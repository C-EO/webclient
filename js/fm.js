

function voucherCentering(button)
{
	var popupBlock = $('.fm-voucher-popup');
	var rigthPosition = $('.fm-account-main').outerWidth()-$(popupBlock).outerWidth();
	var buttonMid = button.width()/2;
	popupBlock.css('top', button.position().top + 30);
	popupBlock.css('left', button.position().left + buttonMid + 20 - popupBlock.width()/2);
	if(rigthPosition - 20 < popupBlock.position().left)
	{
		popupBlock.css('left', rigthPosition - 20);
	}
}

function andreiScripts()
{
	/*
	$('.on_off :checkbox').iphoneStyle({ resizeContainer: false, resizeHandle: false, onChange: function(elem, data)
	{
		if(data) $(elem).closest('.on_off').addClass('active');
		else $(elem).closest('.on_off').removeClass('active');
	}});
	*/
}

function initAccountScroll()
{
	$('.fm-account-main').jScrollPane({enableKeyboardNavigation:false,showArrows:true, arrowSize:5,animateScroll: true});
	jScrollFade('.fm-account-main');
}

function initGridScrolling()
{
	$('.grid-scrolling-table').jScrollPane({enableKeyboardNavigation:false,showArrows:true, arrowSize:5});
	jScrollFade('.grid-scrolling-table');
}
function initFileblocksScrolling()
{
	$('.file-block-scrolling').jScrollPane({enableKeyboardNavigation:false,showArrows:true, arrowSize:5});
	jScrollFade('.file-block-scrolling');
}

function initFileblocksScrolling2()
{
	$('.contact-details-view .file-block-scrolling').jScrollPane({enableKeyboardNavigation:false,showArrows:true, arrowSize:5});
	jScrollFade('.contact-details-view .file-block-scrolling');
}

function initContactsGridScrolling()
{
	var jsp = $('.grid-scrolling-table.contacts').data('jsp');
	if (jsp) jsp.destroy();
	$('.grid-scrolling-table.contacts').jScrollPane({enableKeyboardNavigation:false,showArrows:true,arrowSize:5});
	jScrollFade('.grid-scrolling-table.contacts');
}

function initContactsBlocksScrolling()
{
	if ($('.contacts-blocks-scrolling:visible').length == 0) return;
	var jsp = $('.contacts-blocks-scrolling').data('jsp');
	if (jsp) jsp.destroy();
	$('.contacts-blocks-scrolling').jScrollPane({enableKeyboardNavigation:false,showArrows:true,arrowSize:5});
	jScrollFade('.contacts-blocks-scrolling');
}

function initShareBlocksScrolling()
{
	if ($('.shared-blocks-scrolling:visible').length == 0) return;
	var jsp = $('.shared-blocks-scrolling').data('jsp');
	if (jsp) jsp.destroy();
	$('.shared-blocks-scrolling').jScrollPane({enableKeyboardNavigation:false,showArrows:true,arrowSize:5});
	jScrollFade('.shared-blocks-scrolling');
}

function initTransferScroll()
{
	$('.transfer-scrolling-table').jScrollPane({enableKeyboardNavigation:false,showArrows:true,arrowSize:5, verticalDragMinHeight:20});
	jScrollFade('.transfer-scrolling-table');
}

function initTreeScroll()
{
    /**
    if(localStorage.leftPaneWidth && $('.fm-left-panel').css('width').replace("px", "") != localStorage.leftPaneWidth)
	{
        $('.fm-left-panel').css({'width': localStorage.leftPaneWidth + "px"});
    }
    **/

	$('.fm-tree-panel').jScrollPane({enableKeyboardNavigation:false,showArrows:true, arrowSize:5,animateScroll: true});
	// $('.fm-tree-panel').unbind('jsp-scroll-y.droppable');
	// $('.fm-tree-panel').bind('jsp-scroll-y.droppable',function(event, scrollPositionY, isAtTop, isAtBottom)
	// {
		// var t =Math.random();
		// $.scroller=t;
		// setTimeout(function()
		// {
			// if (t == $.scroller) treeDroppable();
		// },100);
	// });
	jScrollFade('.fm-tree-panel');
}

var ddtreedisabled = {};
function treeDroppable()
{
	// if (d) console.time('treeDroppable');
	var tt = $('.fm-tree-panel .jspPane').position().top;
	var toptop=false;
	$('.fm-tree-panel .ui-droppable').each(function(i,e)
	{
		var id = $(e).attr('id');
		if (!id)
		{
			$(e).uniqueId();
			id = $(e).attr('id');
		}
		if (toptop || (tt+$(e).height()+$(e).position().top-10 > 0))
		{
			toptop=1;
			if (ddtreedisabled[id])
			{
				delete ddtreedisabled[id];
				$(e).droppable("enable");
			}
		}
		else
		{
			ddtreedisabled[id]=1;
			$(e).droppable("disable");
		}
	});
	// if (d) console.timeEnd('treeDroppable');
}

function notificationsScroll()
{
	$('.new-notifications-scroll').jScrollPane({enableKeyboardNavigation:false,showArrows:true,arrowSize:5,verticalDragMinHeight:250});
	jScrollFade('.new-notifications-scroll');
}

function cacheselect()
{
	$.selected=[];
	$($.selectddUIgrid + ' ' + $.selectddUIitem).each(function(i,o)
	{
		if ($(o).attr('class').indexOf('ui-selected') > -1) $.selected.push($(o).attr('id'));
	});
}

function hideEmptyMsg()
{
	$('.fm-empty-trashbin,.fm-empty-contacts,.fm-empty-search,.fm-empty-cloud,.fm-empty-messages,.fm-empty-folder,.fm-empty-conversations,.fm-empty-incoming').addClass('hidden');
	$('.fm-empty-pad.fm-empty-sharef').remove();
}

function reselect(n)
{
	$('.ui-selected').removeClass('ui-selected');
	if (typeof $.selected == 'undefined') $.selected=[];
	for (var i in $.selected)
	{
		$('#' + $.selected[i]).addClass('ui-selected');
		if (n)
		{
			$('#' + $.selected[i] + ' .grid-status-icon').addClass('new');
			$('#' + $.selected[i] + ' .file-status-icon').addClass('new');
		}
	}
	if (n)
	{
		if (M.viewmode)
		{
			var jsp = $('.file-block-scrolling').data('jsp');
			var el = $('a.ui-selected');
		}
		else
		{
			var jsp = $('.grid-scrolling-table').data('jsp');
			var el = $('tr.ui-selected');
		}
		if (el.length > 0) el = el[0];
		else el=false;
		if (el && jsp) jsp.scrollToElement(el);
	}
}

var treesearch = false;

function treeredraw()
{
	if (RootbyId(M.currentdirid) == M.RootID) M.buildtree(M.d[M.RootID]);
	else if (RootbyId(M.currentdirid) == M.RubbishID) M.buildtree({h:M.RubbishID});
	else if (RootbyId(M.currentdirid) == 'shares') M.buildtree({h:'shares'});
	else if (RootbyId(M.currentdirid) == 'contacts') M.contacts();
	else if (RootbyId(M.currentdirid) == 'chat')
	{
		console.log('render the entire contact list filtered by search query into the conversations list');
	}
	treeUI();
}

function treesearchUI()
{
	$('.nw-fm-tree-header').unbind('click');
	$('.nw-fm-tree-header').bind('click', function(e)
	{
		var c = $(e.target).attr('class');
		if (c && c.indexOf('nw-fm-search-icon') > -1)
		{
			var c = $(this).attr('class');
			if (c && c.indexOf('filled-input') > -1)
			{
				$(this).removeClass('filled-input');
				return;
			}
		}
		var i = $(this).find('input');
		$(this).addClass('focused-input');
		if (i.val() == i.attr('placeholder'))
		{
			i.val('');
			i.focus();
		}
	});
	$('.nw-fm-search-icon').unbind('click');
	$('.nw-fm-search-icon').bind('click', function()
	{
		treesearch=false;
		treeredraw();
		$(this).prev().val('');
		$(this).parent().find('input').blur();
	});

	$('.nw-fm-tree-header input').unbind('keyup');
	$('.nw-fm-tree-header input').bind('keyup', function(e)
	{
		var h = $(this).parent();
		if (e.keyCode == 27)
		{
			h.removeClass('filled-input');
			$(this).val('');
			$(this).blur();
			treesearch=false;
		}
		else
		{
			h.addClass('filled-input');
			treesearch = $(this).val();
		}
		if ($(this).val()=='') h.removeClass('filled-input');
		treeredraw()
	});

	$('.nw-fm-tree-header input').unbind('blur');
	$('.nw-fm-tree-header input').bind('blur', function()
	{
		if ($(this).val() == $(this).attr('placeholder') || $(this).val()=='')
		{
			$(this).parent('.nw-fm-tree-header').removeClass('focused-input filled-input');
			$(this).val($(this).attr('placeholder'));
		}
		else $(this).parent('.nw-fm-tree-header').removeClass('focused-input');
	});

	$('.nw-tree-panel-arrows').unbind('click');
	$('.nw-tree-panel-arrows').bind('click', function()
	{
		if ($(this).attr('class').indexOf('active') == -1)
		{
			$(this).addClass('active');
			var menu = $('.nw-sorting-menu').removeClass('hidden')
				, type = treePanelType()
			switch (type) {
			case 'contacts':
				// show all the options
				menu.find('.sorting-item-divider,.sorting-menu-item').removeClass('hidden');
				break;
			default:
				// hide everything
				menu.find('.sorting-item-divider,*[data-by=name],*[data-by=status],*[data-by=last-interaction]').addClass('hidden');
			}

			$('.sorting-menu-item')
				.removeClass('active')
				.filter('*[data-by=' + $.sortTreePanel[type].by  + '],*[data-dir='+$.sortTreePanel[type].dir+']')
				.addClass('active');
			return false;
		}
		else
		{
			$(this).removeClass('active');
			$('.nw-sorting-menu').addClass('hidden');
		}
	});
	$('.sorting-menu-item').unbind('click');
	$('.sorting-menu-item').bind('click', function()
	{
		var $this = $(this);
		if ($this.attr('class').indexOf('active') == -1)
		{
			$this.parent().find('.sorting-menu-item').removeClass('active');
			$this.addClass('active');
			$('.nw-sorting-menu').addClass('hidden');
			$('.nw-tree-panel-arrows').removeClass('active');
			var data = $this.data()
				, type = treePanelType()
			if (data.dir) {
				localStorage['sort' + type + 'Dir'] = $.sortTreePanel[type].dir = data.dir;
			} else {
				localStorage['sort' + type + 'By'] = $.sortTreePanel[type].by = data.by;
			}
			switch (type) {
				case 'contacts':
					M.contacts();
					break;
				case 'shared-with-me':
					M.buildtree({h:'shares'});
					break;
				case 'cloud-drive':
					M.buildtree(M.d[M.RootID]);
					break;
				case 'rubbish-bin':
					M.buildtree({h:M.RubbishID});
					break;
			}
			treeUI(); // reattach events
		}
	});
	initializeTreePanelSorting()
}

function treePanelType()
{
	// is there an easy way of knowing it?
	return $.trim($('.nw-fm-left-icon.active').attr('class').replace(/(active|nw-fm-left-icon|ui-droppable)/g, ''))
}

function treePanelSortElements(type, elements, handlers, ifEq) {
	var settings = $.sortTreePanel[type]
		, sort	 = handlers[settings.by]
	if (!sort) return;
	elements.sort(function(a, b) {
		var d = sort(a, b)
		if (d == 0 && ifEq) return ifEq(a, b)
		return d * settings.dir
	});
}

function initializeTreePanelSorting()
{
	$.sortTreePanel = {};
	$.each(['contacts', 'conversations', 'shared-with-me', 'cloud-drive','rubbish-bin'], function(key, type) {
		$.sortTreePanel[type] = {
			by: anyOf(['name' , 'status', 'last-interaction'], localStorage['sort' + type + 'By']) || "name",
			dir: parseInt(anyOf(['-1', '1'], localStorage['sort' + type + 'Dir']) || '1')
		};
	});
}

/**
 *	Set the right drag icon to the transfer panel
 */
function tpDragCursor() {
	var h = $('.transfer-panel').height()
	if (h >= $.transferPaneResizable.options.maxHeight) {
		$('.transfer-drag-handle').css('cursor', 's-resize')
	} else if (h <= $.transferPaneResizable.options.minHeight) {
		$('.transfer-drag-handle').css('cursor', 'n-resize')
	} else {
		$('.transfer-drag-handle').css('cursor', 'ns-resize')
	}
}

function initUI()
{
	$('.fm-dialog-overlay').rebind('click', function()
	{
		closeDialog();
		$.hideContextMenu();
	});
	if (!folderlink)
	{
		$('.fm-tree-header.cloud-drive-item').text(l[164]);
		$('.fm-tree-header').not('.cloud-drive-item').show();
		$('.fm-menu-item').show();
		$('.fm-left-menu .folderlink').addClass('hidden');
		$('.fm-main').removeClass('active-folder-link');
	} else $('.fm-main').addClass('active-folder-link');

	treesearchUI();

	$.doDD = function(e,ui,a,type)
	{
		function nRevert(r)
		{
			try {
				$(ui.draggable).draggable( "option", "revert", false );
				if (r) $(ui.draggable).remove();
			} catch(e) {}
		}
		var c = $(ui.draggable.context).attr('class');
		var t, ids, dd;

		if (c && c.indexOf('nw-fm-tree-item') > -1)
		{
			// tree dragged:
			var id = $(ui.draggable.context).attr('id');
			if (id.indexOf('treea_') > -1) ids = [id.replace('treea_','')];
		}
		else
		{
			// grid dragged:
			if ($.selected && $.selected.length > 0) ids = $.selected;
		}

		// Workaround a problem where we get over[1] -> over[2] -> out[1]
		if (a === 'out' && $.currentOver !== $(e.target).attr('id')) a = 'noop';

		if (type == 1)
		{
			// tree dropped:
			var c = $(e.target).attr('class');
			if (c && c.indexOf('nw-fm-left-icon') > -1)
			{
				dd = 'nw-fm-left-icon';
				if (a == 'drop')
				{
					if (c.indexOf('cloud') > -1) t = M.RootID;
					else if (c.indexOf('rubbish-bin') > -1) t = M.RubbishID;
				}
			}
			else if (c && c.indexOf('transfer-panel') > -1) dd = 'download';
			else if (c && c.indexOf('nw-fm-tree-item') > -1 && !$(e.target).visible(!0)) dd = 'download';
			else
			{
				var t = $(e.target).attr('id');
				if (t && t.indexOf('treea_') > -1) t = t.replace('treea_','');
				else if (t && t.indexOf('path_') > -1) t = t.replace('path_','');
				else if (t && t.indexOf('contact2_') > -1) t = t.replace('contact2_','');
				else if (M.currentdirid !== 'shares' || !M.d[t] || RootbyId(t) !== 'shares') t=undefined;
			}
		}
		else
		{
			// grid dropped:
			var c = $(e.target).attr('class');
			if (c && c.indexOf('folder') > -1) t = $(e.target).attr('id');
		}

		if (ids && ids.length && t)
		{
			dd = ddtype(ids,t,e.altKey);
			if (dd === 'move' && e.altKey) dd = 'copy';
		}

		if (a !== 'noop')
		{
			if ($.liTimerK) clearTimeout($.liTimerK);
			$('body').removeClassWith('dndc-');
			$('.hide-settings-icon').removeClass('hide-settings-icon');
		}
		if (a == 'drop' || a == 'out' || a == 'noop')
		{
			$(e.target).removeClass('dragover');
			// if (a !== 'noop') $('.dragger-block').addClass('drag');
		}
		else if (a == 'over')
		{
			var id = $(e.target).attr('id');
			if (!id)
			{
				$(e.target).uniqueId();
				id = $(e.target).attr('id');
			}

			$.currentOver = id;
			setTimeout(function()
			{
				if ($.currentOver == id)
				{
					var h;
					if (id.indexOf('treea_') > -1) h = id.replace('treea_','');
					else
					{
						var c = $(id).attr('class');
						if (c && c.indexOf('cloud-drive-item') > -1) h = M.RootID;
						else if (c && c.indexOf('recycle-item') > -1) h = M.RubbishID;
						else if (c && c.indexOf('contacts-item') > -1) h = 'contacts';
					}
					if (h) treeUIexpand(h,1);
					else if ($(e.target).hasClass('nw-conversations-item')) $(e.target).click();
				}
			},890);

			if (dd == 'move') $('body').addClass('dndc-move');
			else if (dd == 'copy') $('body').addClass('dndc-copy');
			else if (dd == 'download') $('body').addClass('dndc-download');
			else if (dd === 'nw-fm-left-icon')
			{
				var c = '' + $(e.target).attr('class');

				if (~c.indexOf('rubbish-bin')) $('body').addClass('dndc-to-rubbish');
				else if (~c.indexOf('shared-with-me')) $('body').addClass('dndc-to-shared');
				else if (~c.indexOf('contacts')) $('body').addClass('dndc-to-contacts');
				else if (~c.indexOf('conversations')) $('body').addClass('dndc-to-conversations');
				else if (~c.indexOf('cloud-drive')) $('body').addClass('dndc-to-conversations'); // XXX: cursor, please?
				else c = null;

				if (c)
				{
					if ($.liTooltipTimer) clearTimeout($.liTooltipTimer);
					$.liTimerK = setTimeout(function() { $(e.target).click() }, 920);
				}
			}
			// else $('.dragger-block').addClass('drag');
			else $('body').addClass('dndc-warning');

			$(e.target).addClass('dragover');
			$($.selectddUIgrid + ' ' + $.selectddUIitem).removeClass('ui-selected');
			if ($(e.target).hasClass('folder'))
			{
				$(e.target).addClass('ui-selected').find('.file-settings-icon, .grid-url-arrow').addClass('hide-settings-icon');
			}
		}
		// if (d) console.log('!a:'+a, dd, $(e.target).attr('id'), (M.d[$(e.target).attr('id').split('_').pop()]||{}).name, $(e.target).attr('class'), $(ui.draggable.context).attr('class'));

		if (a == 'drop' && dd)
		{
			if (dd === 'nw-fm-left-icon')
			{
				// do nothing
			}
			else if ($(e.target).hasClass('nw-conversations-item'))
			{
				nRevert();

				// drop over a chat window
				var currentRoom = megaChat.getCurrentRoom();
				assert(currentRoom, 'Current room missing - this drop action should be impossible.');
				currentRoom.attachNodes(ids);

				if (d) console.error('TODO: dragging to the chat', currentRoom);
			}
			else if (dd == 'move')
			{
				nRevert(1);
				$.moveids=ids;
				$.movet=t;
				setTimeout(function()
				{
					M.moveNodes($.moveids,$.movet);
				},50);
			}
			else if (dd == 'copy' || dd == 'copydel')
			{
				nRevert();
				$.copyids=ids;
				$.copyt=t;
				setTimeout(function()
				{
					M.copyNodes($.copyids,$.copyt,dd == 'copydel',function()
					{
						// Update files count...
						if (M.currentdirid === 'shares' && !M.viewmode)
						{
							M.openFolder('shares',1);
						}
					});
				},50);
			}
			else if (dd === 'download')
			{
				nRevert();
				var as_zip = e.altKey;
				M.addDownload(ids, as_zip);
			}
			$('.dragger-block').hide();
		}
	};
	InitFileDrag();
	createfolderUI();
	cSortMenuUI();
	M.buildSubmenu();
	copyDialog();
	moveDialog();
	initShareDialog();
	transferPanelUI();
	UIkeyevents();
	addContactUI();

	$('.fm-files-view-icon').unbind('click');
	$('.fm-files-view-icon').bind('click',function(event)
	{
		$.hideContextMenu();
		cacheselect();
		if($(this).attr('class').indexOf('listing-view') > -1)
		{
		  if (fmconfig.uiviewmode) storefmconfig('viewmode',0);
		  else fmviewmode(M.currentdirid,0);
		  M.openFolder(M.currentdirid,true);
		}
		else
		{
		  if (fmconfig.uiviewmode) storefmconfig('viewmode',1);
		  else fmviewmode(M.currentdirid,1);
		  M.openFolder(M.currentdirid,true);
		}
		reselect();
		return false;
	});

	$.hideContextMenu = function(e)
	{
		if (e && e.target)
		{
			var c = $(e.target).attr('class');
			if (!c)
			{
				c = $(e.target).parent();
				if (c) c = $(c).attr('class');
			}
			if (c && c.indexOf('dropdown') > -1 && (c.indexOf('download-item') > -1 || c.indexOf('more-item') > -1) && c.indexOf('active') > -1) return false;
		}

		$('.nw-sorting-menu').addClass('hidden')
		$('.nw-tree-panel-arrows').removeClass('active')
		$('.context-menu-item.dropdown').removeClass('active');
		$('.fm-tree-header').removeClass('dragover');
		$('.nw-fm-tree-item').removeClass('dragover');
		// Set to default
		var a = $('.context-menu.files-menu,.context-menu.download');
		a.addClass('hidden');
		var b = a.find('.context-submenu');
		b.attr('style', '');
		b.removeClass('active left-position overlap-right overlap-left mega-height');
		a.find('.disabled,.context-scrolling-block').removeClass('disabled context-scrolling-block');
		a.find('.context-menu-item.contains-submenu.opened').removeClass('opened');
	};

	$('#fmholder').unbind('click.contextmenu');
	$('#fmholder').bind('click.contextmenu', function(e)
	{
		$.hideContextMenu(e);
		if ($.hideTopMenu) $.hideTopMenu(e);
		var c = $(e.target).attr('class');
		if ($(e.target).attr('type') !== 'file' && (c && c.indexOf('upgradelink') == -1) && (c && c.indexOf('campaign-logo') == -1) && (c && c.indexOf('resellerbuy') == -1) && (c && c.indexOf('linkified') == -1)) return false;

    });

	$('.fm-back-button').unbind('click');
	$('.fm-back-button').bind('click', function(e)
	{
		if (!M.currentdirid) return;
		if (M.currentdirid == 'notifications' || M.currentdirid.substr(0,7) == 'search/' || M.currentdirid.substr(0,5) == 'chat/') window.history.back();
		else
		{
			var n = M.d[M.currentdirid];
			if ((n && n.p && M.d[n.p]) || (n && n.p == 'contacts')) M.openFolder(n.p);
		}
	});
	$('.fm-right-header.fm').removeClass('hidden');
	if (folderlink) {
		$('.fm-tree-header.cloud-drive-item span').text('');
	}
	else folderlink=0;
	/* REMOVEME
	$('.add-user-popup-button').unbind('click');
	$('.add-user-popup-button').bind('click',function(e)
	{
		if (u_type === 0) ephemeralDialog(l[997]);
		else doAddContact(e);
	});
	$('.add-user-popup input').unbind('keypress');
	$('.add-user-popup input').bind('keypress',function(e)
	{
		if (e.which == 13) doAddContact(e);
	});*/
	if (ul_queue.length > 0) openTransferpanel();
	if (u_type === 0 && !u_attr.terms)
	{
		$.termsAgree = function()
		{
			u_attr.terms=1;
			api_req({a:'up',terms:'Mq'});
                        // queued work is continued when user accept terms of service
			$('.transfer-pause-icon').removeClass('active');
			dlQueue.resume();
			ulQueue.resume();
			ui_paused = false;
		};
		$.termsDeny = function()
		{
			u_logout();
			document.location.reload();
		};
		termsDialog();
	}
	if (ul_queue.length > 0) openTransferpanel();
	M.avatars();

	if (typeof dl_import !== 'undefined' && dl_import) dl_fm_import();

	$('.context-menu').unbind('contextmenu');
	$('.context-menu').bind('contextmenu',function(e)
	{
		if (!localStorage.contextmenu) e.preventDefault();
	});

	$('.nw-fm-left-icon').unbind('click');
	$('.nw-fm-left-icon').bind('click',function()
	{
		treesearch=false;
		var c = $(this).attr('class');
		if (c && c.indexOf('cloud-drive') > -1) M.openFolder(M.RootID);
		else if (c && c.indexOf('shared-with-me') > -1) M.openFolder('shares');
		else if (c && c.indexOf('conversations') > -1) M.openFolder('chat');
		else if (c && c.indexOf('contacts') > -1) M.openFolder('contacts');
		else if (c && c.indexOf('rubbish-bin') > -1) M.openFolder(M.RubbishID);
	});

	$('.nw-fm-left-icon').unbind('mouseover');
	$('.nw-fm-left-icon').bind('mouseover', function () {
	  var  tooltip = $(this).find('.nw-fm-left-tooltip');
	  if ($.liTooltipTimer) clearTimeout( $.liTooltipTimer );
	  $.liTooltipTimer = window.setTimeout(
      function() {
        $(tooltip).addClass('hovered');
      }, 1000);
    });

	$('.nw-fm-left-icon').unbind('mouseout');
	$('.nw-fm-left-icon').bind('mouseout', function () {
	    $(this).find('.nw-fm-left-tooltip').removeClass('hovered');
		clearTimeout( $.liTooltipTimer );
    });

	if (dlMethod.warn && !localStorage.browserDialog && !$.browserDialog)
	{
		setTimeout(function()
		{
			browserDialog();
		},2000);
	}

    $.transferPaneResizable = new FMResizablePane($('.transfer-panel'), {
        'direction': 'n',
        'minHeight': 96,
        'maxHeight': 312,
        'persistanceKey': 'transferPaneHeight',
        'handle': '.transfer-drag-handle'
    });

    $($.transferPaneResizable).on('resize', function(e, resize_event, ui)
	{
        if($('#fmholder.transfer-panel-opened').size() == 0)
		{
            $.transferOpen(undefined, true);
            $.transferHeader();
        }
		tpDragCursor();
    });

    $($.transferPaneResizable).on('resizestop', function(e, resize_event, ui) {
        if($.transferPaneResizable.options.minHeight >= ui.size.height) {
            $.transferOpen();
            $.transferHeader();
        };
    });

	var lPane = $('.fm-left-panel')
    $.leftPaneResizable  = new FMResizablePane(lPane, {
        'direction': 'e',
        'minWidth': 200,
        'maxWidth': 400,
        'persistanceKey': 'leftPaneWidth',
        'handle': '.left-pane-drag-handle'
	});

    if(localStorage.leftPaneWidth) {
		lPane.width(Math.min(
			$.leftPaneResizable.options.maxWidth,
			Math.max($.leftPaneResizable.options.minWidth, localStorage.leftPaneWidth)
		));
	}

    $($.leftPaneResizable).on('resize', function() {
		var w = lPane.width()
		if (w >= $.leftPaneResizable.options.maxWidth) {
			$('.left-pane-drag-handle').css('cursor', 'w-resize')
		} else if (w <= $.leftPaneResizable.options.minWidth) {
			$('.left-pane-drag-handle').css('cursor', 'e-resize')
		} else {
			$('.left-pane-drag-handle').css('cursor', 'we-resize')
		}
		$(window).trigger('resize');
    });

	$(window).unbind('resize.fmrh hashchange.fmrh');
	$(window).bind('resize.fmrh hashchange.fmrh', fm_resize_handler);

	if (lang != 'en') $('.download-standart-item').text(l[58]);

	megaChat.karere.unbind("onPresence.maintainUI");
	megaChat.karere.bind("onPresence.maintainUI", function(e, presenceEventData)
	{
		M.onlineStatusEvent(megaChat.getContactFromJid(presenceEventData.getFromJid()),presenceEventData.getShow());
	});
}

function transferPanelContextMenu(target)
{
	$('.context-menu.files-menu .context-menu-item').hide();
	var menuitems = $('.context-menu.files-menu .context-menu-item');

	menuitems.filter('.transfer-pause,.transfer-play,.move-up,.move-down,.tranfer-clear')
		.show();

	var file = GlobalProgress[$(target).attr('id')]
	if (!file) {
		/* no file, it is a finished operation */
		menuitems.hide()
			.filter('.tranfer-clear,.refresh-item')
			.show()

	} else {
		if (file.started) {
			menuitems.filter('.move-up,.move-down').hide();
		}
		if (file.paused) {
			menuitems.filter('.transfer-pause').hide();
		} else {
			menuitems.filter('.transfer-play').hide();
		}

		if (target.prev().length == 0 || target.prev().find('.queued').length == 0) {
			menuitems.filter('.move-up').hide();
		}
		if (target.next().length == 0) {
			menuitems.filter('.move-down').hide();
		}
	}

	menuitems.parent()
		.children('.context-menu-divider').hide().end()
		.children('.pause-item-divider').show().end()
}

function openTransferpanel()
{
	$.transferOpen(1);
	if (M.currentdirid == 'notifications') notificationsScroll();
	else if (M.viewmode) initFileblocksScrolling();
	else initGridScrolling();
	if (!uldl_hold) ulQueue.resume();
	else// make sure that terms of service are accepted before any action
	{
		$('.transfer-pause-icon').addClass('active');
		dlQueue.pause();
		ulQueue.pause();
		ui_paused = true;

//		$('.transfer-table tr td:eq(4), .transfer-table tr td:eq(6)').each(function()
//		{
//			$(this).text('');
//		});
	}
	initTreeScroll();
	$(window).trigger('resize');

	if ($('table.transfer-table tr').length > 1) {
		$('.transfer-clear-all-icon').removeClass('hidden');
	}

	$('.tranfer-table .grid-url-arrow').unbind('click')
	$('.tranfer-table .grid-url-arrow').bind('click', function(e) {
		var target = $(this).closest('tr');
		e.preventDefault(); e.stopPropagation(); // do not treat it as a regular click on the file
		e.currentTarget = target;
		transferPanelContextMenu(target);
		target.parent().find('tr').removeClass('ui-selected');
		target.addClass('ui-selected')
		contextmenuUI(e);
	});

}

function doAddContact(dialog)
{
	// ToDo: comment this
	var c = '.add-user-popup input';
	if (dialog) c = '.add-contact-dialog input';
	if (checkMail($(c).val()))
	{
		$.doAddContactVal = $(c).val();
		$(c).val('email@domain.com');
		$(c).css('color','#D22000');
		setTimeout(function(c)
		{
			$(c).val($.doAddContactVal);
			$(c).css('color','#000000');
			$(c).select();
		},850,c);
	}
	else
	{
		loadingDialog.show();
		M.addContact($(c).val());
		// Absolute we are using add-contact-dialog ToDo: replace with add-user-popup
//		if (dialog) addContactDialog(1);
	}
}

function searchFM()
{

}

function removeUInode(h)
{

	var n = M.d[h];
	var i=0;
	// check subfolders
	if (n && n.t)
    {
		var cns = M.c[n.p];
		if (cns)
		{
			for (var cn in cns)
			{
				if (M.d[cn] && M.d[cn].t && cn !== h)
				{
					i++;
					break;
				}
			}
		}
	}

    var hasItems=!!M.v.length;
    switch (M.currentdirid)
    {
		case "shares":
			$('#treeli_' + h).remove();// remove folder and subfolders
			if (!hasItems)
            {
				$('.files-grid-view .grid-table-header tr').remove();
				// ToDo: Missing empty picture for shares
				$('.fm-empty-cloud').removeClass('hidden');
			}
			break;
		case "contacts":
			//Clear left panel:
			$('#contact_' + h).fadeOut('slow', function() { $(this).remove(); });
			//Clear right panel:
			$('.grid-table.contacts tr#' + h).fadeOut('slow', function() { $(this).remove(); });
			// clear the contacts grid:
			$('.contacts-grid-view #' + h).remove();
			// TODO: remove from conversations?
			if (!hasItems)
			{
				$('.contacts-grid-view .contacts-grid-header tr').remove();
				$('.fm-empty-contacts').removeClass('hidden');
			}
			break;
		case "chat":
			if (!hasItems)
			{
				// ToDo: Missing grid header for conversation
				$('.contacts-grid-view .contacts-grid-header tr').remove();
				$('.fm-empty-chat').removeClass('hidden');
			}
			break;
		case M.RubbishID:
			if (i == 0) $('#treea_'+n.p).removeClass('contains-folders expanded');
			$('#' + h).remove();// remove item
			$('#treeli_' + h).remove();// remove folder and subfolders
			if (!hasItems)
			{
				$('.contacts-grid-view .contacts-grid-header tr').remove();
				$('.fm-empty-trashbin').removeClass('hidden');
			}
			break;
		case M.RootID:
			if (i == 0) $('#treea_'+n.p).removeClass('contains-folders expanded');
			$('#' + h).remove();// remove item
			$('#treeli_' + h).remove();// remove folder and subfolders
			if (!hasItems)
			{
				$('.files-grid-view').addClass('hidden');
				$('.grid-table.fm tr').remove();
				$('.fm-empty-cloud').removeClass('hidden');
			}
			break;
		default:
			if (i == 0 && n) $('#treea_'+n.p).removeClass('contains-folders expanded');
			$('#' + h).remove();// remove item
			$('#treeli_' + h).remove();// remove folder and subfolders
			if (!hasItems)
			{
				if (sharedfolderUI()) M.emptySharefolderUI();
				else
				{
					$('.files-grid-view').addClass('hidden');
					$('.fm-empty-folder').removeClass('hidden');
				}
				$('.grid-table.fm tr').remove();
			}
            break;
	}
}

function sharedUInode(h,s)
{
	if (s) $('#treea_' + h + ' .nw-fm-tree-folder').addClass('shared-folder');
	else
	{
		$('#treea_' + h + ' .nw-fm-tree-folder').removeClass('shared-folder');
		$('.grid-table.fm #'+ h + ' .transfer-filtype-icon').removeClass('folder-shared');
		$('.file-block#'+ h + ' .block-view-file-type').removeClass('folder-shared');
	}
	$('.grid-table.fm #'+ h + ' .transfer-filtype-icon').addClass(fileicon({t:1,shares:s}));
	$('.file-block#'+ h + ' .block-view-file-type').addClass(fileicon({t:1,shares:s}));
}
function addnotification(n)
{
	if (typeof notifications == 'undefined') return false;
	var timestamp = Math.round(new Date().getTime()/1000);
	var updated = false;
	if (n.t == 'put')
	{
		for (i in notifications)
		{
			if (notifications[i].folderid == n.n && notifications[i].user == n.u && notifications[i].timestamp > timestamp-120 && notifications[i].type !== 'share' && !updated)
			{
				notifications[i].timestamp = timestamp;
				notifications[i].read=false;
				notifications[i].count=false;
				if (!notifications[i].nodes) notifications[i].nodes = [];
				for (var i in n.f) notifications[i].nodes.push(n.f[i]);
				updated=true;
			}
		}
	}
	if (!updated)
	{
		notifications.push({id:makeid(10),type:n.t,timestamp:timestamp,user:n.u,folderid:n.n,nodes:n.f,read:false,popup:false,count:false,rendered:false});
	}
	donotify();
}

function getContactsEMails()
{
	var contacts = [];
	var n;
	for (var i in M.u)
	{
		if (M.u[i])
		{
			n = M.u[i];
			if (n.c && n.c !== 2 && (n.m || n.name)) contacts.push({id: n.m, name: n.name});
		}
	}

	return contacts;
}

function addContactUI()
{
	if (!u_type) return; // not for ephemeral

	$.shareTokens = [];

	iconSize = function(par)
	{
		if (par)// full size icon, popup at bottom of Add contact button
		{
			$('.add-user-size-icon')
				.removeClass('short-size')
				.addClass('full-size');
		}
		else// short size icon, centered dialog
		{
			$('.add-user-size-icon')
				.removeClass('full-size')
				.addClass('short-size');
		}
	};

	function errorMsg(msg, u)
	{
		var $d = $('.add-user-popup');
		var $s = $('.add-user-popup .multiple-input-warning span');
		$s.text(msg);
		$d.addClass('error');
		setTimeout(function()
		{
			$d.removeClass('error');
		}, 3000);

		if (u) $.addUserFail.push(u);
	}

	function focusOnInput()
	{
		var $tokenInput = $('#token-input-');

		$tokenInput
//				.show()
				.val('')
				.focus();
	}
	// Plugin configuration
	var contacts = getContactsEMails();

	$('.add-contact-multiple-input').tokenInput(contacts, {
		theme:				"mega",
		hintText:			"Type in a contact email",
		searchingText:		"Searching for existing contacts...",
		addAvatar:			true,
		autocomplete:		null,
		searchDropdown:		false,
		emailCheck:			true,
		preventDoublet:		true,
		tokenValue:			"id",
		propertyToSearch:	"id",
		resultsLimit:		5,
		minChars:			2,
		accountHolder:		M.u[u_handle].m,
		scrollLocation:		'add',
		onEmailCheck: function() {errorMsg("Looks like there's a malformed email!");},
		onDoublet: function(u) {errorMsg('You already have contact with that email!', u.id);},
		onHolder: function() {errorMsg('No need for that, you are THE owner!');},
		onAdd: function()
		{
			var itemNum = $('.token-input-list-mega .token-input-token-mega').length;
			if (itemNum === 1)
			{
				$('.add-user-popup-button.add').removeClass('disabled');
				$('.add-user-popup .nw-fm-dialog-title').text('Add Contact');
			}
			else
			{
				$('.add-user-popup-button.add').removeClass('disabled');
				$('.add-user-popup .nw-fm-dialog-title').text('Add Contacts');

				var $a = $('.add-user-popup .share-added-contact.token-input-token-mega');
				var $b = $('.add-user-popup .multiple-input');
				var h1 = $a.outerHeight(true);// margin included
				var h2 = $b.height();

				if (5 <= h2/h1 && h2/h1 < 6)
				{
					$b.jScrollPane({
						enableKeyboardNavigation: false,
						showArrows: true,
						arrowSize: 8,
						animateScroll: true
					});
					setTimeout(function() {
						$('.add-user-popup .token-input-input-token-mega input').focus();
					}, 0);
				}
			}
		},
		onDelete: function()
		{
			setTimeout(function() {
				$('.add-user-popup .token-input-input-token-mega input').blur();
			}, 0);
			var itemNum = $('.token-input-list-mega .token-input-token-mega').length;
			if (itemNum === 0)
			{
				$('.add-user-popup-button.add').addClass('disabled');
				$('.add-user-popup .nw-fm-dialog-title').text('Add Contact');

			}
			else if (itemNum === 1)
			{
				$('.add-user-popup-button.add').removeClass('disabled');
				$('.add-user-popup .nw-fm-dialog-title').text('Add Contact');

			}
			else
			{
				$('.add-user-popup-button.add').removeClass('disabled');
				$('.add-user-popup .nw-fm-dialog-title').text('Add Contacts');

				var $a = $('.add-user-popup .share-added-contact.token-input-token-mega');
				var $b = $('.add-user-popup .multiple-input');
				var $c = $('.add-user-popup .multiple-input .jspPane')[0];
				var h1 = $a.outerHeight(true);// margin included
				var h2;
				if ($c) h2 = $c.scrollHeight;
				else h2 = $b.height();

				if (h2/h1 < 6)
				{
					clearScrollPanel('.add-user-popup');
				}
			}
		}
    });
	
	//TODO: Bind events if Contacts section is empty
	$('.fm-empty-contacts .fm-empty-button').unbind('mouseover');
	$('.fm-empty-contacts .fm-empty-button').bind('mouseover', function() {
		$('.fm-empty-contacts').addClass('hovered');
	});
	
	$('.fm-empty-contacts .fm-empty-button').unbind('mouseout');
	$('.fm-empty-contacts .fm-empty-button').bind('mouseout', function() {
		$('.fm-empty-contacts').removeClass('hovered');
	});
	
	$('.fm-empty-contacts .fm-empty-button').unbind('click');
	$('.fm-empty-contacts .fm-empty-button').bind('click', function(e)
	{
		$.hideContextMenu();
		$.dialog = 'add-contact-popup';
		$.sharedTokens = [];// Holds items currently visible in share folder contet (above input)
		$.addUserFail = [];
		// Just in case hide import links
		$('.add-user-popup .import-contacts-dialog').fadeOut(0);
		$('.import-contacts-link').removeClass('active');
		// Prepare multi-input and dialog
		$('.add-user-popup .multiple-input .token-input-token-mega').remove();
		$('.add-user-popup-button.add').addClass('disabled');
		$('.add-user-popup .nw-fm-dialog-title').text('Add Contact');
		$('.fm-add-user').removeClass('active');
		iconSize(false);
		focusOnInput();
		
		$('.add-user-popup')
				.addClass('dialog')
				.removeClass('hidden');
		
		$('.fm-dialog-overlay').removeClass('hidden');
		$('body').addClass('overlayed');
		
		e.stopPropagation();
	});
	
	$('.fm-add-user').unbind('click');
	$('.fm-add-user').bind('click',function()
	{
		$.hideContextMenu();
		$.dialog = 'add-contact-popup';
		var $this = $(this);
		var $d = $('.add-user-popup');
		$.sharedTokens = [];// Holds items currently visible in share folder contet (above input)
		if ($this.is('.active'))// Hide
		{
			$this.removeClass('active');
			$d.addClass('hidden');
		}
		else// Show
		{
			$.addUserFail = [];
			$('.add-user-popup .import-contacts-dialog').fadeOut(0);
			$('.import-contacts-link').removeClass('active');
			$this.addClass('active');
			$d.removeClass('hidden dialog');
			$('.add-user-popup .multiple-input .token-input-token-mega').remove();
			focusOnInput();

			$('.add-user-popup-button.add').addClass('disabled');
			$('.add-user-popup .nw-fm-dialog-title').text('Add Contact');

			var pos = $(window).width() - $this.offset().left - $d.outerWidth() + 2;
			// Positioning, not less then 8px from right side
	        if (pos > 8)
			{
				$d.css('right', pos + 'px');
			}
	        else
			{
				$d.css('right', 8 + 'px');
			}
		}

		iconSize(true);
	});

	$('.add-user-size-icon').off('click');
	$('.add-user-size-icon').on('click', function()
	{
		$('.add-user-popup .import-contacts-dialog').fadeOut(0);
		$('.import-contacts-link').removeClass('active');
		if ($(this).is('.full-size'))
		{
			$('.add-user-popup').addClass('dialog');
			$('.fm-dialog-overlay').removeClass('hidden');
			$('body').addClass('overlayed');
			iconSize(false);
			$('.fm-add-user').removeClass('active');
			focusOnInput();
		}
		else// .short-size
		{
			$('.fm-dialog-overlay').addClass('hidden');
			$('body').removeClass('overlayed');
			$('.add-user-popup').removeClass('dialog');
			iconSize(true);
			$('.fm-add-user').addClass('active');
			focusOnInput();
		}
	});

	$('.add-user-popup-button').off('click');
	$('.add-user-popup-button').on('click', function()
	{
		var $this = $(this), nobody = true;
		if ($this.is('.add') && !$this.is('.disabled'))// Add
		{
			if (u_type === 0) ephemeralDialog(l[997]);
			else
			{
				var $mails = $('.token-input-list-mega .token-input-token-mega');
				if ($mails.length)
				{
					// TODO: send array of email addreses to server at once?
					$mails.each(function(index, value)
					{
						M.addContact($(value).contents().eq(1).text());
					});
					nobody = false;
				}
			}
		}

		if (nobody && $.addUserFail.length)
		{
			msgDialog('info',l[150],l[151].replace('[X]','already'));
		}

		$('.add-user-popup .import-contacts-dialog').fadeOut(0);
		$('.import-contacts-link').removeClass('active');
		$('.fm-dialog-overlay').addClass('hidden');
		$('body').removeClass('overlayed');
		$('.add-user-popup').addClass('hidden');
		$('.fm-add-user').removeClass('active');
		clearScrollPanel('.add-user-popup');
	});

	$('.add-user-popup .fm-dialog-close').off('click');
	$('.add-user-popup .fm-dialog-close').on('click', function() {
		$('.fm-dialog-overlay').addClass('hidden');
		$('body').removeClass('overlayed');
		$('.add-user-popup').addClass('hidden');
		$('.fm-add-user').removeClass('active');
		clearScrollPanel('.add-user-popup');
	});

	$('.add-user-popup .import-contacts-service').unbind('click');
	$('.add-user-popup .import-contacts-service').bind('click', function()
	{
		// NOT imported
		if (!$(this).is('.imported'))
		{
			importGoogleContacts('contacts');
		}
		else
		{
			var n = $('.imported-contacts-notification');
			n.css('margin-left', '-' + n.outerWidth()/2 +'px');
			n.fadeIn(200);
			$('.share-dialog .import-contacts-dialog').fadeOut(200);

		}
	});

	$('.add-user-popup .import-contacts-link').unbind('click');
	$('.add-user-popup .import-contacts-link').bind('click', function(e)
	{
		if(!$(this).is('.active'))
		{
			$('.add-user-popup .import-contacts-link').addClass('active');// Do not use this, because of doubled class
			$('.add-user-popup .import-contacts-dialog').fadeIn(200);

			$('.imported-notification-close').unbind('click');
			$('.imported-notification-close').bind('click', function()
			{
				$('.imported-contacts-notification').fadeOut(200);
			});
		}
		else
		{
			$('.add-user-popup .import-contacts-link').removeClass('active');
			$('.add-user-popup .import-contacts-dialog').fadeOut(200);
			$('.imported-contacts-notification').fadeOut(200);
		}

		e.stopPropagation();
		e.preventDefault();
	});

	$('.add-user-popup .import-contacts-info').unbind('mouseover');
	$('.add-user-popup .import-contacts-info').bind('mouseover', function()
	{
		$('.add-user-popup .import-contacts-info-txt').fadeIn(200);
	});

	$('.add-user-popup .import-contacts-info').unbind('mouseout');
	$('.add-user-popup .import-contacts-info').bind('mouseout', function()
	{
		$('.add-user-popup .import-contacts-info-txt').fadeOut(200);
	});
}

function ephemeralDialog(msg)
{
	msgDialog('confirmation',l[998], msg + ' ' + l[999],l[1000],function(e)
	{
		if(e) document.location.hash = 'register';
	});
}

function fmremove()
{
	var filecnt=0,foldercnt=0,contactcnt=0,removesharecnt=0;
	for (var i in $.selected)
	{
		var n = M.d[$.selected[i]];
		if (n && n.p.length == 11) removesharecnt++;
		else if ($.selected[i].length == 11) contactcnt++;
		else if (M.d[$.selected[i]].t) foldercnt++;
		else filecnt++;
	}

	if (removesharecnt)
	{
		for(var i in $.selected)
		{
			M.delNode($.selected[i]);
			api_req({a:'d',n:$.selected[i],i:requesti});
			delete u_sharekeys[$.selected[i]];
		}
		M.openFolder('shares', true);
	}
	else if (contactcnt)
	{
		var t, c = $.selected.length;
		// TODO: Need translation "delete N (users)"
		if(c>1) t = c + ' users';
		else t = '<strong>'+ M.d[$.selected[0]].name + '</strong>';

		msgDialog('delete-contact',l[1001],l[1002].replace('[X]',t),false,function(e)
		{
			if (e)
			{
				for(var i in $.selected)
				{
					if (M.c[$.selected[i]])
					{
						for (var sharenode in M.c[$.selected[i]])
						{
							console.log(sharenode);
							M.delNode(sharenode);
							api_req({a:'d',n:sharenode,i:requesti});
							delete u_sharekeys[sharenode];
						}
					}
					M.delNode($.selected[i]);
					api_req({a:'ur',u:$.selected[i],l:'0',i: requesti});
					$('.share-multiple-input').tokenInput("remove_contact", {id: M.u[$.selected[i]].m});
				}
			}
		});
		if(c>1) {
			$('#msgDialog').addClass('multiple');
			$('.fm-del-contacts-number').text($.selected.length);
			$('#msgDialog .fm-del-contact-avatar').attr('class', 'fm-del-contact-avatar');
			$('#msgDialog .fm-del-contact-avatar span').empty()
		} else {
			var user = M.d[$.selected[0]];
			var avatar = user.name.substr(0,2),
				av_color = user.name.charCodeAt(0)%6 + user.name.charCodeAt(1)%6;
			if (avatars[user.h]) avatar = '<img src="' + avatars[user.h].url + '">';
			$('#msgDialog .fm-del-contact-avatar').attr('class', 'fm-del-contact-avatar two-letters ' + htmlentities(user.h) + ' color' + av_color)
			$('#msgDialog .fm-del-contact-avatar span').html(avatar)
		}

	}
	else if (RootbyId($.selected[0]) == M.RubbishID)
	{
		msgDialog('clear-bin',l[1003],l[76].replace('[X]',(filecnt+foldercnt)) + ' ' + l[77],l[1007],function(e)
		{
			if (e) M.clearRubbish(1);
		});
		$('.fm-dialog-button.notification-button').each(function(i,e) { if ($(e).text() == l[1018]) $(e).text(l[83]);});
	}
	else if (RootbyId($.selected[0]) == 'contacts')
	{
		if (localStorage.skipDelWarning) M.copyNodes($.selected,M.RubbishID,1);
		else
		{
			msgDialog('confirmation',l[1003],l[1004].replace('[X]',fm_contains(filecnt,foldercnt)),false,function(e)
			{
				if (e)
				{
					M.copyNodes($.selected,M.RubbishID,1);
				}
			},true);
		}
	}
	else
	{
		if (localStorage.skipDelWarning) M.moveNodes($.selected,M.RubbishID);
		else
		{
			msgDialog('remove',l[1003],l[1004].replace('[X]',fm_contains(filecnt,foldercnt)),false,function(e)
			{
				if (e)
				{
					M.moveNodes($.selected,M.RubbishID);
				}
			},true);
		}
	}
}

function fmremdupes(test)
{
  var hs = {}, i, f = [], s = 0;
  var cRootID = RootbyId(M.currentdirid);
  loadingDialog.show();
  for(i in M.d)
    {
      var n = M.d[i];
      if(n && n.hash && n.h && RootbyId(n.h) === cRootID)
        {
          if(!hs[n.hash]) hs[n.hash] = [];
          hs[n.hash].push(n.h);
        }
    }
  for(i in hs)
    {
      var h = hs[i];
      while(h.length > 1) f.push(h.pop());
    }
  for(i in f)
    {
      console.debug('Duplicate node: ' + f[i] + ' at ~/' + M.getPath(f[i]).reverse().map(function(n) { return M.d[n].name || '' }).filter(String).join("/"));
      s += M.d[f[i]].s | 0;
    }
  loadingDialog.hide();
  console.log('Found ' + f.length + ' duplicated files using a sum of ' + bytesToSize(s));
  if(!test && f.length)
    {
      $.selected = f;
      fmremove();
    }
  return f.length;
}

function initContextUI()
{
	var c = '.context-menu-item';

	$(c).unbind('mouseover');
	$(c).bind('mouseover', function()
	{
		if ($(this).parent().parent().is('.context-submenu'))// is move... or download...
		{
			if (!$(this).is('.contains-submenu'))// if just item hide child context-submenu
			{
				$(this).parent().children().removeClass('active opened');
				$(this).parent().find('.context-submenu').addClass('hidden');
			}
		}
		else
		{
			if (!$(this).is('.contains-submenu'))// Hide all submenues, for download and for move...
			{
				$('.context-menu .context-submenu.active ').removeClass('active');
				$('.context-menu .contains-submenu.opened').removeClass('opened');
				$('.context-menu .context-submenu').addClass('hidden');
			}
		}
	});

	$(c+'.contains-submenu').unbind('mouseover');
	$(c+'.contains-submenu').bind('mouseover', function()
	{
		var a = $(this).next();// context-submenu
		a.children().removeClass('active opened');
		a.find('.context-submenu').addClass('hidden');
		a.find('.opened').removeClass('opened');
		// situation when we have 2 contains-submenus in same context-submenu one neer another
		var b = $(this).closest('.context-submenu').find('.context-submenu,.contains-submenu').not($(this).next());
		if (b.length)
		{
			b.removeClass('active opened')
				.find('.context-submenu').addClass('hidden');
		}
		if ($(this).is('.move-item'))
		{
			$('.context-menu .download-item').removeClass('opened')
				.next().removeClass('active opened')
				.next().find('.context-submenu').addClass('hidden');
		}
		if ($(this).is('.download-item'))
		{
			$('.context-menu .move-item').removeClass('opened')
				.next().removeClass('active opened')
				.next().find('.context-submenu').addClass('hidden');
		}

		if (!$(this).is('.opened'))
		{
			var pos = $(this).offset();
			var c = reCalcMenuPosition($(this), pos.left, pos.top, 'submenu');
			$(this).next('.context-submenu')
				.css({'top': c.top})
				.addClass('active')
				.removeClass('hidden');

			$(this).addClass('opened');
		}
	});

	$(c + '.folder-item, ' + c + '.cloud-item').unbind('click');
	$(c + '.folder-item, ' + c + '.cloud-item').bind('click', function(e)
	{
		if (!$(this).is('.disabled'))
		{
			var t = $(this).attr('id').replace('fi_','');
			var n=[];
			for (var i in $.selected) if (!isCircular($.selected[i],t)) n.push($.selected[i]);
			$.hideContextMenu();
			M.moveNodes(n,t);
		}
	});
	// Not sure if this will work
//	$(c + '.folder-item.disabled, ' + c + '.cloud-item.disabled').off('click');

	$(c+'.download-item').unbind('click');
	$(c+'.download-item').bind('click',function(event)
	{
		var c = $(event.target).attr('class');
		if (c && c.indexOf('contains-submenu') > -1) M.addDownload($.selected);
	});

	$(c+'.download-standart-item').unbind('click');
	$(c+'.download-standart-item').bind('click',function(event)
	{
		M.addDownload($.selected);
	});

	$(c+'.zipdownload-item').unbind('click');
	$(c+'.zipdownload-item').bind('click',function(event)
	{
		M.addDownload($.selected,true);
	});

	$(c+'.getlink-item').unbind('click');
	$(c+'.getlink-item').bind('click',function(event)
	{
		if (u_type === 0) ephemeralDialog(l[1005]);
		else {
            M.getlinks($.selected).done(function() {
                linksDialog();
            });
        }
	});

	$(c+'.rename-item').unbind('click');
	$(c+'.rename-item').bind('click',function(event)
	{
		renameDialog();
	});

	$(c+'.move-item').unbind('click');
	$(c+'.move-item').bind('click',function(event)
	{
		$.mctype='move';
		mcDialog();
	});

	$(c+'.sharing-item').unbind('click');
	$(c+'.sharing-item').bind('click',function()
	{
		if (u_type === 0) ephemeralDialog(l[1006]);
		else
		{
			$.dialog = 'share';// this is used like identifier when key with key code 27 is pressed
			$.hideContextMenu();
			$('.share-dialog').removeClass('hidden');
			$('.fm-dialog-overlay').removeClass('hidden');
			$('body').addClass('overlayed');
			handleShareDialogContent();
		}
	});

	$(c+'.advanced-item').unbind('click');
	$(c+'.advanced-item').bind('click',function()
	{
		$.moveDialog = 'move';// this is used like identifier when key with key code 27 is pressed
		$.mcselected = M.RootID;
		$('.move-dialog .dialog-move-button').addClass('active');
		$('.move-dialog').removeClass('hidden');
		handleDialogContent('cloud-drive', 'ul', true, 'move', 'Move');
		disableCircularTargets('#mctreea_');
		$('.fm-dialog-overlay').removeClass('hidden');
		$('body').addClass('overlayed');
	});

	$(c+'.copy-item').unbind('click');
	$(c+'.copy-item').bind('click',function()
	{
		$.copyDialog = 'copy';// this is used like identifier when key with key code 27 is pressed
		$.mcselected = M.RootID;
		$('.copy-dialog .dialog-copy-button').addClass('active');
		$('.copy-dialog').removeClass('hidden');
		handleDialogContent('cloud-drive', 'ul', true, 'copy', 'Paste');
		$('.fm-dialog-overlay').removeClass('hidden');
		$('body').addClass('overlayed');
	});

	$(c+'.move-item').unbind('click');
	$(c+'.move-item').bind('click',function()
	{
		$.moveDialog = 'move';// this is used like identifier when key with key code 27 is pressed
		$.mcselected = M.RootID;
		$('.move-dialog .dialog-move-button').addClass('active');
		$('.move-dialog').removeClass('hidden');
		handleDialogContent('cloud-drive', 'ul', true, 'move', 'Move');
		disableCircularTargets('#mctreea_');
		$('.fm-dialog-overlay').removeClass('hidden');
		$('body').addClass('overlayed');
	});

	$(c+'.import-item').unbind('click');
	$(c+'.import-item').bind('click',function(event)
	{
		ASSERT(folderlink, 'Import needs to be used in folder links.');

		var sel = [].concat($.selected || []);
		if (sel.length)
		{
			var FLRootID = M.RootID;
			document.location.hash = 'fm';
			$(document).one('openFolder', SoonFc(function(e)
			{
				if (ASSERT(M.RootID != FLRootID, 'Unexpected openFolder on Import'))
				{
					if (d) console.log('Importing Nodes...', sel);
					$.selected = sel;
					$.mcImport = true;
					$.mctype='copy-cloud';
					mcDialog();
				}
			}))
		}
	});

	$(c+'.newfolder-item').unbind('click');
	$(c+'.newfolder-item').bind('click',function(event)
	{
		createfolderDialog();
	});

	$(c+'.fileupload-item').unbind('click');
	$(c+'.fileupload-item').bind('click',function(event)
	{
		$('#fileselect3').click();
	});

	$(c+'.folderupload-item').unbind('click');
	$(c+'.folderupload-item').bind('click',function(event)
	{
		$('#fileselect4').click();
	});

	$(c+'.remove-item').unbind('click');
	$(c+'.remove-item').bind('click',function(event)
	{
		fmremove();
	});

	$(c+'.removeshare-item').unbind('click');
	$(c+'.removeshare-item').bind('click',function(event)
	{
		fmremove();
	});

	$(c+'.properties-item').unbind('click');
	$(c+'.properties-item').bind('click',function(event)
	{
		propertiesDialog();
	});

	$(c+'.permissions-item').unbind('click');
	$(c+'.permissions-item').bind('click',function(event)
	{
		if (d) console.log('permissions');
	});

	$(c+'.add-star-item').unbind('click');
	$(c+'.add-star-item').bind('click',function(event)
	{
		M.favourite($.selected,$.delfav);
		if (M.viewmode) $('.file-block').removeClass('ui-selected');
		else $('.grid-table.fm tr').removeClass('ui-selected');
	});

	$(c+'.open-item').unbind('click');
	$(c+'.open-item').bind('click',function(event)
	{
		M.openFolder($.selected[0]);
	});

	$(c+'.preview-item').unbind('click');
	$(c+'.preview-item').bind('click',function(event)
	{
		slideshow($.selected[0]);
	});

	$(c+'.clearbin-item').unbind('click');
	$(c+'.clearbin-item').bind('click',function(event)
	{
		doClearbin();
	});

// Absolute
//	$(c+'.addcontact-item').unbind('click');
//	$(c+'.addcontact-item').bind('click',function(event)
//	{
//		addContactDialog();
//		if (d) console.log('addcontact');
//	});

	$(c+'.move-up').unbind('click');
	$(c+'.move-up').bind('click',function(event)
	{
		$('.transfer-table tr.ui-selected').not('.clone-of-header').each(function(j,el) {
			fm_tfsmove($(this).attr('id'), -1);
		});
		Soon(fmUpdateCount);
	});

	$(c+'.move-down').unbind('click');
	$(c+'.move-down').bind('click',function(event)
	{
		$('.transfer-table tr.ui-selected').not('.clone-of-header').each(function(j,el) {
			fm_tfsmove($(this).attr('id'), +1);
		});
		Soon(fmUpdateCount);
	});

	$(c+'.transfer-play').unbind('click');
	$(c+'.transfer-play').bind('click',function(event)
	{
		$('.transfer-table tr.ui-selected').not('.clone-of-header').each(function(j,el) {
			var id = $(this).attr('id')
			fm_tfsresume(id)
			$('span.transfer-type', this).removeClass('paused');
		});
	});

	$(c+'.transfer-pause').unbind('click');
	$(c+'.transfer-pause').bind('click',function(event)
	{
		$('.transfer-table tr.ui-selected').not('.clone-of-header').each(function(j,el) {
			var id = $(this).attr('id')
			fm_tfspause(id);
			$('span.transfer-type', this).addClass('paused');
		});
		$('.tranfer-download-indicator,.transfer-upload-indicator').removeClass('active');
	});

	$(c+'.refresh-item').unbind('click');
	$(c+'.refresh-item').bind('click',function(event)
	{
		stopsc();
		stopapi();
		if (typeof mDB !== 'undefined' && !pfid) mDBreload();
		else loadfm();
	});

    $(c+'.select-all').unbind('click');
	$(c+'.select-all').bind('click',function(event)
	{
        selectionManager.select_all();
	});

	$(c+'.canceltransfer-item,' + c + '.tranfer-clear').unbind('click');
	$(c+'.canceltransfer-item,' + c + '.tranfer-clear').bind('click',function(event)
	{
		var toabort = {};
		$('.transfer-table tr.ui-selected').not('.clone-of-header').each(function(j,el)
		{
			toabort[$(el).attr('id')] = 1;
			$(this).remove();
		});

		toabort = Object.keys(toabort);
		DownloadManager.abort(toabort);
		  UploadManager.abort(toabort);

		Soon(function() {
			// XXX: better way to stretch the scrollbar?
			$(window).trigger('resize');
		});
	});
}

function cSortMenuUI()
{
	$('.contacts-arrows').unbind('click');
	$('.contacts-arrows').bind('click', function(e)
	{
		var menuBlock = $('.sorting-menu');
		var bottomPosition = $('body').outerHeight()-$(menuBlock).outerHeight();
		if($(this).attr('class').indexOf('active') == -1)
		{
			menuBlock.removeClass('hidden');
			$(this).addClass('active');
			var topl=0,jsp = $('.fm-tree-panel').data('jsp');
			if (jsp) topl = jsp.getContentPositionY();
			menuBlock.css('top', $(this).position().top - topl + 95);
			menuBlock.css('left', $(this).position().left + 35);
			if(bottomPosition- $(menuBlock).position().top < 50) menuBlock.css('top', bottomPosition-50);
		}
		else
		{
			$('.fm-main').bind('click');
			menuBlock.addClass('hidden');
			$(this).removeClass('active');
		}
		return false;
	});

	$('.contacts-sorting-by').unbind('click');
	$('.contacts-sorting-by').bind('click', function(e)
	{
		var c = $(this).attr('class');
		if (c && c.indexOf('name') > -1)
		{
			localStorage.csort = 'name';
			localStorage.csortd = 1;
		}
		else if (c && c.indexOf('shares') > -1)
		{
			localStorage.csort = 'shares';
			localStorage.csortd = -1;
		} else if (c && c.indexOf('chat-activity') > -1)
        {
			localStorage.csort = 'chat-activity';
			localStorage.csortd = -1;
		}
		M.renderContacts();
	});

	$('.contacts-sorting-type').unbind('click');
	$('.contacts-sorting-type').bind('click', function(e)
	{
		var c = $(this).attr('class');
		if (c && c.indexOf('desc') > -1) localStorage.csortd = -1;
		else localStorage.csortd = 1;
		M.renderContacts();
	});
}

function createfolderUI()
{
	$('.fm-new-folder').unbind('click');
	$('.fm-new-folder').bind('click',function(e)
	{
			var c = $('.fm-new-folder').attr('class');
			var c2 = $(e.target).attr('class');
			var c3 = $(e.target).parent().attr('class');
			var b1 = $('.fm-new-folder');
			$('.create-new-folder').removeClass('filled-input');
			var d1 = $('.create-new-folder');
			if ((!c2 || c2.indexOf('fm-new-folder') == -1) && (!c3 || c3.indexOf('fm-new-folder') == -1)) return false;
			if (c.indexOf('active') == -1)
			{
				b1.addClass('active');
				d1.removeClass('hidden');
				var w1 = $(window).width() - $(this).offset().left - d1.outerWidth() + 2;
				if(w1 > 8 ) d1.css('right', w1 + 'px');
				else d1.css('right', 8 + 'px');
				$('.create-new-folder input').focus();
			}
			else
			{
				b1.removeClass('active filled-input');
				d1.addClass('hidden');
				$('.fm-new-folder input').val(l[157]);
			}
		$.hideContextMenu();
	});
	$('.create-folder-button').unbind('click');
	$('.create-folder-button').bind('click',function(e)
	{
		docreatefolderUI(e);
		return false;
	});

	$('.create-folder-button-cancel').unbind('click');
	$('.create-folder-button-cancel').bind('click',function(e)
	{
		$('.fm-new-folder').removeClass('active');
		$('.create-new-folder').addClass('hidden');
		$('.create-new-folder').removeClass('filled-input');
		$('.create-new-folder input').val(l[157]);
	});

	$('.create-folder-size-icon.full-size').unbind('click');
	$('.create-folder-size-icon.full-size').bind('click',function(e)
	{
		var v = $('.create-new-folder input').val();
		if(v != l[157] && v != '') $('.create-folder-dialog input').val(v);
		$('.create-new-folder input').focus();
		$('.create-new-folder').removeClass('filled-input');
		$('.create-new-folder').addClass('hidden');
		$('.fm-new-folder').removeClass('active');
		createfolderDialog(0);
		$('.create-new-folder input').val(l[157]);
	});
	$('.create-folder-size-icon.short-size').unbind('click');
	$('.create-folder-size-icon.short-size').bind('click',function(e)
	{
		var v = $('.create-folder-dialog input').val();
		if(v != l[157] && v != '') {
			$('.create-new-folder input').val(v);
			$('.create-new-folder').addClass('filled-input');
		}
		$('.fm-new-folder').addClass('active');
		$('.create-new-folder').removeClass('hidden');
		createfolderDialog(1);
		$('.create-folder-dialog input').val(l[157]);
		$('.create-new-folder input').focus();
	});
	$('.create-new-folder input').unbind('keyup');
	$('.create-new-folder input').bind('keyup',function(e)
	{
	    $('.create-new-folder').addClass('filled-input');
		if ($(this).val()=='') $('.create-new-folder').removeClass('filled-input');
		if (e.which == 13) docreatefolderUI(e);
	});
	$('.create-new-folder input').unbind('focus');
	$('.create-new-folder input').bind('focus',function()
	{
		if ($(this).val() == l[157]) $(this).val('');
		$('.create-new-folder').addClass('focused');
	});
	$('.create-new-folder input').unbind('blur');
	$('.create-new-folder input').bind('blur',function()
	{
		if($('.create-new-folder input').val() == '')
		$('.create-new-folder input').val(l[157]);
		$('.create-new-folder').removeClass('focused');
	});
}

function docreatefolderUI(e)
{
	if ($('.create-folder-input-bl input').val() == '')
	{
		$('.create-folder-input-bl input').animate({backgroundColor: "#d22000"}, 150, function()
		{
			$('.create-folder-input-bl input').animate({backgroundColor: "white"}, 350, function()
			{
				$('.create-folder-input-bl input').focus();
			});
		});
	}
	else createfolder(M.currentdirid,$('.create-folder-input-bl input').val());
}

function fmtopUI()
{
	$('.fm-clearbin-button,.fm-add-user,.fm-new-folder,.fm-file-upload,.fm-folder-upload').addClass('hidden');
	$('.fm-new-folder').removeClass('filled-input')
	if (RootbyId(M.currentdirid) == M.RubbishID)
	{
		$('.fm-clearbin-button').removeClass('hidden');
		$('.fm-right-files-block').addClass('rubbish-bin');
	}
	else
	{
		$('.fm-right-files-block').removeClass('rubbish-bin');
	    if (RootbyId(M.currentdirid) == M.InboxID)
	    {
		   if (d) console.log('Inbox');
	    }
	    else if (M.currentdirid == 'contacts')
	    {
		   $('.fm-add-user').removeClass('hidden');
	    }
	    else if (M.currentdirid.length == 8 && RightsbyID(M.currentdirid) > 0)
	    {
		    $('.fm-new-folder').removeClass('hidden');
		    $('.fm-file-upload').removeClass('hidden');
		    if ((is_chrome_firefox & 2) || 'webkitdirectory' in document.createElement('input')) $('.fm-folder-upload').removeClass('hidden');
		    else $('.fm-file-upload').addClass('last-button');
	    }
	}
	$('.fm-clearbin-button').unbind('click');
	$('.fm-clearbin-button').bind('click',function()
	{
		doClearbin();
	});
}

function doClearbin()
{
	msgDialog('clear-bin',l[14],l[15],l[1007],function(e)
	{
		if (e) M.clearRubbish();
	});
}

function notificationsUI(close)
{
	if (close)
	{
		$('.fm-main.notifications').addClass('hidden');
		$('.fm-main.default').removeClass('hidden');
		treeUI();
		if (M.viewmode) iconUI();
		else gridUI();
		return false;
	}
	notifymarkcount(true);
	donotify();
	$('.fm-main.notifications').removeClass('hidden');
	$('.fm-main.default').addClass('hidden');
    $(window).trigger('resize');
}

function accountUI()
{
	$('.fm-account-overview').removeClass('hidden');
	$('.fm-account-button').removeClass('active');
	$('.fm-account-sections').addClass('hidden');
	$('.fm-right-files-block').addClass('hidden');
	$('.fm-right-account-block').removeClass('hidden');
	M.accountData(function(account)
	{
		var perc,warning,perc_c;
		var id = document.location.hash;
		if (id == '#fm/account/settings')
		{
			$('.fm-account-settings-button').addClass('active');
			$('.fm-account-settings').removeClass('hidden');

			if (is_chrome_firefox)
			{
				if (!$('#acc_dls_folder').length)
				{
					$('#acc_use_ssl').before(
						$('<div id="acc_dls_folder" style="margin-top:25px">' +
							'<div class="account-bandwidth-txt">Downloads folder:</div>' +
							'<input type="button" value="Browse..." style="-moz-appearance:' +
								'button;margin-right:12px;cursor:pointer" />' +
							'</div>'));
					var fld = mozGetDownloadsFolder();
					$('#acc_dls_folder').append($('<span/>').text(fld && fld.path));
					$('#acc_dls_folder input').click(function()
					{
						var fs = mozFilePicker(0,2);
						if (fs) {
							mozSetDownloadsFolder(fs);
							$(this).next().text(fs.path);
						}
					});
				}
			}
		}
		else if (id == '#fm/account/profile')
		{
			$('.fm-account-profile-button').addClass('active');
			$('.fm-account-profile').removeClass('hidden');
		}
		else if (id == '#fm/account/history')
		{
			$('.fm-account-history-button').addClass('active');
			$('.fm-account-history').removeClass('hidden');
		}
		else if (id == '#fm/account/reseller' && M.account.reseller)
		{
			$('.fm-account-reseller-button').addClass('active');
			$('.fm-account-reseller').removeClass('hidden');
		}
		else
		{
			$('.fm-account-overview-button').addClass('active');
			$('.fm-account-overview').removeClass('hidden');
		}
		$('.fm-account-blocks .membership-icon.type').removeClass('free pro1 pro2 pro3');
		if (u_attr.p)
		{
			// pro account:
			var protext;
			if (u_attr.p == 1) protext = 'PRO I';
			else if (u_attr.p == 2) protext = 'PRO II';
			else if (u_attr.p == 3) protext = 'PRO III';
			$('.membership-big-txt.accounttype').text(protext);
			$('.fm-account-blocks .membership-icon.type').addClass('pro' + u_attr.p);
			if (account.stype == 'S')
			{
				// subscription
				$('.fm-account-header.typetitle').text(l[434]);
				if (u.stime == 'W') $('.membership-big-txt.type').text(l[747]);
				else if (u.stime == 'M') $('.membership-big-txt.type').text(l[748]);
				else if (u.stime == 'Y') $('.membership-big-txt.type').text(l[749]);
				$('.membershtip-medium-txt.expiry').html(htmlentities(l[750]) + ' <span class="red">' + time2date(account.scycle) + '</span>');
			}
			else if (account.stype == 'O')
			{
				// one-time
				$('.fm-account-header.typetitle').text(l[746]+':');
				$('.membership-big-txt.type').text(l[751]);
				$('.membershtip-medium-txt.expiry').html(l[987] + ' <span class="red">' + time2date(account.expiry) + '</span>');
			}
		}
		else
		{
			// free account:
			$('.fm-account-blocks .membership-icon.type').addClass('free');
			$('.membership-big-txt.type').text(l[435]);
			$('.membership-big-txt.accounttype').text(l[435]);
			$('.membershtip-medium-txt.expiry').text(l[436]);
		}
		perc = Math.round((account.servbw_used+account.downbw_used)/account.bw*100);
		perc_c=perc;
		if (perc_c > 100) perc_c=100;
		warning = '';
		if (perc > 99 && u_attr.p)
		{
			warning = '<div class="account-warning-icon"><span class="membership-notification"><span><span class="yellow">'+ l[34] + ':</span> ' + l[1008] + ' ' + l[1009] + ' <a href="#pro" class="upgradelink">' + l[920] + '.</a></span><span class="membership-arrow"></span></span>&nbsp;</div>';
		}
		else if (perc > 99 && !u_attr.p)
		{
			// @@@ TODO: add dynamic bandwidth available in X minutes:
			warning = '<div class="account-warning-icon"><span class="membership-notification"><span><span class="yellow">' + l[34] + '</span> ' + l[1008] + ' ' + l[1009] + ' <a href="#pro" class="upgradelink">' + l[920] + '</a></span><span class="membership-arrow"></span></span>&nbsp;</div>';
		}
		else if (!u_attr.p)
		{
			// @@@ TODO: add dynamic bandwidth available in X minutes:

			var waittime = '30 minutes';

			warning = '<span class="membership-question">?<span class="membership-notification"><span>' + l[1056] + ' ' + l[1054].replace('[X]',waittime) + '</span><span class="membership-arrow"></span></span></span>';
		}
		$('.fm-account-main .membership-circle-bg.green-circle').attr('class','membership-circle-bg green-circle percents-' + perc_c);
		if (perc > 100) $('.fm-account-main .membership-circle-bg.green-circle').text(':-(');
		else $('.fm-account-main .membership-circle-bg.green-circle').html(perc + '<span class="membershtip-small-txt">%</span>');
		$('.fm-account-bar.green').width(perc_c+'%');
		var b1 = bytesToSize(account.servbw_used+account.downbw_used);
		b1 = b1.split(' ');
		b1[0] = Math.round(b1[0]) + ' ';
		var b2 = bytesToSize(account.bw);
		b2 = b2.split(' ');
		b2[0] = Math.round(b2[0]) + ' ';
		$('.pro-bandwidth .membership-big-txt.floating').html('<span class="membershtip-small-txt">' + l['439a'].replace('[X1]','<span class="green lpxf">' + htmlentities(b1[0]) + '<span class="membershtip-small-txt">' + htmlentities(b1[1]) + '</span></span>').replace('[X2]','<span class="lpxf">' + htmlentities(b2[0]) + '</span>' + ' <span class="membershtip-small-txt">' + htmlentities(b2[1]) + '</span>') + '</span>'+warning);
		$('.fm-account-main .pro-bandwidth').removeClass('hidden');
		$('.fm-account-main .free-bandwidth').addClass('hidden');

		if (perc > 99) $('.fm-account-mutliple-bl.bandwidth').addClass('exceeded');

		perc = Math.round(account.space_used / account.space * 100);
		perc_c=perc;
		if (perc_c > 100) perc_c=100;
		if (perc > 99) $('.fm-account-mutliple-bl.storage').addClass('exceeded');

		warning = '';
		if (perc > 99) warning = '<div class="account-warning-icon"><span class="membership-notification"><span><span class="yellow">'+ l[34] + ':</span> ' + l[1010] + ' ' + l[1011] + ' <a href="#pro"  class="upgradelink">' + l[920] + '.</a></span><span class="membership-arrow"></span></span>&nbsp;</div>';
		else if (perc > 79) warning = '<div class="account-warning-icon"><span class="membership-notification"><span><span class="yellow">'+ l[34] + ':</span> ' + l[1012] + ' ' + l[1013] + ' <a href="#pro"  class="upgradelink">' + l[920] + '.</a></span><span class="membership-arrow"></span></span>&nbsp;</div>';

		$('.fm-account-main .membership-circle-bg.blue-circle').attr('class','membership-circle-bg blue-circle percents-' + perc_c);
		if (perc > 100) $('.fm-account-main .membership-circle-bg.blue-circle').text(':-(');
		else $('.fm-account-main .membership-circle-bg.blue-circle').html(perc + '<span class="membershtip-small-txt">%</span>');
		$('.fm-account-bar.blue').width(perc_c+'%');
		var b1 = bytesToSize(account.space_used);
		b1 = b1.split(' ');
		b1[0] = Math.round(b1[0]) + ' ';
		var b2 = bytesToSize(account.space);
		b2 = b2.split(' ');
		b2[0] = Math.round(b2[0]) + ' ';
		$('.membership-big-txt.space').html('<span class="membershtip-small-txt">' + l['439a'].replace('[X1]','<span class="blue lpxf">' + htmlentities(b1[0]) + '<span class="membershtip-small-txt">' + htmlentities(b1[1]) + '</span></span>').replace('[X2]','<span class="lpxf">' + htmlentities(b2[0]) + '</span>' + ' <span class="membershtip-small-txt">' + htmlentities(b2[1]) + '</span>') + '</span>' + warning);
		$('.fm-account-main .pro-upgrade').unbind('click');
		$('.fm-account-main .pro-upgrade').bind('click',function(e)
		{
			window.location.hash = 'pro';
		});
		$('.membership-big-txt.balance').html('&euro; ' + htmlentities(account.balance[0][0]));
		var a = 0;
		if (M.c['contacts']) for(var i in M.c['contacts']) a++;
		if (a == 1) $('.membership-big-txt.contacts').text(l[990]);
		else $('.membership-big-txt.contacts').text(l[989].replace('[X]',a));
		$('.membershtip-medium-txt.contacts').unbind('click');
		$('.membershtip-medium-txt.contacts').bind('click',function(e)
		{
			M.openFolder('contacts');
			return false;
		});
		if (!$.sessionlimit) $.sessionlimit=10;
		if (!$.purchaselimit) $.purchaselimit=10;
		if (!$.transactionlimit) $.transactionlimit=10;
		if (!$.voucherlimit) $.voucherlimit=10;

		$('.account-history-dropdown-button.sessions').text(l[472].replace('[X]',$.sessionlimit));
		$('.account-history-drop-items.session10-').text(l[472].replace('[X]',10));
		$('.account-history-drop-items.session100-').text(l[472].replace('[X]',100));
		$('.account-history-drop-items.session250-').text(l[472].replace('[X]',250));

		M.account.sessions.sort(function(a,b)
		{
			if (a[0] < b[0]) return 1;
			else return -1;
		});
		$('.grid-table.sessions tr').remove();
		var html = '<tr><th>' + l[479] + '</th><th>' + l[480] + '</th><th>' + l[481] + '</th><th>' + l[482] + '</th></tr>';
		$(account.sessions).each(function(i,el)
		{
			if (i == $.sessionlimit) return false;
			var country = countrydetails(el[4]);
			var browser = browserdetails(el[2]);
			var recent = l[483];
			if (!el[5]) recent = time2date(el[0]);
			html += '<tr><td><span class="fm-browsers-icon"><img alt="" src="' + staticpath + 'images/browser/' + browser.icon +'" /></span><span class="fm-browsers-txt">' + htmlentities(browser.name) + '</span></td><td>' + htmlentities(el[3]) + '</td><td><span class="fm-flags-icon"><img alt="" src="' + staticpath + 'images/flags/' + country.icon +'" style="margin-left: 0px;" /></span><span class="fm-flags-txt">' + htmlentities(country.name) + '</span></td><td>' + htmlentities(recent) + '</td></tr>';
		});
		$('.grid-table.sessions').html(html);

		$('.account-history-dropdown-button.purchases').text(l[469].replace('[X]',$.purchaselimit));
		$('.account-history-drop-items.purchase10-').text(l[469].replace('[X]',10));
		$('.account-history-drop-items.purchase100-').text(l[469].replace('[X]',100));
		$('.account-history-drop-items.purchase250-').text(l[469].replace('[X]',250));

		M.account.purchases.sort(function(a,b)
		{
			if (a[1] < b[1]) return 1;
			else return -1;
		});
		$('.grid-table.purchases tr').remove();
		var html = '<tr><th>' + l[475] + '</th><th>' + l[476] + '</th><th>' + l[477] + '</th><th>' + l[478] + '</th></tr>';
		$(account.purchases).each(function(i,el)
		{
			var paymentmethod = 'Voucher';
			if (el[4] == 1) paymentmethod = 'PayPal';
			var pro = {'9.99':['PRO I (' + l[918] + ')','1'],'19.99':['PRO II (' + l[918] + ')','2'],'29.99':['PRO III (' + l[918] + ')','3'],'99.99':['PRO I (' + l[919] + ')','1'],'199.99':['PRO II (' + l[919] + ')','2'],'299.99':['PRO III (' + l[919] + ')','3']};
			html += '<tr><td>' + time2date(el[1]) + '</td><td><span class="fm-member-icon"><img alt="" src="' + staticpath + 'images/mega/icons/retina/pro'+pro[el[2]][1]+'@2x.png" /></span><span class="fm-member-icon-txt"> '+pro[el[2]][0]+'</span></td><td>&euro;'+htmlentities(el[2])+'</td><td>' + paymentmethod + '</td></tr>';
		});
		$('.grid-table.purchases').html(html);

		$('.account-history-dropdown-button.transactions').text(l[471].replace('[X]',$.transactionlimit));
		$('.account-history-drop-items.transaction10-').text(l[471].replace('[X]',10));
		$('.account-history-drop-items.transaction100-').text(l[471].replace('[X]',100));
		$('.account-history-drop-items.transaction250-').text(l[471].replace('[X]',250));

		M.account.transactions.sort(function(a,b)
		{
			if (a[1] < b[1]) return 1;
			else return -1;
		});
		$('.grid-table.transactions tr').remove();
		var html = '<tr><th>' + l[475] + '</th><th>' + l[484] + '</th><th>' + l[485] + '</th><th>' + l[486] + '</th></tr>';
		$(account.transactions).each(function(i,el)
		{
			var credit='',debit='';
			if (el[2] > 0) credit = '<span class="green">&euro;' + htmlentities(el[2]) + '</span>';
			else debit = '<span class="red">&euro;' + htmlentities(el[2]) + '</span>';
			html += '<tr><td>' + time2date(el[1]) + '</td><td>' + htmlentities(el[0]) + '</td><td>' + credit + '</td><td>' + debit + '</td></tr>';
		});
		$('.grid-table.transactions').html(html);
		var i = new Date().getFullYear()-10,html='<option value="">YYYY</option>';
		$('.fm-account-select.year .account-select-txt').text('YYYY');
		while (i >= 1900)
		{
			if (u_attr.birthyear && i == u_attr.birthyear)
			{
				sel = ' selected';
				$('.fm-account-select.year .account-select-txt').text(u_attr.birthyear);
			}
			else sel='';
			html += '<option value="' + i + '"'+sel+'>' + i + '</option>';
			i--;
		}
		$('.fm-account-select.year select').html(html);
		var i=1, html='<option value="">DD</option>',sel='';;
		$('.fm-account-select.day .account-select-txt').text('DD');
		while (i < 32)
		{
			if (u_attr.birthday && i == u_attr.birthday)
			{
				sel = ' selected';
				$('.fm-account-select.day .account-select-txt').text(u_attr.birthday);
			}
			else sel='';
			html += '<option value="' + i + '"'+sel+'>' + i + '</option>';
			i++;
		}
		$('.fm-account-select.day select').html(html);
		var i=1, html='<option value="">MM</option>',sel='';
		$('.fm-account-select.month .account-select-txt').text('MM');
		while (i < 13)
		{
			if (u_attr.birthmonth && i == u_attr.birthmonth)
			{
				sel = ' selected';
				$('.fm-account-select.month .account-select-txt').text(u_attr.birthmonth);
			}
			else sel='';
			html += '<option value="' + i + '"'+sel+'>' + i + '</option>';
			i++;
		}
		$('.fm-account-select.month select').html(html);
		var html='<option value="">' + l[996] + '</option>',sel='';
		$('.fm-account-select.country .account-select-txt').text(l[996]);
		for(country in isocountries)
		{
			if (u_attr.country && country == u_attr.country)
			{
				sel = ' selected';
				$('.fm-account-select.country .account-select-txt').text(isocountries[country]);
			}
			else sel='';
			html += '<option value="' + country + '"'+sel+'>' + isocountries[country] + '</option>';
		}
		$('.fm-account-select.country select').html(html);
		$('.fm-account-select select').unbind('change');
		$('.fm-account-select select').bind('change',function(e)
		{
			var val = $(this).val();
			if ($(this).attr('name') == 'account-vouchertype')
			{
				$(this).find('option').each(function(i,e)
				{
					if (val == $(e).val()) val =  $(e).text();
				});
			}
			else
			{
				if ($(this).attr('name') == 'account-country') val = isocountries[val];
				$('.fm-account-save-block').removeClass('hidden');
			}
			$(this).parent().find('.account-select-txt').text(val);
		});
		$('#account-firstname,#account-lastname').unbind('keyup');
		$('#account-firstname,#account-lastname').bind('keyup',function(e)
		{
			$('.fm-account-save-block').removeClass('hidden');
		});
		$('.fm-account-cancel').unbind('click');
		$('.fm-account-cancel').bind('click',function(e)
		{
			$('.fm-account-save-block').addClass('hidden');
			accountUI();
		});
		$('.fm-account-save').unbind('click');
		$('.fm-account-save').bind('click',function(e)
		{
			u_attr.firstname = $('#account-firstname').val();
			u_attr.lastname = $('#account-lastname').val();
			u_attr.birthday = $('.fm-account-select.day select').val();
			u_attr.birthmonth = $('.fm-account-select.month select').val();
			u_attr.birthyear = $('.fm-account-select.year select').val();
			u_attr.country = $('.fm-account-select.country select').val();
			api_req({a:'up',firstname:base64urlencode(to8(u_attr.firstname)),lastname:base64urlencode(to8(u_attr.lastname)),birthday:base64urlencode(u_attr.birthday),birthmonth:base64urlencode(u_attr.birthmonth),birthyear:base64urlencode(u_attr.birthyear),country:base64urlencode(u_attr.country)});
			$('.fm-account-save-block').addClass('hidden');
			if (M.account.dl_maxSlots)
			{
				localStorage.dl_maxSlots = M.account.dl_maxSlots;
				dl_maxSlots = M.account.dl_maxSlots;
				dlQueue.setSize(dl_maxSlots);
			}
			if (M.account.ul_maxSlots)
			{
				localStorage.ul_maxSlots = M.account.ul_maxSlots;
				ul_maxSlots = M.account.ul_maxSlots;
				ulQueue.setSize(ul_maxSlots);
			}
			if (typeof M.account.ul_maxSpeed !== 'undefined')
			{
				localStorage.ul_maxSpeed = M.account.ul_maxSpeed;
				ul_maxSpeed = M.account.ul_maxSpeed;
			}
			if (typeof M.account.use_ssl !== 'undefined')
			{
				localStorage.use_ssl = M.account.use_ssl;
				use_ssl = M.account.use_ssl;
			}
			if (typeof M.account.ul_skipIdentical !== 'undefined')
			{
				localStorage.ul_skipIdentical = M.account.ul_skipIdentical;
				ul_skipIdentical = M.account.ul_skipIdentical;
			}

			if (typeof M.account.uisorting !== 'undefined') storefmconfig('uisorting',M.account.uisorting);
			if (typeof M.account.uiviewmode !== 'undefined') storefmconfig('uiviewmode',M.account.uiviewmode);

			if ($('#account-password').val() == '' && ($('#account-new-password').val() !== '' || $('#account-confirm-password').val() !== ''))
			{
				 msgDialog('warninga',l[135],l[719],false,function()
				 {
					$('#account-password').focus();
				 });
			}
			else if ($('#account-new-password').val() !== $('#account-confirm-password').val())
			{
				 msgDialog('warninga','Error',l[715],false,function()
				 {
					$('#account-new-password').val('');
					$('#account-confirm-password').val('');
					$('#account-new-password').focus();
				 });
			}
			else if ($('#account-confirm-password').val() !== '' && $('#account-password').val() !== '')
			{
				loadingDialog.show();
				changepw($('#account-password').val(),$('#account-confirm-password').val(),{callback: function(res)
				{
					loadingDialog.hide();
					if (res == EACCESS)
					{
						msgDialog('warninga',l[135],l[724],false,function()
						{
							$('#account-password').val('');
							$('#account-password').focus();
						});
					}
					else if (typeof res == 'number' && res < 0) msgDialog('warninga','Error',l[200]);
					else
					{
						 msgDialog('info',l[726],l[725],false,function()
						 {
							$('#account-confirm-password,#account-password,#account-new-password').val('');
						 });
					}
				}});
			}
			else $('#account-confirm-password,#account-password,#account-new-password').val('');
			accountUI();
		});
		$('#account-firstname').val(u_attr.firstname);
		$('#account-lastname').val(u_attr.lastname);
		$('.account-history-dropdown-button').unbind('click');
		$('.account-history-dropdown-button').bind('click',function()
		{
			$(this).addClass('active');
			$('.account-history-dropdown').addClass('hidden');
			$(this).next().removeClass('hidden');

		});
		$('.account-history-drop-items').unbind('click');
		$('.account-history-drop-items').bind('click',function()
		{
			$(this).parent().prev().removeClass('active');
			$(this).parent().find('.account-history-drop-items').removeClass('active');
			$(this).parent().parent().find('.account-history-dropdown-button').text($(this).text());
			var c = $(this).attr('class');
			if (!c) c='';
			if (c.indexOf('session10-') > -1) $.sessionlimit=10;
			else if (c.indexOf('session100-') > -1) $.sessionlimit=100;
			else if (c.indexOf('session250-') > -1) $.sessionlimit=250;
			if (c.indexOf('purchaselimit10-') > -1) $.purchaselimit=10;
			else if (c.indexOf('purchase100-') > -1) $.purchaselimit=100;
			else if (c.indexOf('purchase250-') > -1) $.purchaselimit=250;
			if (c.indexOf('transaction10-') > -1) $.transactionlimit=10;
			else if (c.indexOf('transaction100-') > -1) $.transactionlimit=100;
			else if (c.indexOf('transaction250-') > -1) $.transactionlimit=250;
			if (c.indexOf('voucher10-') > -1) $.voucherlimit=10;
			else if (c.indexOf('voucher100-') > -1) $.voucherlimit=100;
			else if (c.indexOf('voucher250-') > -1) $.voucherlimit=250;
			$(this).addClass('active');
			$(this).closest('.account-history-dropdown').addClass('hidden');
			accountUI();
		});
        $("#slider-range-max").slider({
			min: 1,max: 6,range: "min",value:dl_maxSlots,slide:function(e,ui)
			{
				M.account.dl_maxSlots = ui.value;
				$('.fm-account-save-block').removeClass('hidden');
			}
        });
		$("#slider-range-max2").slider({
			min: 1,max: 6,range: "min",value:ul_maxSlots,slide:function(e,ui)
			{
				M.account.ul_maxSlots = ui.value;
				$('.fm-account-save-block').removeClass('hidden');
			}
        });
		$('.ulspeedradio').removeClass('radioOn').addClass('radioOff');
		var i=3;
		if (ul_maxSpeed == 0) i=1;
		else if (ul_maxSpeed == -1) i=2;
		else $('#ulspeedvalue').val(Math.floor(ul_maxSpeed/1024));
		$('#rad'+i+'_div').removeClass('radioOff').addClass('radioOn');
		$('#rad'+i).removeClass('radioOff').addClass('radioOn');
		$('.ulspeedradio input').unbind('click');
		$('.ulspeedradio input').bind('click',function(e)
		{
			var id = $(this).attr('id');
			if (id == 'rad2') M.account.ul_maxSpeed=-1;
			else if (id == 'rad1') M.account.ul_maxSpeed=0;
			else
			{
				if (parseInt($('#ulspeedvalue').val()) > 0) M.account.ul_maxSpeed=parseInt($('#ulspeedvalue').val())*1024;
				else M.account.ul_maxSpeed=100*1024;
			}
			$('.ulspeedradio').removeClass('radioOn').addClass('radioOff');
			$(this).addClass('radioOn').removeClass('radioOff');
			$(this).parent().addClass('radioOn').removeClass('radioOff');
			$('.fm-account-save-block').removeClass('hidden');
		});
		$('#ulspeedvalue').unbind('click keyup');
		$('#ulspeedvalue').bind('click keyup',function(e)
		{
			$('.ulspeedradio').removeClass('radioOn').addClass('radioOff');
			$('#rad3,#rad3_div').addClass('radioOn').removeClass('radioOff');
			if (parseInt($('#ulspeedvalue').val()) > 0) M.account.ul_maxSpeed=parseInt($('#ulspeedvalue').val())*1024;
			else M.account.ul_maxSpeed=100*1024;
			$('.fm-account-save-block').removeClass('hidden');
		});

		$('.ulskip').removeClass('radioOn').addClass('radioOff');
		var i = 5;
		if (ul_skipIdentical) i=4;
		$('#rad'+i+'_div').removeClass('radioOff').addClass('radioOn');
		$('#rad'+i).removeClass('radioOff').addClass('radioOn');
		$('.ulskip input').unbind('click');
		$('.ulskip input').bind('click',function(e)
		{
			var id = $(this).attr('id');
			if (id == 'rad4') M.account.ul_skipIdentical=1;
			else if (id == 'rad5') M.account.ul_skipIdentical=0;
			$('.ulskip').removeClass('radioOn').addClass('radioOff');
			$(this).addClass('radioOn').removeClass('radioOff');
			$(this).parent().addClass('radioOn').removeClass('radioOff');
			$('.fm-account-save-block').removeClass('hidden');
		});

		$('.uisorting').removeClass('radioOn').addClass('radioOff');
		var i = 8;
		if (fmconfig.uisorting) i=9;
		$('#rad'+i+'_div').removeClass('radioOff').addClass('radioOn');
		$('#rad'+i).removeClass('radioOff').addClass('radioOn');
		$('.uisorting input').unbind('click');
		$('.uisorting input').bind('click',function(e)
		{
			var id = $(this).attr('id');
			if (id == 'rad8') M.account.uisorting=0;
			else if (id == 'rad9') M.account.uisorting=1;
			$('.uisorting').removeClass('radioOn').addClass('radioOff');
			$(this).addClass('radioOn').removeClass('radioOff');
			$(this).parent().addClass('radioOn').removeClass('radioOff');
			$('.fm-account-save-block').removeClass('hidden');
		});

		$('.uiviewmode').removeClass('radioOn').addClass('radioOff');
		var i = 10;
		if (fmconfig.uiviewmode) i=11;
		$('#rad'+i+'_div').removeClass('radioOff').addClass('radioOn');
		$('#rad'+i).removeClass('radioOff').addClass('radioOn');
		$('.uiviewmode input').unbind('click');
		$('.uiviewmode input').bind('click',function(e)
		{
			var id = $(this).attr('id');
			if (id == 'rad10') M.account.uiviewmode=0;
			else if (id == 'rad11') M.account.uiviewmode=1;
			$('.uiviewmode').removeClass('radioOn').addClass('radioOff');
			$(this).addClass('radioOn').removeClass('radioOff');
			$(this).parent().addClass('radioOn').removeClass('radioOff');
			$('.fm-account-save-block').removeClass('hidden');
		});

		$('.redeem-voucher').unbind('click');
		$('.redeem-voucher').bind('click',function(event)
		{
			if($(this).attr('class').indexOf('active') == -1)
			{
				$(this).addClass('active');
				$('.fm-voucher-popup').removeClass('hidden');
				voucherCentering($(this));
				$(window).bind('resize', function ()
				{
				   voucherCentering($('.redeem-voucher'));
				});
			}
			else
			{
				$(this).removeClass('active');
				$('.fm-voucher-popup').addClass('hidden');
			}
		});

		$('.fm-voucher-body input').unbind('focus');
		$('.fm-voucher-body input').bind('focus',function(e)
		{
			if ($(this).val() == l[487]) $(this).val('');
		});

		$('.fm-voucher-body input').unbind('blur');
		$('.fm-voucher-body input').bind('blur',function(e)
		{
			if ($(this).val() == '') $(this).val(l[487]);
		});

		$('.fm-voucher-button').unbind('click');
		$('.fm-voucher-button').bind('click',function(e)
		{
			if ($('.fm-voucher-body input').val() == l[487]) msgDialog('warninga',l[135],l[1015]);
			else
			{
				loadingDialog.show();
				api_req({a:'uavr',v:$('.fm-voucher-body input').val()},
				{
					callback : function(res,ctx)
					{
						loadingDialog.hide();
						$('.fm-voucher-popup').addClass('hidden');
						$('.fm-voucher-body input').val(l[487]);
						if (typeof res == 'number')
						{
							if (res == -11) msgDialog('warninga',l[135],l[714]);
							else if (res < 0) msgDialog('warninga',l[135],l[473]);
							else
							{
								if (M.account) M.account.lastupdate=0;
								accountUI();
							}
						}
					}
				});
			}
		});

		$('.vouchercreate').unbind('click');
		$('.vouchercreate').bind('click',function(e)
		{
			var vouchertype = $('.fm-account-select.vouchertype select').val();
			var voucheramount = parseInt($('#account-voucheramount').val());
			var proceed=false;
			for (var i in M.account.prices) if (M.account.prices[i][0] == vouchertype) proceed=true;
			if (!proceed)
			{
				msgDialog('warninga','Error','Please select the voucher type.');
				return false;
			}
			if (!voucheramount)
			{
				msgDialog('warninga','Error','Please enter a valid voucher amount.');
				return false;
			}
			if (vouchertype == '19.99') vouchertype = '19.991';
			loadingDialog.show();
			api_req({a:'uavi',d:vouchertype,n:voucheramount,c:'EUR'},
			{
				callback : function (res,ctx)
				{
					M.account.lastupdate=0;
					accountUI();
				}
			});
		});

		if (M.account.reseller)
		{
			$('.fm-account-reseller-button').removeClass('hidden');
			$('.account-history-dropdown-button.vouchers').text(l['466a'].replace('[X]',$.voucherlimit));
			$('.account-history-drop-items.voucher10-').text(l['466a'].replace('[X]',10));
			$('.account-history-drop-items.voucher100-').text(l['466a'].replace('[X]',100));
			$('.account-history-drop-items.voucher250-').text(l['466a'].replace('[X]',250));
			M.account.vouchers.sort(function(a,b)
			{
				if (a['date'] < b['date']) return 1;
				else return -1;
			});
			$('.grid-table.vouchers tr').remove();
			var html = '<tr><th>' + l[475] + '</th><th>' + l[487] + '</th><th>' + l[477] + '</th><th>' + l[488] + '</th></tr>';
			$(account.vouchers).each(function(i,el)
			{
				if (i > $.voucherlimit) return false;
				var status = l[489];
				if (el.redeemed > 0 && el.cancelled == 0 && el.revoked == 0) status = l[490] + ' ' + time2date(el.redeemed);
				else if (el.revoked > 0 && el.cancelled > 0) status = l[491] + ' ' + time2date(el.revoked);
				else if (el.cancelled > 0) status = l[492] + ' ' + time2date(el.cancelled);
				html += '<tr><td>' + time2date(el.date) + '</td><td class="selectable">' + htmlentities(el.code) + '</td><td>&euro; ' + htmlentities(el.amount) + '</td><td>' + status + '</td></tr>';
			});
			$('.grid-table.vouchers').html(html);
			$('.fm-account-select.vouchertype select option').remove();
			var prices = [];
			for (var i in M.account.prices) prices.push(M.account.prices[i][0]);
			prices.sort(function(a,b) { return (a-b) })
			var voucheroptions = '';
			for (var i in prices) voucheroptions += '<option value="'+ htmlentities(prices[i]) +'">&euro;' + htmlentities(prices[i]) + ' voucher</option>';
			$('.fm-account-select.vouchertype select').html(voucheroptions);
		}

		$('.fm-purchase-voucher,.membershtip-medium-txt.topup').unbind('click');
		$('.fm-purchase-voucher,.membershtip-medium-txt.topup').bind('click',function(e)
		{
			document.location.hash = 'resellers';
		});

		if (is_extension || ssl_needed()) $('#acc_use_ssl').hide();

		$('.usessl').removeClass('radioOn').addClass('radioOff');
		var i = 7;
		if (use_ssl) i=6;
		$('#rad'+i+'_div').removeClass('radioOff').addClass('radioOn');
		$('#rad'+i).removeClass('radioOff').addClass('radioOn');
		$('.usessl input').unbind('click');
		$('.usessl input').bind('click',function(e)
		{
			var id = $(this).attr('id');
			if (id == 'rad7') M.account.use_ssl=0;
			else if (id == 'rad6') M.account.use_ssl=1;
			$('.usessl').removeClass('radioOn').addClass('radioOff');
			$(this).addClass('radioOn').removeClass('radioOff');
			$(this).parent().addClass('radioOn').removeClass('radioOff');
			$('.fm-account-save-block').removeClass('hidden');
		});

		$('.fm-account-change-avatar,.fm-account-avatar').unbind('click');
		$('.fm-account-change-avatar,.fm-account-avatar').bind('click',function(e)
		{
			avatarDialog();
		});
		if (avatars[u_handle]) $('.fm-account-avatar img').attr('src',avatars[u_handle].url);
		else $('.fm-account-avatar img').attr('src',staticpath + 'images/mega/default-avatar.png');

		$(window).unbind('resize.account');
		$(window).bind('resize.account', function ()
		{
			if (M.currentdirid && M.currentdirid.substr(0,7) == 'account') initAccountScroll();
		});

		initAccountScroll();
	},1);

	if (u_attr.firstname) $('.membership-big-txt.name').text(u_attr.firstname + ' ' + u_attr.lastname);
	else $('.membership-big-txt.name').text(u_attr.name);

	$('.editprofile').unbind('click');
	$('.editprofile').bind('click',function(event)
	{
		document.location.hash = 'fm/account/profile';
	});

	$('.fm-account-button').unbind('click');
	$('.fm-account-button').bind('click',function(event)
	{
	  if($(this).attr('class').indexOf('active') == -1)
      {
		switch (true)
		{
           case ($(this).attr('class').indexOf('fm-account-overview-button') >= 0):
			   document.location.hash = 'fm/account';
               break;
           case ($(this).attr('class').indexOf('fm-account-profile-button') >= 0):
			   document.location.hash = 'fm/account/profile';
               break;
           case ($(this).attr('class').indexOf('fm-account-settings-button') >= 0):
			   document.location.hash = 'fm/account/settings';
               break;
		   case ($(this).attr('class').indexOf('fm-account-history-button') >= 0):
			   document.location.hash = 'fm/account/history';
               break;
		   case ($(this).attr('class').indexOf('fm-account-reseller-button') >= 0):
			   document.location.hash = 'fm/account/reseller';
               break;
         }
	  }
	});

	$('.account-pass-lines').attr('class','account-pass-lines');
	$('#account-new-password').unbind('keyup');
	$('#account-new-password').bind('keyup',function(el)
	{
		$('.account-pass-lines').attr('class','account-pass-lines');
		if ($(this).val() !== '')
		{
			var pws = checkPassword($(this).val());
			if (pws <= 25) $('.account-pass-lines').addClass('good1');
			else if (pws <= 50) $('.account-pass-lines').addClass('good2');
			else if (pws <= 75) $('.account-pass-lines').addClass('good3');
			else $('.account-pass-lines').addClass('good4');
		}
	});

	$('#account-confirm-password').unbind('keyup');
	$('#account-confirm-password').bind('keyup',function(el)
	{
		if ($(this).val() == $('#account-new-password').val()) $('.fm-account-save-block').removeClass('hidden');
	});
}

function acc_checkpassword(pass)
{
	if ((pass == 'Password') || (pass == ''))
	{
		document.getElementById('acc_pwstatus_text').innerHTML = '';
		document.getElementById('acc_pwstatus').className = 'register-pass-status-block account';
		return false;
	}
	var strength = checkPassword(pass);
	if (strength <= 25)
	{
		document.getElementById('acc_pwstatus_text').innerHTML = l[220];
		document.getElementById('acc_pwstatus').className = 'register-pass-status-block account good1';
	}
	else if (strength <= 50)
	{
		document.getElementById('acc_pwstatus_text').innerHTML = l[221];
		document.getElementById('acc_pwstatus').className = 'register-pass-status-block account good2';
	}
	else if (strength <= 75)
	{
		document.getElementById('acc_pwstatus_text').innerHTML = l[222];
		document.getElementById('acc_pwstatus').className = 'register-pass-status-block account good3';
	}
	else
	{
		document.getElementById('acc_pwstatus_text').innerHTML = l[223];
		document.getElementById('acc_pwstatus').className = 'register-pass-status-block account good1 good4';
	}
}

var imageCrop;

function avatarDialog(close)
{
	if (close)
	{
		$.dialog=false;
		$('.avatar-dialog').addClass('hidden');
		$('.fm-dialog-overlay').addClass('hidden');
		$('body').removeClass('overlayed');
		return true;
	}
	$.dialog='avatar';
	$('.fm-dialog.avatar-dialog').removeClass('hidden');
	$('.fm-dialog-overlay').removeClass('hidden');
	$('body').addClass('overlayed');
	$('.avatar-body').html('<div id="avatarcrop"><div class="image-upload-and-crop-container"><div class="image-explorer-container empty"><div class="image-explorer-image-view"><img class="image-explorer-source"><div class="avatar-white-bg"></div><div class="image-explorer-mask circle-mask"></div><div class="image-explorer-drag-delegate"></div></div><div class="image-explorer-scale-slider-wrapper"><input class="image-explorer-scale-slider disabled" type="range" min="0" max="100" step="1" value="0" disabled=""></div></div><div class="fm-notifications-bottom"><input type="file" id="image-upload-and-crop-upload-field" class="image-upload-field" accept="image/jpeg, image/gif, image/png"><label for="image-upload-and-crop-upload-field" class="image-upload-field-replacement fm-account-change-avatar">' + l[1016] + '</label><div class="fm-account-change-avatar" id="fm-change-avatar">' + l[1017] + '</div><div  class="fm-account-change-avatar" id="fm-cancel-avatar">Cancel</div><div class="clear"></div></div></div></div>');
	$('#fm-change-avatar').hide();
	$('#fm-cancel-avatar').hide();
	imageCrop = new ImageUploadAndCrop($("#avatarcrop").find('.image-upload-and-crop-container'),
	{
		cropButton: $('#fm-change-avatar'),
		onCrop: function(croppedDataURI)
		{
			var data = dataURLToAB(croppedDataURI);
			api_req({'a':'up','+a':base64urlencode(ab_to_str(data))});
			var blob = new Blob([data],{ type: 'image/jpeg'});
			avatars[u_handle] =
			{
				data: blob,
				url: myURL.createObjectURL(blob)
			}
			$('.fm-account-avatar img').attr('src',avatars[u_handle].url);
			$('.fm-avatar img').attr('src',avatars[u_handle].url);
			avatarDialog(1);
		},
		onImageUpload: function()
		{
			$('.image-upload-field-replacement.fm-account-change-avatar').hide();
			$('#fm-change-avatar').show();
			$('#fm-cancel-avatar').show();
		},
		onImageUploadError: function()
		{

		}
	});
	$('#fm-cancel-avatar,.fm-dialog.avatar-dialog .fm-dialog-close').unbind('click');
	$('#fm-cancel-avatar,.fm-dialog.avatar-dialog .fm-dialog-close').bind('click',function(e)
	{
		avatarDialog(1);
	});
}

function gridUI()
{
	if (M.chat) return;
	if (d) console.time('gridUI');
	// $.gridDragging=false;
	$.gridLastSelected=false;
	$('.fm-files-view-icon.listing-view').addClass('active');
	$('.fm-files-view-icon.block-view').removeClass('active');

	$.gridHeader = function()
	{
		$('.grid-table tbody tr:first-child td').each(function(i,e)
		{
		  var headerColumn = $('.grid-table-header th').get(i);
		  $(headerColumn).width($(e).width());
	    });
		initTransferScroll();
	}
	$.contactgridHeader = function()
	{
		var el = $('.files-grid-view.contacts-view .grid-table-header th');
		var i=0;
		var w=0;
		while (i < el.length)
		{
			if (i !== 0) w+=$(el[i]).width();
			i++;
		}
		$('.files-grid-view.contacts-view .grid-scrolling-table tbody tr:first-child td').each(function(i,e)
		{
		  var headerColumn = $('.files-grid-view.contacts-view .grid-table-header th').get(i);
		  $(headerColumn).width($(e).width());
	    });
		initTransferScroll();
	}

	$.sharedgridHeader = function()
	{
		var el = $('.shared-grid-view .grid-table-header th');
		var i=0;
		var w=0;
		while (i < el.length)
		{
			if (i !== 0) w+=$(el[i]).width();
			i++;
		}
		$('.shared-grid-view .grid-scrolling-table tbody tr:first-child td').each(function(i,e)
		{
		  var headerColumn = $('.shared-grid-view .grid-table-header th').get(i);
		  $(headerColumn).width($(e).width());
	    });
		initTransferScroll();
	}

	$(window).unbind('resize.grid');
	$(window).bind('resize.grid', function ()
	{
		if (M.viewmode == 0)
		{
			if (M.currentdirid == 'contacts')
			{
				$.contactgridHeader();
				initContactsGridScrolling();
			}
			else if (M.currentdirid == 'shares')
			{
				initGridScrolling();
				$.sharedgridHeader();
			}
			else
			{
				initGridScrolling();
				$.gridHeader();
			}
		}
    });

	$('.fm-blocks-view.fm').addClass('hidden');
	$('.fm-chat-block').addClass('hidden');
	$('.shared-blocks-view').addClass('hidden');
	$('.shared-grid-view').addClass('hidden');

	$('.files-grid-view.fm').addClass('hidden');
	$('.fm-blocks-view.contacts-view').addClass('hidden');
	$('.files-grid-view.contacts-view').addClass('hidden');
	$('.contacts-details-block').addClass('hidden');
	$('.files-grid-view.contact-details-view').addClass('hidden');
	$('.fm-blocks-view.contact-details-view').addClass('hidden');

	if (M.currentdirid == 'contacts')
	{
		$('.files-grid-view.contacts-view').removeClass('hidden');
		$.contactgridHeader();
		initContactsGridScrolling();
	}
	else if (M.currentdirid == 'shares')
	{
		$('.shared-grid-view').removeClass('hidden');
		$.sharedgridHeader();
		initGridScrolling();
	}
	else if (M.currentdirid.length == 11)
	{
		$('.contacts-details-block').removeClass('hidden');
		if (M.v.length > 0)
		{
			$('.files-grid-view.contact-details-view').removeClass('hidden');
			initGridScrolling();
			$.gridHeader();
		}
	}
	else
	{
		$('.files-grid-view.fm').removeClass('hidden');
		initGridScrolling();
		$.gridHeader();
	}
	if (RootbyId(M.currentdirid) == 'contacts' || folderlink || RootbyId(M.currentdirid) == M.RubbishID)
	{
		$('.grid-url-arrow').hide();
		$('.grid-url-header').text('');
	}
	else
	{
		$('.grid-url-arrow').show();
		$('.grid-url-header').text('');
	}
	$('.files-grid-view,.fm-empty-cloud').unbind('contextmenu');
	$('.files-grid-view,.fm-empty-cloud').bind('contextmenu',function(e)
	{
		$('.file-block').removeClass('ui-selected');
		$.selected=[];
		$.hideTopMenu();
		return !!contextmenuUI(e,2);
	});
        // enable add star on first column click (make favorite)
	$('.grid-table.fm tr td:first-child').unbind('click');
	$('.grid-table.fm tr td:first-child').bind('click',function(e)
	{
		var id = [$(this).parent().attr('id')];
		M.favourite(id, $('.grid-table.fm #' + id[0] + ' .grid-status-icon').hasClass('star'));
	});

	$('.grid-table-header .arrow').unbind('click');
	$('.grid-table-header .arrow').bind('click',function(e)
	{
		var c = $(this).attr('class');
		var d=1;
		if (c && c.indexOf('desc') > -1) d=-1;
		if (c && c.indexOf('name') > -1) M.doSort('name',d);
		else if (c && c.indexOf('size') > -1) M.doSort('size',d);
		else if (c && c.indexOf('type') > -1) M.doSort('type',d);
		else if (c && c.indexOf('date') > -1) M.doSort('date',d);
		else if (c && c.indexOf('owner') > -1) M.doSort('owner',d);
		else if (c && c.indexOf('access') > -1) M.doSort('access',d);
		else if (c && c.indexOf('status') > -1) M.doSort('status',d);
		else if (c && c.indexOf('interaction') > -1) M.doSort('interaction',d);
		if (c) M.renderMain();
	});

	if (M.currentdirid == 'shares') $.selectddUIgrid = '.shared-grid-view .grid-scrolling-table';
	else if (M.currentdirid == 'contacts') $.selectddUIgrid = '.grid-scrolling-table.contacts';
	else if (M.currentdirid.length == 11) $.selectddUIgrid = '.files-grid-view.contact-details-view .grid-scrolling-table';
	else $.selectddUIgrid = '.files-grid-view.fm .grid-scrolling-table';

	$.selectddUIitem = 'tr';
	Soon(selectddUI);

	if (d) console.timeEnd('gridUI');
}

/**
 * Helper function to get the jScrollPane container of this element
 *
 * @returns {*}
 */
$.fn.getParentJScrollPane = function() {
    var $scrollable_parent = $(this).parents('.jspScrollable:first');
    if($scrollable_parent.size() > 0) {
        var $jsp = $scrollable_parent.data('jsp');
        if($jsp) {
            return $jsp;
        } else {
            return false;
        }
    }
}

/**
 * Find jQuery Element in an jQuery array of elements and return its index OR -1 if not found.
 * Pretty similar to the $.inArray, but will match the object IDs.
 *
 *
 * @param el
 * @param arr
 * @returns int -1 or key index
 */
$.elementInArray = function(el, arr) {
    var found = $.map(
        arr,
        function(n, i) {
            return el.is(n) ? i : undefined;
        }
    );
    return found.length > 0 ? found[0] : -1;
};

/**
 * Case insensitive :istartswith.
 *
 * @param a
 * @param i
 * @param m
 * @returns {boolean}
 */
jQuery.expr[':'].istartswith = function(a, i, m) {
    return jQuery(a).text().toUpperCase()
        .indexOf(m[3].toUpperCase()) == 0;
};

/**
 * Really simple shortcut logic for select all, copy, paste, delete
 *
 * @constructor
 */
var FMShortcuts = function() {

    var current_operation = null;

    // unbind if already bound.
    $(window).unbind('keydown.fmshortcuts');

    // bind
    $(window).bind('keydown.fmshortcuts', function(e) {

		if (!is_fm()) return true;

        e = e || window.event;

        // DO NOT start the search in case that the user is typing something in a form field... (eg.g. contacts -> add
        // contact field)
        if($(e.target).is("input, textarea, select") || $.dialog) {
            return;
        }
        var charCode = e.which || e.keyCode; // ff
        var charTyped = String.fromCharCode(charCode).toLowerCase();

        if(charTyped == "a" && (e.ctrlKey || e.metaKey)) {
            selectionManager.select_all();
            return false; // stop prop.
        } else if(
            (charTyped == "c" || charTyped == "x") &&
            (e.ctrlKey || e.metaKey)
        ) {
            var $items = selectionManager.get_selected();
            if($items.size() == 0) {
                return; // dont do anything.
            }

            current_operation = {
                'op': charTyped == "c" ? 'copy' : 'cut',
                'src': $items
            };
            return false; // stop prop.
        } else if(charTyped == "v" && (e.ctrlKey || e.metaKey)) {
            if(!current_operation) {
                return false; // stop prop.
            }

            $.each(current_operation.src, function(k, v) {
                if(current_operation.op == "copy") {
                    M.copyNodes([$(v).attr('id')], M.currentdirid);
                } else if(current_operation.op == "cut") {
                    M.moveNodes([$(v).attr('id')], M.currentdirid);
                }
            });

            if(current_operation.op == "cut") {
                current_operation = null;
            }

            return false; // stop prop.
        } else if(charCode == 8) {
            var $items = selectionManager.get_selected();
            if($items.size() == 0) {
                return; // dont do anything.
            }

            $.selected = [];
            $items.each(function() {
                $.selected.push($(this).attr('id'));
            });

            fmremove();

            // force remove, no confirmation
            if(e.ctrlKey || e.metaKey) {
                $('#msgDialog:visible .fm-dialog-button.confirm').trigger('click');
            }

            return false;
        }

    });
}

var fmShortcuts = new FMShortcuts();

/**
 * Simple way for searching for nodes by their first letter.
 *
 * PS: This is meant to be somehow reusable.
 *
 * @param searchable_elements selector/elements a list/selector of elements which should be searched for the user
 * specified key press character
 * @param containers selector/elements a list/selector of containers to which the input field will be centered (the code
 * will dynamically detect and pick the :visible container)
 *
 * @returns {*}
 * @constructor
 */
var QuickFinder = function(searchable_elements, containers) {
    var self = this;

    var DEBUG = false;

    self._is_active = false; // defined as a prop of this. so that when in debug mode it can be easily accessed from
                             // out of this scope

    var last_key = null;
    var next_idx = 0;

    // hide on page change
    $(window).unbind('hashchange.quickfinder');
    $(window).bind('hashchange.quickfinder', function() {
        if(self.is_active()) {
            self.deactivate();
        }
    });

    // unbind if already bound.
    $(window).unbind('keypress.quickFinder');

    // bind
    $(window).bind('keypress.quickFinder', function(e) {

        e = e || window.event;
        // DO NOT start the search in case that the user is typing something in a form field... (eg.g. contacts -> add
        // contact field)
        if($(e.target).is("input, textarea, select") || $.dialog)  return;

        var charCode = e.which || e.keyCode; // ff

        if(
            (charCode >= 48 && charCode <= 57) ||
            (charCode >= 65 && charCode <= 123) ||
            charCode > 255
        ) {
            var charTyped = String.fromCharCode(charCode);

            // get the currently visible container
            var $container = $(containers).filter(":visible");
            if($container.size() == 0) {
                // no active container, this means that we are receiving events for a page, for which we should not
                // do anything....
                return;
            }

            self._is_active = true;

            $(self).trigger("activated");

            var $found = $(searchable_elements).filter(":visible:istartswith('" + charTyped + "')");

            if(
            /* repeat key press, but show start from the first element */
                (last_key != null && ($found.size() - 1) <= next_idx)
                    ||
                    /* repeat key press is not active, should reset the target idx to always select the first element */
                    (last_key == null)
                ) {
                next_idx = 0;
                last_key = null;
            } else if(last_key == charTyped) {
                next_idx++;
            } else if(last_key != charTyped) {
                next_idx = 0;
            }
            last_key = charTyped;

            $(searchable_elements).parents(".ui-selectee, .ui-draggable").removeClass('ui-selected');

            var $target_elm = $($found[next_idx]);

            $target_elm.parents(".ui-selectee, .ui-draggable").addClass("ui-selected");

            var $jsp = $target_elm.getParentJScrollPane();
            if($jsp) {
                var $scrolled_elm = $target_elm.parent("a");

                if($scrolled_elm.size() == 0) { // not in icon view, its a list view, search for a tr
                    $scrolled_elm = $target_elm.parents('tr:first');
                }
                $jsp.scrollToElement($scrolled_elm);
            }

            $(self).trigger('search');

            if($target_elm && $target_elm.size() > 0) {
                // ^^ DONT stop prop. if there are no found elements.
                return false;
            }
        }
		else if (charCode >= 33 && charCode <= 36)
		{
			var e = '.files-grid-view.fm';
			if (M.viewmode == 1) e = '.fm-blocks-view.fm';

			if ($(e + ':visible').length)
			{
				e = $('.grid-scrolling-table:visible, .file-block-scrolling:visible');
				var jsp = e.data('jsp');

				if (jsp)
				{
					switch(charCode)
					{
						case 33: /* Page Up   */  jsp.scrollByY(-e.height(),!0);  break;
						case 34: /* Page Down */  jsp.scrollByY( e.height(),!0);  break;
						case 35: /* End       */  jsp.scrollToBottom(!0);         break;
						case 36: /* Home      */  jsp.scrollToY(0,!0);            break;
					}
				}
			}
		}
    });

    // hide the search field when the user had clicked somewhere in the document
    $(document.body).delegate('> *', 'mousedown', function(e) {
        if(self.is_active()) {
            self.deactivate();
            return false;
        }
    });

    // use events as a way to communicate with this from the outside world.
    self.deactivate = function() {
        self._is_active = false;
        $(self).trigger("deactivated");
    };

    self.is_active = function() {
        return self._is_active;
    };

    self.disable_if_active = function() {
        if(self.is_active()) {
            self.deactivate();
        }
    };

    return this;
};

var quickFinder = new QuickFinder(
    '.tranfer-filetype-txt, .file-block-title, td span.contacts-username',
    '.files-grid-view, .fm-blocks-view.fm, .contacts-grid-table'
);

/**
 * This should take care of flagging the LAST selected item in those cases:
 *
 *  - jQ UI $.selectable's multi selection using drag area (integrated using jQ UI $.selectable's Events)
 *
 *  - Single click selection (integrated by assumption that the .get_currently_selected will also try to cover this case
 *  when there is only one .ui-selected...this is how no other code had to be changed :))
 *
 *  - Left/right/up/down keys (integrated by using the .set_currently_selected and .get_currently_selected public
 *  methods)
 *
 * @param $selectable
 * @returns {*}
 * @constructor
 */
var SelectionManager = function($selectable) {
    var self = this;

    $selectable.unbind('selectableselecting');
    $selectable.unbind('selectableselected');
    $selectable.unbind('selectableunselecting');
    $selectable.unbind('selectableunselected');

    /**
     * Store all selected items in an _ordered_ array.
     *
     * @type {Array}
     */
    var selected_list = [];

    /**
     * Helper func to clear old reset state from other icons.
     */
    this.clear = function() {
        $('.currently-selected', $selectable).removeClass('currently-selected');
    };

    this.clear(); // remove ANY old .currently-selected values.

    /**
     * The idea of this method is to _validate_ and return the .currently-selected element.
     *
     * @param first_or_last string ("first" or "last") by default will return the first selected element if there is
     * not .currently-selected
     *
     * @returns {*|jQuery|HTMLElement}
     */
    this.get_currently_selected = function(first_or_last) {
        if(!first_or_last) {
            first_or_last = "first";
        }

        var $currently_selected = $('.currently-selected', $selectable);

        if($currently_selected.size() == 0) { // NO .currently-selected
            return $('.ui-selected:' + first_or_last, $selectable);
        } else if(!$currently_selected.is(".ui-selected")) { // validate that the currently selected is actually selected.
            // if not, try to get the first_or_last .ui-selected item
            var selected_elms = $('.ui-selected:' + first_or_last, $selectable);
            return selected_elms;
        } else { // everything is ok, we should return the .currently-selected
            return $currently_selected;
        }
    };

    /**
     * Used from the shortcut keys code.
     *
     * @param element
     */
    this.set_currently_selected = function($element) {

        self.clear();
        $element.addClass("currently-selected");
        quickFinder.disable_if_active();

        // Do .scrollIntoView if the parent or parent -> parent DOM Element is a JSP.
        {
            var $jsp = $element.getParentJScrollPane();
            if($jsp) {
                $jsp.scrollToElement($element);
            }
        }
    };

    /**
     * Simple helper func, for selecting all elements in the current view.
     */
    this.select_all = function() {
		$(window).trigger('dynlist.flush');
        var $selectable_containers = $(
            [
                ".fm-blocks-view.fm",
				".fm-blocks-view.contacts-view",
                ".files-grid-view.fm",
				".files-grid-view.contacts-view",
                ".contacts-grid-view",
                ".fm-contacts-blocks-view",
				".files-grid-view.contact-details-view"
            ].join(",")
        ).filter(":visible");

        var $selectables = $(
            [
                ".file-block",
                "tr.ui-draggable",
                "tr.ui-selectee",
                ".contact-block-view.ui-draggable"
            ].join(","),
            $selectable_containers
        ).filter(":visible");

        $selectables.addClass("ui-selected");
    };

    /**
     * Use this to get ALL (multiple!) selected items in the currently visible view/grid.
     */
    this.get_selected = function() {
        var $selectable_containers = $(
            [
                ".fm-blocks-view.fm",
                ".fm-blocks-view.contacts-view",
                ".files-grid-view.fm",
				".files-grid-view.contacts-view",
                ".contacts-grid-view",
                ".fm-contacts-blocks-view",
				".files-grid-view.contact-details-view"
            ].join(",")
        ).filter(":visible");

        var $selected = $(
            [
                ".file-block",
                "tr.ui-draggable",
                "tr.ui-selectee",
                ".contact-block-view.ui-draggable"
            ].join(","),
            $selectable_containers
        ).filter(":visible.ui-selected");

        return $selected;
    };

    /**
     * Push the last selected item to the end of the selected_list array.
     */
    $selectable.bind('selectableselecting', function(e, data) {
        var $selected = $(data.selecting);
        selected_list.push(
            $selected
        );
    });

    /**
     * Remove any unselected element from the selected_list array.
     */
    $selectable.bind('selectableunselecting', function(e, data) {
        var $unselected = $(data.unselecting);
        var idx = $.elementInArray($unselected, selected_list);

        if(idx > -1) {
            delete selected_list[idx];
        }
    });

    /**
     * After the user finished selecting the icons, flag the last selected one as .currently-selecting
     */
    $selectable.bind('selectablestop', function(e, data) {

        self.clear();

        // remove `undefined` from the list
        selected_list = $.map(selected_list, function(n, i) {
            if(n != undefined) {
                return n;
            }
        });

        // add the .currently-selected
        if(selected_list.length > 0) {
            $(selected_list[selected_list.length - 1]).addClass('currently-selected');
        }
        selected_list = []; // reset the state of the last selected items for the next selectablestart
    });
    return this;
};

var selectionManager;

function UIkeyevents()
{
	$(window).unbind('keydown.uikeyevents');
	$(window).bind('keydown.uikeyevents', function (e)
	{
		if (e.keyCode == 9 && !$(e.target).is("input,textarea,select")) return false;

		var sl=false,s;
		if (M.viewmode) s = $('.file-block.ui-selected');
		else s = $('.grid-table tr.ui-selected');
		selPanel = $('.transfer-panel tr.ui-selected').not('.clone-of-header')

		if (M.chat) return true;

		if (!is_fm()) return true;

        /**
         * Because of te .unbind, this can only be here... it would be better if its moved to iconUI(), but maybe some
         * other day :)
         */
        if(!$.dialog && !slideshowid && M.viewmode == 1)
		{
            var items_per_row = Math.floor($('.file-block').parent().outerWidth() / $('.file-block:first').outerWidth(true));
            var total_rows = Math.ceil($('.file-block').size() / items_per_row);

            if(e.keyCode == 37)
			{
				// left
                var current = selectionManager.get_currently_selected("first");
				// clear old selection if no shiftKey
                if(!e.shiftKey) s.removeClass("ui-selected");
                var $target_element = null;
                if(current.length > 0 && current.prev(".file-block").length > 0)  $target_element = current.prev(".file-block");
                else $target_element = $('.file-block:last');
                if($target_element)
				{
                    $target_element.addClass('ui-selected');
                    selectionManager.set_currently_selected($target_element);
                }
            }
			else if(e.keyCode == 39)
			{
				// right
                var current = selectionManager.get_currently_selected("last");
                if(!e.shiftKey) s.removeClass("ui-selected");
                var $target_element = null;
                var next = current.next(".file-block");
				// clear old selection if no shiftKey
                if(next.length > 0) $target_element = next;
                else $target_element = $('.file-block:first');
                if($target_element)
				{
                    $target_element.addClass('ui-selected');
                    selectionManager.set_currently_selected($target_element);
                }

            } else if(e.keyCode == 38 || e.keyCode == 40) { // up & down
                var current = selectionManager.get_currently_selected("first");
                var current_idx = $.elementInArray(
                    current,
                    $('.file-block')
                ) + 1;

                if(!e.shiftKey) {
                    s.removeClass("ui-selected");
                }

                var current_row = Math.ceil(current_idx/items_per_row);
                var current_col = current_idx % items_per_row;
                var target_row;
                if(e.keyCode == 38) { // up
                    // handle the case when the users presses ^ and the current row is the first row
                    target_row = current_row == 1 ? total_rows : current_row - 1;
                } else if(e.keyCode == 40) { // down
                    // handle the case when the users presses DOWN and the current row is the last row
                    target_row = current_row == total_rows ? 1 : current_row + 1;
                }

                // calc the index of the target element
                var target_element_num = ((target_row-1) * items_per_row) + (current_col - 1);

                var $target = $('.file-block:eq(' + target_element_num + ')');

                $target.addClass("ui-selected");
                selectionManager.set_currently_selected(
                    $target
                );

            }
        }
        if (e.keyCode == 38 && s.length > 0 && $.selectddUIgrid.indexOf('.grid-scrolling-table') > -1 && !$.dialog)
		{
			// up in grid
			if (e.shiftKey) $(e).addClass('ui-selected');
			if ($(s[0]).prev().length > 0)
			{
				if (!e.shiftKey) $('.grid-table tr').removeClass('ui-selected');
				$(s[0]).prev().addClass('ui-selected');
				sl = $(s[0]).prev();

                quickFinder.disable_if_active();
			}
		}
		else if (e.keyCode == 40 && s.length > 0 && $.selectddUIgrid.indexOf('.grid-scrolling-table') > -1 && !$.dialog)
		{
			// down in grid
			if (e.shiftKey) $(e).addClass('ui-selected');
			if ($(s[s.length-1]).next().length > 0)
			{
				if (!e.shiftKey) $('.grid-table tr').removeClass('ui-selected');
				$(s[s.length-1]).next().addClass('ui-selected');
				sl = $(s[0]).next();

                quickFinder.disable_if_active();
			}
		}
		else if (e.keyCode == 46 && s.length > 0 && !$.dialog && RightsbyID(M.currentdirid) > 1)
		{
			$.selected=[];
			s.each(function(i,e)
			{
				$.selected.push($(e).attr('id'));
			});
			fmremove();
		}
		else if (e.keyCode == 46 && selPanel.length > 0 && !$.dialog && RightsbyID(M.currentdirid) > 1)
		{
			var selected=[];
			selPanel.each(function() {
				selected.push($(this).attr('id'));
			});
			msgDialog('confirmation', l[1003], "Cancel " + selected.length + " transferences?",false,function(e)
			{
				// we should encapsule the click handler
				// to call a function rather than use this hacking
				if (e) $('.tranfer-clear').trigger('click');
			});
		}
		else if (e.keyCode == 13 && s.length > 0 && !$.dialog && !$.msgDialog && $('.fm-new-folder').attr('class').indexOf('active') == -1 && $('.top-search-bl').attr('class').indexOf('active') == -1)
		{
			$.selected=[];
			s.each(function(i,e)
			{
				$.selected.push($(e).attr('id'));
			});
			if ($.selected && $.selected.length > 0)
			{
				var n = M.d[$.selected[0]];
				if (n && n.t) M.openFolder(n.h);
				else if ($.selected.length == 1 && M.d[$.selected[0]] && is_image(M.d[$.selected[0]])) slideshow($.selected[0]);
				else M.addDownload($.selected);
			}
		}
		else if (e.keyCode == 13 && $.dialog == 'rename')
		{
			dorename();
		}
		else if (e.keyCode == 27 && ($.copyDialog || $.moveDialog))
		{
			closeDialog();
		}
		else if (e.keyCode == 27 && $.dialog)
		{
			closeDialog();
		}
		else if (e.keyCode == 27 && $.msgDialog)
		{
			closeMsg();
			if ($.warningCallback) $.warningCallback(false);
		}
		else if ((e.keyCode == 13 && $.msgDialog == 'confirmation') && (e.keyCode == 13 && $.msgDialog == 'remove'))
		{
			closeMsg();
			if ($.warningCallback) $.warningCallback(true);
		}
		else if (e.keyCode == 65 && e.ctrlKey && !$.dialog)
		{
			$('.grid-table.fm tr').addClass('ui-selected');
			$('.file-block').addClass('ui-selected');
		}
		else if (e.keyCode == 37 && slideshowid)
		{
			slideshow_prev();
		}
		else if (e.keyCode == 39 && slideshowid)
		{
			slideshow_next();
		}
		else if (e.keyCode == 27 && slideshowid)
		{
			slideshow(slideshowid,true);
		}
		else if (e.keyCode == 27)
		{
			$.hideTopMenu();
		}

		if (sl && $.selectddUIgrid.indexOf('.grid-scrolling-table') > -1)
		{
			var jsp = $($.selectddUIgrid).data('jsp');
			jsp.scrollToElement(sl);
		}

		searchPath();
	});
}

function searchPath()
{
	if (M.currentdirid && M.currentdirid.substr(0,7) == 'search/')
	{
		var sel;
		if (M.viewmode) sel = $('.fm-blocks-view .ui-selected');
		else sel = $('.grid-table .ui-selected');
		if (sel.length == 1)
		{
			var html = '';
			var path = M.getPath($(sel[0]).attr('id'));
			path.reverse();
			for (var i in path)
			{
				var c,name,id=false,iconimg='';;
				var n = M.d[path[i]];
				if (path[i].length == 11 && M.u[path[i]])
				{
					id = path[i];
					c = 'contacts-item';
					name = M.u[path[i]].m;
				}
				else if (path[i] == M.RootID)
				{
					id = M.RootID;
					c = 'cloud-drive';
					name = l[164];
				}
				else if (path[i] == M.RubbishID)
				{
					id = M.RubbishID;
					c = 'recycle-item';
					name = l[168];
				}
				else if (path[i] == M.InboxID)
				{
					id = M.InboxID;
					c = 'inbox-item';
					name = l[166];
				}
				else if (n)
				{
					id = n.h;
					c = '';
					name = n.name;
					if (n.t) c = 'folder';
					else iconimg = '<span class="search-path-icon-span ' + fileicon(n) + '"></span>';
				}
				if (id)
				{
					html += '<div class="search-path-icon '+c+'" id="spathicon_'+htmlentities(id) + '">' + iconimg + '</div><div class="search-path-txt" id="spathname_'+htmlentities(id) + '">' + htmlentities(name) + '</div>';
					if (i < path.length-1) html += '<div class="search-path-arrow"></div>';
				}
			}
			html += '<div class="clear"></div>';
			$('.search-bottom-menu').html(html);
			$('.fm-blocks-view,.files-grid-view').addClass('search');
			$('.search-path-icon,.search-path-icon').unbind('click');
			$('.search-path-icon,.search-path-txt').bind('click',function(e)
			{
				var id = $(this).attr('id');
				if (id)
				{
					id = id.replace('spathicon_','').replace('spathname_','');
					var n = M.d[id];
					$.selected=[];
					if (!n.t)
					{
						$.selected.push(id);
						id = n.p;
					}
					if (n) M.openFolder(id);
					if ($.selected.length > 0) reselect(1);
				}
			});
		}
		else $('.fm-blocks-view,.files-grid-view').removeClass('search');
	}
	else $('.fm-blocks-view,.files-grid-view').removeClass('search');
}

function selectddUI()
{
	if (M.currentdirid && M.currentdirid.substr(0,7) == 'account') return false;
	if (d) console.time('selectddUI');
	$($.selectddUIgrid + ' ' + $.selectddUIitem + '.folder').droppable(
	{
		tolerance: 'pointer',
		drop: function( e, ui)
		{
			$.doDD(e,ui,'drop',0);
		},
		over: function (e, ui)
		{
			$.doDD(e,ui,'over',0);
		},
		out: function (e, ui)
		{
			$.doDD(e,ui,'out',0);
		}
	});
	if ($.gridDragging) $('body').addClass('dragging');
	$($.selectddUIgrid + ' ' + $.selectddUIitem).draggable(
	{
		start: function(e,u)
		{
			$.hideContextMenu(e);
			$.gridDragging=true;
			$('body').addClass('dragging');
			if (!$(this).hasClass('ui-selected'))
			{
				$($.selectddUIgrid + ' ' + $.selectddUIitem).removeClass('ui-selected');
				$(this).addClass('ui-selected');
			}
			var s = $($.selectddUIgrid + ' .ui-selected'), max = ($(window).height() - 96) / 24, html = [];
			$.selected=[];
			s.each(function(i,e)
			{
				var n = $(e).attr('id');
				$.selected.push(n);
				n = M.d[n];
				if (max > i) html.push('<div class="transfer-filtype-icon ' + fileicon(n) + ' tranfer-filetype-txt dragger-entry">' + str_mtrunc(htmlentities(n.name)) + '</div>');
			});
			if (s.length > max)
			{
				$('.dragger-files-number').text(s.length);
				$('.dragger-files-number').show();
			}
			$('#draghelper .dragger-content').html(html.join(""));
			$.draggerHeight = $('#draghelper .dragger-content').outerHeight();
			$.draggerWidth = $('#draghelper .dragger-content').outerWidth();
		},
		drag: function(e,ui)
		{
			if (ui.position.top + $.draggerHeight - 28 > $(window).height()) ui.position.top = $(window).height() - $.draggerHeight + 26;
			if (ui.position.left + $.draggerWidth - 58 > $(window).width()) ui.position.left = $(window).width() - $.draggerWidth + 56;
		},
		refreshPositions: true,
		containment: 'document',
		scroll: false,
		distance:10,
		revertDuration:200,
		revert: true,
		cursorAt:{right:90,bottom:56},
		helper: function(e,ui)
		{
			$(this).draggable( "option", "containment", [72,42,$(window).width(),$(window).height()] );
			return getDDhelper();
		},
		stop: function(event)
		{
			$.gridDragging=false;
			$('body').removeClass('dragging').removeClassWith("dndc-");
			setTimeout(function()
			{
				treeUIopen(M.currentdirid, false, true);
			},500);
		}
	});

	$('.ui-selectable-helper').remove();

	$($.selectddUIgrid).selectable({filter: $.selectddUIitem,start:function(e,u) { $.hideContextMenu(e); $.hideTopMenu(); }, stop: function(e,u)
	{
		searchPath();
	}});

    /**
     * (Re)Init the selectionManager, because the .selectable() is reinitialized and we need to reattach to its
     * events.
     *
     * @type {SelectionManager}
     */

    selectionManager = new SelectionManager(
        $($.selectddUIgrid)
    );

	$($.selectddUIgrid + ' ' + $.selectddUIitem).unbind('contextmenu');
	$($.selectddUIgrid + ' ' + $.selectddUIitem).bind('contextmenu', function (e)
	{
		if ($(this).attr('class').indexOf('ui-selected') == -1)
		{
			$($.selectddUIgrid + ' ' + $.selectddUIitem).removeClass('ui-selected');
			$(this).addClass('ui-selected');
		}
		cacheselect();
		searchPath();
		$.hideTopMenu();
		return !!contextmenuUI(e,1);
	});

	$($.selectddUIgrid + ' ' + $.selectddUIitem).unbind('click');
	$($.selectddUIgrid + ' ' + $.selectddUIitem).bind('click', function (e)
	{
		if ($.gridDragging) return false;
		var s = e.shiftKey && $($.selectddUIgrid + ' .ui-selected');
		if (s && s.length > 0)
		{
			var start = s[0];
			var end = this;
			if ($.gridLastSelected && $($.gridLastSelected).attr('class').indexOf('ui-selected') > -1) start = $.gridLastSelected;
			else $.gridLastSelected = this;
			if ($(start).index() > $(end).index())
			{
				end = start;
				start = this;
			}
			$($.selectddUIgrid + ' ' + $.selectddUIitem).removeClass('ui-selected');
			$([start,end]).addClass('ui-selected');
			$(start).nextUntil($(end)).each(function(i,e)
			{
				$(e).addClass('ui-selected');
			});

            selectionManager.set_currently_selected($(this));
		}
		else if (e.ctrlKey == false && e.metaKey == false)
		{
			$($.selectddUIgrid + ' ' + $.selectddUIitem).removeClass('ui-selected');
			$(this).addClass('ui-selected');
			$.gridLastSelected = this;
            selectionManager.set_currently_selected($(this));
		}
		else
		{
			if ($(this).hasClass("ui-selected"))  $(this).removeClass("ui-selected");
			else
			{
				$(this).addClass("ui-selected");
				$.gridLastSelected = this;
                selectionManager.set_currently_selected($(this));
			}
		}
		searchPath();
		$.hideContextMenu(e);
		if ($.hideTopMenu) $.hideTopMenu();
		return false;
	});

	$($.selectddUIgrid + ' ' + $.selectddUIitem).unbind('dblclick');
	$($.selectddUIgrid + ' ' + $.selectddUIitem).bind('dblclick', function (e)
	{
		var h = $(e.currentTarget).attr('id');
		var n = M.d[h] || {};
		if (n.t)
		{
			$('.top-context-menu').hide();
			M.openFolder(h);
		}
		else if (is_image(n)) slideshow(h);
		else M.addDownload([h]);
	});
	if (d) console.timeEnd('selectddUI');

	if ($.rmInitJSP)
	{
		var jsp=$($.rmInitJSP).data('jsp');
		if (jsp) jsp.reinitialise();
		if (d) console.log('jsp:!u', !!jsp);
		delete $.rmInitJSP;
	}
	$(window).trigger('resize');
}

function iconUI()
{
	if (d) console.time('iconUI');
	$('.fm-files-view-icon.block-view').addClass('active');
	$('.fm-files-view-icon.listing-view').removeClass('active');
	$('.shared-grid-view').addClass('hidden');
	$('.files-grid-view.fm').addClass('hidden');
	$('.fm-blocks-view.fm').addClass('hidden');
	$('.fm-blocks-view.contacts-view').addClass('hidden');
	$('.files-grid-view.contacts-view').addClass('hidden');
	$('.contacts-details-block').addClass('hidden');
	$('.files-grid-view.contact-details-view').addClass('hidden');
	$('.fm-blocks-view.contact-details-view').addClass('hidden');

	if (M.currentdirid == 'contacts')
	{
		$('.fm-blocks-view.contacts-view').removeClass('hidden');
		initContactsBlocksScrolling();
	}
	else if (M.currentdirid == 'shares')
	{
		$('.shared-blocks-view').removeClass('hidden');
		initShareBlocksScrolling();
	}
	else if (M.currentdirid.length == 11)
	{
		$('.contacts-details-block').removeClass('hidden');
		if (M.v.length > 0)
		{
			$('.fm-blocks-view.contact-details-view').removeClass('hidden');
			initFileblocksScrolling2();
		}
	}
	else
	{
		$('.fm-blocks-view.fm').removeClass('hidden');
		initFileblocksScrolling();
	}
	$(window).unbind('resize.icon');
	$(window).bind('resize.icon', function ()
	{
		if (M.viewmode == 1 && M.currentdirid == 'contacts') initContactsBlocksScrolling();
		else if (M.viewmode == 1 && M.currentdirid == 'shares') initShareBlocksScrolling();
        else if (M.viewmode == 1) initFileblocksScrolling();
    });

	$('.fm-blocks-view,.shared-blocks-view').unbind('contextmenu');
	$('.fm-blocks-view,.shared-blocks-view').bind('contextmenu',function(e)
	{
		$('.file-block').removeClass('ui-selected');
		selectionManager.clear(); // is this required? don't we have a support for a multi-selection context menu?
		$.selected=[];
		$.hideTopMenu();
		return !!contextmenuUI(e,2);
	});

	if (M.currentdirid == 'contacts')
	{
		$.selectddUIgrid = '.contacts-blocks-scrolling';
		$.selectddUIitem = 'a';
	}
	else if (M.currentdirid == 'shares')
	{
		$.selectddUIgrid = '.shared-blocks-scrolling';
		$.selectddUIitem = 'a';
	}
	else if (M.currentdirid.length == 11)
	{
		$.selectddUIgrid = '.contact-details-view .file-block-scrolling';
		$.selectddUIitem = 'a';
	}
	else
	{
		$.selectddUIgrid = '.file-block-scrolling';
		$.selectddUIitem = 'a';

	}
	setTimeout(selectddUI,10);
	if (d) console.timeEnd('iconUI');
}

function transferPanelUI()
{
    $.transferHeader = function()
	{
		fm_resize_handler();
                var el = $('.transfer-table-header th');
                // Get first item in transfer queue, and loop through each column
                $('.transfer-table tr:nth-child(2) td').each(function(i,e)
                {
                        var headerColumn = $(el).get(i);
                        $(headerColumn).width($(e).width());
                });

                var tth = $('.transfer-table-header');
                var toHide = (dl_queue.length || ul_queue.length);
                // Show/Hide header if there is no items in transfer list
                if (!toHide)
                {
                        $('.transfer-panel-empty-txt').removeClass('hidden');
                        tth.hide(0);
                }
                else
                {
                        $('.transfer-panel-empty-txt').addClass('hidden');
                        tth.show(0);
                }

		$('.transfer-table tr').unbind('click contextmenu');
		$('.transfer-table tr').bind('click contextmenu', function (e)
		{
			$('.ui-selected').filter(function() {
				return $(this).parents('.transfer-table').length == 0;
			}).removeClass('ui-selected');

			if (e.type == 'contextmenu')
			{
				transferPanelContextMenu($(this));
				var c = $(this).attr('class');
				if (!c || (c && c.indexOf('ui-selected') == -1)) $('.transfer-table tr').removeClass('ui-selected');
				$(this).addClass('ui-selected');
				$(this).addClass('dragover');
				return !!contextmenuUI(e);
			}
			else
			{
				var s = $('.transfer-table tr');
				if (e.shiftKey && s.length > 0)
				{
					var start = s[0];
					var end = this;
					if ($.TgridLastSelected && $($.TgridLastSelected).attr('class').indexOf('ui-selected') > -1) start = $.TgridLastSelected;
					if ($(start).index() > $(end).index())
					{
						end = start;
						start = this;
					}
					$('.transfer-table tr').removeClass('ui-selected');
					$([start,end]).addClass('ui-selected');
					$(start).nextUntil($(end)).each(function(i,e)
					{
						$(e).addClass('ui-selected');
					});
				}
				else if (e.metaKey == false)
				{
					var had = $(this).hasClass('ui-selected');
					$('.transfer-table tr').removeClass('ui-selected');
					if (!had) $(this).addClass('ui-selected');
					$.TgridLastSelected = this;
				}
				else
				{
					if ($(this).hasClass("ui-selected"))  $(this).removeClass("ui-selected");
					else
					{
						$(this).addClass("ui-selected");
						$.TgridLastSelected = this;
					}
				}
			}
		});
		initTransferScroll();
	}
	$(window).unbind('resize.transferpanel');
	$(window).bind('resize.transferpanel', function (e)
	{
         $.transferHeader();
    });

	$(window).unbind('resize.slideshow');
	$(window).bind('resize.slideshow', function (e)
	{
		if (slideshowid && previews[slideshowid]) previewsrc(previews[slideshowid].src);
    });

	$('.tranfer-view-icon,.file-transfer-icon').unbind('click');
	$('.tranfer-view-icon,.file-transfer-icon').bind('click', function (e)
	{
		$.transferOpen();
    });

	$.transferClose = function() {
		var panel = $('.transfer-panel')

		$('.transfer-drag-handle').css('cursor', 'n-resize')

        panel.animate({'height': $('.transfer-panel-title').height()}, {
			complete: function() {
				$('.tranfer-view-icon').removeClass('active');
				$('#fmholder').removeClass('transfer-panel-opened');
				$(window).trigger('resize');
			},
			progress: fm_resize_handler
		})
	}

	$.transferOpen = function(force, dont_animate)
	{
		if($('.tranfer-view-icon').attr('class').indexOf('active') == -1 || force)
		{
			$('.tranfer-view-icon').addClass('active');
			$('#fmholder').addClass('transfer-panel-opened');
			$.transferHeader();

			var height = 192
            if(localStorage.transferPaneHeight && $.transferPaneResizable) {
				height = Math.max($.transferPaneResizable.options.minHeight,localStorage.transferPaneHeight)
			}

			var panel = $('.transfer-panel')

			if (dont_animate) {
				panel.css({'height': height});
				return fm_resize_handler();
			}

			panel.animate({'height': height}, {
				complete: function() {
					tpDragCursor();
					$.transferHeader();
					$(window).trigger('resize');
				},
				progress: fm_resize_handler
			})

		}
		else
		{
			$.transferClose();
		}
		initTreeScroll();
		if (M.currentdirid == 'notifications') notificationsScroll();
		else if (M.currentdirid && M.currentdirid.substr(0,7) == 'account') initAccountScroll();
		else if (M.viewmode == 1) initFileblocksScrolling();
		else initGridScrolling();
        $(window).trigger('resize');
	};

	$('.transfer-settings-icon').unbind('click');
	$('.transfer-settings-icon').bind('click',function()
	{
		if (u_type === 0) ephemeralDialog('Transfer settings are for registered users only.');
		else document.location.hash = 'fm/account/settings';
	});
	$('.transfer-clear-all-icon').unbind('click');
	$('.transfer-clear-all-icon').bind('click', function() {
		msgDialog('confirmation','cancel all transfers','Are you sure you want to cancel all transfers?','',function(e) {
			if (!e) return;

			DownloadManager.abort(null);
			  UploadManager.abort(null);

			$('.transfer-table tr').not('.clone-of-header').fadeOut(function() {
				$(this).remove();
			});
		});
	});

	$('.transfer-pause-icon').unbind('click');
	$('.transfer-pause-icon').bind('click',function()
	{
		if ($(this).attr('class').indexOf('active') > -1)
		{
			// terms of service
			if (u_type || u_attr.terms)
			{
				$(this).removeClass('active');
				dlQueue.resume();
				ulQueue.resume();
				ui_paused = false;
				uldl_hold = false;
			} else
			{
				alert(l[214]);
				DEBUG(l[214]);
			}

			$('.tranfer-download-indicator,.tranfer-upload-indicator')
				.removeClass('active');
			$('.transfer-panel tr span.transfer-type').removeClass('paused');
		}
		else
		{
			$(this).addClass('active');
			dlQueue.pause();
			ulQueue.pause();
			ui_paused = true;
			uldl_hold = true;

			$('.transfer-panel tr span.transfer-type').addClass('paused');

			$('.tranfer-download-indicator,.tranfer-upload-indicator')
				.text('PAUSED');

			$('.transfer-table tr td:eq(3)').each(function()
			{
				$(this).text('');
			});
		}
	});
}

function getDDhelper()
{
	var id = '#fmholder';
	if (page == 'start') id = '#startholder';
	$('.dragger-block').remove();
	$(id).append('<div class="dragger-block drag" id="draghelper"><div class="dragger-content"></div><div class="dragger-files-number">1</div></div>');
	$('.dragger-block').show();
	$('.dragger-files-number').hide();
	return $('.dragger-block')[0];
}

function menuItems()
{
	var items = [];
	var sourceRoot = RootbyId($.selected[0]);
	if ($.selected.length == 1 && RightsbyID($.selected[0]) > 1) items['rename'] = 1;
	if (RightsbyID($.selected[0]) > 0)
	{
		items['add-star'] = 1;
		$.delfav=1;
		for (var i in $.selected)
		{
			var n = M.d[$.selected[i]];
			if (n && !n.fav) $.delfav=0;
		}
		if ($.delfav) $('.add-star-item').html('<span class="context-menu-icon"></span>'+l[976]);
		else $('.add-star-item').html('<span class="context-menu-icon"/></span>'+l[975]);
	}
	var n = M.d[$.selected[0]];
	if (n && n.p.length == 11) items['removeshare'] = 1;
	else if (RightsbyID($.selected[0]) > 1) items['remove'] = 1;
	if (n && $.selected.length == 1 && n.t) items['open'] = 1;
	if (n && $.selected.length == 1 && is_image(n)) items['preview'] = 1;
	if (n && sourceRoot == M.RootID && $.selected.length == 1 && n.t && !folderlink) items['sharing'] = 1;
	if (sourceRoot == M.RootID && !folderlink)
	{
		items['move'] = 1;
		items['getlink'] = 1;
	}
	else if (sourceRoot == M.RubbishID && !folderlink) items['move'] = 1;

	items['download'] = 1;
	items['zipdownload'] = 1;
	items['copy'] = 1;
	items['properties'] = 1;
	items['refresh'] = 1;

	if (folderlink)
	{
		delete items['properties'];
		delete items['copy'];
		delete items['add-star'];
		if (u_type) items['import'] = 1;
	}

	return items;
}

function contextmenuUI(e,ll,topmenu)
{
	// is contextmenu disabled
	if (localStorage.contextmenu) return true;

	$.hideContextMenu();

	var m = $('.context-menu.files-menu');// container/wrapper around menu
	var t = '.context-menu.files-menu .context-menu-item';
	// it seems that ll == 2 is used when right click is occured outside item, on empty canvas
	if (ll == 2)
	{
		// Enable upload item menu for clould-drive, don't show it for rubbish and rest of crew
		if (RightsbyID(M.currentdirid) && RootbyId(M.currentdirid) !== M.RubbishID)
		{
			$(t).filter('.context-menu-item').hide();
			$(t).filter('.fileupload-item,.newfolder-item,.refresh-item').show();
			if ((is_chrome_firefox & 2) || 'webkitdirectory' in document.createElement('input')) $(t).filter('.folderupload-item').show();
		}
		else return false;
	}
	else if (ll == 3) // we want just the download menu
	{
		$(t).hide();
		// m.hide();
		var m = $('.context-menu.download');
		t = '.context-menu.download .context-menu-item';
	}
	else if (ll)// click on item
	{
		$(t).hide();// Hide all menu-items
		var c = $(e.currentTarget).attr('class');
		var id = $(e.currentTarget).attr('id');
		if (id) id = id.replace('treea_','');// if right clicked on left panel
		if (id && !M.d[id]) id = undefined;// exist in node list

		// detect and show right menu
		if (id && id.length === 11) $(t).filter('.refresh-item,.remove-item').show();// transfer panel
		else if (c && c.indexOf('cloud-drive-item') > -1)
		{
			var flt = '.refresh-item,.properties-item';
			if (folderlink) flt += ',.zipdownload-item,.import-item';
			$.selected = [M.RootID];
			$(t).filter(flt).show();
		}
		else if (c && c.indexOf('recycle-item') > -1) $(t).filter('.refresh-item,.clearbin-item').show();
		else if (c && c.indexOf('contacts-item') > -1) $(t).filter('.refresh-item,.addcontact-item').show();
		else if (c && c.indexOf('messages-item') > -1)
		{
			e.preventDefault();
			return false;
		}
		else if (c && (c.indexOf('file-block') > -1 || c.indexOf('folder') > -1 || c.indexOf('fm-tree-folder') > -1) || id)
		{
			var items = menuItems();
			for (var item in items) $(t).filter('.' + item + '-item').show();
		}
		else return false;
	}
	// This part of code is also executed when ll == 'undefined'
	var v = m.children($('.context-menu-section'));
	// count all items inside section, and hide dividers if necessary
	v.each(function() {// hide dividers in hidden sections
		var a = $(this).find('a.context-menu-item');
		var b = $(this).find('.context-menu-divider');
		var c = a.filter(function() {
			return $(this).css('display') === 'none';
		});
		if (c.length === a.length || a.length === 0) b.hide();
		else b.show();
	});

	adjustContextMenuPosition(e, m);

	disableCircularTargets('#fi_');

	m.removeClass('hidden');
	e.preventDefault();
}

function disableCircularTargets(pref)
{
	for (var s in $.selected)
	{
		var x = $.selected[s];
		$(pref + x).addClass('disabled');
		$(pref + M.d[x].p).addClass('disabled');// Disable parent dir
		disableDescendantFolders(x, pref);// Disable all children folders
	}
	return true;
}

function adjustContextMenuPosition(e, m)
{
	var mPos;// menu position
	var mX = e.clientX, mY = e.clientY;	// mouse cursor, returns the coordinates within the application's client area at which the event occurred (as opposed to the coordinates within the page)

	if (e.type === 'click' && !e.calculatePosition)// clicked on file-settings-icon
	{
		var ico = {'x':e.currentTarget.context.clientWidth, 'y':e.currentTarget.context.clientHeight};
		var icoPos = getHtmlElemPos(e.delegateTarget);// get position of clicked file-settings-icon
		mPos = reCalcMenuPosition(m, icoPos.x, icoPos.y, ico);
	}
	else// right click
	{
		mPos = reCalcMenuPosition(m, mX, mY);
	}

	m.css({'top':mPos.y,'left':mPos.x});// set menu position

	return true;
}

function reCalcMenuPosition(m, x, y, ico)
{
	var TOP_MARGIN = 12;
	var SIDE_MARGIN = 12;
	var cmW = m.outerWidth(), cmH = m.outerHeight();// dimensions without margins calculated
	var wH = window.innerHeight, wW = window.innerWidth;
	var maxX = wW - SIDE_MARGIN;// max horizontal
	var maxY = wH - TOP_MARGIN;// max vertical
	var minX = SIDE_MARGIN + $('div.nw-fm-left-icons-panel').outerWidth();// min horizontal
	var minY = TOP_MARGIN;// min vertical
	var wMax = x + cmW;// coordinate of right edge
	var hMax = y + cmH;// coordinate of bottom edge

	this.overlapParentMenu = function()
	{
				var tre = wW - wMax;// to right edge
				var tle = x - minX - SIDE_MARGIN;// to left edge

				if (tre >= tle)
				{
					n.addClass('overlap-right');
					n.css({'top': top, 'left': (maxX - x - nmW) + 'px'});
				}
				else
				{
					n.addClass('overlap-left');
					n.css({'top': top, 'right': (wMax - nmW - minX) + 'px'});
				}

				return;
	};

	// submenus are absolutely positioned, which means that they are relative to first parent, positioned other then static
	// first parent, which is NOT a .contains-submenu element (it's previous in same level)
	this.horPos = function()// used for submenues
	{
		var top;
		var nTop = parseInt(n.css('padding-top'));
		var tB = parseInt(n.css('border-top-width'));
		var pPos = m.position();

		var b = y + nmH - (nTop - tB);// bottom of submenu
		var mP = m.closest('.context-submenu');
		var pT = 0, bT = 0, pE = 0;
		if (mP.length)
		{
			pE = mP.offset();
			pT = parseInt(mP.css('padding-top'));
			bT = parseInt(mP.css('border-top-width'));
		}
		if (b > maxY) top =  (maxY - nmH + nTop - tB) - pE.top + 'px';
		else top = pPos.top - tB + 'px';

		return top;
	};

	var dPos;
	var cor;// corner, check setBordersRadius for more info
	if (typeof ico === 'object')// draw context menu relative to file-settings-icon
	{
		cor = 1;
		dPos = {'x':x - 2, 'y':y + ico.y + 8};// position for right-bot
		if (wMax > maxX)// draw to the left
		{
			dPos.x = x - cmW + ico.x + 2;// additional pixels to align with -icon
			cor = 3;
		}
		if (hMax > maxY)// draw to the top
		{
			dPos.y = y - cmH;// additional pixels to align with -icon
			cor++;
		}
	}
	else if (ico === 'submenu')// submenues
	{
		var n = m.next('.context-submenu');
		var nmW = n.outerWidth();// margin not calculated
		var nmH = n.outerHeight();// margins not calculated

		if (nmH > (maxY - TOP_MARGIN))// Handle huge menu
		{
			nmH = maxY - TOP_MARGIN;
			var tmp = document.getElementById('csb_' + m.attr('id').replace('fi_',''));
			$(tmp).addClass('context-scrolling-block');
			tmp.addEventListener('mousemove', scrollMegaSubMenu);

			n.addClass('mega-height');
			n.css({'height': nmH + 'px'});
		}

		var top = 'auto', left = '100%', right = 'auto';

		top = this.horPos();
		if (m.parent().parent('.left-position').length === 0)
		{
			if (maxX >= (wMax + nmW)) left = 'auto', right = '100%';
			else if (minX <= (x - nmW)) n.addClass('left-position');
			else
			{
				this.overlapParentMenu();

				return true;
			}
		}
		else
		{
			if (minX <= (x - nmW)) n.addClass('left-position');
			else if (maxX >= (wMax + nmW)) left = 'auto', right = '100%';
			else
			{
				this.overlapParentMenu();

				return true;
			}
		}

		return {'top': top, 'left': left, 'right':right};
	}
	else// right click
	{
		cor = 0;
		dPos = {'x':x, 'y':y};
		if (x < minX) dPos.x = minX;// left side alignment
		if (wMax > maxX) dPos.x = maxX - cmW;// align with right side, 12px from it
		if (hMax > maxY) dPos.y = maxY - cmH;// align with bottom, 12px from it
	}

	setBordersRadius(m, cor);

	return {'x':dPos.x, 'y':dPos.y};
}

// corner position 0 means default
function setBordersRadius(m, c)
{
	var DEF = 8;// default corner radius
	var SMALL = 4;// small carner radius
	var TOP_LEFT = 1, TOP_RIGHT = 3, BOT_LEFT = 2, BOT_RIGHT = 4;
	var tl = DEF, tr = DEF, bl = DEF, br = DEF;

	var pos = (typeof c === 'undefined') ? 0 : c;

	switch (pos)
	{
		case TOP_LEFT:
			tl = SMALL;
			break;
		case TOP_RIGHT:
			tr = SMALL;
			break
		case BOT_LEFT:
			bl = SMALL;
			break
		case BOT_RIGHT:
			br = SMALL;
			break;
		default:// situation when c is undefined, all border radius are by DEFAULT
			break;

	}

	// set context menu border radius
	m.css({
		'border-top-left-radius': tl,
		'border-top-right-radius': tr,
		'border-bottom-left-radius': bl,
		'border-bottom-right-radius': br});

	return true;
}

// Scroll menus which height is bigger then window.height
function scrollMegaSubMenu(e)
{
	var ey = e.pageY;
	var c = $(e.target).closest('.context-submenu');
	var pNode = c.children(':first')[0];

	if (typeof pNode !== 'undefined')
	{
		var h = pNode.offsetHeight;
		var dy = h * 0.1;// 10% dead zone at the begining and at the bottom
		var pos = getHtmlElemPos(pNode, true);
		var py = (ey - pos.y - dy) / (h - dy * 2);
		if (py > 1)
		{
			py = 1;
			c.children('.context-bottom-arrow').addClass('disabled');
		}
		else if (py < 0)
		{
			py = 0;
			c.children('.context-top-arrow').addClass('disabled');
		}
		else
		{
			c.children('.context-bottom-arrow,.context-top-arrow').removeClass('disabled');
		}
		pNode.scrollTop = py * (pNode.scrollHeight - h);
	}
}

// var treeUI = SoonFc(__treeUI, 240);

function treeUI()
{
	// console.error('treeUI');
	if (d) console.time('treeUI');
	$('.fm-tree-panel .nw-fm-tree-item').draggable(
	{
		revert: true,
		containment: 'document',
		revertDuration:200,
		distance: 10,
		scroll: false,
		cursorAt:{right:88,bottom:58},
		helper: function(e,ui)
		{
			$(this).draggable( "option", "containment", [72,42,$(window).width(),$(window).height()] );
			return getDDhelper();
		},
		start: function (e, ui)
		{
			$.treeDragging=true;
			$.hideContextMenu(e);
			var html = '';
			var id = $(e.target).attr('id');
			if (id) id = id.replace('treea_','');
			if (id && M.d[id]) html = ('<div class="transfer-filtype-icon ' + fileicon(M.d[id]) + ' tranfer-filetype-txt dragger-entry">' + str_mtrunc(htmlentities(M.d[id].name)) + '</div>');
			$('#draghelper .dragger-icon').remove();
			$('#draghelper .dragger-content').html(html);
			$('body').addClass('dragging');
			$.draggerHeight = $('#draghelper .dragger-content').outerHeight();
			$.draggerWidth = $('#draghelper .dragger-content').outerWidth();
		},
		drag: function(e,ui)
		{
			//console.log('tree dragging',e);
			if (ui.position.top + $.draggerHeight - 28 > $(window).height()) ui.position.top = $(window).height() - $.draggerHeight + 26;
			if (ui.position.left + $.draggerWidth - 58 > $(window).width()) ui.position.left = $(window).width() - $.draggerWidth + 56;
		},
		stop: function(e,u)
		{
			$.treeDragging=false;
			$('body').removeClass('dragging').removeClassWith("dndc-");
		}
	});

	$('.fm-tree-panel .nw-fm-tree-item, .rubbish-bin, .fm-breadcrumbs, .transfer-panel, .nw-fm-left-icons-panel .nw-fm-left-icon, .shared-with-me tr, .nw-conversations-item').droppable(
	{
		tolerance: 'pointer',
		drop: function(e, ui)
		{
			$.doDD(e,ui,'drop',1);
		},
		over: function (e, ui)
		{
			$.doDD(e,ui,'over',1);
		},
		out: function (e, ui)
		{
			$.doDD(e,ui,'out',1);
		}
	});

	$(document).unbind('contextmenu');
	$(document).bind('contextmenu', function(e) {
		if (!localStorage.contextmenu) {
			$.hideContextMenu();
			return false;
		}
	});

	$('.fm-tree-panel .nw-fm-tree-item').unbind('click contextmenu');
	$('.fm-tree-panel .nw-fm-tree-item').bind('click contextmenu',function(e)
	{
		var id = $(this).attr('id').replace('treea_','');
		if (e.type == 'contextmenu')
		{
			$('.nw-fm-tree-item').removeClass('dragover');
			$(this).addClass('dragover');
			$.selected=[id];
			return !!contextmenuUI(e,1);
		}
		var c = $(e.target).attr('class');
		if (c && c.indexOf('nw-fm-arrow-icon') > -1)
		{
			treeUIexpand(id);
		}
		else
		{
			var c = $(this).attr('class');
			if (c && c.indexOf('opened') > -1) treeUIexpand(id);
			M.openFolder(id);
		}
		return false;
	});

	$(window).unbind('resize.tree');
	$(window).bind('resize.tree', function ()
	{
		initTreeScroll();
	});
	// setTimeout(initTreeScroll,10);
	Soon(function()
	{	/**
		 * Let's shoot two birds with a stone, when nodes are moved we need a resize
		 * to let dynlist refresh - plus, we'll implicitly invoke initTreeScroll.
		 */
		$(window).trigger('resize');
	});
	if (d) console.timeEnd('treeUI');
}

function treeUIexpand(id,force,moveDialog)
{
	M.buildtree(M.d[id]);

	var b = $('#treea_' + id);
	var d = b.attr('class');

	if (M.currentdirid !== id)
	{
		var path = M.getPath(M.currentdirid),pid={},active_sub=false;
		for (var i in path) pid[path[i]]=i;
		if (pid[M.currentdirid] < pid[id]) active_sub=true;
	}

	if (d && d.indexOf('expanded') > -1 && !force)
	{
		fmtreenode(id,false);
		$('#treesub_' + id).removeClass('opened');
		b.removeClass('expanded');
	}
	else if (d && d.indexOf('contains-folders') > -1)
	{
		fmtreenode(id,true);
		$('#treesub_' + id).addClass('opened');
		b.addClass('expanded');
	}

	treeUI();
}

function sectionUIopen(id)
{
	$('.nw-fm-left-icon').removeClass('active');
	$('.content-panel').removeClass('active');
	$('.nw-fm-left-icon.' + id).addClass('active');
	$('.content-panel.' + id).addClass('active');
	$('.fm-left-menu').removeClass('cloud-drive shared-with-me rubbish-bin contacts conversations').addClass(id);
	$('.fm-right-header').addClass('hidden');

	if (id !== 'conversations') $('.fm-right-header').removeClass('hidden');
	if ((id !== 'cloud-drive') && (id !== 'rubbish-bin') && ((id !== 'shared-with-me') && (M.currentdirid !== 'shares')))
	{
		$('.files-grid-view.fm').addClass('hidden');
		$('.fm-blocks-view.fm').addClass('hidden');
	}
	if (id !== 'contacts')
	{
		$('.contacts-details-block').addClass('hidden');
		$('.files-grid-view.contacts-view').addClass('hidden');
		$('.fm-blocks-view.contacts-view').addClass('hidden');
	}
	if (id !== 'shared-with-me')
	{
		$('.shared-blocks-view').addClass('hidden');
		$('.shared-grid-view').addClass('hidden');
	}

	var headertxt = '';
	switch(id)
	{
		case 'contacts':
		headertxt = 'My contacts';
		break;
		case 'conversations':
		headertxt = 'My conversations';
		break;
		case 'shared-with-me':
		headertxt = 'My incoming shares';
		break;
		case 'cloud-drive':
		headertxt = 'My folders';
		break;
	}
	$('.nw-tree-panel-header span').text(headertxt);
}

function treeUIopen(id,event,ignoreScroll,dragOver,DragOpen)
{
	var id_s = id.split('/')[0], id_r = RootbyId(id);
	var e, scrollTo = false, stickToTop = false;

	if (id_r == 'shares') sectionUIopen('shared-with-me');
	else if (id_r == M.RootID) sectionUIopen('cloud-drive');
	else if (id_s == 'chat') sectionUIopen('conversations');
	else if (id_r == 'contacts') sectionUIopen('contacts');
	else if (id_r == M.RubbishID) sectionUIopen('rubbish-bin');

	if (!fminitialized) return false;

	if (!event)
	{
		var ids = M.getPath(id);
		var i=1;
		while (i < ids.length)
		{
			if (M.d[ids[i]]) treeUIexpand(ids[i],1);
			i++;
		}
		if (ids[0] == 'contacts' && M.currentdirid && M.currentdirid.length == 11) sectionUIopen('contacts');
		else if (ids[0] == 'contacts') sectionUIopen('shared-with-me');
		else if (ids[0] == M.RootID) sectionUIopen('cloud-drive');
	}
	if ($.hideContextMenu) $.hideContextMenu(event);

	e = $('#treea_' + id_s);
	$('.fm-tree-panel .nw-fm-tree-item').removeClass('selected');
	e.addClass('selected');

	if (!ignoreScroll)
	{
		if (id == M.RootID || id == 'shares' || id == 'contacts' || id == 'chat')
		{
			stickToTop = true;
			scrollTo = $('.nw-tree-panel-header');
		}
		else if (e.length && !e.visible()) scrollTo = e;
		// if (d) console.log('scroll to element?',ignoreScroll,scrollTo,stickToTop);

		var jsp = scrollTo && $('.fm-tree-panel').data('jsp');
		if (jsp) setTimeout(function()
		{
			jsp.scrollToElement(scrollTo,stickToTop);
		},50);
	}
	treeUI();
}

function renameDialog()
{
	if ($.selected.length > 0)
	{
		$.dialog = 'rename';
		$('.rename-dialog').removeClass('hidden');
		$('.rename-dialog').addClass('active');
		$('.fm-dialog-overlay').removeClass('hidden');
		$('body').addClass('overlayed');
		$('.rename-dialog .fm-dialog-close').unbind('click');
		$('.rename-dialog .fm-dialog-close').bind('click',function()
		{
			$.dialog=false;
			$('.rename-dialog').addClass('hidden');
			$('.fm-dialog-overlay').addClass('hidden');
			$('body').removeClass('overlayed');
		});
		$('.rename-dialog-button.rename').unbind('click');
		$('.rename-dialog-button.rename').bind('click',function()
		{
			var c = $('.rename-dialog').attr('class');
			if (c && c.indexOf('active') > -1) dorename();
		});
		$('.rename-dialog-button.cancel').unbind('click');
		$('.rename-dialog-button.cancel').bind('click',function()
		{
			$('.rename-dialog').addClass('hidden');
		    $('.fm-dialog-overlay').addClass('hidden');
			$('body').removeClass('overlayed');
		});
		var n = M.d[$.selected[0]];
		if (n.t) $('.rename-dialog .fm-dialog-title').text(l[425]);
		else $('.rename-dialog .fm-dialog-title').text(l[426]);
		$('.rename-dialog input').val(n.name);
		var ext = fileext(n.name);
		$('.rename-dialog .transfer-filtype-icon').attr('class', 'transfer-filtype-icon ' + fileicon(n))
		if (!n.t && ext.length > 0)
		{
			$('.rename-dialog input')[0].selectionStart=0;
			$('.rename-dialog input')[0].selectionEnd = $('.rename-dialog input').val().length - ext.length-1;
		}
		$('.rename-dialog input').unbind('focus');
		$('.rename-dialog input').bind('focus',function() {
			var selEnd;
			$(this).closest('.rename-dialog').addClass('focused');
			var d = $(this).val().indexOf('.');
			if (d > -1) selEnd = d;
		    else selEnd = $(this).val().length;
			$(this)[0].selectionStart=0;
			$(this)[0].selectionEnd = selEnd;

		});
		$('.rename-dialog input').unbind('blur');
		$('.rename-dialog input').bind('blur',function() {
			$(this).closest('.rename-dialog').removeClass('focused');
		});
		$('.rename-dialog input').unbind('click keydown keyup keypress');
		$('.rename-dialog input').focus();
		$('.rename-dialog input').bind('click keydown keyup keypress',function(e)
		{
			var n = M.d[$.selected[0]];
			var ext = fileext(n.name);
			if ($(this).val() == '' || (!n.t && ext.length > 0 && $(this).val() == '.' + ext)) $('.rename-dialog').removeClass('active');
			else $('.rename-dialog').addClass('active');
			if (!n.t && ext.length > 0)
			{
				if (this.selectionStart > $('.rename-dialog input').val().length - ext.length-2)
				{
					this.selectionStart = $('.rename-dialog input').val().length - ext.length-1;
					this.selectionEnd = $('.rename-dialog input').val().length - ext.length-1;
					if (e.which == 46) return false;
				}
				else if (this.selectionEnd > $('.rename-dialog input').val().length - ext.length-1)
				{
					this.selectionEnd = $('.rename-dialog input').val().length - ext.length-1;
					return false;
				}
			}
		});
	}
}

function dorename()
{
	if ($('.rename-dialog input').val() !== '')
	{
		var h = $.selected[0];
		var n = M.d[h];
		var nn = $('.rename-dialog input').val();
		if (nn !== n.name) M.rename(h,nn);
		$.dialog=false;
		$('.rename-dialog').addClass('hidden');
		$('.fm-dialog-overlay').addClass('hidden');
		$('body').removeClass('overlayed');
	}
}

function msgDialog(type,title,msg,submsg,callback,checkbox)
{
	$.msgDialog = type;
	$('#msgDialog').removeClass('clear-bin-dialog confirmation-dialog warning-dialog-b warning-dialog-a notification-dialog remove-dialog delete-contact multiple');
	$('#msgDialog .icon').removeClass('fm-bin-clear-icon .fm-notification-icon');
	$('#msgDialog .confirmation-checkbox').addClass('hidden');
	$.warningCallback = callback;
	if (type == 'clear-bin')
	{
		$('#msgDialog').addClass('clear-bin-dialog');
		$('#msgDialog .icon').addClass('fm-bin-clear-icon');
		$('#msgDialog .fm-notifications-bottom').html('<div class="fm-dialog-button notification-button active confirm">' + l[1018] + '</div><div class="fm-dialog-button notification-button active cancel">' + l[82] + '</div><div class="clear"></div>');
		$('#msgDialog .fm-dialog-button').eq(0).bind('click',function()
		{
			closeMsg();
			if ($.warningCallback) $.warningCallback(true);
		});
		$('#msgDialog .fm-dialog-button').eq(1).bind('click',function()
		{
			closeMsg();
			if ($.warningCallback) $.warningCallback(false);
		});
	}
	if (type == 'delete-contact')
	{
		$('#msgDialog').addClass('delete-contact');
		$('#msgDialog .fm-notifications-bottom').html('<div class="fm-dialog-button notification-button active confirm">' + l[78] + '</div><div class="fm-dialog-button notification-button active cancel">' + l[79] + '</div><div class="clear"></div>');
		$('#msgDialog .fm-dialog-button').eq(0).bind('click',function()
		{
			closeMsg();
			if ($.warningCallback) $.warningCallback(true);
		});
		$('#msgDialog .fm-dialog-button').eq(1).bind('click',function()
		{
			closeMsg();
			if ($.warningCallback) $.warningCallback(false);
		});
	}
	else if (type == 'warninga' || type == 'warningb' || type == 'info')
	{
		$('#msgDialog .fm-notifications-bottom').html('<div class="fm-dialog-button notification-button active">' + l[81] + '</div><div class="clear"></div>');
		$('#msgDialog .fm-dialog-button').bind('click',function()
		{
			closeMsg();
			if ($.warningCallback) $.warningCallback(true);
		});
		$('#msgDialog .icon').addClass('fm-notification-icon');
		if (type == 'warninga') $('#msgDialog').addClass('warning-dialog-a');
		else if (type == 'warningb') $('#msgDialog').addClass('warning-dialog-b');
		else if (type == 'info') $('#msgDialog').addClass('notification-dialog');
	}
	else if (type == 'confirmation' || type == 'remove')
	{
		$('#msgDialog .fm-notifications-bottom').html('<div class="left checkbox-block hidden"><div class="checkdiv checkboxOff"> <input type="checkbox" name="confirmation-checkbox" id="confirmation-checkbox" class="checkboxOff"> </div> <label for="export-checkbox" class="radio-txt">' +l[229]+'</label></div><div class="fm-dialog-button notification-button active confirm">' + l[78] + '</div><div class="fm-dialog-button notification-button active cancel">' + l[79] + '</div><div class="clear"></div>');

		$('#msgDialog .fm-dialog-button').eq(0).bind('click',function()
		{
			closeMsg();
			if ($.warningCallback) $.warningCallback(true);
		});
		$('#msgDialog .fm-dialog-button').eq(1).bind('click',function()
		{
			closeMsg();
			if ($.warningCallback) $.warningCallback(false);
		});
		$('#msgDialog .icon').addClass('fm-notification-icon');
		$('#msgDialog').addClass('confirmation-dialog');
		if (type == 'remove') $('#msgDialog').addClass('remove-dialog');

		if (checkbox)
		{
			$('#msgDialog .left.checkbox-block .checkdiv, #msgDialog .left.checkbox-block input').removeClass('checkboxOn').addClass('checkboxOff');
			$.warningCheckbox=false;
			$('#msgDialog .left.checkbox-block').removeClass('hidden');
			$('#msgDialog .left.checkbox-block').unbind('click');
			$('#msgDialog .left.checkbox-block').bind('click',function(e)
			{
				var c = $('#msgDialog .left.checkbox-block input').attr('class');
				if (c && c.indexOf('checkboxOff') > -1)
				{
					$('#msgDialog .left.checkbox-block .checkdiv, #msgDialog .left.checkbox-block input').removeClass('checkboxOff').addClass('checkboxOn');
					localStorage.skipDelWarning=1;
				}
				else
				{
					$('#msgDialog .left.checkbox-block .checkdiv, #msgDialog .left.checkbox-block input').removeClass('checkboxOn').addClass('checkboxOff');
					delete localStorage.skipDelWarning;
				}
			});
		}
	}

	$('#msgDialog .fm-dialog-title span').text(title);
	$('#msgDialog .fm-notification-info p').html(msg);
	if (submsg)
	{
		$('#msgDialog .fm-notification-warning').text(submsg);
		$('#msgDialog .fm-notification-warning').show();
	}
	else $('#msgDialog .fm-notification-warning').hide();
	$('#msgDialog .fm-dialog-close').unbind('click');
	$('#msgDialog .fm-dialog-close').bind('click',function()
	{
		closeMsg();
		if ($.warningCallback) $.warningCallback(false);
	});
	$('#msgDialog').removeClass('hidden');
	$('.fm-dialog-overlay').removeClass('hidden');
	$('body').addClass('overlayed');
}

function closeMsg()
{
	$('#msgDialog').addClass('hidden');
	$('.fm-dialog-overlay').addClass('hidden');
	$('body').removeClass('overlayed');
	delete $.msgDialog;
}

function dialogScroll(s)
{
	$(s).jScrollPane({enableKeyboardNavigation: false, showArrows: true, arrowSize: 8, animateScroll: true});
};

function dialogPositioning(s)
{
	$(s).css('margin-top', '-' + $(s).height()/2 + 'px');
};

/**
 * Handle DOM directly, no return value
 * @param {string} s - dialog tab
 * @param {string} m - tag of source element
 * @param {string} n - dialog prefix (copy|move)
 * @param {string} x - html, content
 *
 * @returns {undefined}
 */
function handleDialogTabContent(s, m, n, x)
{
	var b = x.replace(/treea_/ig,'mctreea_').replace(/treesub_/ig,'mctreesub_').replace(/treeli_/ig,'mctreeli_');;
	$('.' + n + '-dialog-tree-panel' + '.' + s + ' .dialog-content-block')
		.empty()
		.html(b);
	if (!$('.' + n + '-dialog-tree-panel' + '.' + s + ' .dialog-content-block ' + m).length)// No items available, empty message
	{
		$('.' + n + '-dialog-empty' + '.' + s).addClass('active');
		$('.' + n + '-dialog-tree-panel' + '.' + s + ' ' + '.' + n + '-dialog-panel-header').addClass('hidden');
	}
	else
	{
		$('.' + n + '-dialog-tree-panel' + '.' + s).addClass('active');
		$('.' + n + '-dialog-tree-panel' + '.' + s + ' ' + '.' + n + '-dialog-panel-header').removeClass('hidden');
	}
}

// Find shared folders marked read-only and disable it in dialog
function disableReadOnlySharedFolders(m)
{
	var $ro = $('.' + m + '-dialog-tree-panel.shared-with-me .dialog-content-block span[id^="mctreea_"]');
	var x, i;
	$ro.each(function(i, v)
	{
		x = $(v).attr('id').replace('mctreea_', '');
		i = M.d[x].r;
		if (typeof i == 'undefined' || i === 0)
		{
			$(v).addClass('disabled');
		}
	});
};

/**
 * Copy|Move dialogs content  handler
 *
 * @param {string} s - dialog tab
 * @param {string} m - tag of source element
 * @param {boolean} c - should we show new folder button
 * @param {string} n - dialog prefix (copy|move)
 * @param {string} t - action button label
 * @param {string} i - in case of conversations tab
 * @returns {undefined}
 */
function handleDialogContent(s, m, c, n, t, i)
{
	$('.' + n + '-dialog-txt').removeClass('active');
	$('.' + n + '-dialog-empty').removeClass('active');
	$('.' + n + '-dialog-button').removeClass('active');
	$('.' + n + '-dialog-tree-panel').removeClass('active');
	$('.' + n + '-dialog-panel-arrows').removeClass('active');
	$('.' + n + '-dialog .dialog-sorting-menu').addClass('hidden');
	// Action button label
	var $btn = $('.dialog-' + n + '-button');
	$btn.text(t);
	// Disable/enable button
	if (typeof $.mcselected != 'undefined') $btn.removeClass('disabled');
		else $btn.addClass('disabled');

	// Sorting menu
	var $mnu = $('.' + n + '-dialog .dialog-sorting-menu .context-menu-section').eq(0);
	switch (s)
	{
		case 'cloud-drive':
			$mnu.addClass('hidden');
			break;
		case 'shared-with-me':
			$mnu.removeClass('hidden');
			break;
		case 'conversations':
			$mnu.addClass('hidden');
			break;
		case 'rubbish-bin':
			$mnu.addClass('hidden');
			break;
		default:
			$mnu.addClass('hidden');
			break;
	}

	$('.' + n + '-dialog-txt' + '.' + s).addClass('active');
	var b;
	// Added cause of conversations-container
	if (typeof i === 'undefined') b = $('.content-panel' + '.' + s).html();
	else b = $('.content-panel ' + i).html();

	handleDialogTabContent(s, m, n, b);
	if (s === 'shared-with-me') disableReadOnlySharedFolders(n);

	//  'New Folder' button
	if (c) $('.dialog-newfolder-button').removeClass('hidden');
	else $('.dialog-newfolder-button').addClass('hidden');

	$('.' + n + '-dialog .nw-fm-tree-item').removeClass('expanded active opened selected');
	$('.' + n + '-dialog ul').removeClass('opened');

    dialogPositioning('.fm-dialog' + '.' + n + '-dialog');
	dialogScroll('.' + n + '-dialog-tree-panel');

	$('.' + n + '-dialog-button' + '.' + s).addClass('active');//Activate tab
}

/**
 * Taking care about dialog button state, and scroll
 * @returns {undefined}
 *
 */
function shareDialogContentCheck()
{
	var dc = '.share-dialog';
	// Disable/enable button
	var $btn = $('.fm-dialog-button .dialog-share-button');

	var num = $(dc + ' .share-dialog-contacts .share-dialog-contact-bl').length;
	if (num)
	{
		$btn.removeClass('disabled');
		$(dc + ' .share-dialog-img').addClass('hidden');
		$(dc + ' .share-dialog-contacts').removeClass('hidden');
		handleDialogScroll(num, dc);
	}
	else
	{
		$btn.addClass('disabled');
		$(dc + ' .share-dialog-img').removeClass('hidden');
		$(dc + ' .share-dialog-contacts').addClass('hidden');
	}
}

function addShareDialogContactToContent (type, id, av_color, av, name, permClass, permText)
{
	var html = '<div class="share-dialog-contact-bl ' + type + '" id="sdcbl_' + id + '">\n\
					<div class="nw-contact-avatar color' + av_color + '">' + av + '</div>\n\
					<div class="fm-chat-user-info"><div class="fm-chat-user">' + name + '</div></div>\n\
					<div class="share-dialog-permissions ' + permClass + '">\n\
						<span></span>' + permText + '\n\
					</div>';

	var htmlEnd = '<div class="share-dialog-remove-button"></div><div class="clear"></div></div>';

	return html + htmlEnd;
};

function fillShareDialogWithContent()
{
	var sel = $.selected[0];
	$.sharedTokens = [];// Holds items currently visible in share folder contet (above input)

	for (var i in M.d[sel].shares)// list users that are already use item
	{
		if (M.u[i])
		{
			var user = M.u[i];
			var name = (user.name && user.name.length > 1) ? user.name : user.m;
			var av_color = name.charCodeAt(0)%6 + name.charCodeAt(1)%6;
			var av = (avatars[i] && avatars[i].url) ? '<img src="' + avatars[i].url + '">' : (name.charAt(0) + name.charAt(1));
			var perm;

			var pl = 0;
			if (typeof M.d[sel].shares[i].r != 'undefined') pl = M.d[sel].shares[i].r;

			switch (pl)// Permission level
			{
				case 1: // Read and write
					perm = ['read-and-write', l[56]];
					break;
				case 2: // Full Access
					perm = ['full-access', l[57]];
					break;
				default: // 0 or any === read only
					perm = ['read-only', l[55]];
					break;
			}

			$.sharedTokens.push(user.m);// add contact

			var html = addShareDialogContactToContent('', i, av_color, av, name, perm[0], perm[1]);

			$('.share-dialog .share-dialog-contacts').append(html);
		}
	}
};

handleDialogScroll = function(num, dc)
{
	var SCROLL_NUM = 5;// Number of items in dialog before scroll is implemented
	//
	// Add scroll in case that we have more then 5 items in list
	if (num > SCROLL_NUM)
	{
		dialogScroll(dc + ' .share-dialog-contacts');
	}
	else
	{
		var $x = $(dc + ' .share-dialog-contacts').jScrollPane();
		var el = $x.data('jsp');
		el.destroy();
	}
};

function handleShareDialogContent()
{

	fillShareDialogWithContent();

	shareDialogContentCheck();

	var dc = '.share-dialog';
	$('.share-dialog-icon.permissions-icon')
			.removeClass('active full-access read-and-write')
			.addClass('read-only');
	// Update dialog title text
	$(dc + ' .fm-dialog-title').text(l[1344] + ' "' + M.d[$.selected].name + '"');

	$('.share-dialog .multiple-input .token-input-token-mega').remove();

    dialogPositioning('.fm-dialog.share-dialog');
}

checkMultiInputPermission = function($this)
{
	var perm;
	if ($this.is('.read-and-write'))
	{
		perm = ['read-and-write', l[56]];
	}
	else if ($this.is('.full-access'))
	{
		perm = ['full-access', l[57]];
	}
	else// read-only
	{
		perm = ['read-only', l[55]];
	}

	return perm;
};

function initShareDialog()
{
	if (!u_type) return; // not for ephemeral

	$.shareTokens = [];
	function errorMsg(msg)
	{
		var $d = $('.share-dialog');
		var $s = $('.share-dialog .multiple-input-warning span');
		$s.text(msg);
		$d.addClass('error');
		setTimeout(function()
		{
			$d.removeClass('error');
		}, 3000);
	}

	// Plugin configuration
	var contacts = getContactsEMails();

	$('.share-multiple-input').tokenInput(contacts, {
		theme:				"mega",
//		hintText:			"Type in a contact email",
		hintText:			"",
		searchingText:		"",
//		searchingText:		"Searching for existing contacts...",
		noResultsText:		"",
		addAvatar:			true,
		autocomplete:		null,
		searchDropdown:		true,
		emailCheck:			true,
		preventDoublet:		false,
		tokenValue:			"id",
		propertyToSearch:	"id",
		resultsLimit:		5,
		minChars:			2,
		accountHolder:		M.u[u_handle].m,
		scrollLocation:		'share',
		onEmailCheck: function() {errorMsg("Looks like there's a malformed email!");},
		onDoublet: function() {errorMsg('You already have contact with that email!');},
		onHolder: function() {errorMsg('No need for that, you are THE owner!');},
		onAdd: function()
		{
			$('.dialog-share-button').removeClass('disabled');

			var $a = $('.share-dialog .share-added-contact.token-input-token-mega');
			var $b = $('.share-dialog .multiple-input');
			var h1 = $a.outerHeight(true);// margin
			var h2 = $b.height();

			if (5 <= h2/h1 && h2/h1 < 6)
			{
				$b.jScrollPane({
					enableKeyboardNavigation: false,
					showArrows: true,
					arrowSize: 8,
					animateScroll: true
				});
				setTimeout(function() {
					$('.share-dialog .token-input-input-token-mega input').focus();
				}, 0);
			}
	},
		onDelete: function()
		{
			var $btn = $('.dialog-share-button');
			setTimeout(function() {
				$('.share-dialog .token-input-input-token-mega input').blur();
			}, 0);
			var itemNum = $('.share-dialog .token-input-list-mega .token-input-token-mega').length + $('.share-dialog .share-dialog-contacts .share-dialog-contact-bl').length;
			if (itemNum === 0)
			{
				$btn.addClass('disabled');
			}
			else
			{
				$btn.removeClass('disabled');

				var $a = $('.share-dialog .share-added-contact.token-input-token-mega');
				var $b = $('.share-dialog .multiple-input');
				var $c = $('.share-dialog .multiple-input .jspPane')[0];
				var h1 = $a.outerHeight();// margin excluded
				var h2;
				if ($c) h2 = $c.scrollHeight;
				else h2 = $b.height();

				if (h2/h1 < 6)
				{
					clearScrollPanel('.share-dialog');
				}
			}
		}
    });

	menuPermissionState = function($this)
	{
		var mi = '.permissions-menu .permissions-menu-item';
		$(mi).removeClass('active');

		var cls = checkMultiInputPermission($this);

		$(mi + '.' + cls[0]).addClass('active');
	};

	handlePermissionMenu = function($this, m, x, y)
	{
		m.css('left', x + 'px');
		m.css('top', y + 'px');
		menuPermissionState($this);
		$this.addClass('active');
		m.fadeIn(200);
	};

	// called when multi-input box is not empty
	determineContactParams = function(item, perm)
	{
		var name = item;// email address
		var id = '';
		for (var i in M.u)
		{
			if (M.u[i].m === item)
			{
				id = i;
				break;
			}
		}
		
		var user = M.u[id];
		var name = (user.name && user.name.length > 1) ? user.name : user.m;
		var av_color = name.charCodeAt(0)%6 + name.charCodeAt(1)%6;
		var av = (avatars[i] && avatars[i].url) ? '<img src="' + avatars[i].url + '">' : (name.charAt(0) + name.charAt(1));
		
		$.sharedTokens.push(item);
		
		var html = addShareDialogContactToContent('', id, av_color, av, name, perm[0], perm[1]);

		$('.share-dialog .share-dialog-contacts').append(html);

	};

	$('.share-dialog').unbind('click');
	$('.share-dialog').bind('click',function(e)
	{
		// This's sensitive to dialog DOM element positioning
		var trg = e.originalEvent.path[0];
		var trg1 = e.originalEvent.path[1];
		var trg2 = e.originalEvent.path[2];
		if (!$(trg).is('.permissions-icon,.import-contacts-link,.share-dialog-permissions')
				&& !$(trg1).is('.permissions-icon,.import-contacts-link,.share-dialog-permissions')
				&& !$(trg2).is('.permissions-icon,.import-contacts-link,.share-dialog-permissions'))
		{
			// share dialog permission menu
			$('.permissions-menu').fadeOut(200);
			$('.import-contacts-dialog').fadeOut(200);
			$('.permissions-icon').removeClass('active');
			$('.share-dialog-permissions').removeClass('active');
			closeImportContactNotification('.share-dialog');
			$('.import-contacts-service').removeClass('imported');
		}
	});

	$('.share-dialog .fm-dialog-close, .share-dialog .dialog-cancel-button').unbind('click');
	$('.share-dialog .fm-dialog-close, .share-dialog .dialog-cancel-button').bind('click',function()
	{
		closeDialog();
	});

	$('.share-dialog .dialog-share-button').unbind('click');
	$('.share-dialog .dialog-share-button').bind('click',function()
	{
		// If share button is NOT disabled
		if (!$(this).is('.disabled'))
		{
			// If there's a contacts in multi-input add them to top
			var $items = $('.share-dialog .token-input-list-mega .token-input-token-mega');
			if ($items.length)
			{
				$.each($items, function(ind, val)
				{
					determineContactParams($(val).contents().eq(1).text(), checkMultiInputPermission($('.share-dialog .permissions-icon')));
				});

				$('.share-dialog .multiple-input .token-input-token-mega').remove();

				shareDialogContentCheck();
			}
			else
			{
				var t = [];
				var s = M.d[$.selected[0]].shares;
				var id = '';
				var perm, aPerm;
				var $items = $('.share-dialog-contact-bl');
				$.each($items, function(ind, val)
				{
					id = $(val).attr('id').replace('sdcbl_', '');
					if (id === '')// ToDo: This should not be happening, expand this to make sure all contacts are with id and exist in M.u
						id = $(val).find('.fm-chat-user').text();

					aPerm = $(val).find('.share-dialog-permissions');

					if ($(aPerm).is('.read-and-write'))
					{
						perm = 1;
					}
					else if ($(aPerm).is('.full-access'))
					{
						perm = 2;
					}
					else
					{
						perm = 0;
					}

					if (!s || !s[id] || s[id].r !== perm)
						t.push({u: id, r: perm});
				});

				closeDialog();
				if (t.length > 0)
				{
					loadingDialog.show();
					doshare($.selected[0], t, true);
				}
			}
		}
	});

	$('.share-dialog .import-contacts-service').unbind('click');
	$('.share-dialog .import-contacts-service').bind('click', function()
	{
		// NOT imported
		if (!$(this).is('.imported'))
		{
			importGoogleContacts('shared');
		}
		else
		{
			var n = $('.imported-contacts-notification');
			n.css('margin-left', '-' + n.outerWidth()/2 +'px');
			n.fadeIn(200);
			$('.share-dialog .import-contacts-dialog').fadeOut(200);
		}
	});

	$('.share-dialog .import-contacts-link').unbind('click');
	$('.share-dialog .import-contacts-link').bind('click', function(e)
	{
		$('.permissions-menu').fadeOut(200);
		$('.share-dialog-permissions').removeClass('active');
		$('.permissions-icon').removeClass('active');
		if(!$(this).is('.active'))
		{
			$('.share-dialog .import-contacts-link').addClass('active');
			$('.share-dialog .import-contacts-dialog').fadeIn(200);

			$('.imported-notification-close').unbind('click');
			$('.imported-notification-close').bind('click', function()
			{
				$('.imported-contacts-notification').fadeOut(200);
			});
		}
		else
		{
			$('.share-dialog .import-contacts-link').removeClass('active');
			$('.share-dialog .import-contacts-dialog').fadeOut(200);
			$('.imported-contacts-notification').fadeOut(200);
		}

		e.stopPropagation();
	});

	$('.share-dialog .import-contacts-info').unbind('mouseover');
	$('.share-dialog .import-contacts-info').bind('mouseover', function() {
		$('.share-dialog .import-contacts-info-txt').fadeIn(200);
	});

	$('.share-dialog .import-contacts-info').unbind('mouseout');
	$('.share-dialog .import-contacts-info').bind('mouseout', function() {
		$('.share-dialog .import-contacts-info-txt').fadeOut(200);
	});

	$(document).off('click', '.share-dialog-remove-button');
	$(document).on('click', '.share-dialog-remove-button', function (e)
	{
		var $this = $(this);

		var id = $this.parent().attr('id').replace('sdcbl_', '');
		$this.parent()
				.fadeOut(200)
				.remove();

		var sel = $.selected[0];
		if (id !== '')
		{
			M.delnodeShare(sel, id);

			api_req({
				a:'s',
				n:sel,
				s:[{
					u:id,
					r:''
				}],
				ha:'',
				i: requesti
			});

			$.sharedTokens.splice($.sharedTokens.indexOf(M.u[id].m), 1);
		}

		shareDialogContentCheck();

		var num = $('.share-dialog .share-dialog-contacts .share-dialog-contact-bl').length + $('.share-dialog .token-input-list-mega .token-input-token-mega').length;
		if (!num) $('.dialog-share-button').addClass('disabled');
	});

	// related to specific contact
	$(document).off('click', '.share-dialog-permissions');
	$(document).on('click', '.share-dialog-permissions', function (e)
	{
		var $this = $(this);
		var $m = $('.permissions-menu');
		if ($this.is('.active'))// fadeOut this popup
		{
			$m.fadeOut(200);
			$this.removeClass('active');
		}
		else
		{
			$('.share-dialog-permissions').removeClass('active');
			$('.permissions-icon').removeClass('active');
			closeImportContactNotification('.share-dialog');
			var x = $this.position().left + 30;
			var y = $this.position().top - 1;
			handlePermissionMenu($this, $m, x, y);
		}

		e.stopPropagation();
	});

	// related to multi-input contacts
	$('.share-dialog .permissions-icon').unbind('click');
	$('.share-dialog .permissions-icon').bind('click', function (e)
	{
		var $this = $(this);
		var $m = $('.permissions-menu');
		if ($this.is('.active'))// fadeOut permission menu for this icon
		{
			$m.fadeOut(200);
			$this.removeClass('active');
		}
		else
		{
			$('.share-dialog-permissions').removeClass('active');
			$('.permissions-icon').removeClass('active');
			closeImportContactNotification('.share-dialog');
			var x = $this.position().left + 31;
			var y = $this.position().top - 9;
			handlePermissionMenu($this, $m, x, y);
		}

		e.stopPropagation();
	});

	$('.permissions-menu-item').unbind('click');
	$('.permissions-menu-item').bind('click', function (e)
	{
		var $this = $(this);

		$('.permissions-menu').fadeOut(200);
		// Find where we are permissions-icon or share-dialog-permissions

		var cls = checkMultiInputPermission($this);

		var $i = $('.share-dialog .share-dialog-permissions.active');// Specific contact
		var $g = $('.share-dialog .permissions-icon.active');// Group permissions

		var acls = [];// active permission
		if ($i.length)
		{
			acls = checkMultiInputPermission($i);
			$i
				.removeClass(acls[0])
				.removeClass('active')
				.html('<span></span>' + cls[1])
				.addClass(cls[0]);
		}
		else if ($g.length)// Group permission, permissions-icon
		{
			acls = checkMultiInputPermission($g);
			$g
				.removeClass(acls[0])
				.removeClass('active')
				.addClass(cls[0]);
		}

		$('.permissions-icon.active').removeClass('active');
		$('.share-dialog-permissions.active').removeClass('active');

		e.stopPropagation();
	});
}

function addImportedDataToSharedDialog(data, from)
{
	$.each(data, function(ind, val)
	{
<<<<<<< HEAD
		$('.share-dialog .share-multiple-input').tokenInput("add", {id: val, name: val});
	});

//	var perm, av_color, av, html;
//	$.sharedTokens = [];
//
//	$.each(data, function(ind, val)
//	{
//		// Read permission from multi-input permission box
//		perm = checkMultiInputPermission($('.share-dialog .permissions-icon'));
//		av_color = val.charCodeAt(0)%6 + val.charCodeAt(1)%6;
//		// ToDo: It's possible to return name and probably picture of imported gmail contact maybe we could use that
//		// ToDo: Check here for name available, is exists add it
//		av = val.charAt(0) + val.charAt(1);
//
//		$.sharedTokens.push(val);// in this case val represents e-mail
//
//		html = addShareDialogContactToContent(from, '', av_color, '', val, perm[0], perm[1]);
//		$('.share-dialog .share-dialog-contacts').append(html);
//	});
//
//	shareDialogContentCheck();

	closeImportContactNotification('.share-dialog');
}

function addImportedDataToAddContactsDialog(data, from)
{
	$.each(data, function(ind, val)
	{
		$('.add-user-popup .add-contact-multiple-input').tokenInput("add", {id: val, name: val});
	});

	closeImportContactNotification('.add-user-popup');
}

function closeImportContactNotification(c)
{
	$('.imported-contacts-notification').fadeOut(200);
	$(c + ' .import-contacts-dialog').fadeOut(200);
	$('.import-contacts-link').removeClass('active');
}

function clearScrollPanel(from)
{
	$(from + ' .multiple-input').jScrollPane().data().jsp.destroy();
	$(from + ' .multiple-input .jspPane').unwrap();
	$(from + ' .multiple-input .jspPane:first-child').unwrap();
}

function closeDialog()
{
	if ($.dialog === 'createfolder' && ($.copyDialog || $.moveDialog))
	{
		$('.fm-dialog.create-folder-dialog').addClass('hidden');
		$('.fm-dialog.create-folder-dialog .create-folder-size-icon').removeClass('hidden');
	}
	else
	{
		$('.fm-dialog').addClass('hidden');
=======
		$.dialog=false;
		delete $.mcImport;
		$('.move-dialog').addClass('hidden');
>>>>>>> cc0c6d9a
		$('.fm-dialog-overlay').addClass('hidden');
		$('body').removeClass('overlayed');
		$('.dialog-content-block').empty();
		// add contact popup
		$('.add-user-popup').addClass('hidden');
		$('.fm-add-user').removeClass('active');
		clearScrollPanel('.add-user-popup');
		// share dialog
		$('.share-dialog-contact-bl').remove();
		$('.import-contacts-service').removeClass('imported');
		clearScrollPanel('.share-dialog');

		// share dialog permission menu
		$('.permissions-menu').fadeOut(0);
		$('.import-contacts-dialog').fadeOut(0);
		$('.permissions-icon').removeClass('active');
		closeImportContactNotification('.share-dialog');
		closeImportContactNotification('.add-user-popup');

		delete $.copyDialog;
		delete $.moveDialog;
	}
	$('.fm-dialog').removeClass('arrange-to-back');

	$('.export-links-warning').addClass('hidden');
	if ($.dialog == 'terms' && $.termsAgree) delete $.termsAgree;

	delete $.dialog;
}

function copyDialog()
{

	// Clears already selected sub-folders, and set selection to root
	function selectCopyDialogTabRoot(section)
	{
<<<<<<< HEAD
		$('.copy-dialog .nw-fm-tree-item').removeClass('selected');
		switch (section)
		{
			case 'cloud-drive':
				$.mcselected = M.RootID;
                break;
			case 'shared-with-me':
				$.mcselected = undefined;
				break;
			case 'conversations':
				$.mcselected = undefined;
				break;
			default:
				$.mcseleced = undefined;
				break;
		}
		// Disable/enable button
		var $btn = $('.dialog-copy-button');
		if (typeof $.mcselected != 'undefined') $btn.removeClass('disabled');
		else $btn.addClass('disabled');

	};

	$('.copy-dialog .fm-dialog-close, .copy-dialog .dialog-cancel-button').unbind('click');
	$('.copy-dialog .fm-dialog-close, .copy-dialog .dialog-cancel-button').bind('click',function()
	{
		closeDialog();
	});

    $('.copy-dialog-button').unbind('click');
    $('.copy-dialog-button').bind('click', function() {
		var section = $(this).attr('class').split(" ")[1];
		selectCopyDialogTabRoot(section);
        if ($(this).attr('class').indexOf('active') == -1)
		{
            switch (section)
            {
                case 'cloud-drive':
					handleDialogContent(section, 'ul', true, 'copy', 'Paste');
                    break;
                case 'shared-with-me':
					handleDialogContent(section, 'ul', false, 'copy', l[1344]);
                    break;
                case 'conversations':
					handleDialogContent(section, 'div', false, 'copy', l[1940], '.conversations-container');
                    break;
            }
        }
    });

    $('.copy-dialog-panel-arrows').unbind('click');
    $('.copy-dialog-panel-arrows').bind('click', function() {
        if ($(this).attr('class').indexOf('active') == -1) {
			var type = $('.fm-dialog-title .copy-dialog-txt.active').attr('class').split(" ")[1];
			$('.copy-dialog .dialog-sorting-menu .sorting-menu-item')
				.removeClass('active')
				.filter('*[data-by=' + $.sortTreePanel[type].by  + '],*[data-dir='+$.sortTreePanel[type].dir+']')
				.addClass('active');

            $(this).addClass('active');
            $('.copy-dialog .dialog-sorting-menu').removeClass('hidden');
        } else {
            $(this).removeClass('active');
            $('.copy-dialog .dialog-sorting-menu').addClass('hidden');
        }
    });

    $('.copy-dialog .dialog-sorting-menu .sorting-menu-item').unbind('click');
    $('.copy-dialog .dialog-sorting-menu .sorting-menu-item').bind('click', function()
	{
        if ($(this).attr('class').indexOf('active') == -1)
		{
			var data = $(this).data();
			var type = $('.fm-dialog-title .copy-dialog-txt.active').attr('class').split(" ")[1];
			if (data.dir) {
				localStorage['sort' + type + 'Dir'] = $.sortTreePanel[type].dir = data.dir;
			} else {
				localStorage['sort' + type + 'By'] = $.sortTreePanel[type].by = data.by;
			}
			switch (type) {
				// Sort contacts
//				case 'contacts':
//					M.contacts();
//					break;
				case 'shared-with-me':
					M.buildtree({h:'shares'}, 'copy-dialog');
					break;
				case 'cloud-drive':
					M.buildtree(M.d[M.RootID], 'copy-dialog');
					break;
			}

            $(this).parent().find('.sorting-menu-item').removeClass('active');
            $(this).addClass('active');
        }
		$('.copy-dialog .dialog-sorting-menu').addClass('hidden');
		$('.copy-dialog-panel-arrows.active').removeClass('active');
    });

	$('.copy-dialog .dialog-newfolder-button').unbind('click');
	$('.copy-dialog .dialog-newfolder-button').bind('click', function() {
		$('.copy-dialog').addClass('arrange-to-back');
		createfolderDialog();

		$('.fm-dialog.create-folder-dialog .create-folder-size-icon').addClass('hidden');
	});

	$('.copy-dialog').off('click', '.nw-fm-tree-item');
	$('.copy-dialog').on('click', '.nw-fm-tree-item', function(e)
	{
		var old = $.mcselected;
		$.mcselected = $(this).attr('id').replace('mctreea_','');
		M.buildtree(M.d[$.mcselected]);
		var html = $('#treesub_' + $.mcselected).html();
		if (html) $('#mctreesub_' + $.mcselected).html(html.replace(/treea_/ig,'mctreea_').replace(/treesub_/ig,'mctreesub_').replace(/treeli_/ig,'mctreeli_'));
		disableReadOnlySharedFolders('copy');
		var $btn = $('.dialog-copy-button');
=======
		var mode = $.mcImport ? l[236] : l[63];
		$.dialog = 'mc';
		$('.move-dialog #topheader').removeClass('contacts-item cloud-drive-item active');
		$('.move-dialog #bottomheader').removeClass('recycle-item recyle-notification contacts-item cloud-drive-item active');
		$('.move-dialog .fm-dialog-title').text(mode + ' (' + l[118] + ')');
		$('.move-dialog .move-button').text(mode);
		if ($.mctype == 'move')
		{
			$('.move-dialog .fm-dialog-title').text(l[62] + ' (' + l[118] + ')');
			$('.move-dialog .move-button').text(l[62]);
			$('.move-dialog #topheader').addClass('cloud-drive-item active');
			$('.move-dialog #topheader span').text(l[164]);
			$('.move-dialog #bottomheader').addClass('recycle-item');
			$('.move-dialog #bottomheader span').text(l[167]);
		}
		else if ($.mctype == 'copy-cloud')
		{
			$('.move-dialog #topheader').addClass('cloud-drive-item active');
			$('.move-dialog #topheader span').text(l[164]);
			$('.move-dialog #bottomheader').addClass('contacts-item');
			$('.move-dialog #bottomheader span').text(l[165]);
		}
		else if ($.mctype == 'copy-contacts')
		{
			$('.move-dialog #topheader').addClass('contacts-item active');
			$('.move-dialog #topheader span').text(l[165]);
			$('.move-dialog #bottomheader').addClass('cloud-drive-item');
			$('.move-dialog #bottomheader span').text(l[164]);
		}
		var html;
		if ($.mctype == 'move' || $.mctype == 'copy-cloud') html = $('.fm-tree-pad .fm-subfolders').first().html();
		else html = $('#treesub_contacts').html();
		html = html.replace(/treea_/g,'mctreea_').replace(/treesub_/g,'mctreesub_');
		$('.move-dialog .fm-move-dialog-body .fm-subfolders').first().html(html);
		$('.move-dialog #mainsub').html(html);
		$('.move-dialog #mainsub ul').removeClass('opened');
		$('.move-dialog #mainsub a').removeClass('expanded active lightactive');
		$('.move-dialog .messages-icon').hide();
		$.mctreeUI = function()
		{
			$('.move-dialog #mainsub a').unbind('click');
			$('.move-dialog #mainsub a').bind('click',function(e,ui)
			{
				$.mcselected = $(this).attr('id').replace('mctreea_','');
				M.buildtree(M.d[$.mcselected]);
				var html = $('#treesub_'+$.mcselected).html();
				if (html) $('#mctreesub_'+$.mcselected).html(html.replace(/treea_/g,'mctreea_').replace(/treesub_/g,'mctreesub_'));
				$.mctreeUI();
				var c = $(this).attr('class');
				if (c.indexOf('contains-folders') > -1)
				{
					c2 = $(this).next().attr('class');
					if ((c.indexOf('active') > -1 || e.offsetX < 25 || e.layerX < 25) && ((c2 && c2.indexOf('opened') > -1)))
					{
						$(this).next().removeClass('opened');
						$(this).removeClass('expanded');
					}
					else if ((c.indexOf('active') > -1 || e.offsetX < 25 || e.layerY < 25) && ((c2 && c2.indexOf('opened') == -1) || !c2))
					{
						$(this).next().addClass('opened');
						$(this).addClass('expanded');
					}
				}
				$('.move-dialog .fm-move-dialog-body .fm-subfolders a').removeClass('active');
				$(this).addClass('active');
				$('.fm-move-dialog-body').jScrollPane({showArrows:true, arrowSize:5,animateScroll: true});
				jScrollFade('.fm-move-dialog-body');
				$('.move-dialog .move-button').addClass('active');
				$('.move-dialog .fm-tree-header').removeClass('active');
				$('.move-dialog #topheader').addClass('active');
			});
>>>>>>> cc0c6d9a

		var c = $(e.target).attr('class');
		// Sub-folder exist?
		if (c && c.indexOf('nw-fm-arrow-icon') > -1)
		{
			var c = $(this).attr('class');
			// Sub-folder expanded
			if (c && c.indexOf('expanded') > -1)
			{
				$(this).removeClass('expanded');
				$('#mctreesub_' + $.mcselected).removeClass('opened');
			}
			else
			{
				$(this).addClass('expanded');
				$('#mctreesub_' + $.mcselected).addClass('opened');
			}
		}
		else
		{
			var c = $(this).attr('class');
			if (c && c.indexOf('selected') > -1)
			{
				if (c && c.indexOf('expanded') > -1)
				{
					$(this).removeClass('expanded');
					$('#mctreesub_' + $.mcselected).removeClass('opened');
				}
				else
				{
					$(this).addClass('expanded');
					$('#mctreesub_' + $.mcselected).addClass('opened');
				}
			}
		}
		if (!$(this).is('.disabled'))
		{
			// unselect previously selected item
			$('.copy-dialog .nw-fm-tree-item').removeClass('selected');
			$(this).addClass('selected');
			$btn.removeClass('disabled');
		}
		else $.mcselected = old;

		// Disable action button if there is no selected items
		if (typeof $.mcselected == 'undefined') $btn.addClass('disabled');
	});

	// Handle conversations tab item selection
	$('.copy-dialog').off('click', '.nw-conversations-item');
	$('.copy-dialog').on('click', '.nw-conversations-item', function()
	{
		$.mcselected = $(this).attr('id').replace('contact2_','');
		var $btn = $('.dialog-copy-button');

		// unselect previously selected item
		$('.copy-dialog .nw-conversations-item').removeClass('selected');
		$(this).addClass('selected');
		$btn.removeClass('disabled');

		// Disable action button if there is no selected items
		if (typeof $.mcselected == 'undefined') $btn.addClass('disabled');
	});

	$('.copy-dialog .dialog-copy-button').unbind('click');
	$('.copy-dialog .dialog-copy-button').bind('click', function()
	{
		if (typeof $.mcselected != 'undefined')
		{
			var section = $('.fm-dialog-title .copy-dialog-txt.active').attr('class').split(" ")[1];// Get active tab
			switch (section)
			{
				case 'cloud-drive':
					var n = [];
					for (var i in $.selected) if (!isCircular($.selected[i], $.mcselected)) n.push($.selected[i]);
					closeDialog();
					M.copyNodes(n, $.mcselected);
					break;
				case 'shared-with-me':
					var n = [];
					for (var i in $.selected) if (!isCircular($.selected[i], $.mcselected)) n.push($.selected[i]);
					closeDialog();
					M.copyNodes(n, $.mcselected);
					break;
				case 'conversations':
					var $selectedConv = $('.copy-dialog .nw-conversations-item.selected');
					closeDialog();
					megaChat.chats[$selectedConv.attr('data-room-jid') + "@conference." + megaChat.options.xmppDomain].attachNodes($.selected);
					break;
				default:
					break;
			}
		}
	});
}

function moveDialog()
{

	// Clears already selected sub-folders, and set selection to root
	function selectMoveDialogTabRoot(section)
	{
		$('.move-dialog .nw-fm-tree-item').removeClass('selected');
		switch (section)
		{
			case 'cloud-drive':
				$.mcselected = M.RootID;
				break;
			case 'shared-with-me':
				$.mcselected = undefined;
				break;
			case 'rubbish-bin':
				$.mcselected = M.RubbishID;
				break;
			default:
				$.mcseleced = undefined;
				break;
            }
		// Disable/enable button
		var $btn = $('.dialog-move-button');
		if (typeof $.mcselected != 'undefined') $btn.removeClass('disabled');
		else $btn.addClass('disabled');
	};

	$('.move-dialog .fm-dialog-close, .move-dialog .dialog-cancel-button').unbind('click');
	$('.move-dialog .fm-dialog-close, .move-dialog .dialog-cancel-button').bind('click',function()
	{
		closeDialog();
	});

    $('.move-dialog-button').unbind('click');
    $('.move-dialog-button').bind('click', function(e) {
        var section = $(this).attr('class').split(" ")[1];
		selectMoveDialogTabRoot(section);
        if ($(this).attr('class').indexOf('active') == -1)
		{
            switch (section)
            {
                case 'cloud-drive':
					handleDialogContent(section, 'ul', true, 'move', l[62]);
                    break;
                case 'shared-with-me':
					handleDialogContent(section, 'ul', false, 'move', l[1344]);
                    break;
                case 'rubbish-bin':
					handleDialogContent(section, 'ul', false, 'move', l[62]);
                    break;
            }
        }
    });

    $('.move-dialog-panel-arrows').unbind('click');
    $('.move-dialog-panel-arrows').bind('click', function() {
        if ($(this).attr('class').indexOf('active') == -1) {
			var type = $('.fm-dialog-title .move-dialog-txt.active').attr('class').split(" ")[1];
			$('.move-dialog .dialog-sorting-menu .sorting-menu-item')
				.removeClass('active')
				.filter('*[data-by=' + $.sortTreePanel[type].by  + '],*[data-dir='+$.sortTreePanel[type].dir+']')
				.addClass('active');

            $(this).addClass('active');
            $('.move-dialog .dialog-sorting-menu').removeClass('hidden');
        } else {
            $(this).removeClass('active');
            $('.move-dialog .dialog-sorting-menu').addClass('hidden');
        }
    });

    $('.move-dialog .dialog-sorting-menu .sorting-menu-item').unbind('click');
    $('.move-dialog .dialog-sorting-menu .sorting-menu-item').bind('click', function()
	{
        if ($(this).attr('class').indexOf('active') == -1)
		{
			var data = $(this).data()
			var type = $('.fm-dialog-title .move-dialog-txt.active').attr('class').split(" ")[1];
			if (data.dir) {
				localStorage['sort' + type + 'Dir'] = $.sortTreePanel[type].dir = data.dir;
			} else {
				localStorage['sort' + type + 'By'] = $.sortTreePanel[type].by = data.by;
			}
			switch (type) {
				case 'shared-with-me':
					M.buildtree({h:'shares'}, 'move-dialog');
					break;
				case 'cloud-drive':
					M.buildtree(M.d[M.RootID], 'move-dialog');
					break;
				case 'rubbish-bin':
					M.buildtree({h:M.RubbishID}, 'move-dialog');
					break;
			}

            $(this).parent().find('.sorting-menu-item').removeClass('active');
            $(this).addClass('active');
        }
        $('.move-dialog .dialog-sorting-menu').addClass('hidden');
        $('.move-dialog-panel-arrows.active').removeClass('active');
    });

	$('.move-dialog .dialog-newfolder-button').unbind('click');
	$('.move-dialog .dialog-newfolder-button').bind('click', function() {
		$('.move-dialog').addClass('arrange-to-back');
		createfolderDialog();

		$('.fm-dialog.create-folder-dialog .create-folder-size-icon').addClass('hidden');
	});

	$('.move-dialog').off('click', '.nw-fm-tree-item');
	$('.move-dialog').on('click', '.nw-fm-tree-item', function(e)
	{
		var old = $.mcselected;
		$.mcselected = $(this).attr('id').replace('mctreea_','');
		M.buildtree(M.d[$.mcselected]);
		var html = $('#treesub_' + $.mcselected).html();
		if (html) $('#mctreesub_' + $.mcselected).html(html.replace(/treea_/ig,'mctreea_').replace(/treesub_/ig,'mctreesub_').replace(/treeli_/ig,'mctreeli_'));
		disableCircularTargets('#mctreea_');
		var $btn = $('.dialog-move-button');

		var c = $(e.target).attr('class');
		// Sub-folder exist?
		if (c && c.indexOf('nw-fm-arrow-icon') > -1)
		{
			var c = $(this).attr('class');
			// Sub-folder expanded
			if (c && c.indexOf('expanded') > -1)
			{
				$(this).removeClass('expanded');
				$('#mctreesub_' + $.mcselected).removeClass('opened');
			}
			else
			{
				$(this).addClass('expanded');
				$('#mctreesub_' + $.mcselected).addClass('opened');
			}
		}
		else
		{
			var c = $(this).attr('class');
			if (c && c.indexOf('selected') > -1)
			{
				if (c && c.indexOf('expanded') > -1)
				{
					$(this).removeClass('expanded');
					$('#mctreesub_' + $.mcselected).removeClass('opened');
				}
				else
				{
					$(this).addClass('expanded');
					$('#mctreesub_' + $.mcselected).addClass('opened');
				}
			}
		}
		if (!$(this).is('.disabled'))
		{
			// unselect previously selected item
			$('.move-dialog .nw-fm-tree-item').removeClass('selected');
			$(this).addClass('selected');
			$btn.removeClass('disabled');
		}
		else $.mcselected = old;

		// Disable action button if there is no selected items
		if (typeof $.mcselected == 'undefined') $btn.addClass('disabled');
	});

	$('.move-dialog .dialog-move-button').unbind('click');
	$('.move-dialog .dialog-move-button').bind('click', function()
	{
		if (typeof $.mcselected != 'undefined')
		{
			var n = [];
			for (var i in $.selected) if (!isCircular($.selected[i], $.mcselected)) n.push($.selected[i]);
			closeDialog();
			M.moveNodes(n, $.mcselected);
		}
	});
}

function getclipboardlinks()
{
	var l='';
	for (var i in M.links)
	{
		var n = M.d[M.links[i]];
		var key,s;
		if (n.t)
		{
			key = u_sharekeys[n.h];
			s='';
		}
		else
		{
			key = n.key;
			s = htmlentities(bytesToSize(n.s));
		}
		if (n && n.ph)
		{
			var F='';
			if (n.t) F='F';
			if (i > 0) l += '\n';
			l += 'https://mega.co.nz/#'+F+'!' + htmlentities(n.ph);
			if ($('#export-checkbox').is(':checked')) l += '!' + a32_to_base64(key);
		}
	}
	return l;
}

function getclipboardkeys()
{
	var l='';
	for (var i in M.links)
	{
		var n = M.d[M.links[i]];
		var key;
		if (n.t) key = u_sharekeys[n.h];
		else key = n.key;
		l += a32_to_base64(key) + '\n';
	}
	return l;
}

function linksDialog(close)
{
	var jsp = $('.export-link-body').data('jsp');
	if (jsp) jsp.destroy();
	if (close)
	{
		$.dialog=false;
		$('.fm-dialog-overlay').addClass('hidden');
		$('body').removeClass('overlayed');
		$('.fm-dialog.export-links-dialog').addClass('hidden');
		$('.export-links-warning').addClass('hidden');
		return true;
	}

	$.dialog = 'links';
	var html = '';
	for (var i in M.links)
	{
		var n = M.d[M.links[i]];
		var key,s,F;
		if (n.t)
		{
			F='F';
			key = u_sharekeys[n.h];
			s='';
		}
		else
		{
			F='';
			key = n.key;
			s = htmlentities(bytesToSize(n.s));
		}

		if (n && n.ph)
		{
			html += '<div class="export-link-item"><div class="export-icon ' + fileicon(n) + '" ></div><div class="export-link-text-pad"><div class="export-link-txt">' + htmlentities(n.name) + ' <span class="export-link-gray-txt">' + s + '</span></div><div class="export-link-txt">https://mega.co.nz/#'+F+'!' + htmlentities(n.ph) + '<span class="export-link-gray-txt file-key">!' + a32_to_base64(key) + '</span></div></div></div>';
		}
	}
	$('.export-links-warning-close').unbind('click');
    $('.export-links-warning-close').bind('click',function()
	{
		$('.export-links-warning').addClass('hidden');
	});
	$('.export-links-dialog .fm-dialog-close').unbind('click');
    $('.export-links-dialog .fm-dialog-close').bind('click',function()
	{
		linksDialog(1);
	});

	if (is_extension)
	{
		if (!is_chrome_firefox)
		{
			$('.fm-dialog-chrome-clipboard').removeClass('hidden');
			$( "#chromeclipboard" ).fadeTo( 1,0.01 );
		}
		// chrome & firefox extension:
		$("#clipboardbtn1").unbind('click');
		$("#clipboardbtn1").bind('click',function()
		{
			if (is_chrome_firefox) mozSetClipboard(getclipboardlinks());
			else
			{
				$('#chromeclipboard')[0].value=getclipboardlinks();
				$('#chromeclipboard').select();
				document.execCommand('copy');
			}
		});
		$('#clipboardbtn2').unbind('click');
		$('#clipboardbtn2').bind('click',function()
		{
			if (is_chrome_firefox) mozSetClipboard(getclipboardkeys());
			else
			{
				$('#chromeclipboard')[0].value=getclipboardkeys();
				$('#chromeclipboard').select();
				document.execCommand('copy');
			}
		});
		$('#clipboardbtn1').text(l[370]);
		$('#clipboardbtn2').text(l[1033]);
	}
	else
	{
		$('#clipboardbtn1').html(htmlentities(l[370]) + '<object data="OneClipboard.swf" id="clipboardswf1" type="application/x-shockwave-flash"  width="100%" height="26" allowscriptaccess="always"><param name="wmode" value="transparent"><param value="always" name="allowscriptaccess"><param value="all" name="allowNetworkin"><param name=FlashVars value="buttonclick=1" /></object>');

		$('#clipboardbtn2').html(htmlentities(l[1033]) + '<object data="OneClipboard.swf" id="clipboardswf2" type="application/x-shockwave-flash"  width="100%" height="26" allowscriptaccess="always"><param name="wmode" value="transparent"><param value="always" name="allowscriptaccess"><param value="all" name="allowNetworkin"><param name=FlashVars value="buttonclick=1" /></object>');

		$('#clipboardbtn1').unbind('mouseover');
		$('#clipboardbtn1').bind('mouseover',function()
		{
			var e = $('#clipboardswf1')[0];
			if (e && e.setclipboardtext) e.setclipboardtext(getclipboardlinks());
		});
		$('#clipboardbtn2').unbind('mouseover');
		$('#clipboardbtn2').bind('mouseover',function()
		{
			var e = $('#clipboardswf2')[0];
			if (e && e.setclipboardtext) e.setclipboardtext(getclipboardkeys());
		});
	}
    $('.export-checkbox :checkbox').iphoneStyle({resizeContainer:false,resizeHandle:false,onChange:function(elem, data)
	{
	   if(data) {
		   $(elem).closest('.on_off').addClass('on');
		   $('.export-links-dialog').addClass('file-keys-view');
	   }
	   else {
		   $(elem).closest('.on_off').removeClass('on').addClass('off');
		   $('.export-links-dialog').removeClass('file-keys-view');
	   }
	}});
	$('.export-checkbox').addClass('on');
	$('.export-links-dialog').addClass('file-keys-view');
	$('.export-links-dialog .export-link-body').html(html);
	$('.fm-dialog-overlay').removeClass('hidden');
	$('body').addClass('overlayed');
	$('.export-links-warning').removeClass('hidden');
	$('.fm-dialog.export-links-dialog').removeClass('hidden');
	$('.export-link-body').removeAttr('style');
	if ($('.export-link-body').outerHeight() == 384) {
	   $('.export-link-body').jScrollPane({showArrows:true, arrowSize:5});
	   jScrollFade('.export-link-body');
	}
	$('.fm-dialog.export-links-dialog').css('margin-top',$('.fm-dialog.export-links-dialog').outerHeight()/2*-1);
}

function refreshDialogContent()
{
	// Refresh dialog content with newly created directory
	var b = $('.content-panel.cloud-drive').html();
	if($.copyDialog)
	{
		handleDialogTabContent('cloud-drive', 'ul', 'copy', b);
	}
	else if ($.moveDialog)
	{
		handleDialogTabContent('cloud-drive', 'ul', 'move', b);
	}
}

function createfolderDialog(close)
{
	$.dialog = 'createfolder';
	if (close)
	{
		$.dialog = false;
		if ($.cftarget) delete $.cftarget;
		if (!($.copyDialog || $.moveDialog))
		{
			$('.fm-dialog-overlay').addClass('hidden');
			$('body').removeClass('overlayed');
		}
		$('.fm-dialog').removeClass('arrange-to-back');
		$('.fm-dialog.create-folder-dialog').addClass('hidden');
		return true;
	}
	$('.create-folder-dialog input').unbind('focus');
	$('.create-folder-dialog input').bind('focus',function()
	{
		if ($(this).val() == l[157]) $('.create-folder-dialog input').val('');
		$('.create-folder-dialog').addClass('focused');
	});
	$('.create-folder-dialog input').unbind('blur');
	$('.create-folder-dialog input').bind('blur',function()
	{
		if($('.create-folder-dialog input').val() == '')
			$('.create-folder-dialog input').val(l[157]);
		$('.create-folder-dialog').removeClass('focused');
	});
	$('.create-folder-dialog input').unbind('keyup');
	$('.create-folder-dialog input').bind('keyup',function()
	{
		if ($('.create-folder-dialog input').val() == '' || $('.create-folder-dialog input').val() == l[157]) $('.create-folder-dialog').removeClass('active');
		else $('.create-folder-dialog').addClass('active');
	});
	$('.create-folder-dialog input').unbind('keypress');
	$('.create-folder-dialog input').bind('keypress',function(e)
	{
		if (e.which == 13 && $(this).val() !== '')
		{
			if (!$.cftarget) $.cftarget = M.currentdirid;
			createfolder($.cftarget,$(this).val());
//			refreshDialogContent();
			createfolderDialog(1);
		}
	});
	$('.create-folder-dialog .fm-dialog-close, .create-folder-button-cancel.dialog').unbind('click');
	$('.create-folder-dialog .fm-dialog-close, .create-folder-button-cancel.dialog').bind('click',function()
	{
		createfolderDialog(1);
		$('.fm-dialog').removeClass('arrange-to-back');
		$('.create-folder-dialog input').val(l[157]);
	});
	$('.fm-dialog-input-clear').unbind('click');
	$('.fm-dialog-input-clear').bind('click',function()
	{
		$('.create-folder-dialog input').val('');
		$('.create-folder-dialog').removeClass('active');
	});

	$('.fm-dialog-new-folder-button').unbind('click');
	$('.fm-dialog-new-folder-button').bind('click',function()
	{
		var v = $('.create-folder-dialog input').val();
		if (v == '' || v == l[157]) alert(l[1024]);
		else
		{
			if (!$.cftarget) $.cftarget = M.currentdirid;
			createfolder($.cftarget,v);
//			refreshDialogContent();
			createfolderDialog(1);
		}
	});
	$('.fm-dialog-overlay').removeClass('hidden');
	$('body').addClass('overlayed');
	$('.fm-dialog.create-folder-dialog').removeClass('hidden');
    $('.create-folder-input-bl input').focus();
	$('.create-folder-dialog').removeClass('active');
}

function addContactDialog(close)
{
	$.dialog = 'addcontact';
	if (close)
	{
		$.dialog = false;
		if ($.cftarget) delete $.cftarget;
		$('.fm-dialog-overlay').addClass('hidden');
		$('body').removeClass('overlayed');
		$('.fm-dialog.add-contact-dialog').addClass('hidden');
		return true;
	}
	$('.add-contact-dialog input').unbind('keyup');
	$('.add-contact-dialog input').bind('keyup',function()
	{
		if ($('.add-contact-dialog input').val() == '' || $('.add-contact-dialog input').val() == l[157]) $('.add-contact-dialog').removeClass('active');
		else $('.add-contact-dialog').addClass('active');
	});
	$('.add-contact-dialog input').unbind('keypress');
	$('.add-contact-dialog input').bind('keypress',function(e)
	{
		if (e.which == 13 && $(this).val() !== '')
		{
			if (u_type === 0) ephemeralDialog(l[997]);
			else doAddContact(e,1);
		}
	});

	$('.fm-dialog-add-contact-button').unbind('click');
	$('.fm-dialog-add-contact-button').bind('click',function(e)
	{
		if ($('.add-contact-dialog input').val() !== '')
		{
			if (u_type === 0) ephemeralDialog(l[997]);
			else doAddContact(e,1);
		}
	});

	$('.add-contact-dialog .fm-dialog-close').unbind('click');
	$('.add-contact-dialog .fm-dialog-close').bind('click',function()
	{
		addContactDialog(1);
	});
	$('.fm-dialog-input-clear').unbind('click');
	$('.fm-dialog-input-clear').bind('click',function()
	{
		$('.add-contact-dialog input').val('');
		$('.add-contact-dialog').removeClass('active');
		$('.add-contact-dialog input').focus();
	});

	$('.fm-dialog-add-folder-button').unbind('click');
	$('.fm-dialog-add-folder-button').bind('click',function(e)
	{
		var v = $('.add-contact-dialog input').val();
		if (v == '' || v == l[157]) alert(l[1024]);
		else
		{
			if (u_type === 0) ephemeralDialog(l[997]);
			else doAddContact(e,1);
		}
	});
	$('.fm-dialog-overlay').removeClass('hidden');
	$('body').addClass('overlayed');
	$('.fm-dialog.add-contact-dialog').removeClass('hidden');
	$('.add-contact-dialog').removeClass('active');
	$('.add-contact-dialog input').val('');
	$('.add-contact-dialog input').focus();
}

function chromeDialog(close)
{
	if (close)
	{
		$.dialog = false;
		$('.fm-dialog-overlay').addClass('hidden');
		$('body').removeClass('overlayed');
		$('.fm-dialog.chrome-dialog').addClass('hidden');
		return true;
	}
	$('.fm-dialog-overlay').removeClass('hidden');
	$('body').addClass('overlayed');
	$('.fm-dialog.chrome-dialog').removeClass('hidden');
	$.dialog = 'chrome';
	$('.chrome-dialog .browsers-button,.chrome-dialog .fm-dialog-close').unbind('click')
	$('.chrome-dialog .browsers-button,.chrome-dialog .fm-dialog-close').bind('click',function()
	{
		chromeDialog(1);
	});
	$('#chrome-checkbox').unbind('click');
    $('#chrome-checkbox').bind('click',function()
	{
		if ($(this).attr('class').indexOf('checkboxOn') == -1)
		{
			localStorage.chromeDialog=1;
			$(this).attr('class', 'checkboxOn');
			$(this).parent().attr('class', 'checkboxOn');
			$(this).attr('checked', true);
		}
		else
		{
			delete localStorage.chromeDialog;
			$(this).attr('class', 'checkboxOff');
			$(this).parent().attr('class', 'checkboxOff');
			$(this).attr('checked', false);
		}
	});
}

function firefoxDialog(close)
{
	if (close)
	{
		$.dialog = false;
		$('.fm-dialog-overlay').addClass('hidden');
		$('body').removeClass('overlayed');
		$('.fm-dialog.firefox-dialog').addClass('hidden');
		return true;
	}

	if (page == 'download') $('.ff-extension-txt').text(l[1932]);
	else $('.ff-extension-txt').text(l[1174]);

	$('.fm-dialog-overlay').removeClass('hidden');
	$('body').addClass('overlayed');
	$('.fm-dialog.firefox-dialog').removeClass('hidden');
	$.dialog = 'firefox';
	$('.firefox-dialog .browsers-button,.firefox-dialog .fm-dialog-close,.firefox-dialog .close-button').unbind('click')
	$('.firefox-dialog .browsers-button,.firefox-dialog .fm-dialog-close,.firefox-dialog .close-button').bind('click',function()
	{
		firefoxDialog(1);
	});
	$('#firefox-checkbox').unbind('click');
    $('#firefox-checkbox').bind('click',function()
	{
		if ($(this).attr('class').indexOf('checkboxOn') == -1)
		{
			localStorage.firefoxDialog=1;
			$(this).attr('class', 'checkboxOn');
			$(this).parent().attr('class', 'checkboxOn');
			$(this).attr('checked', true);
		}
		else
		{
			delete localStorage.firefoxDialog;
			$(this).attr('class', 'checkboxOff');
			$(this).parent().attr('class', 'checkboxOff');
			$(this).attr('checked', false);
		}
	});
}

function browserDialog(close)
{
	if (close)
	{
		$.dialog = false;
		$('.fm-dialog-overlay').addClass('hidden');
		$('body').removeClass('overlayed');
		$('.fm-dialog.browsers-dialog').addClass('hidden');
		return true;
	}
	$.browserDialog=1;
	$.dialog = 'browser';
	$('.fm-dialog-overlay').removeClass('hidden');
	$('body').addClass('overlayed');
	$('.fm-dialog.browsers-dialog').removeClass('hidden');
	$('.browsers-dialog .browsers-button,.browsers-dialog .fm-dialog-close').unbind('click')
	$('.browsers-dialog .browsers-button,.browsers-dialog .fm-dialog-close').bind('click',function()
	{
		browserDialog(1);
	});
	$('#browsers-checkbox').unbind('click');
    $('#browsers-checkbox').bind('click',function()
	{
		if ($(this).attr('class').indexOf('checkboxOn') == -1)
		{
			localStorage.browserDialog=1;
			$(this).attr('class', 'checkboxOn');
			$(this).parent().attr('class', 'checkboxOn');
			$(this).attr('checked', true);
		}
		else
		{
			delete localStorage.chromeDialog;
			$(this).attr('class', 'checkboxOff');
			$(this).parent().attr('class', 'checkboxOff');
			$(this).attr('checked', false);
		}
	});
	$('.browsers-top-icon').removeClass('ie9 ie10 safari');
	var bc,bh,bt;
	if ('-ms-scroll-limit' in document.documentElement.style && '-ms-ime-align' in document.documentElement.style)
	{
		if (page !== 'download' && (''+page).split('/').shift() !== 'fm')
		{
			browserDialog(1);
			return false;
		}
		// IE11
		bc = 'ie10';
		bh = l[884].replace('[X]','IE 11');
		// if (page == 'download') bt = l[1933];
		// else bt = l[886];
		bt = l[1933];
	}
	else if (navigator.userAgent.indexOf('MSIE 10') > -1)
	{
		bc = 'ie10';
		bh = l[884].replace('[X]','Internet Explorer 10');
		if (page == 'download') bt = l[1933];
		else bt = l[886];
	}
	else if ((navigator.userAgent.indexOf('Safari') > -1) && (navigator.userAgent.indexOf('Chrome') == -1))
	{
		bc = 'safari';
		bh = l[884].replace('[X]','Safari');
		if (page == 'download') bt = l[1933];
		else bt = l[887].replace('[X]','Safari');
	}
	else
	{
		bc = 'safari';
		bh = l[884].replace('[X]',l[885]);
		bt = l[887].replace('[X]','Your browser');
	}
	$('.browsers-top-icon').addClass(bc);
	$('.browsers-info-block p').text(bt);
	$('.browsers-info-header').text(bh);
	$('.browsers-info-header').text(bh);
	$('.browsers-info-header p').text(bt);
}

function propertiesDialog(close)
{
    var pd = $('.fm-dialog.properties-dialog'),
	    c = $('.properties-elements-counter span');
	if (close)
	{
		$.dialog = false;
		$('.fm-dialog-overlay').addClass('hidden');
		$('body').removeClass('overlayed');
		pd.addClass('hidden');
		$('.contact-list-icon').removeClass('active');
		$('.properties-context-menu').fadeOut(200);
		$.hideContextMenu();
		return true;
	}
	$.dialog = 'properties';
	$('.fm-dialog-overlay').removeClass('hidden');
	$('body').addClass('overlayed');
	pd.removeClass('hidden multiple folders-only two-elements shared shared-with-me read-only read-and_write full-access');
	$('.properties-elements-counter span').text('');
	$('.fm-dialog.properties-dialog .properties-body').unbind('click');
	$('.fm-dialog.properties-dialog .properties-body').bind('click',function()
	{
		// Clicking anywhere in the dialog will close the context-menu, if open
		var e = $('.fm-dialog.properties-dialog .file-settings-icon');
		if (e.hasClass('active')) e.click();
	});
	$('.fm-dialog.properties-dialog .fm-dialog-close').unbind('click');
	$('.fm-dialog.properties-dialog .fm-dialog-close').bind('click',function()
	{
		propertiesDialog(1);
	});
	var filecnt=0, foldercnt=0, size=0,sfilecnt=0,sfoldercnt=0;
	for (var i in $.selected)
	{
		var n = M.d[$.selected[i]];
		if (n.t)
		{
			var nodes = fm_getnodes(n.h);
			for (var i in nodes)
			{
				if (M.d[nodes[i]] && !M.d[nodes[i]].t)
				{
					size += M.d[nodes[i]].s;
					sfilecnt++;
				}
				else sfoldercnt++;
			}
			foldercnt++;
		}
		else
		{
			filecnt++
			size+= n.s;
		}
	}

	var star = ''
	if (n.fav) star = ' star';
	pd.find('.file-status-icon').attr('class', 'file-status-icon ' + star)

	if (fileicon(n).indexOf('shared')>-1) pd.addClass('shared');
	if (typeof n.r == "number")
	{
		var cs = M.contactstatus(n.h)
		var zclass = "read-only";
		if (n.r == 1) {
			zclass = "read-and-write"
		} else if (n.r == 2) {
			zclass = "full-access"
		}
		pd.addClass('shared shared-with-me '  + zclass)
	}

	var p = {};
	if ((filecnt + foldercnt) == 1)
	{
		p.t6='';
		p.t7='';

		if (filecnt)
		{
			p.t3 = l[87] + ':';
			p.t5 = ' second';

			if (n.mtime)
			{
				p.t6 = l[94] + ':';
				p.t7 = htmlentities(time2date(n.mtime));
			}
		}
		else
		{
			p.t3 = l[894] + ':';
			p.t5 = '';
		}
		p.t1 = l[86] + ':';
		p.t2 = htmlentities(n.name);
		p.t4 = bytesToSize(size);
		p.t8 = l[896] + ':';
		p.t9 = htmlentities(time2date(n.ts));
		p.t10 = '';
		p.t11 = '';
		if (foldercnt)
		{

			p.t6 = l[897] + ':';
			p.t7 = fm_contains(sfilecnt,sfoldercnt);
			if (pd.attr('class').indexOf('shared')>-1) {
			  var shares, susers, total = 0
		      shares = Object.keys(n.shares || {}).length
			  p.t8 = 'Shared with:';
		      p.t9 = shares == 1 ? '1 contact' : shares  + ' contacts';
			  p.t10 = l[896];
		      p.t11 = htmlentities(time2date(n.ts));
			  $('.properties-elements-counter span').text(shares);
			  susers = pd.find('.properties-body .properties-context-menu')
				  .empty()
				  .append('<div class="properties-context-arrow"></div>')
			  for (var u in n.shares) {
					if (M.u[u]) {
						var u = M.u[u]
						var onlinestatus = M.onlineStatusClass(megaChat.karere.getPresence(megaChat.getJidFromNodeId(u.u)));
						if (++total <= 5)
							susers.append('<div class="properties-context-item ' + onlinestatus[1] + '">'
								+ '<div class="properties-contact-status"></div>'
								+ '<span>' + htmlentities(u.name || u.m)  + '</span>'
							+ '</div>');
					}
			  }

			  if (total > 5) {
				susers.append(
					'<div class="properties-context-item show-more">'
					+ '<span>... and ' + (total-5) + ' more</span>'
					+ '</div>'
				);
			  }

			  if (total == 0) p.hideContacts = true;

			}
			if (pd.attr('class').indexOf('shared-with-me')>-1) {
			  // TODO: Permissions and Owner implementation
			  p.t3 = 'Permissions:';
			  p.t4 = 'Full access';
			  p.t6 = 'Owner';
			  p.t7 = 'Alex Brunskill';
			  p.t8 = l[894] + ':';
		      p.t9 = bytesToSize(size);
			  p.t10 = l[897] +  ':';
		      p.t11 = fm_contains(sfilecnt,sfoldercnt);
			}
		}
	}
	else
	{
		pd.addClass('multiple folders-only');
		p.t1 = '';
		p.t2 = '<b>' + fm_contains(filecnt,foldercnt) + '</b>';
		p.t3 = l[894] + ':';
		p.t4 = bytesToSize(size);
		p.t5 = ' second';
		p.t8 = l[93] + ':';
		p.t9 = l[1025];
	}
	var html = '<div class="properties-small-gray">' + p.t1 + '</div><div class="properties-name-block"><div class="propreties-dark-txt">'+ p.t2 + '</div> <span class="file-settings-icon"><span></span></span></div><div><div class="properties-float-bl"><span class="properties-small-gray">'+ p.t3 +'</span><span class="propreties-dark-txt">' + p.t4 + '</span></div><div class="properties-float-bl'+p.t5+'"><span class="properties-small-gray">' + p.t6 + '</span><span class="propreties-dark-txt">' + p.t7 + '</span></div><div class="properties-float-bl"><div class="properties-small-gray">' + p.t8 + '</div><div class="propreties-dark-txt contact-list">' + p.t9 +'<div class="contact-list-icon"></div></div></div><div class="properties-float-bl"><div class="properties-small-gray">' + p.t10 + '</div><div class="propreties-dark-txt">' + p.t11 + '</div></div></div>';
	$('.properties-txt-pad').html(html);
	pd.find('.file-settings-icon').rebind('click context', function(e) {
	  if ($(this).attr('class').indexOf('active')==-1) {
		e.preventDefault(); e.stopPropagation();
		$(this).addClass('active');
		$('.context-menu').addClass('arrange-to-front');
		e.currentTarget = $('#' +  n.h)
		e.calculatePosition = true;
		$.selected = [n.h];
		contextmenuUI(e, 1);
	  } else {
		$(this).removeClass('active');
		$('.context-menu').removeClass('arrange-to-front');
		$.hideContextMenu();
	  }
	});

	if (p.hideContacts) {
		$('.properties-txt-pad .contact-list-icon').hide();
	}

	if (pd.attr('class').indexOf('shared')>-1) {
		$('.contact-list-icon').unbind('click');
		$('.contact-list-icon').bind('click', function() {
			if ($(this).attr('class').indexOf('active')==-1) {
				$(this).addClass('active');
				$('.properties-context-menu').css({
					'left': $(this).position().left + 8 + 'px',
					'top': $(this).position().top - $('.properties-context-menu').outerHeight() -8 + 'px',
					'margin-left': '-' + $('.properties-context-menu').width()/2 + 'px'
				});
				$('.properties-context-menu').fadeIn(200);
			} else {
				$(this).removeClass('active');
				$('.properties-context-menu').fadeOut(200);
			}
		});
		$('.properties-context-item').unbind('click');
		$('.properties-context-item').bind('click', function() {
			$('.contact-list-icon').removeClass('active');
			$('.properties-context-menu').fadeOut(200);
		});
	}

	if ((filecnt + foldercnt) == 1)  $('.properties-file-icon').html('<div class="'+ fileicon(n) + '"></div>');
	else
	{
		if ((filecnt + foldercnt) == 2) pd.addClass('two-elements');
		$('.properties-elements-counter span').text(filecnt + foldercnt);
		var a = 0;
		$('.properties-file-icon').html('');
		for (var i in $.selected)
		{
			var ico = fileicon(M.d[$.selected[i]]);

			if (a <= 3)
			{
				if (ico.indexOf('folder')==-1) pd.removeClass('folders-only');
				$('.properties-file-icon').prepend('<div class="'+ ico + '"></div>');
				a++;
			}
		}
	}
}

function paypalDialog(url,close)
{
	if (close)
	{
		$('.fm-dialog.paypal-dialog').addClass('hidden');
		$('.fm-dialog-overlay').addClass('hidden');
		$('body').removeClass('overlayed');
		$.dialog=false;
		return false;
	}
	$.dialog='paypal';
	$('.fm-dialog.paypal-dialog').removeClass('hidden');
	$('.fm-dialog-overlay').removeClass('hidden');
	$('body').addClass('overlayed');
	$('.fm-dialog.paypal-dialog a').attr('href',url);
	$('.paypal-dialog .fm-dialog-close').unbind('click');
	$('.paypal-dialog .fm-dialog-close').bind('click',function(e)
	{
		paypalDialog(false,1);
	});
}

function termsDialog(close,pp)
{
	if (close)
	{
		$('.fm-dialog.terms-dialog').addClass('hidden');
		$('.fm-dialog-overlay').addClass('hidden');
		$('body').removeClass('overlayed');
		if ($.termsAgree) $.termsAgree=undefined;
		if ($.termsDeny) $.termsDeny=undefined;
		$.dialog=false;
		return false;
	}

	if (!pp) pp = 'terms';

	$.dialog=pp;

	if (!pages[pp])
	{
		loadingDialog.show();
		silent_loading=function()
		{
			loadingDialog.hide();
			termsDialog(false,$.dialog);
		};
		jsl.push(jsl2[pp]);
		jsl_start();
		return false;
	}

	$('.fm-dialog.terms-dialog').removeClass('hidden');
	$('.fm-dialog-overlay').removeClass('hidden');
	$('body').addClass('overlayed');
	$('.fm-dialog.terms-dialog .terms-main').html(pages[pp].split('((TOP))')[1].split('((BOTTOM))')[0].replace('main-mid-pad new-bottom-pages',''));

	$('.terms-body').jScrollPane({showArrows:true, arrowSize:5,animateScroll: true, verticalDragMinHeight: 50});
	jScrollFade('.terms-body');

	$('.fm-terms-cancel').unbind('click');
	$('.fm-terms-cancel').bind('click',function(e)
	{
		if ($.termsDeny) $.termsDeny();
		termsDialog(1);
	});

	$('.fm-terms-agree').unbind('click');
	$('.fm-terms-agree').bind('click',function(e)
	{
		if ($.termsAgree) $.termsAgree();
		termsDialog(1);
	});

	$('.terms-dialog .fm-dialog-close').unbind('click');
	$('.terms-dialog .fm-dialog-close').bind('click',function(e)
	{
		if ($.termsDeny) $.termsDeny();
		termsDialog(1);
	});
}

function slingshotDialog(close)
{
	if (close)
	{
		$('.fm-dialog.slingshot-dialog').addClass('hidden');
		$('.fm-dialog-overlay').addClass('hidden');
		$('body').removeClass('overlayed');
		$.dialog=false;
		return false;
	}
	$('.slingshot-dialog .fm-dialog-button.fm-terms-agree,.slingshot-dialog .fm-dialog-close').unbind('click');
	$('.slingshot-dialog .fm-dialog-button.fm-terms-agree,.slingshot-dialog .fm-dialog-close').bind('click',function(e)
	{
		slingshotDialog(1);
	});
	$('.fm-dialog.slingshot-dialog').removeClass('hidden');
	$('.fm-dialog-overlay').removeClass('hidden');
	$('body').addClass('overlayed');
	$.dialog='slingshot';
}

var previews = {};
var preqs = {};
var pfails = {};
var slideshowid;

function slideshowsteps()
{
	var forward = [], backward = [], ii = [], ci;
        // Loop through available items and extract images
        for (var i in M.v) {
                if (is_image(M.v[i]))
                {
                        // is currently previewed item
                        if (M.v[i].h == slideshowid) ci = i;
                        ii.push(i);
                }
        }

        var len = ii.length;
        // If there is at least 2 images
        if (len > 1)
        {
                var n = ii.indexOf(ci);
                switch (n)
                {
                        // last
                        case len-1:
                            forward.push(M.v[ii[0]].h);
                            backward.push(M.v[ii[n-1]].h);
                            break;
                        // first
                        case 0:
                            forward.push(M.v[ii[n+1]].h);
                            backward.push(M.v[ii[len-1]].h);
                            break;
                        default:
                            forward.push(M.v[ii[n+1]].h);
                            backward.push(M.v[ii[n-1]].h);
                }
        }
	return {backward:backward,forward:forward};
}

function slideshow_next()
{
	var valid = true;
	$.each(dl_queue || [], function(id, file) {
		if (file.id == slideshowid) {
			valid = false;
			return false; /* break loop */
		}
	});
	if (!valid) return;
	var steps = slideshowsteps();
	if (steps.forward.length > 0) slideshow(steps.forward[0]);
}

function slideshow_prev()
{
	var valid = true;
	$.each(dl_queue || [], function(id, file) {
		if (file.id == slideshowid) {
			valid = false;
			return false; /* break loop */
		}
	});
	if (!valid) return;
	var steps = slideshowsteps();
	if (steps.backward.length > 0) slideshow(steps.backward[steps.backward.length-1]);
}

function slideshow(id,close)
{
	if (d) console.log('slideshow', id, close, slideshowid);

	if (close)
	{
		slideshowid=false;
		$('.slideshow-dialog').addClass('hidden');
		$('.slideshow-overlay').addClass('hidden');
		for (var i in dl_queue)
		{
			if (dl_queue[i] && dl_queue[i].id == id)
			{
				if (dl_queue[i].preview)
				{
					DownloadManager.abort(dl_queue[i]);
				}
				break;
			}
		}
		return false;
	}

	if (folderlink)
	{
		$('.slideshow-getlink').hide();
		$('.slideshow-line').hide();
	}
	else
	{
		$('.slideshow-getlink').show();
		$('.slideshow-line').show();
	}
	$('.slideshow-dialog .close-slideshow,.slideshow-overlay,.slideshow-error-close').unbind('click');
	$('.slideshow-dialog .close-slideshow,.slideshow-overlay,.slideshow-error-close').bind('click',function(e)
	{
		slideshow(id,1);
	});
	var n = M.d[id];
	if (!n) return;
	$('.slideshow-filename').text(n.name);
	$('.slideshow-image').attr('src','');
	$('.slideshow-pending').removeClass('hidden');
	$('.slideshow-progress').addClass('hidden');
	$('.slideshow-error').addClass('hidden');
	$('.slideshow-image').width(0);
	$('.slideshow-image').height(0);
	$('.slideshow-image-bl').addClass('hidden');
	$('.slideshow-prev-button,.slideshow-next-button').removeClass('active');
	slideshowid=id;
	var steps = slideshowsteps();
	if (steps.backward.length > 0) $('.slideshow-prev-button').addClass('active');
	if (steps.forward.length > 0) $('.slideshow-next-button').addClass('active');
	$('.slideshow-prev-button,.slideshow-next-button').unbind('click');
	$('.slideshow-prev-button,.slideshow-next-button').bind('click',function(e)
	{
		var c = $(this).attr('class');
		if (c && c.indexOf('active') > -1)
		{
			var steps = slideshowsteps();
			if (c.indexOf('prev') > -1 && steps.backward.length > 0) slideshow_prev();
			else if (c.indexOf('next') > -1 && steps.forward.length > 0) slideshow_next();
		}
	});

	$('.slideshow-download').unbind('click');
	$('.slideshow-download').bind('click',function(e)
	{
		for (var i in dl_queue)
		{
			if (dl_queue[i] && dl_queue[i].id == slideshowid)
			{
				dl_queue[i].preview=false;
				openTransferpanel();
				return;
			}
		}
		M.addDownload([slideshowid]);
	});

	$('.slideshow-getlink').unbind('click');
	$('.slideshow-getlink').bind('click',function(e)
	{
		if (u_type === 0) ephemeralDialog(l[1005]);
		else {
            M.getlinks([slideshowid]).done(function() {
                linksDialog();
            });
        }
	});

	if (previews[id])
	{
		previewsrc(previews[id].src);
		fetchnext();
	}
	else if (!preqs[id]) fetchsrc(id);

	$('.slideshow-overlay').removeClass('hidden');
	$('.slideshow-dialog').removeClass('hidden');
}

function fetchnext()
{
	var n = M.d[slideshowsteps().forward[0]];
	if (!n || !n.fa) return;
	if (n.fa.indexOf(':1*') > -1 && !preqs[n.h] && !previews[n.h]) fetchsrc(n.h);
}

function fetchsrc(id)
{
	function eot(id, err)
	{
		delete preqs[id];
		delete pfails[id];
		M.addDownload([id],false,err? -1:true);
	}
	eot.timeout = 12000;

	if (pfails[id])
	{ // for slideshow_next/prev
		if (slideshowid == id) return eot(id,1);
		delete pfails[id];
	}

	var n = M.d[id];
	preqs[id]=1;
	var treq = {};
	treq[id] = {fa:n.fa,k:n.key};
	api_getfileattr(treq,1,function(ctx,id,uint8arr)
	{
		previewimg(id,uint8arr);
		if (!n.fa || n.fa.indexOf(':0*') < 0)
		{
			if (d) console.log('Thumbnail found missing on preview, creating...', id, n);
			var aes = new sjcl.cipher.aes([n.key[0],n.key[1],n.key[2],n.key[3]]);
			createthumbnail(false, aes, id, uint8arr);
		}
		if (id == slideshowid) fetchnext();
	},eot);
}

function previewsrc(src)
{
	var img = new Image();
	img.onload = function()
	{
		if (this.height > $(window).height()-100)
		{
			var factor = this.height/($(window).height()-100);
			this.height = $(window).height()-100;
			this.width = Math.round(this.width/factor);
		}
		var w = this.width, h = this.height;
		if (w < 700) w=700;
		if (h < 500) h=500;
		$('.slideshow-image').attr('src',this.src);
		$('.slideshow-dialog').css('margin-top',h/2*-1);
		$('.slideshow-dialog').css('margin-left',w/2*-1);
		$('.slideshow-image').width(this.width);
		$('.slideshow-image').height(this.height);
		$('.slideshow-dialog').width(w);
		$('.slideshow-dialog').height(h);
		$('.slideshow-image-bl').removeClass('hidden');
		$('.slideshow-pending').addClass('hidden');
		$('.slideshow-progress').addClass('hidden');
	};
	img.src = src;
}

function previewimg(id,uint8arr)
{
	try { var blob = new Blob([uint8arr],{ type: 'image/jpeg' });} catch(err) { }
	if (!blob || blob.size < 25) blob = new Blob([uint8arr.buffer]);
	previews[id] =
	{
		blob: blob,
		src: myURL.createObjectURL(blob),
		time: new Date().getTime()
	};
	if (id == slideshowid)
	{
		previewsrc(previews[id].src);
	}
	if (Object.keys(previews).length == 1)
	{
		$(window).unload(function()
		{
			for (var id in previews)
			{
				myURL.revokeObjectURL(previews[id].src);
			}
		});
	}
}

var thumbnails = [];
var thumbnailblobs = [];
var th_requested = [];
var fa_duplicates = {};
var fa_reqcnt = 0;
var fa_addcnt = 8;
var fa_tnwait = 0;

function fm_thumbnails()
{
	var treq = {},a=0, max = Math.max($.rmItemsInView||1,71) + fa_addcnt, u = max-Math.floor(max/3), y;
	if (!fa_reqcnt) fa_tnwait = y;
	if (d) console.time('fm_thumbnails');
	if (myURL)
	{
		for (var i in M.v)
		{
			var n = M.v[i];
			if (n.fa)
			{
				if (fa_tnwait == n.h && n.seen) fa_tnwait = 0;
				if (!fa_tnwait && !thumbnails[n.h] && !th_requested[n.h])
				{
					if (typeof fa_duplicates[n.fa] == 'undefined') fa_duplicates[n.fa]=0;
					else fa_duplicates[n.fa]=1;
					treq[n.h] =
					{
						fa: n.fa,
						k: 	n.key
					};
					th_requested[n.h] = 1;

					if (u == a) y = n.h;
					if (++a > max)
					{
						if (!n.seen) break;
						y = n.h;
					}
				}
				else if (n.seen && n.seen !== 2)
				{
					fm_thumbnail_render(n);
				}
			}
		}
		if (y) fa_tnwait = y;

		if (a > 0)
		{
			fa_reqcnt += a;
			if (d) console.log('Requesting %d thumbs (%d loaded)', a, fa_reqcnt);

			var rt = Date.now();
			api_getfileattr(treq,0,function(ctx,node,uint8arr)
			{
				if (rt)
				{
					if (((Date.now() - rt) > 4000) && ((fa_addcnt += u) > 300)) fa_addcnt = 301;
					rt = 0;
				}
				try { var blob = new Blob([uint8arr],{ type: 'image/jpeg' });} catch(err) { }
				if (blob.size < 25) blob = new Blob([uint8arr.buffer]);
				// thumbnailblobs[node] = blob;
				thumbnails[node] = myURL.createObjectURL(blob);
				if (M.d[node].seen) fm_thumbnail_render(M.d[node]);

				// deduplicate in view when there is a duplicate fa:
				if (M.d[node] && fa_duplicates[M.d[node].fa] > 0)
				{
					for (var i in M.v)
					{
						if (M.v[i].h !== node && M.v[i].fa == M.d[node].fa && !thumbnails[M.v[i].h])
						{
							thumbnails[M.v[i].h] = thumbnails[node];
							if (M.v[i].seen) fm_thumbnail_render(M.v[i]);
						}
					}
				}
			});
		}
	}
	if (d) console.timeEnd('fm_thumbnails');
}

function fm_thumbnail_render(n)
{
	if (n && thumbnails[n.h])
	{
		var e = $('.file-block#' + n.h);

		if (e.length > 0)
		{
			e = e.find('img:first');
			e.attr('src',thumbnails[n.h]);
			e.parent().addClass('thumb');
			n.seen = 2;
		}
	}
}

function fm_contains(filecnt,foldercnt)
{
	var containstxt = l[782];
	if ((foldercnt > 1) && (filecnt > 1)) 			containstxt = l[828].replace('[X1]',foldercnt).replace('[X2]',filecnt);
	else if ((foldercnt > 1) && (filecnt == 1)) 	containstxt = l[829].replace('[X]',foldercnt);
	else if ((foldercnt == 1) && (filecnt > 1)) 	containstxt = l[830].replace('[X]',filecnt);
	else if ((foldercnt == 1) && (filecnt == 1)) 	containstxt = l[831];
	else if (foldercnt > 1)  						containstxt = l[832].replace('[X]',foldercnt);
	else if (filecnt > 1)  							containstxt = l[833].replace('[X]',filecnt);
	else if (foldercnt == 1)  						containstxt = l[834];
	else if (filecnt == 1)  						containstxt = l[835];
	return containstxt;
}

function clipboardcopycomplete()
{
	if (d) console.log('clipboard copied');
}

function saveprogress(id,bytesloaded,bytestotal)
{
	if (d) console.log('saveprogress',id,bytesloaded,bytestotal);
}

function savecomplete(id)
{
	$('.fm-dialog.download-dialog').addClass('hidden');
	$('.fm-dialog-overlay').addClass('hidden');
	$('body').removeClass('overlayed');
	if (!$.dialog)
	$('#dlswf_'+id).remove();
	var dl = IdToFile(id);
	M.dlcomplete(dl);
	DownloadManager.cleanupUI(dl, true);
}

/**
 * Because of the left and transfer panes resizing options, we are now implementing the UI layout logic here, instead of
 * the original code from the styles.css.
 * The main reason is that, the CSS is not able to correctly calculate values based on other element's properties (e.g.
 * width, height, position, etc).
 * This is why we do a on('resize') handler which handles the resize of the generic layout of Mega's FM.
 */
function fm_resize_handler() {
    // transfer panel resize logic
    var right_pane_height = (
        $('#fmholder').outerHeight() - (
            $('#topmenu').outerHeight() + $('.transfer-panel').outerHeight()
        )
    );

    $('.fm-main.default, .fm-main.notifications').css({
       'height': right_pane_height  + "px"
    });

    $('.transfer-scrolling-table').css({
        'height': (
            $('.transfer-panel').outerHeight() - (
                    $('.transfer-panel-title').outerHeight() + $('.transfer-table-header').outerHeight()
                )
            ) + "px"
    });

    // left panel resize logic

    var right_panel_margin = $('.fm-left-panel').outerWidth();

	/*
    var resize_handle_width = $('.left-pane-drag-handle').outerWidth();
    $('.fm-main.default > div:not(.fm-left-panel)').each(function() {

        $(this).css({
            'margin-left':  right_panel_margin
        });
    });
	*/

    $('.fm-main.notifications > .new-notification-top').each(function() {
        $(this).css({
            'margin-left':  right_panel_margin + 48
        });
    });

    $('.new-notification-pad').each(function() {
        $(this).css({
            'margin-left':  (305 - right_panel_margin) * -1
        });
    });

    $(['.files-grid-view .grid-scrolling-table','.file-block-scrolling','.contacts-grid-view .contacts-grid-scrolling-table '].join(", ")).css({
            'width': (
                $(document.body).outerWidth() - (
                    $('.fm-left-panel').outerWidth()
                )
            )
        });

	if (M.currentdirid == 'contacts')
	{
		if (M.viewmode) initContactsBlocksScrolling();
		else initContactsGridScrolling();
	}

	if (M.chat) {
        megaChat.resized();
    }

    var right_blocks_height =  right_pane_height - $('.fm-right-header.fm').outerHeight() ;
    $('.fm-right-files-block > *:not(.fm-right-header)').css(
	{
        'height': right_blocks_height + "px",
        'min-height': right_blocks_height + "px"
    });

    $('.fm-right-files-block').css({
		'margin-left' : ($('.fm-left-panel:visible').width() + $('.nw-fm-left-icons-panel').width()) + "px"
	});

	var shared_block_height = $('.shared-details-block').height()-$('.shared-top-details').height();
	var shared_block_height = $('.shared-details-block').height()-$('.shared-top-details').height();
	$('.shared-details-block .files-grid-view, .shared-details-block .fm-blocks-view').css(
	{
        'height': shared_block_height + "px",
        'min-height': shared_block_height + "px"
    });

    // account page tweak, required since the transfer panel resize logic was introduced
    var $account_save_block = $('.fm-account-save-block');
    if($('.transfer-panel').size() > 0) {
        $account_save_block.css({
            'top': $('.transfer-panel').position().top - $account_save_block.outerHeight(),
            'bottom': ''
        });
    }

}
function sharedfolderUI()
{
	var r = false;

	if ($('.shared-details-block').length > 0)
	{
		$('.shared-details-block .shared-folder-content').unwrap();
		$('.shared-folder-content').removeClass('shared-folder-content');
		$('.shared-top-details').remove();
		r = true;
	}

	var c,n = M.d[M.currentdirid];
	if (!n || n.p.length != 11)
	{
		n = null;

		var p = M.getPath(M.currentdirid);
		if (p[p.length-1] === 'shares')
		{
			c = M.d[p[0]];
			n = M.d[p[p.length-3]];

			if (!n || n.p.length != 11) n = 0;
		}
	}

	if ( n )
	{
		var u_h = n.p;
		var user = M.d[u_h];
		var avatar = user.name.substr(0,2);
		if (avatars[u_h]) avatar = '<img src="' + avatars[u_h].url + '">';
		var rights = 'Read only', rightsclass = ' read-only';
		if (n.r == 1)
		{
			rights = 'Read and write';
			rightsclass = ' read-and-write';
		}
		else if (n.r == 2)
		{
			rights = 'Full access';
			rightsclass = ' full-access';
		}

		var e = '.files-grid-view.fm';
		if (M.viewmode == 1) e = '.fm-blocks-view.fm';

		$(e).wrap('<div class="shared-details-block"></div>');
		$('.shared-details-block').prepend(
			'<div class="shared-top-details">'
				+'<div class="shared-details-icon"></div>'
				+'<div class="shared-details-info-block">'
					+'<div class="shared-details-pad">'
						+'<div class="shared-details-folder-name">'+ htmlentities((c||n).name) +'</div>'
						+'<a href="" class="grid-url-arrow"><span></span></a>'
						+'<div class="shared-folder-access'+ rightsclass + '">' + rights + '</div>'
						+'<div class="clear"></div>'
						+'<div class="nw-contact-avatar color10">' + avatar + '</div>'
						+'<div class="fm-chat-user-info">'
							+'<div class="fm-chat-user">' + htmlentities(user.name) + '</div>'
						+'</div>'
					+'</div>'
					+'<div class="shared-details-buttons">'
						+'<div class="fm-leave-share"><span>Leave share</span></div>'
						+'<div class="fm-share-copy"><span>Copy</span></div>'
						+'<div class="fm-share-download"><span class="fm-chatbutton-arrow">Download...</span></div>'
						+'<div class="clear"></div>'
					+'</div>'
					+'<div class="clear"></div>'
				+'</div>'
			+'</div>');
		$(e).addClass('shared-folder-content');

		// fm_resize_handler();

		// if (M.viewmode == 1) initFileblocksScrolling();
		// else initGridScrolling();

		Soon(function() {
			$(window).trigger('resize');
			Soon(fm_resize_handler);
		});
	}

	return r;
}

function userAvatar(userid)
{
	userid = userid.u || userid
	var user = M.u[userid]
	if (!user || !user.u) return;

	var name = user.name || user.m;

	var avatar = name.substr(0,2),
		av_color = name.charCodeAt(0)%6 + name.charCodeAt(1)%6;

	if (avatars[userid]) avatar = '<img src="' + avatars[userid].url + '">';

	return {img: avatar, color: av_color};
}

function userFingerprint(userid, next)
{
	userid = userid.u || userid
	var user = M.u[userid];
	if (!user || !user.u) return next([])
	if (userid == u_handle) {
		var fprint  = authring.computeFingerprint(u_pubEd25519, 'Ed25519', 'hex')
		return next(fprint.toUpperCase().match(/.{4}/g), fprint)
	}
	getFingerprintEd25519(user.h || userid, function(response) {
		next(response.toUpperCase().match(/.{4}/g), response)
	});
}

function isContactVerified(userid)
{
	userid = userid.u || userid
	return (u_authring.Ed25519[userid]||{}).method >= authring.AUTHENTICATION_METHOD.FINGERPRINT_COMPARISON;
}

function fingerprintDialog(userid)
{
	userid = userid.u || userid
	var user = M.u[userid]
	if (!user || !user.u) return;

	function cleanup()
	{
		$('.fm-dialog-close').unbind('click');
		$('.dialog-approve-button').unbind('click');
		$('.dialog-skip-button').unbind('click');
		$this = null;
	}

	var $this = $('.fingerprint-dialog')
		, avatar = userAvatar(userid)

	$this.find('.fingerprint-avatar')
		.attr('class', 'fingerprint-avatar color' + avatar.color)
		.html(avatar.img)

	$this.find('.contact-details-user-name')
			.text(user.name || user.m) // escape HTML things
		.end()
		.find('.contact-details-email')
			.text(user.m) // escape HTML things

	$this.find('.fingerprint-txt').empty()
	userFingerprint(u_handle, function(fprint) {
		var target= $('.fingerprint-bott-txt .fingerprint-txt')
		fprint.forEach(function(v) {
			$('<span>').text(v).appendTo(target);
		});
	});

	userFingerprint(user, function(fprint) {
		var offset = 0;
		$this.find('.fingerprint-code .fingerprint-txt').each(function() {
			var that = $(this)
			fprint.slice(offset, offset+5).forEach(function(v) {
				$('<span>').text(v).appendTo(that)
				offset++;
			});
		});
	})

	$('.fm-dialog-close').rebind('click', function() {
		$this.addClass('hidden');
		cleanup();
	});

	$('.dialog-approve-button').rebind('click', function() {
		$this.addClass('hidden');
		userFingerprint(user, function(fprint, fprintraw) {
			authring.setContactAuthenticated(userid, fprintraw, 'Ed25519', authring.AUTHENTICATION_METHOD.FINGERPRINT_COMPARISON);
		});
		cleanup();
	});

	$('.dialog-skip-button').rebind('click', function() {
		$this.addClass('hidden');
		cleanup();
	});

	$this.removeClass('hidden')
	  .css ({
		'margin-top': '-' + $this.height()/2 +'px',
		'margin-left': '-' + $this.width()/2 +'px'
 	  })
}

function contactUI()
{
	$('.nw-contact-item').removeClass('selected');

	var n = M.u[M.currentdirid];
	if (n && n.u)
	{
		var u_h = M.currentdirid;
		var cs = M.contactstatus(u_h);
		var user = M.d[u_h];

		var avatar = userAvatar(u_h)

		var onlinestatus = M.onlineStatusClass(megaChat.karere.getPresence(megaChat.getJidFromNodeId(u_h)));
		$('.contact-top-details .nw-contact-block-avatar').attr('class','nw-contact-block-avatar two-letters ' + htmlentities(u_h) + ' color' + avatar.color);
		$('.contact-top-details .nw-contact-block-avatar').html(avatar.img);
		$('.contact-top-details .onlinestatus').removeClass('away offline online busy');
		$('.contact-top-details .onlinestatus').addClass(onlinestatus[1]);
		$('.contact-top-details .fm-chat-user-status').text(onlinestatus[0]);
		$('.contact-top-details .contact-details-user-name').text(user.name||user.m);
		$('.contact-top-details .contact-details-email').text(user.m);

		var fprint = $('.contact-fingerprint-txt').empty()
		userFingerprint(user, function(fprints) {
			$.each(fprints, function(k, value) {
				$('<span>').text(value).appendTo(
					fprint.filter(k <= 4 ? ':first' : ':last')
				)
			});
		});

		if (isContactVerified(user)) {
			$('.fm-verify').addClass('active').text('Verified')
		} else {
			$('.fm-verify').text('Verify...').removeClass('active').rebind('click', function() {
				fingerprintDialog(user);
			});
		}

        if(!MegaChatDisabled) {
            if (onlinestatus[1] != "offline" && u_h != u_handle) {
                // user is online, lets display the "Start chat" button

                var startChatTxt = megaChat.getPrivateRoom(u_h) !== false ? "Show conversation" : "Start conversation";
                $('.fm-start-conversation')
                    .removeClass('hidden')
                    .text(startChatTxt);

            } else {
                // user is offline, hide the button
                $('.fm-start-conversation').addClass('hidden');
            }

            // bind the "start chat" button
            $('.fm-start-conversation').unbind("click.megaChat");
            $('.fm-start-conversation').bind("click.megaChat", function (e) {
                window.location = "#fm/chat/" + u_h;

                return false;
            });
        }

		$('.nw-contact-item#contact_' + u_h).addClass('selected');
	}
}

/**
 * Implements the behavior of "File Manager - Resizable Panes":
 * - Initializes a jQuery UI .resizable
 * - Sets w/h/direction
 * - Persistance (only saving is implemented here, you should implement by yourself an initial set of the w/h from the
 *  localStorage
 * - Proxies the jQ UI's resizable events - `resize` and `resizestop`
 * - Can be initialized only once per element (instance is stored in $element.data('fmresizable'))
 *
 * @param element
 * @param opts
 * @returns {*}
 * @constructor
 */
function FMResizablePane(element, opts) {
    var $element = $(element);
    var self = this;
    var $self = $(this);

    self.element = element;

    /**
     * Default options
     *
     * @type {{direction: string, persistanceKey: string, minHeight: undefined, minWidth: undefined, handle: string}}
     */
    var defaults = {
        'direction': 'n',
        'persistanceKey': 'transferPanelHeight',
        'minHeight': undefined,
        'minWidth': undefined,
        'handle': '.transfer-drag-handle'
    };

    var size_attr = 'height';

    opts = $.extend(true, {}, defaults, opts);

    self.options = opts; //expose as public

    /**
     * Depending on the selected direction, pick which css attr should we be changing - width OR height
     */
    if(opts.direction == 'n' || opts.direction == 's') {
        size_attr = 'height';
    } else if(opts.direction == 'e' || opts.direction == 'w') {
        size_attr = 'width';
    } else if(opts.direction.length == 2) {
        size_attr = 'both';
    }

    /**
     * Destroy if already initialized.
     */
    if($element.data('fmresizable')) {
        $element.data('fmresizable').destroy();
    }

    self.destroy = function() {
        // some optimizations can be done here in the future.
    };

    /**
     * Basic init/constructor code
     */
    {
        var $handle = $(opts.handle, $element);

        $handle.addClass('ui-resizable-handle ui-resizable-' + opts.direction);

        var resizable_opts = {
            'handles': {

            },
            minHeight: opts.minHeight,
            minWidth: opts.minWidth,
            maxHeight: opts.maxHeight,
            maxWidth: opts.maxWidth,
            start: function(e, ui) {

            },
            resize: function(e, ui) {
                var css_attrs = {
                    'top': 0
                };

                if(size_attr == 'both') {
                    css_attrs['width'] = ui.size['width'];
                    css_attrs['height'] = ui.size['height'];

                    $element.css(css_attrs);

                    localStorage[opts.persistanceKey] = JSON.stringify(css_attrs);
                } else {
                    css_attrs[size_attr] = ui.size[size_attr];
                    $element.css(css_attrs);
                    localStorage[opts.persistanceKey] = JSON.stringify(ui.size[size_attr]);
                }

                $self.trigger('resize', [e, ui]);
            },
            'stop': function(e, ui) {
                $self.trigger('resizestop', [e, ui]);
                $(window).trigger('resize');
            }
        };

        if(opts['aspectRatio']) {
            resizable_opts['aspectRatio'] = opts['aspectRatio'];
        }

        resizable_opts['handles'][opts.direction] = $handle;

        $element.resizable(resizable_opts);

        $element.data('fmresizable', this)
    }
    return this;
}

//function shareDialog(close)
//{
//	if (close)
//	{
//		$('.share-dialog').addClass('hidden');
//		$('.fm-dialog-overlay').addClass('hidden');
//      $('body').removeClass('overlayed');
//		$.dialog=false;
//		return true;
//	}
//
//	M.renderShare($.selected[0]);
//
//	$('.fm-share-add-contacts').removeClass('active');
//	$('.fm-share-contacts-popup').addClass('hidden');
//
//	$.dialog='sharing';
//	$('.add-contact-button, .fm-share-contacts-search').unbind('click');
//	$('.add-contact-button, .fm-share-contacts-search').bind('click',function()
//	{
//		var e = $('.fm-share-contacts-popup input').val();
//		if (e !== '' && e !== l[1019] && checkMail(e))
//		{
//			msgDialog('warninga',l[135],l[141],'',function()
//			{
//				$('.fm-dialog-overlay').removeClass('hidden');
//              $('body').addClass('overlayed');
//			});
//		}
//		else
//		{
//			var sl = $('.fm-share-contacts-body .ui-selected');
//			if (e == '' && sl.length == 0)
//			{
//				msgDialog('warninga',l[135],l[1020],'',function()
//				{
//					$('.fm-dialog-overlay').removeClass('hidden');
//                  $('body').addClass('overlayed');
//					$('.fm-share-contacts-head input').focus();
//				});
//			}
//			else
//			{
//				var t = [];
//				var s = M.d[$.selected[0]].shares;
//				if (e !== '' && e !== l[1019])
//				{
//					var user = getuid(e);
//					if (user) e = user;
//					if (!(s && s[e])) t.push({u:e,r:0});
//				}
//				$('.fm-share-contacts-body .ui-selected').each(function(i,el)
//				{
//					var id = $(el).attr('id');
//					if (id && !(s && s[id])) t.push({u:id,r:0});
//				});
//				$('.fm-share-contacts-popup').addClass('hidden');
//				$('.fm-share-add-contacts').removeClass('active');
//				if (t.length > 0)
//				{
//					loadingDialog.show();
//					$('.fm-dialog.share-dialog').addClass('hidden');
//					doshare($.selected[0],t);
//				}
//			}
//		}
//	});
//
//	$('.share-folder-block').addClass('hidden');
//	var n = M.d[$.selected[0]];
//	if (n && n.shares && u_sharekeys[n.h])
//	{
//		for (var i in n.shares)
//		{
//			if (i == 'EXP')
//			{
//				$('#share_on_off').html('<div class="on_off public-checkbox"><input type="checkbox" id="public-checkbox" /></div>');
//				$('.public-checkbox input').attr('checked',true);
//				$('.share-folder-block :checkbox').iphoneStyle({checkedLabel:l[1021],uncheckedLabel:l[1022],resizeContainer:false,resizeHandle:false,onChange:function(elem, data)
//				{
//					if (d) console.log('remove shared folder...');
//				}});
//				$('.share-folder-icon div').addClass(fileicon(n));
//				$('.share-folder-block').removeClass('hidden');
//				$('.share-folder-info .propreties-dark-txt').text(n.name);
//				if (!n.ph)
//				{
//					api_req({a:'l',n:$.selected[0]},
//					{
//						n:n,
//						callback : function(res,ctx)
//						{
//							M.nodeAttr({h:ctx.n.h,ph:res});
//							$('.share-folder-block .properties-file-link').html('https://mega.co.nz/#F!' + htmlentities(res) + '!' + htmlentities(a32_to_base64(u_sharekeys[ctx.n.h])));
//						}
//					});
//				}
//				else $('.share-folder-block .properties-file-link').html('https://mega.co.nz/#F!' + htmlentities(n.ph) + '!' + htmlentities(a32_to_base64(u_sharekeys[n.h])));
//			}
//		}
//	}
//
//	$('.share-dialog .fm-dialog-close, .share-dialog .cancel-button, .share-dialog .save-button').unbind('click');
//	$('.share-dialog .fm-dialog-close, .share-dialog .cancel-button, .share-dialog .save-button').bind('click',function()
//	{
//		var sops=[];
//		if ($('.share-folder-block').attr('class').indexOf('hidden') == -1 && !$('.public-checkbox input').attr('checked'))
//		{
//			M.delnodeShare($.selected[0],'EXP');
//			api_req({a: 'l',n: $.selected[0]},
//			{
//			  callback : function (res) { if (typeof res != 'number') api_req({a:'l',p:res}); }
//			});
//			sops.push({u:'EXP',r:''});
//		}
//		if ($.delShare)
//		{
//			for (var i in $.delShare)
//			{
//				sops.push({u:$.delShare[i],r:''});
//				M.delnodeShare($.selected[0],$.delShare[i]);
//			}
//			delete $.delShare;
//		}
//		if (sops.length > 0) api_req({a:'s',n:$.selected[0],s:sops,ha:'',i: requesti});
//		shareDialog(1);
//	});<|MERGE_RESOLUTION|>--- conflicted
+++ resolved
@@ -5907,7 +5907,6 @@
 {
 	$.each(data, function(ind, val)
 	{
-<<<<<<< HEAD
 		$('.share-dialog .share-multiple-input').tokenInput("add", {id: val, name: val});
 	});
 
@@ -5968,11 +5967,6 @@
 	else
 	{
 		$('.fm-dialog').addClass('hidden');
-=======
-		$.dialog=false;
-		delete $.mcImport;
-		$('.move-dialog').addClass('hidden');
->>>>>>> cc0c6d9a
 		$('.fm-dialog-overlay').addClass('hidden');
 		$('body').removeClass('overlayed');
 		$('.dialog-content-block').empty();
@@ -6009,7 +6003,6 @@
 	// Clears already selected sub-folders, and set selection to root
 	function selectCopyDialogTabRoot(section)
 	{
-<<<<<<< HEAD
 		$('.copy-dialog .nw-fm-tree-item').removeClass('selected');
 		switch (section)
 		{
@@ -6127,79 +6120,6 @@
 		if (html) $('#mctreesub_' + $.mcselected).html(html.replace(/treea_/ig,'mctreea_').replace(/treesub_/ig,'mctreesub_').replace(/treeli_/ig,'mctreeli_'));
 		disableReadOnlySharedFolders('copy');
 		var $btn = $('.dialog-copy-button');
-=======
-		var mode = $.mcImport ? l[236] : l[63];
-		$.dialog = 'mc';
-		$('.move-dialog #topheader').removeClass('contacts-item cloud-drive-item active');
-		$('.move-dialog #bottomheader').removeClass('recycle-item recyle-notification contacts-item cloud-drive-item active');
-		$('.move-dialog .fm-dialog-title').text(mode + ' (' + l[118] + ')');
-		$('.move-dialog .move-button').text(mode);
-		if ($.mctype == 'move')
-		{
-			$('.move-dialog .fm-dialog-title').text(l[62] + ' (' + l[118] + ')');
-			$('.move-dialog .move-button').text(l[62]);
-			$('.move-dialog #topheader').addClass('cloud-drive-item active');
-			$('.move-dialog #topheader span').text(l[164]);
-			$('.move-dialog #bottomheader').addClass('recycle-item');
-			$('.move-dialog #bottomheader span').text(l[167]);
-		}
-		else if ($.mctype == 'copy-cloud')
-		{
-			$('.move-dialog #topheader').addClass('cloud-drive-item active');
-			$('.move-dialog #topheader span').text(l[164]);
-			$('.move-dialog #bottomheader').addClass('contacts-item');
-			$('.move-dialog #bottomheader span').text(l[165]);
-		}
-		else if ($.mctype == 'copy-contacts')
-		{
-			$('.move-dialog #topheader').addClass('contacts-item active');
-			$('.move-dialog #topheader span').text(l[165]);
-			$('.move-dialog #bottomheader').addClass('cloud-drive-item');
-			$('.move-dialog #bottomheader span').text(l[164]);
-		}
-		var html;
-		if ($.mctype == 'move' || $.mctype == 'copy-cloud') html = $('.fm-tree-pad .fm-subfolders').first().html();
-		else html = $('#treesub_contacts').html();
-		html = html.replace(/treea_/g,'mctreea_').replace(/treesub_/g,'mctreesub_');
-		$('.move-dialog .fm-move-dialog-body .fm-subfolders').first().html(html);
-		$('.move-dialog #mainsub').html(html);
-		$('.move-dialog #mainsub ul').removeClass('opened');
-		$('.move-dialog #mainsub a').removeClass('expanded active lightactive');
-		$('.move-dialog .messages-icon').hide();
-		$.mctreeUI = function()
-		{
-			$('.move-dialog #mainsub a').unbind('click');
-			$('.move-dialog #mainsub a').bind('click',function(e,ui)
-			{
-				$.mcselected = $(this).attr('id').replace('mctreea_','');
-				M.buildtree(M.d[$.mcselected]);
-				var html = $('#treesub_'+$.mcselected).html();
-				if (html) $('#mctreesub_'+$.mcselected).html(html.replace(/treea_/g,'mctreea_').replace(/treesub_/g,'mctreesub_'));
-				$.mctreeUI();
-				var c = $(this).attr('class');
-				if (c.indexOf('contains-folders') > -1)
-				{
-					c2 = $(this).next().attr('class');
-					if ((c.indexOf('active') > -1 || e.offsetX < 25 || e.layerX < 25) && ((c2 && c2.indexOf('opened') > -1)))
-					{
-						$(this).next().removeClass('opened');
-						$(this).removeClass('expanded');
-					}
-					else if ((c.indexOf('active') > -1 || e.offsetX < 25 || e.layerY < 25) && ((c2 && c2.indexOf('opened') == -1) || !c2))
-					{
-						$(this).next().addClass('opened');
-						$(this).addClass('expanded');
-					}
-				}
-				$('.move-dialog .fm-move-dialog-body .fm-subfolders a').removeClass('active');
-				$(this).addClass('active');
-				$('.fm-move-dialog-body').jScrollPane({showArrows:true, arrowSize:5,animateScroll: true});
-				jScrollFade('.fm-move-dialog-body');
-				$('.move-dialog .move-button').addClass('active');
-				$('.move-dialog .fm-tree-header').removeClass('active');
-				$('.move-dialog #topheader').addClass('active');
-			});
->>>>>>> cc0c6d9a
 
 		var c = $(e.target).attr('class');
 		// Sub-folder exist?
