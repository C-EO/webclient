function voucherCentering($button) {
    var $popupBlock = $('.fm-voucher-popup');
    var popupHeight = $popupBlock.outerHeight();

    if ($button.position().top + 10 > popupHeight) {
        $popupBlock.css('top', $button.position().top - popupHeight - 35);
    }
    else {
        $popupBlock.css('top', $button.position().top + $button.outerHeight() + 35);
    }
}

function deleteScrollPanel(from, data) {
    var jsp = $(from).data(data);
    if (jsp) {
        jsp.destroy();
    }
}

function initDashboardScroll(scroll)
{
    $('.fm-right-block.dashboard').jScrollPane({
        enableKeyboardNavigation: false, showArrows: true, arrowSize: 5, animateScroll: true
    });
    jScrollFade('.fm-right-block.dashboard');
    if (scroll) {
        var jsp = $('.fm-right-block.dashboard').data('jsp');
        if (jsp) {
            jsp.scrollToBottom();
        }
    }
}

function initAccountScroll(scroll)
{
    $('.account.tab-content:visible').jScrollPane({
        enableKeyboardNavigation: false, showArrows: true, arrowSize: 5, animateScroll: true
    });
    jScrollFade('.account.tab-content:visible');
    if (scroll) {
        var jsp = $('.account.tab-content:visible').data('jsp');
        if (jsp) {
            jsp.scrollToBottom();
        }
    }
}

function initGridScrolling()
{
    $('.grid-scrolling-table').jScrollPane({enableKeyboardNavigation: false, showArrows: true, arrowSize: 5});
    jScrollFade('.grid-scrolling-table');
}

function initSelectScrolling(scrollBlock)
{
    $(scrollBlock).jScrollPane({enableKeyboardNavigation: false, showArrows: true, arrowSize: 5});
    jScrollFade(scrollBlock);
}

function initFileblocksScrolling()
{
    $('.file-block-scrolling').jScrollPane({enableKeyboardNavigation: false, showArrows: true, arrowSize: 5});
    jScrollFade('.file-block-scrolling');
}

function initFileblocksScrolling2()
{
    $('.contact-details-view .file-block-scrolling').jScrollPane({enableKeyboardNavigation: false, showArrows: true, arrowSize: 5});
    jScrollFade('.contact-details-view .file-block-scrolling');
}

function initContactsGridScrolling() {
    var scroll = '.grid-scrolling-table.contacts';
    deleteScrollPanel(scroll, 'jsp');
    $(scroll).jScrollPane({enableKeyboardNavigation: false, showArrows: true, arrowSize: 5});
    jScrollFade(scroll);
}

/**
 * initTextareaScrolling
 *
 * @param {Object} $textarea. DOM textarea element.
 * @param {Number} textareaMaxHeight Textarea max height. Default is 100
 * @param {Boolean} resizeEvent If we need to bind window resize event
 */
function initTextareaScrolling($textarea, textareaMaxHeight, resizeEvent) {
    var textareaWrapperClass = $textarea.parent().attr('class'),
          $textareaClone,
          textareaLineHeight = parseInt($textarea.css('line-height'))
          textareaMaxHeight = textareaMaxHeight ? textareaMaxHeight: 100;

    // Textarea Clone block to define height of autoresizeable textarea
    if (!$textarea.next('div').length) {
        $('<div></div>').insertAfter($textarea);
    }
    $textareaClone = $textarea.next('div');

    function textareaScrolling(keyEvents) {
        var $textareaScrollBlock = $textarea.closest('.textarea-scroll'),
              $textareaCloneSpan,
              textareaContent = $textarea.val(),
              cursorPosition = $textarea.getCursorPosition(),
              jsp = $textareaScrollBlock.data('jsp'),
              viewLimitTop = 0,
              scrPos = 0,
              viewRatio = 0;

        // Set textarea height according to  textarea clone height
        textareaContent = '<span>'+textareaContent.substr(0, cursorPosition) +
                          '</span>' + textareaContent.substr(cursorPosition, textareaContent.length);

        // try NOT to update the DOM twice if nothing had changed (and this is NOT a resize event).
        if (keyEvents && $textareaClone.data('lastContent') === textareaContent) {
            return;
        }
        else {
            $textareaClone.data('lastContent', textareaContent);
            textareaContent = textareaContent.replace(/\n/g, '<br />');
            $textareaClone.safeHTML(textareaContent + '<br />');
        }

        var textareaCloneHeight = $textareaClone.height();
        $textarea.height(textareaCloneHeight);
        $textareaCloneSpan = $textareaClone.children('span');
        var textareaCloneSpanHeight = $textareaCloneSpan.height();
        scrPos = jsp ? $textareaScrollBlock.find('.jspPane').position().top : 0;
        viewRatio = Math.round(textareaCloneSpanHeight + scrPos);

        // Textarea wrapper scrolling init
        if (textareaCloneHeight > textareaMaxHeight) {
            $textareaScrollBlock.jScrollPane(
                {enableKeyboardNavigation: false, showArrows: true, arrowSize: 5, animateScroll: false});
            if (!jsp && keyEvents) {
                $textarea.focus();
            }
        }
        else if (jsp) {
            jsp.destroy();
            if (keyEvents) {
                $textarea.focus();
            }
        }

        // Scrolling according cursor position
        if (viewRatio > textareaLineHeight || viewRatio < viewLimitTop) {
            jsp = $textareaScrollBlock.data('jsp');
            if (textareaCloneSpanHeight > 0 && jsp) {
                jsp.scrollToY(textareaCloneSpanHeight - textareaLineHeight);
            }
            else if (jsp) {
                jsp.scrollToY(0);
            }
        }
        $textarea.trigger('autoresized');
    }

    // Init textarea scrolling
    textareaScrolling();

    // Reinit scrolling after keyup/keydown/paste events
    $textarea.off('keyup keydown paste');
    $textarea.on('keyup keydown paste', function() {
        textareaScrolling(1);
    });

    // Bind window resize if textarea is resizeable
    if (resizeEvent) {
        var eventName = textareaWrapperClass.replace(/[_\s]/g, '');
        $(window).bind('resize.' + eventName, function () {
            textareaScrolling();
        });
    }
}

/**
 * Sent Contact Requests
 *
 *
 */
function initOpcGridScrolling() {
    var scroll = '.grid-scrolling-table.opc';
    deleteScrollPanel(scroll, 'jsp');
    $(scroll).jScrollPane({enableKeyboardNavigation: false, showArrows: true, arrowSize: 5});
    jScrollFade(scroll);
}

/**
 * Received Contact Requests
 *
 *
 */
function initIpcGridScrolling() {
    var scroll = '.grid-scrolling-table.ipc';
    deleteScrollPanel(scroll, 'jsp');
    $(scroll).jScrollPane({enableKeyboardNavigation: false, showArrows: true, arrowSize: 5});
    jScrollFade(scroll);
}

function initContactsBlocksScrolling() {
    var scroll = '.contacts-blocks-scrolling';
    if ($('.contacts-blocks-scrolling:visible').length === 0) {
        return;
    }
    deleteScrollPanel(scroll, 'jsp');
    $(scroll).jScrollPane({enableKeyboardNavigation: false, showArrows: true, arrowSize: 5});
    jScrollFade(scroll);
}

function initShareBlocksScrolling() {
    var scroll = '.shared-blocks-scrolling';
    if ($('.shared-blocks-scrolling:visible').length === 0) {
        return;
    }
    deleteScrollPanel(scroll, 'jsp');
    $(scroll).jScrollPane({enableKeyboardNavigation: false, showArrows: true, arrowSize: 5});
    jScrollFade(scroll);
}

function initTransferScroll()
{
    $('.transfer-scrolling-table').jScrollPane({enableKeyboardNavigation: false, showArrows: true, arrowSize: 5, verticalDragMinHeight: 20});
    jScrollFade('.transfer-scrolling-table');
}

function initTreeScroll()
{
    if (d) console.time('treeScroll');
    /**
     if (localStorage.leftPaneWidth && $('.fm-left-panel').css('width').replace("px", "") != localStorage.leftPaneWidth)
     {
     $('.fm-left-panel').css({'width': localStorage.leftPaneWidth + "px"});
     }
     **/

    // .fm-tree-panel's with .manual-tree-panel-scroll-management would manage their jscroll pane by themself.
    $('.fm-tree-panel:not(.manual-tree-panel-scroll-management)').jScrollPane({enableKeyboardNavigation: false, showArrows: true, arrowSize: 5, animateScroll: true});
    // $('.fm-tree-panel').unbind('jsp-scroll-y.droppable');
    // $('.fm-tree-panel').bind('jsp-scroll-y.droppable',function(event, scrollPositionY, isAtTop, isAtBottom)
    // {
    // var t =Math.random();
    // $.scroller=t;
    // setTimeout(function()
    // {
    // if (t == $.scroller) treeDroppable();
    // },100);
    // });
    jScrollFade('.fm-tree-panel:not(.manual-tree-panel-scroll-management)');
    if (d) console.timeEnd('treeScroll');
}

var ddtreedisabled = {};
function treeDroppable()
{
    // if (d) console.time('treeDroppable');
    var tt = $('.fm-tree-panel .jspPane').position().top;
    var toptop = false;
    $('.fm-tree-panel .ui-droppable').each(function(i, e)
    {
        var id = $(e).attr('id');
        if (!id)
        {
            $(e).uniqueId();
            id = $(e).attr('id');
        }
        if (toptop || (tt + $(e).height() + $(e).position().top - 10 > 0))
        {
            toptop = 1;
            if (ddtreedisabled[id])
            {
                delete ddtreedisabled[id];
                $(e).droppable("enable");
            }
        }
        else
        {
            ddtreedisabled[id] = 1;
            $(e).droppable("disable");
        }
    });
    // if (d) console.timeEnd('treeDroppable');
}

function cacheselect()
{
    $.selected = [];
    $($.selectddUIgrid + ' ' + $.selectddUIitem).each(function(i, o) {
        if ($(o).hasClass('ui-selected')) {
            $.selected.push($(o).attr('id'));
        }
    });
}

function hideEmptyGrids() {
    $('.fm-empty-trashbin,.fm-empty-contacts,.fm-empty-search,.fm-empty-cloud,.fm-invalid-folder').addClass('hidden');
    $('.fm-empty-folder,.fm-empty-incoming,.fm-empty-folder-link').addClass('hidden');
    $('.fm-empty-pad.fm-empty-sharef').remove();
}

function reselect(n)
{
    $('.ui-selected').removeClass('ui-selected');
    if (typeof $.selected == 'undefined')
        $.selected = [];
    for (var i in $.selected)
    {
        $('#' + $.selected[i]).addClass('ui-selected');
        if (n)
        {
            $('#' + $.selected[i] + ' .grid-status-icon').addClass('new');
            $('#' + $.selected[i] + ' .file-status-icon').addClass('new');
        }
    }
    if (n)
    {
        if (M.viewmode)
        {
            var jsp = $('.file-block-scrolling').data('jsp');
            var el = $('a.ui-selected');
        }
        else
        {
            var jsp = $('.grid-scrolling-table').data('jsp');
            var el = $('tr.ui-selected');
        }
        if (el.length > 0)
            el = el[0];
        else
            el = false;
        if (el && jsp)
            jsp.scrollToElement(el);
    }
}

var treesearch = false;

function treeredraw()
{
    $('li.tree-item-on-search-hidden').removeClass('tree-item-on-search-hidden');

    if (M.currentrootid == M.RootID)
        M.buildtree(M.d[M.RootID]);
    if (M.currentrootid === M.InboxID)
        M.buildtree(M.d[M.InboxID]);
    else if (M.currentrootid == M.RubbishID)
        M.buildtree({h: M.RubbishID});
    else if (M.currentrootid == 'shares')
        M.buildtree({h: 'shares'});
    else if (M.currentrootid == 'contacts')
        M.contacts();
    else if (M.currentrootid == 'chat')
    {
        console.log('render the entire contact list filtered by search query into the conversations list');
    }
    treeUI();
}

function treePanelType() {
    return $.trim($('.nw-fm-left-icon.active').attr('class').replace(/(active|nw-fm-left-icon|ui-droppable)/g, ''));
}

function initUI() {
    if (d) {
        console.time('initUI');
    }
    $('.not-logged .fm-not-logged-button.create-account').rebind('click', function()
    {
        document.location.hash = 'register';
    });

    $('.fm-dialog-overlay').rebind('click.fm', function()
    {
        closeDialog();
        $.hideContextMenu();
    });
    if (folderlink)
    {
        $('.fm-main').addClass('active-folder-link');
        $('.activity-status-block').hide();
    }
    else
    {
        $('.fm-tree-header.cloud-drive-item').text(l[164]);
        $('.fm-tree-header').not('.cloud-drive-item').show();
        $('.fm-left-menu .folderlink').addClass('hidden');
        $('.fm-main').removeClass('active-folder-link');
    }

    var sortMenu = new mega.SortMenu();

    sortMenu.treeSearchUI();
    sortMenu.initializeTreePanelSorting();
    sortMenu.initializeDialogTreePanelSorting();

    $.doDD = function(e, ui, a, type)
    {

        function nRevert(r)
        {
            try {
                $(ui.draggable).draggable("option", "revert", false);
                if (r)
                    $(ui.draggable).remove();
            } catch (e) {
            }
        }
        var c = $(ui.draggable.context).attr('class');
        var t, ids, dd;


        if (c && c.indexOf('nw-fm-tree-item') > -1)
        {
            // tree dragged:
            var id = $(ui.draggable.context).attr('id');
            if (id.indexOf('treea_') > -1) {
                ids = [id.replace('treea_', '')];
            }
            else if (id.indexOf('contact_') > -1) {
                ids = [id.replace('contact_', '')];
            }
        }
        else
        {
            // grid dragged:
            if ($.selected && $.selected.length > 0)
                ids = $.selected;
        }

        // Workaround a problem where we get over[1] -> over[2] -> out[1]
        if (a === 'out' && $.currentOver !== $(e.target).attr('id'))
            a = 'noop';

        if (type == 1)
        {
            // tree dropped:
            var c = $(e.target).attr('class');
            if (c && c.indexOf('nw-fm-left-icon') > -1)
            {
                dd = 'nw-fm-left-icon';
                if (a == 'drop')
                {
                    if (c.indexOf('cloud') > -1) {
                        t = M.RootID;
                    }
                    else if (c.indexOf('rubbish-bin') > -1) {
                        t = M.RubbishID;
                    }
                    else if (c.indexOf('transfers') > -1) {
                        dd = 'download';
                    }
                }
            }
            else if (c && c.indexOf('nw-fm-tree-item') > -1 && !$(e.target).visible(!0))
                dd = 'download';
            else if (
                $(e.target).is('ul.conversations-pane > li') ||
                $(e.target).closest('ul.conversations-pane > li').size() > 0 ||
                $(e.target).is('.messages-block')
            ) {
                if (M.isFile(ids)) {
                    dd = 'chat-attach';
                }
                else {
                    dd = 'noop';
                }
            }
            else
            {
                var t = $(e.target).attr('id');
                if (t && t.indexOf('treea_') > -1)
                    t = t.replace('treea_', '');
                else if (t && t.indexOf('path_') > -1)
                    t = t.replace('path_', '');
                else if (t && t.indexOf('contact2_') > -1)
                    t = t.replace('contact2_', '');
                else if (t && t.indexOf('contact_') > -1)
                    t = t.replace('contact_', '');
                else if (M.currentdirid !== 'shares' || !M.d[t] || RootbyId(t) !== 'shares')
                    t = undefined;
            }
        }
        else
        {
            // grid dropped:
            var c = $(e.target).attr('class');
            if (c && c.indexOf('folder') > -1)
                t = $(e.target).attr('id');
        }

        if (ids && ids.length && t)
        {
            dd = ddtype(ids, t, e.altKey);
            if (dd === 'move' && e.altKey)
                dd = 'copy';
        }

        if (a !== 'noop')
        {
            if ($.liTimerK)
                clearTimeout($.liTimerK);
            $('body').removeClassWith('dndc-');
            $('.hide-settings-icon').removeClass('hide-settings-icon');
        }
        if (a == 'drop' || a == 'out' || a == 'noop')
        {
            $(e.target).removeClass('dragover');
            // if (a !== 'noop') $('.dragger-block').addClass('drag');
        }
        else if (a == 'over')
        {
            var id = $(e.target).attr('id');
            if (!id)
            {
                $(e.target).uniqueId();
                id = $(e.target).attr('id');
            }

            $.currentOver = id;
            setTimeout(function()
            {
                if ($.currentOver == id)
                {
                    var h;
                    if (id.indexOf('treea_') > -1)
                        h = id.replace('treea_', '');
                    else
                    {
                        var c = $(id).attr('class');
                        if (c && c.indexOf('cloud-drive-item') > -1)
                            h = M.RootID;
                        else if (c && c.indexOf('recycle-item') > -1)
                            h = M.RubbishID;
                        else if (c && c.indexOf('contacts-item') > -1)
                            h = 'contacts';
                    }
                    if (h)
                        treeUIexpand(h, 1);
                    else if ($(e.target).hasClass('nw-conversations-item'))
                        $(e.target).click();
                    else if ($(e.target).is('ul.conversations-pane > li')) {
                        $(e.target).click();
                    }
                }
            }, 890);

            if (dd == 'move')
                $.draggingClass = ('dndc-move');
            else if (dd == 'copy')
                $.draggingClass = ('dndc-copy');
            else if (dd == 'download')
                $.draggingClass = ('dndc-download');
            else if (dd === 'nw-fm-left-icon')
            {
                var c = '' + $(e.target).attr('class');

                if (~c.indexOf('rubbish-bin'))
                    $.draggingClass = ('dndc-to-rubbish');
                else if (~c.indexOf('shared-with-me'))
                    $.draggingClass = ('dndc-to-shared');
                else if (~c.indexOf('contacts'))
                    $.draggingClass = ('dndc-to-contacts');
                else if (~c.indexOf('conversations')) {
                    $.draggingClass = ('dndc-to-conversations');
                }
                else if (~c.indexOf('cloud-drive'))
                    $.draggingClass = ('dndc-to-conversations'); // TODO: cursor, please?
                else
                    c = null;

                if (c)
                {
                    if ($.liTooltipTimer)
                        clearTimeout($.liTooltipTimer);
                    $.liTimerK = setTimeout(function() {
                        $(e.target).click()
                    }, 920);
                }
            }
            else if (dd === 'chat-attach') {
                $.draggingClass = ('dndc-to-conversations');
            }
            // else $('.dragger-block').addClass('drag');
            else {
                $.draggingClass = ('dndc-warning');
            }

            $('body').addClass($.draggingClass);

            $(e.target).addClass('dragover');
            $($.selectddUIgrid + ' ' + $.selectddUIitem).removeClass('ui-selected');
            if ($(e.target).hasClass('folder'))
            {
                $(e.target).addClass('ui-selected').find('.file-settings-icon, .grid-url-arrow').addClass('hide-settings-icon');
            }
        }
        // if (d) console.log('!a:'+a, dd, $(e.target).attr('id'), (M.d[$(e.target).attr('id').split('_').pop()]||{}).name, $(e.target).attr('class'), $(ui.draggable.context).attr('class'));


        if ((a === 'drop') && dd) {
            if (dd === 'nw-fm-left-icon') {
                // do nothing
            }
            else if (
                $(e.target).hasClass('nw-conversations-item') ||
                dd === 'chat-attach'
            ) {
                nRevert();

                // drop over a chat window
                var currentRoom = megaChat.getCurrentRoom();
                assert(currentRoom, 'Current room missing - this drop action should be impossible.');
                currentRoom.attachNodes(ids);
            }
            else if (dd === 'move') {
                nRevert(t !== M.RubbishID);
                $.moveids = ids;
                $.movet = t;
                setTimeout(function() {
                    if ($.movet === M.RubbishID) {
                        $.selected = $.moveids;
                        fmremove();
                    }
                    else {
                        M.moveNodes($.moveids, $.movet);
                    }
                }, 50);
            }
            else if ((dd === 'copy') || (dd === 'copydel')) {
                nRevert();
                $.copyids = ids;
                $.copyt = t;
                setTimeout(function() {
                    M.copyNodes($.copyids, $.copyt, (dd === 'copydel'), function() {

                        // Update files count...
                        if (M.currentdirid === 'shares' && !M.viewmode) {
                            M.openFolder('shares', 1);
                        }
                    }, function(error) {
                        if (error === EOVERQUOTA) {
                            return msgDialog('warninga', l[135], l[8435]);
                        }
                        return msgDialog('warninga', l[135], l[47], api_strerror(error));
                    });
                }, 50);
            }
            else if (dd === 'download') {
                nRevert();
                var as_zip = e.altKey;
                M.addDownload(ids, as_zip);
            }
            $('.dragger-block').hide();
        }
    };
    InitFileDrag();
    createFolderUI();
    M.buildRootSubMenu();
    initContextUI();
    copyDialog();
    moveDialog();
    initShareDialog();
    transferPanelUI();
    UIkeyevents();
    addContactUI();
    Soon(topmenuUI);

    $('.fm-files-view-icon').rebind('click', function() {

        $.hideContextMenu();
        cacheselect();
        if ($(this).attr('class').indexOf('listing-view') > -1) {
            if (fmconfig.uiviewmode) {
                mega.config.set('viewmode', 0);
            }
            else {
                fmviewmode(M.currentdirid, 0);
            }
            M.openFolder(M.currentdirid, true);
        }
        else {
            if (fmconfig.uiviewmode) {
                mega.config.set('viewmode', 1);
            }
            else {
                fmviewmode(M.currentdirid, 1);
            }
            M.openFolder(M.currentdirid, true);
        }
        reselect();

        return false;
    });

    $.hideContextMenu = function(event) {

        var a, b, currentNodeClass;

        if (event && event.target) {
            currentNodeClass = $(event.target).attr('class');
            if (!currentNodeClass) {
                currentNodeClass = $(event.target).parent();
                if (currentNodeClass) {
                    currentNodeClass = $(currentNodeClass).attr('class');
                }
            }
            if (currentNodeClass && currentNodeClass.indexOf('dropdown') > -1
                && (currentNodeClass.indexOf('download-item') > -1
                || currentNodeClass.indexOf('move-item') > -1)
                && currentNodeClass.indexOf('active') > -1) {
                return false;
            }
        }

        $('.nw-sorting-menu').addClass('hidden');
        $('.fm-start-chat-dropdown').addClass('hidden').removeClass('active');
        $('.start-chat-button').removeClass('active');
        $('.nw-tree-panel-arrows').removeClass('active');
        $('.dropdown-item.dropdown').removeClass('active');
        $('.fm-tree-header').removeClass('dragover');
        $('.nw-fm-tree-item').removeClass('dragover');
        $('.nw-fm-tree-item.hovered').removeClass('hovered');

        // Set to default
        a = $('.dropdown.body.files-menu,.dropdown.body.download');
        a.addClass('hidden');
        b = a.find('.dropdown.body.submenu');
        b.attr('style', '');
        b.removeClass('active left-position overlap-right overlap-left mega-height');
        a.find('.disabled,.context-scrolling-block').removeClass('disabled context-scrolling-block');
        a.find('.dropdown-item.contains-submenu.opened').removeClass('opened');

        // Remove all sub-menues from context-menu move-item
        $('#csb_' + M.RootID).empty();
    };

    $('#fmholder').rebind('click.contextmenu', function(e) {
        $.hideContextMenu(e);
        if ($.hideTopMenu) {
            $.hideTopMenu(e);
        }
        var $target = $(e.target);
        var exclude = '.upgradelink, .campaign-logo, .resellerbuy, .linkified, a.red';

        if ($target.attr('data-reactid') || $target.is('.chatlink')) {
            // chat can handle its own links..no need to return false on every "click" and "element" :O
            return;
        }
        if ($target.attr('type') !== 'file'
                && !$target.is(exclude)
                && !$target.parent().is(exclude)) {
            return false;
        }
    });

    $('.fm-back-button').rebind('click', function(e) {

        if (!M.currentdirid) {
            return;
        }

        if (M.currentdirid == 'notifications'
            || M.currentdirid.substr(0, 7) == 'search/'
            || M.currentdirid.substr(0, 5) == 'chat/') {
            window.history.back();
        }
        else {
            var n = M.d[M.currentdirid];
            if ((n && n.p && M.d[n.p]) || (n && n.p === 'contacts')) {
                M.openFolder(n.p);
            }
        }
    });

    $('.fm-right-header.fm').removeClass('hidden');

    if (folderlink) {
        $('.fm-tree-header.cloud-drive-item span').text('');
    }
    else {
        folderlink = 0;
    }

    M.avatars();

    if ((typeof dl_import !== 'undefined') && dl_import) {
        importFile();
    }

    $('.dropdown.body').rebind('contextmenu.dropdown', function(e) {
        if (!localStorage.contextmenu)
            e.preventDefault();
    });

    $('.nw-fm-left-icon').rebind('contextmenu', function(ev) {
        contextMenuUI(ev,1);
        return false;
    });

    var fmTabState;
    $('.nw-fm-left-icon').rebind('click', function() {
        treesearch = false;
        var clickedClass = $(this).attr('class');
        if (!clickedClass) {
            return;
        }
        if (!fmTabState || fmTabState['cloud-drive'].root !== M.RootID) {
            fmTabState = {
                'cloud-drive':    { root: M.RootID,    prev: null },
                'folder-link':    { root: M.RootID,    prev: null },
                'shared-with-me': { root: 'shares',    prev: null },
                'conversations':  { root: 'chat',      prev: null },
                'contacts':       { root: 'contacts',  prev: null },
                'transfers':      { root: 'transfers', prev: null },
                'account':        { root: 'account',  prev: null },
                'dashboard':    { root: 'dashboard',  prev: null },
                'inbox':          { root: M.InboxID,   prev: null },
                'rubbish-bin':    { root: M.RubbishID, prev: null }
            };
        }

        var activeClass = (''+$('.nw-fm-left-icon.active:visible')
            .attr('class')).split(" ").filter(function(c) {
                return !!fmTabState[c];
            })[0];

        var activeTab = fmTabState[activeClass];
        if (activeTab) {
            if (activeTab.root === M.currentrootid) {
                activeTab.prev = M.currentdirid;
                M.lastActiveTab = activeClass;
            }
            else if (d) {
                console.warn('Root mismatch', M.currentrootid, M.currentdirid, activeTab);
            }
        }

        if ($(this).hasClass('account') || $(this).hasClass('dashboard')) {
            if (u_type === 0) {
                ephemeralDialog(l[7687]);
            }
            else if ($(this).hasClass('dashboard')) {
                document.location.hash = 'fm/dashboard';
            }
            else {
                document.location.hash = 'fm/account';
            }
            return false;
        }

        for (var tab in fmTabState) {
            if (~clickedClass.indexOf(tab)) {
                tab = fmTabState[tab];

                var targetFolder = null;

                // Clicked on the currently active tab, should open the root (e.g. go back)
                if (~clickedClass.indexOf(activeClass)) {
                    targetFolder = tab.root;
                }
                else if (tab.prev && M.d[tab.prev]) {
                    targetFolder = tab.prev;
                }
                else {
                    targetFolder = tab.root
                }

                M.openFolder(targetFolder, true);

                break;
            }
        }
    });

    if (dlMethod.warn && !localStorage.browserDialog && !$.browserDialog)
    {
        setTimeout(browserDialog, 2000);
    }

    var lPane = $('.fm-left-panel');
    $.leftPaneResizable = new FMResizablePane(lPane, {
        'direction': 'e',
        'minWidth': 200,
        'maxWidth': 400,
        'persistanceKey': 'leftPaneWidth',
        'handle': '.left-pane-drag-handle'
    });

    if (fmconfig.leftPaneWidth) {
        lPane.width(Math.min(
            $.leftPaneResizable.options.maxWidth,
            Math.max($.leftPaneResizable.options.minWidth, fmconfig.leftPaneWidth)
            ));
    }

    $($.leftPaneResizable).on('resize', function() {
        var w = lPane.width()
        if (w >= $.leftPaneResizable.options.maxWidth) {
            $('.left-pane-drag-handle').css('cursor', 'w-resize')
        } else if (w <= $.leftPaneResizable.options.minWidth) {
            $('.left-pane-drag-handle').css('cursor', 'e-resize')
        } else {
            $('.left-pane-drag-handle').css('cursor', 'we-resize')
        }
        $(window).trigger('resize');
    });

    $(window).rebind('resize.fmrh hashchange.fmrh', fm_resize_handler);
    if (d) {
        console.timeEnd('initUI');
    }
}

function transferPanelContextMenu(target)
{
    var file;
    var tclear;

    $('.dropdown.body.files-menu .dropdown-item').hide();
    var menuitems = $('.dropdown.body.files-menu .dropdown-item');

    menuitems.filter('.transfer-pause,.transfer-play,.move-up,.move-down,.transfer-clear')
        .show();

    tclear = menuitems.filter('.transfer-clear').contents().last().get(0) || {};
    tclear.textContent = l[103];

    if (target === null && (target = $('.transfer-table tr.ui-selected')).length > 1) {
        var ids = target.attrs('id');
        var finished = 0;
        var paused = 0;
        var started = false;

        ids.forEach(function(id) {
            file = GlobalProgress[id];
            if (!file) {
                finished++;
            }
            else {
                if (file.paused) {
                    paused++;
                }
                if (file.started) {
                    started = true;
                }
            }
        });

        if (finished === ids.length) {
            menuitems.hide()
                .filter('.transfer-clear')
                .show();
            tclear.textContent = (l[7218] || 'Clear transfer');
        }
        else {
            if (started) {
                menuitems.filter('.move-up,.move-down').hide();
            }
            if (paused === ids.length) {
                menuitems.filter('.transfer-pause').hide();
            }

            var prev = target.first().prev();
            var next = target.last().next();

            if (prev.length === 0 || !prev.hasClass('transfer-queued')) {
                menuitems.filter('.move-up').hide();
            }
            if (next.length === 0) {
                menuitems.filter('.move-down').hide();
            }
        }
    }
    else if (!(file = GlobalProgress[$(target).attr('id')])) {
        /* no file, it is a finished operation */
        menuitems.hide()
            .filter('.transfer-clear')
            .show();
        tclear.textContent = (l[7218] || 'Clear transfer');
    }
    else {
        if (file.started) {
            menuitems.filter('.move-up,.move-down').hide();
        }
        if (file.paused) {
            menuitems.filter('.transfer-pause').hide();
        } else {
            menuitems.filter('.transfer-play').hide();
        }

        if (!target.prev().length || !target.prev().hasClass('transfer-queued')) {
            menuitems.filter('.move-up').hide();
        }
        if (target.next().length === 0) {
            menuitems.filter('.move-down').hide();
        }
    }

    // XXX: Hide context-menu's menu-up/down items for now to check if that's the
    // origin of some problems, users can still use the new d&d logic to move transfers
    menuitems.filter('.move-up,.move-down').hide();

    if (target.length === 1 && target.eq(0).attr('id').match(/^dl_/) && !!localStorage.d) {
        menuitems.filter('.network-diagnostic').show();
    }


    var parent = menuitems.parent();
    parent
        .children('hr').hide().end()
        .children('hr.pause').show().end();

    if (parent.height() < 56) {
        parent.find('hr.pause').hide();
    }
}

function openTransferpanel()
{
    $.tresizer();
    $('.nw-fm-left-icon.transfers').addClass('transfering');
    // Start the new transfer right away even if the queue is paused?
    // XXX: Remove fm_tfspause calls at M.addDownload/addUpload to enable this
    /*if (uldl_hold) {
        uldl_hold = false;
        dlQueue.resume();
        ulQueue.resume();
        $('.transfer-pause-icon').removeClass('active').find('span').text(l[6993]);
        $('.nw-fm-left-icon.transfers').removeClass('paused');
    }*/
    // $(window).trigger('resize'); // this will call initTreeScroll();

    if ($('table.transfer-table tr').length > 1) {
        $('.transfer-clear-all-icon').removeClass('hidden');
    }

    if (!$.mSortableT) {
        $.mSortableT = $('.transfer-table tbody');
        $.mSortableT.sortable({
            delay: 200,
            revert: 100,
            start: function(ev, ui) {
                $('body').addClass('dndc-sort');
            },
            helper: function(ev, tr) {
                if (!tr.hasClass('ui-selected')) {
                    tr.addClass('ui-selected');
                }
                this.order = fm_tfsorderupd();
                var $selected = tr.parent().children('.ui-selected').clone();
                tr.data('multidrag', $selected).siblings('.ui-selected').hide();
                var $helper = $('<tr/>');
                return $helper.append($selected);
            },
            stop: function(ev, ui) {
                var cancel = false;
                $('body').removeClass('dndc-sort');

                var $selected = ui.item.data('multidrag');
                ui.item.after($selected).remove();
                $('.transfer-table tr.ui-selected:not(:visible)').remove();
                $.transferHeader(); // rebind cloned trs

                // var $tr = $(ui.item[0]);
                // var id = String($tr.attr('id'));
                // var $next = $tr.next();

                /*if ($selected.hasClass('started')) {
                    cancel = true;
                }
                else {
                    var $prev = $tr.prev();
                    var pid = $prev.attr('id');
                    var nid = $next.attr('id');

                    cancel = ((id[0] === 'u' && nid && nid[0] !== 'u')
                            || (id[0] !== 'u' && pid && pid[0] === 'u'));
                }*/
                if (cancel) {
                    $.mSortableT.sortable('cancel');
                }
                else {
                    var order = fm_tfsorderupd();

                    if (JSON.stringify(order) !== JSON.stringify(this.order)) {
                        var mDL = {
                            pos: 0,
                            etmp: [],
                            oQueue: [],
                            pQueue: {},
                            mQueue: dlQueue,
                            m_queue: dl_queue,
                            prop: 'dl'
                        };
                        var mUL = {
                            pos: 0,
                            etmp: [],
                            oQueue: [],
                            pQueue: {},
                            mQueue: ulQueue,
                            m_queue: ul_queue,
                            prop: 'ul'
                        };
                        var id;
                        var dst;
                        var i = 0;
                        var len = Object.keys(order).length / 2;

                        [dl_queue, ul_queue].forEach(function(queue) {
                            var t_queue = queue.filter(isQueueActive);
                            if (t_queue.length !== queue.length) {
                                var m = t_queue.length;
                                var i = 0;
                                while (i < m) {
                                    (queue[i] = t_queue[i]).pos = i;
                                    ++i;
                                }
                                queue.length = i;
                                while (queue[i]) {
                                    delete queue[i++];
                                }
                            }
                        });

                        while (len > i) {
                            id = M.t[i++];

                            dst = (id[0] === 'u' ? mUL : mDL);
                            var mQ = dst.mQueue.slurp(id);
                            // for (var x in mQ) {
                                // if (mQ.hasOwnProperty(x)) {
                                    // var entry = mQ[x][0][dst.prop];
                                    // if (dst.etmp.indexOf(entry) === -1) {
                                        // (dst.m_queue[dst.pos] = entry).pos = dst.pos;
                                        // dst.etmp.push(entry);
                                        // dst.pos++;
                                    // }
                                // }
                            // }
                            dst.oQueue = dst.oQueue.concat(mQ);

                            if (dst.mQueue._qpaused.hasOwnProperty(id)) {
                                dst.pQueue[id] = dst.mQueue._qpaused[id];
                            }
                        }

                        dlQueue._queue = mDL.oQueue;
                        ulQueue._queue = mUL.oQueue;
                        dlQueue._qpaused = mDL.pQueue;
                        ulQueue._qpaused = mUL.pQueue;

                        // Check for transfers moved before any started one
                        var $prev = $('.transfer-table tr.transfer-started')
                            .first()
                            .prevAll()
                            .not('.transfer-paused');
                        // XXX: we rely on the speed field being non-numeric
                        if ($prev.length && !$prev.find('.speed').text().replace(/\D/g, '')) {
                            var ids = $('.transfer-table tr:not(.transfer-paused)').attrs('id');
                            ids.forEach(fm_tfspause);
                            if (dlQueue._queue.length || ulQueue._queue.length) {
                                dlmanager.logger.error('The move operation should have cleared the queues.');
                            }
                            ids.forEach(fm_tfsresume);
                            i = 0;
                            mDL.pQueue = {};
                            mUL.pQueue = {};
                            while (len > i) {
                                id = M.t[i++];
                                dst = (id[0] === 'u' ? mUL : mDL);
                                if (dst.mQueue._qpaused.hasOwnProperty(id)) {
                                    dst.pQueue[id] = dst.mQueue._qpaused[id];
                                }
                            }
                            dlQueue._qpaused = mDL.pQueue;
                            ulQueue._qpaused = mUL.pQueue;
                        }
                    }
                }

                $('.transfer-table tr.ui-selected').removeClass('ui-selected');
            }
        });
    }
}

function showTransferToast(t_type, t_length, isPaused) {
    if (!$('.fmholder').hasClass('transfer-panel-opened')) {
        var $toast,
            $second_toast,
            timer,
            nt_txt;

        if (t_type != 'u') {
            timer = dl_interval;
            $toast = $('.toast-notification.download');
            $second_toast = $('.toast-notification.upload');
            if (t_length > 1) {
                nt_txt = l[12481].replace('%1', t_length);
            } else {
                nt_txt = l[7222];
            }
        } else {
            timer = ul_interval;
            $toast = $('.toast-notification.upload');
            $second_toast = $('.toast-notification.download');
            if (t_length > 1) {
                nt_txt = l[12480].replace('%1', t_length);
            } else {
                nt_txt = l[7223];
            }
        }
        if (uldl_hold || isPaused) {
            nt_txt += '<b> (' + l[1651] + ') </b>';
        }

        $toast.find('.toast-col:first-child span').safeHTML(nt_txt);

        if ($second_toast.hasClass('visible')) {
            $second_toast.addClass('second');
        }

        clearTimeout(timer);
        $toast.removeClass('second hidden').addClass('visible');
        timer = setTimeout(function() {
            hideTransferToast($toast);
        }, 5000);

        $('.transfer .toast-button').rebind('click', function(e)
        {
            $('.toast-notification').removeClass('visible second');
            if (!$('.slideshow-dialog').hasClass('hidden')) {
                $('.slideshow-dialog').addClass('hidden');
                $('.slideshow-overlay').addClass('hidden');
            }
            // M.openFolder('transfers', true);
            $('.nw-fm-left-icon.transfers').click();
        });

        $('.toast-close-button', $toast).rebind('click', function()
        {
            $(this).closest('.toast-notification').removeClass('visible');
            $('.toast-notification').removeClass('second');
        });

        $toast.rebind('mouseover', function(e)
        {
            clearTimeout(timer);
        });
        $toast.rebind('mouseout', function(e)
        {
            timer = setTimeout(function() {
                hideTransferToast($toast);
            }, 5000);
        });
    }
}

function hideTransferToast ($toast) {
    $toast.removeClass('visible');
    $('.toast-notification').removeClass('second');
}

function isValidShareLink()
{
    var valid = true;
    for (var i in u_nodekeys) {
        valid = valid && typeof u_nodekeys[i] == "object"
    }
    return valid;
}

function removeUInode(h, parent) {

    var n = M.d[h],
        i = 0;

    // check subfolders
    if (n && n.t) {
        var cns = M.c[n.p];
        if (cns) {
            for (var cn in cns) {
                if (M.d[cn] && M.d[cn].t && cn !== h) {
                    i++;
                    break;
                }
            }
        }
    }

    var hasItems = !!M.v.length;
    switch (M.currentdirid) {
        case "shares":
            $('#treeli_' + h).remove();// remove folder and subfolders
            if (!hasItems) {
                $('.files-grid-view .grid-table-header tr').remove();
                $('.fm-empty-cloud').removeClass('hidden');
            }
            break;
        case "contacts":

            //Clear left panel:
            $('#contact_' + h).fadeOut('slow', function() {
                $(this).remove();
            });

            //Clear right panel:
            $('.grid-table.contacts tr#' + h + ', .contacts-blocks-scrolling a#' + h)
                .fadeOut('slow', function() {
                    $(this).remove();
                });

            // clear the contacts grid:
            $('.contacts-grid-view #' + h).remove();
            if (!hasItems) {
                $('.contacts-grid-view .contacts-grid-header tr').remove();
                $('.fm-empty-contacts .fm-empty-cloud-txt').text(l[784]);
                $('.fm-empty-contacts').removeClass('hidden');
            }
            break;
        case "chat":
            if (!hasItems) {
                $('.contacts-grid-view .contacts-grid-header tr').remove();
                $('.fm-empty-chat').removeClass('hidden');
            }
            break;
        case M.RubbishID:
            if (i == 0 && n) {
                $('#treea_' + n.p).removeClass('contains-folders expanded');
            }

            // Remove item
            $('#' + h).remove();

            // Remove folder and subfolders
            $('#treeli_' + h).remove();
            if (!hasItems) {
                $('.contacts-grid-view .contacts-grid-header tr').remove();
                $('.fm-empty-trashbin').removeClass('hidden');
            }
            break;
        case M.RootID:
            if (i == 0 && n) {
                $('#treea_' + n.p).removeClass('contains-folders expanded');
            }

            // Remove item
            $('#' + h).remove();

            // Remove folder and subfolders
            $('#treeli_' + h).remove();
            if (!hasItems) {
                $('.files-grid-view').addClass('hidden');
                $('.grid-table.fm tr').remove();
                $('.fm-empty-cloud').removeClass('hidden');
            }
            break;
        default:
            if (i == 0 && n) {
                $('#treea_' + n.p).removeClass('contains-folders expanded');
            }
            $('#' + h).remove();// remove item
            $('#treeli_' + h).remove();// remove folder and subfolders
            if (!hasItems) {
                if (sharedFolderUI()) {
                    M.emptySharefolderUI();
                }
                else {
                    $('.files-grid-view').addClass('hidden');
                    $('.fm-empty-folder').removeClass('hidden');
                }
                $('.grid-table.fm tr').remove();
            }
            break;
    }

    if (M.currentdirid === h || isCircular(h, M.currentdirid) === true) {
        parent = parent || Object(M.getNodeByHandle(h)).p || RootbyId(h);
        M.openFolder(parent);
    }
}

/**
 * addContactToFolderShare
 *
 * Add verified email addresses to folder shares.
 */
function addContactToFolderShare() {

    var targets = [],
        $shareDialog = $('.share-dialog'),
        $newContacts, permissionLevel, iconPermLvl, permissionClass, selectedNode;

    // Share button enabled
    if (($.dialog === 'share') && !$shareDialog.find('.dialog-share-button').is('.disabled')) {

        selectedNode = $.selected[0];
        $newContacts = $shareDialog.find('.token-input-list-mega .token-input-token-mega');

        loadingDialog.show();

        // Is there a new contacts planned for addition to share
        if ($newContacts.length) {

            // Determin current group permission level
            iconPermLvl = $shareDialog.find('.permissions-icon')[0];
            permissionClass = checkMultiInputPermission($(iconPermLvl));
            permissionLevel = sharedPermissionLevel(permissionClass[0]);

            // Add new planned contact to list
            $.each($newContacts, function(ind, val) {
                targets.push({ u: $(val).contents().eq(1).text(), r: permissionLevel });
            });
        }

        closeDialog();
        $('.export-links-warning').addClass('hidden');

        // Add new contacts to folder share
        if (targets.length > 0) {
            doShare(selectedNode, targets, true);
        }

        loadingDialog.hide();
    }
}

/**
 * addNewContact
 *
 * User adding new contact/s from add contact dialog.
 * @param {String} $addBtnClass, contact dialog add button class, i.e. .add-user-popup-button.
 */
function addNewContact($addButton) {

    var mailNum, msg, title, email, emailText, $mails;

    // Add button is enabled
    if (!$addButton.is('.disabled') && $addButton.is('.add')) {

        // Check user type
        if (u_type === 0) {
            ephemeralDialog(l[997]);
        }
        else {

            // Custom text message
            emailText = $('.add-user-textarea textarea').val();

            // List of email address planned for addition
            $mails = $('.token-input-list-mega .token-input-token-mega');

            mailNum = $mails.length;

            if (mailNum) {

                // Loop through new email list
                $mails.each(function(index, value) {

                    // Extract email addresses one by one
                    email = $(value).contents().eq(1).text();

                    // Make sure that API return positive value, otherwise we have API error
                    if (!M.inviteContact(M.u[u_handle].m, email, emailText)) {

                        // Singular or plural
                        if (index === mailNum - 1) {
                            if (mailNum === 1) {
                                title = l[150]; // Contact invited
                                msg = l[5898].replace('[X]', email); // The user [X] has been invited and will appear in your contact list once accepted."
                            }
                            else {
                                title = l[165] + ' ' + l[5859]; // Contacts Invited
                                msg = l[5899]; // The users have been invited and will appear in your contact list once accepted
                            }

                            closeDialog();
                            msgDialog('info', title, msg);
                            $('.token-input-token-mega').remove();
                        }
                    }
                });
            }
        }
    }

    // Cancel button clicked, close dialog
    else if ($addButton.is('.cancel')) {
        closeDialog();
    }
}

/**
 * sharedUInode
 *
 * Handle shared/export link icons in Cloud Drive
 * @param {String} nodeHandle, selected node id
 */
function sharedUInode(nodeHandle) {

    var oShares;
    var bExportLink = false;
    var bAvailShares = false;
    var UiExportLink = new mega.UI.Share.ExportLink();
    var share = new mega.Share();

    if (!fminitialized) {
        if (d) {
            UiExportLink.logger.warn('Skipping sharedUInode call...');
        }
        return;
    }
    if (d) {
        UiExportLink.logger.debug('Entering sharedUInode...');
    }

    // Is there a full share or pending share available
    if ((M.d[nodeHandle] && M.d[nodeHandle].shares) || M.ps[nodeHandle]) {

        // Contains full shares and/or export link
        oShares = M.d[nodeHandle] && M.d[nodeHandle].shares;

        // Do we have export link for selected node?
        if (oShares && oShares.EXP) {

            UiExportLink.addExportLinkIcon(nodeHandle);

            // Item is taken down, make sure that user is informed
            if (oShares.EXP.down === 1) {
                UiExportLink.addTakenDownIcon(nodeHandle);
            }

            bExportLink = true;
        }

        // Add share icon in left panel for selected node only if we have full or pending share
        // Don't show share icon when we have export link only
        if (share.isShareExist([nodeHandle], true, true, false)) {

            // Left panel
            $('#treea_' + nodeHandle + ' .nw-fm-tree-folder').addClass('shared-folder');

            bAvailShares = true;
        }
    }

    // t === 1, folder
    if (M.d[nodeHandle] && M.d[nodeHandle].t) {
        var icon = fileIcon(M.d[nodeHandle]);

        // Update right panel selected node with appropriate icon for list view
        $('.grid-table.fm #' + nodeHandle + ' .transfer-filtype-icon').addClass(icon);

        // Update right panel selected node with appropriate icon for block view
        $('#' + nodeHandle + '.file-block .block-view-file-type').addClass(icon);
    }

    // If no shares are available, remove share icon from left panel, right panel (list and block view)
    if (!bAvailShares) {
        $('#treea_' + nodeHandle + ' .nw-fm-tree-folder').removeClass('shared-folder'); // Left panel
        $('.grid-table.fm #' + nodeHandle + ' .transfer-filtype-icon').removeClass('folder-shared'); // Right panel list view
        $('#' + nodeHandle + '.file-block .block-view-file-type').removeClass('folder-shared'); // Right panel block view
    }

    // If no export link is available, remove export link from left and right panels (list and block view)
    if (!bExportLink) {
        UiExportLink.removeExportLinkIcon(nodeHandle);
    }
}

/**
 * getContactsEMails
 *
 * Loop through all available contacts, full and pending ones (outgoing and incomming)
 * and creates a list of contacts email addresses.
 * @returns {Array} contacts, array of contacts email.
 */
function getContactsEMails() {

    var contact,
        contacts = [];
    var contactName = '';

    // Loop through full contacts
    M.u.forEach(function(contact) {
        // Active contacts with email set
        if (contact.c === 1 && contact.m) {
            contacts.push({ id: contact.m, name: M.getNameByHandle(contact.u) });
        }
    });

    // Loop through outgoing pending contacts
    for (var k in M.opc) {
        if (M.opc.hasOwnProperty(k)) {
            contact = M.opc[k];
            contactName = M.getNameByHandle(M.opc[k].p);

            // Is contact deleted
            if (!contact.dts) {
                contacts.push({ id: contact.m, name: contactName });
            }
        }
    }

    // Loop through incomming pending contacts
    for (var m in M.ipc) {
        if (M.ipc.hasOwnProperty(m)) {
            contact = M.ipc[m];
            contactName = M.getNameByHandle(M.ipc[m].p);

            // Is there a email available
            if (contact.m) {
                contacts.push({ id: contact.m, name: contactName });
            }
        }
    }

    return contacts;
}

/**
 * initAddDialogInputPlugin
 */
function initAddDialogMultiInputPlugin() {

    // Plugin configuration
    var contacts = getContactsEMails();
    var $this  = $('.add-contact-multiple-input');
    var $scope = $this.parents('.add-user-popup');

    $this.tokenInput(contacts, {
        theme: 'mega',
        hintText: l[5908],
        //hintText: '',
        //placeholder: 'Type in an email or contact',
        searchingText: '',
        noResultsText: '',
        addAvatar: true,
        autocomplete: null,
        searchDropdown: true,
        emailCheck: true,
        preventDoublet: true,
        tokenValue: 'id',
        propertyToSearch: 'id',
        resultsLimit: 5,
        // Prevent showing of drop down list with contacts email addresses
        // Max allowed email address is 254 chars
        minChars: 255,
        accountHolder: (M.u[u_handle] || {}).m || '',
        scrollLocation: 'add',
        // Exclude from dropdownlist only emails/names which exists in multi-input (tokens)
        excludeCurrent: false,
        onEmailCheck: function() {
            errorMsg(l[7415]);
        },
        onDoublet: function(u) {
            errorMsg(l[7413]);
        },
        onHolder: function() {
            errorMsg(l[7414]);
        },
        onReady: function() {
            var $input = $this.parent().find('li input').eq(0);
            $input.rebind('keyup', function() {
                var value = $.trim($input.val());
                if ($scope.find('li.token-input-token-mega').length > 0 || checkMail(value) === false) {
                    $scope.find('.add-user-popup-button.add').removeClass('disabled');
                } else {
                    $scope.find('.add-user-popup-button.add').addClass('disabled');
                }
            });
        },
        onAdd: function() {

            var itemNum = $('.token-input-list-mega .token-input-token-mega').length,
                $addUserPopup = $('.add-user-popup');

            $('.add-user-popup-button.add').removeClass('disabled');

            // In case of 1 contact use singular
            if (itemNum === 1) {
                $addUserPopup.find('.nw-fm-dialog-title').text(l[101]); // Add Contact
            }
            else { // Use plural
                $addUserPopup.find('.nw-fm-dialog-title').text(l[5911]); // Add Contacts

                var $inputTokens = $addUserPopup.find('.share-added-contact.token-input-token-mega'),
                    $multiInput = $addUserPopup.find('.multiple-input'),
                    h1 = $inputTokens.outerHeight(true),// margin included
                    h2 = $multiInput.height();

                // show/hide scroll box
                if ((5 <= h2 / h1) && (h2 / h1 < 6)) {
                    $multiInput.jScrollPane({
                        enableKeyboardNavigation: false,
                        showArrows: true,
                        arrowSize: 8,
                        animateScroll: true
                    });
                    setTimeout(function() {
                        $addUserPopup.find('.token-input-input-token-mega input').focus();
                    }, 0);
                }
            }
        },
        onDelete: function() {

            var itemNum,
                $addUserPopup = $('.add-user-popup');

            setTimeout(function() {
                $addUserPopup.find('.token-input-input-token-mega input').blur();
            }, 0);

            // Get number of emails
            itemNum = $('.token-input-list-mega .token-input-token-mega').length;


            if (itemNum === 0) {
                $('.add-user-popup-button.add').addClass('disabled');
                $addUserPopup.find('.nw-fm-dialog-title').text(l[101]); // Add Contact

            }
            else if (itemNum === 1) {
                $('.add-user-popup-button.add').removeClass('disabled');
                $('.add-user-popup .nw-fm-dialog-title').text(l[101]); // Add Contact

            }
            else {
                $('.add-user-popup-button.add').removeClass('disabled');
                $('.add-user-popup .nw-fm-dialog-title').text(l[101]);

                var $inputTokens = $addUserPopup.find('.share-added-contact.token-input-token-mega'),
                    $multiInput = $addUserPopup.find('.multiple-input'),
                    $scrollBox = $('.multiple-input .jspPane')[0],
                    h1 = $inputTokens.outerHeight(true),// margin included
                    h2 = 0;

                // Calculate complete scroll box height
                if ($scrollBox) {
                    h2 = $scrollBox.scrollHeight;
                }
                else { // Just multi input height
                    h2 = $multiInput.height();
                }

                if (h2 / h1 < 6) {
                    clearScrollPanel('.add-user-popup');
                }
            }
        }
    });

    /**
     * errorMsg
     *
     * Show error popup next to multi input box in case that email is wrong.
     * @param {String} msg, error message.
     */
    function errorMsg(msg) {

        var $addUserPopup = $('.add-user-popup'),
            $warning = $addUserPopup.find('.multiple-input-warning span');

        $warning.text(msg);
        $addUserPopup.addClass('error');

        setTimeout(function() {
            $addUserPopup.removeClass('error');
        }, 3000);
    }
}

/**
 * addContactUI
 *
 * Handle add contact dialog UI
 */
function addContactUI() {

    // not for ephemeral
    if (!u_type) {
        return;
    }

    function iconSize(par) {

        // full size icon, popup at bottom of Add contact button
        if (par) {
            $('.add-user-size-icon')
                .removeClass('short-size')
                .addClass('full-size');
        }

        // short size icon, centered dialog
        else {
            $('.add-user-size-icon')
                .removeClass('full-size')
                .addClass('short-size');
        }
    };

    function focusOnInput() {
        var $tokenInput = $('#token-input-');

        $tokenInput
            .val('')
            .focus();
    }

    $('.add-user-notification textarea').rebind('focus.add-user-n', function() {
        var $this = $(this);
        $this.parent().addClass('active');
    });

    $('.add-user-notification textarea').rebind('blur.add-user-n', function() {
        $('.add-user-notification').removeClass('active');
    });

    if (!$('.add-contact-multiple-input').tokenInput("getSettings")) {
        initAddDialogMultiInputPlugin();
    }

    $('.fm-empty-contacts .fm-empty-button').rebind('mouseover', function() {
        $('.fm-empty-contacts').addClass('hovered');
    });

    $('.fm-empty-contacts .fm-empty-button').rebind('mouseout', function() {
        $('.fm-empty-contacts').removeClass('hovered');
    });

    $('.fm-empty-contacts .fm-empty-button').rebind('click', function(event) {

        $.hideContextMenu();
        $.dialog = 'add-contact-popup';
        $.sharedTokens = []; // Holds items currently visible in share folder contet (above input)

        // Just in case hide import links
        $('.add-user-popup .import-contacts-dialog').fadeOut(0);
        $('.import-contacts-link').removeClass('active');

        // Prepare multi-input and dialog
        $('.add-user-popup .multiple-input .token-input-token-mega').remove();
        $('.add-user-popup-button.add').addClass('disabled');
        $('.add-user-popup .nw-fm-dialog-title').text(l[71]);
        $('.fm-add-user').removeClass('active');

        iconSize(false);

        $('.add-user-popup')
            .addClass('dialog')
            .removeClass('hidden');

        fm_showoverlay();

        event.stopPropagation();

        // Focus the input after everything else is done or it won't work
        focusOnInput();
    });

    $('.fm-add-user').rebind('click', function() {

        var $this = $(this),
            $d = $('.add-user-popup');

        $.hideContextMenu();
        $.dialog = 'add-contact-popup';

        // Holds items currently visible in share folder content (above input)
        $.sharedTokens = [];

        // Hide
        if ($this.is('.active')) {
            $this.removeClass('active');
            $d.addClass('hidden');
        }

        // Show
        else {
            $('.add-user-popup .import-contacts-dialog').fadeOut(0);
            $('.import-contacts-link').removeClass('active');
            $this.addClass('active');
            $d.removeClass('hidden dialog');
            $('.add-user-popup .multiple-input .token-input-token-mega').remove();

            $('.add-user-popup-button.add').addClass('disabled');
            $('.add-user-popup .nw-fm-dialog-title').text(l[71]);

            topPopupAlign(this, '.add-user-popup');

            initTextareaScrolling($('.add-user-textarea textarea'), 39);
            focusOnInput();
        }

        iconSize(true);
        return false;
    });

    // List of elements related to pending contacts
    //
    // Received requests:
    // empty grid: fm-empty-contacts (have button on it, .empty-contact-requests-button with label 'View sent requests')
    // full grid: contact-requests-grid (have action buttons,
    //  'Accept': .contact-request-button.accept
    //  'Delete': .contact-request-button.delete
    //  'Ignore': .contact-request-button.ignore
    //
    // Sent requests:
    // empty grid: fm-empty-contacts (have button on it, .empty-sent-request-button with label 'View received requests')
    // full grid: sent-requests-grid (have action buttons,
    //  'ReInvite': .contact-request-button.reinvite
    //  'Cancel Reques': .contact-request-button.cancel
    //
    // Header buttons:
    // fm-contact-requests 'View sent requests'
    // fm-received-requests 'View received requests'

    // View received contact requests, M.ipc
    $('.fm-received-requests, .empty-sent-requests-button').rebind('click', function() {
        M.openFolder('ipc');
        $('.fm-contact-requests').removeClass('active');
        $(this).addClass('active');
    });

    // View sent contact requests, M.opc
    $('.fm-contact-requests, .empty-contact-requests-button').rebind('click', function() {
        M.openFolder('opc');
        $('.fm-received-requests').removeClass('active');
        $(this).addClass('active');
    });

    $('.add-user-size-icon').rebind('click', function() {

        var iPos = 0;

        $('.add-user-popup .import-contacts-dialog').fadeOut(0);
        $('.import-contacts-link').removeClass('active');

        if ($(this).is('.full-size')) {

            $('.add-user-popup').addClass('dialog');
            fm_showoverlay();
            iconSize(false);
            $('.fm-add-user').removeClass('active');
            focusOnInput();
        }

        // .short-size
        else {

            fm_hideoverlay();
            $('.add-user-popup').removeClass('dialog');
            iconSize(true);
            $('.fm-add-user').addClass('active');

            iPos = $(window).width() - $('.fm-add-user').offset().left - $('.add-user-popup').outerWidth() + 2;

            if (iPos > 8) {
                $('.add-user-popup').css('right', iPos + 'px');
            }
            else {
                $('.add-user-popup').css('right', 8 + 'px');
            }
            focusOnInput();
        }
    });

    $('.add-user-popup-button').rebind('click', function() {

        addNewContact($(this));
    });

    $('.add-user-popup .fm-dialog-close').rebind('click', function() {

        fm_hideoverlay();
        $('.add-user-popup').addClass('hidden');
        $('.fm-add-user').removeClass('active');
        clearScrollPanel('.add-user-popup');
    });

    $('.add-user-popup .import-contacts-service').rebind('click', function() {

        // NOT imported
        if (!$(this).is('.imported')) {
            var contacts = new mega.GContacts({'where': 'contacts'});

            // NOT failed
            if (!contacts.options.failed) {
                contacts.importGoogleContacts();
            } else {
                closeImportContactNotification('.add-user-popup');
            }
        }
        else {
            var n = $('.imported-contacts-notification');
            n.css('margin-left', '-' + n.outerWidth() / 2 + 'px');
            n.fadeIn(200);
            $('.share-dialog .import-contacts-dialog').fadeOut(200);
        }
    });

    $('.add-user-popup .import-contacts-link').rebind('click', function(e) {

        if (!$(this).is('.active')) {
            $('.add-user-popup .import-contacts-link').addClass('active');// Do not use this, because of doubled class
            $('.add-user-popup .import-contacts-dialog').fadeIn(200);

            $('.imported-notification-close').rebind('click', function()
            {
                $('.imported-contacts-notification').fadeOut(200);
            });
        }
        else {
            $('.add-user-popup .import-contacts-link').removeClass('active');
            $('.add-user-popup .import-contacts-dialog').fadeOut(200);
            $('.imported-contacts-notification').fadeOut(200);
        }

        e.stopPropagation();
        e.preventDefault();
    });

    $('.add-user-popup .import-contacts-info').rebind('mouseover.add-user-p', function() {
        $('.add-user-popup .import-contacts-info-txt').fadeIn(200);
    });

    $('.add-user-popup .import-contacts-info').rebind('mouseout.add-user-p', function() {
        $('.add-user-popup .import-contacts-info-txt').fadeOut(200);
    });
}

/**
 * Bind actions to Received Pending Conctact Request buttons
 *
 */
function initBindIPC() {

    DEBUG('initBindIPC()');

    $('.contact-requests-grid .contact-request-button').off('click');
    $('.contact-requests-grid .contact-request-button').on('click', function() {

        var $self = $(this),
            $reqRow = $self.closest('tr'),
            ipcId = $reqRow.attr('id').replace('ipc_', '');

        if ($self.is('.accept')) {
            if (M.acceptPendingContactRequest(ipcId) === 0) {
                $reqRow.remove();
            }
        }
        else if ($self.is('.delete')) {
            if (M.denyPendingContactRequest(ipcId) === 0) {
                $reqRow.remove();
            }
        }
        else if ($self.is('.ignore')) {
            if (M.ignorePendingContactRequest(ipcId) === 0) {
                $reqRow.remove();
            }
        }
    });
}

/**
 * Bind actions to Received pending contacts requests buttons
 *
 */
function initBindOPC() {

    DEBUG('initBindOPC()');

    $('.sent-requests-grid .contact-request-button').off('click');
    $('.sent-requests-grid .contact-request-button').on('click', function() {

        var $self = $(this),
            $reqRow = $self.closest('tr'),
            opcId = $reqRow.attr('id').replace('opc_', '');

        if ($self.is('.reinvite')) {
            M.reinvitePendingContactRequest(M.opc[opcId].m);
            $reqRow.children().children('.contact-request-button.reinvite').addClass('hidden');
        }
        else if ($self.is('.cancel')) {

            // If successfully deleted, grey column and hide buttons
            if (M.cancelPendingContactRequest(M.opc[opcId].m) === 0) {
                $(this).addClass('hidden');
                $reqRow.children().children('.contact-request-button.cancel').addClass('hidden');
                $reqRow.children().children('.contact-request-button.reinvite').addClass('hidden');
                $reqRow.addClass('deleted');
            }
        }
    });
}

function ephemeralDialog(msg) {

    msgDialog('confirmation', l[998], msg + ' ' + l[999], l[1000], function(e) {
        if (e) {
            document.location.hash = 'register';
        }
    });
}

/**
 * Removes the user from the share
 *
 * @param {String} shareId The share id
 * @param {Boolean} nfk
 */
function removeShare(shareId, nfk) {

    if (d) {
        console.log('removeShare', shareId);
    }

    if (!nfk) {
        api_updfkey(shareId);
    }

    M.delNode(shareId);
    api_req({ a: 'd', n: shareId, i: requesti });

    M.buildtree({h: 'shares'}, M.buildtree.FORCE_REBUILD);

    if ((M.currentdirid === shareId) || (isCircular(shareId, M.currentdirid) === true)) {
        M.openFolder(RootbyId(shareId));
    }

    delete u_sharekeys[shareId];
}

function fmremove() {
    var filecnt = 0,
        foldercnt = 0,
        contactcnt = 0,
        removesharecnt = 0;

    // Loop throught selected items
    for (var i in $.selected) {
        var n = M.d[$.selected[i]];

        // ToDo: Not clear what this represents
        if (n && n.p.length === 11) {
            removesharecnt++;
        }

        // ToDo: Replace counting contact id chars with something more reliable
        else if (String($.selected[i]).length === 11) {
            contactcnt++;
        }

        // Folder
        else if (n && n.t) {
            foldercnt++;
        }

        // File
        else {
            filecnt++;
        }
    }

    if (removesharecnt) {
        for (var i in $.selected) {
            removeShare($.selected[i]);
        }
        M.openFolder('shares', true);
    }

    // Remove contacts from list
    else if (contactcnt) {

        var c = $.selected.length;
        var replaceString = '';
        var contact = '';

        if (c > 1) {
            replaceString = c + ' ' + l[5569];
            contact = 'contacts';
        }
        else {
            replaceString = '<strong>' + htmlentities(M.d[$.selected[0]].name) + '</strong>';
            contact = 'contact';
        }

        msgDialog('delete-contact', l[1001], l[1002].replace('[X]', replaceString), l[7872].replace('[X]', contact),
        function(e) {
            if (e) {
                $.selected.forEach(function(selected) {

                    if (M.c[selected]) {
                        M.c[selected].forEach(function(sharenode) {
                            removeShare(sharenode, 1);
                        });
                    }

                    api_req({ a: 'ur2', u: $.selected[i], l: '0', i: requesti });
                    M.handleEmptyContactGrid();
                });
            }
        });
        if (c > 1) {
            $('#msgDialog').addClass('multiple');
            $('.fm-del-contacts-number').text($.selected.length);
            $('#msgDialog .fm-del-contact-avatar').attr('class', 'fm-del-contact-avatar');
            $('#msgDialog .fm-del-contact-avatar span').empty();
        }
        else {
            var user = M.u[$.selected[0]],
                avatar = useravatar.contact(user, 'avatar-remove-dialog');

            $('#msgDialog .fm-del-contact-avatar').html(avatar);
        }
    }

    // Remove selected nodes from rubbish bin
    else if (RootbyId($.selected[0]) === M.RubbishID) {

        var dlgMessage = '';
        var toastMessage = '';

        if ((filecnt === 1) && (!foldercnt)) {
            dlgMessage = l[13749];// 1 file
            toastMessage = l[13757];
        }
        else if ((filecnt > 1) && (!foldercnt)) {
            dlgMessage = l[13750].replace('%1', filecnt);
            toastMessage = l[13758].replace('%1', filecnt);
        }
        else if ((!filecnt) && (foldercnt === 1)) {
            dlgMessage = l[13751];// 1 folder
            toastMessage = l[13759];
        }
        else if ((!filecnt) && (foldercnt > 1)) {
            dlgMessage = l[13752].replace('%1', foldercnt);
            toastMessage = l[13760].replace('%1', foldercnt);
        }
        else if ((filecnt === 1) && (foldercnt === 1)) {
            dlgMessage = l[13753];// 1 file 1 folder
            toastMessage = l[13761];
        }
        else if ((filecnt === 1) && (foldercnt > 1)) {
            dlgMessage = l[13754].replace('%1', foldercnt);
            toastMessage = l[13762].replace('%1', foldercnt);
        }
        else if ((filecnt > 1) && (foldercnt === 1)) {
            dlgMessage = l[13755].replace('%1', filecnt);
            toastMessage = l[13763].replace('%1', filecnt);
        }
        else if ((filecnt > 1) && (foldercnt > 1)) {
            dlgMessage = l[13756].replace('%1', filecnt).replace('%2', foldercnt);
            toastMessage = l[13764].replace('%1', filecnt).replace('%2', foldercnt);
        }

        msgDialog('clear-bin', l[1003], dlgMessage, l[1007], function(e) {
            if (e) {
                var tmp = null;
                if (String(M.currentdirid).substr(0, 7) === 'search/') {
                    tmp = M.currentdirid;
                    M.currentdirid = M.getNodeByHandle($.selected[0]).p || M.RubbishID;
                }
                M.clearRubbish(1);

                if (tmp) {
                    M.currentdirid = tmp;
                }

                showToast('settings', toastMessage);
            }
        });
<<<<<<< HEAD
        $('.default-white-button.notification-button').each(function(i, e) {
            if ($(e).text() === l[1018]) {
                $(e).safeHTML('<span>@@</span>', l[83]);
            }
        });
=======

        // ToDo: is this necessary?
        // $('.fm-dialog-button.notification-button').each(function(i, e) {
        //     if ($(e).text() === l[1018]) {
        //         $(e).safeHTML('<span>@@</span>', l[83]);
        //     }
        // });
>>>>>>> 9b7c6a5b
    }

    // Remove contacts
    else if (RootbyId($.selected[0]) === 'contacts') {
        if (localStorage.skipDelWarning) {
            M.copyNodes($.selected, M.RubbishID, 1);
        } else {
            msgDialog('confirmation', l[1003], l[1004].replace('[X]', fm_contains(filecnt, foldercnt)), false, function(e) {
                if (e) {
                    M.copyNodes($.selected, M.RubbishID, 1);
                }
            }, true);
        }
    }
    else {
        if (localStorage.skipDelWarning) {
            if (M.currentrootid === 'shares') {
                M.copyNodes($.selected, M.RubbishID, true);
            }
            else {
                M.moveNodes($.selected, M.RubbishID);
            }
        }
        else {

            // Additional message in case that there's a shared node
            var delShareInfo,

            // Contains complete directory structure of selected nodes, their ids
            dirTree = [];

            for (var i in $.selected) {
                if ($.selected.hasOwnProperty(i)) {
                    var nodes = fm_getnodes($.selected[i], 1);
                    nodes.unshift($.selected[i]);
                    dirTree = dirTree.concat(nodes);
                }
            }

            var share = new mega.Share({});
            delShareInfo = share.isShareExist(dirTree, true, true, true) ? ' ' + l[1952] + ' ' + l[7410] : '';

            msgDialog('remove', l[1003], l[1004].replace('[X]', fm_contains(filecnt, foldercnt)) + delShareInfo, false, function(e) {
                if (e) {
                    if (M.currentrootid === 'shares') {
                        M.copyNodes($.selected, M.RubbishID, true);
                    }
                    else {

                        // Remove all shares related to selected nodes
                        for (var selection in dirTree) {
                            if (dirTree.hasOwnProperty(selection)) {

                                // Remove regular/full share
                                for (var share in Object(M.d[dirTree[selection]]).shares) {
                                    if (M.d[dirTree[selection]].shares.hasOwnProperty(share)) {
                                        api_req({ a: 's2', n:  dirTree[selection], s: [{ u: M.d[dirTree[selection]].shares[share].u, r: ''}], ha: '', i: requesti });
                                        M.delNodeShare(dirTree[selection], M.d[dirTree[selection]].shares[share].u);
                                        setLastInteractionWith(dirTree[selection], "0:" + unixtime());
                                    }
                                }

                                // Remove pending share
                                for (var pendingUserId in M.ps[dirTree[selection]]) {
                                    if (M.ps[dirTree[selection]].hasOwnProperty(pendingUserId)) {
                                        var userEmailOrID = Object(M.opc[pendingUserId]).m || pendingUserId;

                                        api_req({
                                            a: 's2', n: dirTree[selection],
                                            s: [{u: userEmailOrID, r: ''}], ha: '', i: requesti
                                        });

                                        M.deletePendingShare(dirTree[selection], pendingUserId);
                                    }
                                }
                            }
                        }
                        M.moveNodes($.selected, M.RubbishID);
                    }

                }
            }, true);
        }
    }
}

function fmremdupes(test)
{
    var hs = {}, i, f = [], s = 0;
    var cRootID = M.currentrootid;
    loadingDialog.show();
    for (i in M.d)
    {
        var n = M.d[i];
        if (n && n.hash && n.h && RootbyId(n.h) === cRootID)
        {
            if (!hs[n.hash])
                hs[n.hash] = [];
            hs[n.hash].push(n.h);
        }
    }
    for (i in hs)
    {
        var h = hs[i];
        while (h.length > 1)
            f.push(h.pop());
    }
    for (i in f)
    {
        console.debug('Duplicate node: ' + f[i] + ' at ~/'
           + M.getPath(f[i]).reverse().map(function(n) {
                return M.d[n].name || ''
             }).filter(String).join("/"));
        s += M.d[f[i]].s | 0;
    }
    loadingDialog.hide();
    console.log('Found ' + f.length + ' duplicated files using a sum of ' + bytesToSize(s));
    if (!test && f.length)
    {
        $.selected = f;
        fmremove();
    }
    return f.length;
}

function initContextUI() {

    var c = '.dropdown-item';

    $('.dropdown-section').off('mouseover', c);
    $('.dropdown-section').on('mouseover', c, function() {

        // is move... or download...
        if ($(this).parent().parent().is('.dropdown.body.submenu')) {

            // if just item hide child context-submenu
            if (!$(this).is('.contains-submenu')) {
                $(this).parent().children().removeClass('active opened');
                $(this).parent().find('.dropdown.body.submenu').removeClass('active');
            }
        }

        // Hide all submenues, for download and for move...
        else {
            if (!$(this).is('.contains-submenu')) {
                $('.dropdown.body.dropdown.body.submenu.active').removeClass('active');
                $('.dropdown.body .contains-submenu.opened').removeClass('opened');
            }
        }
    });

    $('.dropdown-section').off('mouseover', '.contains-submenu');
    $('.dropdown-section').on('mouseover', '.contains-submenu', function() {

        var hideSubMenus = function(item) {
            $('.dropdown.body ' + item).removeClass('opened')
                .next().removeClass('active opened')
                .next().find('.dropdown.body.submenu').removeClass('active');
        };

        var menuPos;
        var currentId;
        var $this = $(this);
        var pos   = $this.offset();
        var a     = $this.next();
        var b     = $this.closest('.dropdown.body.submenu')
                        .find('.dropdown.body.submenu,.contains-submenu')
                        .not($this.next());

        a.children().removeClass('active opened');
        a.find('.dropdown.body.submenu').removeClass('active');
        a.find('.opened').removeClass('opened');

        if (b.length) {
            b.removeClass('active opened')
                .find('.dropdown.body.submenu').removeClass('active');
        }

        currentId = $this.attr('id');
        if (currentId) {
            M.buildSubMenu(currentId.replace('fi_', ''));
        }

        if ($this.is('.move-item')) {
            hideSubMenus('.download-item');
            hideSubMenus('.colour-label-items');
        }
        if ($this.is('.download-item')) {
            hideSubMenus('.move-item');
            hideSubMenus('.colour-label-items');
        }
        if ($this.is('.colour-label-items')) {
            hideSubMenus('.move-item');
            hideSubMenus('.download-item');
        }
        if (!$this.is('.opened')) {
            menuPos = reCalcMenuPosition($this, pos.left, pos.top, 'submenu');

            $this.next('.dropdown.body.submenu')
                .css({'top': menuPos.top})
                .addClass('active');

            $this.addClass('opened');
        }
    });

    $(c + '.cloud-item').rebind('click', function() {

        var t = $(this).attr('id').replace('fi_', ''),
            n = [];
        if (!$(this).is('.disabled')) {
            for (var i in $.selected) {
                if (!isCircular($.selected[i], t)) {
                    n.push($.selected[i]);
                }
            }
            $.hideContextMenu();
            M.moveNodes(n, t);
        }
    });

    $('.dropdown.body.files-menu').off('click', '.folder-item');
    $('.dropdown.body.files-menu').on('click', '.folder-item', function() {

        var t = $(this).attr('id').replace('fi_', '');
        var n = [];
        if (!$(this).is('.disabled')) {
            for (var i in $.selected) {
                if (!isCircular($.selected[i], t)) {
                    n.push($.selected[i]);
                }
            }
            $.hideContextMenu();
            M.moveNodes(n, t);
        }
    });

    $(c + '.download-item').rebind('click', function(event) {
        var c = $(event.target).attr('class');
        if (c && c.indexOf('contains-submenu') > -1)
            M.addDownload($.selected);
    });

    $(c + '.download-standart-item').rebind('click', function() {
        M.addDownload($.selected);
    });

    $(c + '.zipdownload-item').rebind('click', function() {
        M.addDownload($.selected, true);
    });

    $(c + '.getlink-item').rebind('click', function() {

        if (u_type === 0) {
            ephemeralDialog(l[1005]);
        }
        else {
            initCopyrightsDialog($.selected);
        }
    });

    $(c + '.removelink-item').rebind('click', function() {

        if (u_type === 0) {
            ephemeralDialog(l[1005]);
        }
        else {
            var exportLink = new mega.Share.ExportLink({ 'updateUI': true, 'nodesToProcess': $.selected });
            exportLink.removeExportLink();
        }
    });

    $(c + '.rename-item').rebind('click', function() {
        renameDialog();
    });

    $(c + '.sh4r1ng-item').rebind('click', function() {

        var $shareDialog = $('.share-dialog');

        if (u_type === 0) {
            ephemeralDialog(l[1006]);
        }
        else {
            // this is used like identifier when key with key code 27 is pressed
            $.dialog = 'share';
            $.hideContextMenu();

            // Show the share dialog
            $shareDialog.removeClass('hidden');

            // Hide the optional message by default.
            // This gets enabled if user want to share
            $shareDialog.find('.share-message').hide();

            fm_showoverlay();
            handleShareDialogContent();

        }
    });

    // Move Dialog
    $(c + '.advanced-item, ' + c + '.move-item').rebind('click', function() {

        $.moveDialog = 'move';// this is used like identifier when key with key code 27 is pressed
        $.mcselected = M.RootID;
        $('.move-dialog').removeClass('hidden');
        handleDialogContent('cloud-drive', 'ul', true, 'move', 'Move');
        disableCircularTargets('#mctreea_');
        fm_showoverlay();
    });

    $(c + '.copy-item').rebind('click', function() {

        $.copyDialog = 'copy';// this is used like identifier when key with key code 27 is pressed
        $.mcselected = M.RootID;
        $('.copy-dialog').removeClass('hidden');
        handleDialogContent('cloud-drive', 'ul', true, 'copy', $.mcImport ? l[236] : "Paste" /*l[63]*/);
        fm_showoverlay();
    });

    $(c + '.import-item').rebind('click', function() {
        ASSERT(folderlink, 'Import needs to be used in folder links.');

        fm_importflnodes($.selected);
    });

    $(c + '.newfolder-item').rebind('click', function() {
        createFolderDialog();
    });

    $(c + '.fileupload-item').rebind('click', function() {
        $('#fileselect3').click();
    });

    $(c + '.folderupload-item').rebind('click', function() {
        $('#fileselect4').click();
    });

    $(c + '.remove-item').rebind('click', function() {
        fmremove();
    });

    $(c + '.startchat-item').rebind('click', function() {
        var $this = $(this);
        var user_handle = $.selected;


        if (user_handle.length === 1) {
            if (!$this.is(".disabled") && user_handle) {
                window.location = "#fm/chat/" + user_handle;
            }
        }
        else {
            megaChat.createAndShowGroupRoomFor(user_handle);
        }
    });

    $(c + '.startaudio-item').rebind('click', function() {
        var $this = $(this);
        var user_handle = $.selected && $.selected[0];
        var room;

        if (!$this.is(".disabled") && user_handle) {
            window.location = "#fm/chat/" + user_handle;
            room = megaChat.createAndShowPrivateRoomFor(user_handle);
            if (room) {
                room.startAudioCall();
            }
        }
    });

    $(c + '.startvideo-item').rebind('click', function() {
        var $this = $(this);
        var user_handle = $.selected && $.selected[0];
        var room;

        if (!$this.is(".disabled") && user_handle) {
            window.location = "#fm/chat/" + user_handle;
            room = megaChat.createAndShowPrivateRoomFor(user_handle);
            if (room) {
                room.startVideoCall();
            }
        }
    });

    $(c + '.removeshare-item').rebind('click', function() {
        fmremove();
    });

    $(c + '.properties-item').rebind('click', function() {
        propertiesDialog();
    });

    $(c + '.findupes-item').rebind('click', mega.utils.findDupes);

    $(c + '.permissions-item').rebind('click', function() {
        if (d) {
            console.log('permissions');
        }
    });

    $(c + '.add-star-item').rebind('click', function() {
        var newFavState = Number(!M.isFavourite($.selected));

        M.favourite($.selected, newFavState);

        if (M.viewmode) {
            $('.file-block').removeClass('ui-selected');
        }
        else {
            $('.grid-table.fm tr').removeClass('ui-selected');
        }
    });

    $('.labels .dropdown-colour-item').click(function() {
        var labelId = parseInt(this.dataset.labelId);

        if (labelId && (RightsbyID($.selected[0]) > 1)) {
            M.colourLabeling($.selected, labelId);
        }
    });

    $(c + '.open-item').rebind('click', function() {
        M.openFolder($.selected[0]);
    });

    $(c + '.preview-item').rebind('click', function() {
        slideshow($.selected[0]);
    });

    $(c + '.clearbin-item').rebind('click', function() {
        doClearbin(true);
    });

    $(c + '.move-up').rebind('click', function() {
        $('.transfer-table tr.ui-selected')
            .attrs('id')
            .map(function(id) {
                fm_tfsmove(id, -1);
            });
        $('.transfer-table tr.ui-selected').removeClass('ui-selected');
        delay('fm_tfsupdate', fm_tfsupdate);
    });

    $(c + '.move-down').rebind('click', function() {
        $('.transfer-table tr.ui-selected')
            .attrs('id')
            .reverse()
            .map(function(id) {
                fm_tfsmove(id, 1);
            });
        $('.transfer-table tr.ui-selected').removeClass('ui-selected');
        delay('fm_tfsupdate', fm_tfsupdate);
    });

    $(c + '.transfer-play').rebind('click', function() {
        $('.transfer-table tr.ui-selected').attrs('id').map(fm_tfsresume);
        $('.transfer-table tr.ui-selected').removeClass('ui-selected');
        if (uldl_hold) {
            dlQueue.resume();
            ulQueue.resume();
            uldl_hold = false;
        }
    });

    $(c + '.transfer-pause').rebind('click', function() {
        $('.transfer-table tr.ui-selected').attrs('id').map(fm_tfspause);
        $('.transfer-table tr.ui-selected').removeClass('ui-selected');
    });

    $(c + '.network-diagnostic').rebind('click', function() {
        var $trs = $('.transfer-table tr.ui-selected');
        mega.utils.require('network_js')
            .then(function() {
                NetworkTesting.dialog($trs.attrs('id')[0].replace(/^dl_/, '#!'));
            });
    });

    $(c + '.canceltransfer-item,' + c + '.transfer-clear').rebind('click', function() {
        var $trs = $('.transfer-table tr.ui-selected');
        var toabort = $trs.attrs('id');
        $trs.remove();
        dlmanager.abort(toabort);
        ulmanager.abort(toabort);
        $.clearTransferPanel();
        fm_tfsupdate();

        Soon(function() {
            // XXX: better way to stretch the scrollbar?
            $(window).trigger('resize');
        });
        $('.transfer-table tr.ui-selected').removeClass('ui-selected');
    });

    $(document).trigger('onInitContextUI');
}

function createFolderUI() {

    $('.fm-new-folder').rebind('click', function(e) {

        var c = $('.fm-new-folder').attr('class'),
            c2 = $(e.target).attr('class'),
            c3 = $(e.target).parent().attr('class'),
            b1 = $('.fm-new-folder');

        $('.create-new-folder').removeClass('filled-input');
        var d1 = $('.create-new-folder');
        if ((!c2 || c2.indexOf('fm-new-folder') === -1) && (!c3 || c3.indexOf('fm-new-folder') === -1)) {
            return false;
        }
        if (c.indexOf('active') === -1) {
            b1.addClass('active');
            d1.removeClass('hidden');
            topPopupAlign(this, '.dropdown.create-new-folder');
            $('.create-new-folder input').focus();
        }
        else {
            b1.removeClass('active filled-input');
            d1.addClass('hidden');
            $('.fm-new-folder input').val(l[157]);
        }
        $.hideContextMenu();
    });

    $('.create-folder-button').rebind('click', function(e) {
        doCreateFolderUI(e);
        return false;
    });

    $('.create-folder-button-cancel').rebind('click', function() {
        $('.fm-new-folder').removeClass('active');
        $('.create-new-folder').addClass('hidden');
        $('.create-new-folder').removeClass('filled-input');
        $('.create-new-folder input').val(l[157]);
    });

    $('.create-folder-size-icon.full-size').rebind('click', function() {

        var v = $('.create-new-folder input').val();

        if (v !== l[157] && v !== '') {
            $('.create-folder-dialog input').val(v);
        }

        $('.create-new-folder input').focus();
        $('.create-new-folder').removeClass('filled-input');
        $('.create-new-folder').addClass('hidden');
        $('.fm-new-folder').removeClass('active');
        createFolderDialog(0);
        $('.create-new-folder input').val(l[157]);
    });

    $('.create-folder-size-icon.short-size').rebind('click', function() {

        var v = $('.create-folder-dialog input').val();

        if (v !== l[157] && v !== '') {
            $('.create-new-folder input').val(v);
            $('.create-new-folder').addClass('filled-input');
        }

        $('.fm-new-folder').addClass('active');
        $('.create-new-folder').removeClass('hidden');
        topPopupAlign('.link-button.fm-new-folder', '.add-user-popup');

        createFolderDialog(1);
        $('.create-folder-dialog input').val(l[157]);
        $('.create-new-folder input').focus();
    });

    $('.create-new-folder input').rebind('keyup.create-new-f', function(e) {
        $('.create-new-folder').addClass('filled-input');
        if ($(this).val() == '') {
            $('.create-new-folder').removeClass('filled-input');
        }
        if (e.which == 13) {
            doCreateFolderUI(e);
        }
    });

    $('.create-new-folder input').rebind('focus.create-new-f', function() {
        if ($(this).val() == l[157]) {
            $(this).val('');
        }
        $('.create-new-folder').addClass('focused');
    });

    $('.create-new-folder input').rebind('blur.create-new-f', function() {
        if ($('.create-new-folder input').val() == '') {
            $('.create-new-folder input').val(l[157]);
        }
        $('.create-new-folder').removeClass('focused');
    });
}

function doCreateFolderUI() {

    if ($('.create-new-folder input').val() === '') {
        $('.create-new-folder input').animate({backgroundColor: "#d22000"}, 150, function() {
            $('.create-new-folder input').animate({backgroundColor: "white"}, 350, function() {
                $('.create-new-folder input').focus();
            });
        });
    }
    else {
        createFolder(M.currentdirid, $('.create-new-folder input').val());
    }
}

/**
 * fmtopUI
 *
 *
 */
function fmtopUI() {
    $('.fm-clearbin-button,.fm-add-user,.fm-new-folder,.fm-file-upload,.fm-folder-upload').addClass('hidden');
    $('.fm-contact-requests,.fm-received-requests').removeClass('active');
    $('.fm-new-folder').removeClass('filled-input');

    if (M.currentrootid === M.RubbishID) {
        $('.fm-clearbin-button').removeClass('hidden');
        $('.fm-right-files-block').addClass('rubbish-bin');
    }
    else {
        $('.fm-right-files-block').removeClass('rubbish-bin');
        if (M.currentrootid === M.InboxID) {
            if (d) {
                console.log('Inbox');
            }
        }
        else if (M.currentdirid === 'contacts'
                || M.currentdirid === 'ipc'
                || M.currentdirid === 'opc'
                || (String(M.currentdirid).length === 11
                    && M.currentdirid.substr(0, 6) !== 'search')) {

            $('.fm-add-user').removeClass('hidden');


            // don't add .contacts-panel to ALL .fm-left-panel's
            $('.fm-left-panel:visible').addClass('contacts-panel');

            if (M.currentdirid === 'ipc') {
                $('.fm-received-requests').addClass('active');
                $('.fm-right-header').addClass('requests-panel');
            }
            else if (M.currentdirid === 'opc') {
                $('.fm-contact-requests').addClass('active');
                $('.fm-right-header').addClass('requests-panel');
            }
        }
        else if (String(M.currentdirid).length === 8
                && RightsbyID(M.currentdirid) > 0) {

            $('.fm-new-folder').removeClass('hidden');
            $('.fm-file-upload').removeClass('hidden');
            if ((is_chrome_firefox & 2) || 'webkitdirectory' in document.createElement('input')) {
                $('.fm-folder-upload').removeClass('hidden');
            }
            else if (ua.details.engine === 'Gecko') {
                $('.fm-folder-upload').removeClass('hidden');
                $('input[webkitdirectory], .fm-folder-upload input')
                    .rebind('click', function() {
                        firefoxDialog();
                        return false;
                    });
            }
            else {
                $('.fm-file-upload').addClass('last-button');
            }
        }

    }
    $('.fm-clearbin-button').rebind('click', function() {
        doClearbin(false);
    });

    // handle the Inbox section use cases
    if (M.hasInboxItems()) {
        $('.nw-fm-left-icon.inbox').removeClass('hidden');
    }
    else {
        $('.nw-fm-left-icon.inbox').addClass('hidden');

        if (M.InboxID && M.currentrootid === M.InboxID) {
            M.openFolder(M.RootID);
        }
    }

    // handle the RubbishBin icon changes
    var $icon = $('.nw-fm-left-icon.rubbish-bin');
    var rubNodes = Object.keys(M.c[M.RubbishID] || {});
    if (rubNodes.length) {
        $('.fm-tree-header.recycle-item').addClass('recycle-notification contains-subfolders');

        if (!$icon.hasClass('filled')) {
            $icon.addClass('filled');
        }
        else if (!$icon.hasClass('glow')) {
            $icon.addClass('glow');
        }
        else {
            $icon.removeClass('glow');
        }
    }
    else {
        $('.fm-tree-header.recycle-item')
            .removeClass('recycle-notification expanded contains-subfolders')
            .prev('.fm-connector-first').removeClass('active');

        $icon.removeClass('filled glow');
    }
}

function doClearbin(selected)
{
    msgDialog('clear-bin', l[14], l[15], l[1007], function(e)
    {
        if (e) {
            M.clearRubbish(selected);
        }
    });
}

function notificationsUI(close)
{
    if (close)
    {
        $('.fm-main.notifications').addClass('hidden');
        $('.fm-main.default').removeClass('hidden');
        return false;
    }
    $('.fm-main.notifications').removeClass('hidden');
    $('.notifications .nw-fm-left-icon').removeClass('active');
    $('.fm-main.default').addClass('hidden');
    $.tresizer();
}


function dashboardUI() {
    $('.fm-right-files-block, .section.conversations, .fm-right-account-block').addClass('hidden');
    $('.fm-right-block.dashboard').removeClass('hidden');

    // Hide backup widget is user already saved recovery key before
    if (localStorage.recoverykey) {
        $('.account.widget.recovery-key').addClass('hidden');
    }
    else {
         $('.account.widget.recovery-key').removeClass('hidden');
         // Button on dashboard to backup their master key
        $('.backup-master-key').rebind('click', function() {
            document.location.hash = 'backup';
        });
    }

    sectionUIopen('dashboard');

    // Show Membership plan
    $('.small-icon.membership').removeClass('pro1 pro2 pro3 pro4');
    if (u_attr.p) {
        // LITE/PRO account
        var planNum = u_attr.p;
        var planText = getProPlan(planNum);

        $('.account.membership-plan').text(planText);
        $('.small-icon.membership').addClass('pro' + planNum);
    }
    else {
        $('.account.membership-plan').text(l[435]);
    }

    // Show first name or last name
    if (u_attr.firstname) {
        $('.membership-big-txt.name').text(u_attr.firstname + ' ' + u_attr.lastname);
    }
    else {
        $('.membership-big-txt.name').text(u_attr.name);
    }

    // Show email address
    if (u_attr.email) {
        $('.membership-big-txt.email').text(u_attr.email);
    }
    else {
        $('.membership-big-txt.email').hide();
    }

    // Add-contact plus
    $('.dashboard .contacts-widget .add-contacts').rebind('click', function() {
        addContactUI();
        $('.fm-add-user').trigger('click');
        $('.add-user-size-icon').trigger('click');
        return false;
    });

    // Data plus, upload file
    $('.data-float-bl .icon-button').rebind('click', function() {
        $('.fm-file-upload input').trigger('click');
        return false;
    });

    // Space-widget clickable sections
    $('.account.widget .progress-title')
        .rebind('click', function() {
            var section = String($(this).next().attr('class')).replace(/account|progress-size/g, '').trim();
            switch (section) {
                case 'cloud-drive':
                    section = M.RootID;
                    break;
                case 'rubbish-bin':
                    section = M.RubbishID;
                    break;
                case 'inbox':
                    section = M.InboxID;
                    break;
                case 'incoming-shares':
                    section = 'shares';
                    break;
                default:
                    section = null;
                    break;
            }

            if (section) {
                M.openFolder(section);
            }

            return false;
        });

    // Account data
    M.accountData(function(account) {

        var perc, perc_c, b_exceeded, s_exceeded;

        // Show ballance
        $('.account.left-pane.balance-info').text(l[7108]);
        $('.account.left-pane.balance-txt').safeHTML('@@ &euro; ', account.balance[0][0]);

        $('.fm-account-blocks.storage, .fm-account-blocks.bandwidth').removeClass('exceeded going-out');

        // Achievements Widget
        if (account.maf) {
            $('.fm-right-block.dashboard').addClass('active-achievements');
            var $achWidget = $('.account.widget.achievements');
            var maf = M.maf;
            var $storage = $('.account.bonuses-size.storage', $achWidget);
            var $transfer = $('.account.bonuses-size.transfer', $achWidget);

            $storage.text(bytesToSize(maf.storage.current, 0));
            $transfer.text(bytesToSize(maf.transfer.current, 0));
            if (maf.storage.current > 0) {
                $storage.removeClass('light-grey');
            }
            else {
                $storage.addClass('light-grey');
            }
            if (maf.transfer.current > 0) {
                $transfer.removeClass('light-grey');
            }
            else {
                $transfer.addClass('light-grey');
            }

            $('.progress-bar.storage', $achWidget)
                .css('width', Math.round(maf.storage.current * 100 / maf.storage.max) + '%');
            $('.progress-bar.transfers', $achWidget)
                .css('width', Math.round(maf.transfer.current * 100 / maf.transfer.max) + '%');

            $('.more-bonuses', $achWidget).rebind('click', function() {
                achievementsListDialog();
            });
        }
        else {
            $('.fm-right-block.dashboard').removeClass('active-achievements');
        }

        // Elements for free/pro accounts. Expites date / Registration date
        if (u_attr.p) {

            // Subscription
            if (account.stype == 'S') {

                // Get the date their subscription will renew
                var timestamp = account.srenew[0];

                // Display the date their subscription will renew
                if (timestamp > 0) {
                    $('.account.left-pane.plan-date-val').text(time2date(timestamp, 2));
                    $('.account.left-pane.plan-date-info').text(l[7354]);
                }
                else {
                    // Otherwise hide info blocks
                    $('.account.left-pane.plan-date-val, .account.left-pane.plan-date-info').addClass('hidden');
                }
            }
            else if (account.stype == 'O') {
                // one-time or cancelled subscription
                $('.account.left-pane.plan-date-info').text(l[987]);
                $('.account.left-pane.plan-date-val').text(time2date(account.expiry, 2));
            }
        }

        /* Registration date, bandwidth notification link */
        $('.dashboard .button.upgrade-account, .bandwidth-info a').rebind('click', function() {
            window.location.hash = 'pro';
        });
        $('.account.left-pane.reg-date-info').text('MEMBER SINCE');
        $('.account.left-pane.reg-date-val').text(time2date(u_attr.since, 2));


        /* New Used Bandwidth chart */
        var base = account.downbw_used;
        var max  = 1.5 * 1024 * 1024 * 1024;
        if (u_attr.p) {
            max = account.bw;
            base += account.servbw_used;
        }
        perc   = Math.round(base * 100 / max) || 1;
        perc_c = perc;
        if (perc_c > 100) {
            perc_c = 100;
        } else if (perc > 99) {
            $('.fm-account-blocks.bandwidth').addClass('exceeded');
            b_exceeded = 1;
        }

        var deg =  230 * perc_c / 100;

        // Used Bandwidth chart
        if (deg <= 180) {
            $('.bandwidth .main-chart.left-chart span').css('transform', 'rotate(' + deg + 'deg)');
        }
        else {
            $('.bandwidth .main-chart.left-chart span').css('transform', 'rotate(180deg)');
            $('.bandwidth .main-chart.right-chart span').css('transform', 'rotate(' + (deg - 180) + 'deg)');
        }

        // Maximum bandwidth
        var b2 = bytesToSize(max, 0).split(' ');
        $('.bandwidth .chart.data .size-txt').text(bytesToSize(base, 0));
        $('.bandwidth .chart.data .pecents-txt').text((b2[0]));
        $('.bandwidth .chart.data .gb-txt').text((b2[1]));
        if (u_attr.p) {
            $('.bandwidth .chart.data .perc-txt').text(perc_c + '%');
        }
        else {
            $('.bandwidth .chart.data span:not(.size-txt)').text('');
            $('.bandwidth .chart.data .pecents-txt').text(l[5801]);
        }
        /* End of New Used Bandwidth chart */


        /* New Used Storage chart */
        perc = Math.round(account.space_used / account.space * 100);
        perc_c = perc;
        if (perc_c > 100) {
            perc_c = 100;
        } else if (perc > 99) {
            $('.fm-account-blocks.storage').addClass('exceeded');
            s_exceeded = 1;
        } else if (perc > 80) {
            $('.fm-account-blocks.storage').addClass('going-out');
        }

        var deg =  230 * perc_c / 100;

        // Used space chart
        if (deg <= 180) {
            $('.storage .main-chart.left-chart span').css('transform', 'rotate(' + deg + 'deg)');
        }
        else {
            $('.storage .main-chart.left-chart span').css('transform', 'rotate(180deg)');
            $('.storage .main-chart.right-chart span').css('transform', 'rotate(' + (deg - 180) + 'deg)');
        }

        // Maximum disk space
        var b2 = bytesToSize(account.space, 0).split(' ');
        $('.storage .chart.data .pecents-txt').text((b2[0]));
        $('.storage .chart.data .gb-txt').text((b2[1]));
        $('.storage .chart.data .perc-txt').text(perc_c + '%');
        $('.storage .chart.data .size-txt').text(bytesToSize(account.space_used));
        /* End of New Used Storage chart */


        /* Charts warning notifications */
        $('.dashboard .chart-warning:not(.hidden)').addClass('hidden');
        if (b_exceeded && s_exceeded) {
            // Bandwidth and Storage quota exceeded
            $('.dashboard .chart-warning.storage-and-bandwidth').removeClass('hidden');
        }
        else if (s_exceeded) {
            // Storage quota exceeded
            $('.dashboard .chart-warning.storage').removeClass('hidden');
        }
        else if (b_exceeded) {
            // Bandwidth quota exceeded
            $('.dashboard .chart-warning.bandwidth').removeClass('hidden');
        }
        else if (perc > 97) {
            // Running out of cloud space
            $('.dashboard .chart-warning.out-of-space').removeClass('hidden');
        }
        /* End of Charts warning notifications */


        /* Used Storage progressbar */
        var c = account.cstrgn, k = Object.keys(c), iSharesBytes = 0;
        var percents = [
            100 * c[k[0]][0] / account.space,
            100 * c[k[2]][0] / account.space,
            0,
            100 * c[k[1]][0] / account.space
        ];
        for (var i = 3 ; i < k.length ; ++i ) {
            iSharesBytes += c[k[i]][0];
            percents[2] += (100 * c[k[i]][0] / account.space);
        }
        for (var i = 0; i < 4; i++) {
            var $percBlock = $('.storage .account.progress-perc.pr' + i);console.log(percents[i]);
            if (percents[i] > 0) {
                $percBlock.text(Math.round(percents[i]) + ' %');
                $percBlock.parent().removeClass('empty');
            }
            else {
                $percBlock.text('');
                $percBlock.parent().addClass('empty');
            }
        }
        var prSize;
        // Cloud drive
        $('.account.progress-size.cloud-drive').text(
            prSize = c[k[0]][0] > 0 ? bytesToSize(c[k[0]][0]) : '-'
        );
        // Rubbish bin
        $('.account.progress-size.rubbish-bin').text(
            prSize = c[k[2]][0] > 0 ? bytesToSize(c[k[2]][0]) : '-'
        );
        // Incoming shares
        $('.account.progress-size.incoming-shares').text(
            prSize = iSharesBytes > 0 ? bytesToSize(iSharesBytes) : '-'
        );
        // Inbox
        $('.account.progress-size.inbox').text(
            prSize = c[k[1]][0] > 0 ? bytesToSize(c[k[1]][0]) : '-'
        );
        /* End of Used Storage progressbar */


        /* Used Bandwidth progressbar */
        var base = account.downbw_used;
        var max  = 1.5 * 1024 * 1024 * 1024;
        if (u_attr.p) {
            max = account.bw;
            base += account.servbw_used;
            $('.account.widget.bandwidth').addClass('enabled-pr-bar');
            $('.bandwidth .account.progress-size.available-quota').text(bytesToSize(max - base, 0));
            $('.bandwidth .account.progress-bar.grey').css('width', (Math.round(base * 100 / max) || 1) + '%');

            /* Bandwidth notification */
            $('.dashboard .account.rounded-icon.right').rebind('click', function() {
                if (!$(this).hasClass('active')) {
                    $(this).addClass('active');
                    $(this).find('.dropdown').removeClass('hidden');
                }
                else {
                    $(this).removeClass('active');
                    $(this).find('.dropdown').addClass('hidden');
                }
            });
            $('.fm-right-block.dashboard').rebind('click', function(e) {
                if (!$(e.target).hasClass('rounded-icon') && $('.account.rounded-icon.info').hasClass('active')) {
                    $('.account.rounded-icon.info').removeClass('active');
                    $('.dropdown.body.bandwidth-info').addClass('hidden');
                }
            });
        }
        else {
            $('.account.widget.bandwidth').removeClass('enabled-pr-bar');
            $('.dashboard .account.rounded-icon.right').addClass('hidden');

            // Get more transfer quota button
            $('.account.widget.bandwidth .free .more-quota').rebind('click', function() {
                // if the account have achievements, show them, otherwise #pro
                if (M.maf) {
                    achievementsListDialog();
                }
                else {
                    location.hash = '#pro';
                }
                return false;
            });
        }
        $('.bandwidth .account.progress-size.base-quota').text(bytesToSize(base, 0));

        /* End of Used Bandwidth progressbar */

        // Fill rest of widgets
        dashboardUI.updateWidgets();

        Soon(fm_resize_handler);
        initTreeScroll();
        initDashboardScroll();
    });
}
dashboardUI.updateWidgets = function(widget) {
    /* Contacts block */
    dashboardUI.updateContactsWidget();

    /* Chat block */
    dashboardUI.updateChatWidget();

    // Cloud data block
    dashboardUI.updateCloudDataWidget();
};
dashboardUI.updateContactsWidget = function() {
    var contacts = M.getActiveContacts();
    if (!contacts.length) {
        $('.account.widget.text.contacts').removeClass('hidden');
        $('.account.data-table.contacts').addClass('hidden');
    }
    else {
        var recent = 0;
        var now = unixtime();
        contacts.forEach(function(handle) {
            var user = M.getUserByHandle(handle);

            if ((now - user.ts) < (7 * 86400)) {
                recent++;
            }
        });
        $('.account.widget.text.contacts').addClass('hidden');
        $('.account.data-table.contacts').removeClass('hidden');
        $('.data-right-td.all-contacts span').text(contacts.length);
        $('.data-right-td.new-contacts span').text(recent);
        $('.data-right-td.waiting-approval span').text(Object.keys(M.ipc || {}).length);
        $('.data-right-td.sent-requests span').text(Object.keys(M.opc || {}).length);
    }
};
dashboardUI.updateChatWidget = function() {
    var allChats = 0;
    var privateChats = 0;
    var groupChats = 0;
    var unreadMessages = $('.nw-fm-left-icon.conversations > .new-messages-indicator:visible').text();

    if (!megaChatIsDisabled && typeof megaChat !== 'undefined') {
        megaChat.chats.forEach(function(chatRoom) {
            if (chatRoom.type === "group") {
                groupChats++;
            }
            else {
                privateChats++;
            }
            allChats++;
        });
    }
    if (allChats === 0) {
        $('.account.widget.text.chat').removeClass('hidden');
        $('.account.icon-button.add-contacts').addClass('hidden');
        $('.account.data-table.chat').addClass('hidden');
    }
    else {
        $('.account.widget.text.chat').addClass('hidden');
        $('.account.icon-button.add-contacts').removeClass('hidden');
        $('.account.data-table.chat').removeClass('hidden');
        $('.data-right-td.all-chats span').text(allChats);
        $('.data-right-td.group-chats span').text(groupChats);
        $('.data-right-td.private-chats span').text(privateChats);
        $('.data-right-td.unread-messages-data span').text(unreadMessages | 0);
    }
    $('.chat-widget .account.data-item, .chat-widget .account.widget.title')
        .rebind('click.chatlink', function() {
            window.location = '#fm/chat';
        });
    $('.chat-widget .add-contacts').rebind('click.chatlink', function() {
        window.location = '#fm/chat';
        Soon(function() {
            $('.conversations .small-icon.white-medium-plus').parent().trigger('click');
        });
    });
};
dashboardUI.updateCloudDataWidget = function() {
    var file1   = 835;
    var files   = 833;
    var folder1 = 834;
    var folders = 832;
    var data    = M.getDashboardData();
    var locale  = [files, folders, files, folders, folders, files, files];
    var map     = ['files', 'folders', 'rubbish', 'ishares', 'oshares', 'links', 'favs'];
    var intl    = typeof Intl !== 'undefined' && Intl.NumberFormat && new Intl.NumberFormat();

    $('.data-float-bl').find('.data-item')
        .each(function(idx, elm) {
            var props = data[map[idx]];
            var str   = l[locale[idx]];
            var cnt   = props.cnt;
            if (cnt === 1) {
                str = l[(locale[idx] === files) ? file1 : folder1];
            }
            else if (intl) {
                cnt = intl.format(props.cnt || 0);
            }

            elm.children[1].textContent = String(str).replace('[X]', cnt);
            if (props.cnt > 0) {
                elm.children[2].textContent = bytesToSize(props.size);
                $(elm).removeClass('empty');
            }
            else {
                elm.children[2].textContent = '-';
                $(elm).addClass('empty');
            }
        });
};
dashboardUI.prototype = undefined;
Object.freeze(dashboardUI);


function accountUI() {

    var sectionClass;

    $('.fm-account-notifications').removeClass('hidden');
    $('.fm-account-button').removeClass('active');
    $('.fm-account-sections').addClass('hidden');
    $('.fm-right-files-block, .section.conversations, .fm-right-block.dashboard').addClass('hidden');
    $('.fm-right-account-block').removeClass('hidden');
    $('.nw-fm-left-icon').removeClass('active');
    $('.nw-fm-left-icon.settings').addClass('active');
    $('.account.data-block.storage-data').removeClass('exceeded');

    if ($('.fmholder').hasClass('transfer-panel-opened')) {
        $.transferClose();
    }

    // Destroy jScrollings in select dropdowns
    $('.fm-account-main .default-select-scroll').each(function(i, e) {
        $(e).parent().fadeOut(200).parent().removeClass('active');
        deleteScrollPanel(e, 'jsp');
    });

    sectionUIopen('account');
    if (typeof zxcvbn === 'undefined' && !silent_loading) {
        silent_loading = accountUI;
        jsl.push(jsl2['zxcvbn_js']);
        return jsl_start();
    }

    M.accountData(function(account) {

        var perc, warning, perc_c;
        var id = document.location.hash;

        if (id === '#fm/account/advanced') {
            $('.fm-account-settings').removeClass('hidden');
            sectionClass = 'advanced';

            $('#network-testing-button').rebind('click', function() {
                mega.utils.require('network_js')
                    .then(function() {
                        NetworkTesting.dialog();
                    });
            });

            if (is_chrome_firefox) {
                if (!$('#acc_dls_folder').length) {
                    $('.transfer-settings').safeAppend(
                        '<div id="acc_dls_folder">' +
                            '<div class="fm-account-header">Downloads folder:</div>' +
                            '<input type="button" value="Browse..." style="-moz-appearance:' +
                                'button;margin-right:12px;cursor:pointer" />' +
                            '</div>');
                    var fld = mozGetDownloadsFolder();
                    $('#acc_dls_folder').append($('<span/>').text(fld && fld.path));
                    $('#acc_dls_folder input').click(function() {
                        var fs = mozFilePicker(0,2);
                        if (fs) {
                            mozSetDownloadsFolder(fs);
                            $(this).next().text(fs.path);
                        }
                    });
                }
            }
        }
        else if (id === '#fm/account') {
            $('.fm-account-profile').removeClass('hidden');
            sectionClass = 'account-s';
        }
        else if (id === '#fm/account/history') {
            $('.fm-account-history').removeClass('hidden');
            sectionClass = 'history';
        }
        else if (id === '#fm/account/reseller' && M.account.reseller) {
            $('.fm-account-reseller').removeClass('hidden');
            sectionClass = 'reseller';
        }
        else {
            // This is the main entry point for users who just had upgraded their accounts
            if (isNonActivatedAccount()) {
                alarm.nonActivatedAccount.render(true);
            }

            $('.fm-account-notifications').removeClass('hidden');
            sectionClass = 'notifications';
        }

        $('.fm-account-button.' + sectionClass).addClass('active');

        if (u_attr.p) {

            // LITE/PRO account
            var planNum = u_attr.p;
            var planText = getProPlan(planNum);

            $('.account.plan-info.accounttype span').text(planText);
            $('.small-icon.membership').addClass('pro' + planNum);

            // Subscription
            if (account.stype == 'S') {

                $('.fm-account-header.typetitle').text(l[434]);
                if (account.scycle == '1 M') {
                    $('.membership-big-txt.type').text(l[748]);
                }
                else if (account.scycle == '1 Y') {
                    $('.membership-big-txt.type').text(l[749]);
                }
                else {
                    $('.membership-big-txt.type').text('');
                }

                // Get the date their subscription will renew
                var timestamp = account.srenew[0];
                var paymentType = (account.sgw.length > 0) ? account.sgw[0] : '';   // Credit Card etc

                // Display the date their subscription will renew if known
                if (timestamp > 0) {
                    var date = new Date(timestamp * 1000);
                    var dateString = l[6971] + ' ' + date.getDate() + ' ' + date_months[date.getMonth()] + ' '
                                   + date.getFullYear();

                    // Use format: 14 March 2015 - Credit Card
                    paymentType = dateString + ' - ' + paymentType;
                }

                // Otherwise just show payment type
                $('.membership-medium-txt.expiry').text(paymentType);

                // Check if there are any active subscriptions
                // ccqns = Credit Card Query Number of Subscriptions
                api_req({ a: 'ccqns' }, {
                    callback : function(numOfSubscriptions, ctx) {

                        // If there is an active subscription
                        if (numOfSubscriptions > 0) {

                            // Show cancel button and show cancellation dialog
                            $('.fm-account-blocks .btn-cancel').show().rebind('click', function() {
                                cancelSubscriptionDialog.init();
                            });
                            $('.subscription-bl').addClass('active-subscription');
                        }
                    }
                });
            }
            else if (account.stype == 'O') {

                // one-time or cancelled subscription
                $('.account.plan-info.expiry a').rebind('click', function() {
                    document.location = $(this).attr('href');
                });
                $('.account.plan-info.expiry-txt').text(l[987]);
                $('.account.plan-info.expiry a').text(time2date(account.expiry, 2));
                $('.account.data-block .btn-cancel').hide();
                $('.subscription-bl').removeClass('active-subscription');
            }
        }
        else {

            // free account:
            $('.account.plan-info.accounttype span').text(l[435]);
            $('.account.plan-info.expiry').text(l[436]);
            $('.btn-cancel').hide();
            $('.subscription-bl').removeClass('active-subscription');
        }

        // Maximum bandwidth
        $('.account.plan-info.bandwidth span').text(bytesToSize(account.bw, 0));

        // Maximum disk space
        $('.account.plan-info.storage span').text(bytesToSize(account.space, 0));

        /* New Used Bandwidth chart */
        var base = account.downbw_used;
        var max  = 1.5 * 1024 * 1024 * 1024;
        if (u_attr.p) {
            max = account.bw;
            base += account.servbw_used;
        }
        perc   = Math.round(base * 100 / max) || 1;
        perc_c = perc;
        if (perc_c > 100)
            perc_c = 100;
        if (perc > 99)
            $('.fm-account-blocks.bandwidth').addClass('exceeded');

        var deg =  230 * perc_c / 100;

        /* Used Bandwidth chart */
        if (deg <= 180) {
            $('.bandwidth .main-chart.left-chart span').css('transform', 'rotate(' + deg + 'deg)');
        }
        else {
            $('.bandwidth .main-chart.left-chart span').css('transform', 'rotate(180deg)');
            $('.bandwidth .main-chart.right-chart span').css('transform', 'rotate(' + (deg - 180) + 'deg)');
        }

        // Maximum bandwidth
        var b2 = bytesToSize(account.bw, 0).split(' ');
        $('.bandwidth .chart.data .size-txt').text(bytesToSize(account.servbw_used + account.downbw_used, 0));
        $('.bandwidth .chart.data .pecents-txt').text((b2[0]));
        $('.bandwidth .chart.data .gb-txt').text((b2[1]));
        if (u_attr.p) {
            $('.bandwidth .chart.data .perc-txt').text(perc_c + '%');
        }
        else {
            $('.bandwidth .chart.data span:not(.size-txt)').text('');
            $('.bandwidth .chart.data .pecents-txt').text('used');
        }

        /* End of New Used Bandwidth chart */


        /* New Used space */
        perc = Math.round(account.space_used / account.space * 100);
        perc_c = perc;
        if (perc_c > 100)
            perc_c = 100;
        if (perc > 99) {
            $('.account.data-block.storage-data').addClass('exceeded');
            $('.storage-data .button.upgrade-account, .storage-data.chart-warning')
                .rebind('click', function() {
                    window.location.hash = 'pro';
                })
        }

        var deg =  230 * perc_c / 100;

        /* Used space chart */
        if (deg <= 180) {
            $('.storage .main-chart.left-chart span').css('transform', 'rotate(' + deg + 'deg)');
        }
        else {
            $('.storage .main-chart.left-chart span').css('transform', 'rotate(180deg)');
            $('.storage .main-chart.right-chart span').css('transform', 'rotate(' + (deg - 180) + 'deg)');
        }

        // Maximum disk space
        var b2 = bytesToSize(account.space, 0).split(' ');
        $('.storage .chart.data .pecents-txt').text(b2[0]);
        $('.storage .chart.data .gb-txt').text(b2[1]);
        $('.storage .chart.data .perc-txt').text(perc_c + '%');
        $('.storage .chart.data .size-txt').text(bytesToSize(account.space_used));


        $('.account.quota-txt.used-space')
            .safeHTML('<span>@@</span> @@ @@',
                bytesToSize(account.space_used), l[5528], b2.join(' '));

        var c = account.cstrgn, k = Object.keys(c), iSharesBytes = 0;

        var percents = [
            100 * c[k[0]][0] / account.space,
            100 * c[k[1]][0] / account.space,
            0,
            100 * c[k[2]][0] / account.space
        ];
        for (var i = 3 ; i < k.length ; ++i) {
            iSharesBytes += c[k[i]][0];
            percents[2] += (100 * c[k[i]][0] / account.space);
        }
        for (var i = 0; i < 4; i++) {
            var $percBlock = $('.data-block.storage-data .account.pr-item.pr' + i);
            if (percents[i] > 0) {
                $percBlock.removeClass('empty');
            }
            else {
                $percBlock.addClass('empty');
            }
        }

        var prSize;
        // Cloud drive
        $('.account.progress-size.cloud-drive').text(
            prSize = c[k[0]][0] > 0 ? bytesToSize(c[k[0]][0]) : '-'
        );
        // Rubbish bin
        $('.account.progress-size.rubbish-bin').text(
            prSize = c[k[2]][0] > 0 ? bytesToSize(c[k[2]][0]) : '-'
        );
        // Incoming shares
        $('.account.progress-size.incoming-shares').text(
            prSize = iSharesBytes > 0 ? bytesToSize(iSharesBytes) : '-'
        );
        // Inbox
        $('.account.progress-size.inbox').text(
            prSize = c[k[1]][0] > 0 ? bytesToSize(c[k[1]][0]) : '-'
        );
        // Available
        $('.tab-content .account.progress-size.available').text(
            prSize = account.space - account.space_used > 0 ?
                bytesToSize(account.space - account.space_used) : '-'
        );
        // Progressbar
        $('.tab-content .account.progress-bar').css('width', perc_c + '%');


        /* achievements */
        if (!account.maf) {
            $('.fm-right-account-block').removeClass('active-achievements');
        }
        else {
            $('.fm-right-account-block').addClass('active-achievements');

            // hide everything until seen on the api reply (maf)
            $('.achievements-table .achievements-cell').addClass('hidden');
            var $items = $('.account.progress-list.achievem .progress-item')
                .not('.baseq').addClass('hidden');
            $items.find('.progress-indicator').removeClass('active');
            $('.progress-title span', $items).remove();

            var $achStorage = $('.account.progress-list.achievem.storage');
            var $achTransfer = $('.account.progress-list.achievem.transfer');
            var $achTable = $('.account.data-block .achievements-table');
            var storageMaxValue = 0;
            var storageCurrentValue = 0;
            var transferMaxValue = 0;
            var transferCurrentValue = 0;
            var storageBaseQuota = 0;
            var transferBaseQuota = 0;

            var ach = mega.achievem;
            var maf = M.maf;
            for (var idx in maf) {
                if (maf.hasOwnProperty(idx)) {
                    idx |= 0;
                    var data = maf[idx];
                    var selector = ach.mapToElement[idx];
                    if (selector) {
                        var base = (Object(data.rwds).length || 1);
                        var storageValue = (data[0] * base);
                        var $cell = $('.' + selector, $achTable).closest('.achievements-cell');
                        var $storageItem = $('.progress-item.' + selector, $achStorage).removeClass('hidden');
                        var $transferItem = $('.progress-item.' + selector, $achTransfer).removeClass('hidden');
                        $storageItem.parent().removeClass('hidden');
                        $transferItem.parent().removeClass('hidden');

                        storageMaxValue += storageValue;
                        $('.progress-txt', $storageItem).text(bytesToSize(storageValue, 0));

                        $('.rewards .reward:first-child .reward-txt', $cell).safeHTML(bytesToSize(data[0], 0, 2));
                        if (data[1]) {
                            var transferValue = (data[1] * base);

                            transferMaxValue += transferValue;
                            $('.progress-txt', $transferItem).text(bytesToSize(transferValue, 0));

                            if (data.rwd) {
                                transferCurrentValue += transferValue;
                                $('.progress-indicator', $transferItem).addClass('active');

                                if (idx !== ach.ACH_INVITE) {
                                    $('.progress-title', $transferItem)
                                        .safeAppend('<span class="red-txt">&nbsp;(@@)</span>',
                                            '%1 days left'.replace('%1', data.rwd.left));
                                }
                                else {
                                    if (base > 1) {
                                        ach.bind.call($transferItem, '~invitationStatusDialog');
                                        $transferItem
                                            .css('cursor', 'pointer')
                                            .attr('title',
                                                'Achieved %1 times, click for status.'.replace('%1', base));
                                    }
                                }
                            }

                            $('.rewards .reward:last-child', $cell)
                                .removeClass('hidden')
                                .find('.reward-txt')
                                .safeHTML(bytesToSize(data[1], 0, 2));
                        }
                        else {
                            $transferItem.addClass('disabled');
                            $('.rewards .reward:last-child', $cell).addClass('hidden');
                        }

                        if (idx === ach.ACH_INVITE) {
                            ach.bind.call($('.button', $cell), ach.mapToAction[idx]);

                            if (data.rwd) {
                                storageCurrentValue += storageValue;
                                $('.progress-indicator', $storageItem).addClass('active');

                                if (base > 1) {
                                    ach.bind.call($storageItem, '~invitationStatusDialog');
                                    $storageItem
                                        .css('cursor', 'pointer')
                                        .attr('title',
                                            'Achieved %1 times, click for status.'.replace('%1', base));
                                }
                            }
                        }
                        else if (data.rwd) {
                            // Achieved
                            storageCurrentValue += storageValue;
                            $('.progress-indicator', $storageItem).addClass('active');
                            $('.progress-title', $storageItem)
                                .safeAppend('<span class="red-txt">&nbsp;(@@)</span>', '%1 days left'.replace('%1', data.rwd.left));

                            $('.status', $cell)
                                .safeHTML(
                                    '<div class="achievement-complete">@@</div>' +
                                    '<div class="achievement-date">@@ <span class="red-txt">(@@)</span></div>' +
                                    '<div class="clear"></div>',
                                    'Achieved', data.rwd.date.toLocaleDateString(),
                                    '%1 days left'.replace('%1', data.rwd.left));

                            if (data.rwd.left < 1) {
                                $storageItem.addClass('disabled');
                                $transferItem.addClass('disabled');
                            }
                        }
                        else {
                            ach.bind.call($('.button', $cell), ach.mapToAction[idx]);
                        }
                        $cell.removeClass('hidden');
                    }
                }
            }


            // For free users only show base quota for storage and remove it for bandwidth.
            // For pro users replace base quota by pro quota
            if (u_attr.p) {
                var $baseq = $('.achievements-block .data-block.storage .baseq');
                storageBaseQuota = maf.storage.base;
                $('.progress-txt', $baseq).text(bytesToSize(storageBaseQuota, 0));
                $('.progress-title', $baseq).text('PRO Base Quota');

                transferBaseQuota = maf.transfer.base;
                $baseq = $('.achievements-block .data-block.transfer .baseq');
                $('.progress-txt', $baseq).text(bytesToSize(transferBaseQuota, 0));
                $('.progress-title', $baseq).text('PRO Base Quota');
            }
            else {
                storageBaseQuota = maf.storage.base;
                $('.achievements-block .data-block.transfer .baseq').addClass('hidden');
            }

            $('.account.plan-info.bandwidth .plan-comment')
                .text('%1 base quota + %2'
                    .replace('%1', bytesToSize(transferBaseQuota, 0))
                    .replace('%2', bytesToSize(transferCurrentValue, 0))
                );
            $('.account.plan-info.storage .plan-comment')
                .text('%1 base quota + %2'
                    .replace('%1', bytesToSize(storageBaseQuota, 0))
                    .replace('%2', bytesToSize(storageCurrentValue, 0))
                );

            storageMaxValue += storageBaseQuota;
            storageCurrentValue += storageBaseQuota;
            transferMaxValue += transferBaseQuota;
            transferCurrentValue += transferBaseQuota;

            $('.account.plan-info.bandwidth span').text(bytesToSize(transferCurrentValue, 0));
            $('.account.plan-info.storage span').text(bytesToSize(storageCurrentValue, 0));

            storageMaxValue = Math.max(50 * (1024 * 1024 * 1024), storageMaxValue * 1.3);
            transferMaxValue = Math.max(50 * (1024 * 1024 * 1024), transferMaxValue * 1.3);

            storageBaseQuota = Math.round(storageBaseQuota * 100 / storageMaxValue);
            transferBaseQuota = Math.round(transferBaseQuota * 100 / transferMaxValue);

            // TODO: l[]
            var quotaTxt = '[S]@@[/S] of @@'.replace('[S]', '<span>').replace('[/S]', '</span>');

            var $achBlock = $('.account.achievements-block');
            var $quotaTxt = $('.account.quota-txt.storage', $achBlock);

            $quotaTxt.safeHTML(quotaTxt,
                bytesToSize(storageCurrentValue, 0),
                bytesToSize(storageMaxValue, 0));

            $quotaTxt = $('.account.quota-txt.transfer', $achBlock);

            $quotaTxt.safeHTML(quotaTxt,
                bytesToSize(transferCurrentValue, 0),
                bytesToSize(transferMaxValue, 0));
        }
        /* End of No achievements */

        /* End of New Used space */


        $('.fm-account-main .pro-upgrade').rebind('click', function(e)
        {
            window.location.hash = 'pro';
        });
        $('.account.plan-info.balance span').safeHTML('&euro; @@', account.balance[0][0]);
        var a = 0;
        if (M.c['contacts']) {
            for (var i in M.c['contacts'])
                a++;
        }
        if (!$.sessionlimit)
            $.sessionlimit = 10;
        if (!$.purchaselimit)
            $.purchaselimit = 10;
        if (!$.transactionlimit)
            $.transactionlimit = 10;
        if (!$.voucherlimit)
            $.voucherlimit = 10;

        $('.account-history-dropdown-button.sessions').text(l[472].replace('[X]', $.sessionlimit));
        $('.account-history-drop-items.session10-').text(l[472].replace('[X]', 10));
        $('.account-history-drop-items.session100-').text(l[472].replace('[X]', 100));
        $('.account-history-drop-items.session250-').text(l[472].replace('[X]', 250));

        var $passwords = $('#account-password,#account-new-password,#account-confirm-password').unbind('click');

        M.account.sessions.sort(function(a, b) {
            if (a[0] < b[0]) {
                return 1;
            }
            else {
                return -1;
            }
        });

        $('#sessions-table-container').empty();
        var html =
            '<table width="100%" border="0" cellspacing="0" cellpadding="0" class="grid-table sessions">' +
            '<tr><th>' + l[479] + '</th><th>' + l[480] + '</th><th>' + l[481] + '</th><th>' + l[482] + '</th>' +
            '<th class="no-border session-status">' + l[7664] + '</th>' +
            '<th class="no-border logout-column">&nbsp;</th></tr>';
        var numActiveSessions = 0;

        $(account.sessions).each(function(i, el) {

            if (i == $.sessionlimit) {
                return false;
            }

            var userAgent = el[2];
            var dateTime = htmlentities(time2date(el[0]));
            var browser = browserdetails(userAgent);
            var browserName = browser.nameTrans;
            var ipAddress = htmlentities(el[3]);
            var country = countrydetails(el[4]);
            var currentSession = el[5];
            var sessionId = el[6];
            var activeSession = el[7];
            var status = '<span class="current-session-txt">' + l[7665] + '</span>';    // Current

            // Show if using an extension e.g. "Firefox on Linux (+Extension)"
            if (browser.isExtension) {
                browserName += ' (+' + l[7683] + ')';
            }

            // If not the current session
            if (!currentSession) {
                if (activeSession) {
                    status = '<span class="active-session-txt">' + l[7666] + '</span>';     // Active
                }
                else {
                    status = '<span class="expired-session-txt">' + l[1664] + '</span>';    // Expired
                }
            }

            // If unknown country code use question mark gif
            if (!country.icon || country.icon === '??.gif') {
                country.icon = 'ud.gif';
            }

            // Generate row html
            html += '<tr class="' + (currentSession ? "current" : sessionId) +  '">'
                + '<td><span class="fm-browsers-icon"><img title="' + escapeHTML(userAgent.replace(/\s*megext/i, ''))
                    + '" src="' + staticpath + 'images/browser/' + browser.icon
                    + '" /></span><span class="fm-browsers-txt">' + htmlentities(browserName)
                    + '</span></td>'
                + '<td>' + ipAddress + '</td>'
                + '<td><span class="fm-flags-icon"><img alt="" src="' + staticpath + 'images/flags/' + country.icon + '" style="margin-left: 0px;" /></span><span class="fm-flags-txt">' + htmlentities(country.name) + '</span></td>'
                + '<td>' + dateTime + '</td>'
                + '<td>' + status + '</td>';

            // If the session is active show logout button
            if (activeSession) {
                html += '<td>' + '<span class="settings-logout">' + l[967] + '</span>' + '</td></tr>';
            }
            else {
                html += '<td>&nbsp;</td>';
            }

            // If the current session or active then increment count
            if (currentSession || activeSession) {
                numActiveSessions++;
            }
        });
        $('#sessions-table-container').safeHTML(html + '</table>');

        // Don't show button to close other sessions if there's only the current session
        if (numActiveSessions === 1) {
            $('.fm-close-all-sessions').hide();
        }

        $('.fm-close-all-sessions').rebind('click', function() {

            loadingDialog.show();
            var $activeSessionsRows = $('.active-session-txt').parents('tr');

            // Expire all sessions but not the current one
            api_req({ a: 'usr', ko: 1 }, {
                callback: function() {
                    M.account = null; /* clear account cache */
                    $activeSessionsRows.find('.settings-logout').remove();
                    $activeSessionsRows.find('.active-session-txt').removeClass('active-session-txt')
                        .addClass('expired-session-txt').text(l[1664]);
                    loadingDialog.hide();
                }
            });
        });

        $('.settings-logout').rebind('click', function() {

            var $this = $(this).parents('tr');
            var sessionId = $this.attr('class');

            if (sessionId === 'current') {
                mLogout();
            }
            else {
                loadingDialog.show();
                /* usr - user session remove
                 * remove a session Id from the current user,
                 * usually other than the current session
                 */
                api_req({ a: 'usr', s: [sessionId] }, {
                    callback: function(res, ctx) {
                        M.account = null; /* clear account cache */
                        $this.find('.settings-logout').remove();
                        $this.find('.active-session-txt').removeClass('active-session-txt')
                            .addClass('expired-session-txt').text(l[1664]);
                        loadingDialog.hide();
                    }
                });
            }
        });

        $('.account-history-dropdown-button.purchases').text(l[469].replace('[X]', $.purchaselimit));
        $('.account-history-drop-items.purchase10-').text(l[469].replace('[X]', 10));
        $('.account-history-drop-items.purchase100-').text(l[469].replace('[X]', 100));
        $('.account-history-drop-items.purchase250-').text(l[469].replace('[X]', 250));

        M.account.purchases.sort(function(a, b) {
            if (a[1] < b[1]) {
                return 1;
            }
            else {
                return -1;
            }
        });

        $('.grid-table.purchases tr').remove();
        var html = '<tr><th>' + l[475] + '</th><th>' + l[476] + '</th><th>' + l[477] + '</th><th>' + l[478] + '</th></tr>';

        // Render every purchase made into Purchase History on Account page
        $(account.purchases).each(function(index, purchaseTransaction) {

            if (index === $.purchaselimit) {
                return false;// Break the loop
            }

            // Set payment method
            var paymentMethodId = purchaseTransaction[4];
            var paymentMethod = getGatewayName(paymentMethodId).displayName;

            // Set Date/Time, Item (plan purchased), Amount, Payment Method
            var dateTime = time2date(purchaseTransaction[1]);
            var price = purchaseTransaction[2];
            var proNum = purchaseTransaction[5];
            var numOfMonths = purchaseTransaction[6];
            var monthWording = (numOfMonths == 1) ? l[931] : 'months';  // Todo: l[6788] when generated
            var item = getProPlan(proNum) + ' (' + numOfMonths + ' ' + monthWording + ')';

            // Render table row
            html += '<tr>'
                 +      '<td>' + dateTime + '</td>'
                 +      '<td>'
                 +           '<span class="fm-member-icon">'
                 +                '<img alt="" src="' + staticpath + 'images/mega/icons/retina/pro' + proNum + '@2x.png" />'
                 +           '</span>'
                 +           '<span class="fm-member-icon-txt"> ' + item + '</span>'
                 +      '</td>'
                 +      '<td>&euro;' + htmlentities(price) + '</td>'
                 +      '<td>' + paymentMethod + '</td>'
                 +  '</tr>';
        });

        $('.grid-table.purchases').html(html);
        $('.account-history-dropdown-button.transactions').text(l[471].replace('[X]', $.transactionlimit));
        $('.account-history-drop-items.transaction10-').text(l[471].replace('[X]', 10));
        $('.account-history-drop-items.transaction100-').text(l[471].replace('[X]', 100));
        $('.account-history-drop-items.transaction250-').text(l[471].replace('[X]', 250));

        M.account.transactions.sort(function(a, b) {
            if (a[1] < b[1]) {
                return 1;
            }
            else {
                return -1;
            }
        });

        $('.grid-table.transactions tr').remove();
        var html = '<tr><th>' + l[475] + '</th><th>' + l[484] + '</th><th>' + l[485] + '</th><th>' + l[486] + '</th></tr>';

        $(account.transactions).each(function(i, el) {

            if (i === $.transactionlimit) {
                return false;
            }

            var credit = '', debit = '';

            if (el[2] > 0) {
                credit = '<span class="green">&euro;' + htmlentities(el[2]) + '</span>';
            }
            else {
                debit = '<span class="red">&euro;' + htmlentities(el[2]) + '</span>';
            }
            html += '<tr><td>' + time2date(el[1]) + '</td><td>' + htmlentities(el[0]) + '</td><td>' + credit + '</td><td>' + debit + '</td></tr>';
        });

        $('.grid-table.transactions').html(html);
        var i = new Date().getFullYear() - 10, html = '', sel = '';
        $('.default-select.year span').text('YYYY');

        while (i >= 1900) {
            if (u_attr.birthyear && i == u_attr.birthyear) {
                sel = 'active';
                $('.default-select.year span').text(u_attr.birthyear);
            }
            else {
                sel = '';
            }

            html += '<div class="default-dropdown-item ' + sel + '" data-value="' + i + '">' + i + '</div>';
            i--;
        }

        $('.default-select.year .default-select-scroll').html(html);
        var i = 1, html = '', sel = '';
        $('.default-select.day span').text('DD');

        while (i < 32) {
            if (u_attr.birthday && i == u_attr.birthday) {
                sel = 'active';
                $('.default-select.day span').text(u_attr.birthday);
            }
            else {
                sel = '';
            }
            html += '<div class="default-dropdown-item ' + sel + '" data-value="' + i + '">' + i + '</div>';
            i++;
        }

        $('.default-select.day .default-select-scroll').html(html);
        var i = 1, html = '', sel = '';
        $('.default-select.month span').text('MM');

        while (i < 13) {
            if (u_attr.birthmonth && i == u_attr.birthmonth) {
                sel = 'active';
                $('.default-select.month span').text(u_attr.birthmonth);
            }
            else {
                sel = '';
            }
            html += '<div class="default-dropdown-item ' + sel + '" data-value="' + i + '">' + i + '</div>';
            i++;
        }

        $('.default-select.month .default-select-scroll').html(html);
        var html = '', sel = '';
        $('.default-select.country span').text(l[996]);

        for (var country in isoCountries) {
            if (!isoCountries.hasOwnProperty(country)) {
                continue;
            }
            if (u_attr.country && country == u_attr.country) {
                sel = 'active';
                $('.default-select.country span').text(isoCountries[country]);
            }
            else {
                sel = '';
            }
            html += '<div class="default-dropdown-item ' + sel + '" data-value="' + country + '">'
                  +      isoCountries[country]
                  + '</div>';
        }
        $('.default-select.country .default-select-scroll').safeHTML(html);

        // Bind Dropdowns events
        bindDropdownEvents($('.fm-account-main .default-select'), 1);

        // Cache selectors
        var $newEmail = $('#account-email');
        var $emailInfoMessage = $('.fm-account-change-email');

        // Reset change email fields after change
        $newEmail.val('');
        $emailInfoMessage.addClass('hidden');

        $passwords.rebind('keyup', function() {
            var texts = [];
            $passwords.each(function() {
                texts.push($(this).val());
            });
            $newEmail.val('');
            if (texts.join("") === "") {
                $newEmail.removeAttr('disabled').parents('.fm-account-blocks').removeClass('disabled');
            }
            else {
                $newEmail.attr('disabled', 'disabled').parents('.fm-account-blocks').addClass('disabled');
            }
        });

        // On text entry in the new email text field
        $newEmail.rebind('keyup', function() {
            var mail = $.trim($newEmail.val());

            $passwords.val('');

            if (mail === "") {
                $passwords.removeAttr('disabled').parents('.fm-account-blocks').removeClass('disabled');
            } else {
                $passwords.attr('disabled', 'disabled').parents('.fm-account-blocks').addClass('disabled');
            }

            // Show information message
            $emailInfoMessage.removeClass('hidden');

            // If not valid email yet, exit
            if (checkMail(mail)) {
                return;
            }

            // Show save button
            if (mail !== u_attr.email) {
                $('.profile-form.first').addClass('email-confirm');
                $('.fm-account-save-block').removeClass('hidden');
            }
        });

        $('#account-firstname,#account-lastname,#account-phonenumber').rebind('keyup', function(e)
        {
            $('.fm-account-save-block').removeClass('hidden');
        });
        $('.fm-account-cancel').rebind('click', function(e)
        {
            $passwords.removeAttr('disabled').parents('.fm-account-blocks').removeClass('disabled');
            $newEmail.removeAttr('disabled').parents('.fm-account-blocks').removeClass('disabled');
            $('.fm-account-save-block').addClass('hidden');
            $('.profile-form.first').removeClass('email-confirm');
            accountUI();
        });

        $('.fm-account-save').rebind('click', function()
        {
            $passwords.removeAttr('disabled').parents('.fm-account-blocks').removeClass('disabled');
            $newEmail.removeAttr('disabled').parents('.fm-account-blocks').removeClass('disabled');
            u_attr.firstname = $('#account-firstname').val().trim();
            u_attr.lastname = $('#account-lastname').val().trim();
            u_attr.birthday = $('.default-select.day .default-dropdown-item.active').attr('data-value');
            u_attr.birthmonth = $('.default-select.month .default-dropdown-item.active').attr('data-value');
            u_attr.birthyear = $('.default-select.year .default-dropdown-item.active').attr('data-value');
            u_attr.country = $('.default-select.country .default-dropdown-item.active').attr('data-value');

            $('.fm-account-avatar').safeHTML(useravatar.contact(u_handle, '', 'div', true));
            $('.fm-avatar img').attr('src', useravatar.mine());

            api_req({
                a : 'up',
                firstname  : base64urlencode(to8(u_attr.firstname)),
                lastname   : base64urlencode(to8(u_attr.lastname)),
                birthday   : base64urlencode(u_attr.birthday),
                birthmonth : base64urlencode(u_attr.birthmonth),
                birthyear  : base64urlencode(u_attr.birthyear),
                country    : base64urlencode(u_attr.country)
            }, {
                callback : function(res) {
                    if (res === u_handle) {
                        $('.user-name').text(u_attr.name);
                    }
                }
            });

            var pws = zxcvbn($('#account-new-password').val());

            if (typeof M.account.rubsched !== 'undefined') {
                mega.config.set('rubsched', M.account.rubsched);
            }

            if ($('#account-password').val() == '' && ($('#account-new-password').val() !== '' || $('#account-confirm-password').val() !== ''))
            {
                msgDialog('warninga', l[135], l[719], false, function()
                {
                    $('#account-password').focus();
                    $('#account-password').bind('keyup.accpwd', function() {
                        $('.fm-account-save-block').removeClass('hidden');
                        $('#account-password').unbind('keyup.accpwd');
                    });
                });
            } else if ($('#account-password').val() !== '' && !checkMyPassword($('#account-password').val())) {
                msgDialog('warninga', l[135], l[724], false, function() {
                    $('#account-password').val('');
                    $('#account-password').focus();
                    $('#account-password').bind('keyup.accpwd', function() {
                        $('.fm-account-save-block').removeClass('hidden');
                        $('#account-password').unbind('keyup.accpwd');
                    });
                });
            } else if ($('#account-new-password').val() !== $('#account-confirm-password').val()) {
                msgDialog('warninga', 'Error', l[715], false, function()
                {
                    $('#account-new-password').val('');
                    $('#account-confirm-password').val('');
                    $('#account-new-password').focus();
                });
            }
            else if ($('#account-password').val() !== '' && $('#account-confirm-password').val() !== '' && $('#account-new-password').val() !== '' &&  (pws.score === 0 || pws.entropy < 16)) {
                msgDialog('warninga', 'Error', l[1129], false, function() {
                    $('#account-new-password').val('');
                    $('#account-confirm-password').val('');
                    $('#account-new-password').focus();
                });
            } else if ($('#account-confirm-password').val() !== '' && $('#account-password').val() !== ''
                && $('#account-confirm-password').val() !== $('#account-password').val())
            {
                loadingDialog.show();
                changepw($('#account-password').val(), $('#account-confirm-password').val(), {callback: function(res)
                    {
                        loadingDialog.hide();
                        if (res == EACCESS)
                        { // pwd incorrect
                            msgDialog('warninga', l[135], l[724], false, function()
                            {
                                $('#account-password').val('');
                                $('#account-password').focus();
                                $('#account-password').bind('keyup.accpwd', function() {
                                    $('.fm-account-save-block').removeClass('hidden');
                                    $('#account-password').unbind('keyup.accpwd');
                                });
                            });
                        }
                        else if (typeof res == 'number' && res < 0)
                        { // something went wrong
                            $passwords.val('');
                            msgDialog('warninga', 'Error', l[6972]);
                        }
                        else
                        { // success
                            msgDialog('info', l[726], l[725], false, function()
                            {
                                $passwords.val('');
                            });
                        }
                    }});
            }
            else {
                $passwords.val('');
            }

            // Get the new email address
            var email = $('#account-email').val().trim().toLowerCase();

            // If there is text in the email field and it doesn't match the existing one
            if ((email !== '') && (u_attr.email !== email)) {

                loadingDialog.show();

                // Request change of email
                // e => new email address
                // i => requesti (Always has the global variable requesti (last request ID))
                api_req({ a: 'se', aa: 'a', e: email, i: requesti }, { callback : function(res) {

                        loadingDialog.hide();

                        if (res === -12) {
                            return msgDialog('warninga', l[135], l[7717]);
                        }

                        fm_showoverlay();
                        dialogPositioning('.awaiting-confirmation');

                        $('.awaiting-confirmation').removeClass('hidden');
                        $('.fm-account-save-block').addClass('hidden');

                        localStorage.new_email = email;
                    }
                });

                return;
            }

            $('.fm-account-save-block').addClass('hidden');
            showToast('settings', l[7698]);
            accountUI();
        });
        $('#current-email').val(u_attr.email);
        $('#account-firstname').val(u_attr.firstname);
        $('#account-lastname').val(u_attr.lastname);

        $('.account-history-dropdown-button').rebind('click', function() {
            $(this).addClass('active');
            $('.account-history-dropdown').addClass('hidden');
            $(this).next().removeClass('hidden');
        });

        $('.account-history-drop-items').rebind('click', function() {

            $(this).parent().prev().removeClass('active');
            $(this).parent().find('.account-history-drop-items').removeClass('active');
            $(this).parent().parent().find('.account-history-dropdown-button').text($(this).text());

            var c = $(this).attr('class');

            if (!c) {
                c = '';
            }

            if (c.indexOf('session10-') > -1) {
                $.sessionlimit = 10;
            }
            else if (c.indexOf('session100-') > -1) {
                $.sessionlimit = 100;
            }
            else if (c.indexOf('session250-') > -1) {
                $.sessionlimit = 250;
            }

            if (c.indexOf('purchase10-') > -1) {
                $.purchaselimit = 10;
            }
            else if (c.indexOf('purchase100-') > -1) {
                $.purchaselimit = 100;
            }
            else if (c.indexOf('purchase250-') > -1) {
                $.purchaselimit = 250;
            }

            if (c.indexOf('transaction10-') > -1) {
                $.transactionlimit = 10;
            }
            else if (c.indexOf('transaction100-') > -1) {
                $.transactionlimit = 100;
            }
            else if (c.indexOf('transaction250-') > -1) {
                $.transactionlimit = 250;
            }

            if (c.indexOf('voucher10-') > -1) {
                $.voucherlimit = 10;
            }
            else if (c.indexOf('voucher100-') > -1) {
                $.voucherlimit = 100;
            }
            else if (c.indexOf('voucher250-') > -1) {
                $.voucherlimit = 250;
            }
            else if (c.indexOf('voucherAll-') > -1) {
                $.voucherlimit = 'all';
            }

            $(this).addClass('active');
            $(this).closest('.account-history-dropdown').addClass('hidden');
            accountUI();
        });

        // LITE/PRO account
        if (u_attr.p) {
            var bandwidthLimit = Math.round(account.servbw_limit | 0);

            $('#bandwidth-slider').slider({
                min: 0, max: 100, range: 'min', value: bandwidthLimit,
                change: function(e, ui) {
                    if (M.currentdirid === 'account/advanced') {
                        bandwidthLimit = ui.value;

                        if (parseInt(localStorage.bandwidthLimit) !== bandwidthLimit) {

                            var done = delay.bind(null, 'bandwidthLimit', function() {
                                api_req({"a": "up", "srvratio": Math.round(bandwidthLimit)});
                                localStorage.bandwidthLimit = bandwidthLimit;
                            }, 2600);

                            if (bandwidthLimit > 99) {
                                msgDialog('warningb:!' + l[776], l[882], l[12689], 0, function(e) {
                                    if (e) {
                                        done();
                                    }
                                    else {
                                        $('.slider-percentage span').text('0 %').removeClass('bold warn');
                                        $('#bandwidth-slider').slider('value', 0);
                                    }
                                });
                            }
                            else {
                                done();
                            }
                        }
                    }
                },
                slide: function(e, ui) {
                    $('.slider-percentage span').text(ui.value + ' %');

                    if (ui.value > 90) {
                        $('.slider-percentage span').addClass('warn bold');
                    }
                    else {
                        $('.slider-percentage span').removeClass('bold warn');
                    }
                }
            });
            $('.slider-percentage span').text(bandwidthLimit + ' %');
            $('.bandwith-settings').removeClass('hidden');
        }

        $('#slider-range-max').slider({
            min: 1, max: 6, range: "min", value: fmconfig.dl_maxSlots || 4,
            change: function(e, ui) {
                if (M.currentdirid === 'account/advanced') {
                    mega.config.set('dl_maxSlots', ui.value);
                    dlQueue.setSize(fmconfig.dl_maxSlots);
                }
            },
            slide: function(e, ui) {
                $('.upload-settings .numbers.active').removeClass('active');
                $('.upload-settings .numbers.val' + ui.value).addClass('active');
            }
        });
        $('.upload-settings .numbers.active').removeClass('active');
        $('.upload-settings .numbers.val' + $('#slider-range-max').slider('value')).addClass('active');

        $('#slider-range-max2').slider({
            min: 1, max: 6, range: "min", value: fmconfig.ul_maxSlots || 4,
            change: function(e, ui) {
                if (M.currentdirid === 'account/advanced') {
                    mega.config.set('ul_maxSlots', ui.value);
                    ulQueue.setSize(fmconfig.ul_maxSlots);
                }
            },
            slide: function(e, ui) {
                $('.download-settings .numbers.active').removeClass('active');
                $('.download-settings .numbers.val' + ui.value).addClass('active');
            }
        });
        $('.download-settings .numbers.active').removeClass('active');
        $('.download-settings .numbers.val' + $('#slider-range-max2').slider('value')).addClass('active');

        $('.ulspeedradio').removeClass('radioOn').addClass('radioOff');
        var i = 3;
        if ((fmconfig.ul_maxSpeed | 0) === 0) {
            i = 1;
        }
        else if (fmconfig.ul_maxSpeed === -1) {
            i = 2;
        }
        else {
            $('#ulspeedvalue').val(Math.floor(fmconfig.ul_maxSpeed / 1024));
        }
        $('#rad' + i + '_div').removeClass('radioOff').addClass('radioOn');
        $('#rad' + i).removeClass('radioOff').addClass('radioOn');
        if (fmconfig.font_size) {
            $('.uifontsize input')
                .removeClass('radioOn').addClass('radioOff')
                .parent()
                .removeClass('radioOn').addClass('radioOff');
            $('#fontsize' + fmconfig.font_size)
                .removeClass('radioOff').addClass('radioOn')
                .parent()
                .removeClass('radioOff').addClass('radioOn');
        }
        $('.ulspeedradio input').rebind('click', function(e)
        {
            var ul_maxSpeed;
            var id = $(this).attr('id');
            if (id == 'rad2') {
                ul_maxSpeed = -1;
            }
            else if (id == 'rad1') {
                ul_maxSpeed = 0;
            }
            else {
                if (parseInt($('#ulspeedvalue').val()) > 0) {
                    ul_maxSpeed = parseInt($('#ulspeedvalue').val()) * 1024;
                }
                else {
                    ul_maxSpeed = 100 * 1024;
                }
            }
            $('.ulspeedradio').removeClass('radioOn').addClass('radioOff');
            $(this).addClass('radioOn').removeClass('radioOff');
            $(this).parent().addClass('radioOn').removeClass('radioOff');
            mega.config.set('ul_maxSpeed', ul_maxSpeed);
        });
        $('#ulspeedvalue').rebind('click keyup', function(e) {
            $('.ulspeedradio').removeClass('radioOn').addClass('radioOff');
            $('#rad3,#rad3_div').addClass('radioOn').removeClass('radioOff');
            $('#rad3').trigger('click');
        });

        $('.uifontsize input').rebind('click', function(e) {
            $('body').removeClass('fontsize1 fontsize2').addClass('fontsize' + $(this).val());
            $('.uifontsize input').removeClass('radioOn').addClass('radioOff').parent().removeClass('radioOn').addClass('radioOff');
            $(this).removeClass('radioOff').addClass('radioOn').parent().removeClass('radioOff').addClass('radioOn');
            mega.config.set('font_size', $(this).val());
        });

        $('.ulskip').removeClass('radioOn').addClass('radioOff');
        var i = 5;
        if (fmconfig.ul_skipIdentical) {
            i = 4;
        }
        $('#rad' + i + '_div').removeClass('radioOff').addClass('radioOn');
        $('#rad' + i).removeClass('radioOff').addClass('radioOn');
        $('.ulskip input').rebind('click', function(e)
        {
            var ul_skipIdentical = 0;
            var id               = $(this).attr('id');
            if (id == 'rad4') {
                ul_skipIdentical = 1;
            }

            $('.ulskip').removeClass('radioOn').addClass('radioOff');
            $(this).addClass('radioOn').removeClass('radioOff');
            $(this).parent().addClass('radioOn').removeClass('radioOff');
            mega.config.set('ul_skipIdentical', ul_skipIdentical);
        });

        $('.dlThroughMEGAsync').removeClass('radioOn').addClass('radioOff');
        i = 19;
        if (fmconfig.dlThroughMEGAsync) {
            i = 18;
        }
        $('#rad' + i + '_div').removeClass('radioOff').addClass('radioOn');
        $('#rad' + i).removeClass('radioOff').addClass('radioOn');
        $('.dlThroughMEGAsync input').rebind('click', function(e)
        {
            var dlThroughMEGAsync = 0;
            var id                = $(this).attr('id');
            if (id === 'rad18') {
                dlThroughMEGAsync = 1;
            }

            $('.dlThroughMEGAsync').removeClass('radioOn').addClass('radioOff');
            $(this).addClass('radioOn').removeClass('radioOff');
            $(this).parent().addClass('radioOn').removeClass('radioOff');
            mega.config.set('dlThroughMEGAsync', dlThroughMEGAsync);
        });

        $('.uisorting').removeClass('radioOn').addClass('radioOff');
        var i = 8;
        if (fmconfig.uisorting)
            i = 9;
        $('#rad' + i + '_div').removeClass('radioOff').addClass('radioOn');
        $('#rad' + i).removeClass('radioOff').addClass('radioOn');
        $('.uisorting input').rebind('click', function(e)
        {
            var uisorting = 0;
            var id        = $(this).attr('id');
            if (id == 'rad9') {
                uisorting = 1;
            }
            $('.uisorting').removeClass('radioOn').addClass('radioOff');
            $(this).addClass('radioOn').removeClass('radioOff');
            $(this).parent().addClass('radioOn').removeClass('radioOff');
            mega.config.set('uisorting', uisorting);
        });

        $('.uiviewmode').removeClass('radioOn').addClass('radioOff');
        var i = 10;
        if (fmconfig.uiviewmode)
            i = 11;
        $('#rad' + i + '_div').removeClass('radioOff').addClass('radioOn');
        $('#rad' + i).removeClass('radioOff').addClass('radioOn');
        $('.uiviewmode input').rebind('click', function(e)
        {
            var uiviewmode = 0;
            var id         = $(this).attr('id');
            if (id == 'rad11') {
                uiviewmode = 1;
            }
            $('.uiviewmode').removeClass('radioOn').addClass('radioOff');
            $(this).addClass('radioOn').removeClass('radioOff');
            $(this).parent().addClass('radioOn').removeClass('radioOff');
            mega.config.set('uiviewmode', uiviewmode);
        });

        $('.rubsched, .rubschedopt').removeClass('radioOn').addClass('radioOff');
        var i = 13;
        if (fmconfig.rubsched) {
            i = 12;
            $('#rubsched_options').removeClass('hidden');
            var opt = String(fmconfig.rubsched).split(':');
            $('#rad' + opt[0] + '_opt').val(opt[1]);
            $('#rad' + opt[0] + '_div').removeClass('radioOff').addClass('radioOn');
            $('#rad' + opt[0]).removeClass('radioOff').addClass('radioOn');
        }
        $('#rad' + i + '_div').removeClass('radioOff').addClass('radioOn');
        $('#rad' + i).removeClass('radioOff').addClass('radioOn');
        $('.rubschedopt input').rebind('click', function(e) {
            var id = $(this).attr('id');
            var opt = $('#' + id + '_opt').val();
            M.account.rubsched = id.substr(3) + ':' + opt;
            $('.rubschedopt').removeClass('radioOn').addClass('radioOff');
            $(this).addClass('radioOn').removeClass('radioOff');
            $(this).parent().addClass('radioOn').removeClass('radioOff');
            $('.fm-account-save-block').removeClass('hidden');
            initAccountScroll(1);
        });
        $('.rubsched_textopt').rebind('click keyup', function(e) {
            var id = String($(this).attr('id')).split('_')[0];
            $('.rubschedopt').removeClass('radioOn').addClass('radioOff');
            $('#'+id+',#'+id+'_div').addClass('radioOn').removeClass('radioOff');
            M.account.rubsched = id.substr(3) + ':' + $(this).val();
            $('.fm-account-save-block').removeClass('hidden');
            initAccountScroll(1);
        });
        $('.rubsched input').rebind('click', function(e) {
            var id = $(this).attr('id');
            if (id == 'rad13') {
                M.account.rubsched = 0;
                $('#rubsched_options').addClass('hidden');
            }
            else if (id == 'rad12') {
                $('#rubsched_options').removeClass('hidden');
                if (!fmconfig.rubsched) {
                    M.account.rubsched = "14:15";
                    var defOption = 14;
                    $('#rad' + defOption + '_div').removeClass('radioOff').addClass('radioOn');
                    $('#rad' + defOption).removeClass('radioOff').addClass('radioOn');
                }
            }
            $('.rubsched').removeClass('radioOn').addClass('radioOff');
            $(this).addClass('radioOn').removeClass('radioOff');
            $(this).parent().addClass('radioOn').removeClass('radioOff');
            $('.fm-account-save-block').removeClass('hidden');
            initAccountScroll(1);
        });

        $('.redeem-voucher').rebind('click', function(event)
        {
            var $this = $(this);
            if ($this.attr('class').indexOf('active') == -1)
            {
                $('.fm-account-overlay').fadeIn(100);
                $this.addClass('active');
                $('.fm-voucher-popup').removeClass('hidden');
                voucherCentering($this);

                $('.fm-account-overlay, .fm-purchase-voucher, .fm-voucher-button').rebind('click.closeDialog', function() {
                    $('.fm-account-overlay').fadeOut(100);
                    $('.redeem-voucher').removeClass('active');
                    $('.fm-voucher-popup').addClass('hidden');
                });
            }
            else
            {
                $('.fm-account-overlay').fadeOut(200);
                $this.removeClass('active');
                $('.fm-voucher-popup').addClass('hidden');
            }
        });

        $('.fm-voucher-body input').rebind('focus', function(e)
        {
            if ($(this).val() == l[487])
                $(this).val('');
        });

        $('.fm-voucher-body input').rebind('blur', function(e)
        {
            if ($(this).val() == '')
                $(this).val(l[487]);
        });

        $('.fm-voucher-button').rebind('click', function(e)
        {
            if ($('.fm-voucher-body input').val() == l[487])
                msgDialog('warninga', l[135], l[1015]);
            else
            {
                loadingDialog.show();
                api_req({a: 'uavr', v: $('.fm-voucher-body input').val()},
                {
                    callback: function(res, ctx)
                    {
                        loadingDialog.hide();
                        $('.fm-voucher-popup').addClass('hidden');
                        $('.fm-voucher-body input').val(l[487]);
                        if (typeof res == 'number')
                        {
                            if (res == -11)
                                msgDialog('warninga', l[135], l[714]);
                            else if (res < 0)
                                msgDialog('warninga', l[135], l[473]);
                            else
                            {
                                if (M.account)
                                    M.account.lastupdate = 0;
                                accountUI();
                            }
                        }
                    }
                });
            }
        });

        $('.vouchercreate').rebind('click', function(e)
        {
            var vouchertype = $('.default-select.vouchertype .default-dropdown-item.active').attr('data-value');
            var voucheramount = parseInt($('#account-voucheramount').val());
            var proceed = false;
            for (var i in M.account.prices)
                if (M.account.prices[i][0] == vouchertype)
                    proceed = true;
            if (!proceed)
            {
                msgDialog('warninga', 'Error', 'Please select the voucher type.');
                return false;
            }
            if (!voucheramount)
            {
                msgDialog('warninga', 'Error', 'Please enter a valid voucher amount.');
                return false;
            }
            if (vouchertype === '19.99') {
                vouchertype = '19.991';
            }
            loadingDialog.show();
            api_req({a: 'uavi', d: vouchertype, n: voucheramount, c: 'EUR'},
            {
                callback: function(res, ctx)
                {
                    M.account.lastupdate = 0;
                    accountUI();
                }
            });
        });

        if (M.account.reseller) {
            var email = 'resellers@mega.nz';

            $('.resellerbuy').attr('href', 'mailto:' + email)
                .find('span').text(l[9106].replace('%1', email));

            // Use 'All' or 'Last 10/100/250' for the dropdown text
            var buttonText = ($.voucherlimit === 'all') ? l[7557] : l['466a'].replace('[X]', $.voucherlimit);

            $('.account-history-dropdown-button.vouchers').text(buttonText);
            $('.account-history-drop-items.voucher10-').text(l['466a'].replace('[X]', 10));
            $('.account-history-drop-items.voucher100-').text(l['466a'].replace('[X]', 100));
            $('.account-history-drop-items.voucher250-').text(l['466a'].replace('[X]', 250));

            // Sort vouchers by most recently created at the top
            M.account.vouchers.sort(function(a, b) {

                if (a['date'] < b['date']) {
                    return 1;
                }
                else {
                    return -1;
                }
            });

            $('.grid-table.vouchers tr').remove();
            $('.fm-account-button.reseller').removeClass('hidden');
            var html = '<tr><th>' + l[475] + '</th><th>' + l[7714] + '</th><th>' + l[477] + '</th><th>' + l[488] + '</th></tr>';

            $(account.vouchers).each(function(i, el) {

                // Only show the last 10, 100, 250 or if the limit is not set show all vouchers
                if (($.voucherlimit !== 'all') && (i >= $.voucherlimit)) {
                    return false;
                }

                var status = l[489];
                if (el.redeemed > 0 && el.cancelled == 0 && el.revoked == 0)
                    status = l[490] + ' ' + time2date(el.redeemed);
                else if (el.revoked > 0 && el.cancelled > 0)
                    status = l[491] + ' ' + time2date(el.revoked);
                else if (el.cancelled > 0)
                    status = l[492] + ' ' + time2date(el.cancelled);

                var voucherLink = 'https://mega.nz/#voucher' + htmlentities(el.code);

                html += '<tr><td>' + time2date(el.date) + '</td><td class="selectable">' + voucherLink + '</td><td>&euro; ' + htmlentities(el.amount) + '</td><td>' + status + '</td></tr>';
            });
            $('.grid-table.vouchers').html(html);
            $('.default-select.vouchertype .default-select-scroll').html('');
            var prices = [];
            for (var i in M.account.prices) {
                prices.push(M.account.prices[i][0]);
            }
            prices.sort(function(a, b) {
                return (a - b)
            })

            var voucheroptions = '';
            for (var i in prices)
                voucheroptions += '<div class="default-dropdown-item" data-value="' + htmlentities(prices[i]) + '">&euro;' + htmlentities(prices[i]) + ' voucher</div>';
            $('.default-select.vouchertype .default-select-scroll').html(voucheroptions);
            bindDropdownEvents($('.default-select.vouchertype'));
        }

        $('.fm-purchase-voucher,.default-white-button.topup').rebind('click', function(e)
        {
            document.location.hash = 'resellers';
        });

        if (is_extension || ssl_needed())
            $('#acc_use_ssl').hide();

        $('.usessl').removeClass('radioOn').addClass('radioOff');
        var i = 7;
        if (use_ssl)
            i = 6;
        $('#rad' + i + '_div').removeClass('radioOff').addClass('radioOn');
        $('#rad' + i).removeClass('radioOff').addClass('radioOn');
        $('.usessl input').rebind('click', function(e)
        {
            var id = $(this).attr('id');
            if (id == 'rad7') {
                use_ssl = 0;
            }
            else if (id == 'rad6') {
                use_ssl = 1;
            }
            $('.usessl').removeClass('radioOn').addClass('radioOff');
            $(this).addClass('radioOn').removeClass('radioOff');
            $(this).parent().addClass('radioOn').removeClass('radioOff');
            mega.config.set('use_ssl', use_ssl | 0);
            localStorage.use_ssl = fmconfig.use_ssl;
        });

        $('.fm-account-remove-avatar,.fm-account-avatar').rebind('click', function() {
            msgDialog('confirmation', l[1756], l[6973], false, function(e) {
                if (e) {
                    mega.attr.set('a', 'none', true, false);

                    useravatar.invalidateAvatar(u_handle);
                    $('.fm-account-avatar').safeHTML(useravatar.contact(u_handle, '', 'div', true));
                    $('.fm-avatar img').attr('src', useravatar.mine());
                    $('.fm-account-remove-avatar').hide();
                }
            });
        });

        $('.fm-account-change-avatar,.fm-account-avatar').rebind('click', function(e)
        {
            avatarDialog();
        });
        $('.fm-account-avatar').safeHTML(useravatar.contact(u_handle, '', 'div', true));

        $('#find-duplicate').rebind('click', mega.utils.findDupes);

        $.tresizer();

    }, 1);

    // Show first name or last name
    if (u_attr.firstname) {
        $('.membership-big-txt.name').text(u_attr.firstname + ' ' + u_attr.lastname);
    }
    else {
        $('.membership-big-txt.name').text(u_attr.name);
    }

    // Show Membership plan
    $('.small-icon.membership').removeClass('pro1 pro2 pro3 pro4');
    if (u_attr.p) {
        // LITE/PRO account
        var planNum = u_attr.p;
        var planText = getProPlan(planNum);

        $('.account.membership-plan').text(planText);
        $('.small-icon.membership').addClass('pro' + planNum);
    }
    else {
        $('.account.membership-plan').text(l[435]);
    }

    // Show email address
    if (u_attr.email) {
        $('.membership-big-txt.email').text(u_attr.email);
    }
    else {
        $('.membership-big-txt.email').hide();
    }

    $('.editprofile, .account.settings-button').rebind('click', function() {
        document.location.hash = 'fm/account';
    });

    $('.rubbish-bin-link').rebind('click', function() {
        document.location.hash = 'fm/rubbish';
    });

    // Cancel account button on main Account page
    $('.cancel-account').rebind('click', function() {

        // Please confirm that all your data will be deleted
        var confirmMessage = l[1974];

        // Search through their Pro plan purchase history
        $(account.purchases).each(function(index, purchaseTransaction) {

            // Get payment method name
            var paymentMethodId = purchaseTransaction[4];
            var paymentMethod = getGatewayName(paymentMethodId).name;

            // If they have paid with iTunes or Google Play in the past
            if ((paymentMethod === 'apple') || (paymentMethod === 'google')) {

                // Update confirmation message to remind them to cancel iTunes or Google Play
                confirmMessage += ' ' + l[8854];
                return false;
            }
        });

        // Ask for confirmation
        msgDialog('confirmation', l[6181], confirmMessage, false, function(event) {
            if (event) {
                loadingDialog.show();
                api_req({ a: 'erm', m: Object(M.u[u_handle]).m, t: 21 }, {
                    callback: function(res) {
                        loadingDialog.hide();
                        if (res === ENOENT) {
                            msgDialog('warningb', l[1513], l[1946]);
                        }
                        else if (res === 0) {
                            handleResetSuccessDialogs('.reset-success', l[735], 'deleteaccount');
                        }
                        else {
                            msgDialog('warningb', l[135], l[200]);
                        }
                    }
                });
            }
        });
    });

    // Button on main Account page to backup their master key
    $('.backup-master-key').rebind('click', function() {
        document.location.hash = 'backup';
    });

    $('.fm-account-button').rebind('click', function() {
        if ($(this).attr('class').indexOf('active') == -1) {
            switch (true) {
                case ($(this).hasClass('account-s')):
                    document.location.hash = 'fm/account';
                    break;
                case ($(this).hasClass('advanced')):
                    document.location.hash = 'fm/account/advanced';
                    break;
                case ($(this).hasClass('notifications')):
                    document.location.hash = 'fm/account/notifications';
                    break;
                case ($(this).hasClass('history')):
                    document.location.hash = 'fm/account/history';
                    break;
                case ($(this).hasClass('reseller')):
                    document.location.hash = 'fm/account/reseller';
                    break;
            }
        }
    });

    $('.account.tab-lnk').rebind('click', function() {
        if (!$(this).hasClass('active')) {
            var $this = $(this);
            var $sectionBlock = $this.closest('.fm-account-sections');
            var currentTab = $this.attr('data-tab');

            $sectionBlock.find('.account.tab-content:not(.hidden)').addClass('hidden');
            $sectionBlock.find('.account.tab-content.' + currentTab).removeClass('hidden');
            $sectionBlock.find('.account.tab-lnk.active').removeClass('active');
            $this.addClass('active');
            $(window).trigger('resize');
        }
    });

    $('.account-pass-lines').attr('class', 'account-pass-lines');
    $('#account-new-password').rebind('keyup', function(el)
    {
        $('.account-pass-lines').attr('class', 'account-pass-lines');
        if ($(this).val() !== '') {
            var pws = zxcvbn($(this).val());
            if (pws.score > 3 && pws.entropy > 75) {
                $('.account-pass-lines').addClass('good4');
            } else if (pws.score > 2 && pws.entropy > 50) {
                $('.account-pass-lines').addClass('good3');
            } else if (pws.score > 1 && pws.entropy > 40) {
                $('.account-pass-lines').addClass('good2');
            } else if (pws.score > 0 && pws.entropy > 15) {
                $('.account-pass-lines').addClass('good1');
            } else {
                $('.account-pass-lines').addClass('weak-password');
            }
        }
    });

    $('#account-confirm-password').rebind('keyup', function(el) {

        if ($(this).val() === $('#account-new-password').val()) {
            $('.fm-account-save-block').removeClass('hidden');
        }
    });

    // Account Notifications settings handling
    var accNotifHandler = function accNotifHandler() {
        var $parent = $(this);
        var $input = $parent.find('input');
        var $tab = $parent.closest('.tab-content');
        var type = $input.attr('type');
        var tab = accNotifHandler.getTabName($tab);

        if (type === 'radio') {
            var RADIO_ENABLE = "1";
            var RADIO_DISABLE = "2";

            var $container = $parent.closest('.radio-buttons');

            $('.radioOn', $container)
                .removeClass('radioOn').addClass('radioOff');

            $input.removeClass('radioOff').addClass('radioOn');
            $parent.removeClass('radioOff').addClass('radioOn');

            switch ($input.val()) {
                case RADIO_ENABLE:
                    mega.notif.set('enabled', tab);
                    break;
                case RADIO_DISABLE:
                    mega.notif.unset('enabled', tab);
                    break;
                default:
                    console.error('Invalid radio value...', tab, $input);
                    break;
            }
        }
        else if (type === 'checkbox') {

            if ($input.hasClass('checkboxOn')) {
                $input.removeClass('checkboxOn').addClass('checkboxOff').prop('checked', false);
                $parent.removeClass('checkboxOn').addClass('checkboxOff');
                mega.notif.unset($input.attr('name'), tab);
            }
            else {
                $input.removeClass('checkboxOff').addClass('checkboxOn').prop('checked', true);
                $parent.removeClass('checkboxOff').addClass('checkboxOn');
                mega.notif.set($input.attr('name'), tab);
            }
        }
        else {
            console.error('Unknown type.', type, $input);
        }

        return false;
    };
    accNotifHandler.getTabName = function($tab) {
        var tab = String($tab.attr('class'))
            .split(" ").filter(function(c) {
                return ({
                    'chat': 1,
                    'contacts': 1,
                    'cloud-drive': 1
                })[c];
            });
        return String(tab).split('-').shift();
    };
    $('.fm-account-notifications input').each(function(i, e) {
        $(e).parent().rebind('click', accNotifHandler);
    });
    $('.fm-account-notifications .tab-content').each(function(i, e) {
        var $input;
        var $tab = $(e);
        var $radios = $('.radio-buttons', $tab);
        var tab = accNotifHandler.getTabName($tab);

        $('.radioOn', $radios)
            .removeClass('radioOn').addClass('radioOff');

        if (mega.notif.has('enabled', tab)) {
            $input = $('input:first', $radios);
        }
        else {
            $input = $('input:last', $radios);
        }

        $input.removeClass('radioOff').addClass('radioOn');
        $input.parent().removeClass('radioOff').addClass('radioOn');

        var $checkboxes = $('.checkbox-buttons', $tab);
        if ($checkboxes.length) {
            $('input', $checkboxes).each(function(i, e) {
                var $input = $(e);
                var $item = $input.closest('.checkbox-item');

                $('.checkboxOn', $item)
                    .removeClass('checkboxOn')
                    .addClass('checkboxOff')
                    .prop('checked', false);

                if (mega.notif.has($input.attr('name'), tab)) {
                    $input.removeClass('checkboxOff').addClass('checkboxOn').prop('checked', true);
                    $input.parent().removeClass('checkboxOff').addClass('checkboxOn');
                }
            });
        }
    });
    accNotifHandler = undefined;
}

function handleResetSuccessDialogs(dialog, txt, dlgString) {

    $('.fm-dialog' + dialog + ' .reg-success-txt').text(txt);

    $('.fm-dialog' + dialog + ' .default-white-button').rebind('click', function() {
        $('.fm-dialog-overlay').addClass('hidden');
        $('body').removeClass('overlayed');
        $('.fm-dialog' + dialog).addClass('hidden');
        delete $.dialog;
    });

    $('.fm-dialog-overlay').removeClass('hidden');
    $('body').addClass('overlayed');
    $('.fm-dialog' + dialog).removeClass('hidden');

    $.dialog = dlgString;
}

function avatarDialog(close)
{
    if (close)
    {
        $.dialog = false;
        $('.avatar-dialog').addClass('hidden');
        fm_hideoverlay();
        return true;
    }
    $.dialog = 'avatar';
    $('.fm-dialog.avatar-dialog').removeClass('hidden');
    fm_showoverlay();
    $('.avatar-body').safeHTML(
        '<div id="avatarcrop">' +
            '<div class="image-upload-and-crop-container">' +
                '<div class="image-explorer-container empty">' +
                    '<div class="image-explorer-image-view">' +
                        '<img class="image-explorer-source" />' +
                        '<div class="avatar-white-bg"></div>' +
                        '<div class="image-explorer-mask circle-mask"></div>' +
                        '<div class="image-explorer-drag-delegate"></div>' +
                    '</div>' +
                    '<div class="image-explorer-scale-slider-wrapper">' +
                        '<input class="image-explorer-scale-slider disabled" type="range" ' +
                            'min="0" max="100" step="1" value="0" disabled="" />' +
                    '</div>' +
                '</div>' +
                '<div class="fm-notifications-bottom">' +
                    '<input type="file" id="image-upload-and-crop-upload-field" class="image-upload-field" ' +
                        'accept="image/jpeg, image/gif, image/png" />' +
                    '<label for="image-upload-and-crop-upload-field" ' +
                        'class="image-upload-field-replacement default-white-button right">' +
                        '<span>@@</span>' +
                    '</label>' +
                    '<div class="default-white-button right" id="fm-change-avatar">' +
                        '<span>@@</span>' +
                    '</div>' +
                    '<div  class="default-white-button right" id="fm-cancel-avatar">' +
                        '<span>@@</span>' +
                    '</div>' +
                    '<div class="clear"></div>' +
                '</div>' +
            '</div>' +
        '</div>', l[1016], l[1017], l[82]);
    $('#fm-change-avatar').hide();
    $('#fm-cancel-avatar').hide();
    var imageCrop = new ImageUploadAndCrop($("#avatarcrop").find('.image-upload-and-crop-container'),
        {
            cropButton: $('#fm-change-avatar'),
            dragDropUploadPrompt:l[1390],
            outputFormat: 'image/jpeg',
            onCrop: function(croppedDataURI)
            {
                if (croppedDataURI.length > 64 * 1024) {
                    return msgDialog('warninga', l[8645], l[8646]);
                }
                var data = dataURLToAB(croppedDataURI);

                mega.attr.set('a', ab_to_base64(data), true, false);
                useravatar.setUserAvatar(u_handle, data, this.outputFormat);

                $('.fm-account-avatar').safeHTML(useravatar.contact(u_handle, '', 'div', true));
                $('.fm-avatar img').attr('src', useravatar.mine());
                avatarDialog(1);
            },
            onImageUpload: function()
            {
                $('.image-upload-field-replacement.fm-account-change-avatar').hide();
                $('#fm-change-avatar').show();
                $('#fm-cancel-avatar').show();
            },
            onImageUploadError: function()
            {

            }
        });
    $('#fm-cancel-avatar,.fm-dialog.avatar-dialog .fm-dialog-close').rebind('click', function(e)
    {
        avatarDialog(1);
    });
}

function gridUI() {
    if (M.chat)
        return;
    if (d)
        console.time('gridUI');
    // $.gridDragging=false;
    $.gridLastSelected = false;
    $('.fm-files-view-icon.listing-view').addClass('active');
    $('.fm-files-view-icon.block-view').removeClass('active');

    $.gridHeader = function() {
        var headerColumn = '';
        $('.grid-table tr:first-child td:visible').each(function(i, e) {
            headerColumn = $('.grid-table-header th').get(i);
            $(headerColumn).width($(e).width());
        });
    };

    $.detailsGridHeader = function() {
        var headerColumn = '';
        $('.contact-details-view .grid-table tr:first-child td').each(function(i, e) {
            headerColumn = $('.contact-details-view .grid-table-header th').get(i);
            $(headerColumn).width($(e).width());
        });
    };

    $.contactGridHeader = function() {
        var headerColumn = '';
        $('.files-grid-view.contacts-view .grid-scrolling-table tr:first-child td').each(function(i, e) {
            headerColumn = $('.files-grid-view.contacts-view .grid-table-header th').get(i);
            $(headerColumn).width($(e).width());
        });
    };

    $.opcGridHeader = function() {
        var headerColumn = '';
        $('.sent-requests-grid .grid-scrolling-table tr:first-child td').each(function(i, e) {
            headerColumn = $('.sent-requests-grid .grid-table-header th').get(i);
            $(headerColumn).width($(e).width());
        });
    };

    $.ipcGridHeader = function() {
        var headerColumn = '';
        $('.contact-requests-grid .grid-scrolling-table tr:first-child td').each(function(i, e) {
            headerColumn = $('.contact-requests-grid .grid-table-header th').get(i);
            $(headerColumn).width($(e).width());
        });
    };

    $.sharedGridHeader = function() {
        var el = headerColumn = '';
        $('.shared-grid-view .grid-scrolling-table tr:first-child td').each(function(i, e) {
            headerColumn = $('.shared-grid-view .grid-table-header th').get(i);
            $(headerColumn).width($(e).width());
        });
    };

    $('.fm-blocks-view.fm').addClass('hidden');
    $('.fm-chat-block').addClass('hidden');
    $('.shared-blocks-view').addClass('hidden');
    $('.shared-grid-view').addClass('hidden');

    $('.files-grid-view.fm').addClass('hidden');
    $('.fm-blocks-view.contacts-view').addClass('hidden');
    $('.files-grid-view.contacts-view').addClass('hidden');
    $('.contacts-details-block').addClass('hidden');
    $('.files-grid-view.contact-details-view').addClass('hidden');
    $('.fm-blocks-view.contact-details-view').addClass('hidden');

    if (M.currentdirid === 'contacts') {
        $('.files-grid-view.contacts-view').removeClass('hidden');
        $.contactGridHeader();
        initContactsGridScrolling();
    } else if (M.currentdirid === 'opc') {
        $('.grid-table.sent-requests').removeClass('hidden');
        $.opcGridHeader();
        initOpcGridScrolling();
    } else if (M.currentdirid === 'ipc') {
        $('.grid-table.contact-requests').removeClass('hidden');
        $.ipcGridHeader();
        initIpcGridScrolling();
    } else if (M.currentdirid === 'shares') {
        $('.shared-grid-view').removeClass('hidden');
        $.sharedGridHeader();
        initGridScrolling();
    } else if (String(M.currentdirid).length === 11 && M.currentrootid == 'contacts') {// Cloud-drive/File manager
        $('.contacts-details-block').removeClass('hidden');
        if (M.v.length > 0) {
            $('.files-grid-view.contact-details-view').removeClass('hidden');
            $.detailsGridHeader();
            initGridScrolling();
        }
    } else {
        $('.files-grid-view.fm').removeClass('hidden');
        initGridScrolling();
        $.gridHeader();
    }

    if (folderlink) {
        $('.grid-url-arrow').hide();
        $('.grid-url-header').text('');
    } else {
        $('.grid-url-arrow').show();
        $('.grid-url-header').text('');
    }

    $('.fm .grid-table-header th').rebind('contextmenu', function(e) {
        $('.file-block').removeClass('ui-selected');
        $.selected = [];
        $.hideTopMenu();
        return !!contextMenuUI(e, 6);
    });

    $('.files-grid-view, .fm-empty-cloud, .fm-empty-folder').rebind('contextmenu.fm', function(e) {
        $('.file-block').removeClass('ui-selected');
        $.selected = [];
        $.hideTopMenu();
        return !!contextMenuUI(e, 2);
    });

    // enable add star on first column click (make favorite)
    $('.grid-table.fm tr td:first-child').rebind('click', function() {
        var id = [$(this).parent().attr('id')];
        var newFavState = Number(!M.isFavourite(id));
        M.favourite(id, newFavState);
    });

    // enable add star on first column click (make favorite)
    $('.grid-table.shared-with-me tr td:first-child').rebind('click', function() {
        var id = [$(this).parent().attr('id')];
        var newFavState = Number(!M.isFavourite(id));

        // Handling favourites is allowed for full permissions shares only
        if (RightsbyID(id) > 1) {
            M.favourite(id, newFavState);
        }
    });

    $('.dropdown-item.do-sort').rebind('click', function() {
        M.setLastColumn($(this).data('by'));
        M.doSort($(this).data('by'), -1);
        M.renderMain();
    });

    $('.grid-table-header .arrow').rebind('click', function() {
        var c = $(this).attr('class');
        var d = 1;
        var pattern = '';

        if (c && (c.indexOf('desc') > -1)) {
            d = -1;
        }

        for (var e in M.sortRules) {
            if (c.indexOf(e) !== -1) {
                M.doSort(e, d);
                M.renderMain();
                break;
            }
        }

        // Stop bubbling
        return false;
    });

    $('.grid-first-th').rebind('click', function() {
        var c = $(this).children().first().attr('class');
        var d = 1;
        var pattern = '';

        if (c && (c.indexOf('desc') > -1)) {
            d = -1;
        }

        for (var e in M.sortRules) {
            if (M.sortRules.hasOwnProperty(e)) {
                if (c.indexOf(e) !== -1) {
                    M.doSort(e, d);
                    M.renderMain();
                    break;
                }
            }
        }
    });

    if (M.currentdirid === 'shares')
        $.selectddUIgrid = '.shared-grid-view .grid-scrolling-table';
    else if (M.currentdirid === 'contacts')
        $.selectddUIgrid = '.grid-scrolling-table.contacts';
    else if (M.currentdirid === 'ipc')
        $.selectddUIgrid = '.contact-requests-grid .grid-scrolling-table';
    else if (M.currentdirid === 'opc')
        $.selectddUIgrid = '.sent-requests-grid .grid-scrolling-table';
    else if (String(M.currentdirid).length === 11 && M.currentrootid == 'contacts')
        $.selectddUIgrid = '.files-grid-view.contact-details-view .grid-scrolling-table';
    else
        $.selectddUIgrid = '.files-grid-view.fm .grid-scrolling-table';

    $.selectddUIitem = 'tr';
    Soon(selectddUI);

    if (d)
        console.timeEnd('gridUI');
}

/**
 * Really simple shortcut logic for select all, copy, paste, delete
 *
 * @constructor
 */
function FMShortcuts() {

    var current_operation = null;

    // unbind if already bound.
    $(window).unbind('keydown.fmshortcuts');

    // bind
    $(window).bind('keydown.fmshortcuts', function(e) {

        if (!is_fm())
            return true;

        e = e || window.event;

        // DO NOT start the search in case that the user is typing something in a form field... (eg.g. contacts -> add
        // contact field)
        if ($(e.target).is("input, textarea, select") || $.dialog) {
            return;
        }
        var charCode = e.which || e.keyCode; // ff
        var charTyped = String.fromCharCode(charCode).toLowerCase();

        if (charTyped == "a" && (e.ctrlKey || e.metaKey)) {
            if (typeof selectionManager != 'undefined' && selectionManager) {
                selectionManager.select_all();
            }
            return false; // stop prop.
        } else if (
            (charTyped == "c" || charTyped == "x") &&
            (e.ctrlKey || e.metaKey)
            ) {
            var $items = selectionManager.get_selected();
            if ($items.size() == 0) {
                return; // dont do anything.
            }

            current_operation = {
                'op': charTyped == "c" ? 'copy' : 'cut',
                'src': $items
            };
            return false; // stop prop.
        } else if (charTyped == "v" && (e.ctrlKey || e.metaKey)) {
            if (!current_operation) {
                return false; // stop prop.
            }

            $.each(current_operation.src, function(k, v) {
                if (current_operation.op == "copy") {
                    M.copyNodes([$(v).attr('id')], M.currentdirid);
                } else if (current_operation.op == "cut") {
                    M.moveNodes([$(v).attr('id')], M.currentdirid);
                }
            });

            if (current_operation.op == "cut") {
                current_operation = null;
            }

            return false; // stop prop.
        } else if (charCode == 8) {
            var $items = selectionManager.get_selected();
            if ($items.size() == 0 || (RightsbyID(M.currentdirid || '') | 0) < 1) {
                return; // dont do anything.
            }

            $.selected = [];
            $items.each(function() {
                $.selected.push($(this).attr('id'));
            });

            fmremove();

            // force remove, no confirmation
            if (e.ctrlKey || e.metaKey) {
                $('#msgDialog:visible default-white-button.confirm').trigger('click');
            }

            return false;
        }

    });
}

/**
 * Simple way for searching for nodes by their first letter.
 *
 * PS: This is meant to be somehow reusable.
 *
 * @param searchable_elements selector/elements a list/selector of elements which should be searched for the user
 * specified key press character
 * @param containers selector/elements a list/selector of containers to which the input field will be centered (the code
 * will dynamically detect and pick the :visible container)
 *
 * @returns {*}
 * @constructor
 */
var QuickFinder = function(searchable_elements, containers) {
    var self = this;

    var DEBUG = false;

    self._is_active = false; // defined as a prop of this. so that when in debug mode it can be easily accessed from
    // out of this scope

    var last_key = null;
    var next_idx = 0;

    // hide on page change
    $(window).rebind('hashchange.quickfinder', function() {
        if (self.is_active()) {
            self.deactivate();
        }
    });

    $(window).rebind('keypress.quickFinder', function(e) {

        e = e || window.event;
        // DO NOT start the search in case that the user is typing something in a form field... (eg.g. contacts -> add
        // contact field)
        if ($(e.target).is("input, textarea, select") || $.dialog)
            return;

        var charCode = e.which || e.keyCode; // ff

        if (
            (charCode >= 48 && charCode <= 57) ||
            (charCode >= 65 && charCode <= 123) ||
            charCode > 255
            ) {
            var charTyped = String.fromCharCode(charCode);

            // get the currently visible container
            var $container = $(containers).filter(":visible");
            if ($container.size() == 0) {
                // no active container, this means that we are receiving events for a page, for which we should not
                // do anything....
                return;
            }

            self._is_active = true;

            $(self).trigger("activated");

            var $found = $(searchable_elements).filter(":visible:istartswith('" + charTyped + "')");

            if (
                /* repeat key press, but show start from the first element */
                    (last_key != null && ($found.size() - 1) <= next_idx)
                    ||
                    /* repeat key press is not active, should reset the target idx to always select the first element */
                        (last_key == null)
                        ) {
                    next_idx = 0;
                    last_key = null;
                } else if (last_key == charTyped) {
                    next_idx++;
                } else if (last_key != charTyped) {
                    next_idx = 0;
                }
                last_key = charTyped;

                $(searchable_elements).parents(".ui-selectee, .ui-draggable").removeClass('ui-selected');

                var $target_elm = $($found[next_idx]);

                $target_elm.parents(".ui-selectee, .ui-draggable").addClass("ui-selected");

                var $jsp = $target_elm.getParentJScrollPane();
                if ($jsp) {
                    var $scrolled_elm = $target_elm.parent("a");

                    if ($scrolled_elm.size() == 0) { // not in icon view, its a list view, search for a tr
                        $scrolled_elm = $target_elm.parents('tr:first');
                    }
                    $jsp.scrollToElement($scrolled_elm);
                }

                $(self).trigger('search');

                if ($target_elm && $target_elm.size() > 0) {
                    // ^^ DONT stop prop. if there are no found elements.
                    return false;
                }
            }
            else if (charCode >= 33 && charCode <= 36)
            {
                var e = '.files-grid-view.fm';
                if (M.viewmode == 1)
                    e = '.fm-blocks-view.fm';

                if ($(e + ':visible').length)
                {
                    e = $('.grid-scrolling-table:visible, .file-block-scrolling:visible');
                    var jsp = e.data('jsp');

                    if (jsp)
                    {
                        switch (charCode)
                        {
                            case 33: /* Page Up   */
                                jsp.scrollByY(-e.height(), !0);
                                break;
                            case 34: /* Page Down */
                                jsp.scrollByY(e.height(), !0);
                                break;
                            case 35: /* End       */
                                jsp.scrollToBottom(!0);
                                break;
                            case 36: /* Home      */
                                jsp.scrollToY(0, !0);
                                break;
                        }
                    }
                }
            }
        });

    // hide the search field when the user had clicked somewhere in the document
    $(document.body).delegate('> *', 'mousedown', function(e) {
        if (!is_fm()) {
            return;
        }
        if (self.is_active()) {
            self.deactivate();
            return false;
        }
    });

    // use events as a way to communicate with this from the outside world.
    self.deactivate = function() {
        self._is_active = false;
        $(self).trigger("deactivated");
    };

    self.is_active = function() {
        return self._is_active;
    };

    self.disable_if_active = function() {
        if (self.is_active()) {
            self.deactivate();
        }
    };

    return this;
};

var quickFinder = new QuickFinder(
    '.tranfer-filetype-txt, .file-block-title, td span.contacts-username',
    '.files-grid-view, .fm-blocks-view.fm, .contacts-grid-table'
    );

/**
 * This should take care of flagging the LAST selected item in those cases:
 *
 *  - jQ UI $.selectable's multi selection using drag area (integrated using jQ UI $.selectable's Events)
 *
 *  - Single click selection (integrated by assumption that the .get_currently_selected will also try to cover this case
 *  when there is only one .ui-selected...this is how no other code had to be changed :))
 *
 *  - Left/right/up/down keys (integrated by using the .set_currently_selected and .get_currently_selected public
 *  methods)
 *
 * @param $selectable
 * @returns {*}
 * @constructor
 */
var SelectionManager = function($selectable) {
    var self = this;

    $selectable.unbind('selectableselecting');
    $selectable.unbind('selectableselected');
    $selectable.unbind('selectableunselecting');
    $selectable.unbind('selectableunselected');

    /**
     * Store all selected items in an _ordered_ array.
     *
     * @type {Array}
     */
    var selected_list = [];

    /**
     * Helper func to clear old reset state from other icons.
     */
    this.clear = function() {
        $('.currently-selected', $selectable).removeClass('currently-selected');
    };

    this.clear(); // remove ANY old .currently-selected values.

    /**
     * The idea of this method is to _validate_ and return the .currently-selected element.
     *
     * @param first_or_last string ("first" or "last") by default will return the first selected element if there is
     * not .currently-selected
     *
     * @returns {*|jQuery|HTMLElement}
     */
    this.get_currently_selected = function(first_or_last) {
        if (!first_or_last) {
            first_or_last = "first";
        }

        var $currently_selected = $('.currently-selected', $selectable);

        if ($currently_selected.size() == 0) { // NO .currently-selected
            return $('.ui-selected:' + first_or_last, $selectable);
        } else if (!$currently_selected.is(".ui-selected")) { // validate that the currently selected is actually selected.
            // if not, try to get the first_or_last .ui-selected item
            var selected_elms = $('.ui-selected:' + first_or_last, $selectable);
            return selected_elms;
        } else { // everything is ok, we should return the .currently-selected
            return $currently_selected;
        }
    };

    /**
     * Used from the shortcut keys code.
     *
     * @param element
     */
    this.set_currently_selected = function($element) {

        self.clear();
        $element.addClass("currently-selected");
        quickFinder.disable_if_active();

        // Do .scrollIntoView if the parent or parent -> parent DOM Element is a JSP.
        {
            var $jsp = $element.getParentJScrollPane();
            if ($jsp) {
                $jsp.scrollToElement($element);
            }
        }
    };

    /**
     * Simple helper func, for selecting all elements in the current view.
     */
    this.select_all = function() {
        $(window).trigger('dynlist.flush');
        var $selectable_containers = $(
            [
                ".fm-transfers-block",
                ".fm-blocks-view.fm",
                ".fm-blocks-view.contacts-view",
                ".files-grid-view.fm",
                ".files-grid-view.contacts-view",
                ".contacts-grid-view",
                ".fm-contacts-blocks-view",
                ".files-grid-view.contact-details-view",
                ".shared-grid-view",
                ".shared-blocks-view",
                ".shared-details-block"
            ].join(",")
            ).filter(":visible");

        var $selectables = $(
            [
                ".file-block",
                "tr.ui-draggable",
                "tr.ui-selectee",
                ".contact-block-view.ui-draggable",
                ".transfer-table tr"
            ].join(","),
            $selectable_containers
            ).filter(":visible");

        $selectables.addClass("ui-selected");
    };

    /**
     * Use this to get ALL (multiple!) selected items in the currently visible view/grid.
     */
    this.get_selected = function() {
        var $selectable_containers = $(
            [
                ".fm-blocks-view.fm",
                ".fm-blocks-view.contacts-view",
                ".files-grid-view.fm",
                ".files-grid-view.contacts-view",
                ".contacts-grid-view",
                ".fm-contacts-blocks-view",
                ".files-grid-view.contact-details-view"
            ].join(",")
            ).filter(":visible");

        var $selected = $(
            [
                ".file-block",
                "tr.ui-draggable",
                "tr.ui-selectee",
                ".contact-block-view.ui-draggable"
            ].join(","),
            $selectable_containers
            ).filter(":visible.ui-selected");

        return $selected;
    };

    /**
     * Push the last selected item to the end of the selected_list array.
     */
    $selectable.bind('selectableselecting', function(e, data) {
        var $selected = $(data.selecting);
        selected_list.push(
            $selected
            );
    });

    /**
     * Remove any unselected element from the selected_list array.
     */
    $selectable.bind('selectableunselecting', function(e, data) {
        var $unselected = $(data.unselecting);
        var idx = $.elementInArray($unselected, selected_list);

        if (idx > -1) {
            delete selected_list[idx];
        }
    });

    /**
     * After the user finished selecting the icons, flag the last selected one as .currently-selecting
     */
    $selectable.bind('selectablestop', function(e, data) {

        self.clear();

        // remove `undefined` from the list
        selected_list = $.map(selected_list, function(n, i) {
            if (n != undefined) {
                return n;
            }
        });

        // add the .currently-selected
        if (selected_list.length > 0) {
            $(selected_list[selected_list.length - 1]).addClass('currently-selected');
        }
        selected_list = []; // reset the state of the last selected items for the next selectablestart
    });
    return this;
};

var selectionManager;

function UIkeyevents() {
    $(window).rebind('keydown.uikeyevents', function(e) {
        if (e.keyCode == 9 && !$(e.target).is("input,textarea,select")) {
            return false;
        }

        var sl = false, s;
        if (M.viewmode) {
            s = $('.file-block.ui-selected');
        }
        else {
            s = $('.grid-table tr.ui-selected');
        }
        var selPanel = $('.fm-transfers-block tr.ui-selected');

        if (M.chat) {
            return true;
        }

        if (!is_fm() && (page !== 'login') && (page.substr(0, 3) !== 'pro')) {
            return true;
        }

        /**
         * Because of te .unbind, this can only be here... it would be better if its moved to iconUI(), but maybe some
         * other day :)
         */
        if (!$.dialog && !slideshowid && M.viewmode == 1) {
            var items_per_row = Math.floor($('.file-block').parent().outerWidth() / $('.file-block:first').outerWidth(true));
            var total_rows = Math.ceil($('.file-block').size() / items_per_row);

            if (e.keyCode == 37) {
                // left
                var current = selectionManager.get_currently_selected("first");
                // clear old selection if no shiftKey
                if (!e.shiftKey) {
                    s.removeClass("ui-selected");
                }
                var $target_element = null;
                if (current.length > 0 && current.prev(".file-block").length > 0) {
                    $target_element = current.prev(".file-block");
                }
                else {
                    $target_element = $('.file-block:last');
                }
                if ($target_element) {
                    $target_element.addClass('ui-selected');
                    selectionManager.set_currently_selected($target_element);
                }
            }
            else if (e.keyCode == 39) {

                // right
                var current = selectionManager.get_currently_selected("last");
                if (!e.shiftKey) {
                    s.removeClass("ui-selected");
                }
                var $target_element = null;
                var next = current.next(".file-block");

                // clear old selection if no shiftKey
                if (next.length > 0) {
                    $target_element = next;
                }
                else {
                    $target_element = $('.file-block:first');
                }
                if ($target_element) {
                    $target_element.addClass('ui-selected');
                    selectionManager.set_currently_selected($target_element);
                }
            }

            // up & down
            else if (e.keyCode == 38 || e.keyCode == 40) {
                var current = selectionManager.get_currently_selected("first"),
                    current_idx = $.elementInArray(current, $('.file-block')) + 1;

                if (!e.shiftKey) {
                    s.removeClass("ui-selected");
                }

                var current_row = Math.ceil(current_idx / items_per_row),
                    current_col = current_idx % items_per_row,
                    target_row;

                if (e.keyCode == 38) { // up
                    // handle the case when the users presses ^ and the current row is the first row
                    target_row = current_row == 1 ? total_rows : current_row - 1;
                } else if (e.keyCode == 40) { // down
                    // handle the case when the users presses DOWN and the current row is the last row
                    target_row = current_row == total_rows ? 1 : current_row + 1;
                }

                // calc the index of the target element
                var target_element_num = ((target_row - 1) * items_per_row) + (current_col - 1),
                    $target = $('.file-block:eq(' + target_element_num + ')');

                $target.addClass("ui-selected");
                selectionManager.set_currently_selected($target);
            }
        }

        if ((e.keyCode == 38) && (s.length > 0) && ($.selectddUIgrid.indexOf('.grid-scrolling-table') > -1) && !$.dialog) {

            // up in grid
            if (e.shiftKey) {
                $(e).addClass('ui-selected');
            }
            if ($(s[0]).prev().length > 0) {
                if (!e.shiftKey) {
                    $('.grid-table tr').removeClass('ui-selected');
                }
                $(s[0]).prev().addClass('ui-selected');
                sl = $(s[0]).prev();

                quickFinder.disable_if_active();
            }
        }
        else if (e.keyCode == 40 && s.length > 0 && $.selectddUIgrid.indexOf('.grid-scrolling-table') > -1 && !$.dialog) {

            // down in grid
            if (e.shiftKey) {
                $(e).addClass('ui-selected');
            }
            if ($(s[s.length - 1]).next().length > 0) {
                if (!e.shiftKey) {
                    $('.grid-table tr').removeClass('ui-selected');
                }
                $(s[s.length - 1]).next().addClass('ui-selected');
                sl = $(s[0]).next();

                quickFinder.disable_if_active();
            }
        }
        else if (e.keyCode == 46 && s.length > 0 && !$.dialog && RightsbyID(M.currentdirid) > 1) {
            $.selected = [];
            s.each(function(i, e) {
                $.selected.push($(e).attr('id'));
            });
            fmremove();
        }
        else if (e.keyCode == 46 && selPanel.length > 0 && !$.dialog && RightsbyID(M.currentdirid) > 1) {
            var selected = [];
            selPanel.each(function() {
                selected.push($(this).attr('id'));
            });
            msgDialog('confirmation', l[1003], "Cancel " + selected.length + " transferences?", false, function(e) {

                // we should encapsule the click handler
                // to call a function rather than use this hacking
                if (e) {
                    $('.transfer-clear').trigger('click');
                }
            });
        }
        else if (e.keyCode == 13 && s.length > 0 && !$.dialog && !$.msgDialog && $('.fm-new-folder').attr('class').indexOf('active') == -1 && $('.top-search-bl').attr('class').indexOf('active') == -1) {
            $.selected = [];
            s.each(function(i, e) {
                $.selected.push($(e).attr('id'));
            });
            if ($.selected && $.selected.length > 0) {
                var n = M.d[$.selected[0]];
                if (n && n.t) {
                    M.openFolder(n.h);
                }
                else if ($.selected.length == 1 && M.d[$.selected[0]] && is_image(M.d[$.selected[0]])) {
                    slideshow($.selected[0]);
                }
                else {
                    M.addDownload($.selected);
                }
            }
        }
        else if ((e.keyCode === 13) && ($.dialog === 'share')) {

            var share = new mega.Share();
            share.updateNodeShares();
        }
        else if ((e.keyCode === 13) && ($.dialog === 'add-contact-popup')) {
            addNewContact($('.add-user-popup-button.add'));
        }
        else if ((e.keyCode === 13) && ($.dialog === 'rename')) {
            doRename();
        }

        // If the Esc key is pressed while the payment address dialog is visible, close it
        else if ((e.keyCode === 27) && !$('.payment-address-dialog').hasClass('hidden')) {
            addressDialog.closeDialog();
        }
        else if (e.keyCode == 27 && ($.copyDialog || $.moveDialog || $.copyrightsDialog)) {
            closeDialog();
        }
        else if (e.keyCode == 27 && $.topMenu) {
            topMenu(1);
        }
        else if (e.keyCode == 27 && $.dialog) {
            closeDialog();
        }
        else if (e.keyCode == 27 && $('.default-select.active').length) {
            var $selectBlock = $('.default-select.active');
            $selectBlock.find('.default-select-dropdown').fadeOut(200);
            $selectBlock.removeClass('active');
        }
        else if (e.keyCode == 27 && $.msgDialog) {
            closeMsg();
            if ($.warningCallback) {
                $.warningCallback(false);
            }
        }
        else if ((e.keyCode == 13 && $.msgDialog == 'confirmation') && (e.keyCode == 13 && $.msgDialog == 'remove')) {
            closeMsg();
            if ($.warningCallback) {
                $.warningCallback(true);
            }
        }
        else if ((e.keyCode === 113 /* F2 */) && (s.length > 0) && !$.dialog && RightsbyID(M.currentdirid) > 1) {
            $.selected = [];
            s.each(function(i, e) {
                $.selected.push($(e).attr('id'));
            });
            renameDialog();
        }
        else if (e.keyCode == 65 && e.ctrlKey && !$.dialog) {
            $('.grid-table.fm tr').addClass('ui-selected');
            $('.file-block').addClass('ui-selected');
        }
        else if (e.keyCode == 37 && slideshowid) {
            slideshow_prev();
        }
        else if (e.keyCode == 39 && slideshowid) {
            slideshow_next();
        }
        else if (e.keyCode == 27 && slideshowid) {
            slideshow(slideshowid, true);
        }
        else if (e.keyCode == 27) {
            $.hideTopMenu();
        }

        if (sl && $.selectddUIgrid.indexOf('.grid-scrolling-table') > -1) {
            var jsp = $($.selectddUIgrid).data('jsp');
            jsp.scrollToElement(sl);
        }

        searchPath();
    });
}

function searchPath()
{
    if (M.currentdirid && M.currentdirid.substr(0,7) == 'search/')
    {
        var sel;
        if (M.viewmode) sel = $('.fm-blocks-view .ui-selected');
        else sel = $('.grid-table .ui-selected');
        if (sel.length == 1)
        {
            var html = '';
            var path = M.getPath($(sel[0]).attr('id'));
            path.reverse();
            for (var i in path)
            {
                var c,name,id=false,iconimg='';
                var n = M.d[path[i]];
                if (path[i].length == 11 && M.u[path[i]])
                {
                    id = path[i];
                    c = 'contacts-item';
                    name = M.u[path[i]].m;
                }
                else if (path[i] == M.RootID)
                {
                    id = M.RootID;
                    c = 'cloud-drive';
                    name = l[164];
                }
                else if (path[i] == M.RubbishID)
                {
                    id = M.RubbishID;
                    c = 'recycle-item';
                    name = l[168];
                }
                else if (path[i] == M.InboxID)
                {
                    id = M.InboxID;
                    c = 'inbox-item';
                    name = l[166];
                }
                else if (n)
                {
                    id = n.h;
                    c = '';
                    name = n.name;
                    if (n.t) c = 'folder';
                    else iconimg = '<span class="search-path-icon-span ' + fileIcon(n) + '"></span>';
                }
                if (id)
                {
                    html += '<div class="search-path-icon '+c+'" id="spathicon_'+htmlentities(id) + '">' + iconimg + '</div><div class="search-path-txt" id="spathname_'+htmlentities(id) + '">' + htmlentities(name) + '</div>';
                    if (i < path.length-1) html += '<div class="search-path-arrow"></div>';
                }
            }
            html += '<div class="clear"></div>';
            $('.search-bottom-menu').html(html);
            $('.fm-blocks-view,.files-grid-view').addClass('search');
            $('.search-path-icon,.search-path-icon').unbind('click');
            $('.search-path-icon,.search-path-txt').bind('click',function(e)
            {
                var id = $(this).attr('id');
                if (id)
                {
                    id = id.replace('spathicon_','').replace('spathname_','');
                    var n = M.d[id];
                    $.selected=[];
                    if (!n.t)
                    {
                        $.selected.push(id);
                        id = n.p;
                    }
                    if (n) M.openFolder(id);
                    if ($.selected.length > 0) reselect(1);
                }
            });
        }
        else $('.fm-blocks-view,.files-grid-view').removeClass('search');
    }
    else $('.fm-blocks-view,.files-grid-view').removeClass('search');
}

function selectddUI() {
    if (M.currentdirid && M.currentdirid.substr(0, 7) === 'account') {
        return false;
    }

    if (d) {
        console.time('selectddUI');
    }

    var mainSel = $.selectddUIgrid + ' ' + $.selectddUIitem;
    var dropSel = $.selectddUIgrid + ' ' + $.selectddUIitem + '.folder';
    if (M.currentrootid === 'contacts') {
        dropSel = mainSel;
    }

    $(dropSel).droppable(
        {
            tolerance: 'pointer',
            drop: function(e, ui)
            {
                $.doDD(e, ui, 'drop', 0);
            },
            over: function(e, ui)
            {
                $.doDD(e, ui, 'over', 0);
            },
            out: function(e, ui)
            {
                $.doDD(e, ui, 'out', 0);
            }
        });

    if ($.gridDragging) {
        $('body').addClass('dragging ' + ($.draggingClass || ''));
    }

    var $ddUIitem = $(mainSel);
    var $ddUIgrid = $($.selectddUIgrid);
    $ddUIitem.draggable(
        {
            start: function(e, u)
            {
                if (d) console.log('draggable.start');
                $.hideContextMenu(e);
                $.gridDragging = true;
                $('body').addClass('dragging');
                if (!$(this).hasClass('ui-selected'))
                {
                    $($.selectddUIgrid + ' ' + $.selectddUIitem).removeClass('ui-selected');
                    $(this).addClass('ui-selected');
                }
                var s = $($.selectddUIgrid + ' .ui-selected'), max = ($(window).height() - 96) / 24, html = [];
                $.selected = [];
                s.each(function(i, e)
                {
                    var id = $(e).attr('id'), n = M.d[id];
                    if (n) {
                        $.selected.push(id);
                        if (max > i) {
                            html.push('<div class="transfer-filtype-icon ' + fileIcon(n) + ' tranfer-filetype-txt dragger-entry">' + str_mtrunc(htmlentities(n.name)) + '</div>');
                        }
                    }
                });
                if (s.length > max)
                {
                    $('.dragger-files-number').text(s.length);
                    $('.dragger-files-number').show();
                }
                $('#draghelper .dragger-content').html(html.join(""));
                $.draggerHeight = $('#draghelper .dragger-content').outerHeight();
                $.draggerWidth = $('#draghelper .dragger-content').outerWidth();
                $.draggerOrigin = M.currentdirid;
            },
            drag: function(e, ui)
            {
                if (ui.position.top + $.draggerHeight - 28 > $(window).height())
                    ui.position.top = $(window).height() - $.draggerHeight + 26;
                if (ui.position.left + $.draggerWidth - 58 > $(window).width())
                    ui.position.left = $(window).width() - $.draggerWidth + 56;
            },
            refreshPositions: true,
            containment: 'document',
            scroll: false,
            distance: 10,
            revertDuration: 200,
            revert: true,
            cursorAt: {right: 90, bottom: 56},
            helper: function(e, ui)
            {
                $(this).draggable("option", "containment", [72, 42, $(window).width(), $(window).height()]);
                return getDDhelper();
            },
            stop: function(event)
            {
                if (d) console.log('draggable.stop');
                $.gridDragging = $.draggingClass = false;
                $('body').removeClass('dragging').removeClassWith("dndc-");
                var origin = $.draggerOrigin;
                setTimeout(function __onDragStop() {
                    if (M.currentdirid === 'contacts') {
                        if (origin !== 'contacts') {
                            M.openFolder(origin, true);
                        }
                    } else {
                        treeUIopen(M.currentdirid, false, true);
                    }
                }, 200);
            }
        });

    $('.ui-selectable-helper').remove();

    $ddUIgrid.selectable({
        filter: $.selectddUIitem,
        start: function(e, u) {
            $.hideContextMenu(e);
            $.hideTopMenu();
        },
        stop: function(e, u) {
            searchPath();
        }
    });

    /**
     * (Re)Init the selectionManager, because the .selectable() is reinitialized and we need to reattach to its
     * events.
     *
     * @type {SelectionManager}
     */

    if (!window.fmShortcuts) {
        window.fmShortcuts = new FMShortcuts();
    }
    selectionManager = new SelectionManager($ddUIgrid);

    $ddUIitem.rebind('contextmenu', function(e)
    {
        if ($(this).attr('class').indexOf('ui-selected') == -1)
        {
            $($.selectddUIgrid + ' ' + $.selectddUIitem).removeClass('ui-selected');
            $(this).addClass('ui-selected');
        }
        cacheselect();
        searchPath();
        $.hideTopMenu();
        return !!contextMenuUI(e, 1);
    });

    $ddUIitem.rebind('click', function(e)
    {
        if ($.gridDragging)
            return false;
        var s = e.shiftKey && $($.selectddUIgrid + ' .ui-selected');
        if (s && s.length > 0)
        {
            var start = s[0];
            var end = this;
            if ($.gridLastSelected && $($.gridLastSelected).attr('class').indexOf('ui-selected') > -1)
                start = $.gridLastSelected;
            else
                $.gridLastSelected = this;
            if ($(start).index() > $(end).index())
            {
                end = start;
                start = this;
            }
            $($.selectddUIgrid + ' ' + $.selectddUIitem).removeClass('ui-selected');
            $([start, end]).addClass('ui-selected');
            $(start).nextUntil($(end)).each(function(i, e)
            {
                $(e).addClass('ui-selected');
            });

            selectionManager.set_currently_selected($(this));
        }
        else if (e.ctrlKey == false && e.metaKey == false)
        {
            $($.selectddUIgrid + ' ' + $.selectddUIitem).removeClass('ui-selected');
            $(this).addClass('ui-selected');
            $.gridLastSelected = this;
            selectionManager.set_currently_selected($(this));
        }
        else
        {
            if ($(this).hasClass("ui-selected"))
                $(this).removeClass("ui-selected");
            else
            {
                $(this).addClass("ui-selected");
                $.gridLastSelected = this;
                selectionManager.set_currently_selected($(this));
            }
        }
        searchPath();
        $.hideContextMenu(e);
        if ($.hideTopMenu)
            $.hideTopMenu();
        return false;
    });

    $ddUIitem.rebind('dblclick', function(e)
    {
        var h = $(e.currentTarget).attr('id');
        var n = M.d[h] || {};
        if (n.t)
        {
            $('.top-context-menu').hide();
            M.openFolder(h);
        }
        else if (is_image(n))
            slideshow(h);
        else
            M.addDownload([h]);
    });

    if ($.rmInitJSP)
    {
        var jsp = $($.rmInitJSP).data('jsp');
        if (jsp)
            jsp.reinitialise();
        if (d)
            console.log('jsp:!u', !!jsp);
        delete $.rmInitJSP;
    }
    $.tresizer();
    if (d) {
        console.timeEnd('selectddUI');
    }

    $ddUIitem = $ddUIgrid = undefined;
}

function iconUI(aQuiet)
{
    if (d) console.time('iconUI');

    $('.fm-files-view-icon.block-view').addClass('active');
    $('.fm-files-view-icon.listing-view').removeClass('active');
    $('.shared-grid-view').addClass('hidden');
    $('.files-grid-view.fm').addClass('hidden');
    $('.fm-blocks-view.fm').addClass('hidden');
    $('.fm-blocks-view.contacts-view').addClass('hidden');
    $('.files-grid-view.contacts-view').addClass('hidden');
    $('.contacts-details-block').addClass('hidden');
    $('.files-grid-view.contact-details-view').addClass('hidden');
    $('.fm-blocks-view.contact-details-view').addClass('hidden');

    if (M.currentdirid == 'contacts')
    {
        $('.fm-blocks-view.contacts-view').removeClass('hidden');
        initContactsBlocksScrolling();
    }
    else if (M.currentdirid == 'shares')
    {
        $('.shared-blocks-view').removeClass('hidden');
        initShareBlocksScrolling();
    }
    else if (String(M.currentdirid).length === 11 && M.currentrootid == 'contacts')
    {
        $('.contacts-details-block').removeClass('hidden');
        if (M.v.length > 0)
        {
            $('.fm-blocks-view.contact-details-view').removeClass('hidden');
            initFileblocksScrolling2();
        }
    }
    else if (M.currentdirid === M.InboxID || RootbyId(M.currentdirid) === M.InboxID)
    {
        //console.error("Inbox iconUI");
        if (M.v.length > 0)
        {
            $('.fm-blocks-view.fm').removeClass('hidden');
            initFileblocksScrolling();
        }
    }
    else
    {
        $('.fm-blocks-view.fm').removeClass('hidden');
        if (!aQuiet) initFileblocksScrolling();
    }

    $('.fm-blocks-view, .shared-blocks-view').rebind('contextmenu.blockview', function(e)
    {
        $('.file-block').removeClass('ui-selected');
        selectionManager.clear(); // is this required? don't we have a support for a multi-selection context menu?
        $.selected = [];
        $.hideTopMenu();
        return !!contextMenuUI(e, 2);
    });

    if (M.currentdirid == 'contacts')
    {
        $.selectddUIgrid = '.contacts-blocks-scrolling';
        $.selectddUIitem = 'a';
    }
    else if (M.currentdirid == 'shares')
    {
        $.selectddUIgrid = '.shared-blocks-scrolling';
        $.selectddUIitem = 'a';
    }
    else if (String(M.currentdirid).length === 11 && M.currentrootid == 'contacts')
    {
        $.selectddUIgrid = '.contact-details-view .file-block-scrolling';
        $.selectddUIitem = 'a';
    }
    else
    {
        $.selectddUIgrid = '.file-block-scrolling';
        $.selectddUIitem = 'a';
    }
    selectddUI();
    if (d) console.timeEnd('iconUI');
}

function transferPanelUI()
{
    $.transferHeader = function(tfse)
    {
        tfse                  = tfse || M.getTransferElements();
        var domTableEmptyTxt  = tfse.domTableEmptyTxt;
        var domTableHeader    = tfse.domTableHeader;
        var domScrollingTable = tfse.domScrollingTable;
        var domTable          = tfse.domTable;
        tfse                  = undefined;

        // Show/Hide header if there is no items in transfer list
        if (domTable.querySelector('tr')) {
            domTableEmptyTxt.classList.add('hidden');
            domScrollingTable.style.display = '';
            domTableHeader.style.display    = '';
        }
        else {
            domTableEmptyTxt.classList.remove('hidden');
            domScrollingTable.style.display = 'none';
            domTableHeader.style.display    = 'none';
        }

        $(domScrollingTable).rebind('click.tst contextmenu.tst', function(e) {
            if (!$(e.target).closest('.transfer-table').length) {
                $('.ui-selected', domTable).removeClass('ui-selected');
            }
        });

        var $tmp = $('.grid-url-arrow, .clear-transfer-icon', domTable);
        $tmp.rebind('click', function(e) {
            var target = $(this).closest('tr');
            e.preventDefault();
            e.stopPropagation(); // do not treat it as a regular click on the file
            $('tr', domTable).removeClass('ui-selected');

            if ($(this).hasClass('grid-url-arrow')) {
                target.addClass('ui-selected');
                e.currentTarget = target;
                transferPanelContextMenu(target);
                contextMenuUI(e);
            }
            else {
                if (!target.hasClass('.transfer-completed')) {
                    var toabort = target.attr('id');
                    dlmanager.abort(toabort);
                    ulmanager.abort(toabort);
                }
                target.fadeOut(function() {
                    $(this).remove();
                    $.clearTransferPanel();
                    fm_tfsupdate();
                    $.tresizer();
                });
            }

            return false;
        });

        $tmp = $('tr', domTable);
        $tmp.rebind('dblclick', function(e) {
            if ($(this).hasClass('transfer-completed')) {
                var id = String($(this).attr('id'));
                if (id[0] === 'd') {
                    id = id.split('_').pop();
                }
                else if (id[0] === 'u') {
                    id = String(ulmanager.ulIDToNode[id]);
                }
                var path = M.getPath(id);
                if (path.length > 1) {
                    M.openFolder(path[1], true);
                    if (!$('#' + id).length) {
                        $(window).trigger('dynlist.flush');
                    }
                    $.selected = [id];
                    reselect(1);
                }
            }
            return false;
        });

        $tmp.rebind('click contextmenu', function(e)
        {
            if (e.type == 'contextmenu')
            {
                $('.ui-selected', domTable).removeClass('ui-selected');
                $(this).addClass('ui-selected dragover');
                transferPanelContextMenu(null);
                return !!contextMenuUI(e);
            }
            else
            {
                var domNode = domTable.querySelector('tr');
                if (e.shiftKey && domNode)
                {
                    var start = domNode;
                    var end   = this;
                    if ($.TgridLastSelected && $($.TgridLastSelected).hasClass('ui-selected')) {
                        start = $.TgridLastSelected;
                    }
                    if ($(start).index() > $(end).index()) {
                        end = start;
                        start = this;
                    }
                    $('.ui-selected', domTable).removeClass('ui-selected');
                    $([start, end]).addClass('ui-selected');
                    $(start).nextUntil($(end)).each(function(i, e) {
                        $(e).addClass('ui-selected');
                    });
                }
                else if (!e.ctrlKey && !e.metaKey)
                {
                    $('.ui-selected', domTable).removeClass('ui-selected');
                    $(this).addClass('ui-selected');
                    $.TgridLastSelected = this;
                }
                else
                {
                    if ($(this).hasClass("ui-selected"))
                        $(this).removeClass("ui-selected");
                    else
                    {
                        $(this).addClass("ui-selected");
                        $.TgridLastSelected = this;
                    }
                }
            }

            return false;
        });
        $tmp = undefined;

        // initTransferScroll(domScrollingTable);
        delay('tfs-ps-update', Ps.update.bind(Ps, domScrollingTable));
    };

    $.transferClose = function() {
        $('.nw-fm-left-icon.transfers').removeClass('active');
        $('#fmholder').removeClass('transfer-panel-opened');
    };

    $.transferOpen = function(force) {
        if (force || !$('.nw-fm-left-icon.transfers').hasClass('active')) {
            $('.nw-fm-left-icon').removeClass('active');
            $('.nw-fm-left-icon.transfers').addClass('active');
            $('#fmholder').addClass('transfer-panel-opened');
            notificationsUI(1);
            var domScrollingTable = M.getTransferElements().domScrollingTable;
            if (!domScrollingTable.classList.contains('ps-container')) {
                Ps.initialize(domScrollingTable, {suppressScrollX: true});
            }
            fm_tfsupdate(); // this will call $.transferHeader();
        }
    };

    $.clearTransferPanel = function() {
        var obj = M.getTransferElements();
        if (!obj.domTable.querySelector('tr')) {
            $('.transfer-clear-all-icon').addClass('disabled');
            $('.transfer-pause-icon').addClass('disabled');
            $('.transfer-clear-completed').addClass('disabled');
            $('.transfer-table-header').hide();
            $('.transfer-panel-empty-txt').removeClass('hidden');
            $('.transfer-panel-title').text('');
            $('.nw-fm-left-icon.transfers').removeClass('transfering').find('p').removeAttr('style');
            if (M.currentdirid === 'transfers') {
                fm_tfsupdate();
                $.tresizer();
            }
        }
    };

    $.removeTransferItems = function($trs) {
        if (!$trs) {
            $trs = $('.transfer-table tr.transfer-completed');
        }
        var $len = $trs.length;
        if ($len && $len < 100) {
            $trs.fadeOut(function() {
                $(this).remove();
                if (!--$len) {
                    $.clearTransferPanel();
                }
            });
        }
        else {
            $trs.remove();
            Soon($.clearTransferPanel);
        }
    };

    $('.transfer-clear-all-icon').rebind('click', function() {
        if (!$(this).hasClass('disabled')) {
            msgDialog('confirmation', 'clear all transfers', l[7225], '', function(e) {
                if (!e) {
                    return;
                }

                dlmanager.abort(null);
                ulmanager.abort(null);

                $.removeTransferItems($('.transfer-table tr'));
            });
        }
    });

    $('.transfer-clear-completed').rebind('click', function() {
        if (!$(this).hasClass('disabled')) {
            $.removeTransferItems();
        }
    });

    $('.transfer-pause-icon').rebind('click', function() {

        if (dlmanager.isOverQuota) {
            return dlmanager.showOverQuotaDialog();
        }

        if (!$(this).hasClass('disabled')) {
            if ($(this).hasClass('active')) {
                // terms of service
                if (u_type || folderlink || Object(u_attr).terms) {
                    [dlQueue, ulQueue].forEach(function(queue) {
                        Object.keys(queue._qpaused).map(fm_tfsresume);
                    });
                    uldl_hold = false;
                    ulQueue.resume();
                    dlQueue.resume();

                    $(this).removeClass('active').find('span').text(l[6993]);
                    $('.transfer-table-wrapper tr').removeClass('transfer-paused');
                    $('.nw-fm-left-icon').removeClass('paused');
                }
                else {
                    alert(l[214]);
                    DEBUG(l[214]);
                }
            }
            else {
                var $trs = $('.transfer-table tr:not(.transfer-completed)');

                $trs.attrs('id')
                    .concat(Object.keys(M.tfsdomqueue))
                    .map(fm_tfspause);

                dlQueue.pause();
                ulQueue.pause();
                uldl_hold = true;

                $(this).addClass('active').find('span').text(l[7101]);
                $trs.addClass('transfer-paused');
                $('.nw-fm-left-icon').addClass('paused');
            }
        }
    });
}

function getDDhelper()
{
    var id = '#fmholder';
    if (page == 'start')
        id = '#startholder';
    $('.dragger-block').remove();
    $(id).append('<div class="dragger-block drag" id="draghelper"><div class="dragger-content"></div><div class="dragger-files-number">1</div></div>');
    $('.dragger-block').show();
    $('.dragger-files-number').hide();
    return $('.dragger-block')[0];
}


/**
 * menuItems
 *
 * Select what in context menu will be shown of actions and what not, depends on selected item/s
 * @returns {menuItems.items|Array}
 */
function menuItems() {

    var selItem,
        items = [],
        share = {},
        exportLink = {},
        isTakenDown = false,
        hasExportLink = false,
        sourceRoot = RootbyId($.selected[0]);

    // Show Rename action in case that only one item is selected
    if (($.selected.length === 1) && (RightsbyID($.selected[0]) > 1)) {
        items['.rename-item'] = 1;
    }

    if (((Object.keys($.selected)).length < 2)
            && (RightsbyID($.selected[0]) > 1)) {

        items['.add-star-item'] = 1;

        if (M.isFavourite($.selected)) {
            $('.add-star-item').safeHTML('<i class="small-icon context broken-heart"></i>@@', l[5872]);
        }
        else {
            $('.add-star-item').safeHTML('<i class="small-icon context heart"/></i>@@', l[5871]);
        }

        items['.colour-label-items'] = 1;
        M.colourLabelcmUpdate(M.d[$.selected[0]]);
    }

    selItem = M.d[$.selected[0]];

    if (selItem && (selItem.p.length === 11)) {
        items['.removeshare-item'] = 1;
    }
    else if (RightsbyID($.selected[0]) > 1) {
        items['.remove-item'] = 1;
    }

    if (selItem && ($.selected.length === 1) && selItem.t) {
        items['.open-item'] = 1;
    }

    if (
        selItem
        && ($.selected.length === 1)
        && is_image(selItem)
        ) {
        items['.preview-item'] = 1;
    }

    if (
        selItem
        && (sourceRoot === M.RootID)
        && ($.selected.length === 1)
        && selItem.t
        && !folderlink
        ) {
        items['.sh4r1ng-item'] = 1;
    }

    if ((sourceRoot === M.RootID) && !folderlink) {
        items['.move-item'] = 1;
        items['.getlink-item'] = 1;

        share = new mega.Share();
        hasExportLink = share.hasExportLink($.selected);

        if (hasExportLink) {
            items['.removelink-item'] = true;
        }

        exportLink = new mega.Share.ExportLink();
        isTakenDown = exportLink.isTakenDown($.selected);

        // If any of selected items is taken down remove actions from context menu
        if (isTakenDown) {
            delete items['.getlink-item'];
            delete items['.removelink-item'];
            delete items['.sh4r1ng-item'];
            delete items['.add-star-item'];
            delete items['.colour-label-items'];
        }
    }

    else if (sourceRoot === M.RubbishID && !folderlink) {
        items['.move-item'] = 1;
    }

    items['.download-item'] = 1;
    items['.zipdownload-item'] = 1;
    items['.copy-item'] = 1;
    items['.properties-item'] = 1;
    items['.refresh-item'] = 1;

    if (folderlink) {
        delete items['.copy-item'];
        delete items['.add-star-item'];
        delete items['.colour-label-items'];
        if (u_type) {
            items['.import-item'] = 1;
        }
    }

    return items;
}

function contextMenuUI(e, ll) {

    var v;
    var flt;
    var items = {};
    var m = $('.dropdown.body.files-menu');

    // Selection of first child level ONLY of .dropdown-item in .dropdown.body
    var menuCMI = '.dropdown.body.files-menu .dropdown-section > .dropdown-item';
    var currNodeClass = $(e.currentTarget).attr('class');
    var id = $(e.currentTarget).attr('id');

    // is contextmenu disabled
    if (localStorage.contextmenu) {
        return true;
    }

    $.hideContextMenu();

    // Used when right click is occured outside item, on empty canvas
    if (ll === 2) {

        // Enable upload item menu for clould-drive, don't show it for rubbish and rest of crew
        if (RightsbyID(M.currentdirid) && (M.currentrootid !== M.RubbishID)) {
            $(menuCMI).filter('.dropdown-item').hide();
            $(menuCMI).filter('.fileupload-item,.newfolder-item').show();

            if ((is_chrome_firefox & 2) || 'webkitdirectory' in document.createElement('input')) {
                $(menuCMI).filter('.folderupload-item').show();
            }
        }
        else {
            return false;
        }
    }
    else if (ll === 3) {// we want just the download menu
        $(menuCMI).hide();
        m = $('.dropdown.body.download');
        menuCMI = '.dropdown.body.download .dropdown-item';
    }
    else if (ll === 4 || ll === 5) {// contactUI
        $(menuCMI).hide();
        items = menuItems();

        delete items['.download-item'];
        delete items['.zipdownload-item'];
        delete items['.copy-item'];
        delete items['.open-item'];

        if (ll === 5) {
            delete items['.properties-item'];
        }

        for (var item in items) {
            $(menuCMI).filter(item).show();
        }
    }
    else if (ll === 6) { // sort menu
        $('.dropdown-item').hide();
        $('.dropdown-item.do-sort').show();
    }
    else if (ll) {// Click on item

        // Hide all menu-items
        $(menuCMI).hide();

        id = $(e.currentTarget).attr('id');

        if (id) {

            // Contacts left panel click
            if (id.indexOf('contact_') !== -1) {
                id = id.replace('contact_', '');
            }

            // File manager left panel click
            else if (id.indexOf('treea_') !== -1) {
                id = id.replace('treea_', '');
            }
        }

        if (id && !M.d[id]) {

            // exist in node list
            id = undefined;
        }

        // In case that id belongs to contact, 11 char length
        if (id && (id.length === 11)) {
            flt = '.remove-item';
            if (!window.megaChatIsDisabled) {
                flt += ',.startchat-item,.startaudio-item,.startvideo-item';
            }
            $(menuCMI).filter(flt).show();

            $(menuCMI).filter('.startaudio-item,.startvideo-item').removeClass('disabled');

            // If selected contact is offline make sure that audio and video calls are forbiden (disabled)
            if ($('#' + id).find('.offline').length || $.selected.length > 1) {
                $(menuCMI).filter('.startaudio-item').addClass('disabled');
                $(menuCMI).filter('.startvideo-item').addClass('disabled');
            }

        }
        else if (currNodeClass && (currNodeClass.indexOf('cloud-drive') > -1
                    || currNodeClass.indexOf('folder-link') > -1)) {
            flt = '.properties-item';
            if (folderlink) {
                flt += ',.import-item';
            }
            else {
                flt += ',.findupes-item';
            }
            if (M.v.length) {
                flt += ',.zipdownload-item,.download-item';
            }
            $.selected = [M.RootID];
            $(menuCMI).filter(flt).show();
        }
        else if (currNodeClass && $(e.currentTarget).hasClass('inbox')) {
            $.selected = [M.InboxID];
            $(menuCMI).filter('.properties-item').show();
        }
        else if (currNodeClass && currNodeClass.indexOf('rubbish-bin') > -1) {
            $.selected = [M.RubbishID];
            $(menuCMI).filter('.properties-item').show();
        }
        else if (currNodeClass && currNodeClass.indexOf('recycle-item') > -1) {
            $(menuCMI).filter('.clearbin-item').show();
        }
        else if (currNodeClass && currNodeClass.indexOf('contacts-item') > -1) {
            $(menuCMI).filter('.addcontact-item').show();
        }
        else if (currNodeClass && currNodeClass.indexOf('messages-item') > -1) {
            e.preventDefault();
            return false;
        }
        else if (currNodeClass
            && (currNodeClass.indexOf('file-block') > -1
            || currNodeClass.indexOf('folder') > -1
            || currNodeClass.indexOf('fm-tree-folder') > -1)
            || id) {
            items = menuItems();
            for (var item in items) {
                $(menuCMI).filter(item).show();
            }

            // Hide context menu items not needed for undecrypted nodes
            if (missingkeys[id]) {
                $(menuCMI).filter('.add-star-item').hide();
                $(menuCMI).filter('.download-item').hide();
                $(menuCMI).filter('.rename-item').hide();
                $(menuCMI).filter('.copy-item').hide();
                $(menuCMI).filter('.getlink-item').hide();
                $(menuCMI).filter('.colour-label-items').hide();
            }
            else if (M.getNodeShare(id).down === 1) {
                $(menuCMI).filter('.copy-item').hide();
            }
            else if (items['.getlink-item']) {
                Soon(setContextMenuGetLinkText);
            }
        }
        else {
            return false;
        }
    }
    // This part of code is also executed when ll == 'undefined'
    v = m.children($('.dropdown-section'));

    // Count all items inside section, and hide dividers if necessary
    v.each(function() {
        var $this = $(this);
        var a = $this.find('a.dropdown-item');
        var b = $this.find('hr');
        var x = a.filter(function() {
                return $(this).css('display') === 'none';
            });
        if (x.length === a.length || a.length === 0) {
            $this.addClass('hidden');
        } 
        else {
            $this.removeClass('hidden');
        }
    });

    adjustContextMenuPosition(e, m);

    disableCircularTargets('#fi_');

    m.removeClass('hidden');

    // Hide last divider
    v.find('hr').removeClass('hidden');
    m.find('.dropdown-section:visible:last hr').addClass('hidden');

    e.preventDefault();
}

/**
 * Sets the text in the context menu for the Get link and Remove link items. If there are
 * more than one nodes selected then the text will be pluralised. If all the selected nodes
 * have public links already then the text will change to 'Update link/s'.
 */
function setContextMenuGetLinkText() {

    var numOfExistingPublicLinks = 0;
    var numOfSelectedNodes = Object($.selected).length;
    var getLinkText = '';

    // Loop through all selected nodes
    for (var i = 0; i < numOfSelectedNodes; i++) {

        // Get the node handle of the current node
        var nodeHandle = $.selected[i];

        // If it has a public link, then increment the count
        if (M.getNodeShare(nodeHandle)) {
            numOfExistingPublicLinks++;
        }
    }

    // If all the selected nodes have existing public links, set text to 'Update links' or 'Update link'
    if (numOfSelectedNodes === numOfExistingPublicLinks) {
        getLinkText = (numOfSelectedNodes > 1) ? l[8733] : l[8732];
    }
    else {
        // Otherwise change text to 'Get links' or 'Get link' if there are selected nodes without links
        getLinkText = (numOfSelectedNodes > 1) ? l[8734] : l[59];
    }

    // If there are multiple nodes with existing links selected, set text to 'Remove links', otherwise 'Remove link'
    var removeLinkText = (numOfExistingPublicLinks > 1) ? l[8735] : l[6821];

    // Set the text for the 'Get/Update link/s' and 'Remove link/s' context menu items
    var $contextMenu = $('.dropdown.body');
    $contextMenu.find('.getlink-menu-text').text(getLinkText);
    $contextMenu.find('.removelink-menu-text').text(removeLinkText);
}

/**
 * disableCircularTargets
 *
 * Disable parent tree DOM element and all children.
 * @param {String} pref, id prefix i.e. { #fi_, #mctreea_ }
 */
function disableCircularTargets(pref) {

    var nodeId;

    for (var s in $.selected) {
        if ($.selected.hasOwnProperty(s)) {
            nodeId = $.selected[s];
            if (M.d[nodeId]) {
                $(pref + nodeId).addClass('disabled');
            }

            if (M.d[nodeId] && M.d[nodeId].p) {

                // Disable parent dir
                $(pref + M.d[nodeId].p).addClass('disabled');
            }
            else if (d) {
                console.error('disableCircularTargets: Invalid node', nodeId, pref);
            }

            // Disable all children folders
            disableDescendantFolders(nodeId, pref);
        }
    }
}

function adjustContextMenuPosition(e, m)
{
    var mPos;// menu position
    var mX = e.clientX, mY = e.clientY;    // mouse cursor, returns the coordinates within the application's client area at which the event occurred (as opposed to the coordinates within the page)

    if (e.type === 'click' && !e.calculatePosition)// clicked on file-settings-icon
    {
        var ico = {'x': e.currentTarget.context.clientWidth, 'y': e.currentTarget.context.clientHeight};
        var icoPos = getHtmlElemPos(e.delegateTarget);// get position of clicked file-settings-icon
        mPos = reCalcMenuPosition(m, icoPos.x, icoPos.y, ico);
    }
    else// right click
    {
        mPos = reCalcMenuPosition(m, mX, mY);
    }

    m.css({'top': mPos.y, 'left': mPos.x});// set menu position

    return true;
}

function reCalcMenuPosition(m, x, y, ico)
{
    var TOP_MARGIN = 12;
    var SIDE_MARGIN = 12;
    var cmW = m.outerWidth(), cmH = m.outerHeight();// dimensions without margins calculated
    var wH = window.innerHeight, wW = window.innerWidth;
    var maxX = wW - SIDE_MARGIN;// max horizontal
    var maxY = wH - TOP_MARGIN;// max vertical
    var minX = SIDE_MARGIN + $('div.nw-fm-left-icons-panel').outerWidth();// min horizontal
    var minY = TOP_MARGIN;// min vertical
    var wMax = x + cmW;// coordinate of right edge
    var hMax = y + cmH;// coordinate of bottom edge

    var overlapParentMenu = function(n)
    {
        var tre = wW - wMax;// to right edge
        var tle = x - minX - SIDE_MARGIN;// to left edge

        if (tre >= tle)
        {
            n.addClass('overlap-right');
            n.css({'top': top, 'left': (maxX - x - nmW) + 'px'});
        }
        else
        {
            n.addClass('overlap-left');
            n.css({'top': top, 'right': (wMax - nmW - minX) + 'px'});
        }

        return;
    };

    // submenus are absolutely positioned, which means that they are relative to first parent, positioned other then static
    // first parent, which is NOT a .contains-submenu element (it's previous in same level)
    var horPos = function(n)// used for submenues
    {
        var top;
        var nTop = parseInt(n.css('padding-top'));
        var tB = parseInt(n.css('border-top-width'));
        var pPos = m.position();

        var b = y + nmH - (nTop - tB);// bottom of submenu
        var mP = m.closest('.dropdown.body.submenu');
        var pT = 0, bT = 0, pE = 0;
        if (mP.length)
        {
            pE = mP.offset();
            pT = parseInt(mP.css('padding-top'));
            bT = parseInt(mP.css('border-top-width'));
        }
        if (b > maxY)
            top = (maxY - nmH + nTop - tB) - pE.top + 'px';
        else
            top = pPos.top - tB + 'px';

        return top;
    };

    var dPos;
    var cor;// corner, check setBordersRadius for more info
    if (typeof ico === 'object')// draw context menu relative to file-settings-icon
    {
        cor = 1;
        dPos = {'x': x - 2, 'y': y + ico.y + 8};// position for right-bot
        if (wMax > maxX)// draw to the left
        {
            dPos.x = x - cmW + ico.x + 2;// additional pixels to align with -icon
            cor = 3;
        }
        if (hMax > maxY)// draw to the top
        {
            dPos.y = y - cmH;// additional pixels to align with -icon
            cor++;
        }
    }
    else if (ico === 'submenu')// submenues
    {
        var n = m.next('.dropdown.body.submenu');
        var nmW = n.outerWidth();// margin not calculated
        var nmH = n.outerHeight();// margins not calculated

        if (nmH > (maxY - TOP_MARGIN))// Handle huge menu
        {
            nmH = maxY - TOP_MARGIN;
            var tmp = document.getElementById('csb_' + m.attr('id').replace('fi_', ''));
            $(tmp).addClass('context-scrolling-block');
            tmp.addEventListener('mousemove', scrollMegaSubMenu);

            n.addClass('mega-height');
            n.css({'height': nmH + 'px'});
        }

        var top = 'auto', left = '100%', right = 'auto';

        top = horPos(n);
        if (m.parent().parent('.left-position').length === 0)
        {
            if (maxX >= (wMax + nmW))
                left = 'auto', right = '100%';
            else if (minX <= (x - nmW))
                n.addClass('left-position');
            else
            {
                overlapParentMenu(n);

                return true;
            }
        }
        else
        {
            if (minX <= (x - nmW))
                n.addClass('left-position');
            else if (maxX >= (wMax + nmW))
                left = 'auto', right = '100%';
            else
            {
                overlapParentMenu(n);

                return true;
            }
        }

        return {'top': top, 'left': left, 'right': right};
    }
    else// right click
    {
        cor = 0;
        dPos = {'x': x, 'y': y};
        if (x < minX)
            dPos.x = minX;// left side alignment
        if (wMax > maxX)
            dPos.x = maxX - cmW;// align with right side, 12px from it
        if (hMax > maxY)
            dPos.y = maxY - cmH;// align with bottom, 12px from it
    }

    setBordersRadius(m, cor);

    return {'x': dPos.x, 'y': dPos.y};
}

// corner position 0 means default
function setBordersRadius(m, c)
{
    var DEF = 8;// default corner radius
    var SMALL = 4;// small carner radius
    var TOP_LEFT = 1, TOP_RIGHT = 3, BOT_LEFT = 2, BOT_RIGHT = 4;
    var tl = DEF, tr = DEF, bl = DEF, br = DEF;

    var pos = (typeof c === 'undefined') ? 0 : c;

    switch (pos)
    {
        case TOP_LEFT:
            tl = SMALL;
            break;
        case TOP_RIGHT:
            tr = SMALL;
            break
        case BOT_LEFT:
            bl = SMALL;
            break
        case BOT_RIGHT:
            br = SMALL;
            break;
        default:// situation when c is undefined, all border radius are by DEFAULT
            break;

    }

    // set context menu border radius
    m.css({
        'border-top-left-radius': tl,
        'border-top-right-radius': tr,
        'border-bottom-left-radius': bl,
        'border-bottom-right-radius': br});

    return true;
}

// Scroll menus which height is bigger then window.height
function scrollMegaSubMenu(e)
{
    var ey = e.pageY;
    var c = $(e.target).closest('.dropdown.body.submenu');
    var pNode = c.children(':first')[0];

    if (typeof pNode !== 'undefined')
    {
        var h = pNode.offsetHeight;
        var dy = h * 0.1;// 10% dead zone at the begining and at the bottom
        var pos = getHtmlElemPos(pNode, true);
        var py = (ey - pos.y - dy) / (h - dy * 2);
        if (py > 1)
        {
            py = 1;
            c.children('.context-bottom-arrow').addClass('disabled');
        }
        else if (py < 0)
        {
            py = 0;
            c.children('.context-top-arrow').addClass('disabled');
        }
        else
        {
            c.children('.context-bottom-arrow,.context-top-arrow').removeClass('disabled');
        }
        pNode.scrollTop = py * (pNode.scrollHeight - h);
    }
}

// var treeUI = SoonFc(__treeUI, 240);

function treeUI()
{
    //console.error('treeUI');
    if (d)
        console.time('treeUI');
    $('.fm-tree-panel .nw-fm-tree-item:visible').draggable(
        {
            revert: true,
            containment: 'document',
            revertDuration: 200,
            distance: 10,
            scroll: false,
            cursorAt: {right: 88, bottom: 58},
            helper: function(e, ui)
            {
                $(this).draggable("option", "containment", [72, 42, $(window).width(), $(window).height()]);
                return getDDhelper();
            },
            start: function(e, ui)
            {
                $.treeDragging = true;
                $.hideContextMenu(e);
                var html = '';
                var id = $(e.target).attr('id');
                if (id)
                    id = id.replace('treea_', '');
                if (id && M.d[id])
                    html = ('<div class="transfer-filtype-icon ' + fileIcon(M.d[id]) + ' tranfer-filetype-txt dragger-entry">' + str_mtrunc(htmlentities(M.d[id].name)) + '</div>');
                $('#draghelper .dragger-icon').remove();
                $('#draghelper .dragger-content').html(html);
                $('body').addClass('dragging');
                $.draggerHeight = $('#draghelper .dragger-content').outerHeight();
                $.draggerWidth = $('#draghelper .dragger-content').outerWidth();
            },
            drag: function(e, ui)
            {
                //console.log('tree dragging',e);
                if (ui.position.top + $.draggerHeight - 28 > $(window).height())
                    ui.position.top = $(window).height() - $.draggerHeight + 26;
                if (ui.position.left + $.draggerWidth - 58 > $(window).width())
                    ui.position.left = $(window).width() - $.draggerWidth + 56;
            },
            stop: function(e, u)
            {
                $.treeDragging = false;
                $('body').removeClass('dragging').removeClassWith("dndc-");
            }
        });

    $(
        '.fm-tree-panel .nw-fm-tree-item,' +
        '.rubbish-bin,' +
        '.fm-breadcrumbs,' +
        '.nw-fm-left-icons-panel .nw-fm-left-icon,' +
        '.shared-with-me tr,' +
        '.nw-conversations-item,' +
        'ul.conversations-pane > li,' +
        '.messages-block,' +
        '.nw-contact-item'
    ).filter(":visible").droppable({
            tolerance: 'pointer',
            drop: function(e, ui)
            {
                $.doDD(e, ui, 'drop', 1);
            },
            over: function(e, ui)
            {
                $.doDD(e, ui, 'over', 1);
            },
            out: function(e, ui)
            {
                $.doDD(e, ui, 'out', 1);
            }
        });

    // disabling right click, default contextmenu.
    $(document).unbind('contextmenu');
    $(document).bind('contextmenu', function(e) {
        if (!is_fm() ||
            $(e.target).parents('#startholder').length ||
            $(e.target).is('input') ||
            $(e.target).is('textarea') ||
            $(e.target).is('.download.info-txt') ||
            $(e.target).closest('.content-panel.conversations').length ||
            $(e.target).closest('.messages.content-area').length ||
            $(e.target).closest('.chat-right-pad .user-card-data').length ||
            $(e.target).parents('.fm-account-main').length ||
            $(e.target).parents('.export-link-item').length ||
            $(e.target).parents('.contact-fingerprint-txt').length ||
            $(e.target).parents('.fm-breadcrumbs').length ||
            $(e.target).hasClass('contact-details-user-name') ||
            $(e.target).hasClass('contact-details-email') ||
            $(e.target).hasClass('nw-conversations-name')) {
            return;
        } else if (!localStorage.contextmenu) {
            $.hideContextMenu();
            return false;
        }
    });

    $('.fm-tree-panel .nw-fm-tree-item:visible').rebind('click.treeUI, contextmenu.treeUI', function(e) {
        var $this = $(this);
        var id = $this.attr('id').replace('treea_', '');

        if (e.type === 'contextmenu') {
            $('.nw-fm-tree-item').removeClass('dragover');
            $this.addClass('dragover');

            var $uls = $this.parents('ul').find('.selected');

            if ($uls.length > 1) {
                $.selected = $uls.attrs('id')
                    .map(function(id) {
                        return id.replace('treea_', '');
                    });
            }
            else {
                $.selected = [id];

                Soon(function() {
                    $this.addClass('hovered');
                });
            }
            return !!contextMenuUI(e, 1);
        }

        var $target = $(e.target);
        if ($target.hasClass('nw-fm-arrow-icon')) {
            treeUIexpand(id);
        }
        else if (e.shiftKey) {
            $this.addClass('selected');
        }
        else {
            // plain click, remove all .selected from e.shiftKey
            $('#treesub_' + M.currentrootid + ' .nw-fm-tree-item').removeClass('selected');
            $this.addClass('selected');

            if ($target.hasClass('opened')) {
                treeUIexpand(id);
            }
            M.openFolder(id);
        }

        return false;
    });

    $('.fm-tree-panel .nw-contact-item').rebind('contextmenu.treeUI', function(e) {
        var $self = $(this);

        if ($self.attr('class').indexOf('selected') === -1) {
            $('.content-panel.contacts .nw-contact-item.selected').removeClass('selected');
            $self.addClass('selected');
        }

        $.selected = [$self.attr('id').replace('contact_', '')];
        searchPath();
        $.hideTopMenu();

        return Boolean(contextMenuUI(e, 1));
    });

    /**
     * Let's shoot two birds with a stone, when nodes are moved we need a resize
     * to let dynlist refresh - plus, we'll implicitly invoke initTreeScroll.
     */
    $(window).trigger('resize');

    if (d) {
        console.timeEnd('treeUI');
    }
}

function treeUIexpand(id, force, moveDialog)
{
    M.buildtree(M.d[id]);

    var b = $('#treea_' + id);
    var d = b.attr('class');

    if (M.currentdirid !== id)
    {
        var path = M.getPath(M.currentdirid), pid = {}, active_sub = false;
        for (var i in path)
            pid[path[i]] = i;
        if (pid[M.currentdirid] < pid[id])
            active_sub = true;
    }

    if (d && d.indexOf('expanded') > -1 && !force)
    {
        fmtreenode(id, false);
        $('#treesub_' + id).removeClass('opened');
        b.removeClass('expanded');
    }
    else if (d && d.indexOf('contains-folders') > -1)
    {
        fmtreenode(id, true);
        $('#treesub_' + id).addClass('opened');
        b.addClass('expanded');
    }

    treeUI();
}

function sectionUIopen(id) {
    var tmpId;
    if (d) {
        console.log('sectionUIopen', id, folderlink);
    }

    $('.nw-fm-left-icon').removeClass('active');
    if (M.hasInboxItems() === true) {
        $('.nw-fm-left-icon.inbox').removeClass('hidden');
    } else {
        $('.nw-fm-left-icon.inbox').addClass('hidden');
    }

    $('.content-panel').removeClass('active');

    if (id === 'opc' || id === 'ipc') {
        tmpId = 'contacts';
    } else if (id === 'account') {
        tmpId = 'account';
    } else if (id === 'dashboard') {
        tmpId = 'dashboard';
    } else {
        tmpId = id;
    }
    $('.nw-fm-left-icon.' + tmpId).addClass('active');
    $('.content-panel.' + tmpId).addClass('active');
    $('.fm-left-menu').removeClass(
        'cloud-drive folder-link shared-with-me rubbish-bin contacts conversations opc ipc inbox account dashboard transfers'
    ).addClass(tmpId);
    $('.fm.fm-right-header, .fm-import-to-cloudrive, .fm-download-as-zip').addClass('hidden');
    $('.fm-import-to-cloudrive, .fm-download-as-zip').unbind('click');

    $('.fm-main').removeClass('active-folder-link');
    $('.nw-fm-tree-header.folder-link').hide();
    $('.nw-fm-left-icon.folder-link').removeClass('active');

    if (folderlink) {
        // XXX: isValidShareLink won't work properly when navigating from/to a folderlink
        /*if (!isValidShareLink()) {
            $('.fm-breadcrumbs.folder-link .right-arrow-bg').text('Invalid folder');
        } else*/ if (id === 'cloud-drive' || id === 'transfers') {
            $('.fm-main').addClass('active-folder-link');
            $('.fm-right-header').addClass('folder-link');
            $('.nw-fm-left-icon.folder-link').addClass('active');
            $('.fm-left-menu').addClass('folder-link');
            $('.nw-fm-tree-header.folder-link').show();
            $('.fm-import-to-cloudrive, .fm-download-as-zip').removeClass('hidden');
            $('.fm-import-to-cloudrive, .fm-download-as-zip').rebind('click', function() {
                var c = '' + $(this).attr('class');

                if (~c.indexOf('fm-import-to-cloudrive')) {
                    fm_importflnodes([M.currentdirid]);
                } else if (~c.indexOf('fm-download-as-zip')) {
                    M.addDownload([M.currentdirid], true);
                }
            });
            // if (!u_type) {
                // $('.fm-import-to-cloudrive').addClass('hidden');
            // }
        }
    }

    if (id !== 'conversations') {
        $('.fm-right-header').removeClass('hidden');
        $('.fm-chat-block').addClass('hidden');
        $('.section.conversations').addClass('hidden');
    } else {
        $('.section.conversations').removeClass('hidden');
    }

    if (
        (id !== 'cloud-drive') &&
        (id !== 'rubbish-bin') &&
        (id !== 'inbox') &&
        (
            (id !== 'shared-with-me') &&
            (M.currentdirid !== 'shares')
        )
    ) {
        $('.files-grid-view.fm').addClass('hidden');
        $('.fm-blocks-view.fm').addClass('hidden');
    }

    if (id !== 'contacts' && id !== 'opc' && id !== 'ipc' && String(M.currentdirid).length !== 11) {
        $('.fm-left-panel').removeClass('contacts-panel');
        $('.fm-right-header').removeClass('requests-panel');
        $('.fm-received-requests').removeClass('active');
        $('.fm-contact-requests').removeClass('active');
    }

    if (id !== 'contacts') {
        $('.contacts-details-block').addClass('hidden');
        $('.files-grid-view.contacts-view').addClass('hidden');
        $('.fm-blocks-view.contacts-view').addClass('hidden');
    }

    if (id !== 'opc') {
        $('.sent-requests-grid').addClass('hidden');

        // this's button in left panel of contacts tab
        $('.fm-recived-requests').removeClass('active');
    }

    if (id !== 'ipc') {
        $('.contact-requests-grid').addClass('hidden');

        // this's button in left panel of contacts tab
        $('.fm-contact-requests').removeClass('active');
    }

    if (id !== 'shared-with-me') {
        $('.shared-blocks-view').addClass('hidden');
        $('.shared-grid-view').addClass('hidden');
    }

    if (id !== 'transfers') {
        if ($.transferClose) {
            $.transferClose();
        }
    }
    else {
        if (!$.transferOpen) {
            transferPanelUI();
        }
        $.transferOpen(true);
    }

    var headertxt = '';
    switch (id) {
        case 'contacts':
        case 'ipc':
        case 'opc':
            headertxt = l[5903];
            break;
        case 'conversations':
            headertxt = l[5914];
            break;
        case 'shared-with-me':
            headertxt = l[5915];
            break;
        case 'cloud-drive':
            if (folderlink) {
                headertxt = Object(M.d[M.RootID]).name || '';
            }
            else {
                headertxt = l[5916];
            }
            break;
        case 'inbox':
            headertxt = l[949];
            break;
        case 'rubbish-bin':
            headertxt = l[6771];
            break;
    }

    $('.fm-left-panel .nw-tree-panel-header span').text(headertxt);

    {
        // required tricks to make the conversations work with the old UI HTML/css structure
        if (id == "conversations") { // moving the control of the headers in the tree panel to chat.js + ui/conversations.jsx
            $('.fm-left-panel .nw-tree-panel-header').addClass('hidden');
            $('.fm-main.default > .fm-left-panel').addClass('hidden');
        } else {
            $('.fm-left-panel .nw-tree-panel-header').removeClass('hidden');
            $('.fm-main.default > .fm-left-panel').removeClass('hidden');
        }

        // prevent unneeded flashing of the conversations section when switching between chats
        // new sections UI
        if (id == "conversations") {
            $('.section:not(.conversations)').addClass('hidden');
            $('.section.' + id).removeClass('hidden');
        }
        else {
            $('.section').addClass('hidden');
            $('.section.' + id).removeClass('hidden');
        }

    }
}

function treeUIopen(id, event, ignoreScroll, dragOver, DragOpen) {
    id = String(id);
    var id_r = RootbyId(id);
    var id_s = id.split('/')[0];
    var e, scrollTo = false, stickToTop = false;

    //console.error("treeUIopen", id);

    if (id_r === 'shares') {
        sectionUIopen('shared-with-me');
    } else if (M.InboxID && id_r === M.InboxID) {
        sectionUIopen('inbox');
    } else if (id_r === M.RootID) {
        sectionUIopen('cloud-drive');
    } else if (id_s === 'chat') {
        sectionUIopen('conversations');
    } else if (id_r === 'contacts') {
        sectionUIopen('contacts');
    } else if (id_r === 'ipc') {
        sectionUIopen('ipc');
    } else if (id_r === 'opc') {
        sectionUIopen('opc');
    } else if (id_r === 'account') {
        sectionUIopen('account');
    } else if (id_r === 'dashboard') {
        sectionUIopen('dashboard');
    } else if (M.RubbishID && id_r === M.RubbishID) {
        sectionUIopen('rubbish-bin');
    } else if (id_s === 'transfers') {
        sectionUIopen('transfers');
    }

    if (!fminitialized) {
        return false;
    }

    if (!event) {
        var ids = M.getPath(id);
        var i = 1;
        while (i < ids.length) {
            if (M.d[ids[i]]) {
                treeUIexpand(ids[i], 1);
            }
            i++;
        }
        if (
            (ids[0] === 'contacts')
            && M.currentdirid
            && (String(M.currentdirid).length === 11)
            && (M.currentrootid === 'contacts')
            ) {
            sectionUIopen('contacts');
        } else if (ids[0] === 'contacts') {
            // XX: whats the goal of this? everytime when i'm in the contacts and I receive a share, it changes ONLY the
            // UI tree -> Shared with me... its a bug from what i can see and i also don't see any points of automatic
            // redirect in the UI when another user had sent me a shared folder.... its very bad UX. Plus, as a bonus
            // sectionUIopen is already called with sectionUIopen('contacts') few lines before this (when this func
            // is called by the renderNew()

            // sectionUIopen('shared-with-me');
        } else if (ids[0] === M.RootID) {
            sectionUIopen('cloud-drive');
        }
    }
    if ($.hideContextMenu) {
        $.hideContextMenu(event);
    }

    e = $('#treea_' + id_s);
    $('.fm-tree-panel .nw-fm-tree-item').removeClass('selected');
    e.addClass('selected');

    if (!ignoreScroll) {
        if (id === M.RootID || id === 'shares' || id === 'contacts' || id === 'chat' || id === 'opc' || id === 'ipc') {
            stickToTop = true;
            scrollTo = $('.nw-tree-panel-header');
        } else if (e.length && !e.visible()) {
            scrollTo = e;
        }
        // if (d) console.log('scroll to element?',ignoreScroll,scrollTo,stickToTop);

        var jsp = scrollTo && $('.fm-tree-panel').data('jsp');
        if (jsp) {
            setTimeout(function() {
                jsp.scrollToElement(scrollTo, stickToTop);
            }, 50);
        }
    }
    treeUI();
}

function fm_hideoverlay() {
    if (!$.propertiesDialog) {
        $('.fm-dialog-overlay').addClass('hidden');
        $('body').removeClass('overlayed');
    }
    $(document).trigger('MegaCloseDialog');
}

function fm_showoverlay() {
    $('.fm-dialog-overlay').removeClass('hidden');
    $('body').addClass('overlayed');
}

function renameDialog() {

    if ($.selected.length > 0) {
        $.dialog = 'rename';
        $('.rename-dialog').removeClass('hidden');
        $('.rename-dialog').addClass('active');
        fm_showoverlay();

        $('.rename-dialog .fm-dialog-close, .rename-dialog-button.cancel').rebind('click', function() {
            $.dialog = false;
            $('.rename-dialog').addClass('hidden');
            fm_hideoverlay();
        });

        $('.rename-dialog-button.rename').rebind('click', function() {
            if ($('.rename-dialog').hasClass('active')) {
                doRename();
            }
        });

        var n = M.d[$.selected[0]];
        if (n.t) {
            $('.rename-dialog .fm-dialog-title').text(l[425]);
        }
        else {
            $('.rename-dialog .fm-dialog-title').text(l[426]);
        }

        $('.rename-dialog input').val(n.name);
        var ext = fileext(n.name);
        $('.rename-dialog .transfer-filtype-icon').attr('class', 'transfer-filtype-icon ' + fileIcon(n));
        if (!n.t && ext.length > 0) {
            $('.rename-dialog input')[0].selectionStart = 0;
            $('.rename-dialog input')[0].selectionEnd = $('.rename-dialog input').val().length - ext.length - 1;
        }

        $('.rename-dialog input').rebind('focus', function() {
            var selEnd;
            $(this).closest('.rename-dialog').addClass('focused');
            var d = $(this).val().lastIndexOf('.');
            if (d > -1) {
                selEnd = d;
            }
            else {
                selEnd = $(this).val().length;
            }
            $(this)[0].selectionStart = 0;
            $(this)[0].selectionEnd = selEnd;

        });

        $('.rename-dialog input').rebind('blur', function() {
            $(this).closest('.rename-dialog').removeClass('focused');
        });

        $('.rename-dialog input').unbind('click keydown keyup keypress');
        $('.rename-dialog input').focus();
        $('.rename-dialog input').bind('click keydown keyup keypress', function(e) {
            var n = M.d[$.selected[0]],
                ext = fileext(n.name);
            if ($(this).val() == '' || (!n.t && ext.length > 0 && $(this).val() == '.' + ext)) {
                $('.rename-dialog').removeClass('active');
            }
            else {
                $('.rename-dialog').addClass('active');
            }
            if (!n.t && ext.length > 0) {
                if (this.selectionStart > $('.rename-dialog input').val().length - ext.length - 2) {
                    this.selectionStart = $('.rename-dialog input').val().length - ext.length - 1;
                    this.selectionEnd = $('.rename-dialog input').val().length - ext.length - 1;
                    if (e.which === 46) {
                        return false;
                    }
                }
                else if (this.selectionEnd > $('.rename-dialog input').val().length - ext.length - 1) {
                    this.selectionEnd = $('.rename-dialog input').val().length - ext.length - 1;
                    return false;
                }
            }
        });
    }
}

/* @type {function} doRename
 *
 * On context menu rename
 */
function doRename() {

    var itemName = $('.rename-dialog input').val();
    var handle = $.selected[0];
    var nodeData = M.d[handle];

    if (itemName !== '') {
        if (nodeData) {
            if (nodeData && (itemName !== nodeData.name)) {
                M.rename(handle, itemName);
            }
        }

        $.dialog = false;
        $('.rename-dialog').addClass('hidden');
        fm_hideoverlay();
    }
}

function msgDialog(type, title, msg, submsg, callback, checkbox) {
    var doneButton  = l[81];
    var extraButton = String(type).split(':');
    if (extraButton.length === 1) {
        extraButton = null;
    }
    else {
        type = extraButton.shift();
        extraButton = extraButton.join(':');

        if (extraButton[0] === '!') {
            doneButton  = l[82];
            extraButton = extraButton.substr(1);
        }
    }
    $.msgDialog = type;
    $.warningCallback = callback;

    $('#msgDialog').removeClass('clear-bin-dialog confirmation-dialog warning-dialog-b warning-dialog-a ' +
        'notification-dialog remove-dialog delete-contact loginrequired-dialog multiple');
    $('#msgDialog .icon').removeClass('fm-bin-clear-icon .fm-notification-icon');
    $('#msgDialog .confirmation-checkbox').addClass('hidden');

    if (type === 'clear-bin') {
        $('#msgDialog').addClass('clear-bin-dialog');
        $('#msgDialog .icon').addClass('fm-bin-clear-icon');
        $('#msgDialog .fm-notifications-bottom')
            .safeHTML('<div class="default-white-button right notification-button confirm"><span>@@</span></div>' +
                '<div class="default-white-button right notification-button cancel"><span>@@</span></div>' +
                '<div class="clear"></div>', l[1018], l[82]);

        $('#msgDialog .default-white-button').eq(0).bind('click', function() {
            closeMsg();
            if ($.warningCallback) {
                $.warningCallback(true);
            }
        });
        $('#msgDialog .default-white-button').eq(1).bind('click', function() {
            closeMsg();
            if ($.warningCallback) {
                $.warningCallback(false);
            }
        });
    }
    else if (type === 'delete-contact') {
        $('#msgDialog').addClass('delete-contact');
        $('#msgDialog .fm-notifications-bottom')
            .safeHTML('<div class="default-white-button right notification-button confirm"><span>@@</span></div>' +
                '<div class="default-white-button right notification-button cancel"><span>@@</span></div>' +
                '<div class="clear"></div>', l[78], l[79]);

        $('#msgDialog .default-white-button').eq(0).bind('click', function() {
            closeMsg();
            if ($.warningCallback) {
                $.warningCallback(true);
            }
        });
        $('#msgDialog .default-white-button').eq(1).bind('click', function() {
            closeMsg();
            if ($.warningCallback) {
                $.warningCallback(false);
            }
        });
    }
    else if (type === 'warninga' || type === 'warningb' || type === 'info') {
        if (extraButton) {
            $('#msgDialog .fm-notifications-bottom')
                .safeHTML('<div class="default-white-button right notification-button confirm"><span>@@</span></div>' +
                    '<div class="default-white-button right notification-button cancel"><span>@@</span></div>' +
                    '<div class="clear"></div>', doneButton, extraButton);

            $('#msgDialog .default-white-button').eq(0).bind('click', function() {
                closeMsg();
                if ($.warningCallback) {
                    $.warningCallback(false);
                }
            });
            $('#msgDialog .default-white-button').eq(1).bind('click', function() {
                closeMsg();
                if ($.warningCallback) {
                    $.warningCallback(true);
                }
            });
        }
        else {
            $('#msgDialog .fm-notifications-bottom')
                .safeHTML('<div class="default-white-button right notification-button"><span>@@</span></div>' +
                    '<div class="clear"></div>', l[81]);

            $('#msgDialog .default-white-button').bind('click', function() {
                closeMsg();
                if ($.warningCallback) {
                    $.warningCallback(true);
                }
            });
        }

        $('#msgDialog .icon').addClass('fm-notification-icon');
        if (type === 'warninga') {
            $('#msgDialog').addClass('warning-dialog-a');
        }
        else if (type === 'warningb') {
            $('#msgDialog').addClass('warning-dialog-b');
        }
        else if (type === 'info') {
            $('#msgDialog').addClass('notification-dialog');
        }
    }
    else if (type === 'confirmation' || type === 'remove') {
        $('#msgDialog .fm-notifications-bottom')
            .safeHTML('<div class="left checkbox-block hidden">' +
                '<div class="checkdiv checkboxOff">' +
                    '<input type="checkbox" name="confirmation-checkbox" ' +
                        'id="confirmation-checkbox" class="checkboxOff">' +
                '</div>' +
                '<label for="export-checkbox" class="radio-txt">@@</label></div>' +
                '<div class="default-white-button right notification-button confirm"><span>@@</span></div>' +
                '<div class="default-white-button right notification-button cancel"><span>@@</span></div>' +
                '<div class="clear"></div>', l[229], l[78], l[79]);

        $('#msgDialog .default-white-button').eq(0).bind('click', function() {
            closeMsg();
            if ($.warningCallback) {
                $.warningCallback(true);
            }
        });

        $('#msgDialog .default-white-button').eq(1).bind('click', function() {
            closeMsg();
            if ($.warningCallback) {
                $.warningCallback(false);
            }
        });
        $('#msgDialog .icon').addClass('fm-notification-icon');
        $('#msgDialog').addClass('confirmation-dialog');
        if (type === 'remove') {
            $('#msgDialog').addClass('remove-dialog');
        }

        if (checkbox) {
            $('#msgDialog .left.checkbox-block .checkdiv,' +
                '#msgDialog .left.checkbox-block input')
                    .removeClass('checkboxOn').addClass('checkboxOff');

            $.warningCheckbox = false;
            $('#msgDialog .left.checkbox-block').removeClass('hidden');
            $('#msgDialog .left.checkbox-block').rebind('click', function(e) {
                var $o = $('#msgDialog .left.checkbox-block .checkdiv, #msgDialog .left.checkbox-block input');
                if ($('#msgDialog .left.checkbox-block input').hasClass('checkboxOff')) {
                    $o.removeClass('checkboxOff').addClass('checkboxOn');
                    localStorage.skipDelWarning = 1;
                }
                else {
                    $o.removeClass('checkboxOn').addClass('checkboxOff');
                    delete localStorage.skipDelWarning;
                }
            });
        }
    }
    else if (type === 'loginrequired') {

        $('#msgDialog').addClass('loginrequired-dialog');

        $('#msgDialog .fm-notifications-bottom')
            .addClass('hidden')
            .html('');

        $('#msgDialog .default-white-button').bind('click', function() {
            closeMsg();
            if ($.warningCallback) {
                $.warningCallback(true);
            }
        });
        $('#msgDialog').addClass('notification-dialog');
        title = l[5841];
        msg = '<p>' + escapeHTML(l[5842]) + '</p>\n' +
            '<a class="top-login-button" href="#login">' + escapeHTML(l[171]) + '</a>\n' +
            '<a class="create-account-button" href="#register">' + escapeHTML(l[1076]) + '</a><br/>';

        var $selectedPlan = $('.reg-st3-membership-bl.selected');
        var plan = 1;
        if ($selectedPlan.is(".pro4")) { plan = 4; }
        else if ($selectedPlan.is(".pro1")) { plan = 1; }
        else if ($selectedPlan.is(".pro2")) { plan = 2; }
        else if ($selectedPlan.is(".pro3")) { plan = 3; }

        $('.loginrequired-dialog .fm-notification-icon')
            .removeClass('plan1')
            .removeClass('plan2')
            .removeClass('plan3')
            .removeClass('plan4')
            .addClass('plan' + plan);
    }

    $('#msgDialog .fm-dialog-title span').text(title);

    $('#msgDialog .fm-notification-info p').safeHTML(msg);
    if (submsg) {
        $('#msgDialog .fm-notification-warning').text(submsg);
        $('#msgDialog .fm-notification-warning').show();
    }
    else {
        $('#msgDialog .fm-notification-warning').hide();
    }

    $('#msgDialog .fm-dialog-close').rebind('click', function() {
        closeMsg();
        if ($.warningCallback) {
            $.warningCallback(false);
        }
    });
    $('#msgDialog').removeClass('hidden');
    fm_showoverlay();
}

function closeMsg() {
    $('#msgDialog').addClass('hidden');

    if (!$('.pro-register-dialog').is(':visible')) {
        fm_hideoverlay();
    }

    delete $.msgDialog;
}

function dialogScroll(s) {
    var cls = s;

    cls += ':visible';
    $(cls).jScrollPane({enableKeyboardNavigation: false, showArrows: true, arrowSize: 8, animateScroll: true});
    jScrollFade(cls);
}

function dialogPositioning(s) {
    $(s).css('margin-top', '-' + $(s).height() / 2 + 'px');
}

/**
 * handleDialogTabContent
 *
 * Handle DOM directly, no return value.
 * @param {String} dialogTabClass, dialog tab class name.
 * @param {String} parentTag, tag of source element.
 * @param {String} dialogPrefix, dialog prefix i.e. { copy, move }.
 * @param {String} htmlContent, html content.
 */
function handleDialogTabContent(dialogTabClass, parentTag, dialogPrefix, htmlContent) {

    var html = htmlContent.replace(/treea_/ig, 'mctreea_').replace(/treesub_/ig, 'mctreesub_').replace(/treeli_/ig, 'mctreeli_'),
        prefix = '.' + dialogPrefix,
        tabClass = '.' + dialogTabClass;

    $(prefix + '-dialog-tree-panel' + tabClass + ' .dialog-content-block')
        .empty()
        .safeHTML(html);

    // Empty message, no items available
    if (!$(prefix + '-dialog-tree-panel' + tabClass + ' .dialog-content-block ' + parentTag).length){
        $(prefix + '-dialog-empty' + tabClass).addClass('active');
        $(prefix + '-dialog-tree-panel' + tabClass + ' ' + prefix + '-dialog-panel-header').addClass('hidden');
    }

    // Items available, hide empty message
    else {
        $(prefix + '-dialog-tree-panel' + tabClass).addClass('active');
        $(prefix + '-dialog-tree-panel' + tabClass + ' ' + prefix + '-dialog-panel-header').removeClass('hidden');
    }
}

/**
 * disableReadOnlySharedFolders
 *
 * Find shared folders marked read-only and disable it in dialog.
 * @param {String} dialogName Dialog name i.e. { copy, move }.
 */
function disableReadOnlySharedFolders(dialogName) {

    var nodeId, accessRight, rootParentDirId,
        $mcTreeSub = $("#mctreesub_shares"),
        $ro = $('.' + dialogName + '-dialog-tree-panel.shared-with-me .dialog-content-block span[id^="mctreea_"]');

    $ro.each(function(i, v) {
        nodeId = $(v).attr('id').replace('mctreea_', '');

        // Apply access right of root parent dir to all subfolders
        rootParentDirId = $("#mctreea_" + nodeId).parentsUntil($mcTreeSub).last().attr('id').replace('mctreeli_', '');

        if (M.d[rootParentDirId]) {
            accessRight = M.d[rootParentDirId].r;
        }

        if (!accessRight || (accessRight === 0)) {
            $(v).addClass('disabled');
        }
    });
}

/**
 * handleDialogContent
 *
 * Copy|Move dialogs content  handler
 * @param {String} dialogTabClass Dialog tab class name.
 * @param {String} parentTag Tag that contains one menu-item.
 * @param {Boolean} newFolderButton Should we show new folder button.
 * @param {String} dialogPrefix i.e. [copy, move].
 * @param {String} buttonLabel Action button label.
 * @param {String} convTab In case of conversations tab.
 */
function handleDialogContent(dialogTabClass, parentTag, newFolderButton, dialogPrefix, buttonLabel, convTab) {

    var html,
        $btn = '';// Action button label

    if ($.onImportCopyNodes && (!newFolderButton || (dialogPrefix !== 'copy'))) {

        // XXX: Ideally show some notification that importing from folder link to anything else than the cloud isn't supported.
        $('.copy-dialog-button.' + dialogTabClass).fadeOut(200).fadeIn(100);

        return;
    }
    $('.' + dialogPrefix + '-dialog-txt').removeClass('active');
    $('.' + dialogPrefix + '-dialog-empty').removeClass('active');
    $('.' + dialogPrefix + '-dialog-button').removeClass('active');
    $('.' + dialogPrefix + '-dialog-tree-panel').removeClass('active');
    $('.' + dialogPrefix + '-dialog-panel-arrows').removeClass('active');
    $('.' + dialogPrefix + '-dialog .dialog-sorting-menu').addClass('hidden');

    $('.dialog-' + dialogPrefix + '-button span').text(buttonLabel);

    // Action button label
    $btn = $('.dialog-' + dialogPrefix + '-button');

    // Disable/enable button
    if ($.mcselected) {
        $btn.removeClass('disabled');
    }
    else {
        $btn.addClass('disabled');
    }

    // Activate proper tab
    $('.' + dialogPrefix + '-dialog-txt' + '.' + dialogTabClass).addClass('active');

    // Added cause of conversations-container
    if (convTab) {
        html = $('.content-panel ' + convTab).html();
    }
    else {
        html = $('.content-panel' + '.' + dialogTabClass).html();
    }

    handleDialogTabContent(dialogTabClass, parentTag, dialogPrefix, html);

    // Make sure that dialog tab content is properly sorted
    if ((dialogTabClass === 'cloud-drive') || (dialogTabClass === 'folder-link')) {
        M.buildtree(M.d[M.RootID], dialogPrefix + '-dialog');
    }
    else if (dialogTabClass === 'shared-with-me') {
        M.buildtree({ h: 'shares' }, dialogPrefix + '-dialog');
        disableReadOnlySharedFolders(dialogPrefix);
    }
    else if (dialogTabClass === 'rubish-bin') {
        M.buildtree({h: M.RubbishID}, dialogPrefix + '-dialog');
    }
    else if (dialogTabClass === 'conversations') {
        //@ToDo: make this working when chat start functioning
    }

    // 'New Folder' button
    if (newFolderButton) {
        $('.dialog-newfolder-button').removeClass('hidden');
    }
    else {
        $('.dialog-newfolder-button').addClass('hidden');
    }

    // If copying from contacts tab (Ie, sharing)
    if (buttonLabel === l[1344]) {
        $('.fm-dialog.copy-dialog .share-dialog-permissions').removeClass('hidden');
        $('.dialog-newfolder-button').addClass('hidden');
        $('.copy-operation-txt').text(l[1344]);

        $('.fm-dialog.copy-dialog .share-dialog-permissions')
            .rebind('click', function() {
                var $btn = $(this);
                var $menu = $('.permissions-menu', this.parentNode);
                var $items = $('.permissions-menu-item', $menu);

                $items
                    .rebind('click', function() {
                        $items.unbind('click');

                        $items.removeClass('active');
                        $(this).addClass('active');
                        $btn.attr('class', 'share-dialog-permissions ' + this.classList[1])
                            .safeHTML('<span></span>' + $(this).text());
                        $menu.fadeOut(200);
                    });
                $menu.fadeIn(200);
            });
    }
    else {
        $('.fm-dialog.copy-dialog .share-dialog-permissions').addClass('hidden');
        $('.copy-dialog-button').removeClass('hidden');
        $('.copy-operation-txt').text(l[63]);
    }

    $('.' + dialogPrefix + '-dialog .nw-fm-tree-item').removeClass('expanded active opened selected');
    $('.' + dialogPrefix + '-dialog ul').removeClass('opened');

    dialogPositioning('.fm-dialog' + '.' + dialogPrefix + '-dialog');

    dialogScroll('.dialog-tree-panel-scroll');

    // Activate tab
    $('.' + dialogPrefix + '-dialog-button' + '.' + dialogTabClass).addClass('active');
}

/**
 * shareDialogContentCheck
 *
 * Taking care about share dialog button 'Done'/share enabled/disabled and scroll
 *
 */
function shareDialogContentCheck() {

    var dc = '.share-dialog',
        itemsNum = 0,
        newItemsNum = 0,
        $btn = $('.default-white-button.dialog-share-button');
    var $groupPermissionDropDown = $('.share-dialog .permissions-icon');

    newItemsNum = $(dc + ' .token-input-token-mega').length;
    itemsNum = $(dc + ' .share-dialog-contacts .share-dialog-contact-bl').length;

    if (itemsNum) {

        $(dc + ' .share-dialog-img').addClass('hidden');
        $(dc + ' .share-dialog-contacts').removeClass('hidden');
        handleDialogScroll(itemsNum, dc);
    }
    else {
        $(dc + ' .share-dialog-img').removeClass('hidden');
        $(dc + ' .share-dialog-contacts').addClass('hidden');
    }

    // If new items are availble in multiInput box
    // or permission is changed on some of existing items
    if (newItemsNum || $.changedPermissions.length || $.removedContactsFromShare.length) {
        $btn.removeClass('disabled');
    }
    else {
        $btn.addClass('disabled');
    }

    if (newItemsNum) {
        $groupPermissionDropDown.removeClass('disabled');
    }
    else {
        $groupPermissionDropDown.addClass('disabled');
    }
}

function addShareDialogContactToContent(userEmail, type, id, av, userName, permClass, permText) {

    var html = '',
        htmlEnd = '',
        item = '',
        exportClass = '';

    var contactEmailHtml = '';

    if (userEmail !== userName) {
        contactEmailHtml = '<div class="contact-email">'
            + htmlentities(userEmail)
            + '</div>';
    }

    item = av
        + '<div class="fm-share-user-info">'
        + '<div class="fm-share-centered">'
        + '<div class="fm-chat-user">' + htmlentities(userName) + '</div>'
        + contactEmailHtml
        + '</div>'
        + '</div>';

    html = '<div class="share-dialog-contact-bl ' + type + '" id="sdcbl_' + id + '">'
           + item
           + '<div class="share-dialog-remove-button"></div>'
           + '<div class="share-dialog-permissions ' + permClass + '">'
           + '<span></span>' + permText
           +  '</div>';


    htmlEnd = '<div class="clear"></div>'
              + '</div>';

    return html + htmlEnd;
}

function fillShareDialogWithContent() {

    $.sharedTokens = [];// GLOBAL VARIABLE, Hold items currently visible in share folder content (above multi-input)
    $.changedPermissions = [];// GLOBAL VAR, changed permissions shared dialog
    $.removedContactsFromShare = [];// GLOBAL VAR, removed contacts from a share

    var pendingShares = {};
    var nodeHandle    = String($.selected[0]);
    var node          = M.getNodeByHandle(nodeHandle);
    var userHandles   = M.getNodeShareUsers(node, 'EXP');

    if (Object(M.ps).hasOwnProperty(nodeHandle)) {
        pendingShares = Object(M.ps[nodeHandle]);
        userHandles   = userHandles.concat(Object.keys(pendingShares));
    }
    var seen = {};

    userHandles.forEach(function(handle) {
        var user = M.getUser(handle) || Object(M.opc[handle]);

        if (!user.m) {
            console.warn('Unknown user "%s"!', handle);
        }
        else if (!seen[user.m]) {
            var name  = M.getNameByHandle(handle) || user.m;
            var share = M.getNodeShare(node, handle) || Object(pendingShares[handle]);

            generateShareDialogRow(name, user.m, share.r | 0, handle);
            seen[user.m] = 1;
        }
    });
}

/**
 * Generates and inserts a share or pending share row into the share dialog
 * @param {String} displayNameOrEmail
 * @param {String} email
 * @param {Number} shareRights
 * @param {String} userHandle Optional
 */
function generateShareDialogRow(displayNameOrEmail, email, shareRights, userHandle) {

    var rowId = '',
        html = '',
        av =  useravatar.contact(email),
        perm = '',
        permissionLevel = 0;

    if (typeof shareRights != 'undefined') {
        permissionLevel = shareRights;
    }

    // Permission level
    if (permissionLevel === 1) {
        perm = ['read-and-write', l[56]];
    } else if (permissionLevel === 2) {
        perm = ['full-access', l[57]];
    } else {
        perm = ['read-only', l[55]];
    }

    // Add contact
    $.sharedTokens.push(email);

    // Update token.input plugin
    removeFromMultiInputDDL('.share-multiple-input', {id: email, name: email});

    rowId = (userHandle) ? userHandle : email;
    html = addShareDialogContactToContent(email, '', rowId, av, displayNameOrEmail, perm[0], perm[1]);

    $('.share-dialog .share-dialog-contacts').safeAppend(html);
}

function handleDialogScroll(num, dc)
{
    var SCROLL_NUM = 5;// Number of items in dialog before scroll is implemented
    //
    // Add scroll in case that we have more then 5 items in list
    if (num > SCROLL_NUM)
    {
        dialogScroll(dc + ' .share-dialog-contacts');
    }
    else
    {
        var $x = $(dc + ' .share-dialog-contacts').jScrollPane();
        var el = $x.data('jsp');
        el.destroy();
    }
}

function handleShareDialogContent() {

    var dc = '.share-dialog';

    fillShareDialogWithContent();

    // Taking care about share dialog button 'Done'/share and scroll
    shareDialogContentCheck();

    // Maintain drop down list updated
    updateDialogDropDownList('.share-multiple-input');

    $('.share-dialog-icon.permissions-icon')
        .removeClass('active full-access read-and-write')
        .safeHTML('<span></span>' + l[55])
        .addClass('read-only');

    // Update dialog title text
    $(dc + ' .fm-dialog-title').text(l[5631] + ' "' + M.d[$.selected].name + '"');
    $(dc + ' .multiple-input .token-input-token-mega').remove();
    dialogPositioning('.fm-dialog.share-dialog');
    $(dc + ' .token-input-input-token-mega input').focus();
}

/**
 * updateDialogDropDownList
 *
 * Extract id from list of emails, preparing it for extrusion,
 * fill multi-input dropdown list with not used emails.
 *
 * @param {String} dialog multi-input dialog class name.
 */
function updateDialogDropDownList(dialog) {

    var listOfEmails = getContactsEMails(),
        allEmails = [],
        contacts;

    // Loop through email list and extrude id
    for (var i in listOfEmails) {
        if (listOfEmails.hasOwnProperty(i)) {
            allEmails.push(listOfEmails[i].id);
        }
    }

    contacts = excludeIntersected($.sharedTokens, allEmails);
    addToMultiInputDropDownList(dialog, contacts);
}

/**
 * checkMultiInputPermission
 *
 * Check DOM element permission level class name.
 * @param {Object} $this, DOM drop down list element.
 * @returns {Array} [drop down list permission class name, translation string].
 */
function checkMultiInputPermission($this) {

    var permissionLevel;

    if ($this.is('.read-and-write')) {
        permissionLevel = ['read-and-write', l[56]]; // Read & Write
    }
    else if ($this.is('.full-access')) {
        permissionLevel = ['full-access', l[57]]; // Full access
    }
    else {
        permissionLevel = ['read-only', l[55]]; // Read-only
    }

    return permissionLevel;
}

/**
 * Checks if an email address is already known by the user
 * @param {String} email
 * @returns {Boolean} Returns true if it exists in the state, false if it is new
 */
function checkIfContactExists(email) {

    var userIsAlreadyContact = false;
    var userContacts = M.u;

    // Loop through the user's contacts
    for (var contact in userContacts) {
        if (userContacts.hasOwnProperty(contact)) {

            // Check if the users are already contacts by comparing email addresses of known contacts and the one entered
            if (email === userContacts[contact].m) {
                userIsAlreadyContact = true;
                break;
            }
        }
    }

    return userIsAlreadyContact;
}

/**
 * sharedPermissionLevel
 *
 * Translate class name to numeric permission level.
 * @param {String} value Permission level as a string i.e. 'read-and-write', 'full-access', 'read-only'.
 * @returns {Number} integer value of permission level.
 */
function sharedPermissionLevel(value) {

    var permissionLevel = 0;

    if (value === 'read-and-write') {
        permissionLevel = 1; // Read and Write access
    }
    else if (value === 'full-access') {
        permissionLevel = 2; // Full access
    }
    else {
        permissionLevel = 0; // read-only
    }

    return permissionLevel;
}

/**
 * initShareDialogMultiInputPlugin
 *
 * Initialize share dialog multi input plugin
 */
function initShareDialogMultiInputPlugin() {

        // Plugin configuration
        var contacts = getContactsEMails();

        function errorMsg(msg) {

            var $shareDialog = $('.share-dialog'),
                $warning = $shareDialog.find('.multiple-input-warning span');

            $warning.text(msg);
            $shareDialog.addClass('error');

            setTimeout(function() {
                $shareDialog.removeClass('error');
            }, 3000);
        }

        var $input = $('.share-multiple-input');
        var $scope = $input.parents('.share-dialog');

        $input.tokenInput(contacts, {
            theme: "mega",
            hintText: l[5908],
            // placeholder: "Type in an email or contact",
            searchingText: "",
            noResultsText: "",
            addAvatar: true,
            autocomplete: null,
            searchDropdown: true,
            emailCheck: true,
            preventDoublet: false,
            tokenValue: "id",
            propertyToSearch: "name",
            resultsLimit: 5,
            minChars: 1,
            accountHolder: (M.u[u_handle] || {}).m || '',
            scrollLocation: 'share',
            // Exclude from dropdownlist only emails/names which exists in multi-input (tokens)
            excludeCurrent: true,

            onEmailCheck: function() {
                errorMsg(l[7415]); // Looks like there's a malformed email
            },
            onReady: function() {
                var $this = $scope.find('li input');
                $this.rebind('keyup', function() {
                    var value = $.trim($this.val());
                    if ($scope.find('li.token-input-token-mega').length > 0 || checkMail(value) === false) {
                        $scope.find('.dialog-share-button').removeClass('disabled');
                    } else {
                        $scope.find('.dialog-share-button').addClass('disabled');
                    }
                });
            },
            onDoublet: function(u) {
                errorMsg(l[7413]); // You already have a contact with that email
            },
            onHolder: function() {
                errorMsg(l[7414]); // There's no need to add your own email address
            },
            onAdd: function(item) {

                // If the user is not already a contact, then show a text area
                // where they can add a custom message to the pending share request
                if (checkIfContactExists(item.id) === false) {
                    $('.share-message').show();
                    initTextareaScrolling($('.share-message-textarea textarea'), 39);
                }

                $('.dialog-share-button').removeClass('disabled');

                // Enable group permission change drop down list
                $('.share-dialog .permissions-icon').removeClass('disabled');

                var $shareDialog = $('.share-dialog');
                var $inputToken = $('.share-added-contact.token-input-token-mega');
                var $multiInput = $shareDialog.find('.multiple-input');
                var h1 = $inputToken.outerHeight(true);// margin
                var h2 = $multiInput.height();

                // Add scroll box if there's enough items available
                if (5 <= h2 / h1 && h2 / h1 < 6) {
                    $multiInput.jScrollPane({
                        enableKeyboardNavigation: false,
                        showArrows: true,
                        arrowSize: 8,
                        animateScroll: true
                    });
                    setTimeout(function() {
                        $shareDialog.find('.token-input-input-token-mega input').focus();
                    }, 0);
                }
            },
            onDelete: function() {

                var $btn = $('.dialog-share-button'),
                    $shareDialog = $('.share-dialog'),
                    iNewItemsNum, iItemsNum;

                setTimeout(function() {
                    $shareDialog.find('.token-input-input-token-mega input').blur();
                }, 0);

                iNewItemsNum = $shareDialog.find('.token-input-list-mega .token-input-token-mega').length;
                iItemsNum = $shareDialog.find('.share-dialog-contacts .share-dialog-contact-bl').length;

                // If new items are still availble in multiInput box
                // or permission is changed on some of existing items
                if (iNewItemsNum  || $.changedPermissions.length || $.removedContactsFromShare.length) {
                    $btn.removeClass('disabled');
                }
                else {
                    $btn.addClass('disabled');
                }

                if (iNewItemsNum) {

                    var inputToken = $shareDialog.find('.share-added-contact.token-input-token-mega'),
                        $multiInput = $shareDialog.find('.multiple-input'),
                        $c = $shareDialog.find('.multiple-input .jspPane')[0],
                        h1 = inputToken.outerHeight(),// margin excluded
                        h2 = 0;

                    if ($c) {
                        h2 = $c.scrollHeight;
                    }
                    else {
                        h2 = $multiInput.height();
                    }

                    // If there's less items then necessary remove scroll box
                    if (h2 / h1 < 6) {
                        clearScrollPanel('.share-dialog');
                    }
                }
                else {

                    // Disable group permission change drop down list
                    $('.share-dialog .permissions-icon').addClass('disabled');
                }
            }
        });
}

/**
 * Shows the copyright warning dialog.
 *
 * @param {Array} nodesToProcess Array of strings, node ids
 */
function initCopyrightsDialog(nodesToProcess) {

    $.itemExport = nodesToProcess;
    // If they've already agreed to the copyright warning this session
    if (localStorage.getItem('agreedToCopyrightWarning') !== null) {

        // Go straight to Get Link dialog
        var exportLink = new mega.Share.ExportLink({ 'showExportLinkDialog': true, 'updateUI': true, 'nodesToProcess': nodesToProcess });
        exportLink.getExportLink();

        return false;
    }

    // Cache selector
    var $copyrightDialog = $('.copyrights-dialog');

    // Otherwise show the copyright warning dialog
    fm_showoverlay();
    $.copyrightsDialog = 'copyrights';
    $copyrightDialog.show();

    // Init click handler for 'I agree' / 'I disagree' buttons
    $copyrightDialog.find('.default-white-button').rebind('click', function() {

        // User disagrees with copyright warning
        if ($(this).hasClass('cancel')) {
            closeDialog();
        }
        else {
            // User agrees, store flag in localStorage so they don't see it again for this session
            localStorage.setItem('agreedToCopyrightWarning', '1');

            // Go straight to Get Link dialog
            closeDialog();
            var exportLink = new mega.Share.ExportLink({ 'showExportLinkDialog': true, 'updateUI': true, 'nodesToProcess': nodesToProcess });
            exportLink.getExportLink();
        }
    });

    // Init click handler for 'Close' button
    $copyrightDialog.find('.fm-dialog-close').rebind('click', function() {
        closeDialog();
    });
}

function initShareDialog() {

    $.shareTokens = [];

    if (!u_type) {
        return; // not for ephemeral
    }

    // Prevents double initialization of token input
    if (!$('.share-multiple-input').tokenInput("getSettings")) {

        initShareDialogMultiInputPlugin();
    }

    function menuPermissionState($this) {

        var mi = '.permissions-menu .permissions-menu-item',
            cls = checkMultiInputPermission($this);

        $(mi).removeClass('active');

        $(mi + '.' + cls[0]).addClass('active');
    }

    function handlePermissionMenu($this, m, x, y) {

        m.css('left', x + 'px');
        m.css('top', y + 'px');
        menuPermissionState($this);
        $this.addClass('active');
        m.fadeIn(200);
    }

    $('.share-dialog').rebind('click', function(e) {

        var hideMenus = function() {

            // share dialog permission menu
            $('.permissions-menu', $this).fadeOut(200);
            $('.import-contacts-dialog').fadeOut(200);
            $('.permissions-icon', $this).removeClass('active');
            $('.share-dialog-permissions', $this).removeClass('active');
            closeImportContactNotification('.share-dialog');
            $('.import-contacts-service', $this).removeClass('imported');
        };

        var $this = $(this);

        if (typeof e.originalEvent.path !== 'undefined') {

            // This's sensitive to dialog DOM element positioning
            var trg = e.originalEvent.path[0];
            var trg1 = e.originalEvent.path[1];
            var trg2 = e.originalEvent.path[2];

            if (!$(trg).is('.permissions-icon,.import-contacts-link,.share-dialog-permissions')
                && !$(trg1).is('.permissions-icon,.import-contacts-link,.share-dialog-permissions')
                && !$(trg2).is('.permissions-icon,.import-contacts-link,.share-dialog-permissions'))
            {
                hideMenus();
            }
        }
        else if ($this.get(0) === e.currentTarget) {
            hideMenus();
        }
    });

    $('.share-dialog .fm-dialog-close, .share-dialog .dialog-cancel-button').rebind('click', function() {
        $('.export-links-warning').addClass('hidden');
        closeDialog();
    });

    /*
     * On share dialog, done/share button
     *
     * Adding new contacts to shared item
     */
    $('.share-dialog .dialog-share-button').rebind('click', function() {

        var share = new mega.Share();
        share.updateNodeShares();
    });

    $('.share-dialog').off('click', '.share-dialog-remove-button');
    $('.share-dialog').on('click', '.share-dialog-remove-button', function() {

        var $this = $(this);

        var userEmail, pendingContactId, selectedNodeHandle, num,
            handleOrEmail = $this.parent().attr('id').replace('sdcbl_', '');

        $this.parent()
            .fadeOut(200)
            .remove();

        selectedNodeHandle = $.selected[0];
        if (handleOrEmail !== '') {

            // Due to pending shares, the id could be an email instead of a handle
            userEmail = Object(M.opc[handleOrEmail]).m || handleOrEmail;

            $.removedContactsFromShare.push({
                'selectedNodeHandle': selectedNodeHandle,
                'userEmail': userEmail,
                'handleOrEmail': handleOrEmail
            });

            $.sharedTokens.splice($.sharedTokens.indexOf(userEmail), 1);
        }

        shareDialogContentCheck();
    });

    // related to specific contact
    $('.share-dialog').off('click', '.share-dialog-permissions');
    $('.share-dialog').on('click', '.share-dialog-permissions', function(e) {

        var $this = $(this);
        var $m = $('.permissions-menu');
        var scrollBlock = $('.share-dialog-contacts .jspPane');
        var scrollPos = 0;
        var x = 0;
        var y = 0;

        $m.removeClass('search-permissions');

        if (scrollBlock.length) {
            scrollPos = scrollBlock.position().top;
        }

        // fadeOut this popup
        if ($this.is('.active')) {
            $m.fadeOut(200);
            $this.removeClass('active');
        }
        else {
            $('.share-dialog-permissions').removeClass('active');
            $('.permissions-icon').removeClass('active');
            closeImportContactNotification('.share-dialog');

            x = $this.position().left + 10;
            y = $this.position().top + 13 + scrollPos;

            handlePermissionMenu($this, $m, x, y);
        }

        e.stopPropagation();
    });

    // related to multi-input contacts
    $('.share-dialog .permissions-icon').rebind('click', function(e) {

        var $this = $(this);
        var $m = $('.permissions-menu');
        var x = 0;
        var y = 0;

        if (!$this.is('.disabled')) {

            // fadeOut permission menu for this icon
            if ($this.is('.active')) {
                $m.fadeOut(200);
                $this.removeClass('active');
            }
            else {
                $('.share-dialog-permissions').removeClass('active');
                $('.permissions-icon').removeClass('active');
                $m.addClass('search-permissions');
                closeImportContactNotification('.share-dialog');

                x = $this.position().left - 4;
                y = $this.position().top - 35;

                handlePermissionMenu($this, $m, x, y);
            }
        }

        e.stopPropagation();
    });

    /* Handles permission changes
     * 1. Group permission change '.share-dialog .permissions-icon.active'
     * 2. Specific perm. change '.share-dialog .share-dialog-permissions.active'
    */
    $('.permissions-menu-item').rebind('click', function(e) {

        var $this = $(this);
        var id;
        var perm;
        var $existingContacts;
        var shares = M.d[$.selected[0]].shares;
        var newPermLevel = checkMultiInputPermission($this);
        var $itemPermLevel = $('.share-dialog .share-dialog-permissions.active');
        var $groupPermLevel = $('.share-dialog .permissions-icon.active');
        var currPermLevel = [];

        $('.permissions-menu').fadeOut(200);

        // Single contact permission change, .share-dialog-permissions
        if ($itemPermLevel.length) {

            currPermLevel = checkMultiInputPermission($itemPermLevel);
            id = $itemPermLevel.parent().attr('id').replace('sdcbl_', '');

            if (id !== '') {
                perm = sharedPermissionLevel(newPermLevel[0]);

                if (!shares || !shares[id] || shares[id].r !== perm) {
                    $.changedPermissions.push({ u: id, r: perm });
                }
            }

            $itemPermLevel
                .removeClass(currPermLevel[0])
                .removeClass('active')
                .safeHTML('<span></span>@@', newPermLevel[1])
                .addClass(newPermLevel[0]);
        }
        else if ($groupPermLevel.length) {// Group permission change, .permissions-icon

            // $.changedPermissions = [];// Reset global var

            currPermLevel = checkMultiInputPermission($groupPermLevel);

            // Get all items from dialog content block (avatar, name/email, permission)
            /*$existingContacts = $('.share-dialog-contact-bl');
            $.each($existingContacts, function(index, value) {

                extract id of contact
                id = $(value).attr('id').replace('sdcbl_', '');

                if (id !== '') {
                    perm = sharedPermissionLevel(newPermLevel[0]);

                    if (!shares || !shares[id] || shares[id].r !== perm) {
                        $.changedPermissions.push({ u: id, r: perm });
                    }
                }
            });*/

            $groupPermLevel
                .removeClass(currPermLevel[0])
                .removeClass('active')
                .safeHTML('<span></span>@@', newPermLevel[1])
                .addClass(newPermLevel[0]);

            /*$('.share-dialog-contact-bl .share-dialog-permissions')
                .removeClass('read-only')
                .removeClass('read-and-write')
                .removeClass('full-access')
                .safeHTML('<span></span>@@', newPermLevel[1])
                .addClass(newPermLevel[0]);*/
        }

        if ($.changedPermissions.length > 0) {// Enable Done button
            $('.default-white-button.dialog-share-button').removeClass('disabled');
        }

        $('.permissions-icon.active').removeClass('active');
        $('.share-dialog-permissions.active').removeClass('active');

        e.stopPropagation();
    });

    //Pending info block
    $('.pending-indicator').rebind('mouseover', function() {
        var x = $(this).position().left,
            y = $(this).position().top,
            infoBlock = $('.share-pending-info'),
            scrollPos = 0;
        if ($('.share-dialog-contacts .jspPane'))
            scrollPos = $('.share-dialog-contacts .jspPane').position().top;
        infoHeight = infoBlock.outerHeight();
        infoBlock.css({
            'left': x,
            'top': y - infoHeight + scrollPos
        });
        infoBlock.fadeIn(200);
    });
    $('.pending-indicator').rebind('mouseout', function() {
        $('.share-pending-info').fadeOut(200);
    });

    // Personal message
    $('.share-message textarea').rebind('focus', function() {

        var $this = $(this);
        $('.share-message').addClass('active');

        if ($this.val() === l[6853]) {

            // Clear the default message
            $this.val('');

            window.setTimeout(function() {
                $this.select();
            }, 1);

            function mouseUpHandler() {
                $this.off("mouseup", mouseUpHandler);
                return false;
            }
            $this.mouseup(mouseUpHandler);
        }
    });

    $('.share-message textarea').rebind('blur', function() {
        var $this = $(this);
        $('.share-message').removeClass('active');
    });
}

function addImportedDataToSharedDialog(data, from) {
    $.each(data, function(ind, val) {
        $('.share-dialog .share-multiple-input').tokenInput("add", {id: val, name: val});
    });

    closeImportContactNotification('.share-dialog');
}

function addImportedDataToAddContactsDialog(data, from) {
    $.each(data, function(ind, val) {
        $('.add-user-popup .add-contact-multiple-input').tokenInput("add", {id: val, name: val});
    });

    closeImportContactNotification('.add-user-popup');
}

function closeImportContactNotification(c) {
    loadingDialog.hide();
    $('.imported-contacts-notification').fadeOut(200);
    $(c + ' .import-contacts-dialog').fadeOut(200);
    $('.import-contacts-link').removeClass('active');

    // Remove focus from input element, related to tokeninput plugin
    $(c + ' input#token-input-').blur();
}

function clearScrollPanel(from) {
    var j = $(from + ' .multiple-input').jScrollPane().data();
    if (j && j.jsp) {
        j.jsp.destroy();
    }
    $(from + ' .multiple-input .jspPane').unwrap();
    $(from + ' .multiple-input .jspPane:first-child').unwrap();

    // remove share dialog contacts, jScrollPane
    j = $(from + ' .share-dialog-contacts').jScrollPane().data();
    if (j && j.jsp) {
        j.jsp.destroy();
    }
}

function closeDialog() {

    if (d) {
        MegaLogger.getLogger('closeDialog').debug($.dialog);
    }

    if (!$('.fm-dialog.registration-page-success').hasClass('hidden')) {
        fm_hideoverlay();
        $('.fm-dialog.registration-page-success').addClass('hidden').removeClass('special');
    }

    if ($('.fm-dialog.incoming-call-dialog').is(':visible') === true) {
        // managing dialogs should be done properly in the future, so that we won't need ^^ bad stuff like this one
        return false;
    }

    if ($.dialog === 'passwordlink-dialog') {
        if (String(page).substr(0, 2) === 'P!') {
            // do nothing while on the password-link page
            return false;
        }
        $('.fm-dialog.password-dialog').addClass('hidden');
    }

    if ($.dialog === 'createfolder' && ($.copyDialog || $.moveDialog)) {
        $('.fm-dialog.create-folder-dialog').addClass('hidden');
        $('.fm-dialog.create-folder-dialog .create-folder-size-icon').removeClass('hidden');
    }
    else if (($.dialog === 'slideshow') && $.copyrightsDialog) {
        $('.copyrights-dialog').hide();

        delete $.copyrightsDialog;
    }
    else {
        if ($.dialog === 'properties') {
            propertiesDialog(1);
        }
        else {
            fm_hideoverlay();
        }
        if (!$.propertiesDialog) {
            $('.fm-dialog').addClass('hidden');
        }
        $('.dialog-content-block').empty();

        // add contact popup
        $('.add-user-popup').addClass('hidden');
        $('.fm-add-user').removeClass('active');

        $('.add-contact-multiple-input').tokenInput("clearOnCancel");
        $('.share-multiple-input').tokenInput("clearOnCancel");

        clearScrollPanel('.add-user-popup');

        // share dialog
        $('.share-dialog-contact-bl').remove();
        $('.import-contacts-service').removeClass('imported');
        clearScrollPanel('.share-dialog');

        // share dialog permission menu
        $('.permissions-menu').fadeOut(0);
        $('.permissions-icon').removeClass('active');
        closeImportContactNotification('.share-dialog');
        closeImportContactNotification('.add-user-popup');

        $('.copyrights-dialog').hide();
        $('.export-link-dropdown').hide();

        delete $.copyDialog;
        delete $.moveDialog;
        delete $.copyrightsDialog;
    }
    $('.fm-dialog').removeClass('arrange-to-back');

    $('.export-links-warning').addClass('hidden');
    if ($.dialog == 'terms' && $.termsAgree) {
        delete $.termsAgree;
    }

    delete $.dialog;
    delete $.mcImport;
}

function copyDialog() {

    var copyDialogTooltipTimer;

    // Clears already selected sub-folders, and set selection to root
    function selectCopyDialogTabRoot(section) {

        var $btn = $('.dialog-copy-button');

        $('.copy-dialog .nw-fm-tree-item').removeClass('selected');

        if ((section === 'cloud-drive') || (section === 'folder-link')) {
            $.mcselected = M.RootID;
        }
        else {
            $.mcselected = undefined;
        }

        // Disable/enable button
        if ($.mcselected) {
            $btn.removeClass('disabled');
        }
        else {
            $btn.addClass('disabled');
        }
    };

    $('.copy-dialog .fm-dialog-close, .copy-dialog .dialog-cancel-button').rebind('click', function() {

        closeDialog();
        delete $.onImportCopyNodes;
    });

    $('.copy-dialog-button').rebind('click', function() {

        var section;

        if ($(this).attr('class').indexOf('active') === -1) {

            section = $(this).attr('class').split(" ")[1];
            selectCopyDialogTabRoot(section);

            if ((section === 'cloud-drive') || (section === 'folder-link')) {
                handleDialogContent(section, 'ul', true, 'copy', $.mcImport ? l[236] : "Paste" /*l[63]*/); // Import
            }
            else if (section === 'shared-with-me') {
                handleDialogContent(section, 'ul', false, 'copy', l[1344]); // Share
            }
            else if (section === 'conversations') {
                handleDialogContent(section, 'div', false, 'copy', l[1940], '.conversations-container'); // Send
            }
        }
    });

    /**
     * On click, copy dialog, dialog-sorting-menu will be shown.
     * Handles that valid informations about current sorting options
     * for selected tab of copy dialog are up to date.
     */
    $('.copy-dialog-panel-arrows').rebind('click', function() {

        var $self = $(this),
            $copyDialog = $('.copy-dialog'),
            type, menu, key;

        if ($self.attr('class').indexOf('active') === -1) {

            menu = $('.dialog-sorting-menu').removeClass('hidden');
            type = $('.fm-dialog-title .copy-dialog-txt.active').attr('class').split(' ')[1];

            // Enable all menu items
            if (type === 'contacts') {
                menu.find('.sorting-item-divider,.sorting-menu-item').removeClass('hidden');
            }

            // Hide sort by status and last-interaction items from menu
            else {
                menu.find('*[data-by=status],*[data-by=last-interaction]').addClass('hidden');
            }

            // @ToDo: Make sure .by is hadeled properly once when we have chat available

            // Copy dialog key only
            key = 'Copy' + type;

            // Check existance of previous sort options, direction (dir)
            if (localStorage['sort' + key + 'Dir']) {
                $.sortTreePanel[key].dir = localStorage['sort' + key + 'Dir'];
            }
            else {
                $.sortTreePanel[key].dir = 1;
            }

            // Check existance of previous sort option, ascending/descending (By)
            if (localStorage['sort' + key + 'By']) {
                $.sortTreePanel[key].by = localStorage['sort' + key + 'By'];
            }
            else {
                $.sortTreePanel[key].by = 'name';
            }

            // dir stands for direction i.e. [ascending, descending]
            $copyDialog.find('.dialog-sorting-menu .sorting-menu-item')
                .removeClass('active')
                .filter('*[data-by=' + $.sortTreePanel[key].by + '],*[data-dir=' + $.sortTreePanel[key].dir + ']')
                .addClass('active');

            $self.addClass('active');
            $copyDialog.find('.dialog-sorting-menu').removeClass('hidden');
        }
        else {
            $self.removeClass('active');
            $copyDialog.find('.dialog-sorting-menu').addClass('hidden');
        }
    });

    $('.copy-dialog .sorting-menu-item').rebind('click', function() {

        var $self = $(this),
            data, type, key;

        if ($self.attr('class').indexOf('active') === -1) {

            // Arbitrary element data
            data = $self.data();
            type = $('.fm-dialog-title .copy-dialog-txt.active').attr('class').split(' ')[1];
            key = 'Copy' + type;

            // Check arbitrary data associated with current menu item
            if (data.dir) {
                localStorage['sort' + key + 'Dir'] = $.sortTreePanel[key].dir = data.dir;
            }
            if (data.by) {
                localStorage['sort' + key + 'By'] = $.sortTreePanel[key].by = data.by;
            }

            if ((type === 'cloud-drive') || (type === 'folder-link')) {
                M.buildtree(M.d[M.RootID], 'copy-dialog');
            }
            else if (type === 'shared-with-me') {
                M.buildtree({ h: 'shares' }, 'copy-dialog');
                disableReadOnlySharedFolders('copy');
            }
            else if (type === 'conversations') {
                //@ToDo: make this working when chat start functioning
            }

            // Disable previously selected
            $self.parent().find('.sorting-menu-item').removeClass('active');
            $self.addClass('active');
        }

        // Hide menu
        $('.copy-dialog .dialog-sorting-menu').addClass('hidden');
        $('.copy-dialog-panel-arrows.active').removeClass('active');
    });

    $('.copy-dialog .dialog-newfolder-button').rebind('click', function() {

        $('.copy-dialog').addClass('arrange-to-back');
        var dest = $(this).parents('.fm-dialog').find('.active .nw-fm-tree-item.selected');
        if (dest.length) {
            $.cftarget = dest.attr('id').replace(/[^_]+_/, '');
        } else {
            /* No folder is selected, "New Folder" must create a new folder in Root */
            $.cftarget = M.RootID;
        }
        createFolderDialog();

        $('.fm-dialog.create-folder-dialog .create-folder-size-icon').addClass('hidden');
    });

    $('.copy-dialog').off('click', '.nw-fm-tree-item');
    $('.copy-dialog').on('click', '.nw-fm-tree-item', function(e) {

        var old = $.mcselected;

        $.mcselected = $(this).attr('id').replace('mctreea_', '');
        M.buildtree(M.d[$.mcselected]);

        var html = $('#treesub_' + $.mcselected).html();
        if (html) {
            $('#mctreesub_' + $.mcselected).html(html.replace(/treea_/ig, 'mctreea_').replace(/treesub_/ig, 'mctreesub_').replace(/treeli_/ig, 'mctreeli_'));
        }

        disableReadOnlySharedFolders('copy');

        var $btn = $('.dialog-copy-button');
        var c = $(e.target).attr('class');

        // Sub-folder exist?
        if (c && c.indexOf('nw-fm-arrow-icon') > -1) {

            var c = $(this).attr('class');

            // Sub-folder expanded
            if (c && c.indexOf('expanded') > -1) {
                $(this).removeClass('expanded');
                $('#mctreesub_' + $.mcselected).removeClass('opened');
            }
            else {
                $(this).addClass('expanded');
                $('#mctreesub_' + $.mcselected).addClass('opened');
            }
        }
        else {

            var c = $(this).attr('class');

            if (c && c.indexOf('selected') > -1) {
                if (c && c.indexOf('expanded') > -1) {
                    $(this).removeClass('expanded');
                    $('#mctreesub_' + $.mcselected).removeClass('opened');
                }
                else {
                    $(this).addClass('expanded');
                    $('#mctreesub_' + $.mcselected).addClass('opened');
                }
            }
        }

        if (!$(this).is('.disabled')) {

            // unselect previously selected item
            $('.copy-dialog .nw-fm-tree-item').removeClass('selected');
            $(this).addClass('selected');
            $btn.removeClass('disabled');
        }
        else {
            $.mcselected = old;
        }

        // dialogScroll('.copy-dialog-tree-panel .dialog-tree-panel-scroll');
        dialogScroll('.dialog-tree-panel-scroll');

        // Disable action button if there is no selected items
        if (typeof $.mcselected == 'undefined') {
            $btn.addClass('disabled');
        }
    });

    $('.copy-dialog .shared-with-me').off('mouseenter', '.nw-fm-tree-item');
    $('.copy-dialog .shared-with-me').on('mouseenter', '.nw-fm-tree-item', function() {

        var $item = $(this).find('.nw-fm-tree-folder');
        var itemLeftPos = $item.offset().left;
        var itemTopPos = $item.offset().top;
        var $tooltip = $('.copy-dialog .contact-preview');
        var sharedNodeHandle = $(this).attr('id').replace('mctreea_', '');
        var ownerHandle = M.d[sharedNodeHandle].u;
        var ownerEmail = M.u[ownerHandle].m;
        var ownerName = M.u[ownerHandle].name;

        // Not allowing undefined to be shown like owner name
        if (typeof ownerName === 'undefined') {
            ownerName = '';
        }

        var html = useravatar.contact(ownerHandle, 'small-rounded-avatar', 'div') +
            '<div class="user-card-data no-status">' +
                '<div class="user-card-name small">' + htmlentities(ownerName) +
                    ' <span class="grey">(' + l[8664] + ')</span></div>' +
                '<div class="user-card-email small">' + htmlentities(ownerEmail) +
                '</div></div>';

        $tooltip.find('.contacts-info.body').safeHTML(html);

        copyDialogTooltipTimer = setTimeout(function () {
            $tooltip.css({
                'left': itemLeftPos + (($item.outerWidth() / 2) - ($tooltip.outerWidth() / 2))  + 'px',
                'top': (itemTopPos - 63) + 'px'
            });
            $tooltip.fadeIn(200);
        }, 200);
    });

    $('.copy-dialog .shared-with-me').off('mouseleave', '.nw-fm-tree-item');
    $('.copy-dialog .shared-with-me').on('mouseleave', '.nw-fm-tree-item', function() {

        var $tooltip = $('.copy-dialog .contact-preview');

        clearTimeout(copyDialogTooltipTimer);
        $tooltip.hide();
    });

    // Handle conversations tab item selection
    $('.copy-dialog').off('click', '.nw-conversations-item');
    $('.copy-dialog').on('click', '.nw-conversations-item', function() {

        $.mcselected = $(this).attr('id').replace('contact2_', '');
        var $btn = $('.dialog-copy-button');

        // unselect previously selected item
        $('.copy-dialog .nw-conversations-item').removeClass('selected');
        $(this).addClass('selected');
        $btn.removeClass('disabled');

        // Disable action button if there is no selected items
        if (typeof $.mcselected == 'undefined') {
            $btn.addClass('disabled');
        }
    });

    $('.copy-dialog .dialog-copy-button').rebind('click', function() {

        if (typeof $.mcselected != 'undefined') {

            // Get active tab
            var section = $('.fm-dialog-title .copy-dialog-txt.active').attr('class').split(" ")[1];
            switch (section) {
                case 'cloud-drive':
                case 'folder-link':
                    var n = [];
                    for (var i in $.selected) {
                        if (!isCircular($.selected[i], $.mcselected)) {
                            n.push($.selected[i]);
                        }
                    }
                    closeDialog();

                    // If copying from contacts tab (Ie, sharing)
                    if ($(this).text().trim() === l[1344]) {
                        var user = {
                            u: M.currentdirid,
                        };
                        var $sp = $('.fm-dialog.copy-dialog .share-dialog-permissions');
                        if ($sp.hasClass('read-and-write')) {
                            user.r = 1;
                        }
                        else if ($sp.hasClass('full-access')) {
                            user.r = 2;
                        }
                        else {
                            user.r = 0;
                        }
                        doShare($.mcselected, [user], true);
                    }
                    else {
                        M.copyNodes(n, $.mcselected);
                    }
                    delete $.onImportCopyNodes;
                    break;
                case 'shared-with-me':
                    var n = [];
                    for (var i in $.selected) {
                        if (!isCircular($.selected[i], $.mcselected)) {
                            n.push($.selected[i]);
                        }
                    }
                    closeDialog();
                    M.copyNodes(n, $.mcselected);
                    break;
                case 'conversations':
                    var $selectedConv = $('.copy-dialog .nw-conversations-item.selected');
                    closeDialog();
                    megaChat.chats[$selectedConv.attr('data-room-jid') + "@conference." + megaChat.options.xmppDomain].attachNodes($.selected);
                    break;
                default:
                    break;
            }
        }
    });
}

function moveDialog() {

    var moveDialogTooltipTimer;

    // Clears already selected sub-folders, and set selection to root
    function selectMoveDialogTabRoot(section) {

        var $btn = $('.dialog-move-button'), timer;

        $('.move-dialog .nw-fm-tree-item').removeClass('selected');

        if ((section === 'cloud-drive') || (section === 'folder-link')) {
            $.mcselected = M.RootID;
        }
        else if (section === 'rubbish-bin') {
            $.mcselected = M.RubbishID;
        }
        else {
            $.mcselected = undefined;
        }

        // Disable/enable button
        if ($.mcselected) {
            $btn.removeClass('disabled');
        }
        else {
            $btn.addClass('disabled');
        }
    };

    $('.move-dialog .fm-dialog-close, .move-dialog .dialog-cancel-button').rebind('click', function() {
        closeDialog();
    });

    $('.move-dialog-button').rebind('click', function(e) {

        var section;

        if ($(this).attr('class').indexOf('active') === -1) {

            section = $(this).attr('class').split(" ")[1];
            selectMoveDialogTabRoot(section);

            if ((section === 'cloud-drive') || (section === 'folder-link')) {
                    handleDialogContent(section, 'ul', true, 'move', l[62]); // Move
            }
            else if (section === 'shared-with-me') {
                handleDialogContent(section, 'ul', false, 'move', l[1344]); // Share
            }
            else if (section === 'rubbish-bin') {
                handleDialogContent(section, 'ul', false, 'move', l[62]); // Move
            }
        }
    });

    $('.move-dialog-panel-arrows').rebind('click', function() {

        var $self = $(this),
            $moveDialog = $('.move-dialog'),
            menu, type, key;

        if ($self.attr('class').indexOf('active') === -1) {

            menu = $('.dialog-sorting-menu').removeClass('hidden'),
            type = $('.fm-dialog-title .move-dialog-txt.active').attr('class').split(' ')[1];

            // Enable all menu items
            menu.find('.sorting-item-divider,.sorting-menu-item').removeClass('hidden');

            // Hide sort by status and last-interaction items from menu
            menu.find('*[data-by=status],*[data-by=last-interaction]').addClass('hidden');

            // Move dialog key only
            key = 'Move' + type;

            // Check existance of previous sort options, direction (dir)
            if (localStorage['sort' + key + 'Dir']) {
                $.sortTreePanel[key].dir = localStorage['sort' + key + 'Dir'];
            }
            else {
                $.sortTreePanel[key].dir = 1;
            }

            // Check existance of previous sort option, ascending/descending (By)
            if (localStorage['sort' + key + 'By']) {
                $.sortTreePanel[key].by = localStorage['sort' + key + 'By'];
            }
            else {
                $.sortTreePanel[key].by = 'name';
            }

            $moveDialog.find('.dialog-sorting-menu .sorting-menu-item')
                .removeClass('active')
                .filter('*[data-by=' + $.sortTreePanel[key].by + '],*[data-dir=' + $.sortTreePanel[key].dir + ']')
                .addClass('active');

            $self.addClass('active');
            $moveDialog.find('.dialog-sorting-menu').removeClass('hidden');
        }
        else {
            $self.removeClass('active');
            $moveDialog.find('.dialog-sorting-menu').addClass('hidden');
        }
    });

    /**
     * Click on sort menu item
     */
    $('.move-dialog .sorting-menu-item').rebind('click', function() {

        var $self = $(this),
            type, data, key;

        if ($self.attr('class').indexOf('active') === -1) {

            // Arbitrary element data
            data = $self.data();
            type = $('.fm-dialog-title .move-dialog-txt.active').attr('class').split(' ')[1];
            key = 'Move' + type;

            // Check arbitrary data associated with current menu item
            if (data.dir) {
                localStorage['sort' + key + 'Dir'] = $.sortTreePanel[key].dir = data.dir;
            }
            if (data.by) {
                localStorage['sort' + key + 'By'] = $.sortTreePanel[key].by = data.by;
            }

            if ((type === 'cloud-drive') || (type === 'folder-link')) {
                M.buildtree(M.d[M.RootID], 'move-dialog');
                disableCircularTargets('#mctreea_');
            }
            else if (type === 'shared-with-me') {
                M.buildtree({ h: 'shares' }, 'move-dialog');
                disableReadOnlySharedFolders('move');
            }
            else if (type === 'rubbish-bin') {
                M.buildtree({ h: M.RubbishID }, 'move-dialog');
            }

            $self.parent().find('.sorting-menu-item').removeClass('active');
            $self.addClass('active');
        }

        $('.move-dialog .dialog-sorting-menu').addClass('hidden');
        $('.move-dialog-panel-arrows.active').removeClass('active');
    });

    /**
     * Create new folder button clicket inside move-dialog
     */
    $('.move-dialog .dialog-newfolder-button').rebind('click', function() {

        $('.move-dialog').addClass('arrange-to-back');
        createFolderDialog();

        $('.fm-dialog.create-folder-dialog .create-folder-size-icon').addClass('hidden');
    });

    $('.move-dialog').off('click', '.nw-fm-tree-item');
    $('.move-dialog').on('click', '.nw-fm-tree-item', function(e) {

        var old = $.mcselected;

        $.mcselected = $(this).attr('id').replace('mctreea_', '');
        M.buildtree(M.d[$.mcselected]);

        var html = $('#treesub_' + $.mcselected).html();
        if (html) {
            $('#mctreesub_' + $.mcselected).html(html.replace(/treea_/ig, 'mctreea_').replace(/treesub_/ig, 'mctreesub_').replace(/treeli_/ig, 'mctreeli_'));
        }

        disableCircularTargets('#mctreea_');

        var $btn = $('.dialog-move-button'),
            c = $(e.target).attr('class');

        // Sub-folder exist?
        if (c && c.indexOf('nw-fm-arrow-icon') > -1) {

            var c = $(this).attr('class');

            // Sub-folder expanded
            if (c && c.indexOf('expanded') > -1) {
                $(this).removeClass('expanded');
                $('#mctreesub_' + $.mcselected).removeClass('opened');
            }
            else {
                $(this).addClass('expanded');
                $('#mctreesub_' + $.mcselected).addClass('opened');
            }
        }
        else {

            var c = $(this).attr('class');
            if (c && c.indexOf('selected') > -1) {
                if (c && c.indexOf('expanded') > -1) {
                    $(this).removeClass('expanded');
                    $('#mctreesub_' + $.mcselected).removeClass('opened');
                }
                else {
                    $(this).addClass('expanded');
                    $('#mctreesub_' + $.mcselected).addClass('opened');
                }
            }
        }
        if (!$(this).is('.disabled')) {

            // unselect previously selected item
            $('.move-dialog .nw-fm-tree-item').removeClass('selected');
            $(this).addClass('selected');
            $btn.removeClass('disabled');
        }
        else {
            $.mcselected = old;
        }

        // dialogScroll('.move-dialog-tree-panel .dialog-tree-panel-scroll');
        dialogScroll('.dialog-tree-panel-scroll');

        // Disable action button if there is no selected items
        if (typeof $.mcselected == 'undefined') {
            $btn.addClass('disabled');
        }
    });

    $('.move-dialog .shared-with-me').off('mouseenter', '.nw-fm-tree-item');
    $('.move-dialog .shared-with-me').on('mouseenter', '.nw-fm-tree-item', function() {

        var $item = $(this).find('.nw-fm-tree-folder');
        var itemLeftPos = $item.offset().left;
        var itemTopPos = $item.offset().top;
        var $tooltip = $('.move-dialog .contact-preview');
        var sharedNodeHandle = $(this).attr('id').replace('mctreea_', '');
        var ownerHandle = M.d[sharedNodeHandle].u;
        var ownerEmail = M.u[ownerHandle].m;
        var ownerName = M.u[ownerHandle].name;

        // Not allowing undefined to be shown like owner name
        if (typeof ownerName === 'undefined') {
            ownerName = '';
        }

        var html = useravatar.contact(ownerHandle, 'small-rounded-avatar', 'div') +
            '<div class="user-card-data no-status">' +
                '<div class="user-card-name small">' + htmlentities(ownerName) +
                    ' <span class="grey">(' + l[8664] + ')</span></div>' +
                '<div class="user-card-email small">' + htmlentities(ownerEmail) +
                '</div></div>';

        $tooltip.find('.contacts-info.body').safeHTML(html);

        moveDialogTooltipTimer = setTimeout(function () {
            $tooltip.css({
                'left': itemLeftPos + (($item.outerWidth() / 2) - ($tooltip.outerWidth() / 2))  + 'px',
                'top': (itemTopPos - 63) + 'px'
            });
            $tooltip.fadeIn(200);
        }, 200);
    });

    $('.move-dialog .shared-with-me').off('mouseleave', '.nw-fm-tree-item');
    $('.move-dialog .shared-with-me').on('mouseleave', '.nw-fm-tree-item', function() {

        var $tooltip = $('.move-dialog .contact-preview');

        clearTimeout(moveDialogTooltipTimer);
        $tooltip.hide();
    });

    $('.move-dialog .dialog-move-button').rebind('click', function() {

        if (typeof $.mcselected != 'undefined') {

            var n = [];
            for (var i in $.selected) {
                if (!isCircular($.selected[i], $.mcselected)) {
                    n.push($.selected[i]);
                }
            }
            closeDialog();
            if (RootbyId($.mcselected) === 'shares') {
                M.copyNodes(n, $.mcselected, true);
            }
            else {
                M.moveNodes(n, $.mcselected);
            }
        }
    });
}

/**
 * Show toast notification
 * @param {String} toastClass Custom style for the notification
 * @param {String} notification The text for the toast notification
 */
function showToast(toastClass, notification, buttonLabel) {

    var $toast, timeout;

    $toast = $('.toast-notification.common-toast');
    $toast.attr('class', 'toast-notification common-toast ' + toastClass)
        .find('.toast-col:first-child span').safeHTML(notification);

    $toast.removeClass('hidden').addClass('visible');

    timeout = setTimeout(function() {
        hideToast();
    }, 7000);

    var closeSelector = '.toast-close-button';
    if (buttonLabel) {
        $('.common-toast .toast-button').safeHTML(buttonLabel);
    }
    else {
        closeSelector += ', .common-toast .toast-button';
        $('.common-toast .toast-button').safeHTML(l[726]);
    }

    $(closeSelector)
        .rebind('click', function() {
            $('.toast-notification').removeClass('visible');
            clearTimeout(timeout);
        });

    $toast.rebind('mouseover', function() {
        clearTimeout(timeout);
    });

    $toast.rebind('mouseout', function() {
        timeout = setTimeout(function() {
            hideToast();
        }, 7000);
    });
}

function hideToast () {
    $('.toast-notification.common-toast').removeClass('visible');
}

function refreshDialogContent() {
    // Refresh dialog content with newly created directory
    var b = $('.content-panel.cloud-drive').html();
    if ($.copyDialog) {
        handleDialogTabContent('cloud-drive', 'ul', 'copy', b);
    }
    else if ($.moveDialog) {
        handleDialogTabContent('cloud-drive', 'ul', 'move', b);
    }
}

function createFolderDialog(close)
{
    $.dialog = 'createfolder';
    if (close) {
        $.dialog = false;
        if ($.cftarget) {
            delete $.cftarget;
        }
        if (!($.copyDialog || $.moveDialog)) {
            fm_hideoverlay();
        }
        $('.fm-dialog').removeClass('arrange-to-back');
        $('.fm-dialog.create-folder-dialog').addClass('hidden');

        return true;
    }

    $('.create-folder-dialog input').rebind('focus', function() {
        if ($(this).val() == l[157]) {
            $('.create-folder-dialog input').val('');
        }
        $('.create-folder-dialog').addClass('focused');
    });

    $('.create-folder-dialog input').rebind('blur', function() {
        if ($('.create-folder-dialog input').val() == '') {
            $('.create-folder-dialog input').val(l[157]);
        }
        $('.create-folder-dialog').removeClass('focused');
    });

    $('.create-folder-dialog input').rebind('keyup', function() {
        if ($('.create-folder-dialog input').val() === '' || $('.create-folder-dialog input').val() === l[157]) {
            $('.create-folder-dialog').removeClass('active');
        }
        else {
            $('.create-folder-dialog').addClass('active');
        }
    });

    $('.create-folder-dialog input').rebind('keypress', function(e) {

        if (e.which === 13 && $(this).val() !== '') {
            if (!$.cftarget) {
                $.cftarget = M.currentdirid;
            }
            createFolder($.cftarget, $(this).val());
            createFolderDialog(1);
        }
    });

    $('.create-folder-dialog .fm-dialog-close, .create-folder-dialog .create-folder-button-cancel').rebind('click', function() {
        createFolderDialog(1);
        $('.fm-dialog').removeClass('arrange-to-back');
        $('.create-folder-dialog input').val(l[157]);
    });

    $('.fm-dialog-input-clear').rebind('click', function() {
        $('.create-folder-dialog input').val('');
        $('.create-folder-dialog').removeClass('active');
    });

    $('.fm-dialog-new-folder-button').rebind('click', function() {

        var v = $('.create-folder-dialog input').val();

        if (v === '' || v === l[157]) {
            alert(l[1024]);
        }
        else {
            if (!$.cftarget) {
                $.cftarget = M.currentdirid;
            }
            createFolder($.cftarget, v);
            createFolderDialog(1);
        }
    });

    fm_showoverlay();

    $('.fm-dialog.create-folder-dialog').removeClass('hidden');
    $('.create-folder-input-bl input').focus();
    $('.create-folder-dialog').removeClass('active');
}

function chromeDialog(close)
{
    if (close)
    {
        $.dialog = false;
        fm_hideoverlay();
        $('.fm-dialog.chrome-dialog').addClass('hidden');
        return true;
    }
    fm_showoverlay();
    $('.fm-dialog.chrome-dialog').removeClass('hidden');
    $.dialog = 'chrome';
    $('.chrome-dialog .browsers-button,.chrome-dialog .fm-dialog-close').rebind('click', function()
    {
        chromeDialog(1);
    });
    $('#chrome-checkbox').rebind('click', function()
    {
        if ($(this).attr('class').indexOf('checkboxOn') == -1)
        {
            localStorage.chromeDialog = 1;
            $(this).attr('class', 'checkboxOn');
            $(this).parent().attr('class', 'checkboxOn');
            $(this).attr('checked', true);
        }
        else
        {
            delete localStorage.chromeDialog;
            $(this).attr('class', 'checkboxOff');
            $(this).parent().attr('class', 'checkboxOff');
            $(this).attr('checked', false);
        }
    });
}

/**
 * Open a dialog asking the user to download MEGAsync for files over 1GB
 */
function megaSyncDialog() {

    // Cache selector
    var $dialog = $('.fm-dialog.download-megasync-dialog');

    // Show the dialog and overlay
    $dialog.removeClass('hidden');
    fm_showoverlay();

    // Add close button handler
    $dialog.find('.fm-dialog-close, .close-button').rebind('click', function() {
        $dialog.addClass('hidden');
        fm_hideoverlay();
    });

    // Add checkbox handling
    $dialog.find('#megasync-checkbox').rebind('click', function() {

        var $this = $(this);

        // If it has not been checked, check it
        if (!$this.hasClass('checkboxOn')) {

            // Store a flag so that it won't show this dialog again if triggered
            localStorage.megaSyncDialog = 1;
            $this.attr('class', 'checkboxOn');
            $this.parent().attr('class', 'checkboxOn');
            $this.attr('checked', true);
        }
        else {
            // Otherwise uncheck it
            delete localStorage.megaSyncDialog;
            $this.attr('class', 'checkboxOff');
            $this.parent().attr('class', 'checkboxOff');
            $this.attr('checked', false);
        }
    });
};

function firefoxDialog(close)
{
    if (close)
    {
        $.dialog = false;
        fm_hideoverlay();
        $('.fm-dialog.firefox-dialog').addClass('hidden');
        return true;
    }

    if (page == 'download')
        $('.ff-extension-txt').text(l[1932]);
    else
        $('.ff-extension-txt').text(l[1174]);

    fm_showoverlay();
    $('.fm-dialog.firefox-dialog').removeClass('hidden');
    $.dialog = 'firefox';

    $('.firefox-dialog .browsers-button,.firefox-dialog .fm-dialog-close,.firefox-dialog .close-button').rebind('click', function()
    {
        firefoxDialog(1);
    });

    $('#firefox-checkbox').rebind('click', function()
    {
        if ($(this).hasClass('checkboxOn') === false)
        {
            localStorage.firefoxDialog = 1;
            $(this).removeClass('checkboxOff').addClass('checkboxOn');
            $(this).parent().removeClass('checkboxOff').addClass('checkboxOn');
            $(this).attr('checked', true);
        }
        else
        {
            delete localStorage.firefoxDialog;
            $(this).removeClass('checkboxOn').addClass('checkboxOff');
            $(this).parent().removeClass('checkboxOn').addClass('checkboxOff');
            $(this).attr('checked', false);
        }
    });
}

function browserDialog(close) {
    if (close) {
        $.dialog = false;
        fm_hideoverlay();
        $('.fm-dialog.browsers-dialog').addClass('hidden');
        return true;
    }
    $.browserDialog = 1;
    $.dialog = 'browser';
    fm_showoverlay();
    $('.fm-dialog.browsers-dialog').removeClass('hidden');

    $('.browsers-dialog .browsers-button,.browsers-dialog .fm-dialog-close').rebind('click', function() {
        browserDialog(1);
    });

    $('#browsers-checkbox').rebind('click', function() {
        if ($(this).attr('class').indexOf('checkboxOn') == -1) {
            localStorage.browserDialog = 1;
            $(this).attr('class', 'checkboxOn');
            $(this).parent().attr('class', 'checkboxOn');
            $(this).attr('checked', true);
        }
        else {
            delete localStorage.chromeDialog;
            $(this).attr('class', 'checkboxOff');
            $(this).parent().attr('class', 'checkboxOff');
            $(this).attr('checked', false);
        }
    });

    $('.browsers-top-icon').removeClass('ie9 ie10 safari');
    var bc, bh, bt;
    var type = browserDialog.isWeak();
    if (type && type.ie11)
    {
        if (page !== 'download' && ('' + page).split('/').shift() !== 'fm')
        {
            browserDialog(1);
            return false;
        }
        // IE11
        bc = 'ie10';
        bh = l[884].replace('[X]', type.edge ? 'Edge' : 'IE 11');
        // if (page == 'download') bt = l[1933];
        // else bt = l[886];
        bt = l[1933];
    }
    else if (type && type.ie10)
    {
        bc = 'ie10';
        bh = l[884].replace('[X]', 'Internet Explorer 10');
        if (page == 'download')
            bt = l[1933];
        else
            bt = l[886];
    }
    else if (type && type.safari)
    {
        bc = 'safari';
        bh = l[884].replace('[X]', 'Safari');
        if (page == 'download')
            bt = l[1933];
        else
            bt = l[887].replace('[X]', 'Safari');
    }
    else
    {
        bc = 'safari';
        bh = l[884].replace('[X]', l[885]);
        bt = l[887].replace('[X]', 'Your browser');
    }
    $('.browsers-top-icon').addClass(bc);
    $('.browsers-info-block p').text(bt);
    $('.browsers-info-header').text(bh);
    $('.browsers-info-header').text(bh);
    $('.browsers-info-header p').text(bt);
}

browserDialog.isWeak = function() {
    var result = {};
    var ua = String(navigator.userAgent);
    var style = document.documentElement.style;

    result.ie10 = (ua.indexOf('MSIE 10') > -1);
    result.ie11 = ('-ms-scroll-limit' in style) && ('-ms-ime-align' in style);
    result.edge = /\sEdge\/\d/.test(ua);
    result.safari = (ua.indexOf('Safari') > -1) && (ua.indexOf('Chrome') === -1);

    result.weak = result.edge || result.ie11 || result.ie10 || result.safari;

    return result.weak && result;
};

/* jshint -W074 */
function propertiesDialog(close) {

    /*
    * fillPropertiesContactList, Handles node properties/info dialog contact list content
    *
    * @param {Object} shares Node related shares
    * @param {Object} pendingShares Node related pending shares
    * @param {Number} totalSharesNum
    */
    var fillPropertiesContactList = function(shares, pendingShares, totalSharesNum) {

        var DEFAULT_CONTACTS_NUMBER = 5;
        var counter = 0;
        var tmpStatus = '';
        var onlinestatus = '';
        var user;
        var hiddenClass = '';
        var $shareUsers = pd.find('.properties-body .properties-context-menu')
                        .empty()
                        .append('<div class="properties-context-arrow"></div>');
        var shareUsersHtml = '';

        // Add contacts with full contact relation
        for (var userId in shares) {
            if (shares.hasOwnProperty(userId)) {

                if (++counter <= DEFAULT_CONTACTS_NUMBER) {
                    hiddenClass = '';
                }
                else {
                    hiddenClass = 'hidden';
                }

                if (M.u[userId]) {
                    user = M.u[userId];
                    tmpStatus = megaChatIsReady && megaChat.karere.getPresence(megaChat.getJidFromNodeId(user.u));
                    onlinestatus = M.onlineStatusClass(tmpStatus);
                    shareUsersHtml += '<div class="properties-context-item '
                        + onlinestatus[1] + ' ' +  hiddenClass + '">'
                        + '<div class="properties-contact-status"></div>'
                        + '<span>' + htmlentities(user.name || user.m) + '</span>'
                        + '</div>';
                }
            }
        }

        // Add outgoing pending contacts for node handle [n.h]
        for (userId in pendingShares) {
            if (pendingShares.hasOwnProperty(userId)) {

                if (++counter <= DEFAULT_CONTACTS_NUMBER) {
                    hiddenClass = '';
                }
                else {
                    hiddenClass = 'hidden';
                }

                if (M.opc[userId]) {
                    user = M.opc[userId];
                    shareUsersHtml += '<div class="properties-context-item offline ' + hiddenClass + '">'
                        + '<div class="properties-contact-status"></div>'
                        + '<span>' + htmlentities(user.m) + '</span>'
                        + '</div>';
                }
            }
        }

        var hiddenNum = totalSharesNum - DEFAULT_CONTACTS_NUMBER;
        var repStr = l[10663];// '... and [X] more';

        if (hiddenNum > 0) {
            shareUsersHtml += '<div class="properties-context-item show-more">'
                + '<span>...' + repStr.replace('[X]', hiddenNum) + '</span>'
                + '</div>';
        }

        if (shareUsersHtml !== '') {
            $shareUsers.append(shareUsersHtml);
        }
    };// END of fillPropertiesContactList function

    var pd = $('.fm-dialog.properties-dialog');
    var c = $('.properties-elements-counter span');

    $(document).unbind('MegaNodeRename.Properties');
    $(document).unbind('MegaCloseDialog.Properties');

    if (close) {
        $.dialog = false;
        delete $.propertiesDialog;
        fm_hideoverlay();
        pd.addClass('hidden');
        $('.contact-list-icon').removeClass('active');
        $('.properties-context-menu').fadeOut(200);
        $.hideContextMenu();

        return true;
    }

    $.propertiesDialog = $.dialog = 'properties';
    fm_showoverlay();

    pd.removeClass('hidden multiple folders-only two-elements shared shared-with-me');
    pd.removeClass('read-only read-and-write full-access taken-down');

    var exportLink = new mega.Share.ExportLink({});
    var isTakenDown = exportLink.isTakenDown($.selected);
    var isUndecrypted = missingkeys[$.selected];
    var notificationText = '';

    if (isTakenDown || isUndecrypted) {
        if (isTakenDown) {
            pd.addClass('taken-down');
            notificationText  = l[7703] + '\n';
        }
        if (isUndecrypted) {
            pd.addClass('undecryptable');

            if (M.d[$.selected].t) {// folder
                notificationText  += l[8595];
            }
            else {// file
                notificationText  += l[8602];
            }
        }
        showToast('clipboard', notificationText);
    }

    $('.properties-elements-counter span').text('');
    $('.fm-dialog.properties-dialog .properties-body').rebind('click', function() {

        // Clicking anywhere in the dialog will close the context-menu, if open
        var e = $('.fm-dialog.properties-dialog .file-settings-icon');
        if (e.hasClass('active'))
            e.click();
    });

    $('.fm-dialog.properties-dialog .fm-dialog-close').rebind('click', function() {
        propertiesDialog(1);
    });

    var filecnt = 0, foldercnt = 0, size = 0, sfilecnt = 0, sfoldercnt = 0, n;

    for (var i in $.selected) {
        if ($.selected.hasOwnProperty(i)) {
            n = M.d[$.selected[i]];
            if (!n) {
                console.error('propertiesDialog: invalid node', $.selected[i]);
            }
            else if (n.t) {
                var nodes = fm_getnodes(n.h);
                for (i in nodes) {
                    if (M.d[nodes[i]] && !M.d[nodes[i]].t) {
                        size += M.d[nodes[i]].s;
                        sfilecnt++;
                    }
                    else {
                        sfoldercnt++;
                    }
                }
                foldercnt++;
            }
            else {
                filecnt++;
                size += n.s;
            }
        }
    }
    if (!n) {
        // $.selected had no valid nodes!
        return propertiesDialog(1);
    }

    var star = '';
    if (n.fav)
        star = ' star';
    pd.find('.file-status-icon').attr('class', 'file-status-icon ' + star)

    if (fileIcon(n).indexOf('shared') > -1) {
        pd.addClass('shared');
    }

    if (typeof n.r === "number") {
        var cs = M.contactstatus(n.h);
        var zclass = "read-only";

        if (n.r === 1) {
            zclass = "read-and-write";
        }
        else if (n.r === 2) {
            zclass = "full-access";
        }
        pd.addClass('shared shared-with-me ' + zclass);
    }

    var p = {}, user = Object(M.d[n.su || n.p]);

    if (d) {
        console.log('propertiesDialog', n, user);
    }

    if ((filecnt + foldercnt) === 1) {
        p.t6 = '';
        p.t7 = '';

        if (filecnt) {
            p.t3 = l[87] + ':';
            p.t5 = ' second';

            if (n.mtime) {
                p.t6 = l[94] + ':';
                p.t7 = htmlentities(time2date(n.mtime));
            }
        }
        else {
            p.t3 = l[894] + ':';
            p.t5 = '';
        }
        p.t1 = l[86] + ':';
        if (n.name) {
            p.t2 = htmlentities(n.name);
        }
        else if (n.h === M.RootID) {
            p.t2 = htmlentities(l[164]);
        }
        else if (n.h === M.InboxID) {
            p.t2 = htmlentities(l[166]);
        }
        else if (n.h === M.RubbishID) {
            p.t2 = htmlentities(l[167]);
        }
        // 'Shared with me' tab, info dialog, undecrypted nodes
        else if (missingkeys[n.h]) {
            p.t2 = htmlentities(l[8649]);
        }

        p.t4 = bytesToSize(size);
        p.t9 = n.ts && htmlentities(time2date(n.ts)) || '';
        p.t8 = p.t9 ? (l[896] + ':') : '';
        p.t10 = '';
        p.t11 = '';

        if (foldercnt) {
            p.t6 = l[897] + ':';
            p.t7 = fm_contains(sfilecnt, sfoldercnt);
            if (pd.attr('class').indexOf('shared') > -1) {

                var fullSharesNum = Object.keys(n.shares || {}).length;
                var pendingSharesNum = Object.keys(M.ps[n.h] || {}).length;
                var totalSharesNum = fullSharesNum + pendingSharesNum;

                // In case that user doesn't share with other
                // Or in case that more then one node is selected
                // Do NOT show contact informations in property dialog
                if ((totalSharesNum === 0) || ($.selected.length > 1)) {
                    p.hideContacts = true;
                }
                else {
                    p.t8 = l[1036] + ':';
                    p.t9 = (totalSharesNum === 1) ? l[990] : l[989].replace("[X]", totalSharesNum);
                    p.t11 = n.ts ? htmlentities(time2date(n.ts)) : '';
                    p.t10 = p.t11 ? l[896] : '';
                    $('.properties-elements-counter span').text(typeof n.r === "number" ? '' : totalSharesNum);

                    fillPropertiesContactList(n.shares, M.ps[n.h], totalSharesNum);
                }
            }
            if (pd.attr('class').indexOf('shared-with-me') > -1) {
                p.t3 = l[64];
                var rights = l[55];
                if (n.r == 1) {
                    rights = l[56];
                } else if (n.r == 2) {
                    rights = l[57];
                }
                p.t4 = rights;
                p.t6 = l[5905];
                p.t7 = htmlentities(M.getNameByHandle(user.h));
                p.t8 = l[894] + ':';
                p.t9 = bytesToSize(size);
                p.t10 = l[897] + ':';
                p.t11 = fm_contains(sfilecnt, sfoldercnt);
            }
        }
    }
    else
    {
        pd.addClass('multiple folders-only');
        p.t1 = '';
        p.t2 = '<b>' + fm_contains(filecnt, foldercnt) + '</b>';
        p.t3 = l[894] + ':';
        p.t4 = bytesToSize(size);
        p.t5 = ' second';
        p.t8 = l[93] + ':';
        p.t9 = l[1025];
    }
    var html = '<div class="properties-small-gray">' + p.t1 + '</div>'
        +'<div class="properties-name-block"><div class="propreties-dark-txt">' + p.t2 + '</div>'
        +' <span class="file-settings-icon"><span></span></span></div>'
        +'<div><div class="properties-float-bl"><span class="properties-small-gray">' + p.t3 + '</span>'
        +'<span class="propreties-dark-txt">' + p.t4 + '</span></div>'
        +'<div class="properties-float-bl' + p.t5 + '"><span class="properties-small-gray">' + p.t6 + '</span>'
        +'<span class="propreties-dark-txt">' + p.t7 + '</span></div><div class="properties-float-bl">'
        +'<div class="properties-small-gray">' + p.t8 + '</div><div class="propreties-dark-txt contact-list">' + p.t9
        +'<div class="contact-list-icon"></div></div></div>'
        +'<div class="properties-float-bl"><div class="properties-small-gray t10">' + p.t10 + '</div>'
        +'<div class="propreties-dark-txt t11">' + p.t11 + '</div></div></div>';
    $('.properties-txt-pad').html(html);

    if (typeof p.t10 === 'undefined' && typeof p.t11 === 'undefined') {
        $('.properties-small-gray.t10').addClass('hidden');
        $('.propreties-dark-txt.t11').addClass('hidden');
    }

    pd.find('.file-settings-icon').rebind('click context', function(e) {
        if ($(this).attr('class').indexOf('active') == -1) {
            e.preventDefault();
            e.stopPropagation();
            $(this).addClass('active');
            $('.fm-dialog').addClass('arrange-to-front');
            $('.properties-dialog').addClass('arrange-to-back');
            $('.dropdown.body').addClass('arrange-to-front');
            e.currentTarget = $('#' + n.h)
            e.calculatePosition = true;
            $.selected = [n.h];
            contextMenuUI(e, n.h.length === 11 ? 5 : 1);
        } else {
            __fsi_close();
        }
    });
    $(document).bind('MegaNodeRename.Properties', function(e, h, name) {
        if (n.h === h) {
            pd.find('.properties-name-block .propreties-dark-txt').text(name);
        }
    });
    $(document).bind('MegaCloseDialog.Properties', __fsi_close);
    function __fsi_close() {
        pd.find('.file-settings-icon').removeClass('active');
        $('.dropdown.body').removeClass('arrange-to-front');
        $('.properties-dialog').removeClass('arrange-to-back');
        $('.fm-dialog').removeClass('arrange-to-front');
        $.hideContextMenu();
    }

    if (p.hideContacts) {
        $('.properties-txt-pad .contact-list-icon').hide();
    }

    if (pd.attr('class').indexOf('shared') > -1) {
        $('.contact-list-icon').rebind('click', function() {
            if ($(this).attr('class').indexOf('active') == -1) {
                $(this).addClass('active');
                $('.properties-context-menu').css({
                    'left': $(this).position().left + 8 + 'px',
                    'top': $(this).position().top - $('.properties-context-menu').outerHeight() - 8 + 'px',
                    'margin-left': '-' + $('.properties-context-menu').width() / 2 + 'px'
                });
                $('.properties-context-menu').fadeIn(200);
            } else {
                $(this).removeClass('active');
                $('.properties-context-menu').fadeOut(200);
            }

            return false;
        });

        $('.properties-dialog').rebind('click', function() {
            var $list = $('.contact-list-icon');
            if ($list.attr('class').indexOf('active') !== -1) {
                $list.removeClass('active');
                $('.properties-context-menu').fadeOut(200);
            }
        });

        // ToDo: Can we redirects to contacts page when user clicks?
        $('.properties-context-item').rebind('click', function(e) {
            $('.contact-list-icon').removeClass('active');
            $('.properties-context-menu').fadeOut(200);
        });

        // Expands properties-context-menu so rest of contacts can be shown
        // By default only 5 contacts is shown
        $('.properties-context-item.show-more').rebind('click', function() {

            // $('.properties-context-menu').fadeOut(200);
            $('.properties-dialog .properties-context-item')
                .remove('.show-more')
                .removeClass('hidden');// un-hide rest of contacts

            var $cli = $('.contact-list-icon');
            $('.properties-context-menu').css({
                'left': $cli.position().left + 8 + 'px',
                'top': $cli.position().top - $('.properties-context-menu').outerHeight() - 8 + 'px',
                'margin-left': '-' + $('.properties-context-menu').width() / 2 + 'px'
            });
            // $('.properties-context-menu').fadeIn(200);

            return false;// Prevent bubbling
        });
    }

    if ((filecnt + foldercnt) == 1)
        $('.properties-file-icon').html('<div class="' + fileIcon(n) + '"></div>');
    else
    {
        if ((filecnt + foldercnt) == 2)
            pd.addClass('two-elements');
        $('.properties-elements-counter span').text(filecnt + foldercnt);
        var a = 0;
        $('.properties-file-icon').html('');
        for (var i in $.selected)
        {
            var ico = fileIcon(M.d[$.selected[i]]);

            if (a <= 3)
            {
                if (ico.indexOf('folder') == -1)
                    pd.removeClass('folders-only');
                $('.properties-file-icon').prepend('<div class="' + ico + '"></div>');
                a++;
            }
        }
    }
}
/* jshint +W074 */

function termsDialog(close, pp)
{
    if (close)
    {
        $('.fm-dialog.terms-dialog').addClass('hidden');
        if (!$('.pro-register-dialog').is(":visible")) {
            fm_hideoverlay();
            $.dialog=false;
        }
        if ($.termsAgree) $.termsAgree=undefined;
        if ($.termsDeny) $.termsDeny=undefined;
        return false;
    }

    if (!pp)
        pp = 'terms';

    $.dialog = pp;

    if (!pages[pp])
    {
        loadingDialog.show();
        silent_loading = function()
        {
            loadingDialog.hide();
            termsDialog(false, $.dialog);
        };
        jsl.push(jsl2[pp]);
        jsl_start();
        return false;
    }

    fm_showoverlay();
    $('.fm-dialog.terms-dialog').removeClass('hidden');
    $('.fm-dialog.terms-dialog .terms-main').html(pages[pp].split('((TOP))')[1].split('((BOTTOM))')[0].replace('main-mid-pad new-bottom-pages', ''));

    $('.terms-body').jScrollPane({showArrows: true, arrowSize: 5, animateScroll: true, verticalDragMinHeight: 50});
    jScrollFade('.terms-body');

    $('.fm-terms-cancel').rebind('click', function(e)
    {
        if ($.termsDeny)
            $.termsDeny();
        termsDialog(1);
    });

    $('.fm-terms-agree').rebind('click', function(e)
    {
        if ($.termsAgree)
            $.termsAgree();
        termsDialog(1);
    });

    $('.terms-dialog .fm-dialog-close').rebind('click', function(e)
    {
        if ($.termsDeny)
            $.termsDeny();
        termsDialog(1);
    });
}

/**
 * Show achievement dialog
 * @param {String} achievement title
 * @param {String} close dialog parameter
 */
function achievementDialog(title, close) {
    var headerTxt, descriptionTxt, storageSpace, transferQuota, monthNumber;
    var $dialog = $('.fm-dialog.achievement-dialog')
    if (close) {
        $.dialog = false;
        fm_hideoverlay();
        $dialog.addClass('hidden');
        return true;
    }
    $.dialog = 'achievement';
    fm_showoverlay();
    $dialog.removeClass('hidden');

    $('.achievement-dialog .button.continue,.achievement-dialog .fm-dialog-close').rebind('click', function() {
        achievementDialog(title, 1);
    });
    switch (title) {
        case 'create-account':
            headerTxt = 'Create an account in MEGA';
            storageSpace = '10 GB';
            monthNumber = 1;
            break;
        case 'install-megasync':
            headerTxt = 'Install MEGAsync';
            storageSpace = '20 GB';
            transferQuota = '20 GB';
            monthNumber = 2;
            break;
        case 'install-mobile-app':
            headerTxt = 'Install a mobile app';
            storageSpace = '20 GB';
            transferQuota = '20 GB';
            monthNumber = 2;
            break;
        case 'read-intro':
            headerTxt = 'Read our introduction';
            storageSpace = '20 GB';
            transferQuota = '20 GB';
            monthNumber = 2;
            break;
        case 'invite-friend':
            headerTxt = 'Invite a friend to MEGA';
            storageSpace = '20 GB';
            transferQuota = '20 GB';
            monthNumber = 2;
            break;
        case 'verify-number':
            headerTxt = 'Verify your mobile number';
            storageSpace = '20 GB';
            transferQuota = '20 GB';
            monthNumber = 2;
            break;
        case 'start-chat':
            headerTxt = 'Start a group chat';
            storageSpace = '20 GB';
            transferQuota = '20 GB';
            monthNumber = 2;
            break;
        case 'share-folder':
            headerTxt = 'Share a folder';
            storageSpace = '20 GB';
            transferQuota = '20 GB';
            monthNumber = 2;
            break;
    }
    if(!descriptionTxt) {
        descriptionTxt = 'Lorem ipsum dolor sit amet, consectetur adipiscing elit, sed do eiusmod tempor incididunt ut labore et dolore magna aliqua.';
    }
    $dialog.find('.fm-dialog-title').text(headerTxt);
    $dialog.find('.storage .reward-txt span').text(storageSpace);
    if (transferQuota) {
        $dialog.find('.bandwidth .reward-txt span').removeClass('hidden').text(transferQuota);
    } else {
        $dialog.find('.bandwidth .reward-txt span').addClass('hidden');
    }
    $dialog.find('.achievement-dialog.expires-txt span').text(monthNumber);
    $dialog.attr('class','fm-dialog achievement-dialog ' + title);
}

/**
 * Show achievements list dialog
 * @param {String} close dialog parameter
 */
function achievementsListDialog(close) {
    var $dialog = $('.fm-dialog.achievements-list-dialog');
    var $scrollBlock = $dialog.find('.achievements-scroll');
    var bodyHeight = $('body').height();
    var $contentBlock;

    if (close) {
        $.dialog = false;
        fm_hideoverlay();
        $dialog.addClass('hidden');
        return true;
    }
    $.dialog = 'achievements';

    $dialog.find('.fm-dialog-close').rebind('click', achievementsListDialog);

    // hide everything until seen on the api reply (maf)
    $('.achievements-cell', $dialog).addClass('hidden');

    var ach = mega.achievem;
    var maf = M.maf;
    for (var idx in maf) {
        if (maf.hasOwnProperty(idx)) {
            idx |= 0;
            var data = maf[idx];
            var selector = ach.mapToElement[idx];
            if (selector) {
                var $cell = $('.achievements-cell.' + selector, $dialog).removeClass('hidden');

                var locFmt = '[S]@@[/S] storage space'.replace('[S]', '<span>').replace('[/S]', '</span>');
                $('.reward.storage .reward-txt', $cell)
                    .safeHTML(locFmt, bytesToSize(data[0], 0));

                if (!data[1]) {
                    $cell.addClass('one-reward');
                }
                else {
                    locFmt = '[S]@@[/S] transfer quota'.replace('[S]', '<span>').replace('[/S]', '</span>');
                    $('.reward.bandwidth .reward-txt', $cell)
                        .safeHTML(locFmt, bytesToSize(data[1], 0));
                }

                if (data.rwd && idx !== ach.ACH_INVITE) {
                    $cell.addClass('achived');

                    locFmt = '(Expires in [S]@@[/S] @@)'.replace('[S]', '<span>').replace('[/S]', '</span>');
                    $('.expires-txt', $cell).addClass('red').safeHTML(locFmt, data.rwd.left, 'days');
                }
                else {
                    ach.bind.call($('.button', $cell), ach.mapToAction[idx]);

                    locFmt = '(Expires after [S]@@[/S] @@)'.replace('[S]', '<span>').replace('[/S]', '</span>');
                    $('.expires-txt', $cell).removeClass('red').safeHTML(locFmt, data.expiry.value, data.expiry.utxt);
                }

                $cell.removeClass('hidden');
            }
        }
    }
    maf = ach = undefined;

    // Show dialog
    fm_showoverlay();
    $dialog.removeClass('hidden');

    // Init scroll
    $contentBlock = $dialog.find('.acivements-content');

    if ($dialog.outerHeight() > bodyHeight) {
        $scrollBlock.css('max-height', bodyHeight - 60);
        $scrollBlock.jScrollPane({enableKeyboardNavigation: false, showArrows: true, arrowSize: 5});
    }
    else if ($contentBlock.outerHeight() > 666) {
        $scrollBlock.jScrollPane({enableKeyboardNavigation: false, showArrows: true, arrowSize: 5});
    }
    else {
        deleteScrollPanel($scrollBlock, 'jsp');
    }

    // Dialog aligment
    $dialog.css('margin-top', '-' + $dialog.outerHeight()/2 + 'px');
}

/**
 * Show Invite a friend dialog
 * @param {String} close dialog parameter
 */
function inviteFriendDialog(close) {
    var $dialog = $('.fm-dialog.invite-dialog');

    if (close) {
        $.dialog = false;
        fm_hideoverlay();
        $dialog.addClass('hidden');
        return true;
    }
    $.dialog = 'invite-friend';

    $dialog.find('.fm-dialog-close').rebind('click', inviteFriendDialog);

    var ach = mega.achievem;
    var maf = M.maf;
    maf = maf[ach.ACH_INVITE];

    var locFmt = 'Get [S]@@[/S] free storage and [S]@@[/S] of transfer quota for each friend who installs a MEGA app'.replace(/\[S\]/g, '<span>').replace(/\[\/S\]/g, '</span>');
    $('.header.default', $dialog).safeHTML(locFmt, bytesToSize(maf[0], 0), bytesToSize(maf[1], 0));

    if (!$('.achievement-dialog.input').tokenInput("getSettings")) {
        initInviteDialogMultiInputPlugin();

        locFmt = "Encourage your friend to register and install a MEGA app. As long as your friend uses the same email address as you've entered, you will receive your free [S]@@[/S] of storage space and [S]@@[/S] of transfer quota.".replace(/\[S\]/g, '<span class="red">').replace(/\[\/S\]/g, '</span>');
        $('.success-content .info-body p:first', $dialog).safeHTML(locFmt, bytesToSize(maf[0], 0), bytesToSize(maf[1], 0));
    }

    // Remove all previously added emails
    $('.fm-dialog.invite-dialog .share-added-contact.token-input-token-invite').remove();

    // Remove success dialog look
    $('.fm-dialog.invite-dialog').removeClass('success');

    // Default buttons states
    $('.button.back', $dialog).addClass('hidden');
    $('.button.send', $dialog).removeClass('hidden').addClass('disabled');
    $('.button.status', $dialog).addClass('hidden');

    // Show dialog
    fm_showoverlay();
    $dialog.removeClass('hidden');

    // Remove unfinished user inputs
    $('#token-input-ach-invite-dialog-input', $dialog).val('');

    // Set focus on input so user can type asap
    $('.multiple-input .token-input-list-invite', $dialog).click();

    // Show "Invitation Status" button if invitations were sent before
    if (maf.rwd) {
        $('.default-white-button.inline.status', $dialog)
            .removeClass('hidden')
            .rebind('click', function() {
                closeDialog();
                invitationStatusDialog();
            });
    }
    else {
        $('.default-white-button.inline.status', $dialog).addClass('hidden');
    }
}

function initInviteDialogMultiInputPlugin() {

    // Init textarea logic
    var $dialog = $('.fm-dialog.invite-dialog');
    var $this  = $('.achievement-dialog.multiple-input.emails input');
    var $inputWrapper  = $('.achievement-dialog.multiple-input');
    var $sendButton = $dialog.find('.default-grey-button.send');
    var contacts = getContactsEMails();

    $this.tokenInput(contacts, {
        theme: "invite",
        hintText: l[5908],
        searchingText: "",
        noResultsText: "",
        addAvatar: false,
        autocomplete: null,
        searchDropdown: false,
        emailCheck: true,
        preventDoublet: false,
        tokenValue: "id",
        propertyToSearch: "name",
        resultsLimit: 5,
        // Prevent showing of drop down list with contacts email addresses
        // Max allowed email address is 254 chars
        minChars: 255,
        visibleComma: true,
        accountHolder: (M.u[u_handle] || {}).m || '',
        scrolLocation: 'invite',
        excludeCurrent: false,
        visibleComma: true,
        enableHTML: true,
        onEmailCheck: function() {
            $('.achievement-dialog.input-info').addClass('red').text(l[7415]);
            $('.achievement-dialog.multiple-input').find('li input').eq(0).addClass('red');
            resetInfoText();
        },
        onDoublet: function(u) {
            $('.achievement-dialog.input-info').addClass('red').text(l[7413]);
            $('.achievement-dialog.multiple-input').find('li input').eq(0).addClass('red');
            resetInfoText();
        },
        onHolder: function() {
            $('.achievement-dialog.input-info').addClass('red').text(l[7414]);
            $('.achievement-dialog.multiple-input').find('li input').eq(0).addClass('red');
            resetInfoText();
        },
        onReady: function() {// Called once on dialog initialization
            var $input = $this.find('li input').eq(0);

            $input.rebind('keyup click', function() {
                var value = $.trim($input.val());
                var $wrapper = $('.achievement-dialog.multiple-input');
                if ($wrapper.find('.share-added-contact').length > 0 || checkMail(value) === false) {
                    $wrapper.find('li input').eq(0).removeClass('red');
                    $('.achievement-dialog.input-info').removeClass('red').text(l[9093]);
                    $('.invite-dialog .default-grey-button.send').removeClass('disabled');
                } else {
                    $('.invite-dialog .default-grey-button.send').addClass('disabled');
                }
                // TODO: scroll more then 64px of .input-field block
            });
            resetInfoText(0);
        },
        onAdd: function() {
            var $inviteDialog = $('.invite-dialog');

            $('.invite-dialog .default-grey-button.send').removeClass('disabled');

            var $inputTokens = $inviteDialog.find('.share-added-contact.token-input-token-invite');
            var itemNum = $inputTokens.length;
            var $multiInput = $inviteDialog.find('.achievement-dialog.multiple-input');
            var h1 = $inputTokens.outerHeight(true);// margin included
            var h2 = $multiInput.height();

            // show scroll box when we have more then 2 rows
            if ((2 <= h2 / h1) && (h2 / h1 < 3)) {
                $multiInput.jScrollPane({
                    enableKeyboardNavigation: false,
                    showArrows: true,
                    arrowSize: 8,
                    animateScroll: true
                });
            }

            resetInfoText(0);
        },
        onDelete: function(item) {
            var $inviteDialog = $('.invite-dialog');
            var $inputTokens = $inviteDialog.find('.share-added-contact.token-input-token-invite');
            var itemNum = $inputTokens.length;
            var $multiInput = $inviteDialog.find('.achievement-dialog.multiple-input');
            var $scrollBox = $('.achievement-dialog.multiple-input .jspPane')[0];
            var h1 = $inputTokens.outerHeight(true);// margin included
            var h2 = 0;

            // Get number of emails
            if (itemNum === 0) {
                $('.invite-dialog .default-grey-button.send').addClass('disabled');
            }
            else {
                $('.invite-dialog .default-grey-button.send').removeClass('disabled');

                // Calculate complete scroll box height
                if ($scrollBox) {
                    h2 = $scrollBox.scrollHeight;
                }
                else { // Just multi input height
                    h2 = $multiInput.height();
                }

                // Remove scroll when we have less then 3 rows
                if (h2 / h1 < 3) {
                    clearScrollPanel('.invite-dialog');
                }
            }
        }
    });

    // Rest input info text and color
    function resetInfoText(timeOut) {

        timeOut = timeOut || 3000;

        setTimeout(function() {
            // Rest input info text and color
            $('.achievement-dialog.input-info')
                .removeClass('red')
                .text(l[9093]);

            $('.achievement-dialog.multiple-input').find('li input').eq(0).removeClass('red');
        }, timeOut);
    }

    // Invite dialog back button click event handler
    $('.fm-dialog.invite-dialog .button.back').rebind('click', function() {

        var $dialog = $('.fm-dialog.invite-dialog');

        // Remove all previously added emails
        $('.share-added-contact.token-input-token-invite', $dialog).remove();

        // Disable Send button
        $('.button.send', $dialog).addClass('disabled');

        // Set focus on input so user can type asap
        $('.multiple-input .token-input-list-invite', $dialog).click();

        $dialog.removeClass('success');
    });

    // Invite dialog send button click event handler
    $('.fm-dialog.invite-dialog .button.send').rebind('click', function() {

        // Text message
        var emailText = l[5878];

        // List of email address planned for addition
        var $mails = $('.token-input-list-invite .token-input-token-invite');
        var mailNum = $mails.length;

        if (mailNum) {

            var email = '';

            // Loop through new email list
            $mails.each(function(index, value) {

                // Extract email addresses one by one
                email = $(value).text().replace(',', '');

                M.inviteContact(M.u[u_handle].m, email, emailText);
            });

            // Singular or plural
            if (mailNum === 1) {
                title = l[150]; // Contact invited

                // Extract email address
                email = $($mails).text().replace(',', '');

                // The user [X] has been invited and will appear in your contact list once accepted.
                msg = l[5898].replace('[X]', email);
            }
            else {
                title = l[165] + ' ' + l[5859]; // Contacts Invited
                msg = l[5899]; // The users have been invited and will appear in your contact list once accepted
            }

            $('.fm-dialog.invite-dialog').addClass('success');
            $('.fm-dialog.invite-dialog button.back').removeClass('hidden');
        }
    });
}

/**
 * Show invitation status dialog
 * @param {String} close dialog parameter
 */
function invitationStatusDialog(close) {
    var $dialog = $('.fm-dialog.invitation-dialog');
    var $scrollBlock = $dialog.find('.table-scroll');

    if (close) {
        $.dialog = false;
        fm_hideoverlay();
        $dialog.addClass('hidden');
        return true;
    }
    $.dialog = 'invitations';
    var $table = $scrollBlock.find('.table');

    if (!invitationStatusDialog.$tmpl) {
        invitationStatusDialog.$tmpl = $('.table-row:first', $table).clone();
    }
    $table.empty();

    $dialog.find('.fm-dialog-close').rebind('click', invitationStatusDialog);

    var ach = mega.achievem;
    var maf = M.maf;
    maf = maf[ach.ACH_INVITE];

    var locFmt = "Encourage your friend to register and install a MEGA app. As long as your friend uses the same email address as you've entered, you will receive your free [S]@@[/S] of storage space and [S]@@[/S] of transfer quota.".replace(/\[S\]/g, '<span>').replace(/\[\/S\]/g, '</span>');
    $('.hint', $dialog).safeHTML(locFmt, bytesToSize(maf[0], 0), bytesToSize(maf[1], 0));

    $('.button.invite-more', $dialog).rebind('click', function() {
        closeDialog();
        inviteFriendDialog();
        return false;
    });

    var reinvite = function(email, $row) {
        email = String(email).trim();
        var opc = M.findOutgoingPendingContactIdByEmail(email);

        if (opc) {
            M.reinvitePendingContactRequest(email);
        }
        else {
            console.warn('No outgoing pending contact request for %s', email);
        }

        $('.date div', $row).fadeOut(700);
    };
    $('.button.reinvite-all', $dialog).rebind('click', function() {
        $('.table-row', $table).each(function(idx, $row) {
            $row = $($row);

            if ($('.date div', $row).length) {
                reinvite($('.email strong', $row).text(), $row);
            }
        });
        $(this).addClass('hidden');
        return false;
    });

    var ach = mega.achievem;
    var maf = M.maf;
    maf = maf[ach.ACH_INVITE];
    var rwds = maf.rwds;
    var rlen = rwds.length;

    while (rlen--) {
        var rwd = rwds[rlen];
        var $tmpl = invitationStatusDialog.$tmpl.clone();

        $('.email strong', $tmpl).text(rwd.m[0]);
        $('.date span', $tmpl).text(time2date(rwd.ts));

        // If no pending (the invitee signed up)
        if (rwd.csu) {

            if (rwd.c) {
                // Granted

                $('.status', $tmpl)
                    .safeHTML(
                        '<strong class="green">@@</strong>' +
                        '<span class="light-grey"></span>',
                        'Quota Granted');

                var expiry = rwd.expiry || maf.expiry;
                var locFmt = '(Expires in [S]@@[/S] @@)'.replace('[S]', '').replace('[/S]', '');
                $('.status .light-grey', $tmpl)
                    .safeHTML(locFmt, expiry.value, expiry.utxt);

                $('.icon i', $tmpl).removeClass('dots').addClass('tick');
            }
            else {
                // Pending APP Install
                $('.status', $tmpl)
                    .safeHTML('<strong class="orange">@@</span>', 'Pending App Install');

                $('.icon i', $tmpl).removeClass('dots').addClass('exclamation-point');
            }

            // Remove reinvite button
            $('.date div', $tmpl).remove();
        }
        else {
            // Pending

            $('.date div', $tmpl).rebind('click', function() {
                var $row = $(this).closest('.table-row');

                reinvite($('.email strong', $row).text(), $row);
                return false;
            });
        }

        $table.append($tmpl);
    }

    // Show dialog
    fm_showoverlay();
    $dialog.removeClass('hidden');

    // Init scroll
    var $contentBlock = $dialog.find('.table-bg');

    if ($contentBlock.height() > 384) {
        $table.jScrollPane({enableKeyboardNavigation: false, showArrows: true, arrowSize: 5});
    }
    else {
        deleteScrollPanel($scrollBlock, 'jsp');
    }

    // Dialog aligment
    $dialog.css('margin-top', '-' + $dialog.outerHeight()/2 + 'px');
}

var previews = {};
var preqs = {};
var pfails = {};
var slideshowid;

function slideshowsteps()
{
    var forward = [], backward = [], ii = [], ci;
    // Loop through available items and extract images
    for (var i in M.v) {
        if (is_image(M.v[i]))
        {
            // is currently previewed item
            if (M.v[i].h == slideshowid)
                ci = i;
            ii.push(i);
        }
    }

    var len = ii.length;
    // If there is at least 2 images
    if (len > 1)
    {
        var n = ii.indexOf(ci);
        switch (n)
        {
            // last
            case len - 1:
                forward.push(M.v[ii[0]].h);
                backward.push(M.v[ii[n - 1]].h);
                break;
            // first
            case 0:
                forward.push(M.v[ii[n + 1]].h);
                backward.push(M.v[ii[len - 1]].h);
            case -1:
                break;
            default:
                forward.push(M.v[ii[n + 1]].h);
                backward.push(M.v[ii[n - 1]].h);
        }
    }
    return {backward: backward, forward: forward};
}

function slideshow_next()
{
    var valid = true;
    $.each(dl_queue || [], function(id, file) {
        if (file.id == slideshowid) {
            valid = false;
            return false; /* break loop */
        }
    });
    if (!valid)
        return;
    var steps = slideshowsteps();
    if (steps.forward.length > 0)
        slideshow(steps.forward[0]);
}

function slideshow_prev()
{
    var valid = true;
    $.each(dl_queue || [], function(id, file) {
        if (file.id == slideshowid) {
            valid = false;
            return false; /* break loop */
        }
    });
    if (!valid)
        return;
    var steps = slideshowsteps();
    if (steps.backward.length > 0)
        slideshow(steps.backward[steps.backward.length - 1]);
}

function slideshow(id, close)
{
    if (d)
        console.log('slideshow', id, close, slideshowid);

    if (close)
    {
        slideshowid = false;
        $('.slideshow-dialog').addClass('hidden');
        $('.slideshow-overlay').addClass('hidden');
        for (var i in dl_queue)
        {
            if (dl_queue[i] && dl_queue[i].id == id)
            {
                if (dl_queue[i].preview)
                {
                    dlmanager.abort(dl_queue[i]);
                }
                break;
            }
        }
        return false;
    }

    var n = M.getNodeByHandle(id);
    if (n && RootbyId(id) === 'shares' || folderlink)
    {
        $('.slideshow-getlink').hide();
        $('.slideshow-line').hide();
    }
    else
    {
        $('.slideshow-getlink').show();
        $('.slideshow-line').show();
    }
    $('.slideshow-dialog .close-slideshow,.slideshow-overlay,.slideshow-error-close').rebind('click', function(e)
    {
        slideshow(id, 1);
    });
    if (!n)
        return;
    $('.slideshow-filename').text(n.name);
    $('.slideshow-image').attr('src', '');
    $('.slideshow-pending').removeClass('hidden');
    $('.slideshow-progress').addClass('hidden');
    $('.slideshow-error').addClass('hidden');
    $('.slideshow-image').width(0);
    $('.slideshow-image').height(0);
    $('.slideshow-image-bl').addClass('hidden');
    $('.slideshow-prev-button,.slideshow-next-button').removeClass('active');
    slideshowid = id;
    var steps = slideshowsteps();
    if (steps.backward.length > 0)
        $('.slideshow-prev-button').addClass('active');
    if (steps.forward.length > 0)
        $('.slideshow-next-button').addClass('active');
    $('.slideshow-prev-button,.slideshow-next-button').rebind('click', function(e)
    {
        var c = $(this).attr('class');
        if (c && c.indexOf('active') > -1)
        {
            var steps = slideshowsteps();
            if (c.indexOf('prev') > -1 && steps.backward.length > 0)
                slideshow_prev();
            else if (c.indexOf('next') > -1 && steps.forward.length > 0)
                slideshow_next();
        }
    });

    $('.slideshow-download').rebind('click', function() {

        for (var i in dl_queue) {
            if (dl_queue[i] && dl_queue[i].id === slideshowid) {
                dl_queue[i].preview = false;
                openTransferpanel();
                return;
            }
        }

        if (M.d[slideshowid]) {
            M.addDownload([slideshowid]);
        }
        else {
            M.addDownload([n]);
        }
    });


    if (M.d[slideshowid]) {
        $('.slideshow-getlink')
            .show()
            .rebind('click', function() {
                if (u_type === 0) {
                    ephemeralDialog(l[1005]);
                }
                else {
                    initCopyrightsDialog([slideshowid]);
                }
            })
            .next('.slideshow-line')
                .show();
    }
    else {
        $('.slideshow-getlink')
            .hide()
                .next('.slideshow-line')
                    .hide();
    }

    if (previews[id]) {
        previewsrc(previews[id].src);
        fetchnext();
    }
    else if (!preqs[id]) {
        fetchsrc(id);
    }

    $('.slideshow-overlay').removeClass('hidden');
    $('.slideshow-dialog').removeClass('hidden');
}

function fetchnext()
{
    var n = M.d[slideshowsteps().forward[0]];
    if (!n || !n.fa)
        return;
    if (n.fa.indexOf(':1*') > -1 && !preqs[n.h] && !previews[n.h])
        fetchsrc(n.h);
}

function fetchsrc(id)
{
    function eot(id, err)
    {
        delete preqs[id];
        delete pfails[id];
        M.addDownload([id], false, err ? -1 : true);
    }
    eot.timeout = 8500;

    if (pfails[id])
    { // for slideshow_next/prev
        if (slideshowid == id)
            return eot(id, 1);
        delete pfails[id];
    }

    var n = M.getNodeByHandle(id);
    if (!n) {
        console.error('handle "%s" not found...', id);
        return false;
    }

    preqs[id] = 1;
    var treq = {};
    treq[id] = {fa: n.fa, k: n.key};
    api_getfileattr(treq, 1, function(ctx, id, uint8arr)
    {
        previewimg(id, uint8arr);
        if (!n.fa || n.fa.indexOf(':0*') < 0) {
            if (d) {
                console.log('Thumbnail found missing on preview, creating...', id, n);
            }
            var aes = new sjcl.cipher.aes([
                n.key[0] ^ n.key[4],
                n.key[1] ^ n.key[5],
                n.key[2] ^ n.key[6],
                n.key[3] ^ n.key[7]]);
            createnodethumbnail(n.h, aes, id, uint8arr);
        }
        if (id == slideshowid)
            fetchnext();
    }, eot);
}

function previewsrc(src)
{
    var img = new Image();
    img.onload = function()
    {
        if (this.height > $(window).height() - 100)
        {
            var factor = this.height / ($(window).height() - 100);
            this.height = $(window).height() - 100;
            this.width = Math.round(this.width / factor);
        }
        var w = this.width, h = this.height;
        if (w < 700)
            w = 700;
        if (h < 500)
            h = 500;
        $('.slideshow-image').attr('src', this.src);
        $('.slideshow-dialog').css('margin-top', h / 2 * -1);
        $('.slideshow-dialog').css('margin-left', w / 2 * -1);
        $('.slideshow-image').width(this.width);
        $('.slideshow-image').height(this.height);
        $('.slideshow-dialog').width(w);
        $('.slideshow-dialog').height(h);
        $('.slideshow-image-bl').removeClass('hidden');
        $('.slideshow-pending').addClass('hidden');
        $('.slideshow-progress').addClass('hidden');
    };
    img.src = src;
}

function previewimg(id, uint8arr)
{
    try {
        var blob = new Blob([uint8arr], {type: 'image/jpeg'});
    } catch (err) {}
    if (!blob || blob.size < 25)
        blob = new Blob([uint8arr.buffer]);
    previews[id] =
        {
            blob: blob,
            src: myURL.createObjectURL(blob),
            time: new Date().getTime()
        };
    if (id == slideshowid)
    {
        previewsrc(previews[id].src);
    }
    if (Object.keys(previews).length == 1)
    {
        $(window).unload(function()
        {
            for (var id in previews)
            {
                myURL.revokeObjectURL(previews[id].src);
            }
        });
    }
}

var thumbnails = [];
var thumbnailblobs = [];
var th_requested = [];
var fa_duplicates = {};
var fa_reqcnt = 0;
var fa_addcnt = 8;
var fa_tnwait = 0;

function fm_thumbnails()
{
    var treq = {}, a = 0, max = Math.max($.rmItemsInView || 1, 71) + fa_addcnt, u = max - Math.floor(max / 3), y;
    if (!fa_reqcnt)
        fa_tnwait = y;
    if (d)
        console.time('fm_thumbnails');
    if (M.viewmode || M.chat)
    {
        for (var i in M.v)
        {
            var n = M.v[i];
            if (n && n.fa && String(n.fa).indexOf(':0') > 0)
            {
                if (fa_tnwait == n.h && n.seen)
                    fa_tnwait = 0;
                // if (!fa_tnwait && !thumbnails[n.h] && !th_requested[n.h])
                if (n.seen && !thumbnails[n.h] && !th_requested[n.h])
                {
                    if (typeof fa_duplicates[n.fa] == 'undefined')
                        fa_duplicates[n.fa] = 0;
                    else
                        fa_duplicates[n.fa] = 1;
                    treq[n.h] =
                        {
                            fa: n.fa,
                            k: n.key
                        };
                    th_requested[n.h] = 1;

                    if (u == a)
                        y = n.h;
                    if (++a > max)
                    {
                        if (!n.seen)
                            break;
                        y = n.h;
                    }
                }
                else if (n.seen && n.seen !== 2)
                {
                    fm_thumbnail_render(n);
                }
            }
        }
        if (y)
            fa_tnwait = y;
        if (a > 0)
        {
            fa_reqcnt += a;
            if (d)
                console.log('Requesting %d thumbs (%d loaded)', a, fa_reqcnt);

            var rt = Date.now();
            var cdid = M.currentdirid;
            api_getfileattr(treq, 0, function(ctx, node, uint8arr)
            {
                if (uint8arr === 0xDEAD)
                {
                    if (d)
                        console.log('Aborted thumbnail retrieval for ' + node);
                    delete th_requested[node];
                    return;
                }
                if (rt)
                {
                    if (((Date.now() - rt) > 4000) && ((fa_addcnt += u) > 300))
                        fa_addcnt = 301;
                    rt = 0;
                }
                try {
                    var blob = new Blob([uint8arr], {type: 'image/jpeg'});
                } catch (err) {}
                if (blob.size < 25)
                    blob = new Blob([uint8arr.buffer]);
                // thumbnailblobs[node] = blob;
                thumbnails[node] = myURL.createObjectURL(blob);

                var targetNode = M.getNodeByHandle(node);

                if (targetNode && targetNode.seen && M.currentdirid === cdid) {
                    fm_thumbnail_render(targetNode);
                }

                // deduplicate in view when there is a duplicate fa:
                if (targetNode && fa_duplicates[targetNode.fa] > 0)
                {
                    for (var i in M.v)
                    {
                        if (M.v[i].h !== node && M.v[i].fa === targetNode.fa && !thumbnails[M.v[i].h])
                        {
                            thumbnails[M.v[i].h] = thumbnails[node];
                            if (M.v[i].seen && M.currentdirid === cdid)
                                fm_thumbnail_render(M.v[i]);
                        }
                    }
                }
            });
        }
    }
    if (d)
        console.timeEnd('fm_thumbnails');
}


function fm_thumbnail_render(n) {
    if (n && thumbnails[n.h]) {
        var imgNode = document.getElementById(n.h);

        if (imgNode && (imgNode = imgNode.querySelector('img'))) {
            n.seen = 2;
            imgNode.setAttribute('src', thumbnails[n.h]);
            imgNode.parentNode.classList.add('thumb');
        }
    }
}

function fm_contains(filecnt, foldercnt) {
    var containstxt = l[782];
    if ((foldercnt > 1) && (filecnt > 1)) {
        containstxt = l[828].replace('[X1]', foldercnt).replace('[X2]', filecnt);
    } else if ((foldercnt > 1) && (filecnt === 1)) {
        containstxt = l[829].replace('[X]', foldercnt);
    } else if ((foldercnt === 1) && (filecnt > 1)) {
        containstxt = l[830].replace('[X]', filecnt);
    } else if ((foldercnt === 1) && (filecnt === 1)) {
        containstxt = l[831];
    } else if (foldercnt > 1) {
        containstxt = l[832].replace('[X]', foldercnt);
    } else if (filecnt > 1) {
        containstxt = l[833].replace('[X]', filecnt);
    } else if (foldercnt === 1) {
        containstxt = l[834];
    } else if (filecnt === 1) {
        containstxt = l[835];
    }
    return containstxt;
}

function fm_importflnodes(nodes)
{
    var sel = [].concat(nodes || []);
    if (sel.length) {
        var FLRootID = M.RootID;

        mega.ui.showLoginRequiredDialog().done(function() {

            $.onImportCopyNodes = fm_getcopynodes(sel);
            document.location.hash = 'fm';

            $(document).one('onInitContextUI', SoonFc(function(e) {
                if (M.RootID === FLRootID) {
                    // TODO: How to reproduce this?
                    console.warn('Unable to complete import, apparnetly we did not reached the cloud.');
                }
                else {
                    if (d) console.log('Importing Nodes...', sel, $.onImportCopyNodes);

                    $.selected = sel;
                    $.mcImport = true;

                    // XXX: ...
                    $('.dropdown-item.copy-item').click();
                }
            }));
        }).fail(function(aError) {
            // If no aError, it was canceled
            if (aError) {
                alert(aError);
            }
        });
    }
}

function clipboardcopycomplete()
{
    if (d)
        console.log('clipboard copied');
}

function saveprogress(id, bytesloaded, bytestotal)
{
    if (d)
        console.log('saveprogress', id, bytesloaded, bytestotal);
}

function savecomplete(id)
{
    $('.fm-dialog.download-dialog').addClass('hidden');
    fm_hideoverlay();
    if (!$.dialog)
        $('#dlswf_' + id).remove();
    var dl = dlmanager.getDownloadByHandle(id);
    if (dl) {
        M.dlcomplete(dl);
        dlmanager.cleanupUI(dl, true);
    }
}

/**
 * Because of the left and transfer panes resizing options, we are now implementing the UI layout logic here, instead of
 * the original code from the styles.css.
 * The main reason is that, the CSS is not able to correctly calculate values based on other element's properties (e.g.
 * width, height, position, etc).
 * This is why we do a on('resize') handler which handles the resize of the generic layout of Mega's FM.
 */
function fm_resize_handler() {
    if ($.tresizer.last === -1) {
        return;
    }
    if (d) {
        console.time('fm_resize_handler');
    }

    if (window.chrome) {
        // XXX: Seems this 110% zoom bug got fixed as of Chrome 54?
        mega.utils.chrome110ZoomLevelNotification();
    }

    if (ulmanager.isUploading || dlmanager.isDownloading) {
        var tfse = M.getTransferElements();

        tfse.domScrollingTable.style.height = (
                $(tfse.domTransfersBlock).outerHeight() -
                $(tfse.domTableHeader).outerHeight() -
                $(tfse.domTransferHeader).outerHeight()
            ) + "px";
    }

    if (M.currentdirid !== 'transfers') {
        $('.files-grid-view .grid-scrolling-table, .file-block-scrolling,' +
            ' .contacts-grid-view .contacts-grid-scrolling-table')
            .css({
                'width': $(document.body).outerWidth() - $('.fm-left-panel').outerWidth()
            });

        initTreeScroll();
    }

    if (M.currentdirid === 'contacts') {
        if (M.viewmode) {
            initContactsBlocksScrolling();
        }
        else {
            if ($.contactGridHeader) {
                $.contactGridHeader();
            }
            initContactsGridScrolling();
        }
    }
    else if (M.currentdirid === 'shares') {
        if (M.viewmode) {
            initShareBlocksScrolling();
        }
        else {
            initGridScrolling();
            if ($.sharedGridHeader) {
                $.sharedGridHeader();
            }
        }
    }
    else if (M.currentdirid === 'transfers') {
        fm_tfsupdate(); // this will call $.transferHeader();
    }
    else if (M.currentdirid && M.currentdirid.substr(0, 7) === 'account') {
        var $mainBlock = $('.fm-account-main');

        $mainBlock.removeClass('ultra-low-width low-width hi-width');

        if ($mainBlock.width() > 1675) {
            $mainBlock.addClass('hi-width');
        }
        else if ($mainBlock.width() < 880) {
            $mainBlock.addClass('low-width');
        }

        initAccountScroll();
    }
    else if (M.currentdirid && M.currentdirid.substr(0, 9) === 'dashboard') {
        var $mainBlock = $('.fm-right-block.dashboard');

        $mainBlock.removeClass('ultra low-width hi-width');

        if ($mainBlock.width() > 1675) {
            $mainBlock.addClass('hi-width');
        }
        else if ($mainBlock.width() < 880 && $mainBlock.width() > 850) {
            $mainBlock.addClass('low-width');
        }
        else if ($mainBlock.width() < 850) {
            $mainBlock.addClass('ultra low-width');
        }

        initDashboardScroll();
    }
    else {
        if (M.viewmode) {
            initFileblocksScrolling();
        }
        else {
            initGridScrolling();
            if ($.gridHeader) {
                $.gridHeader();
                $.detailsGridHeader();
            }
        }
    }

    if (M.currentdirid !== 'transfers') {
        if (slideshowid && previews[slideshowid]) {
            previewsrc(previews[slideshowid].src);
        }

        if (megaChatIsReady && megaChat.resized) {
            megaChat.resized();
        }

        $('.fm-right-files-block, .fm-right-account-block, .fm-right-block.dashboard').css({
            'margin-left': ($('.fm-left-panel:visible').width() + $('.nw-fm-left-icons-panel').width()) + "px"
        });
    }

    if (M.currentrootid === 'shares') {
        var shared_block_height = $('.shared-details-block').height() - $('.shared-top-details').height();

        if (shared_block_height > 0) {
            $('.shared-details-block .files-grid-view, .shared-details-block .fm-blocks-view').css({
                'height': shared_block_height + "px",
                'min-height': shared_block_height + "px"
            });
        }
    }

    if (d) {
        console.timeEnd('fm_resize_handler');
    }
}

/**
 * Fire "find duplicates"
 */
mega.utils.findDupes = function() {
    loadingDialog.show();
    Soon(function() {
        M.overrideModes = 1;
        location.hash = '#fm/search/~findupes';
    });
};

function sharedFolderUI() {
    /* jshint -W074 */
    var nodeData = M.d[M.currentdirid];
    var browsingSharedContent = false;
    var c;

    // Browsing shared content
    if ($('.shared-details-block').length > 0) {

        $('.shared-details-block .files-grid-view, .shared-details-block .fm-blocks-view').removeAttr('style');
        $('.shared-details-block .shared-folder-content').unwrap();
        $('.shared-folder-content').removeClass('shared-folder-content');
        $('.shared-top-details').remove();
        browsingSharedContent = true;
    }

    // Checks it's not a contact, contacts handles are 11 chars long
    // file/folder handles are 8 chars long
    if (!nodeData || (nodeData.p.length !== 11)) {

        // [<current selection handle>, 'owners handle', 'tab name']
        var p = M.getPath(M.currentdirid);
        nodeData = null;

        if (p[p.length - 1] === 'shares') {
            c = M.d[p[0]];
            nodeData = M.d[p[p.length - 3]];

            if (!nodeData || (nodeData.p.length !== 11)) {
                nodeData = 0;
            }
        }
    }

    if (nodeData) {

        var rights = l[55];
        var rightsclass = ' read-only';
        var rightPanelView = '.files-grid-view.fm';

        // Handle of initial share owner
        var ownersHandle = nodeData.su;
        var displayName = htmlentities(M.getNameByHandle(ownersHandle));
        var avatar = useravatar.contact(M.d[ownersHandle], 'nw-contact-avatar');

        if (Object(M.u[ownersHandle]).m) {
            displayName += ' &nbsp;&lt;' + htmlentities(M.u[ownersHandle].m) + '&gt;';
        }

        // Access rights
        if (nodeData.r === 1) {
            rights = l[56];
            rightsclass = ' read-and-write';
        }
        else if (nodeData.r === 2) {
            rights = l[57];
            rightsclass = ' full-access';
        }

        if (M.viewmode === 1) {
            rightPanelView = '.fm-blocks-view.fm';
        }

        $(rightPanelView).wrap('<div class="shared-details-block"></div>');

        $('.shared-details-block').prepend(
            '<div class="shared-top-details">'
                + '<div class="shared-details-icon"></div>'
                + '<div class="shared-details-info-block">'
                    + '<div class="shared-details-pad">'
                        + '<div class="shared-details-folder-name">' + htmlentities((c || nodeData).name) + '</div>'
                        + '<a href="javascript:;" class="grid-url-arrow"></a>'
                        + '<div class="shared-folder-access' + rightsclass + '">' + rights + '</div>'
                        + '<div class="clear"></div>'
                        + avatar
                        + '<div class="fm-chat-user-info">'
                            + '<div class="fm-chat-user">' + displayName + '</div>'
                        + '</div>'
                    + '</div>'
                    + '<div class="shared-details-buttons">'
                        + '<div class="fm-leave-share default-white-button right small grey-txt"><span>' + l[5866] + '</span></div>'
                        + '<div class="fm-share-copy default-white-button right small grey-txt"><span>' + l[63] + '</span></div>'
                        + '<div class="fm-share-download default-white-button right small grey-txt"><span class="fm-chatbutton-arrow">' + l[58] + '</span></div>'
                        + '<div class="clear"></div>'
                    + '</div>'
                    + '<div class="clear"></div>'
                + '</div>'
            + '</div>');

        $(rightPanelView).addClass('shared-folder-content');

        Soon(function() {
            $(window).trigger('resize');
            Soon(fm_resize_handler);
        });
    }

    return browsingSharedContent;
    /* jshint -W074 */
}

function userFingerprint(userid, callback) {
    userid = userid.u || userid;
    var user = M.u[userid];
    if (!user || !user.u) {
        return callback([]);
    }
    if (userid === u_handle) {
        var fprint = authring.computeFingerprint(u_pubEd25519, 'Ed25519', 'hex');
        return callback(fprint.toUpperCase().match(/.{4}/g), fprint);
    }
    var fingerprintPromise = crypt.getFingerprintEd25519(user.h || userid);
    fingerprintPromise.done(function (response) {
        callback(
            response.toUpperCase().match(/.{4}/g),
            response
        );
    });
}

/**
 * Get and display the fingerprint
 * @param {Object} user The user object e.g. same as M.u[userHandle]
 */
function showAuthenticityCredentials(user) {

    var $fingerprintContainer = $('.contact-fingerprint-txt');

    // Compute the fingerprint
    userFingerprint(user, function(fingerprints) {

        // Clear old values immediately
        $fingerprintContainer.empty();

        // Render the fingerprint into 10 groups of 4 hex digits
        $.each(fingerprints, function(key, value) {
            $('<span>').text(value).appendTo(
                $fingerprintContainer.filter(key <= 4 ? ':first' : ':last')
            );
        });
    });
}

/**
 * Enables the Verify button
 * @param {String} userHandle The user handle
 */
function enableVerifyFingerprintsButton(userHandle) {
    $('.fm-verify').removeClass('verified');
    $('.fm-verify').find('span').text(l[1960] + '...');
    $('.fm-verify').rebind('click', function() {
        fingerprintDialog(userHandle);
    });
}

function fingerprintDialog(userid) {

    // Add log to see how often they open the verify dialog
    api_req({ a: 'log', e: 99601, m: 'Fingerprint verify dialog opened' });

    userid = userid.u || userid;
    var user = M.u[userid];
    if (!user || !user.u) {
        return;
    }

    function closeFngrPrntDialog() {
        fm_hideoverlay();
        $this.addClass('hidden');
        $('.fm-dialog-close').unbind('click');
        $('.dialog-approve-button').unbind('click');
        $('.dialog-skip-button').unbind('click');
        $this = null;
    }

    var $this = $('.fingerprint-dialog');

    $this.find('.fingerprint-avatar').empty().append($(useravatar.contact(userid)).removeClass('avatar'));

    $this.find('.contact-details-user-name')
        .text(M.getNameByHandle(user.u)) // escape HTML things
        .end()
        .find('.contact-details-email')
        .text(user.m); // escape HTML things

    $this.find('.fingerprint-txt').empty();
    userFingerprint(u_handle, function(fprint) {
        var target = $('.fingerprint-bott-txt .fingerprint-txt');
        fprint.forEach(function(v) {
            $('<span>').text(v).appendTo(target);
        });
    });

    userFingerprint(user, function(fprint) {
        var offset = 0;
        $this.find('.fingerprint-code .fingerprint-txt').each(function() {
            var that = $(this);
            fprint.slice(offset, offset + 5).forEach(function(v) {
                $('<span>').text(v).appendTo(that);
                offset++;
            });
        });
    });

    $('.fm-dialog-close').rebind('click', function() {
        closeFngrPrntDialog();
    });

    $('.dialog-approve-button').rebind('click', function() {

        // Add log to see how often they verify the fingerprints
        api_req({ a: 'log', e: 99602, m: 'Fingerprint verification approved' });

        loadingDialog.show();
        // Generate fingerprint
        crypt.getFingerprintEd25519(userid, 'string')
            .done(function(fingerprint) {

                // Authenticate the contact
                authring.setContactAuthenticated(
                    userid,
                    fingerprint,
                    'Ed25519',
                    authring.AUTHENTICATION_METHOD.FINGERPRINT_COMPARISON,
                    authring.KEY_CONFIDENCE.UNSURE
                );

                // Change button state to 'Verified'
                $('.fm-verify').unbind('click').addClass('verified').find('span').text(l[6776]);

                closeFngrPrntDialog();
            })
            .always(function() {
                loadingDialog.hide();
            });
    });

    $('.dialog-skip-button').rebind('click', function() {
        closeFngrPrntDialog();
    });

    $this.removeClass('hidden')
        .css({
            'margin-top': '-' + $this.height() / 2 + 'px',
            'margin-left': '-' + $this.width() / 2 + 'px'
        });
    fm_showoverlay();
}

function contactUI() {
    $('.nw-contact-item').removeClass('selected');
    $('.contact-details-pad .grid-url-arrow').unbind('click');

    var n = M.u[M.currentdirid];
    if (n && n.u) {
        var u_h = M.currentdirid;
//        var cs = M.contactstatus(u_h);
        var user = M.u[u_h];
        var avatar = $(useravatar.contact(u_h));

        var onlinestatus = M.onlineStatusClass(
            megaChatIsReady &&
            megaChat.karere.getPresence(megaChat.getJidFromNodeId(u_h))
        );

        $('.contact-top-details .nw-contact-block-avatar').empty().append( avatar.removeClass('avatar').addClass('square') );
        $('.contact-top-details .onlinestatus').removeClass('away offline online busy');
        $('.contact-top-details .onlinestatus').addClass(onlinestatus[1]);
        $('.contact-top-details .fm-chat-user-status').text(onlinestatus[0]);
        $('.contact-top-details .contact-details-user-name').text(
            M.getNameByHandle(user.u)
        );
        $('.contact-top-details .contact-details-email').text(user.m);

        $('.contact-details-pad .grid-url-arrow').rebind('click', function(e) {
            e.preventDefault();
            e.stopPropagation(); // do not treat it as a regular click on the file
            // $(this).addClass('active');
            $('.dropdown.body').addClass('arrange-to-front');
            e.currentTarget = $(this);
            e.calculatePosition = true;
            $.selected = [location.hash.replace('#fm/', '')];
            searchPath();
            contextMenuUI(e, 4);
        });

        // Display the current fingerpring
        showAuthenticityCredentials(user);

        // Set authentication state of contact from authring.
        var authringPromise = new MegaPromise();
        if (u_authring.Ed25519) {
            authringPromise.resolve();
        }
        else {
            // First load the authentication system.
            var authSystemPromise = authring.initAuthenticationSystem();
            authringPromise.linkDoneAndFailTo(authSystemPromise);
        }
        /** To be called on settled authring promise. */
        var _setVerifiedState = function() {

            var handle = user.u || user;
            var verificationState = u_authring.Ed25519[handle] || {};
            var isVerified = (verificationState.method
                              >= authring.AUTHENTICATION_METHOD.FINGERPRINT_COMPARISON);

            // Show the user is verified
            if (isVerified) {
                $('.fm-verify').addClass('verified');
                $('.fm-verify').find('span').text(l[6776]);
            }
            else {
                // Otherwise show the Verify... button.
                enableVerifyFingerprintsButton(handle);
            }
        };
        authringPromise.done(_setVerifiedState);

        // Reset seen or verified fingerprints and re-enable the Verify button
        $('.fm-reset-stored-fingerprint').rebind('click', function() {
            authring.resetFingerprintsForUser(user.u);
            enableVerifyFingerprintsButton(user.u);

            // Refetch the key
            showAuthenticityCredentials(user);
        });

        $('.fm-share-folders').rebind('click', function() {
            $('.copy-dialog').removeClass('hidden');

            $.copyDialog = 'copy';
            $.mcselected = undefined;

            handleDialogContent('cloud-drive', 'ul', true, 'copy', l[1344]);
            fm_showoverlay();
        });

        // Remove contact button on contacts page
        $('.fm-remove-contact').rebind('click', function() {
            $.selected = [M.currentdirid];
            fmremove();
        });

        if (!megaChatIsDisabled) {

            // Bind the "Start conversation" button
            $('.fm-start-conversation').rebind('click.megaChat', function() {

                window.location = '#fm/chat/' + u_h;
                return false;
            });
        }

        $('.nw-contact-item#contact_' + u_h).addClass('selected');
    }
}

/**
 * Implements the behavior of "File Manager - Resizable Panes":
 * - Initializes a jQuery UI .resizable
 * - Sets w/h/direction
 * - Persistance (only saving is implemented here, you should implement by yourself an initial set of the w/h from the
 *  localStorage
 * - Proxies the jQ UI's resizable events - `resize` and `resizestop`
 * - Can be initialized only once per element (instance is stored in $element.data('fmresizable'))
 *
 * @param element
 * @param opts
 * @returns {*}
 * @constructor
 */
function FMResizablePane(element, opts) {
    var $element = $(element);
    var self = this;
    var $self = $(this);

    self.element = element;

    /**
     * Default options
     *
     * @type {{direction: string, persistanceKey: string, minHeight: undefined, minWidth: undefined, handle: string}}
     */
    var defaults = {
        'direction': 'n',
        'persistanceKey': 'transferPanelHeight',
        'minHeight': undefined,
        'minWidth': undefined,
        'handle': '.transfer-drag-handle'
    };

    var size_attr = 'height';

    opts = $.extend(true, {}, defaults, opts);

    self.options = opts; //expose as public

    /**
     * Depending on the selected direction, pick which css attr should we be changing - width OR height
     */
    if (opts.direction == 'n' || opts.direction == 's') {
        size_attr = 'height';
    } else if (opts.direction == 'e' || opts.direction == 'w') {
        size_attr = 'width';
    } else if (opts.direction.length == 2) {
        size_attr = 'both';
    }

    /**
     * Destroy if already initialized.
     */
    if ($element.data('fmresizable')) {
        $element.data('fmresizable').destroy();
    }

    self.destroy = function() {
        // some optimizations can be done here in the future.
    };

    /**
     * Basic init/constructor code
     */
    {
        var $handle = $(opts.handle, $element);

        if (d) {
            if (!$handle.length) {
                console.warn('FMResizablePane: Element not found: ' + opts.handle);
            }
        }

        $handle.addClass('ui-resizable-handle ui-resizable-' + opts.direction);

        var resizable_opts = {
            'handles': {
            },
            minHeight: opts.minHeight,
            minWidth: opts.minWidth,
            maxHeight: opts.maxHeight,
            maxWidth: opts.maxWidth,
            start: function(e, ui) {

            },
            resize: function(e, ui) {
                var css_attrs = {
                    'top': 0
                };

                if (size_attr == 'both') {
                    css_attrs['width'] = ui.size['width'];
                    css_attrs['height'] = ui.size['height'];

                    $element.css(css_attrs);

                    if (opts.persistanceKey) {
                        mega.config.set(opts.persistanceKey, css_attrs);
                    }
                } else {
                    css_attrs[size_attr] = ui.size[size_attr];
                    $element.css(css_attrs);
                    if (opts.persistanceKey) {
                        mega.config.set(opts.persistanceKey, ui.size[size_attr]);
                    }
                }

                $self.trigger('resize', [e, ui]);
            },
            'stop': function(e, ui) {
                $self.trigger('resizestop', [e, ui]);
                $(window).trigger('resize');
            }
        };

        if (opts['aspectRatio']) {
            resizable_opts['aspectRatio'] = opts['aspectRatio'];
        }

        resizable_opts['handles'][opts.direction] = $handle;

        $element.resizable(resizable_opts);

        $element.data('fmresizable', this);
    }
    return this;
}

/**
 * bindDropdownEvents Bind custom select event
 *
 * @param {Selector} $dropdown  Class .dropdown elements selector
 * @param {String}   saveOption Addition option for account page only. Allows to show "Show changes" notification
 */
function bindDropdownEvents($dropdown, saveOption) {

    var $dropdownsItem = $dropdown.find('.default-dropdown-item');

    $($dropdown).rebind('click', function(e)
    {
        var $this = $(this);
        if (!$this.hasClass('active')) {
            var bottPos, jsp,
                scrollBlock = '#' + $this.attr('id') + ' .default-select-scroll',
                $dropdown = $this.find('.default-select-dropdown'),
                $activeDropdownItem = $this.find('.default-dropdown-item.active');

            //Show select dropdown
            $('.active .default-select-dropdown').fadeOut(200);
            $this.addClass('active');
            $dropdown.css('margin-top', '0px');
            $dropdown.fadeIn(200);

            //Dropdown position relative to the window
            bottPos = $(window).height() - ($dropdown.offset().top + $dropdown.outerHeight());
            if (bottPos < 50) {
                $dropdown.css('margin-top', '-' + (60 - bottPos) + 'px');
            }

            //Dropdown scrolling initialization
            initSelectScrolling(scrollBlock);
            jsp = $(scrollBlock).data('jsp');
            if (jsp && $activeDropdownItem.length) {
                jsp.scrollToElement($activeDropdownItem)
            }
        } else {
            $this.find('.default-select-dropdown').fadeOut(200);
            $this.removeClass('active');
        }
    });

    $dropdownsItem.rebind('click', function(e)
    {
        var $this = $(this);
        if (!$this.hasClass('active')) {
            var $select = $(this).closest('.default-select');

            //Select dropdown item
            $select.find('.default-dropdown-item').removeClass('active');
            $this.addClass('active');
            $select.find('span').text($this.text());

            //Save changes for account page
            if (saveOption) {
                $('.fm-account-save-block').removeClass('hidden');
            }
        }
    });

    $('#fmholder, .fm-dialog').rebind('click.defaultselect', function(e) {

        // ToDo: Narrow this condition and find main reason why it's made
        if (!$(e.target).hasClass('default-select')) {
            $selectBlock = $('.default-select.active');
            $selectBlock.find('.default-select-dropdown').fadeOut(200);
            $selectBlock.removeClass('active');
        }
    });
}

/**
 * Highlights some text inside an element as if you had selected it with the mouse
 * From http://stackoverflow.com/a/987376
 * @param {String} elementId The name of the id
 */
function selectText(elementId) {

    var range, selection;
    var text = document.getElementById(elementId);

    if (document.body.createTextRange) {
        range = document.body.createTextRange();
        range.moveToElementText(text);
        range.select();
    }
    else if (window.getSelection) {
        selection = window.getSelection();
        range = document.createRange();
        range.selectNodeContents(text);
        selection.removeAllRanges();
        selection.addRange(range);
    }
}

/**
 * Dialog to cancel subscriptions
 */
var cancelSubscriptionDialog = {

    $backgroundOverlay: null,
    $dialog: null,
    $dialogSuccess: null,
    $accountPageCancelButton: null,
    $accountPageSubscriptionBlock: null,
    $continueButton: null,
    $cancelReason: null,

    init: function() {

        this.$dialog = $('.cancel-subscription-st1');
        this.$dialogSuccess = $('.cancel-subscription-st2');
        this.$accountPageCancelButton = $('.fm-account-blocks .btn-cancel');
        this.$continueButton = this.$dialog.find('.continue-cancel-subscription');
        this.$cancelReason = this.$dialog.find('.cancel-textarea textarea');
        this.$backgroundOverlay = $('.fm-dialog-overlay');
        this.$accountPageSubscriptionBlock = $('.subscription-bl');

        // Show the dialog
        this.$dialog.removeClass('hidden');
        this.$backgroundOverlay.removeClass('hidden').addClass('payment-dialog-overlay');

        // Init textarea scrolling
        initTextareaScrolling($('.cancel-textarea textarea'), 126);

        // Init functionality
        this.enableButtonWhenReasonEntered();
        this.initSendingReasonToApi();
        this.initCloseAndBackButtons();
    },

    /**
     * Close the dialog when either the close or back buttons are clicked
     */
    initCloseAndBackButtons: function() {

        // Close main dialog
        this.$dialog.find('.default-white-button.cancel, .fm-dialog-close').rebind('click', function() {
            cancelSubscriptionDialog.$dialog.addClass('hidden');
            cancelSubscriptionDialog.$backgroundOverlay.addClass('hidden').removeClass('payment-dialog-overlay');
        });

        // Prevent clicking on the background overlay which closes it unintentionally
        cancelSubscriptionDialog.$backgroundOverlay.rebind('click', function(event) {
            event.stopPropagation();
        });
    },

    /**
     * Close success dialog
     */
    initCloseButtonSuccessDialog: function() {

        this.$dialogSuccess.find('.fm-dialog-close').rebind('click', function() {
            cancelSubscriptionDialog.$dialogSuccess.addClass('hidden');
            cancelSubscriptionDialog.$backgroundOverlay.addClass('hidden').removeClass('payment-dialog-overlay');
        });
    },

    /**
     * Make sure text has been entered before making the button available
     */
    enableButtonWhenReasonEntered: function() {

        this.$cancelReason.rebind('keyup', function() {

            // Trim for spaces
            var reason = $(this).val();
                reason = $.trim(reason);

            // Make sure at least 1 character
            if (reason.length > 0) {
                cancelSubscriptionDialog.$continueButton.removeClass('disabled');
            }
            else {
                cancelSubscriptionDialog.$continueButton.addClass('disabled');
            }
        });
    },

    /**
     * Send the cancellation reason
     */
    initSendingReasonToApi: function() {

        this.$continueButton.rebind('click', function() {

            // Get the cancellation reason
            var reason = cancelSubscriptionDialog.$cancelReason.val();

            // Hide the dialog and show loading spinner
            cancelSubscriptionDialog.$dialog.addClass('hidden');
            cancelSubscriptionDialog.$backgroundOverlay.addClass('hidden').removeClass('payment-dialog-overlay');
            loadingDialog.show();

            // Cancel the subscription/s
            // cccs = Credit Card Cancel Subscriptions, r = reason
            api_req({ a: 'cccs', r: reason }, {
                callback: function() {

                    // Hide loading dialog and cancel subscription button on account page
                    loadingDialog.hide();
                    cancelSubscriptionDialog.$accountPageCancelButton.hide();
                    cancelSubscriptionDialog.$accountPageSubscriptionBlock.removeClass('active-subscription');

                    // Show success dialog and refresh UI
                    cancelSubscriptionDialog.$dialogSuccess.removeClass('hidden');
                    cancelSubscriptionDialog.$backgroundOverlay.removeClass('hidden');
                    cancelSubscriptionDialog.$backgroundOverlay.addClass('payment-dialog-overlay');
                    cancelSubscriptionDialog.initCloseButtonSuccessDialog();

                    // Reset account cache so all account data will be refetched and re-render the account page UI
                    M.account.lastupdate = 0;
                    accountUI();
                }
            });
        });
    }
};

/**
 * addToMultiInputDropDownList
 *
 * Add item from token.input plugin drop down list.
 *
 * @param {String} dialog, The class name.
 * @param {Array} item An array of JSON objects e.g. { id, name }.
 *
 */
function addToMultiInputDropDownList(dialog, item) {

    if (dialog) {
        $(dialog).tokenInput("addToDDL", item);
    }
}

/**
 * removeFromMultiInputDDL
 *
 * Remove item from token.input plugin drop down list.
 *
 * @param {String} dialog, The class name.
 * @param {Array} item An array of JSON objects e.g. { id, name }.
 *
 */
function removeFromMultiInputDDL(dialog, item) {

    if (dialog) {
        $(dialog).tokenInput("removeFromDDL", item);
    }
}

(function($, scope) {
    /**
     * Sort dialogs, dialogs used for sorting content in left panels, copy and move dialogs.
     *
     * @param opts {Object}
     *
     * @constructor
     */
    var SortMenu = function(opts) {

        var self = this;
        var defaultOptions = {
        };

        self.options = $.extend(true, {}, defaultOptions, opts);
    };

    /**
     * treesearchUI
     */
    SortMenu.prototype.treeSearchUI = function() {

        $('.nw-fm-tree-header').unbind('click');
        $('.nw-fm-search-icon').unbind('click');
        $('.nw-fm-tree-header input').unbind('keyup');
        $('.nw-fm-tree-header input').unbind('blur');

        // Items are NOT available in left panel, hide search
        if (!$('.fm-tree-panel .content-panel.active').find('ul li, .nw-contact-item').length) {
            $('.nw-fm-tree-header input').prop('readonly', true);
            $('.nw-fm-search-icon').hide();
        }
        else { // There's items available
            $('.nw-fm-search-icon').show();
            $('.nw-fm-tree-header input').prop('readonly', false);

            // Left panel header click, show search input box
            $('.nw-fm-tree-header').rebind('click', function(e) {

                var $self = $(this);

                var targetClass = $(e.target).attr('class'),
                    filledInput = $self.attr('class'),
                    $input = $self.find('input');

                // Search icon visible
                if (targetClass && (targetClass.indexOf('nw-fm-search-icon') > -1)) {

                    // Remove previous search text
                    if (filledInput && (filledInput.indexOf('filled-input') > -1)) {
                        $self.removeClass('filled-input');
                    }
                }
                else {
                    $self.addClass('focused-input');
                    $input.focus();
                }
            }); // END left panel header click

            // Make a search
            $('.nw-fm-search-icon').rebind('click', function() {

                var $self = $(this);

                treesearch = false;
                treeredraw();
                $self.prev().val('');
                $self.parent().find('input').blur();
            });

            $('.nw-fm-tree-header input').rebind('keyup', function(e) {

                var $self = $(this);

                var $parentElem = $self.parent();

                if (e.keyCode === 27) {
                    $parentElem.removeClass('filled-input');
                    $self.val('');
                    $self.blur();
                    treesearch = false;
                }
                else {
                    $parentElem.addClass('filled-input');
                    treesearch = $self.val();
                }

                if ($self.val() === '') {
                    $parentElem.removeClass('filled-input');
                }

                treeredraw();
            });

            $('.nw-fm-tree-header input').rebind('blur', function() {

                var $self = $(this);

                if ($self.val() === '') {
                    $self.parent('.nw-fm-tree-header').removeClass('focused-input filled-input');
                    //$self.val($self.attr('placeholder'));
                }
                else {
                    $self.parent('.nw-fm-tree-header').removeClass('focused-input');
                }
            });
        }

        /**
         * Show/hide sort dialog in left panel
         */
        $('.nw-tree-panel-arrows').rebind('click', function() {

            var $self = $(this);

            var menu, type, sortTreePanel, $sortMenuItems;

            // Show sort menu
            if ($self.attr('class').indexOf('active') === -1) {

                $.hideContextMenu();

                $self.addClass('active');

                menu = $('.nw-sorting-menu').removeClass('hidden');
                type = treePanelType();

                if (type === 'settings') {
                    type = M.lastActiveTab || 'cloud-drive';
                }

                // Show all items in sort dialog in case contacts tab is choosen
                if (type === 'contacts') {
                    menu.find('.sorting-item-divider,.sorting-menu-item').removeClass('hidden');
                }
                else { // Hide status and last-interaction sorting options in sort dialog
                    menu.find('*[data-by=status],*[data-by=last-interaction]').addClass('hidden');
                }

                sortTreePanel = $.sortTreePanel[type];

                if (d && !sortTreePanel) {
                    console.error('No sortTreePanel', type);
                }

                $sortMenuItems = $('.sorting-menu-item').removeClass('active');

                if (sortTreePanel) {
                    $sortMenuItems.filter('*[data-by=' + sortTreePanel.by + '],*[data-dir=' + sortTreePanel.dir + ']').addClass('active');
                }

                return false; // Prevent bubbling
            }

            // Hide sort menu
            else {
                $self.removeClass('active');
                $('.nw-sorting-menu').addClass('hidden');
            }
        });

        /**
         * React on user input when new sorting criteria is picked
         */
        $('.fm-left-panel .sorting-menu-item').rebind('click', function() {

            var $self = $(this),
                data = $self.data(),
                type = treePanelType();

            if (type === 'settings') {
                type = M.lastActiveTab || 'cloud-drive';
            }

            if (!$self.hasClass('active') && $.sortTreePanel[type]) {
                $self.parent().find('.sorting-menu-item').removeClass('active');
                $self.addClass('active');
                $('.nw-sorting-menu').addClass('hidden');
                $('.nw-tree-panel-arrows').removeClass('active');

                if (data.dir) {
                    localStorage['sort' + type + 'Dir'] = $.sortTreePanel[type].dir = data.dir;
                }
                if (data.by) {
                    localStorage['sort' + type + 'By'] = $.sortTreePanel[type].by = data.by;
                }

                if (type === 'contacts') {
                    M.contacts();
                }
                else if (type === 'shared-with-me') {
                    M.buildtree({ h: 'shares' }, M.buildtree.FORCE_REBUILD);
                }
                else if (type === 'inbox') {
                    M.buildtree(M.d[M.InboxID], M.buildtree.FORCE_REBUILD);
                }
                else if (type === 'rubbsih-bin') {
                    M.buildtree({ h: M.RubbishID }, M.buildtree.FORCE_REBUILD);
                }
                else if ((type === 'cloud-drive') || (type === 'folder-link')) {
                    M.buildtree(M.d[M.RootID], M.buildtree.FORCE_REBUILD);
                }

                treeUI(); // reattach events
            }
        });

    };

    SortMenu.prototype.initializeTreePanelSorting = function() {

        var self = this;

        $.sortTreePanel = {};

        $.each(['folder-link', 'contacts', 'conversations', 'inbox', 'shared-with-me', 'cloud-drive', 'rubbish-bin'], function(key, type) {
            $.sortTreePanel[type] = {
                by: anyOf(['name', 'status', 'last-interaction'], localStorage['sort' + type + 'By']) || (type === 'contacts' ? "status": "name"),
                dir: parseInt(anyOf(['-1', '1'], localStorage['sort' + type + 'Dir']) || '1')
            };
        });
    };

    /**
     * initializeDialogTreePanelSorting
     *
     * Initialize sorting menu in copy and move dialogs
    */
    SortMenu.prototype.initializeDialogTreePanelSorting = function() {

        var dlgKey;

        // Copy dialog
        $.each(['folder-link', 'contacts', 'conversations', 'inbox', 'shared-with-me', 'cloud-drive', 'rubbish-bin'], function(key, type) {
            dlgKey = 'Copy' + type;
            $.sortTreePanel[dlgKey] = {
                by: anyOf(['name', 'status', 'last-interaction'], localStorage['sort' + dlgKey + 'By']) || (type === 'contacts' ? "status": "name"),
                dir: parseInt(anyOf(['-1', '1'], localStorage['sort' + dlgKey + 'Dir']) || '1')
            };
        });

        // Move dialog
        $.each(['folder-link', 'contacts', 'conversations', 'inbox', 'shared-with-me', 'cloud-drive', 'rubbish-bin'], function(key, type) {
            dlgKey = 'Move' + type;
            $.sortTreePanel[dlgKey] = {
                by: anyOf(['name', 'status', 'last-interaction'], localStorage['sort' + dlgKey + 'By']) || (type === 'contacts' ? "status": "name"),
                dir: parseInt(anyOf(['-1', '1'], localStorage['sort' + dlgKey + 'Dir']) || '1')
            };
        });
    };

    // export
    scope.mega = scope.mega || {};
    scope.mega.SortMenu = SortMenu;
})(jQuery, window);<|MERGE_RESOLUTION|>--- conflicted
+++ resolved
@@ -2269,13 +2269,6 @@
                 showToast('settings', toastMessage);
             }
         });
-<<<<<<< HEAD
-        $('.default-white-button.notification-button').each(function(i, e) {
-            if ($(e).text() === l[1018]) {
-                $(e).safeHTML('<span>@@</span>', l[83]);
-            }
-        });
-=======
 
         // ToDo: is this necessary?
         // $('.fm-dialog-button.notification-button').each(function(i, e) {
@@ -2283,7 +2276,6 @@
         //         $(e).safeHTML('<span>@@</span>', l[83]);
         //     }
         // });
->>>>>>> 9b7c6a5b
     }
 
     // Remove contacts
