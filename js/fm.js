

function voucherCentering(button)
{
    var popupBlock = $('.fm-voucher-popup');
    var rigthPosition = $('.fm-account-main').outerWidth() - $(popupBlock).outerWidth();
    var buttonMid = button.width() / 2;
    popupBlock.css('top', button.position().top + 30);
    popupBlock.css('left', button.position().left + buttonMid + 20 - popupBlock.width() / 2);
    if (rigthPosition - 20 < popupBlock.position().left)
    {
        popupBlock.css('left', rigthPosition - 20);
    }
}

function reportQuota(chunksize)
{
	if (u_attr && u_attr.p) return false;
	var quota = {}, t = Math.floor(new Date().getTime()/60000);
	if (localStorage.q) quota = JSON.parse(localStorage.q);
	for (var i in quota)
	{
		if (i < t-360) delete quota[i];
	}
	if (!quota[t]) quota[t]=0;
	quota[t] += chunksize;
	localStorage.q = JSON.stringify(quota);
}

function hasQuota(filesize, next)
{
	checkQuota(filesize,function(r)
	{
		if (r.sec == 0 || r.sec == -1)
		{
			bandwidthDialog(1);
			next(true);
		}
		else
		{
			sessionStorage.proref='bwlimit';
			if (!$.lastlimit) $.lastlimit=0;
			$('.fm-bandwidth-number-txt.used').html(bytesToSize(r.used).replace(' ',' <span class="small">') + '</span>');
			$('.fm-bandwidth-number-txt.available').html(bytesToSize(r.filesize).replace(' ',' <span class="small">') + '</span>');
			var minutes = Math.ceil(r.sec/60);
			if (minutes == 1) $('.bwminutes').html(l[5838] + ' *');
			else $('.bwminutes').html(l[5837].replace('[X]',minutes) + ' *');
			bandwidthDialog();
			if ($.lastlimit < new Date().getTime()-60000)  megaAnalytics.log("dl", "limit",{used:r.used,filesize:r.filesize,seconds:r.sec});
			$.lastlimit=new Date().getTime();
			next(false);
		}
	});
}

function apiQuota(callback2)
{
	// cache 'bq' for up to 60 seconds for each limitation
	if (typeof $.bq !== 'undefined' && $.lastlimit > new Date().getTime()-60000) callback2($.bq);
	else
	{
		api_req({a:'bq'},{callback:function(res)
		{
			$.bq=res;
			callback2(res);
		}});
	}
}

function checkQuota(filesize,callback)
{
	if (u_attr && u_attr.p)
	{
		if (callback) callback({sec:-1});
		return false;
	}
	apiQuota(function(quotabytes)
	{
		if (localStorage.bq) quotabytes = localStorage.bq;
		var consumed=0,quota = {};
		if (localStorage.q) quota = JSON.parse(localStorage.q);
		var t = Math.floor(new Date().getTime()/60000);
		var t2 = t-360;
		var sec = 0,available=0, newbw=0;
		while (t2 <= t)
		{
			if (quota[t2]) consumed += quota[t2];
			t2++;
		}
		if (quotabytes == 0) sec=0;
		else if (quotabytes-filesize < 0) sec=-1;
		else if (quotabytes-consumed-filesize < 0)
		{
			var shortage = quotabytes-consumed-filesize;
			var t2 = t-360;
			while (t2 <= t)
			{
				if (quota[t2]) shortage += quota[t2];
				if (shortage > 0)
				{
					newbw = shortage-quotabytes-consumed-filesize;
					sec = (t2+360-t)*60;
					break;
				}
				t2++;
			}
			if (sec == 0 || sec > 21600)
			{
				sec = 21600;
				newbw = quotabytes;
			}
		}
		else sec=0;
		if (callback) callback({used:consumed,sec:sec,filesize:filesize,newbw:newbw});

	});
}

function bandwidthDialog(close)
{
	if (close)
	{
		$('.fm-dialog.bandwidth-quota').addClass('hidden');
		$('.fm-dialog-overlay').addClass('hidden');
		$.dialog=false;
	}
	else
	{
		if (!is_fm() && page !== 'download') return false;

		$('.fm-dialog-button.quota-later-button').unbind('click');
		$('.fm-dialog-button.quota-later-button').bind('click',function(e)
		{
			bandwidthDialog(1);
		});

		$('.fm-dialog bandwidth-quota.fm-dialog-close').unbind('click');
		$('.fm-dialog bandwidth-quota.fm-dialog-close').bind('click',function(e)
		{
			bandwidthDialog(1);
		});

		$('.fm-dialog-button.quota-upgrade-button').unbind('click');
		$('.fm-dialog-button.quota-upgrade-button').bind('click',function(e)
		{

			bandwidthDialog(1);
			document.location = '#pro';
		});

		$('.fm-dialog-overlay').removeClass('hidden');
		$('.fm-dialog.bandwidth-quota').removeClass('hidden');
		$.dialog='bandwidth';
	}
}

function andreiScripts()
{
    /*
     $('.on_off :checkbox').iphoneStyle({ resizeContainer: false, resizeHandle: false, onChange: function(elem, data)
     {
     if(data) $(elem).closest('.on_off').addClass('active');
     else $(elem).closest('.on_off').removeClass('active');
     }});
     */
}

function initAccountScroll()
{
    $('.fm-account-main').jScrollPane({enableKeyboardNavigation: false, showArrows: true, arrowSize: 5, animateScroll: true});
    jScrollFade('.fm-account-main');
}

function initGridScrolling()
{
    $('.grid-scrolling-table').jScrollPane({enableKeyboardNavigation: false, showArrows: true, arrowSize: 5});
    jScrollFade('.grid-scrolling-table');
}
function initFileblocksScrolling()
{
    $('.file-block-scrolling').jScrollPane({enableKeyboardNavigation: false, showArrows: true, arrowSize: 5});
    jScrollFade('.file-block-scrolling');
}

function initFileblocksScrolling2()
{
    $('.contact-details-view .file-block-scrolling').jScrollPane({enableKeyboardNavigation: false, showArrows: true, arrowSize: 5});
    jScrollFade('.contact-details-view .file-block-scrolling');
}

function initContactsGridScrolling() {
    var jsp = $('.grid-scrolling-table.contacts').data('jsp');
    if (jsp) {
        jsp.destroy();
    }
    $('.grid-scrolling-table.contacts').jScrollPane({enableKeyboardNavigation: false, showArrows: true, arrowSize: 5});
    jScrollFade('.grid-scrolling-table.contacts');
}

/**
 * Sent Contact Requests
 *
 * @returns {undefined}
 */
function initOpcGridScrolling() {
    var jsp = $('.grid-scrolling-table.opc').data('jsp');
    if (jsp) {
        jsp.destroy();
    }
    $('.grid-scrolling-table.opc').jScrollPane({enableKeyboardNavigation: false, showArrows: true, arrowSize: 5});
    jScrollFade('.grid-scrolling-table.opc');
}

/**
 * Received Contact Requests
 *
 * @returns {undefined}
 */
function initIpcGridScrolling() {
    var jsp = $('.grid-scrolling-table.ipc').data('jsp');
    if (jsp) {
        jsp.destroy();
    }
    $('.grid-scrolling-table.ipc').jScrollPane({enableKeyboardNavigation: false, showArrows: true, arrowSize: 5});
    jScrollFade('.grid-scrolling-table.ipc');
}

function initContactsBlocksScrolling() {
    if ($('.contacts-blocks-scrolling:visible').length === 0) {
        return;
    }
    var jsp = $('.contacts-blocks-scrolling').data('jsp');
    if (jsp) {
        jsp.destroy();
    }
    $('.contacts-blocks-scrolling').jScrollPane({enableKeyboardNavigation: false, showArrows: true, arrowSize: 5});
    jScrollFade('.contacts-blocks-scrolling');
}

function initShareBlocksScrolling()
{
    if ($('.shared-blocks-scrolling:visible').length == 0)
        return;
    var jsp = $('.shared-blocks-scrolling').data('jsp');
    if (jsp)
        jsp.destroy();
    $('.shared-blocks-scrolling').jScrollPane({enableKeyboardNavigation: false, showArrows: true, arrowSize: 5});
    jScrollFade('.shared-blocks-scrolling');
}

function initTransferScroll()
{
    $('.transfer-scrolling-table').jScrollPane({enableKeyboardNavigation: false, showArrows: true, arrowSize: 5, verticalDragMinHeight: 20});
    jScrollFade('.transfer-scrolling-table');
}

function initTreeScroll()
{
    /**
     if(localStorage.leftPaneWidth && $('.fm-left-panel').css('width').replace("px", "") != localStorage.leftPaneWidth)
     {
     $('.fm-left-panel').css({'width': localStorage.leftPaneWidth + "px"});
     }
     **/

    $('.fm-tree-panel').jScrollPane({enableKeyboardNavigation: false, showArrows: true, arrowSize: 5, animateScroll: true});
    // $('.fm-tree-panel').unbind('jsp-scroll-y.droppable');
    // $('.fm-tree-panel').bind('jsp-scroll-y.droppable',function(event, scrollPositionY, isAtTop, isAtBottom)
    // {
    // var t =Math.random();
    // $.scroller=t;
    // setTimeout(function()
    // {
    // if (t == $.scroller) treeDroppable();
    // },100);
    // });
    jScrollFade('.fm-tree-panel');
}

var ddtreedisabled = {};
function treeDroppable()
{
    // if (d) console.time('treeDroppable');
    var tt = $('.fm-tree-panel .jspPane').position().top;
    var toptop = false;
    $('.fm-tree-panel .ui-droppable').each(function(i, e)
    {
        var id = $(e).attr('id');
        if (!id)
        {
            $(e).uniqueId();
            id = $(e).attr('id');
        }
        if (toptop || (tt + $(e).height() + $(e).position().top - 10 > 0))
        {
            toptop = 1;
            if (ddtreedisabled[id])
            {
                delete ddtreedisabled[id];
                $(e).droppable("enable");
            }
        }
        else
        {
            ddtreedisabled[id] = 1;
            $(e).droppable("disable");
        }
    });
    // if (d) console.timeEnd('treeDroppable');
}

function cacheselect()
{
    $.selected = [];
    $($.selectddUIgrid + ' ' + $.selectddUIitem).each(function(i, o)
    {
        if ($(o).attr('class').indexOf('ui-selected') > -1)
            $.selected.push($(o).attr('id'));
    });
}

function hideEmptyGrids() {
    $('.fm-empty-trashbin,.fm-empty-contacts,.fm-empty-search,.fm-empty-cloud').addClass('hidden');
    $('.fm-empty-messages,.fm-empty-folder,.fm-empty-conversations,.fm-empty-incoming').addClass('hidden');
    $('.fm-empty-pad.fm-empty-sharef').remove();
}

function reselect(n)
{
    $('.ui-selected').removeClass('ui-selected');
    if (typeof $.selected == 'undefined')
        $.selected = [];
    for (var i in $.selected)
    {
        $('#' + $.selected[i]).addClass('ui-selected');
        if (n)
        {
            $('#' + $.selected[i] + ' .grid-status-icon').addClass('new');
            $('#' + $.selected[i] + ' .file-status-icon').addClass('new');
        }
    }
    if (n)
    {
        if (M.viewmode)
        {
            var jsp = $('.file-block-scrolling').data('jsp');
            var el = $('a.ui-selected');
        }
        else
        {
            var jsp = $('.grid-scrolling-table').data('jsp');
            var el = $('tr.ui-selected');
        }
        if (el.length > 0)
            el = el[0];
        else
            el = false;
        if (el && jsp)
            jsp.scrollToElement(el);
    }
}

var treesearch = false;

function treeredraw()
{
    $('li.tree-item-on-search-hidden').removeClass('tree-item-on-search-hidden');

    if (RootbyId(M.currentdirid) == M.RootID)
        M.buildtree(M.d[M.RootID]);
    else if (RootbyId(M.currentdirid) == M.RubbishID)
        M.buildtree({h: M.RubbishID});
    else if (RootbyId(M.currentdirid) == 'shares')
        M.buildtree({h: 'shares'});
    else if (RootbyId(M.currentdirid) == 'contacts')
        M.contacts();
    else if (RootbyId(M.currentdirid) == 'chat')
    {
        console.log('render the entire contact list filtered by search query into the conversations list');
    }
    treeUI();
}

function treesearchUI()
{
    $('.nw-fm-tree-header').unbind('click');
    $('.nw-fm-search-icon').unbind('click');
    $('.nw-fm-tree-header input').unbind('keyup');
    $('.nw-fm-tree-header input').unbind('blur');

    if (!$('.fm-tree-panel .content-panel.active').find('ul li, .nw-contact-item').length) {
      $('.nw-fm-tree-header input').prop('readonly', true);
      $('.nw-fm-search-icon').hide();
    } else {
      $('.nw-fm-search-icon').show();
      $('.nw-fm-tree-header input').prop('readonly', false);
      $('.nw-fm-tree-header').bind('click', function(e)
      {
        var c = $(e.target).attr('class');
        if (c && c.indexOf('nw-fm-search-icon') > -1)
        {
            var c = $(this).attr('class');
            if (c && c.indexOf('filled-input') > -1)
            {
                $(this).removeClass('filled-input');
                return;
            }
        }
        var i = $(this).find('input');
        $(this).addClass('focused-input');
        if (i.val() == i.attr('placeholder'))
        {
            i.val('');
            i.focus();
        }
      });
      $('.nw-fm-search-icon').bind('click', function()
      {
        treesearch = false;
        treeredraw();
        $(this).prev().val('');
        $(this).parent().find('input').blur();
      });

      $('.nw-fm-tree-header input').bind('keyup', function(e)
      {
        var h = $(this).parent();
        if (e.keyCode == 27)
        {
            h.removeClass('filled-input');
            $(this).val('');
            $(this).blur();
            treesearch = false;
        }
        else
        {
            h.addClass('filled-input');
            treesearch = $(this).val();
        }
        if ($(this).val() == '')
            h.removeClass('filled-input');
        treeredraw()
      });

      $('.nw-fm-tree-header input').bind('blur', function()
      {
        if ($(this).val() == $(this).attr('placeholder') || $(this).val() == '')
        {
            $(this).parent('.nw-fm-tree-header').removeClass('focused-input filled-input');
            $(this).val($(this).attr('placeholder'));
        }
        else
            $(this).parent('.nw-fm-tree-header').removeClass('focused-input');
      });
    }

    $('.nw-tree-panel-arrows').unbind('click');
    $('.nw-tree-panel-arrows').bind('click', function()
    {
        if ($(this).attr('class').indexOf('active') == -1)
        {
            $(this).addClass('active');
            var menu = $('.nw-sorting-menu').removeClass('hidden')
                , type = treePanelType()
            switch (type) {
                case 'contacts':
                    // show all the options
                    menu.find('.sorting-item-divider,.sorting-menu-item').removeClass('hidden');
                    break;
                default:
                    // hide everything
                    menu.find('.sorting-item-divider,*[data-by=name],*[data-by=status],*[data-by=last-interaction]').addClass('hidden');
            }

            $('.sorting-menu-item')
                .removeClass('active')
                .filter('*[data-by=' + $.sortTreePanel[type].by + '],*[data-dir=' + $.sortTreePanel[type].dir + ']')
                .addClass('active');
            return false;
        }
        else
        {
            $(this).removeClass('active');
            $('.nw-sorting-menu').addClass('hidden');
        }
    });
    $('.sorting-menu-item').unbind('click');
    $('.sorting-menu-item').bind('click', function()
    {
        var $this = $(this);
        if ($this.attr('class').indexOf('active') == -1)
        {
            $this.parent().find('.sorting-menu-item').removeClass('active');
            $this.addClass('active');
            $('.nw-sorting-menu').addClass('hidden');
            $('.nw-tree-panel-arrows').removeClass('active');
            var data = $this.data()
                , type = treePanelType()
            if (data.dir) {
                localStorage['sort' + type + 'Dir'] = $.sortTreePanel[type].dir = data.dir;
            } else {
                localStorage['sort' + type + 'By'] = $.sortTreePanel[type].by = data.by;
            }
            switch (type) {
                case 'contacts':
                    M.contacts();
                    break;
                case 'shared-with-me':
                    M.buildtree({h: 'shares'}, 0x4fe);
                    break;
                case 'cloud-drive':
                case 'folder-link':
                    M.buildtree(M.d[M.RootID], 0x4fe);
                    break;
                case 'rubbish-bin':
                    M.buildtree({h: M.RubbishID}, 0x4fe);
                    break;
            }
            treeUI(); // reattach events
        }
    });
}

function treePanelType()
{
    // is there an easy way of knowing it?
    return $.trim($('.nw-fm-left-icon.active').attr('class').replace(/(active|nw-fm-left-icon|ui-droppable)/g, ''))
}

function treePanelSortElements(type, elements, handlers, ifEq) {
    var settings = $.sortTreePanel[type]
        , sort = handlers[settings.by]
    if (!sort)
        return;
    elements.sort(function(a, b) {
        var d = sort(a, b)
        if (d == 0 && ifEq)
            return ifEq(a, b)
        return d * settings.dir
    });
}

function initializeTreePanelSorting()
{
    $.sortTreePanel = {};
    $.each(['folder-link', 'contacts', 'conversations', 'shared-with-me', 'cloud-drive', 'rubbish-bin'], function(key, type) {
        $.sortTreePanel[type] = {
            by: anyOf(['name', 'status', 'last-interaction'], localStorage['sort' + type + 'By']) || (type == 'contacts' ? "status":"name"),
            dir: parseInt(anyOf(['-1', '1'], localStorage['sort' + type + 'Dir']) || '1')
        };
    });
}

/**
 *	Set the right drag icon to the transfer panel
 */
function tpDragCursor() {
    var h = $('.transfer-panel').height()
    if (h >= $.transferPaneResizable.options.maxHeight) {
        $('.transfer-drag-handle').css('cursor', 's-resize')
    } else if (h <= $.transferPaneResizable.options.minHeight) {
        $('.transfer-drag-handle').css('cursor', 'n-resize')
    } else {
        $('.transfer-drag-handle').css('cursor', 'ns-resize')
    }
}

function initUI() {
    $('.not-logged .fm-not-logged-button.create-account').rebind('click', function()
    {
        document.location.hash = 'register';
    });

    $('.not-logged .fm-not-logged-button.login').rebind('click', function()
    {
        document.location.hash = 'login';
    });

    $('.fm-dialog-overlay').rebind('click.fm', function()
    {
        closeDialog();
        $.hideContextMenu();
    });
    if (folderlink)
    {
        $('.fm-main').addClass('active-folder-link');
    }
    else
    {
        $('.fm-tree-header.cloud-drive-item').text(l[164]);
        $('.fm-tree-header').not('.cloud-drive-item').show();
        $('.fm-menu-item').show();
        $('.fm-left-menu .folderlink').addClass('hidden');
        $('.fm-main').removeClass('active-folder-link');
    }

    treesearchUI();
    initializeTreePanelSorting()

    $.doDD = function(e, ui, a, type)
    {
        function nRevert(r)
        {
            try {
                $(ui.draggable).draggable("option", "revert", false);
                if (r)
                    $(ui.draggable).remove();
            } catch (e) {
            }
        }
        var c = $(ui.draggable.context).attr('class');
        var t, ids, dd;

        if (c && c.indexOf('nw-fm-tree-item') > -1)
        {
            // tree dragged:
            var id = $(ui.draggable.context).attr('id');
            if (id.indexOf('treea_') > -1)
                ids = [id.replace('treea_', '')];
        }
        else
        {
            // grid dragged:
            if ($.selected && $.selected.length > 0)
                ids = $.selected;
        }

        // Workaround a problem where we get over[1] -> over[2] -> out[1]
        if (a === 'out' && $.currentOver !== $(e.target).attr('id'))
            a = 'noop';

        if (type == 1)
        {
            // tree dropped:
            var c = $(e.target).attr('class');
            if (c && c.indexOf('nw-fm-left-icon') > -1)
            {
                dd = 'nw-fm-left-icon';
                if (a == 'drop')
                {
                    if (c.indexOf('cloud') > -1)
                        t = M.RootID;
                    else if (c.indexOf('rubbish-bin') > -1)
                        t = M.RubbishID;
                }
            }
            else if (c && c.indexOf('transfer-panel') > -1)
                dd = 'download';
            else if (c && c.indexOf('nw-fm-tree-item') > -1 && !$(e.target).visible(!0))
                dd = 'download';
            else
            {
                var t = $(e.target).attr('id');
                if (t && t.indexOf('treea_') > -1)
                    t = t.replace('treea_', '');
                else if (t && t.indexOf('path_') > -1)
                    t = t.replace('path_', '');
                else if (t && t.indexOf('contact2_') > -1)
                    t = t.replace('contact2_', '');
                else if (M.currentdirid !== 'shares' || !M.d[t] || RootbyId(t) !== 'shares')
                    t = undefined;
            }
        }
        else
        {
            // grid dropped:
            var c = $(e.target).attr('class');
            if (c && c.indexOf('folder') > -1)
                t = $(e.target).attr('id');
        }

        if (ids && ids.length && t)
        {
            dd = ddtype(ids, t, e.altKey);
            if (dd === 'move' && e.altKey)
                dd = 'copy';
        }

        if (a !== 'noop')
        {
            if ($.liTimerK)
                clearTimeout($.liTimerK);
            $('body').removeClassWith('dndc-');
            $('.hide-settings-icon').removeClass('hide-settings-icon');
        }
        if (a == 'drop' || a == 'out' || a == 'noop')
        {
            $(e.target).removeClass('dragover');
            // if (a !== 'noop') $('.dragger-block').addClass('drag');
        }
        else if (a == 'over')
        {
            var id = $(e.target).attr('id');
            if (!id)
            {
                $(e.target).uniqueId();
                id = $(e.target).attr('id');
            }

            $.currentOver = id;
            setTimeout(function()
            {
                if ($.currentOver == id)
                {
                    var h;
                    if (id.indexOf('treea_') > -1)
                        h = id.replace('treea_', '');
                    else
                    {
                        var c = $(id).attr('class');
                        if (c && c.indexOf('cloud-drive-item') > -1)
                            h = M.RootID;
                        else if (c && c.indexOf('recycle-item') > -1)
                            h = M.RubbishID;
                        else if (c && c.indexOf('contacts-item') > -1)
                            h = 'contacts';
                    }
                    if (h)
                        treeUIexpand(h, 1);
                    else if ($(e.target).hasClass('nw-conversations-item'))
                        $(e.target).click();
                }
            }, 890);

            if (dd == 'move')
                $.draggingClass = ('dndc-move');
            else if (dd == 'copy')
                $.draggingClass = ('dndc-copy');
            else if (dd == 'download')
                $.draggingClass = ('dndc-download');
            else if (dd === 'nw-fm-left-icon')
            {
                var c = '' + $(e.target).attr('class');

                if (~c.indexOf('rubbish-bin'))
                    $.draggingClass = ('dndc-to-rubbish');
                else if (~c.indexOf('shared-with-me'))
                    $.draggingClass = ('dndc-to-shared');
                else if (~c.indexOf('contacts'))
                    $.draggingClass = ('dndc-to-contacts');
                else if (~c.indexOf('conversations'))
                    $.draggingClass = ('dndc-to-conversations');
                else if (~c.indexOf('cloud-drive'))
                    $.draggingClass = ('dndc-to-conversations'); // TODO: cursor, please?
                else
                    c = null;

                if (c)
                {
                    if ($.liTooltipTimer)
                        clearTimeout($.liTooltipTimer);
                    $.liTimerK = setTimeout(function() {
                        $(e.target).click()
                    }, 920);
                }
            }
            // else $('.dragger-block').addClass('drag');
            else {
                $.draggingClass = ('dndc-warning');
            }

            $('body').addClass($.draggingClass);

            $(e.target).addClass('dragover');
            $($.selectddUIgrid + ' ' + $.selectddUIitem).removeClass('ui-selected');
            if ($(e.target).hasClass('folder'))
            {
                $(e.target).addClass('ui-selected').find('.file-settings-icon, .grid-url-arrow').addClass('hide-settings-icon');
            }
        }
        // if (d) console.log('!a:'+a, dd, $(e.target).attr('id'), (M.d[$(e.target).attr('id').split('_').pop()]||{}).name, $(e.target).attr('class'), $(ui.draggable.context).attr('class'));

        if (a == 'drop' && dd)
        {
            if (dd === 'nw-fm-left-icon')
            {
                // do nothing
            }
            else if ($(e.target).hasClass('nw-conversations-item'))
            {
                nRevert();

                // drop over a chat window
                var currentRoom = megaChat.getCurrentRoom();
                assert(currentRoom, 'Current room missing - this drop action should be impossible.');
                currentRoom.attachNodes(ids);

                if (d)
                    console.error('TODO: dragging to the chat', currentRoom);
            }
            else if (dd == 'move')
            {
                nRevert(t !== M.RubbishID);
                $.moveids = ids;
                $.movet = t;
                setTimeout(function()
                {
                    if ($.movet === M.RubbishID) {
                        $.selected = $.moveids;
                        fmremove();
                    } else {
                        M.moveNodes($.moveids, $.movet);
                    }
                }, 50);
            }
            else if (dd == 'copy' || dd == 'copydel')
            {
                nRevert();
                $.copyids = ids;
                $.copyt = t;
                setTimeout(function()
                {
                    M.copyNodes($.copyids, $.copyt, dd == 'copydel', function()
                    {
                        // Update files count...
                        if (M.currentdirid === 'shares' && !M.viewmode)
                        {
                            M.openFolder('shares', 1);
                        }
                    });
                }, 50);
            }
            else if (dd === 'download')
            {
                nRevert();
                var as_zip = e.altKey;
                M.addDownload(ids, as_zip);
            }
            $('.dragger-block').hide();
        }
    };
    InitFileDrag();
    createfolderUI();
    cSortMenuUI();
    M.buildSubmenu();
    initContextUI();
    copyDialog();
    moveDialog();
    initShareDialog();
    transferPanelUI();
    UIkeyevents();
    addContactUI();

    $('.fm-files-view-icon').unbind('click');
    $('.fm-files-view-icon').bind('click', function(event)
    {
        $.hideContextMenu();
        cacheselect();
        if ($(this).attr('class').indexOf('listing-view') > -1)
        {
            if (fmconfig.uiviewmode)
                storefmconfig('viewmode', 0);
            else
                fmviewmode(M.currentdirid, 0);
            M.openFolder(M.currentdirid, true);
        }
        else
        {
            if (fmconfig.uiviewmode)
                storefmconfig('viewmode', 1);
            else
                fmviewmode(M.currentdirid, 1);
            M.openFolder(M.currentdirid, true);
        }
        reselect();
        return false;
    });

    $.hideContextMenu = function(e)
    {
        if (e && e.target)
        {
            var c = $(e.target).attr('class');
            if (!c)
            {
                c = $(e.target).parent();
                if (c)
                    c = $(c).attr('class');
            }
            if (c && c.indexOf('dropdown') > -1 && (c.indexOf('download-item') > -1 || c.indexOf('more-item') > -1) && c.indexOf('active') > -1)
                return false;
        }

        $('.nw-sorting-menu').addClass('hidden');
		$('.fm-start-chat-dropdown').addClass('hidden').removeClass('active');
		$('.start-chat-button').removeClass('active');
        $('.nw-tree-panel-arrows').removeClass('active');
        $('.context-menu-item.dropdown').removeClass('active');
        $('.fm-tree-header').removeClass('dragover');
        $('.nw-fm-tree-item').removeClass('dragover');
        // Set to default
        var a = $('.context-menu.files-menu,.context-menu.download');
        a.addClass('hidden');
        var b = a.find('.context-submenu');
        b.attr('style', '');
        b.removeClass('active left-position overlap-right overlap-left mega-height');
        a.find('.disabled,.context-scrolling-block').removeClass('disabled context-scrolling-block');
        a.find('.context-menu-item.contains-submenu.opened').removeClass('opened');
    };

    $('#fmholder').unbind('click.contextmenu');
    $('#fmholder').bind('click.contextmenu', function(e)
    {
        $.hideContextMenu(e);
        if ($.hideTopMenu)
            $.hideTopMenu(e);
        var c = $(e.target).attr('class');
        if ($(e.target).attr('type') !== 'file' && (c && c.indexOf('upgradelink') == -1) && (c && c.indexOf('campaign-logo') == -1) && (c && c.indexOf('resellerbuy') == -1) && (c && c.indexOf('linkified') == -1))
            return false;

    });

    $('.fm-back-button').unbind('click');
    $('.fm-back-button').bind('click', function(e)
    {
        if (!M.currentdirid)
            return;
        if (M.currentdirid == 'notifications' || M.currentdirid.substr(0, 7) == 'search/' || M.currentdirid.substr(0, 5) == 'chat/')
            window.history.back();
        else
        {
            var n = M.d[M.currentdirid];
            if ((n && n.p && M.d[n.p]) || (n && n.p == 'contacts'))
                M.openFolder(n.p);
        }
    });
    $('.fm-right-header.fm').removeClass('hidden');
    if (folderlink) {
        $('.fm-tree-header.cloud-drive-item span').text('');
    }
    else
        folderlink = 0;
    if (ul_queue.length > 0)
        openTransferpanel();
    if (u_type === 0 && !u_attr.terms)
    {
        $.termsAgree = function()
        {
            u_attr.terms = 1;
            api_req({a: 'up', terms: 'Mq'});
            // queued work is continued when user accept terms of service
            $('.transfer-pause-icon').removeClass('active');
            dlQueue.resume();
            ulQueue.resume();
            ui_paused = false;
        };
        $.termsDeny = function()
        {
            u_logout();
            document.location.reload();
        };
        termsDialog();
    }
    if (ul_queue.length > 0)
        openTransferpanel();
    M.avatars();

    if (typeof dl_import !== 'undefined' && dl_import)
        dl_fm_import();

    $('.context-menu').unbind('contextmenu');
    $('.context-menu').bind('contextmenu', function(e)
    {
        if (!localStorage.contextmenu)
            e.preventDefault();
    });

    $('.nw-fm-left-icon').unbind('click');
    $('.nw-fm-left-icon').bind('click', function() {
        treesearch = false;
        var c = $(this).attr('class');
        if (c && c.indexOf('cloud-drive') > -1) {
            M.openFolder(M.RootID);
        } else if (c && c.indexOf('shared-with-me') > -1) {
            M.openFolder('shares');
        } else if (c && c.indexOf('conversations') > -1) {
            M.openFolder('chat');
        } else if (c && c.indexOf('contacts') > -1) {
            M.openFolder('contacts');
        } else if (c && c.indexOf('rubbish-bin') > -1) {
            M.openFolder(M.RubbishID);
        }
    });

    $('.nw-fm-left-icon').unbind('mouseover');
    $('.nw-fm-left-icon').bind('mouseover', function() {
        var tooltip = $(this).find('.nw-fm-left-tooltip');
        if ($.liTooltipTimer)
            clearTimeout($.liTooltipTimer);
        $.liTooltipTimer = window.setTimeout(
            function() {
                $(tooltip).addClass('hovered');
            }, 1000);
    });

    $('.nw-fm-left-icon').unbind('mouseout');
    $('.nw-fm-left-icon').bind('mouseout', function() {
        $(this).find('.nw-fm-left-tooltip').removeClass('hovered');
        clearTimeout($.liTooltipTimer);
    });

    if (dlMethod.warn && !localStorage.browserDialog && !$.browserDialog)
    {
        setTimeout(browserDialog, 2000);
    }

    $.transferPaneResizable = new FMResizablePane($('.transfer-panel'), {
        'direction': 'n',
        'minHeight': 96,
        'maxHeight': 312,
        'persistanceKey': 'transferPaneHeight',
        'handle': '.transfer-drag-handle'
    });

    $($.transferPaneResizable).on('resize', function(e, resize_event, ui)
    {
        if ($('#fmholder.transfer-panel-opened').size() == 0)
        {
            $.transferOpen(undefined, true);
            $.transferHeader();
        }
        tpDragCursor();
    });

    $($.transferPaneResizable).on('resizestop', function(e, resize_event, ui) {
        if ($.transferPaneResizable.options.minHeight >= ui.size.height) {
            $.transferOpen();
            $.transferHeader();
        }
    });

    var lPane = $('.fm-left-panel')
    $.leftPaneResizable = new FMResizablePane(lPane, {
        'direction': 'e',
        'minWidth': 200,
        'maxWidth': 400,
        'persistanceKey': 'leftPaneWidth',
        'handle': '.left-pane-drag-handle'
    });

    if (localStorage.leftPaneWidth) {
        lPane.width(Math.min(
            $.leftPaneResizable.options.maxWidth,
            Math.max($.leftPaneResizable.options.minWidth, localStorage.leftPaneWidth)
            ));
    }

    $($.leftPaneResizable).on('resize', function() {
        var w = lPane.width()
        if (w >= $.leftPaneResizable.options.maxWidth) {
            $('.left-pane-drag-handle').css('cursor', 'w-resize')
        } else if (w <= $.leftPaneResizable.options.minWidth) {
            $('.left-pane-drag-handle').css('cursor', 'e-resize')
        } else {
            $('.left-pane-drag-handle').css('cursor', 'we-resize')
        }
        $(window).trigger('resize');
    });

    $(window).unbind('resize.fmrh hashchange.fmrh');
    $(window).bind('resize.fmrh hashchange.fmrh', fm_resize_handler);

    megaChat.karere.unbind("onPresence.maintainUI");
    megaChat.karere.bind("onPresence.maintainUI", function(e, presenceEventData)
    {
        M.onlineStatusEvent(megaChat.getContactFromJid(presenceEventData.getFromJid()), presenceEventData.getShow());
    });
}

function transferPanelContextMenu(target)
{
    $('.context-menu.files-menu .context-menu-item').hide();
    var menuitems = $('.context-menu.files-menu .context-menu-item');

    menuitems.filter('.transfer-pause,.transfer-play,.move-up,.move-down,.tranfer-clear')
        .show();

    var file = GlobalProgress[$(target).attr('id')]
    if (!file) {
        /* no file, it is a finished operation */
        menuitems.hide()
            .filter('.tranfer-clear,.refresh-item')
            .show()

    } else {
        if (file.started) {
            menuitems.filter('.move-up,.move-down').hide();
        }
        if (file.paused) {
            menuitems.filter('.transfer-pause').hide();
        } else {
            menuitems.filter('.transfer-play').hide();
        }

        if (target.prev().length == 0 || target.prev().find('.queued').length == 0) {
            menuitems.filter('.move-up').hide();
        }
        if (target.next().length == 0) {
            menuitems.filter('.move-down').hide();
        }
    }

    menuitems.parent()
        .children('.context-menu-divider').hide().end()
        .children('.pause-item-divider').show().end()
}

function openTransferpanel()
{
    $.transferOpen(1);
    if (M.currentdirid == 'notifications')
        notifyPopup.initNotificationsScrolling();
    else if (M.viewmode)
        initFileblocksScrolling();
    else
        initGridScrolling();
    if (!uldl_hold)
        ulQueue.resume();
    else// make sure that terms of service are accepted before any action
    {
        $('.transfer-pause-icon').addClass('active');
        dlQueue.pause();
        ulQueue.pause();
        ui_paused = true;

//		$('.transfer-table tr td:eq(4), .transfer-table tr td:eq(6)').each(function()
//		{
//			$(this).text('');
//		});
    }
    initTreeScroll();
    $(window).trigger('resize');

    if ($('table.transfer-table tr').length > 1) {
        $('.transfer-clear-all-icon').removeClass('hidden');
    }

    $('.tranfer-table .grid-url-arrow').unbind('click')
    $('.tranfer-table .grid-url-arrow').bind('click', function(e) {
        var target = $(this).closest('tr');
        e.preventDefault();
        e.stopPropagation(); // do not treat it as a regular click on the file
        e.currentTarget = target;
        transferPanelContextMenu(target);
        target.parent().find('tr').removeClass('ui-selected');
        target.addClass('ui-selected');
        contextmenuUI(e);
    });

}

function searchFM()
{

}

function isValidShareLink()
{
    var valid = true;
    for (var i in u_nodekeys) {
        valid = valid && typeof u_nodekeys[i] == "object"
    }
    return valid;
}

function removeUInode(h)
{
    var n = M.d[h];
    var i = 0;
    // check subfolders
    if (n && n.t)
    {
        var cns = M.c[n.p];
        if (cns)
        {
            for (var cn in cns)
            {
                if (M.d[cn] && M.d[cn].t && cn !== h)
                {
                    i++;
                    break;
                }
            }
        }
    }

    var hasItems = !!M.v.length;
    switch (M.currentdirid)
    {
        case "shares":
            $('#treeli_' + h).remove();// remove folder and subfolders
            if (!hasItems)
            {
                $('.files-grid-view .grid-table-header tr').remove();
                // ToDo: Missing empty picture for shares
                $('.fm-empty-cloud').removeClass('hidden');
            }
            break;
        case "contacts":
            //Clear left panel:
            $('#contact_' + h).fadeOut('slow', function() {
                $(this).remove();
            });
            //Clear right panel:
            $('.grid-table.contacts tr#' + h).fadeOut('slow', function() {
                $(this).remove();
            });
            // clear the contacts grid:
            $('.contacts-grid-view #' + h).remove();
            // TODO: remove from conversations?
            if (!hasItems)
            {
                $('.contacts-grid-view .contacts-grid-header tr').remove();
                $('.fm-empty-contacts').removeClass('hidden');
            }
            break;
        case "chat":
            if (!hasItems)
            {
                // ToDo: Missing grid header for conversation
                $('.contacts-grid-view .contacts-grid-header tr').remove();
                $('.fm-empty-chat').removeClass('hidden');
            }
            break;
        case M.RubbishID:
            if (i == 0 && n)
                $('#treea_' + n.p).removeClass('contains-folders expanded');
            $('#' + h).remove();// remove item
            $('#treeli_' + h).remove();// remove folder and subfolders
            if (!hasItems)
            {
                $('.contacts-grid-view .contacts-grid-header tr').remove();
                $('.fm-empty-trashbin').removeClass('hidden');
            }
            break;
        case M.RootID:
            if (i == 0 && n)
                $('#treea_' + n.p).removeClass('contains-folders expanded');
            $('#' + h).remove();// remove item
            $('#treeli_' + h).remove();// remove folder and subfolders
            if (!hasItems)
            {
                $('.files-grid-view').addClass('hidden');
                $('.grid-table.fm tr').remove();
                $('.fm-empty-cloud').removeClass('hidden');
            }
            break;
        default:
            if (i == 0 && n)
                $('#treea_' + n.p).removeClass('contains-folders expanded');
            $('#' + h).remove();// remove item
            $('#treeli_' + h).remove();// remove folder and subfolders
            if (!hasItems)
            {
                if (sharedfolderUI())
                    M.emptySharefolderUI();
                else
                {
                    $('.files-grid-view').addClass('hidden');
                    $('.fm-empty-folder').removeClass('hidden');
                }
                $('.grid-table.fm tr').remove();
            }
            break;
    }
}

function sharedUInode(nodeHandle, numberOfFullShares)
{
    if (numberOfFullShares || M.d[nodeHandle].hasPendingShares)
    {
        $('#treea_' + nodeHandle + ' .nw-fm-tree-folder').addClass('shared-folder');
    }
    else
    {
        $('#treea_' + nodeHandle + ' .nw-fm-tree-folder').removeClass('shared-folder');
        $('.grid-table.fm #' + nodeHandle + ' .transfer-filtype-icon').removeClass('folder-shared');
        $('.file-block#' + nodeHandle + ' .block-view-file-type').removeClass('folder-shared');
    }
    $('.grid-table.fm #' + nodeHandle + ' .transfer-filtype-icon').addClass(fileicon({ t: 1, shares: numberOfFullShares }));
    $('.file-block#' + nodeHandle + ' .block-view-file-type').addClass(fileicon({ t: 1, shares: numberOfFullShares }));
}

function addnotification(notification) {

    if (notifyPopup.notifications == null) {
        return false;
    }

    var timestamp = Math.round(new Date().getTime() / 1000);
    var updated = false;

    if (notification.t == 'put') {
        for (i in notifyPopup.notifications) {
            if (notifyPopup.notifications[i].folderid == notification.n && notifyPopup.notifications[i].user == notification.u && notifyPopup.notifications[i].timestamp > timestamp - 120 && notifyPopup.notifications[i].type !== 'share' && !updated) {

                notifyPopup.notifications[i].timestamp = timestamp;
                notifyPopup.notifications[i].read = false;
                notifyPopup.notifications[i].count = false;

                if (!notifyPopup.notifications[i].nodes) {
                    notifyPopup.notifications[i].nodes = [];
                }

                for (var i in notification.f) {
                    notifyPopup.notifications[i].nodes.push(notification.f[i]);
                }

                updated = true;
            }
        }
    }

    if (!updated) {
        notifyPopup.notifications.push({
            id: makeid(10),
            type: notification.t,
            timestamp: timestamp,
            user: notification.u,
            folderid: notification.n,
            nodes: notification.f,
            read: false,
            popup: false,
            count: false,
            rendered: false
        });
    }

    notifyPopup.doNotify();
}

function addIpcOrContactNotification(actionPacket) {

    if (notifyPopup.notifications === null) {
        return false;
    }

    var timestamp = Math.round(new Date().getTime() / 1000);

    notifyPopup.notifications.push({
        id: makeid(10),
        type: actionPacket.a,
        timestamp: timestamp,
        user: false,
        folderid: false,
        nodes: false,
        read: false,
        popup: false,
        count: false,
        rendered: false,
        notificationObj: actionPacket
    });

    notifyPopup.doNotify();
}

function getContactsEMails() {
    var n, i,
        contacts = [];
    for (i in M.u) {
        if (M.u[i]) {
            n = M.u[i];
            if (n.c && n.c !== 2 && (n.m || n.name)) {
                contacts.push({id: n.m, name: n.name});
            }
        }
    }

    // Fill contacts with outgoing pending contacts request
    for (i in M.opc) {
        n = M.opc[i];
        if (!n.dts) {
            contacts.push({id: n.m, name: n.m});
        }
    }

    return contacts;
}

function addContactUI()
{
    if (!u_type)
        return; // not for ephemeral

    $.shareTokens = [];

    iconSize = function(par)
    {
        if (par)// full size icon, popup at bottom of Add contact button
        {
            $('.add-user-size-icon')
                .removeClass('short-size')
                .addClass('full-size');
        }
        else// short size icon, centered dialog
        {
            $('.add-user-size-icon')
                .removeClass('full-size')
                .addClass('short-size');
        }
    };

    function errorMsg(msg, u)
    {
        var $d = $('.add-user-popup');
        var $s = $('.add-user-popup .multiple-input-warning span');
        $s.text(msg);
        $d.addClass('error');
        setTimeout(function()
        {
            $d.removeClass('error');
        }, 3000);
    }

    function focusOnInput()
    {
        var $tokenInput = $('#token-input-');

        $tokenInput
            .val('')
            .focus();
    }

    // Contact request text filled scripts
    $('.add-user-notification textarea').on('focus', function() {
        var $this = $(this);
        $this.parent().addClass('active');
    });

    $('.add-user-notification textarea').on('blur', function() {
        $('.add-user-notification').removeClass('active');
    });

    function addContactAreaResizing() {
        var txt = $('.add-user-notification textarea'),
            txtHeight = txt.outerHeight(),
            hiddenDiv = $('.add-contact-hidden'),
            pane = $('.add-user-nt-scrolling'),
            content = txt.val(),
            api;
        content = content.replace(/\n/g, '<br />');
        hiddenDiv.html(content + '<br/>');

        if (txtHeight != hiddenDiv.outerHeight()) {
            txt.height(hiddenDiv.outerHeight());

            if ($('.add-user-textarea').outerHeight() >= 50) {
                pane.jScrollPane({enableKeyboardNavigation: false, showArrows: true, arrowSize: 5});
                api = pane.data('jsp');
                txt.blur();
                txt.focus();
                api.scrollByY(0);
            }
            else {
                api = pane.data('jsp');
                if (api) {
                    api.destroy();
                    txt.blur();
                    txt.focus();
                }
            }
        }
    }

    $('.add-user-notification textarea').on('keyup', function() {
        addContactAreaResizing();
    });
    //end of Contact request textfiled scripts

    // Prevent double initialization of token input
    if (!$('.add-contact-multiple-input').tokenInput("getSettings")) {

        // Plugin configuration
        var contacts = getContactsEMails();

        $('.add-contact-multiple-input').tokenInput(contacts, {
            theme: 'mega',
            hintText: 'Type in an email or contact',
    //        hintText: '',
    //        placeholder: 'Type in an email or contact',
            searchingText: '',
            noResultsText: '',
            addAvatar: true,
            autocomplete: null,
            searchDropdown: true,
            emailCheck: true,
            preventDoublet: true,
            tokenValue: 'id',
            propertyToSearch: 'id',
            resultsLimit: 5,
            minChars: 2,
            accountHolder: (M.u[u_handle] || {}).m || '',
            scrollLocation: 'add',
            excludeCurrent: true,// Exclude from dropdownlist only emails/names which exists in multi-input (tokens)
            onEmailCheck: function() {
                errorMsg("Looks like there's a malformed email!");
            },
            onDoublet: function(u) {

                // If the email already exists in the state, show error
    //            if (checkIfContactExists(u.id)) {
                    errorMsg('You already have contact with that email!');
    //            };
            },
            onHolder: function() {
                errorMsg('No need for that, you are THE owner!');
            },
            onAdd: function() {
                var itemNum = $('.token-input-list-mega .token-input-token-mega').length;
                if (itemNum === 1) {
                    $('.add-user-popup-button.add').removeClass('disabled');
                    $('.add-user-popup .nw-fm-dialog-title').text(l[71]);
                } else {
                    $('.add-user-popup-button.add').removeClass('disabled');
                    $('.add-user-popup .nw-fm-dialog-title').text('Add Contacts');

                    var $a = $('.add-user-popup .share-added-contact.token-input-token-mega');
                    var $b = $('.add-user-popup .multiple-input');
                    var h1 = $a.outerHeight(true);// margin included
                    var h2 = $b.height();

                    if (5 <= h2 / h1 && h2 / h1 < 6) {
                        $b.jScrollPane({
                            enableKeyboardNavigation: false,
                            showArrows: true,
                            arrowSize: 8,
                            animateScroll: true
                        });
                        setTimeout(function() {
                            $('.add-user-popup .token-input-input-token-mega input').focus();
                        }, 0);
                    }
                }
            },
            onDelete: function() {
                setTimeout(function() {
                    $('.add-user-popup .token-input-input-token-mega input').blur();
                }, 0);
                var itemNum = $('.token-input-list-mega .token-input-token-mega').length;
                if (itemNum === 0) {
                    $('.add-user-popup-button.add').addClass('disabled');
                    $('.add-user-popup .nw-fm-dialog-title').text(l[71]);

                } else if (itemNum === 1) {
                    $('.add-user-popup-button.add').removeClass('disabled');
                    $('.add-user-popup .nw-fm-dialog-title').text(l[71]);

                } else {
                    $('.add-user-popup-button.add').removeClass('disabled');
                    $('.add-user-popup .nw-fm-dialog-title').text('Add Contacts');

                    var $a = $('.add-user-popup .share-added-contact.token-input-token-mega');
                    var $b = $('.add-user-popup .multiple-input');
                    var $c = $('.add-user-popup .multiple-input .jspPane')[0];
                    var h1 = $a.outerHeight(true);// margin included
                    var h2;
                    if ($c) {
                        h2 = $c.scrollHeight;
                    } else {
                        h2 = $b.height();
                    }

                    if (h2 / h1 < 6) {
                        clearScrollPanel('.add-user-popup');
                    }
                }
            }
        });
    }

    //TODO: Bind events if Contacts section is empty
    $('.fm-empty-contacts .fm-empty-button').unbind('mouseover');
    $('.fm-empty-contacts .fm-empty-button').bind('mouseover', function() {
        $('.fm-empty-contacts').addClass('hovered');
    });

    $('.fm-empty-contacts .fm-empty-button').unbind('mouseout');
    $('.fm-empty-contacts .fm-empty-button').bind('mouseout', function() {
        $('.fm-empty-contacts').removeClass('hovered');
    });

    $('.fm-empty-contacts .fm-empty-button').unbind('click');
    $('.fm-empty-contacts .fm-empty-button').bind('click', function(event) {

        $.hideContextMenu();
        $.dialog = 'add-contact-popup';
        $.sharedTokens = []; // Holds items currently visible in share folder contet (above input)

        // Just in case hide import links
        $('.add-user-popup .import-contacts-dialog').fadeOut(0);
        $('.import-contacts-link').removeClass('active');

        // Prepare multi-input and dialog
        $('.add-user-popup .multiple-input .token-input-token-mega').remove();
        $('.add-user-popup-button.add').addClass('disabled');
        $('.add-user-popup .nw-fm-dialog-title').text(l[71]);
        $('.fm-add-user').removeClass('active');

        iconSize(false);

        $('.add-user-popup')
            .addClass('dialog')
            .removeClass('hidden');

        fm_showoverlay();

        event.stopPropagation();

        // Focus the input after everything else is done or it won't work
        focusOnInput();
    });

    $('.fm-add-user').unbind('click');
    $('.fm-add-user').bind('click', function()
    {
        $.hideContextMenu();
        $.dialog = 'add-contact-popup';
        var $this = $(this);
        var $d = $('.add-user-popup');
        $.sharedTokens = [];// Holds items currently visible in share folder contet (above input)
        if ($this.is('.active'))// Hide
        {
            $this.removeClass('active');
            $d.addClass('hidden');
        } else {// Show
            $('.add-user-popup .import-contacts-dialog').fadeOut(0);
            $('.import-contacts-link').removeClass('active');
            $this.addClass('active');
            $d.removeClass('hidden dialog');
            $('.add-user-popup .multiple-input .token-input-token-mega').remove();

            $('.add-user-popup-button.add').addClass('disabled');
            $('.add-user-popup .nw-fm-dialog-title').text(l[71]);

            var pos = $(window).width() - $this.offset().left - $d.outerWidth() + 2;
            // Positioning, not less then 8px from right side
            if (pos > 8) {
                $d.css('right', pos + 'px');
            } else {
                $d.css('right', 8 + 'px');
            }

            focusOnInput();
        }

        iconSize(true);
    });

    // List of elements related to pending contacts
    //
    // Received requests:
    // empty grid: fm-empty-contacts (have button on it, .empty-contact-requests-button with label 'View sent requests')
    // full grid: contact-requests-grid (have action buttons,
    //  'Accept': .contact-request-button.accept
    //  'Delete': .contact-request-button.delete
    //  'Ignore': .contact-request-button.ignore
    //
    // Sent requests:
    // empty grid: fm-empty-contacts (have button on it, .empty-sent-request-button with label 'View received requests')
    // full grid: sent-requests-grid (have action buttons,
    //  'ReInvite': .contact-request-button.reinvite
    //  'Cancel Reques': .contact-request-button.cancel
    //
    // Header buttons:
    // fm-contact-requests 'View sent requests'
    // fm-received-requests 'View received requests'

    // View received contact requests, M.ipc
    $('.fm-received-requests, .empty-sent-requests-button').off('click');
    $('.fm-received-requests, .empty-sent-requests-button').on('click', function() {
        M.openFolder('ipc');
		$('.fm-contact-requests').removeClass('active');
		$(this).addClass('active');
    });

    // View sent contact requests, M.opc
    $('.fm-contact-requests, .empty-contact-requests-button').off('click');
    $('.fm-contact-requests, .empty-contact-requests-button').on('click', function() {
        M.openFolder('opc');
		$('.fm-received-requests').removeClass('active');
		$(this).addClass('active');
    });

    $('.add-user-size-icon').off('click');
    $('.add-user-size-icon').on('click', function()
    {
        $('.add-user-popup .import-contacts-dialog').fadeOut(0);
        $('.import-contacts-link').removeClass('active');
        if ($(this).is('.full-size'))
        {
            $('.add-user-popup').addClass('dialog');
            fm_showoverlay();
            iconSize(false);
            $('.fm-add-user').removeClass('active');
            focusOnInput();
        }
        else// .short-size
        {
            fm_hideoverlay();
            $('.add-user-popup').removeClass('dialog');
            iconSize(true);
            $('.fm-add-user').addClass('active');
            var pos = $(window).width() - $('.fm-add-user').offset().left - $('.add-user-popup').outerWidth() + 2;
            if (pos > 8)
                $('.add-user-popup').css('right', pos + 'px');
            else
                $('.add-user-popup').css('right', 8 + 'px');
            focusOnInput();
        }
    });

    $('.add-user-popup-button').off('click');
    $('.add-user-popup-button').on('click', function() {
        var mailNum, msg, title, email,
            $self = $(this);
        if ($self.is('.add') && !$self.is('.disabled')) {
            if (u_type === 0) {
                ephemeralDialog(l[997]);
            } else {
                var $mails = $('.token-input-list-mega .token-input-token-mega');
                var mailNum = $mails.length;
                var emailText = $('.add-user-textarea textarea').val();

                if (mailNum) {
                    $mails.each(function(index, value) {
                        email = $(value).contents().eq(1).text();
                        if (!M.inviteContact(M.u[u_handle].m, email, emailText)) {
                            if (index === mailNum - 1) {
                                if (mailNum === 1) {
                                    title = l[150];
                                    msg = l[5898].replace('[X]', email);
                                } else {
                                    title = l[165] + ' ' + l[5859];
                                    msg = l[5899];
                                }

                                // It's important to call this function here and not after msgDialog
                                // In case that we call it after, both dialogs are closed
                                // and user is not notified about action or error
                                closeDialog();
                                msgDialog('info', title, msg);
                                $('.token-input-token-mega').remove();
                            }
                        }
                    });
                }
            }
        } else {
            closeDialog();
        }
    });

    $('.add-user-popup .fm-dialog-close').off('click');
    $('.add-user-popup .fm-dialog-close').on('click', function() {
        fm_hideoverlay();
        $('.add-user-popup').addClass('hidden');
        $('.fm-add-user').removeClass('active');
        clearScrollPanel('.add-user-popup');
    });

    $('.add-user-popup .import-contacts-service').unbind('click');
    $('.add-user-popup .import-contacts-service').bind('click', function() {
        // NOT imported
        if (!$(this).is('.imported')) {
            var contacts = new mega.GContacts({'where': 'contacts'});

            // NOT failed
            if (!contacts.options.failed) {
                contacts.importGoogleContacts();
            } else {
                closeImportContactNotification('.add-user-popup');
            }
        } else {
            var n = $('.imported-contacts-notification');
            n.css('margin-left', '-' + n.outerWidth() / 2 + 'px');
            n.fadeIn(200);
            $('.share-dialog .import-contacts-dialog').fadeOut(200);
        }
    });

    $('.add-user-popup .import-contacts-link').unbind('click');
    $('.add-user-popup .import-contacts-link').bind('click', function(e)
    {
        if (!$(this).is('.active'))
        {
            $('.add-user-popup .import-contacts-link').addClass('active');// Do not use this, because of doubled class
            $('.add-user-popup .import-contacts-dialog').fadeIn(200);

            $('.imported-notification-close').unbind('click');
            $('.imported-notification-close').bind('click', function()
            {
                $('.imported-contacts-notification').fadeOut(200);
            });
        }
        else
        {
            $('.add-user-popup .import-contacts-link').removeClass('active');
            $('.add-user-popup .import-contacts-dialog').fadeOut(200);
            $('.imported-contacts-notification').fadeOut(200);
        }

        e.stopPropagation();
        e.preventDefault();
    });

    $('.add-user-popup .import-contacts-info').unbind('mouseover');
    $('.add-user-popup .import-contacts-info').bind('mouseover', function() {
        $('.add-user-popup .import-contacts-info-txt').fadeIn(200);
    });

    $('.add-user-popup .import-contacts-info').unbind('mouseout');
    $('.add-user-popup .import-contacts-info').bind('mouseout', function() {
        $('.add-user-popup .import-contacts-info-txt').fadeOut(200);
    });
}

/**
 * Bind actions to Received Pending Conctact Request buttons
 * @returns {undefined}
 */
function initBindIPC() {
    DEBUG('initBindIPC()');
    $('.contact-requests-grid .contact-request-button').off('click');
    $('.contact-requests-grid .contact-request-button').on('click', function() {
        var $self = $(this),
            $reqRow = $self.closest('tr'),
            ipcId = $reqRow.attr('id').replace('ipc_', '');

        if ($self.is('.accept')) {
            if (M.acceptPendingContactRequest(ipcId) === 0) {
                $reqRow.remove();
            }
        } else if ($self.is('.delete')) {
            if (M.denyPendingContactRequest(ipcId) === 0) {
                $reqRow.remove();
            }
        } else if ($self.is('.ignore')) {
            if (M.ignorePendingContactRequest(ipcId) === 0) {
                $reqRow.remove();
            }
        }
    });
}

/**
 * Bind actions to Received pending contacts requests buttons
 * @returns {undefined}
 */
function initBindOPC() {
    DEBUG('initBindOPC()');
    $('.sent-requests-grid .contact-request-button').off('click');
    $('.sent-requests-grid .contact-request-button').on('click', function() {
        var $self = $(this),
            $reqRow = $self.closest('tr'),
            opcId = $reqRow.attr('id').replace('opc_', '');

        if ($self.is('.reinvite')) {
            if (M.reinvitePendingContactRequest(M.opc[opcId].m) === 0) {
                $reqRow.children().children('.contact-request-button.reinvite').addClass('hidden');
            }
        } else if ($self.is('.cancel')) {

            // If successfully deleted, grey column and hide buttons
            if (M.cancelPendingContactRequest(M.opc[opcId].m) === 0) {
                $(this).addClass('hidden');
                $reqRow.children().children('.contact-request-button.cancel').addClass('hidden');
                $reqRow.children().children('.contact-request-button.reinvite').addClass('hidden');
                $reqRow.addClass('deleted');
            }
        }
    });
}

function ephemeralDialog(msg)
{
    msgDialog('confirmation', l[998], msg + ' ' + l[999], l[1000], function(e)
    {
        if (e)
            document.location.hash = 'register';
    });
}

/**
 * Removes the user from the share (they no longer want access to it)
 * @param {String} shareId The share ID e.g. INlx1Kba
 */
function removeShare(shareId, nfk) {
    // Remove the share
    if (d) console.log('removeShare', shareId);
    if (!nfk) api_updfkey(shareId);
    M.delNode(shareId);
    api_req({ a: 'd', n: shareId, i: requesti });
    delete u_sharekeys[shareId];
}

function fmremove() {
    var filecnt = 0,
        foldercnt = 0,
        contactcnt = 0,
        removesharecnt = 0;
    for (var i in $.selected) {
        var n = M.d[$.selected[i]];
        if (n && n.p.length === 11) {
            removesharecnt++;
        } else if ($.selected[i].length === 11) {
            contactcnt++;
        } else if (M.d[$.selected[i]].t) {
            foldercnt++;
        } else {
            filecnt++;
        }
    }

    if (removesharecnt) {
        for (var i in $.selected) {
            removeShare($.selected[i]);
        }
        M.openFolder('shares', true);
    } else if (contactcnt) {
        var t, c = $.selected.length;

        // TODO: Need translation "delete N (users)"
        if (c > 1) {
            t = c + ' ' + l[5569];
        } else {
            t = '<strong>' + M.d[$.selected[0]].name + '</strong>';
        }

        msgDialog('delete-contact', l[1001], l[1002].replace('[X]', t), false, function(e) {
            if (e) {
                for (var i in $.selected) {
                    if (M.c[$.selected[i]]) {
                        for (var sharenode in M.c[$.selected[i]]) {
                            removeShare(sharenode, 1);
                        }
                    }
                    $('.add-contact-multiple-input').tokenInput("removeContact", {id: M.u[$.selected[i]].m}, '.add-contact-multiple-input');
                    M.delNode($.selected[i]);
                    api_req({a: 'ur2', u: $.selected[i], l: '0', i: requesti});
                    M.handleEmptyContactGrid();
                }
            }
        });
        if (c > 1) {
            $('#msgDialog').addClass('multiple');
            $('.fm-del-contacts-number').text($.selected.length);
            $('#msgDialog .fm-del-contact-avatar').attr('class', 'fm-del-contact-avatar');
            $('#msgDialog .fm-del-contact-avatar span').empty()
        } else {
            var user = M.d[$.selected[0]];
            var av_meta = generateAvatarMeta(user.h);
            var avatar = av_meta.shortName, av_color = av_meta.color;
            if (av_meta.avatarUrl)
                avatar = '<img src="' + av_meta.avatarUrl + '">';

            $('#msgDialog .fm-del-contact-avatar').attr('class', 'fm-del-contact-avatar two-letters ' + htmlentities(user.h) + ' color' + av_color)
            $('#msgDialog .fm-del-contact-avatar span').html(avatar);
        }
    } else if (RootbyId($.selected[0]) === M.RubbishID) {
        msgDialog('clear-bin', l[1003], l[76].replace('[X]', (filecnt + foldercnt)) + ' ' + l[77], l[1007], function(e) {
            if (e) {
                M.clearRubbish(1);
            }
        });
        $('.fm-dialog-button.notification-button').each(function(i, e) {
            if ($(e).text() === l[1018])
                $(e).html('<span>'+l[83]+'</span>');
        });
    } else if (RootbyId($.selected[0]) === 'contacts') {
        if (localStorage.skipDelWarning) {
            M.copyNodes($.selected, M.RubbishID, 1);
        } else {
            msgDialog('confirmation', l[1003], l[1004].replace('[X]', fm_contains(filecnt, foldercnt)), false, function(e) {
                if (e) {
                    M.copyNodes($.selected, M.RubbishID, 1);
                }
            }, true);
        }
    } else {
        if (localStorage.skipDelWarning) {
            M.moveNodes($.selected, M.RubbishID);
        } else {
            msgDialog('remove', l[1003], l[1004].replace('[X]', fm_contains(filecnt, foldercnt)), false, function(e) {
                if (e) {
                    M.moveNodes($.selected, M.RubbishID);
                }
            }, true);
        }
    }
}

function fmremdupes(test)
{
    var hs = {}, i, f = [], s = 0;
    var cRootID = RootbyId(M.currentdirid);
    loadingDialog.show();
    for (i in M.d)
    {
        var n = M.d[i];
        if (n && n.hash && n.h && RootbyId(n.h) === cRootID)
        {
            if (!hs[n.hash])
                hs[n.hash] = [];
            hs[n.hash].push(n.h);
        }
    }
    for (i in hs)
    {
        var h = hs[i];
        while (h.length > 1)
            f.push(h.pop());
    }
    for (i in f)
    {
        console.debug('Duplicate node: ' + f[i] + ' at ~/'
           + M.getPath(f[i]).reverse().map(function(n) {
                return M.d[n].name || ''
             }).filter(String).join("/"));
        s += M.d[f[i]].s | 0;
    }
    loadingDialog.hide();
    console.log('Found ' + f.length + ' duplicated files using a sum of ' + bytesToSize(s));
    if (!test && f.length)
    {
        $.selected = f;
        fmremove();
    }
    return f.length;
}

function initContextUI()
{
    var c = '.context-menu-item';

    $(c).unbind('mouseover');
    $(c).bind('mouseover', function()
    {
        if ($(this).parent().parent().is('.context-submenu'))// is move... or download...
        {
            if (!$(this).is('.contains-submenu'))// if just item hide child context-submenu
            {
                $(this).parent().children().removeClass('active opened');
                $(this).parent().find('.context-submenu').addClass('hidden');
            }
        }
        else
        {
            if (!$(this).is('.contains-submenu'))// Hide all submenues, for download and for move...
            {
                $('.context-menu .context-submenu.active ').removeClass('active');
                $('.context-menu .contains-submenu.opened').removeClass('opened');
                $('.context-menu .context-submenu').addClass('hidden');
            }
        }
    });

    $(c + '.contains-submenu').unbind('mouseover');
    $(c + '.contains-submenu').bind('mouseover', function()
    {
        var a = $(this).next();// context-submenu
        a.children().removeClass('active opened');
        a.find('.context-submenu').addClass('hidden');
        a.find('.opened').removeClass('opened');
        // situation when we have 2 contains-submenus in same context-submenu one neer another
        var b = $(this).closest('.context-submenu').find('.context-submenu,.contains-submenu').not($(this).next());
        if (b.length)
        {
            b.removeClass('active opened')
                .find('.context-submenu').addClass('hidden');
        }
        if ($(this).is('.move-item'))
        {
            $('.context-menu .download-item').removeClass('opened')
                .next().removeClass('active opened')
                .next().find('.context-submenu').addClass('hidden');
        }
        if ($(this).is('.download-item'))
        {
            $('.context-menu .move-item').removeClass('opened')
                .next().removeClass('active opened')
                .next().find('.context-submenu').addClass('hidden');
        }

        if (!$(this).is('.opened'))
        {
            var pos = $(this).offset();
            var c = reCalcMenuPosition($(this), pos.left, pos.top, 'submenu');
            $(this).next('.context-submenu')
                .css({'top': c.top})
                .addClass('active')
                .removeClass('hidden');

            $(this).addClass('opened');
        }
    });

    $(c + '.folder-item, ' + c + '.cloud-item').unbind('click');
    $(c + '.folder-item, ' + c + '.cloud-item').bind('click', function(e)
    {
        if (!$(this).is('.disabled'))
        {
            var t = $(this).attr('id').replace('fi_', '');
            var n = [];
            for (var i in $.selected)
                if (!isCircular($.selected[i], t))
                    n.push($.selected[i]);
            $.hideContextMenu();
            M.moveNodes(n, t);
        }
    });
    // Not sure if this will work
//	$(c + '.folder-item.disabled, ' + c + '.cloud-item.disabled').off('click');

    $(c + '.download-item').unbind('click');
    $(c + '.download-item').bind('click', function(event)
    {
        var c = $(event.target).attr('class');
        if (c && c.indexOf('contains-submenu') > -1)
            M.addDownload($.selected);
    });

    $(c + '.download-standart-item').unbind('click');
    $(c + '.download-standart-item').bind('click', function(event)
    {
        M.addDownload($.selected);
    });

    $(c + '.zipdownload-item').unbind('click');
    $(c + '.zipdownload-item').bind('click', function(event)
    {
        M.addDownload($.selected, true);
    });

    $(c + '.getlink-item').unbind('click');
    $(c + '.getlink-item').bind('click', function(event)
    {
        if ($.propertiesDialog) {
            propertiesDialog(1);
        }
        if (u_type === 0)
            ephemeralDialog(l[1005]);
        else {
            M.getlinks($.selected).done(function() {
                linksDialog();
            });
        }
    });

    $(c + '.rename-item').unbind('click');
    $(c + '.rename-item').bind('click', function(event)
    {
        renameDialog();
    });

    $(c + '.move-item').unbind('click');
    $(c + '.move-item').bind('click', function(event)
    {
        $.mctype = 'move';
        mcDialog();
    });

    $(c + '.sh4r1ng-item').unbind('click');
    $(c + '.sh4r1ng-item').bind('click', function() {
        if (u_type === 0) {
            ephemeralDialog(l[1006]);
        } else {
            $.dialog = 'share';// this is used like identifier when key with key code 27 is pressed
            $.hideContextMenu();

            // Show the share dialog
            var $shareDialog = $('.share-dialog');
            $shareDialog.removeClass('hidden');

            // Hide the optional message by default. This gets enabled if they try share with a user who is not a contact
            $shareDialog.find('.share-message').hide();

            fm_showoverlay();
            handleShareDialogContent();
        }
    });

    $(c + '.advanced-item, ' + c + '.move-item').unbind('click');
    $(c + '.advanced-item, ' + c + '.move-item').bind('click', function()
    {
        $.moveDialog = 'move';// this is used like identifier when key with key code 27 is pressed
        $.mcselected = M.RootID;
        $('.move-dialog').removeClass('hidden');
        handleDialogContent('cloud-drive', 'ul', true, 'move', 'Move');
        disableCircularTargets('#mctreea_');
        fm_showoverlay();
    });

    $(c + '.copy-item').unbind('click');
    $(c + '.copy-item').bind('click', function()
    {
        $.copyDialog = 'copy';// this is used like identifier when key with key code 27 is pressed
        $.mcselected = M.RootID;
        $('.copy-dialog').removeClass('hidden');
        handleDialogContent('cloud-drive', 'ul', true, 'copy', $.mcImport ? l[236] : "Paste" /*l[63]*/);
        fm_showoverlay();
    });

    $(c + '.import-item').unbind('click');
    $(c + '.import-item').bind('click', function(event)
    {
        ASSERT(folderlink, 'Import needs to be used in folder links.');

        fm_importflnodes($.selected);
    });

    $(c + '.newfolder-item').unbind('click');
    $(c + '.newfolder-item').bind('click', function(event)
    {
        createfolderDialog();
    });

    $(c + '.fileupload-item').unbind('click');
    $(c + '.fileupload-item').bind('click', function(event)
    {
        $('#fileselect3').click();
    });

    $(c + '.folderupload-item').unbind('click');
    $(c + '.folderupload-item').bind('click', function(event)
    {
        $('#fileselect4').click();
    });

    $(c + '.remove-item').unbind('click');
    $(c + '.remove-item').bind('click', function(event)
    {
        fmremove();
    });

    $(c + '.removeshare-item').unbind('click');
    $(c + '.removeshare-item').bind('click', function(event)
    {
        fmremove();
    });

    $(c + '.properties-item').unbind('click');
    $(c + '.properties-item').bind('click', function(event)
    {
        propertiesDialog();
    });

    $(c + '.permissions-item').unbind('click');
    $(c + '.permissions-item').bind('click', function(event)
    {
        if (d)
            console.log('permissions');
    });

    $(c + '.add-star-item').unbind('click');
    $(c + '.add-star-item').bind('click', function(event)
    {
        M.favourite($.selected, $.delfav);
        if (M.viewmode)
            $('.file-block').removeClass('ui-selected');
        else
            $('.grid-table.fm tr').removeClass('ui-selected');
    });

    $(c + '.open-item').unbind('click');
    $(c + '.open-item').bind('click', function(event)
    {
        M.openFolder($.selected[0]);
    });

    $(c + '.preview-item').unbind('click');
    $(c + '.preview-item').bind('click', function(event)
    {
        slideshow($.selected[0]);
    });

    $(c + '.clearbin-item').unbind('click');
    $(c + '.clearbin-item').bind('click', function(event)
    {
        doClearbin(true);
    });

    $(c + '.move-up').unbind('click');
    $(c + '.move-up').bind('click', function(event)
    {
        $('.transfer-table tr.ui-selected').not('.clone-of-header').each(function(j, el) {
            fm_tfsmove($(this).attr('id'), -1);
        });
        Soon(fmUpdateCount);
    });

    $(c + '.move-down').unbind('click');
    $(c + '.move-down').bind('click', function(event)
    {
        $('.transfer-table tr.ui-selected').not('.clone-of-header').each(function(j, el) {
            fm_tfsmove($(this).attr('id'), +1);
        });
        Soon(fmUpdateCount);
    });

    $(c + '.transfer-play').unbind('click');
    $(c + '.transfer-play').bind('click', function(event)
    {
        $('.transfer-table tr.ui-selected').not('.clone-of-header').each(function(j, el) {
            var id = $(this).attr('id')
            fm_tfsresume(id)
            $('span.transfer-type', this).removeClass('paused');
        });
    });

    $(c + '.transfer-pause').unbind('click');
    $(c + '.transfer-pause').bind('click', function(event)
    {
        $('.transfer-table tr.ui-selected').not('.clone-of-header').each(function(j, el) {
            var id = $(this).attr('id')
            fm_tfspause(id);
            $('span.transfer-type', this).addClass('paused');
        });
        $('.tranfer-download-indicator,.transfer-upload-indicator').removeClass('active');
    });

    $(c + '.refresh-item').unbind('click');
    $(c + '.refresh-item').bind('click', function(event)
    {
        stopsc();
        stopapi();
        if (typeof mDB !== 'undefined' && !pfid) {
            mDBreload();
        } else {
            loadfm();
        }
    });

    $(c + '.select-all').unbind('click');
    $(c + '.select-all').bind('click', function(event)
    {
        selectionManager.select_all();
    });

    $(c + '.canceltransfer-item,' + c + '.tranfer-clear').unbind('click');
    $(c + '.canceltransfer-item,' + c + '.tranfer-clear').bind('click', function(event)
    {
        var toabort = {};
        $('.transfer-table tr.ui-selected').not('.clone-of-header').each(function(j, el)
        {
            toabort[$(el).attr('id')] = 1;
            $(this).remove();
        });

        toabort = Object.keys(toabort);
        DownloadManager.abort(toabort);
        UploadManager.abort(toabort);

        Soon(function() {
            // XXX: better way to stretch the scrollbar?
            $(window).trigger('resize');
        });
    });

    $(document).trigger('onInitContextUI');
}

function cSortMenuUI()
{
    $('.contacts-arrows').unbind('click');
    $('.contacts-arrows').bind('click', function(e)
    {
        var menuBlock = $('.sorting-menu');
        var bottomPosition = $('body').outerHeight() - $(menuBlock).outerHeight();
        if ($(this).attr('class').indexOf('active') == -1)
        {
            menuBlock.removeClass('hidden');
            $(this).addClass('active');
            var topl = 0, jsp = $('.fm-tree-panel').data('jsp');
            if (jsp)
                topl = jsp.getContentPositionY();
            menuBlock.css('top', $(this).position().top - topl + 95);
            menuBlock.css('left', $(this).position().left + 35);
            if (bottomPosition - $(menuBlock).position().top < 50)
                menuBlock.css('top', bottomPosition - 50);
        }
        else
        {
            $('.fm-main').bind('click');
            menuBlock.addClass('hidden');
            $(this).removeClass('active');
        }
        return false;
    });

    $('.contacts-sorting-by').unbind('click');
    $('.contacts-sorting-by').bind('click', function(e)
    {
        var c = $(this).attr('class');
        if (c && c.indexOf('name') > -1)
        {
            localStorage.csort = 'name';
            localStorage.csortd = 1;
        }
        else if (c && c.indexOf('shares') > -1)
        {
            localStorage.csort = 'shares';
            localStorage.csortd = -1;
        } else if (c && c.indexOf('chat-activity') > -1)
        {
            localStorage.csort = 'chat-activity';
            localStorage.csortd = -1;
        }
        M.renderContacts();
    });

    $('.contacts-sorting-type').unbind('click');
    $('.contacts-sorting-type').bind('click', function(e)
    {
        var c = $(this).attr('class');
        if (c && c.indexOf('desc') > -1)
            localStorage.csortd = -1;
        else
            localStorage.csortd = 1;
        M.renderContacts();
    });
}

function createfolderUI() {
    $('.fm-new-folder').unbind('click');
    $('.fm-new-folder').bind('click', function(e) {
        var c = $('.fm-new-folder').attr('class');
        var c2 = $(e.target).attr('class');
        var c3 = $(e.target).parent().attr('class');
        var b1 = $('.fm-new-folder');
        $('.create-new-folder').removeClass('filled-input');
        var d1 = $('.create-new-folder');
        if ((!c2 || c2.indexOf('fm-new-folder') == -1) && (!c3 || c3.indexOf('fm-new-folder') == -1)) {
            return false;
        }
        if (c.indexOf('active') == -1) {
            b1.addClass('active');
            d1.removeClass('hidden');
            var w1 = $(window).width() - $(this).offset().left - d1.outerWidth() + 2;
            if (w1 > 8) {
                d1.css('right', w1 + 'px');
            } else {
                d1.css('right', 8 + 'px');
            }
            $('.create-new-folder input').focus();
        } else {
            b1.removeClass('active filled-input');
            d1.addClass('hidden');
            $('.fm-new-folder input').val(l[157]);
        }
        $.hideContextMenu();
    });

    $('.create-folder-button').unbind('click');
    $('.create-folder-button').bind('click', function(e) {
        docreatefolderUI(e);
        return false;
    });

    $('.create-folder-button-cancel').unbind('click');
    $('.create-folder-button-cancel').bind('click', function() {
        $('.fm-new-folder').removeClass('active');
        $('.create-new-folder').addClass('hidden');
        $('.create-new-folder').removeClass('filled-input');
        $('.create-new-folder input').val(l[157]);
    });

    $('.create-folder-size-icon.full-size').unbind('click');
    $('.create-folder-size-icon.full-size').bind('click', function() {
        var v = $('.create-new-folder input').val();
        if (v != l[157] && v != '') {
            $('.create-folder-dialog input').val(v);
        }
        $('.create-new-folder input').focus();
        $('.create-new-folder').removeClass('filled-input');
        $('.create-new-folder').addClass('hidden');
        $('.fm-new-folder').removeClass('active');
        createfolderDialog(0);
        $('.create-new-folder input').val(l[157]);
    });

    $('.create-folder-size-icon.short-size').unbind('click');
    $('.create-folder-size-icon.short-size').bind('click', function() {
        var v = $('.create-folder-dialog input').val();
        if (v != l[157] && v != '') {
            $('.create-new-folder input').val(v);
            $('.create-new-folder').addClass('filled-input');
        }
        $('.fm-new-folder').addClass('active');
        $('.create-new-folder').removeClass('hidden');
        createfolderDialog(1);
        $('.create-folder-dialog input').val(l[157]);
        $('.create-new-folder input').focus();
    });

    $('.create-new-folder input').unbind('keyup');
    $('.create-new-folder input').bind('keyup', function(e) {
        $('.create-new-folder').addClass('filled-input');
        if ($(this).val() == '') {
            $('.create-new-folder').removeClass('filled-input');
        }
        if (e.which == 13) {
            docreatefolderUI(e);
        }
    });

    $('.create-new-folder input').unbind('focus');
    $('.create-new-folder input').bind('focus', function() {
        if ($(this).val() == l[157]) {
            $(this).val('');
        }
        $('.create-new-folder').addClass('focused');
    });

    $('.create-new-folder input').unbind('blur');
    $('.create-new-folder input').bind('blur', function() {
        if ($('.create-new-folder input').val() == '') {
            $('.create-new-folder input').val(l[157]);
        }
        $('.create-new-folder').removeClass('focused');
    });
}

function docreatefolderUI(e)
{
    if ($('.create-folder-input-bl input').val() == '')
    {
        $('.create-folder-input-bl input').animate({backgroundColor: "#d22000"}, 150, function()
        {
            $('.create-folder-input-bl input').animate({backgroundColor: "white"}, 350, function()
            {
                $('.create-folder-input-bl input').focus();
            });
        });
    }
    else
        createfolder(M.currentdirid, $('.create-folder-input-bl input').val());
}

/**
 * fmtopUI
 *
 * @returns {undefined}
 */
function fmtopUI() {
    $('.fm-clearbin-button,.fm-add-user,.fm-new-folder,.fm-file-upload,.fm-folder-upload').addClass('hidden');
    $('.fm-contact-requests,.fm-received-requests').removeClass('active');
    $('.fm-new-folder').removeClass('filled-input');

    if (RootbyId(M.currentdirid) === M.RubbishID) {
        $('.fm-clearbin-button').removeClass('hidden');
        $('.fm-right-files-block').addClass('rubbish-bin');
    } else {
        $('.fm-right-files-block').removeClass('rubbish-bin');
        if (RootbyId(M.currentdirid) === M.InboxID) {
            if (d) {
                console.log('Inbox');
            }
        } else if (M.currentdirid === 'contacts' || M.currentdirid === 'ipc' || M.currentdirid === 'opc') {
            $('.fm-add-user').removeClass('hidden');
			$('.fm-left-panel').addClass('contacts-panel');
			if (M.currentdirid === 'ipc') {
			    $('.fm-received-requests').addClass('active');
			    $('.fm-right-header').addClass('requests-panel');
		    } else if (M.currentdirid === 'opc') {
			    $('.fm-contact-requests').addClass('active');
			    $('.fm-right-header').addClass('requests-panel');
		    }
        } else if (M.currentdirid.length === 8 && RightsbyID(M.currentdirid) > 0) {
            $('.fm-new-folder').removeClass('hidden');
            $('.fm-file-upload').removeClass('hidden');
            if ((is_chrome_firefox & 2) || 'webkitdirectory' in document.createElement('input')) {
                $('.fm-folder-upload').removeClass('hidden');
            } else {
                $('.fm-file-upload').addClass('last-button');
            }
        }

    }
    $('.fm-clearbin-button').unbind('click');
    $('.fm-clearbin-button').bind('click', function() {
        doClearbin(false);
    });
}

function doClearbin(selected)
{
    msgDialog('clear-bin', l[14], l[15], l[1007], function(e)
    {
        if (e) {
			M.clearRubbish(selected);
		}
    });
}

function notificationsUI(close)
{
    if (close)
    {
        $('.fm-main.notifications').addClass('hidden');
        $('.fm-main.default').removeClass('hidden');
        treeUI();
        if (M.viewmode)
            iconUI();
        else
            gridUI();
        return false;
    }
    notifyPopup.notifyMarkCount(true);
    notifyPopup.doNotify();
    $('.fm-main.notifications').removeClass('hidden');
    $('.notifications .nw-fm-left-icon').removeClass('active');
    notifyPopup.initNotificationsScrolling();
    $('.fm-main.default').addClass('hidden');
    $(window).trigger('resize');
}

function accountUI()
{
    $('.fm-account-overview').removeClass('hidden');
    $('.fm-account-button').removeClass('active');
    $('.fm-account-sections').addClass('hidden');
    $('.fm-right-files-block').addClass('hidden');
    $('.fm-right-account-block').removeClass('hidden');
	$('.nw-fm-left-icon.settings').addClass('active');
    M.accountData(function(account)
    {
        var perc, warning, perc_c;
        var id = document.location.hash;
        if (id == '#fm/account/settings')
        {
            $('.fm-account-settings-button').addClass('active');
            $('.fm-account-settings').removeClass('hidden');

			if (is_chrome_firefox)
			{
				if (!$('#acc_dls_folder').length)
				{
					$('#acc_use_ssl').before(
						$('<div id="acc_dls_folder" style="margin-top:25px">' +
							'<div class="account-bandwidth-txt">Downloads folder:</div>' +
							'<input type="button" value="Browse..." style="-moz-appearance:' +
								'button;margin-right:12px;cursor:pointer" />' +
							'</div>'));
					var fld = mozGetDownloadsFolder();
					$('#acc_dls_folder').append($('<span/>').text(fld && fld.path));
					$('#acc_dls_folder input').click(function()
					{
						var fs = mozFilePicker(0,2);
						if (fs) {
							mozSetDownloadsFolder(fs);
							$(this).next().text(fs.path);
						}
					});
				}
			}
		}
		else if (id == '#fm/account/profile')
		{
			$('.fm-account-profile-button').addClass('active');
			$('.fm-account-profile').removeClass('hidden');
		}
		else if (id == '#fm/account/history')
		{
			$('.fm-account-history-button').addClass('active');
			$('.fm-account-history').removeClass('hidden');
		}
		else if (id == '#fm/account/reseller' && M.account.reseller)
		{
			$('.fm-account-reseller-button').addClass('active');
			$('.fm-account-reseller').removeClass('hidden');
		}
		else
		{
			// this is the main entry point for users who just had upgraded their accounts

			if(isNonActivatedAccount()) {
				showNonActivatedAccountDialog(true);
			}

			$('.fm-account-overview-button').addClass('active');
			$('.fm-account-overview').removeClass('hidden');
		}
		$('.fm-account-blocks .membership-icon.type').removeClass('free pro1 pro2 pro3');
		if (u_attr.p)
		{
			// pro account:
			var protext;
			if (u_attr.p == 1) protext = 'PRO I';
			else if (u_attr.p == 2) protext = 'PRO II';
			else if (u_attr.p == 3) protext = 'PRO III';
			$('.membership-big-txt.accounttype').text(protext);
			$('.fm-account-blocks .membership-icon.type').addClass('pro' + u_attr.p);
			if (account.stype == 'S')
			{
				// subscription
				$('.fm-account-header.typetitle').text(l[434]);
				// if (u.stime == 'W') $('.membership-big-txt.type').text(l[747]);
				// else if (u.stime == 'M') $('.membership-big-txt.type').text(l[748]);
				// else if (u.stime == 'Y') $('.membership-big-txt.type').text(l[749]);
				// $('.membershtip-medium-txt.expiry').html(htmlentities(l[750]) + ' <span class="red">' + time2date(account.scycle) + '</span>');
				if (account.scycle == '1 M') $('.membership-big-txt.type').text(l[748]);
				else if (account.scycle == '1 Y') $('.membership-big-txt.type').text(l[749]);
				else $('.membership-big-txt.type').text('');
				$('.membershtip-medium-txt.expiry').html(htmlentities('(' + account.sgw.join(",") + ')'));
			}
			else if (account.stype == 'O')
			{
				// one-time
				$('.fm-account-header.typetitle').text(l[746]+':');
				$('.membership-big-txt.type').text(l[751]);
				$('.membershtip-medium-txt.expiry').html(l[987] + ' <span class="red">' + time2date(account.expiry) + '</span>');
			}
		}
		else
		{
			// free account:
			$('.fm-account-blocks .membership-icon.type').addClass('free');
			$('.membership-big-txt.type').text(l[435]);
			$('.membership-big-txt.accounttype').text(l[435]);
			$('.membershtip-medium-txt.expiry').text(l[436]);
		}
		perc = Math.round((account.servbw_used+account.downbw_used)/account.bw*100);
		perc_c=perc;
		if (perc_c > 100) perc_c=100;
		warning = '';
		if (perc > 99 && u_attr.p)
		{
			warning = '<div class="account-warning-icon"><span class="membership-notification"><span><span class="yellow">'+ l[34] + ':</span> ' + l[1008] + ' ' + l[1009] + ' <a href="#pro" class="upgradelink">' + l[920] + '.</a></span><span class="membership-arrow"></span></span>&nbsp;</div>';
		}
		else if (perc > 99 && !u_attr.p)
		{
			// @@@ TODO: add dynamic bandwidth available in X minutes:
			warning = '<div class="account-warning-icon"><span class="membership-notification"><span><span class="yellow">' + l[34] + '</span> ' + l[1008] + ' ' + l[1009] + ' <a href="#pro" class="upgradelink">' + l[920] + '</a></span><span class="membership-arrow"></span></span>&nbsp;</div>';
		}
		else if (!u_attr.p)
		{
			// @@@ TODO: add dynamic bandwidth available in X minutes:

            var waittime = '30 minutes';

            warning = '<span class="membership-question">?<span class="membership-notification"><span>' + l[1056] + ' ' + l[1054].replace('[X]', waittime) + '</span><span class="membership-arrow"></span></span></span>';
        }
        $('.fm-account-main .membership-circle-bg.green-circle').attr('class', 'membership-circle-bg green-circle percents-' + perc_c);
        if (perc > 100)
            $('.fm-account-main .membership-circle-bg.green-circle').text(':-(');
        else
            $('.fm-account-main .membership-circle-bg.green-circle').html(perc + '<span class="membershtip-small-txt">%</span>');
        $('.fm-account-bar.green').width(perc_c + '%');
        var b1 = bytesToSize(account.servbw_used + account.downbw_used);
        b1 = b1.split(' ');
        b1[0] = Math.round(b1[0]) + ' ';
        var b2 = bytesToSize(account.bw);
        b2 = b2.split(' ');
        b2[0] = Math.round(b2[0]) + ' ';
        $('.pro-bandwidth .membership-big-txt.floating').html('<span class="membershtip-small-txt">' + l['439a'].replace('[X1]', '<span class="green lpxf">' + htmlentities(b1[0]) + '<span class="membershtip-small-txt">' + htmlentities(b1[1]) + '</span></span>').replace('[X2]', '<span class="lpxf">' + htmlentities(b2[0]) + '</span>' + ' <span class="membershtip-small-txt">' + htmlentities(b2[1]) + '</span>') + '</span>' + warning);
        $('.fm-account-main .pro-bandwidth').removeClass('hidden');
        $('.fm-account-main .free-bandwidth').addClass('hidden');

        if (perc > 99)
            $('.fm-account-mutliple-bl.bandwidth').addClass('exceeded');

        perc = Math.round(account.space_used / account.space * 100);
        perc_c = perc;
        if (perc_c > 100)
            perc_c = 100;
        if (perc > 99)
            $('.fm-account-mutliple-bl.storage').addClass('exceeded');

        warning = '';
        if (perc > 99)
            warning = '<div class="account-warning-icon"><span class="membership-notification"><span><span class="yellow">' + l[34] + ':</span> ' + l[1010] + ' ' + l[1011] + ' <a href="#pro"  class="upgradelink">' + l[920] + '.</a></span><span class="membership-arrow"></span></span>&nbsp;</div>';
        else if (perc > 79)
            warning = '<div class="account-warning-icon"><span class="membership-notification"><span><span class="yellow">' + l[34] + ':</span> ' + l[1012] + ' ' + l[1013] + ' <a href="#pro"  class="upgradelink">' + l[920] + '.</a></span><span class="membership-arrow"></span></span>&nbsp;</div>';

        $('.fm-account-main .membership-circle-bg.blue-circle').attr('class', 'membership-circle-bg blue-circle percents-' + perc_c);
        if (perc > 100)
            $('.fm-account-main .membership-circle-bg.blue-circle').text(':-(');
        else
            $('.fm-account-main .membership-circle-bg.blue-circle').html(perc + '<span class="membershtip-small-txt">%</span>');
        $('.fm-account-bar.blue').width(perc_c + '%');
        var b1 = bytesToSize(account.space_used);
        b1 = b1.split(' ');
        b1[0] = Math.round(b1[0]) + ' ';
        var b2 = bytesToSize(account.space);
        b2 = b2.split(' ');
        b2[0] = Math.round(b2[0]) + ' ';
        $('.membership-big-txt.space').html('<span class="membershtip-small-txt">' + l['439a'].replace('[X1]', '<span class="blue lpxf">' + htmlentities(b1[0]) + '<span class="membershtip-small-txt">' + htmlentities(b1[1]) + '</span></span>').replace('[X2]', '<span class="lpxf">' + htmlentities(b2[0]) + '</span>' + ' <span class="membershtip-small-txt">' + htmlentities(b2[1]) + '</span>') + '</span>' + warning);
        $('.fm-account-main .pro-upgrade').unbind('click');
        $('.fm-account-main .pro-upgrade').bind('click', function(e)
        {
            window.location.hash = 'pro';
        });
        $('.membership-big-txt.balance').html('&euro; ' + htmlentities(account.balance[0][0]));
        var a = 0;
        if (M.c['contacts']) {
            for (var i in M.c['contacts'])
                a++;
        }
        if (a == 1)
            $('.membership-big-txt.contacts').text(l[990]);
        else
            $('.membership-big-txt.contacts').text(l[989].replace('[X]', a));
        $('.membershtip-medium-txt.contacts').unbind('click');
        $('.membershtip-medium-txt.contacts').bind('click', function(e)
        {
            M.openFolder('contacts');
            return false;
        });
        if (!$.sessionlimit)
            $.sessionlimit = 10;
        if (!$.purchaselimit)
            $.purchaselimit = 10;
        if (!$.transactionlimit)
            $.transactionlimit = 10;
        if (!$.voucherlimit)
            $.voucherlimit = 10;

        $('.account-history-dropdown-button.sessions').text(l[472].replace('[X]', $.sessionlimit));
        $('.account-history-drop-items.session10-').text(l[472].replace('[X]', 10));
        $('.account-history-drop-items.session100-').text(l[472].replace('[X]', 100));
        $('.account-history-drop-items.session250-').text(l[472].replace('[X]', 250));

        M.account.sessions.sort(function(a, b)
        {
            if (a[0] < b[0])
                return 1;
            else
                return -1;
        });
        $('.grid-table.sessions tr').remove();
        var html = '<tr><th>' + l[479] + '</th><th>' + l[480] + '</th><th>' + l[481] + '</th><th>' + l[482] + '</th></tr>';
        $(account.sessions).each(function(i, el)
        {
            if (i == $.sessionlimit)
                return false;
            var country = countrydetails(el[4]);
            var browser = browserdetails(el[2]);
            var recent = l[483];
            if (!el[5])
                recent = time2date(el[0]);
            html += '<tr><td><span class="fm-browsers-icon"><img alt="" src="' + staticpath + 'images/browser/' + browser.icon + '" /></span><span class="fm-browsers-txt">' + htmlentities(browser.name) + '</span></td><td>' + htmlentities(el[3]) + '</td><td><span class="fm-flags-icon"><img alt="" src="' + staticpath + 'images/flags/' + country.icon + '" style="margin-left: 0px;" /></span><span class="fm-flags-txt">' + htmlentities(country.name) + '</span></td><td>' + htmlentities(recent) + '</td></tr>';
        });
        $('.grid-table.sessions').html(html);

        $('.account-history-dropdown-button.purchases').text(l[469].replace('[X]', $.purchaselimit));
        $('.account-history-drop-items.purchase10-').text(l[469].replace('[X]', 10));
        $('.account-history-drop-items.purchase100-').text(l[469].replace('[X]', 100));
        $('.account-history-drop-items.purchase250-').text(l[469].replace('[X]', 250));

        M.account.purchases.sort(function(a, b)
        {
            if (a[1] < b[1])
                return 1;
            else
                return -1;
        });
        $('.grid-table.purchases tr').remove();
        var html = '<tr><th>' + l[475] + '</th><th>' + l[476] + '</th><th>' + l[477] + '</th><th>' + l[478] + '</th></tr>';
        $(account.purchases).each(function(i, el)
        {
            var paymentmethod = 'Voucher';
            if (el[4] == 1)
                paymentmethod = 'PayPal';
            var pro = {'9.99': ['PRO I (' + l[918] + ')', '1'], '19.99': ['PRO II (' + l[918] + ')', '2'], '29.99': ['PRO III (' + l[918] + ')', '3'], '99.99': ['PRO I (' + l[919] + ')', '1'], '199.99': ['PRO II (' + l[919] + ')', '2'], '299.99': ['PRO III (' + l[919] + ')', '3']};
            html += '<tr><td>' + time2date(el[1]) + '</td><td><span class="fm-member-icon"><img alt="" src="' + staticpath + 'images/mega/icons/retina/pro' + pro[el[2]][1] + '@2x.png" /></span><span class="fm-member-icon-txt"> ' + pro[el[2]][0] + '</span></td><td>&euro;' + htmlentities(el[2]) + '</td><td>' + paymentmethod + '</td></tr>';
        });
        $('.grid-table.purchases').html(html);

        $('.account-history-dropdown-button.transactions').text(l[471].replace('[X]', $.transactionlimit));
        $('.account-history-drop-items.transaction10-').text(l[471].replace('[X]', 10));
        $('.account-history-drop-items.transaction100-').text(l[471].replace('[X]', 100));
        $('.account-history-drop-items.transaction250-').text(l[471].replace('[X]', 250));

        M.account.transactions.sort(function(a, b)
        {
            if (a[1] < b[1])
                return 1;
            else
                return -1;
        });
        $('.grid-table.transactions tr').remove();
        var html = '<tr><th>' + l[475] + '</th><th>' + l[484] + '</th><th>' + l[485] + '</th><th>' + l[486] + '</th></tr>';
        $(account.transactions).each(function(i, el)
        {
            var credit = '', debit = '';
            if (el[2] > 0)
                credit = '<span class="green">&euro;' + htmlentities(el[2]) + '</span>';
            else
                debit = '<span class="red">&euro;' + htmlentities(el[2]) + '</span>';
            html += '<tr><td>' + time2date(el[1]) + '</td><td>' + htmlentities(el[0]) + '</td><td>' + credit + '</td><td>' + debit + '</td></tr>';
        });
        $('.grid-table.transactions').html(html);
        var i = new Date().getFullYear() - 10, html = '<option value="">YYYY</option>';
        $('.fm-account-select.year .account-select-txt').text('YYYY');
        while (i >= 1900)
        {
            if (u_attr.birthyear && i == u_attr.birthyear)
            {
                sel = ' selected';
                $('.fm-account-select.year .account-select-txt').text(u_attr.birthyear);
            }
            else
                sel = '';
            html += '<option value="' + i + '"' + sel + '>' + i + '</option>';
            i--;
        }
        $('.fm-account-select.year select').html(html);
        var i = 1, html = '<option value="">DD</option>', sel = '';
        $('.fm-account-select.day .account-select-txt').text('DD');
        while (i < 32)
        {
            if (u_attr.birthday && i == u_attr.birthday)
            {
                sel = ' selected';
                $('.fm-account-select.day .account-select-txt').text(u_attr.birthday);
            }
            else
                sel = '';
            html += '<option value="' + i + '"' + sel + '>' + i + '</option>';
            i++;
        }
        $('.fm-account-select.day select').html(html);
        var i = 1, html = '<option value="">MM</option>', sel = '';
        $('.fm-account-select.month .account-select-txt').text('MM');
        while (i < 13)
        {
            if (u_attr.birthmonth && i == u_attr.birthmonth)
            {
                sel = ' selected';
                $('.fm-account-select.month .account-select-txt').text(u_attr.birthmonth);
            }
            else
                sel = '';
            html += '<option value="' + i + '"' + sel + '>' + i + '</option>';
            i++;
        }
        $('.fm-account-select.month select').html(html);
        var html = '<option value="">' + l[996] + '</option>', sel = '';
        $('.fm-account-select.country .account-select-txt').text(l[996]);
        for (country in isocountries)
        {
            if (u_attr.country && country == u_attr.country)
            {
                sel = ' selected';
                $('.fm-account-select.country .account-select-txt').text(isocountries[country]);
            }
            else
                sel = '';
            html += '<option value="' + country + '"' + sel + '>' + isocountries[country] + '</option>';
        }
        $('.fm-account-select.country select').html(html);
        $('.fm-account-select select').unbind('change');
        $('.fm-account-select select').bind('change', function(e)
        {
            var val = $(this).val();
            if ($(this).attr('name') == 'account-vouchertype')
            {
                $(this).find('option').each(function(i, e)
                {
                    if (val == $(e).val())
                        val = $(e).text();
                });
            }
            else
            {
                if ($(this).attr('name') == 'account-country')
                    val = isocountries[val];
                $('.fm-account-save-block').removeClass('hidden');
            }
            $(this).parent().find('.account-select-txt').text(val);
        });
        $('#account-firstname,#account-lastname').unbind('keyup');
        $('#account-firstname,#account-lastname').bind('keyup', function(e)
        {
            $('.fm-account-save-block').removeClass('hidden');
        });
        $('.fm-account-cancel').unbind('click');
        $('.fm-account-cancel').bind('click', function(e)
        {
            $('.fm-account-save-block').addClass('hidden');
            accountUI();
        });
        $('.fm-account-save').unbind('click');
        $('.fm-account-save').bind('click', function(e)
        {
            u_attr.firstname = $('#account-firstname').val().trim();
            u_attr.lastname = $('#account-lastname').val().trim()||' ';
            u_attr.birthday = $('.fm-account-select.day select').val();
            u_attr.birthmonth = $('.fm-account-select.month select').val();
            u_attr.birthyear = $('.fm-account-select.year select').val();
            u_attr.country = $('.fm-account-select.country select').val();

            api_req({
                a : 'up',
                firstname  : base64urlencode(to8(u_attr.firstname)),
                lastname   : base64urlencode(to8(u_attr.lastname)),
                birthday   : base64urlencode(u_attr.birthday),
                birthmonth : base64urlencode(u_attr.birthmonth),
                birthyear  : base64urlencode(u_attr.birthyear),
                country    : base64urlencode(u_attr.country)
            }, {
                callback : function(res) {
                    if (res === u_handle) {
                        $('.user-name').text(u_attr.firstname);
                    }
                }
            });
            $('.fm-account-save-block').addClass('hidden');

            if (M.account.dl_maxSlots)
            {
                localStorage.dl_maxSlots = M.account.dl_maxSlots;
                dl_maxSlots = M.account.dl_maxSlots;
                dlQueue.setSize(dl_maxSlots);
            }
            if (M.account.ul_maxSlots)
            {
                localStorage.ul_maxSlots = M.account.ul_maxSlots;
                ul_maxSlots = M.account.ul_maxSlots;
                ulQueue.setSize(ul_maxSlots);
            }
            if (typeof M.account.ul_maxSpeed !== 'undefined')
            {
                localStorage.ul_maxSpeed = M.account.ul_maxSpeed;
                ul_maxSpeed = M.account.ul_maxSpeed;
            }
            if (typeof M.account.use_ssl !== 'undefined')
            {
                localStorage.use_ssl = M.account.use_ssl;
                use_ssl = M.account.use_ssl;
            }
            if (typeof M.account.ul_skipIdentical !== 'undefined')
            {
                localStorage.ul_skipIdentical = M.account.ul_skipIdentical;
                ul_skipIdentical = M.account.ul_skipIdentical;
            }

            if (typeof M.account.uisorting !== 'undefined')
                storefmconfig('uisorting', M.account.uisorting);
            if (typeof M.account.uiviewmode !== 'undefined')
                storefmconfig('uiviewmode', M.account.uiviewmode);

            if ($('#account-password').val() == '' && ($('#account-new-password').val() !== '' || $('#account-confirm-password').val() !== ''))
            {
                msgDialog('warninga', l[135], l[719], false, function()
                {
                    $('#account-password').focus();
                    $('#account-password').bind('keyup.accpwd', function() {
                        $('.fm-account-save-block').removeClass('hidden');
                        $('#account-password').unbind('keyup.accpwd');
                    });
                });
            }
            else if ($('#account-new-password').val() !== $('#account-confirm-password').val())
            {
                msgDialog('warninga', 'Error', l[715], false, function()
                {
                    $('#account-new-password').val('');
                    $('#account-confirm-password').val('');
                    $('#account-new-password').focus();
                });
            }
            else if ($('#account-confirm-password').val() !== '' && $('#account-password').val() !== ''
                && $('#account-confirm-password').val() !== $('#account-password').val())
            {
                loadingDialog.show();
                changepw($('#account-password').val(), $('#account-confirm-password').val(), {callback: function(res)
                    {
                        loadingDialog.hide();
                        if (res == EACCESS)
                        { // pwd incorrect
                            msgDialog('warninga', l[135], l[724], false, function()
                            {
                                $('#account-password').val('');
                                $('#account-password').focus();
                                $('#account-password').bind('keyup.accpwd', function() {
                                    $('.fm-account-save-block').removeClass('hidden');
                                    $('#account-password').unbind('keyup.accpwd');
                                });
                            });
                        }
                        else if (typeof res == 'number' && res < 0)
                        { // something went wrong
                            $('#account-confirm-password,#account-password,#account-new-password').val('');
                            msgDialog('warninga', 'Error', l[200]);
                        }
                        else
                        { // success
                            msgDialog('info', l[726], l[725], false, function()
                            {
                                $('#account-confirm-password,#account-password,#account-new-password').val('');
                            });
                        }
                    }});
            }
            else
                $('#account-confirm-password,#account-password,#account-new-password').val('');
            accountUI();
        });
        $('#account-firstname').val(u_attr.firstname);
        $('#account-lastname').val(u_attr.lastname);
        $('.account-history-dropdown-button').unbind('click');
        $('.account-history-dropdown-button').bind('click', function()
        {
            $(this).addClass('active');
            $('.account-history-dropdown').addClass('hidden');
            $(this).next().removeClass('hidden');

        });
        $('.account-history-drop-items').unbind('click');
        $('.account-history-drop-items').bind('click', function()
        {
            $(this).parent().prev().removeClass('active');
            $(this).parent().find('.account-history-drop-items').removeClass('active');
            $(this).parent().parent().find('.account-history-dropdown-button').text($(this).text());
            var c = $(this).attr('class');
            if (!c)
                c = '';
            if (c.indexOf('session10-') > -1)
                $.sessionlimit = 10;
            else if (c.indexOf('session100-') > -1)
                $.sessionlimit = 100;
            else if (c.indexOf('session250-') > -1)
                $.sessionlimit = 250;
            if (c.indexOf('purchaselimit10-') > -1)
                $.purchaselimit = 10;
            else if (c.indexOf('purchase100-') > -1)
                $.purchaselimit = 100;
            else if (c.indexOf('purchase250-') > -1)
                $.purchaselimit = 250;
            if (c.indexOf('transaction10-') > -1)
                $.transactionlimit = 10;
            else if (c.indexOf('transaction100-') > -1)
                $.transactionlimit = 100;
            else if (c.indexOf('transaction250-') > -1)
                $.transactionlimit = 250;
            if (c.indexOf('voucher10-') > -1)
                $.voucherlimit = 10;
            else if (c.indexOf('voucher100-') > -1)
                $.voucherlimit = 100;
            else if (c.indexOf('voucher250-') > -1)
                $.voucherlimit = 250;
            $(this).addClass('active');
            $(this).closest('.account-history-dropdown').addClass('hidden');
            accountUI();
        });
        $("#slider-range-max").slider({
            min: 1, max: 6, range: "min", value: dl_maxSlots, slide: function(e, ui)
            {
                M.account.dl_maxSlots = ui.value;
                $('.fm-account-save-block').removeClass('hidden');
            }
        });
        $("#slider-range-max2").slider({
            min: 1, max: 6, range: "min", value: ul_maxSlots, slide: function(e, ui)
            {
                M.account.ul_maxSlots = ui.value;
                $('.fm-account-save-block').removeClass('hidden');
            }
        });
        $('.ulspeedradio').removeClass('radioOn').addClass('radioOff');
        var i = 3;
        if (ul_maxSpeed == 0)
            i = 1;
        else if (ul_maxSpeed == -1)
            i = 2;
        else
            $('#ulspeedvalue').val(Math.floor(ul_maxSpeed / 1024));
        $('#rad' + i + '_div').removeClass('radioOff').addClass('radioOn');
        $('#rad' + i).removeClass('radioOff').addClass('radioOn');
        $('.ulspeedradio input').unbind('click');
        $('.ulspeedradio input').bind('click', function(e)
        {
            var id = $(this).attr('id');
            if (id == 'rad2')
                M.account.ul_maxSpeed = -1;
            else if (id == 'rad1')
                M.account.ul_maxSpeed = 0;
            else
            {
                if (parseInt($('#ulspeedvalue').val()) > 0)
                    M.account.ul_maxSpeed = parseInt($('#ulspeedvalue').val()) * 1024;
                else
                    M.account.ul_maxSpeed = 100 * 1024;
            }
            $('.ulspeedradio').removeClass('radioOn').addClass('radioOff');
            $(this).addClass('radioOn').removeClass('radioOff');
            $(this).parent().addClass('radioOn').removeClass('radioOff');
            $('.fm-account-save-block').removeClass('hidden');
        });
        $('#ulspeedvalue').unbind('click keyup');
        $('#ulspeedvalue').bind('click keyup', function(e)
        {
            $('.ulspeedradio').removeClass('radioOn').addClass('radioOff');
            $('#rad3,#rad3_div').addClass('radioOn').removeClass('radioOff');
            if (parseInt($('#ulspeedvalue').val()) > 0)
                M.account.ul_maxSpeed = parseInt($('#ulspeedvalue').val()) * 1024;
            else
                M.account.ul_maxSpeed = 100 * 1024;
            $('.fm-account-save-block').removeClass('hidden');
        });

        $('.ulskip').removeClass('radioOn').addClass('radioOff');
        var i = 5;
        if (ul_skipIdentical)
            i = 4;
        $('#rad' + i + '_div').removeClass('radioOff').addClass('radioOn');
        $('#rad' + i).removeClass('radioOff').addClass('radioOn');
        $('.ulskip input').unbind('click');
        $('.ulskip input').bind('click', function(e)
        {
            var id = $(this).attr('id');
            if (id == 'rad4')
                M.account.ul_skipIdentical = 1;
            else if (id == 'rad5')
                M.account.ul_skipIdentical = 0;
            $('.ulskip').removeClass('radioOn').addClass('radioOff');
            $(this).addClass('radioOn').removeClass('radioOff');
            $(this).parent().addClass('radioOn').removeClass('radioOff');
            $('.fm-account-save-block').removeClass('hidden');
        });

        $('.uisorting').removeClass('radioOn').addClass('radioOff');
        var i = 8;
        if (fmconfig.uisorting)
            i = 9;
        $('#rad' + i + '_div').removeClass('radioOff').addClass('radioOn');
        $('#rad' + i).removeClass('radioOff').addClass('radioOn');
        $('.uisorting input').unbind('click');
        $('.uisorting input').bind('click', function(e)
        {
            var id = $(this).attr('id');
            if (id == 'rad8')
                M.account.uisorting = 0;
            else if (id == 'rad9')
                M.account.uisorting = 1;
            $('.uisorting').removeClass('radioOn').addClass('radioOff');
            $(this).addClass('radioOn').removeClass('radioOff');
            $(this).parent().addClass('radioOn').removeClass('radioOff');
            $('.fm-account-save-block').removeClass('hidden');
        });

        $('.uiviewmode').removeClass('radioOn').addClass('radioOff');
        var i = 10;
        if (fmconfig.uiviewmode)
            i = 11;
        $('#rad' + i + '_div').removeClass('radioOff').addClass('radioOn');
        $('#rad' + i).removeClass('radioOff').addClass('radioOn');
        $('.uiviewmode input').unbind('click');
        $('.uiviewmode input').bind('click', function(e)
        {
            var id = $(this).attr('id');
            if (id == 'rad10')
                M.account.uiviewmode = 0;
            else if (id == 'rad11')
                M.account.uiviewmode = 1;
            $('.uiviewmode').removeClass('radioOn').addClass('radioOff');
            $(this).addClass('radioOn').removeClass('radioOff');
            $(this).parent().addClass('radioOn').removeClass('radioOff');
            $('.fm-account-save-block').removeClass('hidden');
        });

        $('.redeem-voucher').unbind('click');
        $('.redeem-voucher').bind('click', function(event)
        {
            if ($(this).attr('class').indexOf('active') == -1)
            {
                $(this).addClass('active');
                $('.fm-voucher-popup').removeClass('hidden');
                voucherCentering($(this));
                $(window).bind('resize', function()
                {
                    voucherCentering($('.redeem-voucher'));
                });
            }
            else
            {
                $(this).removeClass('active');
                $('.fm-voucher-popup').addClass('hidden');
            }
        });

        $('.fm-voucher-body input').unbind('focus');
        $('.fm-voucher-body input').bind('focus', function(e)
        {
            if ($(this).val() == l[487])
                $(this).val('');
        });

        $('.fm-voucher-body input').unbind('blur');
        $('.fm-voucher-body input').bind('blur', function(e)
        {
            if ($(this).val() == '')
                $(this).val(l[487]);
        });

        $('.fm-voucher-button').unbind('click');
        $('.fm-voucher-button').bind('click', function(e)
        {
            if ($('.fm-voucher-body input').val() == l[487])
                msgDialog('warninga', l[135], l[1015]);
            else
            {
                loadingDialog.show();
                api_req({a: 'uavr', v: $('.fm-voucher-body input').val()},
                {
                    callback: function(res, ctx)
                    {
                        loadingDialog.hide();
                        $('.fm-voucher-popup').addClass('hidden');
                        $('.fm-voucher-body input').val(l[487]);
                        if (typeof res == 'number')
                        {
                            if (res == -11)
                                msgDialog('warninga', l[135], l[714]);
                            else if (res < 0)
                                msgDialog('warninga', l[135], l[473]);
                            else
                            {
                                if (M.account)
                                    M.account.lastupdate = 0;
                                accountUI();
                            }
                        }
                    }
                });
            }
        });

        $('.vouchercreate').unbind('click');
        $('.vouchercreate').bind('click', function(e)
        {
            var vouchertype = $('.fm-account-select.vouchertype select').val();
            var voucheramount = parseInt($('#account-voucheramount').val());
            var proceed = false;
            for (var i in M.account.prices)
                if (M.account.prices[i][0] == vouchertype)
                    proceed = true;
            if (!proceed)
            {
                msgDialog('warninga', 'Error', 'Please select the voucher type.');
                return false;
            }
            if (!voucheramount)
            {
                msgDialog('warninga', 'Error', 'Please enter a valid voucher amount.');
                return false;
            }
            if (vouchertype == '19.99')
                vouchertype = '19.991';
            loadingDialog.show();
            api_req({a: 'uavi', d: vouchertype, n: voucheramount, c: 'EUR'},
            {
                callback: function(res, ctx)
                {
                    M.account.lastupdate = 0;
                    accountUI();
                }
            });
        });

        if (M.account.reseller)
        {
            $('.fm-account-reseller-button').removeClass('hidden');
            $('.account-history-dropdown-button.vouchers').text(l['466a'].replace('[X]', $.voucherlimit));
            $('.account-history-drop-items.voucher10-').text(l['466a'].replace('[X]', 10));
            $('.account-history-drop-items.voucher100-').text(l['466a'].replace('[X]', 100));
            $('.account-history-drop-items.voucher250-').text(l['466a'].replace('[X]', 250));
            M.account.vouchers.sort(function(a, b)
            {
                if (a['date'] < b['date'])
                    return 1;
                else
                    return -1;
            });
            $('.grid-table.vouchers tr').remove();
            var html = '<tr><th>' + l[475] + '</th><th>' + l[487] + '</th><th>' + l[477] + '</th><th>' + l[488] + '</th></tr>';
            $(account.vouchers).each(function(i, el)
            {
                if (i > $.voucherlimit)
                    return false;
                var status = l[489];
                if (el.redeemed > 0 && el.cancelled == 0 && el.revoked == 0)
                    status = l[490] + ' ' + time2date(el.redeemed);
                else if (el.revoked > 0 && el.cancelled > 0)
                    status = l[491] + ' ' + time2date(el.revoked);
                else if (el.cancelled > 0)
                    status = l[492] + ' ' + time2date(el.cancelled);
                html += '<tr><td>' + time2date(el.date) + '</td><td class="selectable">' + htmlentities(el.code) + '</td><td>&euro; ' + htmlentities(el.amount) + '</td><td>' + status + '</td></tr>';
            });
            $('.grid-table.vouchers').html(html);
            $('.fm-account-select.vouchertype select option').remove();
            var prices = [];
            for (var i in M.account.prices)
                prices.push(M.account.prices[i][0]);
            prices.sort(function(a, b) {
                return (a - b)
            })
            var voucheroptions = '';
            for (var i in prices)
                voucheroptions += '<option value="' + htmlentities(prices[i]) + '">&euro;' + htmlentities(prices[i]) + ' voucher</option>';
            $('.fm-account-select.vouchertype select').html(voucheroptions);
        }

        $('.fm-purchase-voucher,.membershtip-medium-txt.topup').unbind('click');
        $('.fm-purchase-voucher,.membershtip-medium-txt.topup').bind('click', function(e)
        {
            document.location.hash = 'resellers';
        });

        if (is_extension || ssl_needed())
            $('#acc_use_ssl').hide();

        $('.usessl').removeClass('radioOn').addClass('radioOff');
        var i = 7;
        if (use_ssl)
            i = 6;
        $('#rad' + i + '_div').removeClass('radioOff').addClass('radioOn');
        $('#rad' + i).removeClass('radioOff').addClass('radioOn');
        $('.usessl input').unbind('click');
        $('.usessl input').bind('click', function(e)
        {
            var id = $(this).attr('id');
            if (id == 'rad7')
                M.account.use_ssl = 0;
            else if (id == 'rad6')
                M.account.use_ssl = 1;
            $('.usessl').removeClass('radioOn').addClass('radioOff');
            $(this).addClass('radioOn').removeClass('radioOff');
            $(this).parent().addClass('radioOn').removeClass('radioOff');
            $('.fm-account-save-block').removeClass('hidden');
        });

        $('.fm-account-change-avatar,.fm-account-avatar').unbind('click');
        $('.fm-account-change-avatar,.fm-account-avatar').bind('click', function(e)
        {
            avatarDialog();
        });
        if (avatars[u_handle])
            $('.fm-account-avatar img').attr('src', avatars[u_handle].url);
        else
            $('.fm-account-avatar img').attr('src', staticpath + 'images/mega/default-avatar.png');

        $(window).unbind('resize.account');
        $(window).bind('resize.account', function()
        {
            if (M.currentdirid && M.currentdirid.substr(0, 7) == 'account')
                initAccountScroll();
        });

        initAccountScroll();
    }, 1);

    if (u_attr.firstname)
        $('.membership-big-txt.name').text(u_attr.firstname + ' ' + u_attr.lastname);
    else
        $('.membership-big-txt.name').text(u_attr.name);

    $('.editprofile').unbind('click');
    $('.editprofile').bind('click', function(event)
    {
        document.location.hash = 'fm/account/profile';
    });

    $('.fm-account-button').unbind('click');
    $('.fm-account-button').bind('click', function(event)
    {
        if ($(this).attr('class').indexOf('active') == -1)
        {
            switch (true)
            {
                case ($(this).attr('class').indexOf('fm-account-overview-button') >= 0):
                    document.location.hash = 'fm/account';
                    break;
                case ($(this).attr('class').indexOf('fm-account-profile-button') >= 0):
                    document.location.hash = 'fm/account/profile';
                    break;
                case ($(this).attr('class').indexOf('fm-account-settings-button') >= 0):
                    document.location.hash = 'fm/account/settings';
                    break;
                case ($(this).attr('class').indexOf('fm-account-history-button') >= 0):
                    document.location.hash = 'fm/account/history';
                    break;
                case ($(this).attr('class').indexOf('fm-account-reseller-button') >= 0):
                    document.location.hash = 'fm/account/reseller';
                    break;
            }
        }
    });

    $('.account-pass-lines').attr('class', 'account-pass-lines');
    $('#account-new-password').unbind('keyup');
    $('#account-new-password').bind('keyup', function(el)
    {
        $('.account-pass-lines').attr('class', 'account-pass-lines');
        if ($(this).val() !== '')
        {
            var pws = checkPassword($(this).val());
            if (pws <= 25)
                $('.account-pass-lines').addClass('good1');
            else if (pws <= 50)
                $('.account-pass-lines').addClass('good2');
            else if (pws <= 75)
                $('.account-pass-lines').addClass('good3');
            else
                $('.account-pass-lines').addClass('good4');
        }
    });

    $('#account-confirm-password').unbind('keyup');
    $('#account-confirm-password').bind('keyup', function(el)
    {
        if ($(this).val() == $('#account-new-password').val())
            $('.fm-account-save-block').removeClass('hidden');
    });
}

function acc_checkpassword(pass)
{
    if ((pass == 'Password') || (pass == ''))
    {
        document.getElementById('acc_pwstatus_text').innerHTML = '';
        document.getElementById('acc_pwstatus').className = 'register-pass-status-block account';
        return false;
    }
    var strength = checkPassword(pass);
    if (strength <= 25)
    {
        document.getElementById('acc_pwstatus_text').innerHTML = l[220];
        document.getElementById('acc_pwstatus').className = 'register-pass-status-block account good1';
    }
    else if (strength <= 50)
    {
        document.getElementById('acc_pwstatus_text').innerHTML = l[221];
        document.getElementById('acc_pwstatus').className = 'register-pass-status-block account good2';
    }
    else if (strength <= 75)
    {
        document.getElementById('acc_pwstatus_text').innerHTML = l[222];
        document.getElementById('acc_pwstatus').className = 'register-pass-status-block account good3';
    }
    else
    {
        document.getElementById('acc_pwstatus_text').innerHTML = l[223];
        document.getElementById('acc_pwstatus').className = 'register-pass-status-block account good1 good4';
    }
}

var imageCrop;

function avatarDialog(close)
{
    if (close)
    {
        $.dialog = false;
        $('.avatar-dialog').addClass('hidden');
        fm_hideoverlay();
        return true;
    }
    $.dialog = 'avatar';
    $('.fm-dialog.avatar-dialog').removeClass('hidden');
    fm_showoverlay();
    $('.avatar-body').html('<div id="avatarcrop"><div class="image-upload-and-crop-container"><div class="image-explorer-container empty"><div class="image-explorer-image-view"><img class="image-explorer-source"><div class="avatar-white-bg"></div><div class="image-explorer-mask circle-mask"></div><div class="image-explorer-drag-delegate"></div></div><div class="image-explorer-scale-slider-wrapper"><input class="image-explorer-scale-slider disabled" type="range" min="0" max="100" step="1" value="0" disabled=""></div></div><div class="fm-notifications-bottom"><input type="file" id="image-upload-and-crop-upload-field" class="image-upload-field" accept="image/jpeg, image/gif, image/png"><label for="image-upload-and-crop-upload-field" class="image-upload-field-replacement fm-account-change-avatar"><span>' + l[1016] + '</span></label><div class="fm-account-change-avatar" id="fm-change-avatar"><span>' + l[1017] + '</span></div><div  class="fm-account-change-avatar" id="fm-cancel-avatar"><span>Cancel</span></div><div class="clear"></div></div></div></div>');
    $('#fm-change-avatar').hide();
    $('#fm-cancel-avatar').hide();
    imageCrop = new ImageUploadAndCrop($("#avatarcrop").find('.image-upload-and-crop-container'),
        {
            cropButton: $('#fm-change-avatar'),
            dragDropUploadPrompt:l[1390],
            onCrop: function(croppedDataURI)
            {
                var data = dataURLToAB(croppedDataURI);
                api_req({'a': 'up', '+a': base64urlencode(ab_to_str(data))});
                var blob = new Blob([data], {type: 'image/jpeg'});
                avatars[u_handle] =
                    {
                        data: blob,
                        url: myURL.createObjectURL(blob)
                    }
                $('.fm-account-avatar img').attr('src', avatars[u_handle].url);
                $('.fm-avatar img').attr('src', avatars[u_handle].url);
                avatarDialog(1);
            },
            onImageUpload: function()
            {
                $('.image-upload-field-replacement.fm-account-change-avatar').hide();
                $('#fm-change-avatar').show();
                $('#fm-cancel-avatar').show();
            },
            onImageUploadError: function()
            {

            }
        });
    $('#fm-cancel-avatar,.fm-dialog.avatar-dialog .fm-dialog-close').unbind('click');
    $('#fm-cancel-avatar,.fm-dialog.avatar-dialog .fm-dialog-close').bind('click', function(e)
    {
        avatarDialog(1);
    });
}

function gridUI() {
    if (M.chat)
        return;
    if (d)
        console.time('gridUI');
    // $.gridDragging=false;
    $.gridLastSelected = false;
    $('.fm-files-view-icon.listing-view').addClass('active');
    $('.fm-files-view-icon.block-view').removeClass('active');

    $.gridHeader = function() {
        var headerColumn = '';
        $('.grid-table tbody tr:first-child td').each(function(i, e) {
            headerColumn = $('.grid-table-header th').get(i);
            $(headerColumn).width($(e).width());
        });
        initTransferScroll();
    };

    $.detailsGridHeader = function() {
        var headerColumn = '';
        $('.contact-details-view .grid-table tbody tr:first-child td').each(function(i, e) {
            headerColumn = $('.contact-details-view .grid-table-header th').get(i);
            $(headerColumn).width($(e).width());
        });
        initTransferScroll();
    };

    $.contactGridHeader = function() {
        var headerColumn = '',
            i = 0,
            w = 0,
            el = $('.files-grid-view.contacts-view .grid-table-header th');
        while (i < el.length) {
            if (i !== 0) {
                w += $(el[i]).width();
            }
            i++;
        }
        $('.files-grid-view.contacts-view .grid-scrolling-table tr:first-child td').each(function(i, e) {
            headerColumn = $('.files-grid-view.contacts-view .grid-table-header th').get(i);
            $(headerColumn).width($(e).width());
        });
        initTransferScroll();
    };

    $.opcGridHeader = function() {
        var headerColumn = '',
            i = 0,
            w = 0,
            el = $('.sent-requests-grid .grid-table-header th');
        while (i < el.length) {
            if (i !== 0) {
                w += $(el[i]).width();
            }
            i++;
        }
        $('.sent-requests-grid .grid-scrolling-table tr:first-child td').each(function(i, e) {
            headerColumn = $('.sent-requests-grid .grid-table-header th').get(i);
            $(headerColumn).width($(e).width());
        });
        initTransferScroll();
    };

    $.ipcGridHeader = function() {
        var headerColumn = '',
            i = 0,
            w = 0,
            el = $('.contact-requests-grid .grid-table-header th');
        while (i < el.length) {
            if (i !== 0) {
                w += $(el[i]).width();
            }
            i++;
        }
        $('.contact-requests-grid .grid-scrolling-table tr:first-child td').each(function(i, e) {
            headerColumn = $('.contact-requests-grid .grid-table-header th').get(i);
            $(headerColumn).width($(e).width());
        });
        initTransferScroll();
    };

    $.sharedGridHeader = function() {
        var el = $('.shared-grid-view .grid-table-header th'),
            headerColumn = '',
            i = 0,
            w = 0;
        while (i < el.length) {
            if (i !== 0) {
                w += $(el[i]).width();
            }
            i++;
        }
        $('.shared-grid-view .grid-scrolling-table tr:first-child td').each(function(i, e) {
            headerColumn = $('.shared-grid-view .grid-table-header th').get(i);
            $(headerColumn).width($(e).width());
        });
        initTransferScroll();
    };

    $(window).unbind('resize.grid');
    $(window).bind('resize.grid', function() {
        if (M.viewmode === 0) {
            if (M.currentdirid === 'contacts') {
                $.contactGridHeader();
                initContactsGridScrolling();
            } else if (M.currentdirid === 'shares') {
                initGridScrolling();
                $.sharedGridHeader();
            } else {
                initGridScrolling();
                $.gridHeader();
                $.detailsGridHeader();
            }
        }
    });

    $('.fm-blocks-view.fm').addClass('hidden');
    $('.fm-chat-block').addClass('hidden');
    $('.shared-blocks-view').addClass('hidden');
    $('.shared-grid-view').addClass('hidden');

    $('.files-grid-view.fm').addClass('hidden');
    $('.fm-blocks-view.contacts-view').addClass('hidden');
    $('.files-grid-view.contacts-view').addClass('hidden');
    $('.contacts-details-block').addClass('hidden');
    $('.files-grid-view.contact-details-view').addClass('hidden');
    $('.fm-blocks-view.contact-details-view').addClass('hidden');

    if (M.currentdirid === 'contacts') {
        $('.files-grid-view.contacts-view').removeClass('hidden');
        $.contactGridHeader();
        initContactsGridScrolling();
    } else if (M.currentdirid === 'opc') {
        $('.grid-table.sent-requests').removeClass('hidden');
        $.opcGridHeader();
        initOpcGridScrolling();
    } else if (M.currentdirid === 'ipc') {
        $('.grid-table.contact-requests').removeClass('hidden');
        $.ipcGridHeader();
        initIpcGridScrolling();
    } else if (M.currentdirid === 'shares') {
        $('.shared-grid-view').removeClass('hidden');
        $.sharedGridHeader();
        initGridScrolling();
    } else if (M.currentdirid.length === 11 && RootbyId(M.currentdirid) == 'contacts') {// Cloud-drive/File manager
        $('.contacts-details-block').removeClass('hidden');
        if (M.v.length > 0) {
            $('.files-grid-view.contact-details-view').removeClass('hidden');
            $.detailsGridHeader();
            initGridScrolling();
        }
    } else {
        $('.files-grid-view.fm').removeClass('hidden');
        initGridScrolling();
        $.gridHeader();
    }

    if (folderlink) {
        $('.grid-url-arrow').hide();
        $('.grid-url-header').text('');
    } else {
        $('.grid-url-arrow').show();
        $('.grid-url-header').text('');
    }

    $('.files-grid-view,.fm-empty-cloud').unbind('contextmenu');
    $('.files-grid-view,.fm-empty-cloud').bind('contextmenu', function(e) {
        $('.file-block').removeClass('ui-selected');
        $.selected = [];
        $.hideTopMenu();
        return !!contextmenuUI(e, 2);
    });

    // enable add star on first column click (make favorite)
    $('.grid-table.fm tr td:first-child').unbind('click');
    $('.grid-table.fm tr td:first-child').bind('click', function() {
        var id = [$(this).parent().attr('id')];
        M.favourite(id, $('.grid-table.fm #' + id[0] + ' .grid-status-icon').hasClass('star'));
    });

    $('.grid-table-header .arrow').unbind('click');
    $('.grid-table-header .arrow').bind('click', function() {
        var c = $(this).attr('class');
        var d = 1;
        if (c && c.indexOf('desc') > -1)
            d = -1;
        if (c && c.indexOf('name') > -1)
            M.doSort('name', d);
        else if (c && c.indexOf('size') > -1)
            M.doSort('size', d);
        else if (c && c.indexOf('type') > -1)
            M.doSort('type', d);
        else if (c && c.indexOf('date') > -1)
            M.doSort('date', d);
        else if (c && c.indexOf('owner') > -1)
            M.doSort('owner', d);
        else if (c && c.indexOf('access') > -1)
            M.doSort('access', d);
        else if (c && c.indexOf('status') > -1)
            M.doSort('status', d);
        else if (c && c.indexOf('interaction') > -1)
            M.doSort('interaction', d);
        if (c)
            M.renderMain();
    });

    if (M.currentdirid === 'shares')
        $.selectddUIgrid = '.shared-grid-view .grid-scrolling-table';
    else if (M.currentdirid === 'contacts')
        $.selectddUIgrid = '.grid-scrolling-table.contacts';
    else if (M.currentdirid === 'ipc')
        $.selectddUIgrid = '.contact-requests-grid .grid-scrolling-table';
    else if (M.currentdirid === 'opc')
        $.selectddUIgrid = '.sent-requests-grid .grid-scrolling-table';
    else if (M.currentdirid.length === 11 && RootbyId(M.currentdirid) == 'contacts')
        $.selectddUIgrid = '.files-grid-view.contact-details-view .grid-scrolling-table';
    else
        $.selectddUIgrid = '.files-grid-view.fm .grid-scrolling-table';

    $.selectddUIitem = 'tr';
    Soon(selectddUI);

    if (d)
        console.timeEnd('gridUI');
}

/**
 * Really simple shortcut logic for select all, copy, paste, delete
 *
 * @constructor
 */
var FMShortcuts = function() {

    var current_operation = null;

    // unbind if already bound.
    $(window).unbind('keydown.fmshortcuts');

    // bind
    $(window).bind('keydown.fmshortcuts', function(e) {

        if (!is_fm())
            return true;

        e = e || window.event;

        // DO NOT start the search in case that the user is typing something in a form field... (eg.g. contacts -> add
        // contact field)
        if ($(e.target).is("input, textarea, select") || $.dialog) {
            return;
        }
        var charCode = e.which || e.keyCode; // ff
        var charTyped = String.fromCharCode(charCode).toLowerCase();

        if (charTyped == "a" && (e.ctrlKey || e.metaKey)) {
            if(typeof(selectionManager) != 'undefined' && selectionManager) {
                selectionManager.select_all();
            }
            return false; // stop prop.
        } else if (
            (charTyped == "c" || charTyped == "x") &&
            (e.ctrlKey || e.metaKey)
            ) {
            var $items = selectionManager.get_selected();
            if ($items.size() == 0) {
                return; // dont do anything.
            }

            current_operation = {
                'op': charTyped == "c" ? 'copy' : 'cut',
                'src': $items
            };
            return false; // stop prop.
        } else if (charTyped == "v" && (e.ctrlKey || e.metaKey)) {
            if (!current_operation) {
                return false; // stop prop.
            }

            $.each(current_operation.src, function(k, v) {
                if (current_operation.op == "copy") {
                    M.copyNodes([$(v).attr('id')], M.currentdirid);
                } else if (current_operation.op == "cut") {
                    M.moveNodes([$(v).attr('id')], M.currentdirid);
                }
            });

            if (current_operation.op == "cut") {
                current_operation = null;
            }

            return false; // stop prop.
        } else if (charCode == 8) {
            var $items = selectionManager.get_selected();
            if ($items.size() == 0) {
                return; // dont do anything.
            }

            $.selected = [];
            $items.each(function() {
                $.selected.push($(this).attr('id'));
            });

            fmremove();

            // force remove, no confirmation
            if (e.ctrlKey || e.metaKey) {
                $('#msgDialog:visible .fm-dialog-button.confirm').trigger('click');
            }

            return false;
        }

    });
}

var fmShortcuts = new FMShortcuts();

/**
 * Simple way for searching for nodes by their first letter.
 *
 * PS: This is meant to be somehow reusable.
 *
 * @param searchable_elements selector/elements a list/selector of elements which should be searched for the user
 * specified key press character
 * @param containers selector/elements a list/selector of containers to which the input field will be centered (the code
 * will dynamically detect and pick the :visible container)
 *
 * @returns {*}
 * @constructor
 */
var QuickFinder = function(searchable_elements, containers) {
    var self = this;

    var DEBUG = false;

    self._is_active = false; // defined as a prop of this. so that when in debug mode it can be easily accessed from
    // out of this scope

    var last_key = null;
    var next_idx = 0;

    // hide on page change
    $(window).unbind('hashchange.quickfinder');
    $(window).bind('hashchange.quickfinder', function() {
        if (self.is_active()) {
            self.deactivate();
        }
    });

    // unbind if already bound.
    $(window).unbind('keypress.quickFinder');

    // bind
    $(window).bind('keypress.quickFinder', function(e) {

        e = e || window.event;
        // DO NOT start the search in case that the user is typing something in a form field... (eg.g. contacts -> add
        // contact field)
        if ($(e.target).is("input, textarea, select") || $.dialog)
            return;

        var charCode = e.which || e.keyCode; // ff

        if (
            (charCode >= 48 && charCode <= 57) ||
            (charCode >= 65 && charCode <= 123) ||
            charCode > 255
            ) {
            var charTyped = String.fromCharCode(charCode);

            // get the currently visible container
            var $container = $(containers).filter(":visible");
            if ($container.size() == 0) {
                // no active container, this means that we are receiving events for a page, for which we should not
                // do anything....
                return;
            }

            self._is_active = true;

            $(self).trigger("activated");

            var $found = $(searchable_elements).filter(":visible:istartswith('" + charTyped + "')");

            if (
                /* repeat key press, but show start from the first element */
                    (last_key != null && ($found.size() - 1) <= next_idx)
                    ||
                    /* repeat key press is not active, should reset the target idx to always select the first element */
                        (last_key == null)
                        ) {
                    next_idx = 0;
                    last_key = null;
                } else if (last_key == charTyped) {
                    next_idx++;
                } else if (last_key != charTyped) {
                    next_idx = 0;
                }
                last_key = charTyped;

                $(searchable_elements).parents(".ui-selectee, .ui-draggable").removeClass('ui-selected');

                var $target_elm = $($found[next_idx]);

                $target_elm.parents(".ui-selectee, .ui-draggable").addClass("ui-selected");

                var $jsp = $target_elm.getParentJScrollPane();
                if ($jsp) {
                    var $scrolled_elm = $target_elm.parent("a");

                    if ($scrolled_elm.size() == 0) { // not in icon view, its a list view, search for a tr
                        $scrolled_elm = $target_elm.parents('tr:first');
                    }
                    $jsp.scrollToElement($scrolled_elm);
                }

                $(self).trigger('search');

                if ($target_elm && $target_elm.size() > 0) {
                    // ^^ DONT stop prop. if there are no found elements.
                    return false;
                }
            }
            else if (charCode >= 33 && charCode <= 36)
            {
                var e = '.files-grid-view.fm';
                if (M.viewmode == 1)
                    e = '.fm-blocks-view.fm';

                if ($(e + ':visible').length)
                {
                    e = $('.grid-scrolling-table:visible, .file-block-scrolling:visible');
                    var jsp = e.data('jsp');

                    if (jsp)
                    {
                        switch (charCode)
                        {
                            case 33: /* Page Up   */
                                jsp.scrollByY(-e.height(), !0);
                                break;
                            case 34: /* Page Down */
                                jsp.scrollByY(e.height(), !0);
                                break;
                            case 35: /* End       */
                                jsp.scrollToBottom(!0);
                                break;
                            case 36: /* Home      */
                                jsp.scrollToY(0, !0);
                                break;
                        }
                    }
                }
            }
        });

    // hide the search field when the user had clicked somewhere in the document
    $(document.body).delegate('> *', 'mousedown', function(e) {
        if (self.is_active()) {
            self.deactivate();
            return false;
        }
    });

    // use events as a way to communicate with this from the outside world.
    self.deactivate = function() {
        self._is_active = false;
        $(self).trigger("deactivated");
    };

    self.is_active = function() {
        return self._is_active;
    };

    self.disable_if_active = function() {
        if (self.is_active()) {
            self.deactivate();
        }
    };

    return this;
};

var quickFinder = new QuickFinder(
    '.tranfer-filetype-txt, .file-block-title, td span.contacts-username',
    '.files-grid-view, .fm-blocks-view.fm, .contacts-grid-table'
    );

/**
 * This should take care of flagging the LAST selected item in those cases:
 *
 *  - jQ UI $.selectable's multi selection using drag area (integrated using jQ UI $.selectable's Events)
 *
 *  - Single click selection (integrated by assumption that the .get_currently_selected will also try to cover this case
 *  when there is only one .ui-selected...this is how no other code had to be changed :))
 *
 *  - Left/right/up/down keys (integrated by using the .set_currently_selected and .get_currently_selected public
 *  methods)
 *
 * @param $selectable
 * @returns {*}
 * @constructor
 */
var SelectionManager = function($selectable) {
    var self = this;

    $selectable.unbind('selectableselecting');
    $selectable.unbind('selectableselected');
    $selectable.unbind('selectableunselecting');
    $selectable.unbind('selectableunselected');

    /**
     * Store all selected items in an _ordered_ array.
     *
     * @type {Array}
     */
    var selected_list = [];

    /**
     * Helper func to clear old reset state from other icons.
     */
    this.clear = function() {
        $('.currently-selected', $selectable).removeClass('currently-selected');
    };

    this.clear(); // remove ANY old .currently-selected values.

    /**
     * The idea of this method is to _validate_ and return the .currently-selected element.
     *
     * @param first_or_last string ("first" or "last") by default will return the first selected element if there is
     * not .currently-selected
     *
     * @returns {*|jQuery|HTMLElement}
     */
    this.get_currently_selected = function(first_or_last) {
        if (!first_or_last) {
            first_or_last = "first";
        }

        var $currently_selected = $('.currently-selected', $selectable);

        if ($currently_selected.size() == 0) { // NO .currently-selected
            return $('.ui-selected:' + first_or_last, $selectable);
        } else if (!$currently_selected.is(".ui-selected")) { // validate that the currently selected is actually selected.
            // if not, try to get the first_or_last .ui-selected item
            var selected_elms = $('.ui-selected:' + first_or_last, $selectable);
            return selected_elms;
        } else { // everything is ok, we should return the .currently-selected
            return $currently_selected;
        }
    };

    /**
     * Used from the shortcut keys code.
     *
     * @param element
     */
    this.set_currently_selected = function($element) {

        self.clear();
        $element.addClass("currently-selected");
        quickFinder.disable_if_active();

        // Do .scrollIntoView if the parent or parent -> parent DOM Element is a JSP.
        {
            var $jsp = $element.getParentJScrollPane();
            if ($jsp) {
                $jsp.scrollToElement($element);
            }
        }
    };

    /**
     * Simple helper func, for selecting all elements in the current view.
     */
    this.select_all = function() {
        $(window).trigger('dynlist.flush');
        var $selectable_containers = $(
            [
                ".fm-blocks-view.fm",
                ".fm-blocks-view.contacts-view",
                ".files-grid-view.fm",
                ".files-grid-view.contacts-view",
                ".contacts-grid-view",
                ".fm-contacts-blocks-view",
                ".files-grid-view.contact-details-view"
            ].join(",")
            ).filter(":visible");

        var $selectables = $(
            [
                ".file-block",
                "tr.ui-draggable",
                "tr.ui-selectee",
                ".contact-block-view.ui-draggable"
            ].join(","),
            $selectable_containers
            ).filter(":visible");

        $selectables.addClass("ui-selected");
    };

    /**
     * Use this to get ALL (multiple!) selected items in the currently visible view/grid.
     */
    this.get_selected = function() {
        var $selectable_containers = $(
            [
                ".fm-blocks-view.fm",
                ".fm-blocks-view.contacts-view",
                ".files-grid-view.fm",
                ".files-grid-view.contacts-view",
                ".contacts-grid-view",
                ".fm-contacts-blocks-view",
                ".files-grid-view.contact-details-view"
            ].join(",")
            ).filter(":visible");

        var $selected = $(
            [
                ".file-block",
                "tr.ui-draggable",
                "tr.ui-selectee",
                ".contact-block-view.ui-draggable"
            ].join(","),
            $selectable_containers
            ).filter(":visible.ui-selected");

        return $selected;
    };

    /**
     * Push the last selected item to the end of the selected_list array.
     */
    $selectable.bind('selectableselecting', function(e, data) {
        var $selected = $(data.selecting);
        selected_list.push(
            $selected
            );
    });

    /**
     * Remove any unselected element from the selected_list array.
     */
    $selectable.bind('selectableunselecting', function(e, data) {
        var $unselected = $(data.unselecting);
        var idx = $.elementInArray($unselected, selected_list);

        if (idx > -1) {
            delete selected_list[idx];
        }
    });

    /**
     * After the user finished selecting the icons, flag the last selected one as .currently-selecting
     */
    $selectable.bind('selectablestop', function(e, data) {

        self.clear();

        // remove `undefined` from the list
        selected_list = $.map(selected_list, function(n, i) {
            if (n != undefined) {
                return n;
            }
        });

        // add the .currently-selected
        if (selected_list.length > 0) {
            $(selected_list[selected_list.length - 1]).addClass('currently-selected');
        }
        selected_list = []; // reset the state of the last selected items for the next selectablestart
    });
    return this;
};

var selectionManager;

function UIkeyevents()
{
    $(window).unbind('keydown.uikeyevents');
    $(window).bind('keydown.uikeyevents', function(e)
    {
        if (e.keyCode == 9 && !$(e.target).is("input,textarea,select"))
            return false;

        var sl = false, s;
        if (M.viewmode)
            s = $('.file-block.ui-selected');
        else
            s = $('.grid-table tr.ui-selected');
        selPanel = $('.transfer-panel tr.ui-selected').not('.clone-of-header')

        if (M.chat)
            return true;

        if (!is_fm())
            return true;

        /**
         * Because of te .unbind, this can only be here... it would be better if its moved to iconUI(), but maybe some
         * other day :)
         */
        if (!$.dialog && !slideshowid && M.viewmode == 1)
        {
            var items_per_row = Math.floor($('.file-block').parent().outerWidth() / $('.file-block:first').outerWidth(true));
            var total_rows = Math.ceil($('.file-block').size() / items_per_row);

            if (e.keyCode == 37)
            {
                // left
                var current = selectionManager.get_currently_selected("first");
                // clear old selection if no shiftKey
                if (!e.shiftKey)
                    s.removeClass("ui-selected");
                var $target_element = null;
                if (current.length > 0 && current.prev(".file-block").length > 0)
                    $target_element = current.prev(".file-block");
                else
                    $target_element = $('.file-block:last');
                if ($target_element)
                {
                    $target_element.addClass('ui-selected');
                    selectionManager.set_currently_selected($target_element);
                }
            }
            else if (e.keyCode == 39)
            {
                // right
                var current = selectionManager.get_currently_selected("last");
                if (!e.shiftKey)
                    s.removeClass("ui-selected");
                var $target_element = null;
                var next = current.next(".file-block");
                // clear old selection if no shiftKey
                if (next.length > 0)
                    $target_element = next;
                else
                    $target_element = $('.file-block:first');
                if ($target_element)
                {
                    $target_element.addClass('ui-selected');
                    selectionManager.set_currently_selected($target_element);
                }

            } else if (e.keyCode == 38 || e.keyCode == 40) { // up & down
                var current = selectionManager.get_currently_selected("first");
                var current_idx = $.elementInArray(
                    current,
                    $('.file-block')
                    ) + 1;

                if (!e.shiftKey) {
                    s.removeClass("ui-selected");
                }

                var current_row = Math.ceil(current_idx / items_per_row);
                var current_col = current_idx % items_per_row;
                var target_row;
                if (e.keyCode == 38) { // up
                    // handle the case when the users presses ^ and the current row is the first row
                    target_row = current_row == 1 ? total_rows : current_row - 1;
                } else if (e.keyCode == 40) { // down
                    // handle the case when the users presses DOWN and the current row is the last row
                    target_row = current_row == total_rows ? 1 : current_row + 1;
                }

                // calc the index of the target element
                var target_element_num = ((target_row - 1) * items_per_row) + (current_col - 1);

                var $target = $('.file-block:eq(' + target_element_num + ')');

                $target.addClass("ui-selected");
                selectionManager.set_currently_selected(
                    $target
                    );

            }
        }
        if (e.keyCode == 38 && s.length > 0 && $.selectddUIgrid.indexOf('.grid-scrolling-table') > -1 && !$.dialog)
        {
            // up in grid
            if (e.shiftKey)
                $(e).addClass('ui-selected');
            if ($(s[0]).prev().length > 0)
            {
                if (!e.shiftKey)
                    $('.grid-table tr').removeClass('ui-selected');
                $(s[0]).prev().addClass('ui-selected');
                sl = $(s[0]).prev();

                quickFinder.disable_if_active();
            }
        }
        else if (e.keyCode == 40 && s.length > 0 && $.selectddUIgrid.indexOf('.grid-scrolling-table') > -1 && !$.dialog)
        {
            // down in grid
            if (e.shiftKey)
                $(e).addClass('ui-selected');
            if ($(s[s.length - 1]).next().length > 0)
            {
                if (!e.shiftKey)
                    $('.grid-table tr').removeClass('ui-selected');
                $(s[s.length - 1]).next().addClass('ui-selected');
                sl = $(s[0]).next();

                quickFinder.disable_if_active();
            }
        }
        else if (e.keyCode == 46 && s.length > 0 && !$.dialog && RightsbyID(M.currentdirid) > 1)
        {
            $.selected = [];
            s.each(function(i, e)
            {
                $.selected.push($(e).attr('id'));
            });
            fmremove();
        }
        else if (e.keyCode == 46 && selPanel.length > 0 && !$.dialog && RightsbyID(M.currentdirid) > 1)
        {
            var selected = [];
            selPanel.each(function() {
                selected.push($(this).attr('id'));
            });
            msgDialog('confirmation', l[1003], "Cancel " + selected.length + " transferences?", false, function(e)
            {
                // we should encapsule the click handler
                // to call a function rather than use this hacking
                if (e)
                    $('.tranfer-clear').trigger('click');
            });
        }
        else if (e.keyCode == 13 && s.length > 0 && !$.dialog && !$.msgDialog && $('.fm-new-folder').attr('class').indexOf('active') == -1 && $('.top-search-bl').attr('class').indexOf('active') == -1)
        {
            $.selected = [];
            s.each(function(i, e)
            {
                $.selected.push($(e).attr('id'));
            });
            if ($.selected && $.selected.length > 0)
            {
                var n = M.d[$.selected[0]];
                if (n && n.t)
                    M.openFolder(n.h);
                else if ($.selected.length == 1 && M.d[$.selected[0]] && is_image(M.d[$.selected[0]]))
                    slideshow($.selected[0]);
                else
                    M.addDownload($.selected);
            }
        }
        else if (e.keyCode == 13 && $.dialog == 'rename')
        {
            dorename();
        }
        else if (e.keyCode == 27 && ($.copyDialog || $.moveDialog))
        {
            closeDialog();
        }
        else if (e.keyCode == 27 && $.dialog)
        {
            closeDialog();
        }
        else if (e.keyCode == 27 && $.msgDialog)
        {
            closeMsg();
            if ($.warningCallback)
                $.warningCallback(false);
        }
        else if ((e.keyCode == 13 && $.msgDialog == 'confirmation') && (e.keyCode == 13 && $.msgDialog == 'remove'))
        {
            closeMsg();
            if ($.warningCallback)
                $.warningCallback(true);
        }
        else if (e.keyCode == 65 && e.ctrlKey && !$.dialog)
        {
            $('.grid-table.fm tr').addClass('ui-selected');
            $('.file-block').addClass('ui-selected');
        }
        else if (e.keyCode == 37 && slideshowid)
        {
            slideshow_prev();
        }
        else if (e.keyCode == 39 && slideshowid)
        {
            slideshow_next();
        }
        else if (e.keyCode == 27 && slideshowid)
        {
            slideshow(slideshowid, true);
        }
        else if (e.keyCode == 27)
        {
            $.hideTopMenu();
        }

        if (sl && $.selectddUIgrid.indexOf('.grid-scrolling-table') > -1)
        {
            var jsp = $($.selectddUIgrid).data('jsp');
            jsp.scrollToElement(sl);
        }

        searchPath();
    });
}

function searchPath()
{
	if (M.currentdirid && M.currentdirid.substr(0,7) == 'search/')
	{
		var sel;
		if (M.viewmode) sel = $('.fm-blocks-view .ui-selected');
		else sel = $('.grid-table .ui-selected');
		if (sel.length == 1)
		{
			var html = '';
			var path = M.getPath($(sel[0]).attr('id'));
			path.reverse();
			for (var i in path)
			{
				var c,name,id=false,iconimg='';;
				var n = M.d[path[i]];
				if (path[i].length == 11 && M.u[path[i]])
				{
					id = path[i];
					c = 'contacts-item';
					name = M.u[path[i]].m;
				}
				else if (path[i] == M.RootID)
				{
					id = M.RootID;
					c = 'cloud-drive';
					name = l[164];
				}
				else if (path[i] == M.RubbishID)
				{
					id = M.RubbishID;
					c = 'recycle-item';
					name = l[168];
				}
				else if (path[i] == M.InboxID)
				{
					id = M.InboxID;
					c = 'inbox-item';
					name = l[166];
				}
				else if (n)
				{
					id = n.h;
					c = '';
					name = n.name;
					if (n.t) c = 'folder';
					else iconimg = '<span class="search-path-icon-span ' + fileicon(n) + '"></span>';
				}
				if (id)
				{
					html += '<div class="search-path-icon '+c+'" id="spathicon_'+htmlentities(id) + '">' + iconimg + '</div><div class="search-path-txt" id="spathname_'+htmlentities(id) + '">' + htmlentities(name) + '</div>';
					if (i < path.length-1) html += '<div class="search-path-arrow"></div>';
				}
			}
			html += '<div class="clear"></div>';
			$('.search-bottom-menu').html(html);
			$('.fm-blocks-view,.files-grid-view').addClass('search');
			$('.search-path-icon,.search-path-icon').unbind('click');
			$('.search-path-icon,.search-path-txt').bind('click',function(e)
			{
				var id = $(this).attr('id');
				if (id)
				{
					id = id.replace('spathicon_','').replace('spathname_','');
					var n = M.d[id];
					$.selected=[];
					if (!n.t)
					{
						$.selected.push(id);
						id = n.p;
					}
					if (n) M.openFolder(id);
					if ($.selected.length > 0) reselect(1);
				}
			});
		}
		else $('.fm-blocks-view,.files-grid-view').removeClass('search');
	}
	else $('.fm-blocks-view,.files-grid-view').removeClass('search');
}

function selectddUI() {
    if (M.currentdirid && M.currentdirid.substr(0, 7) == 'account')
        return false;
    if (d)
        console.time('selectddUI');
    $($.selectddUIgrid + ' ' + $.selectddUIitem + '.folder').droppable(
        {
            tolerance: 'pointer',
            drop: function(e, ui)
            {
                $.doDD(e, ui, 'drop', 0);
            },
            over: function(e, ui)
            {
                $.doDD(e, ui, 'over', 0);
            },
            out: function(e, ui)
            {
                $.doDD(e, ui, 'out', 0);
            }
        });
    if ($.gridDragging)
        $('body').addClass('dragging ' + ($.draggingClass || ''));
    $($.selectddUIgrid + ' ' + $.selectddUIitem).draggable(
        {
            start: function(e, u)
            {
                if (d) console.log('draggable.start');
                $.hideContextMenu(e);
                $.gridDragging = true;
                $('body').addClass('dragging');
                if (!$(this).hasClass('ui-selected'))
                {
                    $($.selectddUIgrid + ' ' + $.selectddUIitem).removeClass('ui-selected');
                    $(this).addClass('ui-selected');
                }
                var s = $($.selectddUIgrid + ' .ui-selected'), max = ($(window).height() - 96) / 24, html = [];
                $.selected = [];
                s.each(function(i, e)
                {
                    var id = $(e).attr('id'), n = M.d[id];
                    if (n) {
                        $.selected.push(id);
                        if (max > i) {
                            html.push('<div class="transfer-filtype-icon ' + fileicon(n) + ' tranfer-filetype-txt dragger-entry">' + str_mtrunc(htmlentities(n.name)) + '</div>');
                        }
                    }
                });
                if (s.length > max)
                {
                    $('.dragger-files-number').text(s.length);
                    $('.dragger-files-number').show();
                }
                $('#draghelper .dragger-content').html(html.join(""));
                $.draggerHeight = $('#draghelper .dragger-content').outerHeight();
                $.draggerWidth = $('#draghelper .dragger-content').outerWidth();
                $.draggerOrigin = M.currentdirid;
            },
            drag: function(e, ui)
            {
                if (ui.position.top + $.draggerHeight - 28 > $(window).height())
                    ui.position.top = $(window).height() - $.draggerHeight + 26;
                if (ui.position.left + $.draggerWidth - 58 > $(window).width())
                    ui.position.left = $(window).width() - $.draggerWidth + 56;
            },
            refreshPositions: true,
            containment: 'document',
            scroll: false,
            distance: 10,
            revertDuration: 200,
            revert: true,
            cursorAt: {right: 90, bottom: 56},
            helper: function(e, ui)
            {
                $(this).draggable("option", "containment", [72, 42, $(window).width(), $(window).height()]);
                return getDDhelper();
            },
            stop: function(event)
            {
                if (d) console.log('draggable.stop');
                $.gridDragging = $.draggingClass = false;
                $('body').removeClass('dragging').removeClassWith("dndc-");
                var origin = $.draggerOrigin;
                setTimeout(function __onDragStop() {
                    if (M.currentdirid === 'contacts') {
                        if (origin !== 'contacts') {
                            M.openFolder(origin, true);
                        }
                    } else {
                        treeUIopen(M.currentdirid, false, true);
                    }
                }, 200);
            }
        });

    $('.ui-selectable-helper').remove();

    $($.selectddUIgrid).selectable({
        filter: $.selectddUIitem,
        start: function(e, u) {
            $.hideContextMenu(e);
            $.hideTopMenu();
        },
        stop: function(e, u) {
            searchPath();
        }
    });

    /**
     * (Re)Init the selectionManager, because the .selectable() is reinitialized and we need to reattach to its
     * events.
     *
     * @type {SelectionManager}
     */

    selectionManager = new SelectionManager(
        $($.selectddUIgrid)
        );

    $($.selectddUIgrid + ' ' + $.selectddUIitem).unbind('contextmenu');
    $($.selectddUIgrid + ' ' + $.selectddUIitem).bind('contextmenu', function(e)
    {
        if ($(this).attr('class').indexOf('ui-selected') == -1)
        {
            $($.selectddUIgrid + ' ' + $.selectddUIitem).removeClass('ui-selected');
            $(this).addClass('ui-selected');
        }
        cacheselect();
        searchPath();
        $.hideTopMenu();
        return !!contextmenuUI(e, 1);
    });

    $($.selectddUIgrid + ' ' + $.selectddUIitem).unbind('click');
    $($.selectddUIgrid + ' ' + $.selectddUIitem).bind('click', function(e)
    {
        if ($.gridDragging)
            return false;
        var s = e.shiftKey && $($.selectddUIgrid + ' .ui-selected');
        if (s && s.length > 0)
        {
            var start = s[0];
            var end = this;
            if ($.gridLastSelected && $($.gridLastSelected).attr('class').indexOf('ui-selected') > -1)
                start = $.gridLastSelected;
            else
                $.gridLastSelected = this;
            if ($(start).index() > $(end).index())
            {
                end = start;
                start = this;
            }
            $($.selectddUIgrid + ' ' + $.selectddUIitem).removeClass('ui-selected');
            $([start, end]).addClass('ui-selected');
            $(start).nextUntil($(end)).each(function(i, e)
            {
                $(e).addClass('ui-selected');
            });

            selectionManager.set_currently_selected($(this));
        }
        else if (e.ctrlKey == false && e.metaKey == false)
        {
            $($.selectddUIgrid + ' ' + $.selectddUIitem).removeClass('ui-selected');
            $(this).addClass('ui-selected');
            $.gridLastSelected = this;
            selectionManager.set_currently_selected($(this));
        }
        else
        {
            if ($(this).hasClass("ui-selected"))
                $(this).removeClass("ui-selected");
            else
            {
                $(this).addClass("ui-selected");
                $.gridLastSelected = this;
                selectionManager.set_currently_selected($(this));
            }
        }
        searchPath();
        $.hideContextMenu(e);
        if ($.hideTopMenu)
            $.hideTopMenu();
        return false;
    });

    $($.selectddUIgrid + ' ' + $.selectddUIitem).unbind('dblclick');
    $($.selectddUIgrid + ' ' + $.selectddUIitem).bind('dblclick', function(e)
    {
        var h = $(e.currentTarget).attr('id');
        var n = M.d[h] || {};
        if (n.t)
        {
            $('.top-context-menu').hide();
            M.openFolder(h);
        }
        else if (is_image(n))
            slideshow(h);
        else
            M.addDownload([h]);
    });
    if (d)
        console.timeEnd('selectddUI');

    if ($.rmInitJSP)
    {
        var jsp = $($.rmInitJSP).data('jsp');
        if (jsp)
            jsp.reinitialise();
        if (d)
            console.log('jsp:!u', !!jsp);
        delete $.rmInitJSP;
    }
    $(window).trigger('resize');
}

function iconUI(aQuiet)
{
    if (d) console.time('iconUI');
	$(window).unbind('resize.icon');

    $('.fm-files-view-icon.block-view').addClass('active');
    $('.fm-files-view-icon.listing-view').removeClass('active');
    $('.shared-grid-view').addClass('hidden');
    $('.files-grid-view.fm').addClass('hidden');
    $('.fm-blocks-view.fm').addClass('hidden');
    $('.fm-blocks-view.contacts-view').addClass('hidden');
    $('.files-grid-view.contacts-view').addClass('hidden');
    $('.contacts-details-block').addClass('hidden');
    $('.files-grid-view.contact-details-view').addClass('hidden');
    $('.fm-blocks-view.contact-details-view').addClass('hidden');

    if (M.currentdirid == 'contacts')
    {
        $('.fm-blocks-view.contacts-view').removeClass('hidden');
        initContactsBlocksScrolling();
    }
    else if (M.currentdirid == 'shares')
    {
        $('.shared-blocks-view').removeClass('hidden');
        initShareBlocksScrolling();
    }
    else if (M.currentdirid.length == 11 && RootbyId(M.currentdirid) == 'contacts')
    {
        $('.contacts-details-block').removeClass('hidden');
        if (M.v.length > 0)
        {
            $('.fm-blocks-view.contact-details-view').removeClass('hidden');
            initFileblocksScrolling2();
        }
    }
    else
    {
        $('.fm-blocks-view.fm').removeClass('hidden');
        if (!aQuiet) initFileblocksScrolling();
    }

    $('.fm-blocks-view,.shared-blocks-view').unbind('contextmenu');
    $('.fm-blocks-view,.shared-blocks-view').bind('contextmenu', function(e)
    {
        $('.file-block').removeClass('ui-selected');
        selectionManager.clear(); // is this required? don't we have a support for a multi-selection context menu?
        $.selected = [];
        $.hideTopMenu();
        return !!contextmenuUI(e, 2);
    });

    if (M.currentdirid == 'contacts')
    {
        $.selectddUIgrid = '.contacts-blocks-scrolling';
        $.selectddUIitem = 'a';
    }
    else if (M.currentdirid == 'shares')
    {
        $.selectddUIgrid = '.shared-blocks-scrolling';
        $.selectddUIitem = 'a';
    }
    else if (M.currentdirid.length == 11 && RootbyId(M.currentdirid) == 'contacts')
    {
        $.selectddUIgrid = '.contact-details-view .file-block-scrolling';
        $.selectddUIitem = 'a';
    }
    else
    {
        $.selectddUIgrid = '.file-block-scrolling';
        $.selectddUIitem = 'a';
	}
	Soon(function iconLazyUI()
	{
		selectddUI();
		$(window).bind('resize.icon', function iconUIonResize()
		{
			if (M.viewmode == 1) {
				if (M.currentdirid == 'contacts') initContactsBlocksScrolling();
				else if (M.currentdirid == 'shares') initShareBlocksScrolling();
				else initFileblocksScrolling();
			}
		});
	});
	if (d) console.timeEnd('iconUI');
}

function transferPanelUI()
{
    $.transferHeader = function()
    {
        fm_resize_handler();
        var el = $('.transfer-table-header th');
        // Get first item in transfer queue, and loop through each column
        $('.transfer-table tr:nth-child(2) td').each(function(i, e)
        {
            var headerColumn = $(el).get(i);
            $(headerColumn).width($(e).width());
        });

        var tth = $('.transfer-table-header');
        var toHide = (dl_queue.length || ul_queue.length);
        // Show/Hide header if there is no items in transfer list
        if (!toHide)
        {
            $('.transfer-panel-empty-txt').removeClass('hidden');
            tth.hide(0);
        }
        else
        {
            $('.transfer-panel-empty-txt').addClass('hidden');
            tth.show(0);
        }

        $('.transfer-table tr').unbind('click contextmenu');
        $('.transfer-table tr').bind('click contextmenu', function(e)
        {
            $('.ui-selected').filter(function() {
                return $(this).parents('.transfer-table').length == 0;
            }).removeClass('ui-selected');

            if (e.type == 'contextmenu')
            {
                transferPanelContextMenu($(this));
                var c = $(this).attr('class');
                if (!c || (c && c.indexOf('ui-selected') == -1))
                    $('.transfer-table tr').removeClass('ui-selected');
                $(this).addClass('ui-selected');
                $(this).addClass('dragover');
                return !!contextmenuUI(e);
            }
            else
            {
                var s = $('.transfer-table tr');
                if (e.shiftKey && s.length > 0)
                {
                    var start = s[0];
                    var end = this;
                    if ($.TgridLastSelected && $($.TgridLastSelected).attr('class').indexOf('ui-selected') > -1)
                        start = $.TgridLastSelected;
                    if ($(start).index() > $(end).index())
                    {
                        end = start;
                        start = this;
                    }
                    $('.transfer-table tr').removeClass('ui-selected');
                    $([start, end]).addClass('ui-selected');
                    $(start).nextUntil($(end)).each(function(i, e)
                    {
                        $(e).addClass('ui-selected');
                    });
                }
                else if (e.metaKey == false)
                {
                    var had = $(this).hasClass('ui-selected');
                    $('.transfer-table tr').removeClass('ui-selected');
                    if (!had)
                        $(this).addClass('ui-selected');
                    $.TgridLastSelected = this;
                }
                else
                {
                    if ($(this).hasClass("ui-selected"))
                        $(this).removeClass("ui-selected");
                    else
                    {
                        $(this).addClass("ui-selected");
                        $.TgridLastSelected = this;
                    }
                }
            }
        });
        initTransferScroll();
    }
    $(window).unbind('resize.transferpanel');
    $(window).bind('resize.transferpanel', function(e)
    {
        $.transferHeader();
    });

    $(window).unbind('resize.slideshow');
    $(window).bind('resize.slideshow', function(e)
    {
        if (slideshowid && previews[slideshowid])
            previewsrc(previews[slideshowid].src);
    });

    $('.tranfer-view-icon,.file-transfer-icon').unbind('click');
    $('.tranfer-view-icon,.file-transfer-icon').bind('click', function(e)
    {
        $.transferOpen();
    });

    $.transferClose = function() {

        var panel = $('.transfer-panel');
        $('.transfer-drag-handle').css('cursor', 'n-resize');

        panel.animate({'height': $('.transfer-panel-title').height()}, {
            complete: function() {
                $('.tranfer-view-icon').removeClass('active');
                $('#fmholder').removeClass('transfer-panel-opened');
                $(window).trigger('resize');
            },
            progress: fm_resize_handler
        });
    };

    $.transferOpen = function(force, dont_animate)
    {
        if ($('.tranfer-view-icon').attr('class').indexOf('active') == -1 || force)
        {
            $('.tranfer-view-icon').addClass('active');
            $('#fmholder').addClass('transfer-panel-opened');

            // Initialise the functionality within the transfers pane
            $.transferHeader();

            // If the user has previously resized the transfer panel
            var height = 192;
            if (localStorage.transferPaneHeight && $.transferPaneResizable) {

                // Load the previously configured panel height
                height = Math.max($.transferPaneResizable.options.minHeight, localStorage.transferPaneHeight);
            }

            var panel = $('.transfer-panel');

            if (dont_animate) {
                panel.css({'height': height});
                return fm_resize_handler();
            }

            panel.animate({'height': height}, {
                complete: function() {
                    tpDragCursor();
                    $.transferHeader();
                    $(window).trigger('resize');
                },
                progress: fm_resize_handler
            });
        }
        else {
            // Close the File Transfers Pane
            $.transferClose();
        }

        initTreeScroll();

        if (M.currentdirid === 'notifications') {
            notifyPopup.initNotificationsScrolling();
        }
        else if (M.currentdirid && M.currentdirid.substr(0, 7) === 'account') {
            initAccountScroll();
        }
        else if (M.viewmode == 1) {
            initFileblocksScrolling();
        }
        else {
            initGridScrolling();
        }
    };

    $('.nw-fm-left-icon.settings .settings-icon').unbind('click');
    $('.nw-fm-left-icon.settings .settings-icon').bind('click', function()
    {
        if (u_type === 0)
            ephemeralDialog('Transfer settings are for registered users only.');
        else {
			$('.nw-fm-left-icon').removeClass('active');
            document.location.hash = 'fm/account/settings';
		}
    });
    $('.transfer-clear-all-icon').unbind('click');
    $('.transfer-clear-all-icon').bind('click', function() {
        msgDialog('confirmation', 'cancel all transfers', 'Are you sure you want to cancel all transfers?', '', function(e) {
            if (!e)
                return;

            DownloadManager.abort(null);
            UploadManager.abort(null);

            $('.transfer-table tr').not('.clone-of-header').fadeOut(function() {
                $(this).remove();
            });
        });
    });

    $('.transfer-pause-icon').unbind('click');
    $('.transfer-pause-icon').bind('click', function()
    {
        if ($(this).attr('class').indexOf('active') > -1)
        {
            // terms of service
            if (u_type || u_attr.terms)
            {
                $(this).removeClass('active');
                dlQueue.resume();
                ulQueue.resume();
                ui_paused = false;
                uldl_hold = false;
            } else
            {
                alert(l[214]);
                DEBUG(l[214]);
            }

            $('.tranfer-download-indicator,.tranfer-upload-indicator')
                .removeClass('active');
            $('.transfer-panel tr span.transfer-type').removeClass('paused');
        }
        else
        {
            $(this).addClass('active');
            dlQueue.pause();
            ulQueue.pause();
            ui_paused = true;
            uldl_hold = true;

            $('.transfer-panel tr span.transfer-type').addClass('paused');

            $('.tranfer-download-indicator,.tranfer-upload-indicator')
                .text('PAUSED');

            $('.transfer-table tr td:eq(3)').each(function()
            {
                $(this).text('');
            });
        }
    });
}

function getDDhelper()
{
    var id = '#fmholder';
    if (page == 'start')
        id = '#startholder';
    $('.dragger-block').remove();
    $(id).append('<div class="dragger-block drag" id="draghelper"><div class="dragger-content"></div><div class="dragger-files-number">1</div></div>');
    $('.dragger-block').show();
    $('.dragger-files-number').hide();
    return $('.dragger-block')[0];
}

function menuItems()
{
    var items = [];
    var sourceRoot = RootbyId($.selected[0]);
    if ($.selected.length == 1 && RightsbyID($.selected[0]) > 1)
        items['rename'] = 1;
    if (RightsbyID($.selected[0]) > 0)
    {
        items['add-star'] = 1;
        $.delfav = 1;
        for (var i in $.selected)
        {
            var n = M.d[$.selected[i]];
            if (n && !n.fav)
                $.delfav = 0;
        }
        if ($.delfav)
            $('.add-star-item').html('<span class="context-menu-icon"></span>' + l[5872]);
        else
            $('.add-star-item').html('<span class="context-menu-icon"/></span>' + l[5871]);
    }
    var n = M.d[$.selected[0]];
    if (n && n.p.length == 11)
        items['removeshare'] = 1;
    else if (RightsbyID($.selected[0]) > 1)
        items['remove'] = 1;
    if (n && $.selected.length == 1 && n.t)
        items['open'] = 1;
    if (n && $.selected.length == 1 && is_image(n))
        items['preview'] = 1;
    if (n && sourceRoot == M.RootID && $.selected.length == 1 && n.t && !folderlink)
        items['sh4r1ng'] = 1;
    if (sourceRoot == M.RootID && !folderlink)
    {
        items['move'] = 1;
        items['getlink'] = 1;
    }
    else if (sourceRoot == M.RubbishID && !folderlink)
        items['move'] = 1;

    items['download'] = 1;
    items['zipdownload'] = 1;
    items['copy'] = 1;
    items['properties'] = 1;
    items['refresh'] = 1;

    if (folderlink)
    {
        delete items['properties'];
        delete items['copy'];
        delete items['add-star'];
        if (u_type)
            items['import'] = 1;
    }

    return items;
}

function contextmenuUI(e, ll, topmenu)
{
    // is contextmenu disabled
    if (localStorage.contextmenu)
        return true;

    $.hideContextMenu();

    var m = $('.context-menu.files-menu');// container/wrapper around menu
    var t = '.context-menu.files-menu .context-menu-item';
    // it seems that ll == 2 is used when right click is occured outside item, on empty canvas
    if (ll == 2)
    {
        // Enable upload item menu for clould-drive, don't show it for rubbish and rest of crew
        if (RightsbyID(M.currentdirid) && RootbyId(M.currentdirid) !== M.RubbishID)
        {
            $(t).filter('.context-menu-item').hide();
            $(t).filter('.fileupload-item,.newfolder-item,.refresh-item').show();
            if ((is_chrome_firefox & 2) || 'webkitdirectory' in document.createElement('input'))
                $(t).filter('.folderupload-item').show();
        }
        else
            return false;
    }
    else if (ll == 3) // we want just the download menu
    {
        $(t).hide();
        // m.hide();
        var m = $('.context-menu.download');
        t = '.context-menu.download .context-menu-item';
    }
    else if (ll === 4 || ll === 5) // contactUI
    {
        $(t).hide();
        var items = menuItems();
        delete items['download'];
        delete items['zipdownload'];
        delete items['copy'];
        delete items['open'];
        if (ll == 5) {
            delete items['properties'];
        }
        for (var item in items) {
            $(t).filter('.' + item + '-item').show();
        }
    }
    else if (ll)// click on item
    {
        $(t).hide();// Hide all menu-items
        var c = $(e.currentTarget).attr('class');
        var id = $(e.currentTarget).attr('id');
        if (id)
            id = id.replace('treea_', '');// if right clicked on left panel
        if (id && !M.d[id])
            id = undefined;// exist in node list

		// detect and show right menu
		if (id && id.length === 11) $(t).filter('.refresh-item,.remove-item').show();// transfer panel
		else if (c && c.indexOf('cloud-drive-item') > -1)
		{
			var flt = '.refresh-item,.properties-item';
			if (folderlink) {
				if (u_type) flt += ',.import-item';
				if (M.v.length) flt += ',.zipdownload-item';
			}
			$.selected = [M.RootID];
			$(t).filter(flt).show();
		}
		else if (c && c.indexOf('recycle-item') > -1) $(t).filter('.refresh-item,.clearbin-item').show();
		else if (c && c.indexOf('contacts-item') > -1) $(t).filter('.refresh-item,.addcontact-item').show();
		else if (c && c.indexOf('messages-item') > -1)
		{
			e.preventDefault();
			return false;
		}
		else if (c && (c.indexOf('file-block') > -1 || c.indexOf('folder') > -1 || c.indexOf('fm-tree-folder') > -1) || id)
		{
			var items = menuItems();
			for (var item in items) $(t).filter('.' + item + '-item').show();
		}
		else return false;
	}
	// This part of code is also executed when ll == 'undefined'
	var v = m.children($('.context-menu-section'));
	// count all items inside section, and hide dividers if necessary
	v.each(function() {// hide dividers in hidden sections
		var a = $(this).find('a.context-menu-item');
		var b = $(this).find('.context-menu-divider');
		var c = a.filter(function() {
			return $(this).css('display') === 'none';
		});
		if (c.length === a.length || a.length === 0) b.hide();
		else b.show();
	});

    adjustContextMenuPosition(e, m);

    disableCircularTargets('#fi_');

    m.removeClass('hidden');
    e.preventDefault();
}

function disableCircularTargets(pref)
{
    for (var s in $.selected)
    {
        var x = $.selected[s];
        $(pref + x).addClass('disabled');
        $(pref + M.d[x].p).addClass('disabled');// Disable parent dir
        disableDescendantFolders(x, pref);// Disable all children folders
    }
    return true;
}

function adjustContextMenuPosition(e, m)
{
    var mPos;// menu position
    var mX = e.clientX, mY = e.clientY;	// mouse cursor, returns the coordinates within the application's client area at which the event occurred (as opposed to the coordinates within the page)

    if (e.type === 'click' && !e.calculatePosition)// clicked on file-settings-icon
    {
        var ico = {'x': e.currentTarget.context.clientWidth, 'y': e.currentTarget.context.clientHeight};
        var icoPos = getHtmlElemPos(e.delegateTarget);// get position of clicked file-settings-icon
        mPos = reCalcMenuPosition(m, icoPos.x, icoPos.y, ico);
    }
    else// right click
    {
        mPos = reCalcMenuPosition(m, mX, mY);
    }

    m.css({'top': mPos.y, 'left': mPos.x});// set menu position

    return true;
}

function reCalcMenuPosition(m, x, y, ico)
{
    var TOP_MARGIN = 12;
    var SIDE_MARGIN = 12;
    var cmW = m.outerWidth(), cmH = m.outerHeight();// dimensions without margins calculated
    var wH = window.innerHeight, wW = window.innerWidth;
    var maxX = wW - SIDE_MARGIN;// max horizontal
    var maxY = wH - TOP_MARGIN;// max vertical
    var minX = SIDE_MARGIN + $('div.nw-fm-left-icons-panel').outerWidth();// min horizontal
    var minY = TOP_MARGIN;// min vertical
    var wMax = x + cmW;// coordinate of right edge
    var hMax = y + cmH;// coordinate of bottom edge

    this.overlapParentMenu = function()
    {
        var tre = wW - wMax;// to right edge
        var tle = x - minX - SIDE_MARGIN;// to left edge

        if (tre >= tle)
        {
            n.addClass('overlap-right');
            n.css({'top': top, 'left': (maxX - x - nmW) + 'px'});
        }
        else
        {
            n.addClass('overlap-left');
            n.css({'top': top, 'right': (wMax - nmW - minX) + 'px'});
        }

        return;
    };

    // submenus are absolutely positioned, which means that they are relative to first parent, positioned other then static
    // first parent, which is NOT a .contains-submenu element (it's previous in same level)
    this.horPos = function()// used for submenues
    {
        var top;
        var nTop = parseInt(n.css('padding-top'));
        var tB = parseInt(n.css('border-top-width'));
        var pPos = m.position();

        var b = y + nmH - (nTop - tB);// bottom of submenu
        var mP = m.closest('.context-submenu');
        var pT = 0, bT = 0, pE = 0;
        if (mP.length)
        {
            pE = mP.offset();
            pT = parseInt(mP.css('padding-top'));
            bT = parseInt(mP.css('border-top-width'));
        }
        if (b > maxY)
            top = (maxY - nmH + nTop - tB) - pE.top + 'px';
        else
            top = pPos.top - tB + 'px';

        return top;
    };

    var dPos;
    var cor;// corner, check setBordersRadius for more info
    if (typeof ico === 'object')// draw context menu relative to file-settings-icon
    {
        cor = 1;
        dPos = {'x': x - 2, 'y': y + ico.y + 8};// position for right-bot
        if (wMax > maxX)// draw to the left
        {
            dPos.x = x - cmW + ico.x + 2;// additional pixels to align with -icon
            cor = 3;
        }
        if (hMax > maxY)// draw to the top
        {
            dPos.y = y - cmH;// additional pixels to align with -icon
            cor++;
        }
    }
    else if (ico === 'submenu')// submenues
    {
        var n = m.next('.context-submenu');
        var nmW = n.outerWidth();// margin not calculated
        var nmH = n.outerHeight();// margins not calculated

        if (nmH > (maxY - TOP_MARGIN))// Handle huge menu
        {
            nmH = maxY - TOP_MARGIN;
            var tmp = document.getElementById('csb_' + m.attr('id').replace('fi_', ''));
            $(tmp).addClass('context-scrolling-block');
            tmp.addEventListener('mousemove', scrollMegaSubMenu);

            n.addClass('mega-height');
            n.css({'height': nmH + 'px'});
        }

        var top = 'auto', left = '100%', right = 'auto';

        top = this.horPos();
        if (m.parent().parent('.left-position').length === 0)
        {
            if (maxX >= (wMax + nmW))
                left = 'auto', right = '100%';
            else if (minX <= (x - nmW))
                n.addClass('left-position');
            else
            {
                this.overlapParentMenu();

                return true;
            }
        }
        else
        {
            if (minX <= (x - nmW))
                n.addClass('left-position');
            else if (maxX >= (wMax + nmW))
                left = 'auto', right = '100%';
            else
            {
                this.overlapParentMenu();

                return true;
            }
        }

        return {'top': top, 'left': left, 'right': right};
    }
    else// right click
    {
        cor = 0;
        dPos = {'x': x, 'y': y};
        if (x < minX)
            dPos.x = minX;// left side alignment
        if (wMax > maxX)
            dPos.x = maxX - cmW;// align with right side, 12px from it
        if (hMax > maxY)
            dPos.y = maxY - cmH;// align with bottom, 12px from it
    }

    setBordersRadius(m, cor);

    return {'x': dPos.x, 'y': dPos.y};
}

// corner position 0 means default
function setBordersRadius(m, c)
{
    var DEF = 8;// default corner radius
    var SMALL = 4;// small carner radius
    var TOP_LEFT = 1, TOP_RIGHT = 3, BOT_LEFT = 2, BOT_RIGHT = 4;
    var tl = DEF, tr = DEF, bl = DEF, br = DEF;

    var pos = (typeof c === 'undefined') ? 0 : c;

    switch (pos)
    {
        case TOP_LEFT:
            tl = SMALL;
            break;
        case TOP_RIGHT:
            tr = SMALL;
            break
        case BOT_LEFT:
            bl = SMALL;
            break
        case BOT_RIGHT:
            br = SMALL;
            break;
        default:// situation when c is undefined, all border radius are by DEFAULT
            break;

    }

    // set context menu border radius
    m.css({
        'border-top-left-radius': tl,
        'border-top-right-radius': tr,
        'border-bottom-left-radius': bl,
        'border-bottom-right-radius': br});

    return true;
}

// Scroll menus which height is bigger then window.height
function scrollMegaSubMenu(e)
{
    var ey = e.pageY;
    var c = $(e.target).closest('.context-submenu');
    var pNode = c.children(':first')[0];

    if (typeof pNode !== 'undefined')
    {
        var h = pNode.offsetHeight;
        var dy = h * 0.1;// 10% dead zone at the begining and at the bottom
        var pos = getHtmlElemPos(pNode, true);
        var py = (ey - pos.y - dy) / (h - dy * 2);
        if (py > 1)
        {
            py = 1;
            c.children('.context-bottom-arrow').addClass('disabled');
        }
        else if (py < 0)
        {
            py = 0;
            c.children('.context-top-arrow').addClass('disabled');
        }
        else
        {
            c.children('.context-bottom-arrow,.context-top-arrow').removeClass('disabled');
        }
        pNode.scrollTop = py * (pNode.scrollHeight - h);
    }
}

// var treeUI = SoonFc(__treeUI, 240);

function treeUI()
{
    // console.error('treeUI');
    if (d)
        console.time('treeUI');
    $('.fm-tree-panel .nw-fm-tree-item').draggable(
        {
            revert: true,
            containment: 'document',
            revertDuration: 200,
            distance: 10,
            scroll: false,
            cursorAt: {right: 88, bottom: 58},
            helper: function(e, ui)
            {
                $(this).draggable("option", "containment", [72, 42, $(window).width(), $(window).height()]);
                return getDDhelper();
            },
            start: function(e, ui)
            {
                $.treeDragging = true;
                $.hideContextMenu(e);
                var html = '';
                var id = $(e.target).attr('id');
                if (id)
                    id = id.replace('treea_', '');
                if (id && M.d[id])
                    html = ('<div class="transfer-filtype-icon ' + fileicon(M.d[id]) + ' tranfer-filetype-txt dragger-entry">' + str_mtrunc(htmlentities(M.d[id].name)) + '</div>');
                $('#draghelper .dragger-icon').remove();
                $('#draghelper .dragger-content').html(html);
                $('body').addClass('dragging');
                $.draggerHeight = $('#draghelper .dragger-content').outerHeight();
                $.draggerWidth = $('#draghelper .dragger-content').outerWidth();
            },
            drag: function(e, ui)
            {
                //console.log('tree dragging',e);
                if (ui.position.top + $.draggerHeight - 28 > $(window).height())
                    ui.position.top = $(window).height() - $.draggerHeight + 26;
                if (ui.position.left + $.draggerWidth - 58 > $(window).width())
                    ui.position.left = $(window).width() - $.draggerWidth + 56;
            },
            stop: function(e, u)
            {
                $.treeDragging = false;
                $('body').removeClass('dragging').removeClassWith("dndc-");
            }
        });

    $('.fm-tree-panel .nw-fm-tree-item, .rubbish-bin, .fm-breadcrumbs, .transfer-panel, .nw-fm-left-icons-panel .nw-fm-left-icon, .shared-with-me tr, .nw-conversations-item').droppable(
        {
            tolerance: 'pointer',
            drop: function(e, ui)
            {
                $.doDD(e, ui, 'drop', 1);
            },
            over: function(e, ui)
            {
                $.doDD(e, ui, 'over', 1);
            },
            out: function(e, ui)
            {
                $.doDD(e, ui, 'out', 1);
            }
        });

    // disabling right click, default contextmenu.
    $(document).unbind('contextmenu');
    $(document).bind('contextmenu', function(e) {
        if($(e.target).parents('.fm-chat-block').length > 0) {
            return;
        } else if (!localStorage.contextmenu) {
            $.hideContextMenu();
            return false;
        }
    });

    $('.fm-tree-panel .nw-fm-tree-item').unbind('click contextmenu');
    $('.fm-tree-panel .nw-fm-tree-item').bind('click contextmenu', function(e)
    {
        var id = $(this).attr('id').replace('treea_', '');
        if (e.type == 'contextmenu')
        {
            $('.nw-fm-tree-item').removeClass('dragover');
            $(this).addClass('dragover');
            $.selected = [id];
            return !!contextmenuUI(e, 1);
        }
        var c = $(e.target).attr('class');
        if (c && c.indexOf('nw-fm-arrow-icon') > -1)
        {
            treeUIexpand(id);
        }
        else
        {
            var c = $(this).attr('class');
            if (c && c.indexOf('opened') > -1)
                treeUIexpand(id);
            M.openFolder(id);
        }
        return false;
    });

    $(window).unbind('resize.tree');
    $(window).bind('resize.tree', function()
    {
        initTreeScroll();
    });
    // setTimeout(initTreeScroll,10);
    Soon(function()
    {
       /**
        * Let's shoot two birds with a stone, when nodes are moved we need a resize
        * to let dynlist refresh - plus, we'll implicitly invoke initTreeScroll.
        */
        $(window).trigger('resize');
    });
    if (d)
        console.timeEnd('treeUI');
}

function treeUIexpand(id, force, moveDialog)
{
    M.buildtree(M.d[id]);

    var b = $('#treea_' + id);
    var d = b.attr('class');

    if (M.currentdirid !== id)
    {
        var path = M.getPath(M.currentdirid), pid = {}, active_sub = false;
        for (var i in path)
            pid[path[i]] = i;
        if (pid[M.currentdirid] < pid[id])
            active_sub = true;
    }

    if (d && d.indexOf('expanded') > -1 && !force)
    {
        fmtreenode(id, false);
        $('#treesub_' + id).removeClass('opened');
        b.removeClass('expanded');
    }
    else if (d && d.indexOf('contains-folders') > -1)
    {
        fmtreenode(id, true);
        $('#treesub_' + id).addClass('opened');
        b.addClass('expanded');
    }

    treeUI();
}

function sectionUIopen(id) {
    var tmpId;
    if (d) {
        console.log('sectionUIopen', id);
    }

    $('.nw-fm-left-icon').removeClass('active');
    $('.content-panel').removeClass('active');

    if (id === 'opc' || id === 'ipc') {
        tmpId = 'contacts';
    } else {
        tmpId = id;
    }
    $('.nw-fm-left-icon.' + tmpId).addClass('active');
    $('.content-panel.' + tmpId).addClass('active');
    $('.fm-left-menu').removeClass('cloud-drive shared-with-me rubbish-bin contacts conversations opc ipc').addClass(tmpId);
    $('.fm-right-header, .fm-import-to-cloudrive, .fm-download-as-zip').addClass('hidden');
    $('.fm-import-to-cloudrive, .fm-download-as-zip').unbind('click');

    if (folderlink) {
        if (!isValidShareLink()) {
            $('.fm-breadcrumbs.folder-link .right-arrow-bg').text('Invalid folder');
        } else if (id === 'cloud-drive') {
            $('.fm-main').addClass('active-folder-link');
            $('.fm-right-header').addClass('folder-link');
            $('.nw-fm-left-icon.folder-link').addClass('active');
            $('.fm-left-menu').addClass('folder-link');
            $('.nw-fm-tree-header.folder-link').show();
            $('.fm-import-to-cloudrive, .fm-download-as-zip').removeClass('hidden');
            $('.fm-import-to-cloudrive, .fm-download-as-zip').bind('click', function() {
                var c = '' + $(this).attr('class');

                if (~c.indexOf('fm-import-to-cloudrive')) {
                    fm_importflnodes([M.currentdirid]);
                } else if (~c.indexOf('fm-download-as-zip')) {
                    M.addDownload([M.currentdirid], true);
                }
            });
            if (!u_type) {
                $('.fm-import-to-cloudrive').addClass('hidden');
            }
        } else {
            $('.fm-main').removeClass('active-folder-link');
            $('.fm-left-menu').removeClass('folder-link');
            $('.nw-fm-tree-header.folder-link').hide();
            $('.nw-fm-left-icon.folder-link').removeClass('active');
        }
    }

    if (id !== 'conversations') {
        $('.fm-right-header').removeClass('hidden');
        $('.fm-chat-block').hide();
    } else {
        $('.fm-chat-block').show();
    }

    if ((id !== 'cloud-drive') && (id !== 'rubbish-bin') && ((id !== 'shared-with-me') && (M.currentdirid !== 'shares'))) {
        $('.files-grid-view.fm').addClass('hidden');
        $('.fm-blocks-view.fm').addClass('hidden');
    }

	if (id !== 'contacts' && id !== 'opc' && id !== 'ipc') {
		$('.fm-left-panel').removeClass('contacts-panel');
	    $('.fm-right-header').removeClass('requests-panel');
		$('.fm-received-requests').removeClass('active');
		$('.fm-contact-requests').removeClass('active');
	}

    if (id !== 'contacts') {
        $('.contacts-details-block').addClass('hidden');
        $('.files-grid-view.contacts-view').addClass('hidden');
        $('.fm-blocks-view.contacts-view').addClass('hidden');
    }

    if (id !== 'opc') {
        $('.sent-requests-grid').addClass('hidden');
        
        // this's button in left panel of contacts tab
        $('.fm-recived-requests').removeClass('active');
    }

    if (id !== 'ipc') {
        $('.contact-requests-grid').addClass('hidden');
        
        // this's button in left panel of contacts tab
        $('.fm-contact-requests').removeClass('active');
    }

    if (id !== 'shared-with-me') {
        $('.shared-blocks-view').addClass('hidden');
        $('.shared-grid-view').addClass('hidden');
    }

    var headertxt = '';
    switch (id) {
        case 'contacts':
        case 'ipc':
        case 'opc':
            headertxt = l[5903];
            break;
        case 'conversations':
            headertxt = 'My conversations';
            break;
        case 'shared-with-me':
            headertxt = 'My incoming shares';
            break;
        case 'cloud-drive':
            headertxt = 'My folders';
            break;
		case 'rubbish-bin':
            headertxt = 'Deleted folders';
            break;
    }

    if (!folderlink)
        $('.nw-tree-panel-header span').text(headertxt);

    if ($.fah_abort_timer) {
        clearTimeout($.fah_abort_timer);
    }

    if (id === 'conversations') {
        $.fah_abort_timer = setTimeout(fa_handler.abort, 2000);
    }
}

function treeUIopen(id, event, ignoreScroll, dragOver, DragOpen) {
    var id_s = id.split('/')[0], id_r = RootbyId(id);
    var e, scrollTo = false, stickToTop = false;

    if (id_r === 'shares') {
        sectionUIopen('shared-with-me');
    } else if (id_r === M.RootID) {
        sectionUIopen('cloud-drive');
    } else if (id_s === 'chat') {
        sectionUIopen('conversations');
    } else if (id_r === 'contacts') {
        sectionUIopen('contacts');
    } else if (id_r === 'ipc') {
        sectionUIopen('ipc');
    } else if (id_r === 'opc') {
        sectionUIopen('opc');
    } else if (id_r === M.RubbishID) {
        sectionUIopen('rubbish-bin');
    }

    if (!fminitialized) {
        return false;
    }

    if (!event) {
        var ids = M.getPath(id);
        var i = 1;
        while (i < ids.length) {
            if (M.d[ids[i]]) {
                treeUIexpand(ids[i], 1);
            }
            i++;
        }
        if (ids[0] === 'contacts' && M.currentdirid && M.currentdirid.length === 11 && RootbyId(M.currentdirid) == 'contacts') {
            sectionUIopen('contacts');
        } else if (ids[0] === 'contacts') {
            sectionUIopen('shared-with-me');
        } else if (ids[0] === M.RootID) {
            sectionUIopen('cloud-drive');
        }
    }
    if ($.hideContextMenu) {
        $.hideContextMenu(event);
    }

    e = $('#treea_' + id_s);
    $('.fm-tree-panel .nw-fm-tree-item').removeClass('selected');
    e.addClass('selected');

    if (!ignoreScroll) {
        if (id === M.RootID || id === 'shares' || id === 'contacts' || id === 'chat' || id === 'opc' || id === 'ipc') {
            stickToTop = true;
            scrollTo = $('.nw-tree-panel-header');
        } else if (e.length && !e.visible()) {
            scrollTo = e;
        }
        // if (d) console.log('scroll to element?',ignoreScroll,scrollTo,stickToTop);

        var jsp = scrollTo && $('.fm-tree-panel').data('jsp');
        if (jsp) {
            setTimeout(function() {
                jsp.scrollToElement(scrollTo, stickToTop);
            }, 50);
        }
    }
    treeUI();
}

function fm_hideoverlay() {
    if (!$.propertiesDialog) {
        $('.fm-dialog-overlay').addClass('hidden');
        $('body').removeClass('overlayed');
    }
    $(document).trigger('MegaCloseDialog');
}

function fm_showoverlay() {
    $('.fm-dialog-overlay').removeClass('hidden');
    $('body').addClass('overlayed');
}

function renameDialog()
{
    if ($.selected.length > 0)
    {
        $.dialog = 'rename';
        $('.rename-dialog').removeClass('hidden');
        $('.rename-dialog').addClass('active');
        fm_showoverlay();
        $('.rename-dialog .fm-dialog-close').unbind('click');
        $('.rename-dialog .fm-dialog-close').bind('click', function()
        {
            $.dialog = false;
            $('.rename-dialog').addClass('hidden');
            fm_hideoverlay();
        });
        $('.rename-dialog-button.rename').unbind('click');
        $('.rename-dialog-button.rename').bind('click', function()
        {
            var c = $('.rename-dialog').attr('class');
            if (c && c.indexOf('active') > -1)
                dorename();
        });
        $('.rename-dialog-button.cancel').unbind('click');
        $('.rename-dialog-button.cancel').bind('click', function()
        {
            $('.rename-dialog').addClass('hidden');
            fm_hideoverlay();
        });
        var n = M.d[$.selected[0]];
        if (n.t)
            $('.rename-dialog .fm-dialog-title').text(l[425]);
        else
            $('.rename-dialog .fm-dialog-title').text(l[426]);
        $('.rename-dialog input').val(n.name);
        var ext = fileext(n.name);
        $('.rename-dialog .transfer-filtype-icon').attr('class', 'transfer-filtype-icon ' + fileicon(n))
        if (!n.t && ext.length > 0)
        {
            $('.rename-dialog input')[0].selectionStart = 0;
            $('.rename-dialog input')[0].selectionEnd = $('.rename-dialog input').val().length - ext.length - 1;
        }
        $('.rename-dialog input').unbind('focus');
        $('.rename-dialog input').bind('focus', function() {
            var selEnd;
            $(this).closest('.rename-dialog').addClass('focused');
            var d = $(this).val().indexOf('.');
            if (d > -1)
                selEnd = d;
            else
                selEnd = $(this).val().length;
            $(this)[0].selectionStart = 0;
            $(this)[0].selectionEnd = selEnd;

        });
        $('.rename-dialog input').unbind('blur');
        $('.rename-dialog input').bind('blur', function() {
            $(this).closest('.rename-dialog').removeClass('focused');
        });
        $('.rename-dialog input').unbind('click keydown keyup keypress');
        $('.rename-dialog input').focus();
        $('.rename-dialog input').bind('click keydown keyup keypress', function(e)
        {
            var n = M.d[$.selected[0]];
            var ext = fileext(n.name);
            if ($(this).val() == '' || (!n.t && ext.length > 0 && $(this).val() == '.' + ext))
                $('.rename-dialog').removeClass('active');
            else
                $('.rename-dialog').addClass('active');
            if (!n.t && ext.length > 0)
            {
                if (this.selectionStart > $('.rename-dialog input').val().length - ext.length - 2)
                {
                    this.selectionStart = $('.rename-dialog input').val().length - ext.length - 1;
                    this.selectionEnd = $('.rename-dialog input').val().length - ext.length - 1;
                    if (e.which == 46)
                        return false;
                }
                else if (this.selectionEnd > $('.rename-dialog input').val().length - ext.length - 1)
                {
                    this.selectionEnd = $('.rename-dialog input').val().length - ext.length - 1;
                    return false;
                }
            }
        });
    }
}

function dorename()
{
    if ($('.rename-dialog input').val() !== '')
    {
        var h = $.selected[0];
        var n = M.d[h];
        var nn = $('.rename-dialog input').val();
        if (nn !== n.name)
            M.rename(h, nn);
        $.dialog = false;
        $('.rename-dialog').addClass('hidden');
        fm_hideoverlay();
    }
}

function msgDialog(type, title, msg, submsg, callback, checkbox)
{
	$.msgDialog = type;
	$('#msgDialog').removeClass('clear-bin-dialog confirmation-dialog warning-dialog-b warning-dialog-a notification-dialog remove-dialog delete-contact loginrequired-dialog multiple');
	$('#msgDialog .icon').removeClass('fm-bin-clear-icon .fm-notification-icon');
	$('#msgDialog .confirmation-checkbox').addClass('hidden');
	$.warningCallback = callback;
	if (type == 'clear-bin')
	{
		$('#msgDialog').addClass('clear-bin-dialog');
		$('#msgDialog .icon').addClass('fm-bin-clear-icon');
		$('#msgDialog .fm-notifications-bottom').html('<div class="fm-dialog-button notification-button confirm"><span>' + l[1018] + '</span></div><div class="fm-dialog-button notification-button cancel"><span>' + l[82] + '</span></div><div class="clear"></div>');
		$('#msgDialog .fm-dialog-button').eq(0).bind('click',function()
		{
			closeMsg();
			if ($.warningCallback) $.warningCallback(true);
		});
		$('#msgDialog .fm-dialog-button').eq(1).bind('click',function()
		{
			closeMsg();
			if ($.warningCallback) $.warningCallback(false);
		});
	}
	if (type == 'delete-contact')
	{
		$('#msgDialog').addClass('delete-contact');
		$('#msgDialog .fm-notifications-bottom').html('<div class="fm-dialog-button notification-button confirm"><span>' + l[78] + '</span></div><div class="fm-dialog-button notification-button cancel"><span>' + l[79] + '</span></div><div class="clear"></div>');
		$('#msgDialog .fm-dialog-button').eq(0).bind('click',function()
		{
			closeMsg();
			if ($.warningCallback) $.warningCallback(true);
		});
		$('#msgDialog .fm-dialog-button').eq(1).bind('click',function()
		{
			closeMsg();
			if ($.warningCallback) $.warningCallback(false);
		});
	}
	else if (type == 'warninga' || type == 'warningb' || type == 'info')
	{
		$('#msgDialog .fm-notifications-bottom').html('<div class="fm-dialog-button notification-button"><span>' + l[81] + '</span></div><div class="clear"></div>');
		$('#msgDialog .fm-dialog-button').bind('click',function()
		{
			closeMsg();
			if ($.warningCallback) $.warningCallback(true);
		});
		$('#msgDialog .icon').addClass('fm-notification-icon');
		if (type == 'warninga') $('#msgDialog').addClass('warning-dialog-a');
		else if (type == 'warningb') $('#msgDialog').addClass('warning-dialog-b');
		else if (type == 'info') $('#msgDialog').addClass('notification-dialog');
	}
	else if (type == 'confirmation' || type == 'remove') {
        $('#msgDialog .fm-notifications-bottom').html('<div class="left checkbox-block hidden"><div class="checkdiv checkboxOff"> <input type="checkbox" name="confirmation-checkbox" id="confirmation-checkbox" class="checkboxOff"> </div> <label for="export-checkbox" class="radio-txt">' + l[229] + '</label></div><div class="fm-dialog-button notification-button confirm"><span>' + l[78] + '</span></div><div class="fm-dialog-button notification-button cancel"><span>' + l[79] + '</span></div><div class="clear"></div>');

        $('#msgDialog .fm-dialog-button').eq(0).bind('click', function () {
            closeMsg();
            if ($.warningCallback)
                $.warningCallback(true);
        });
        $('#msgDialog .fm-dialog-button').eq(1).bind('click', function () {
            closeMsg();
            if ($.warningCallback)
                $.warningCallback(false);
        });
        $('#msgDialog .icon').addClass('fm-notification-icon');
        $('#msgDialog').addClass('confirmation-dialog');
        if (type == 'remove')
            $('#msgDialog').addClass('remove-dialog');

        if (checkbox) {
            $('#msgDialog .left.checkbox-block .checkdiv, #msgDialog .left.checkbox-block input').removeClass('checkboxOn').addClass('checkboxOff');
            $.warningCheckbox = false;
            $('#msgDialog .left.checkbox-block').removeClass('hidden');
            $('#msgDialog .left.checkbox-block').unbind('click');
            $('#msgDialog .left.checkbox-block').bind('click', function (e) {
                var c = $('#msgDialog .left.checkbox-block input').attr('class');
                if (c && c.indexOf('checkboxOff') > -1) {
                    $('#msgDialog .left.checkbox-block .checkdiv, #msgDialog .left.checkbox-block input').removeClass('checkboxOff').addClass('checkboxOn');
                    localStorage.skipDelWarning = 1;
                }
                else {
                    $('#msgDialog .left.checkbox-block .checkdiv, #msgDialog .left.checkbox-block input').removeClass('checkboxOn').addClass('checkboxOff');
                    delete localStorage.skipDelWarning;
                }
            });
        }
    } else if (type == 'loginrequired') {

        $('#msgDialog').addClass('loginrequired-dialog');

        $('#msgDialog .fm-notifications-bottom')
            .addClass('hidden')
            .html('');

        $('#msgDialog .fm-dialog-button').bind('click',function()
        {
            closeMsg();
            if ($.warningCallback) $.warningCallback(true);
        });
        $('#msgDialog').addClass('notification-dialog');
        title = l[5841];
        msg = '<p>' + l[5842] + '</p>\n' +
        '<a class="top-login-button" href="#login">' + l[171] + '</a>\n' +
        '<a class="create-account-button" href="#register">' + l[1076] + '</a><br/>';

        var $selectedPlan = $('.reg-st3-membership-bl.selected');
        var plan = 1;
        if($selectedPlan.is(".pro1")) { plan = 1; }
        else if($selectedPlan.is(".pro2")) { plan = 2; }
        else if($selectedPlan.is(".pro3")) { plan = 3; }

        $('.loginrequired-dialog .fm-notification-icon')
            .removeClass('plan1')
            .removeClass('plan2')
            .removeClass('plan3')
            .addClass('plan' + plan);
    }

    $('#msgDialog .fm-dialog-title span').text(title);
    $('#msgDialog .fm-notification-info p').html(msg);
    if (submsg)
    {
        $('#msgDialog .fm-notification-warning').text(submsg);
        $('#msgDialog .fm-notification-warning').show();
    }
    else
        $('#msgDialog .fm-notification-warning').hide();
    $('#msgDialog .fm-dialog-close').unbind('click');
    $('#msgDialog .fm-dialog-close').bind('click', function()
    {
        closeMsg();
        if ($.warningCallback)
            $.warningCallback(false);
    });
    $('#msgDialog').removeClass('hidden');
    fm_showoverlay();
}

function closeMsg()
{
	$('#msgDialog').addClass('hidden');

	if(!$('.pro-register-dialog').is(':visible')) {
		fm_hideoverlay();
	}

	delete $.msgDialog;
}

function dialogScroll(s)
{
    s+=':visible';
    $(s).jScrollPane({enableKeyboardNavigation: false, showArrows: true, arrowSize: 8, animateScroll: true});
    jScrollFade(s);
    // var jsp = $(s).data('jsp');
    // if (jsp) {
        // jsp.reinitialise();
    // }
}

function dialogPositioning(s)
{
    $(s).css('margin-top', '-' + $(s).height() / 2 + 'px');
}

/**
 * Handle DOM directly, no return value
 * @param {string} s - dialog tab
 * @param {string} m - tag of source element
 * @param {string} n - dialog prefix (copy|move)
 * @param {string} x - html, content
 *
 * @returns {undefined}
 */
function handleDialogTabContent(s, m, n, x)
{
    var b = x.replace(/treea_/ig, 'mctreea_').replace(/treesub_/ig, 'mctreesub_').replace(/treeli_/ig, 'mctreeli_');

    $('.' + n + '-dialog-tree-panel' + '.' + s + ' .dialog-content-block')
        .empty()
        .html(b);
    if (!$('.' + n + '-dialog-tree-panel' + '.' + s + ' .dialog-content-block ' + m).length)// No items available, empty message
    {
        $('.' + n + '-dialog-empty' + '.' + s).addClass('active');
        $('.' + n + '-dialog-tree-panel' + '.' + s + ' ' + '.' + n + '-dialog-panel-header').addClass('hidden');
    }
    else
    {
        $('.' + n + '-dialog-tree-panel' + '.' + s).addClass('active');
        $('.' + n + '-dialog-tree-panel' + '.' + s + ' ' + '.' + n + '-dialog-panel-header').removeClass('hidden');
    }
}

// Find shared folders marked read-only and disable it in dialog
function disableReadOnlySharedFolders(m)
{
    var $ro = $('.' + m + '-dialog-tree-panel.shared-with-me .dialog-content-block span[id^="mctreea_"]');
    var x, i;
    $ro.each(function(i, v)
    {
        x = $(v).attr('id').replace('mctreea_', '');
        i = M.d[x].r;
        if (typeof i == 'undefined' || i === 0)
        {
            $(v).addClass('disabled');
        }
    });
}

/**
 * Copy|Move dialogs content  handler
 *
 * @param {string} s - dialog tab
 * @param {string} m - tag of source element
 * @param {boolean} c - should we show new folder button
 * @param {string} n - dialog prefix (copy|move)
 * @param {string} t - action button label
 * @param {string} i - in case of conversations tab
 * @returns {undefined}
 */
function handleDialogContent(s, m, c, n, t, i)
{
    if ($.onImportCopyNodes && (!c || n !== 'copy'))
    {
        // XXX: Ideally show some notification that importing from folder link to anything else than the cloud isn't supported.
        $('.copy-dialog-button.' + s).fadeOut(200).fadeIn(100);
        return;
    }

    if ($.propertiesDialog) {
        propertiesDialog(1);
    }

    $('.' + n + '-dialog-txt').removeClass('active');
    $('.' + n + '-dialog-empty').removeClass('active');
    $('.' + n + '-dialog-button').removeClass('active');
    $('.' + n + '-dialog-tree-panel').removeClass('active');
    $('.' + n + '-dialog-panel-arrows').removeClass('active');
    $('.' + n + '-dialog .dialog-sorting-menu').addClass('hidden');
    // Action button label
    var $btn = $('.dialog-' + n + '-button');
    $('.dialog-' + n + '-button span').text(t);
    // Disable/enable button
    if (typeof $.mcselected != 'undefined')
        $btn.removeClass('disabled');
    else
        $btn.addClass('disabled');

    // Sorting menu
    var $mnu = $('.' + n + '-dialog .dialog-sorting-menu .context-menu-section').eq(0);
    switch (s)
    {
        case 'cloud-drive':
        case 'folder-link':
            $mnu.addClass('hidden');
            break;
        case 'shared-with-me':
            $mnu.removeClass('hidden');
            break;
        case 'conversations':
            $mnu.addClass('hidden');
            break;
        case 'rubbish-bin':
            $mnu.addClass('hidden');
            break;
        default:
            $mnu.addClass('hidden');
            break;
    }

    $('.' + n + '-dialog-txt' + '.' + s).addClass('active');
    var b;
    // Added cause of conversations-container
    if (typeof i === 'undefined')
        b = $('.content-panel' + '.' + s).html();
    else
        b = $('.content-panel ' + i).html();

    handleDialogTabContent(s, m, n, b);
    if (s === 'shared-with-me')
        disableReadOnlySharedFolders(n);

    //  'New Folder' button
    if (c)
        $('.dialog-newfolder-button').removeClass('hidden');
    else
        $('.dialog-newfolder-button').addClass('hidden');

    $('.' + n + '-dialog .nw-fm-tree-item').removeClass('expanded active opened selected');
    $('.' + n + '-dialog ul').removeClass('opened');

    dialogPositioning('.fm-dialog' + '.' + n + '-dialog');
    // dialogScroll('.' + n + '-dialog-tree-panel');
    dialogScroll('.dialog-tree-panel-scroll');

    $('.' + n + '-dialog-button' + '.' + s).addClass('active');//Activate tab
}

/**
 * Taking care about share dialog button 'Share' enabled/disabled and scroll
 * @returns {undefined}
 *
 */
function shareDialogContentCheck() {
    var dc = '.share-dialog';
    
    // Disable/enable button
    var $btn = $('.fm-dialog-button .dialog-share-button');

    var num = $(dc + ' .share-dialog-contacts .share-dialog-contact-bl').length;
    if (num) {
        $btn.removeClass('disabled');
        $(dc + ' .share-dialog-img').addClass('hidden');
        $(dc + ' .share-dialog-contacts').removeClass('hidden');
        handleDialogScroll(num, dc);
    } else {
        $btn.addClass('disabled');
        $(dc + ' .share-dialog-img').removeClass('hidden');
        $(dc + ' .share-dialog-contacts').addClass('hidden');
    }
}

function addShareDialogContactToContent(type, id, av_color, av, name, permClass, permText) {
    var html = '<div class="share-dialog-contact-bl ' + htmlentities(type) + '" id="sdcbl_' + htmlentities(id) + '">\n\
					<div class="nw-contact-avatar color' + htmlentities(av_color) + '">' + htmlentities(av) + '</div>\n\
					<div class="fm-chat-user-info"><div class="fm-chat-user">' + htmlentities(name) + '</div></div>\n\
					<div class="share-dialog-permissions ' + htmlentities(permClass) + '">\n\
						<span></span>' + htmlentities(permText) + '\n\
					</div>';

    var htmlEnd = '<div class="share-dialog-remove-button"></div><div class="clear"></div></div>';

    return html + htmlEnd;
}

function fillShareDialogWithContent() {
    var selectedNodeHandle = $.selected[0];
<<<<<<< HEAD
    $.sharedTokens = [];// Holds items currently visible in share folder content (above multi-input)
    
=======
    $.sharedTokens = [];    // Holds items currently visible in share folder content (above multi-input)

>>>>>>> 2def6658
    var shares = M.d[selectedNodeHandle].shares;

    // List users that are already use item
    for (var userHandle in shares) {
        if (shares.hasOwnProperty(userHandle)) {

            // Don't add removed contacts from contact list
            // Additional check of 'c' grants that only active
            // contacts will be addded, this prevents contact
            //  duplication in share dialog contact list
            if (M.u[userHandle] && M.u[userHandle].c && M.u[userHandle].c === 1) {
                var user = M.u[userHandle];
                var email = user.m;
                var name = (user.name && user.name.length > 1) ? user.name : user.m;
                var shareRights = M.d[selectedNodeHandle].shares[userHandle].r;

                generateShareDialogRow(name, email, shareRights, userHandle);
            }
        }
    }

    for (var pendingShareHandle in M.ps) {
<<<<<<< HEAD
        
        if (M.ps.hasOwnProperty(pendingShareHandle)) {
=======

        if (M.ps.hasOwnProperty(pendingShareHandle))
        {
>>>>>>> 2def6658
            var pendingShare = M.ps[pendingShareHandle];

            // Is the pending share related to the selected node
            if (pendingShare.h === selectedNodeHandle) {

                // Because it's pending, we don't have user information in M.u so we have to look in the pending contact request
                if (M.opc[pendingShare.p]) {

                    var pendingContactRequest = M.opc[pendingShare.p];
                    generateShareDialogRow(pendingContactRequest.m, pendingContactRequest.m, pendingShare.r);
                }
            }
        }
    }
}

/**
 * Generates and inserts a share or pending share row into the share dialog
 * @param {String} displayNameOrEmail
 * @param {String} email
 * @param {Number} shareRights
 * @param {String} userHandle Optional
 */
function generateShareDialogRow(displayNameOrEmail, email, shareRights, userHandle) {
    var av_color = displayNameOrEmail.charCodeAt(0) % 6 + displayNameOrEmail.charCodeAt(1) % 6;
    var av = (avatars[userHandle] && avatars[userHandle].url) ? '<img src="' + avatars[userHandle].url + '">' : (displayNameOrEmail.charAt(0) + displayNameOrEmail.charAt(1));
    var perm = '';
    var permissionLevel = 0;
<<<<<<< HEAD
    
    if (typeof shareRights != 'undefined') {
=======

    if (typeof shareRights != 'undefined')
>>>>>>> 2def6658
        permissionLevel = shareRights;
    }

    // Permission level
    if (permissionLevel === 1) {
        perm = ['read-and-write', l[56]];
    } else if (permissionLevel === 2) {
        perm = ['full-access', l[57]];
    } else {
        perm = ['read-only', l[55]];
    }
    
    // Add contact
    $.sharedTokens.push(email);

    var rowId = (userHandle) ? userHandle : email;
    var html = addShareDialogContactToContent('', rowId, av_color, av, displayNameOrEmail, perm[0], perm[1]);

    $('.share-dialog .share-dialog-contacts').append(html);
}

function handleDialogScroll(num, dc)
{
    var SCROLL_NUM = 5;// Number of items in dialog before scroll is implemented
    //
    // Add scroll in case that we have more then 5 items in list
    if (num > SCROLL_NUM)
    {
        dialogScroll(dc + ' .share-dialog-contacts');
    }
    else
    {
        var $x = $(dc + ' .share-dialog-contacts').jScrollPane();
        var el = $x.data('jsp');
        el.destroy();
    }
}

function handleShareDialogContent() {

    fillShareDialogWithContent();

    // Taking care about share dialog button 'Share' and scroll
    shareDialogContentCheck();

    var dc = '.share-dialog';
    $('.share-dialog-icon.permissions-icon')
        .removeClass('active full-access read-and-write')
        .addClass('read-only');
    // Update dialog title text
    $(dc + ' .fm-dialog-title').text(l[1344] + ' "' + M.d[$.selected].name + '"');

    $('.share-dialog .multiple-input .token-input-token-mega').remove();

    dialogPositioning('.fm-dialog.share-dialog');
}

function checkMultiInputPermission($this)
{
    var perm;
    if ($this.is('.read-and-write'))
    {
        perm = ['read-and-write', l[56]];
    }
    else if ($this.is('.full-access'))
    {
        perm = ['full-access', l[57]];
    }
    else// read-only
    {
        perm = ['read-only', l[55]];
    }

    return perm;
}

/**
 * Checks if an email address is already known by the user
 * @param {String} email
 * @returns {Boolean} Returns true if it exists in the state, false if it is new
 */
function checkIfContactExists(email) {

    var userIsAlreadyContact = false;
    var userContacts = M.u;

    // Loop through the user's contacts
    for (var contact in userContacts) {
        if (userContacts.hasOwnProperty(contact)) {

            // Check if the users are already contacts by comparing email addresses of known contacts and the one entered
            if (email === userContacts[contact].m) {
                userIsAlreadyContact = true;
            }
        }
    }

    return userIsAlreadyContact;
}

function initShareDialog() {
    if (!u_type) {
        return; // not for ephemeral
    }

    $.shareTokens = [];
    function errorMsg(msg) {
        var $d = $('.share-dialog');
        var $s = $('.share-dialog .multiple-input-warning span');
        $s.text(msg);
        $d.addClass('error');
        setTimeout(function() {
            $d.removeClass('error');
        }, 3000);
    }

    // Prevent double initialization of token input
    if (!$('.share-multiple-input').tokenInput("getSettings")) {

        // Plugin configuration
        var contacts = getContactsEMails();

        $('.share-multiple-input').tokenInput(contacts, {
            theme: "mega",
            hintText: "Type in an email or contact",        // l[5908] when generated
            // placeholder: "Type in an email or contact",
            searchingText: "",
            noResultsText: "",
            addAvatar: true,
            autocomplete: null,
            searchDropdown: true,
            emailCheck: true,
            preventDoublet: false,
            tokenValue: "id",
            propertyToSearch: "id",
            resultsLimit: 5,
            minChars: 2,
            accountHolder: (M.u[u_handle] || {}).m || '',
            scrollLocation: 'share',
            excludeCurrent: true,// Exclude from dropdownlist only emails/names which exists in multi-input (tokens)
            onEmailCheck: function() {
                errorMsg("Looks like there's a malformed email!");
            },
            onDoublet: function(item) {

                // If the email already exists in the state, show error
    //            if (checkIfContactExists(item.id)) {
                    errorMsg('You already have contact with that email!');
    //            };
            },
            onHolder: function() {
                errorMsg('No need for that, you are THE owner!');
            },
            onAdd: function(item) {

                // If the user is not already a contact, then show a text area
                // where they can add a custom message to the pending share request
                if (checkIfContactExists(item.id) === false) {
                    $('.share-message').show();
                }

                $('.dialog-share-button').removeClass('disabled');

                var $a = $('.share-dialog .share-added-contact.token-input-token-mega');
                var $b = $('.share-dialog .multiple-input');
                var h1 = $a.outerHeight(true);// margin
                var h2 = $b.height();

                if (5 <= h2 / h1 && h2 / h1 < 6)
                {
                    $b.jScrollPane({
                        enableKeyboardNavigation: false,
                        showArrows: true,
                        arrowSize: 8,
                        animateScroll: true
                    });
                    setTimeout(function() {
                        $('.share-dialog .token-input-input-token-mega input').focus();
                    }, 0);
                }
            },
            onDelete: function()
            {
                var $btn = $('.dialog-share-button');
                setTimeout(function() {
                    $('.share-dialog .token-input-input-token-mega input').blur();
                }, 0);
                var itemNum = $('.share-dialog .token-input-list-mega .token-input-token-mega').length + $('.share-dialog .share-dialog-contacts .share-dialog-contact-bl').length;
                if (itemNum === 0)
                {
                    $btn.addClass('disabled');
                }
                else
                {
                    $btn.removeClass('disabled');

                    var $a = $('.share-dialog .share-added-contact.token-input-token-mega');
                    var $b = $('.share-dialog .multiple-input');
                    var $c = $('.share-dialog .multiple-input .jspPane')[0];
                    var h1 = $a.outerHeight();// margin excluded
                    var h2;
                    if ($c)
                        h2 = $c.scrollHeight;
                    else
                        h2 = $b.height();

                    if (h2 / h1 < 6)
                    {
                        clearScrollPanel('.share-dialog');
                    }
                }
            }
        });
    }

    menuPermissionState = function($this)
    {
        var mi = '.permissions-menu .permissions-menu-item';
        $(mi).removeClass('active');

        var cls = checkMultiInputPermission($this);

        $(mi + '.' + cls[0]).addClass('active');
    };

    handlePermissionMenu = function($this, m, x, y)
    {
        m.css('left', x + 'px');
        m.css('top', y + 'px');
        menuPermissionState($this);
        $this.addClass('active');
        m.fadeIn(200);
    };

    /**
     * Called when multi-input is not empty
     *
     * prepare params for dialog content addition
     * update global sharedTokens var
     * fill content with dialog contact
     *
     * @param {email} item
     * @param {array} perm, permission class and text
     * @returns {undefined}
     */
    determineContactParams = function(item, perm) {
        var email = item;// email address
        var id = '';
        /*for (var i in M.u)
        {
            if (M.u[i].m === item)
            {
                id = i;
                break;
            }
        }*/

        /*var user = M.u[id];
        if (user) {
            email = (user.name && user.name.length > 1) ? user.name : user.m;
        }*/
        var av_color = email.charCodeAt(0) % 6 + email.charCodeAt(1) % 6;
        var av = (avatars[i] && avatars[i].url) ? '<img src="' + avatars[i].url + '">' : (email.charAt(0) + email.charAt(1));

        $.sharedTokens.push(item);

        var html = addShareDialogContactToContent('', id, av_color, av, email, perm[0], perm[1]);

        $('.share-dialog .share-dialog-contacts').append(html);

    };

    $('.share-dialog').unbind('click');
    $('.share-dialog').bind('click', function(e)
    {
        // Fix bug in console
        if (typeof e.originalEvent.path != 'undefined') {

            // This's sensitive to dialog DOM element positioning
            var trg = e.originalEvent.path[0];
            var trg1 = e.originalEvent.path[1];
            var trg2 = e.originalEvent.path[2];

            if (!$(trg).is('.permissions-icon,.import-contacts-link,.share-dialog-permissions')
                && !$(trg1).is('.permissions-icon,.import-contacts-link,.share-dialog-permissions')
                && !$(trg2).is('.permissions-icon,.import-contacts-link,.share-dialog-permissions'))
            {
                // share dialog permission menu
                $('.permissions-menu').fadeOut(200);
                $('.import-contacts-dialog').fadeOut(200);
                $('.permissions-icon').removeClass('active');
                $('.share-dialog-permissions').removeClass('active');
                closeImportContactNotification('.share-dialog');
                $('.import-contacts-service').removeClass('imported');
            }
        }
    });

    $('.share-dialog .fm-dialog-close, .share-dialog .dialog-cancel-button').unbind('click');
    $('.share-dialog .fm-dialog-close, .share-dialog .dialog-cancel-button').bind('click', function()
    {
        closeDialog();
    });

    $('.share-dialog .dialog-share-button').unbind('click');
    $('.share-dialog .dialog-share-button').bind('click', function() {
        // If share button is NOT disabled
        if (!$(this).is('.disabled')) {
            // If there's a contacts in multi-input add them to top
            loadingDialog.show();
            var $items = $('.share-dialog .token-input-list-mega .token-input-token-mega');

            if ($items.length) {
                $.each($items, function(ind, val) {
                    determineContactParams($(val).contents().eq(1).text(), checkMultiInputPermission($('.share-dialog .permissions-icon')));
                });
            }

            var targets = [];
            var s = M.d[$.selected[0]].shares;
            var id = '';
            var perm, aPerm;
            var $items = $('.share-dialog-contact-bl');// Get all items available in dialog content block (avatar, name/email, permission)

            $.each($items, function(ind, val) {
                id = $(val).attr('id').replace('sdcbl_', '');// extract id of contact
                if (id === '') {// ToDo: This should not be happening, expand this to make sure all contacts are with id and exist in M.u
                    id = $(val).find('.fm-chat-user').text();
                }

                aPerm = $(val).find('.share-dialog-permissions');

                if ($(aPerm).is('.read-and-write')) {
                    perm = 1;
                } else if ($(aPerm).is('.full-access')) {
                    perm = 2;
                } else {
                    perm = 0;
                }
                
                if (!s || !s[id] || s[id].r !== perm) {
                    targets.push({u: id, r: perm});
                }
            });

            closeDialog();
            if (targets.length > 0) {
                
                // ToDo: Update Message with appropriate field once UI html is available
                doshare($.selected[0], targets, true, 'Message');
            }

            loadingDialog.hide();
        }
    });

    $(document).off('click', '.share-dialog-remove-button');
    $(document).on('click', '.share-dialog-remove-button', function() {
        var $this = $(this);

        var handleOrEmail = $this.parent().attr('id').replace('sdcbl_', '');
        $this.parent()
            .fadeOut(200)
            .remove();

        var selectedNodeHandle = $.selected[0];
        if (handleOrEmail !== '') {
            // Due to pending shares, the id could be an email instead of a handle
            var userEmail = handleOrEmail;

            // If it was a user handle, the share must be a full share
            if (M.u[handleOrEmail]) {
<<<<<<< HEAD
                userEmail = M.u[handleOrEmail].m;
                M.delnodeShare( selectedNodeHandle, handleOrEmail);
            } else {
                // Pending share 
=======

                userEmail = M.u[handleOrEmail].m;
                M.delnodeShare( selectedNodeHandle, handleOrEmail);
            }
            else
            {
                // Pending share
>>>>>>> 2def6658
                // Work out pendingContactId
                var pendingContactId = M.findOutgoingPendingContactIdByEmail(userEmail);
                M.deletePendingShare(selectedNodeHandle, pendingContactId);
            }

            // The s2 api call can remove both shares and pending shares
            api_req({
                a: 's2',
                n:  selectedNodeHandle,
                s: [{
                        u: userEmail,
                        r: ''
                    }],
                ha: '',
                i: requesti
            });

            $.sharedTokens.splice($.sharedTokens.indexOf(userEmail), 1);
        }

        shareDialogContentCheck();

        var num = $('.share-dialog .share-dialog-contacts .share-dialog-contact-bl').length + $('.share-dialog .token-input-list-mega .token-input-token-mega').length;
        if (!num) {
            $('.dialog-share-button').addClass('disabled');
        }
    });

	// related to specific contact
	$(document).off('click', '.share-dialog-permissions');
	$(document).on('click', '.share-dialog-permissions', function (e)
	{
		var $this = $(this),
		    $m = $('.permissions-menu'),
			scrollBlock = $('.share-dialog-contacts .jspPane');
			scrollPos = 0;
		$m.removeClass('search-permissions');
		if (scrollBlock.length)
			scrollPos = scrollBlock.position().top;
		if ($this.is('.active'))// fadeOut this popup
		{
			$m.fadeOut(200);
			$this.removeClass('active');
		}
		else
		{
			$('.share-dialog-permissions').removeClass('active');
			$('.permissions-icon').removeClass('active');
			closeImportContactNotification('.share-dialog');
			var x = $this.position().left + 50;
			var y = $this.position().top + 14 + scrollPos;
			handlePermissionMenu($this, $m, x, y);
		}

        e.stopPropagation();
    });

	// related to multi-input contacts
	$('.share-dialog .permissions-icon').unbind('click');
	$('.share-dialog .permissions-icon').bind('click', function (e)
	{
		var $this = $(this),
		    $m = $('.permissions-menu');
		if ($this.is('.active'))// fadeOut permission menu for this icon
		{
			$m.fadeOut(200);
			$this.removeClass('active');
		}
		else
		{
			$('.share-dialog-permissions').removeClass('active');
			$('.permissions-icon').removeClass('active');
			$m.addClass('search-permissions');
			closeImportContactNotification('.share-dialog');
			var x = $this.position().left + 12;
			var y = $this.position().top + 8;
			handlePermissionMenu($this, $m, x, y);
		}

        e.stopPropagation();
    });

    $('.permissions-menu-item').unbind('click');
    $('.permissions-menu-item').bind('click', function(e)
    {
        var $this = $(this);

        $('.permissions-menu').fadeOut(200);
        // Find where we are permissions-icon or share-dialog-permissions

        var cls = checkMultiInputPermission($this);

        var $i = $('.share-dialog .share-dialog-permissions.active');// Specific contact
        var $g = $('.share-dialog .permissions-icon.active');// Group permissions

		var acls = [];// active permission
		if ($i.length)
		{
			acls = checkMultiInputPermission($i);
			$i
				.removeClass(acls[0])
				.removeClass('active')
				.html('<span></span>' + cls[1])
				.addClass(cls[0]);
		}
		else if ($g.length)// Group permission, permissions-icon
		{
			acls = checkMultiInputPermission($g);
			$g
				.removeClass(acls[0])
				.removeClass('active')
				.html('<span></span>' + cls[1])
				.addClass(cls[0]);
		}

        $('.permissions-icon.active').removeClass('active');
        $('.share-dialog-permissions.active').removeClass('active');

		e.stopPropagation();
	});

	//Pending info block
	$('.pending-indicator').bind('mouseover', function() {
		var x = $(this).position().left,
		    y = $(this).position().top,
			infoBlock = $('.share-pending-info'),
			scrollPos = 0;
		if ($('.share-dialog-contacts .jspPane'))
			scrollPos = $('.share-dialog-contacts .jspPane').position().top;
		infoHeight = infoBlock.outerHeight();
	    infoBlock.css({
			'left': x,
			'top': y - infoHeight + scrollPos
		});
		infoBlock.fadeIn(200);
	});
	$('.pending-indicator').bind('mouseout', function() {
		$('.share-pending-info').fadeOut(200);
	});

	// Personal message
	$('.share-message textarea').bind('focus', function() {

        var $this = $(this);
		$('.share-message').addClass('active');

        if ($this.val() == 'Include personal message for new contacts...') {

            // Clear the default message
            $this.val('');

            window.setTimeout(function() {
                $this.select();
            }, 1);

            function mouseUpHandler() {
                $this.off("mouseup", mouseUpHandler);
                return false;
            }
            $this.mouseup(mouseUpHandler);
        }
	});

	$('.share-message textarea').bind('blur', function() {
		var $this = $(this);
		$('.share-message').removeClass('active');
	});

	function shareMessageResizing() {
	  var txt = $('.share-message textarea'),
	      txtHeight =  txt.outerHeight(),
	      hiddenDiv = $('.share-message-hidden'),
		  pane = $('.share-message-scrolling'),
		  content = txt.val(),
		  api;
      content = content.replace(/\n/g, '<br />');
      hiddenDiv.html(content + '<br/>');

	  if (txtHeight != hiddenDiv.outerHeight() ) {
		txt.height(hiddenDiv.outerHeight());

	    if( $('.share-message-textarea').outerHeight()>=50) {
	        pane.jScrollPane({enableKeyboardNavigation:false,showArrows:true, arrowSize:5});
	        api = pane.data('jsp');
		    txt.blur();
		    txt.focus();
		    api.scrollByY(0);
		}
		else {
			api = pane.data('jsp');
			if (api) {
			  api.destroy();
			  txt.blur();
			  txt.focus();
			}
		}
	  }
	}

	$('.share-message textarea').on('keyup', function () {
	    shareMessageResizing();
	});
}

function addImportedDataToSharedDialog(data, from) {
    $.each(data, function(ind, val) {
        $('.share-dialog .share-multiple-input').tokenInput("add", {id: val, name: val});
    });

    closeImportContactNotification('.share-dialog');
}

function addImportedDataToAddContactsDialog(data, from) {
    $.each(data, function(ind, val) {
        $('.add-user-popup .add-contact-multiple-input').tokenInput("add", {id: val, name: val});
    });

    closeImportContactNotification('.add-user-popup');
}

function closeImportContactNotification(c) {
    loadingDialog.hide();
    $('.imported-contacts-notification').fadeOut(200);
    $(c + ' .import-contacts-dialog').fadeOut(200);
    $('.import-contacts-link').removeClass('active');

    // Remove focus from input element, related to tokeninput plugin
    $(c + ' input#token-input-').blur();
}

function clearScrollPanel(from)
{
    var j = $(from + ' .multiple-input').jScrollPane().data();
    if (j && j.jsp) {
        j.jsp.destroy();
    }
    $(from + ' .multiple-input .jspPane').unwrap();
    $(from + ' .multiple-input .jspPane:first-child').unwrap();

    // remove share dialog contacts, jScrollPane
    j = $(from + ' .share-dialog-contacts').jScrollPane().data();
    if (j && j.jsp) {
        j.jsp.destroy();
    }
}

function closeDialog() {
    if (d) console.log('closeDialog', $.dialog);
    if($('.fm-dialog.incoming-call-dialog').is(':visible') === true) {
        // managing dialogs should be done properly in the future, so that we won't need ^^ bad stuff like this one
        return false;
    }
    if ($.dialog === 'createfolder' && ($.copyDialog || $.moveDialog)) {
        $('.fm-dialog.create-folder-dialog').addClass('hidden');
        $('.fm-dialog.create-folder-dialog .create-folder-size-icon').removeClass('hidden');
    } else {
        if ($.dialog === 'properties') {
            propertiesDialog(1);
        } else {
            fm_hideoverlay();
        }
        if (!$.propertiesDialog) {
            $('.fm-dialog').addClass('hidden');
        }
        $('.dialog-content-block').empty();

        // add contact popup
        $('.add-user-popup').addClass('hidden');
        $('.fm-add-user').removeClass('active');

        // Make sure that all remaining emails are removed from multi input box
        $('.token-input-list-mega .token-input-token-mega').each(function(i, v) {
            var email = $(v).contents().eq(1).text();
            $('.share-multiple-input').tokenInput("removeContact", {id: email}, '.share-multiple-input');
        });
        $('.add-contact-multiple-input').tokenInput("clearOnCancel");

        clearScrollPanel('.add-user-popup');

        // share dialog
        $('.share-dialog-contact-bl').remove();
        $('.import-contacts-service').removeClass('imported');
        clearScrollPanel('.share-dialog');

        // share dialog permission menu
        $('.permissions-menu').fadeOut(0);
        $('.permissions-icon').removeClass('active');
        closeImportContactNotification('.share-dialog');
        closeImportContactNotification('.add-user-popup');

        delete $.copyDialog;
        delete $.moveDialog;
    }
    $('.fm-dialog').removeClass('arrange-to-back');

    $('.export-links-warning').addClass('hidden');
    if ($.dialog == 'terms' && $.termsAgree)
        delete $.termsAgree;

    delete $.dialog;
    delete $.mcImport;
}

function copyDialog()
{

    // Clears already selected sub-folders, and set selection to root
    function selectCopyDialogTabRoot(section)
    {
        $('.copy-dialog .nw-fm-tree-item').removeClass('selected');
        switch (section)
        {
            case 'cloud-drive':
            case 'folder-link':
                $.mcselected = M.RootID;
                break;
            case 'shared-with-me':
                $.mcselected = undefined;
                break;
            case 'conversations':
                $.mcselected = undefined;
                break;
            default:
                $.mcseleced = undefined;
                break;
        }
        // Disable/enable button
        var $btn = $('.dialog-copy-button');
        if (typeof $.mcselected != 'undefined')
            $btn.removeClass('disabled');
        else
            $btn.addClass('disabled');

    }
    ;

    $('.copy-dialog .fm-dialog-close, .copy-dialog .dialog-cancel-button').unbind('click');
    $('.copy-dialog .fm-dialog-close, .copy-dialog .dialog-cancel-button').bind('click', function()
    {
        closeDialog();
        delete $.onImportCopyNodes;
    });

    $('.copy-dialog-button').unbind('click');
    $('.copy-dialog-button').bind('click', function() {
        var section = $(this).attr('class').split(" ")[1];
        selectCopyDialogTabRoot(section);
        if ($(this).attr('class').indexOf('active') == -1)
        {
            switch (section)
            {
                case 'cloud-drive':
                case 'folder-link':
                    handleDialogContent(section, 'ul', true, 'copy', $.mcImport ? l[236] : "Paste" /*l[63]*/);
                    break;
                case 'shared-with-me':
                    handleDialogContent(section, 'ul', false, 'copy', l[1344]);
                    break;
                case 'conversations':
                    handleDialogContent(section, 'div', false, 'copy', l[1940], '.conversations-container');
                    break;
            }
        }
    });

    $('.copy-dialog-panel-arrows').unbind('click');
    $('.copy-dialog-panel-arrows').bind('click', function() {
        if ($(this).attr('class').indexOf('active') == -1) {
            var type = $('.fm-dialog-title .copy-dialog-txt.active').attr('class').split(" ")[1];
            $('.copy-dialog .dialog-sorting-menu .sorting-menu-item')
                .removeClass('active')
                .filter('*[data-by=' + $.sortTreePanel[type].by + '],*[data-dir=' + $.sortTreePanel[type].dir + ']')
                .addClass('active');

            $(this).addClass('active');
            $('.copy-dialog .dialog-sorting-menu').removeClass('hidden');
        } else {
            $(this).removeClass('active');
            $('.copy-dialog .dialog-sorting-menu').addClass('hidden');
        }
    });

    $('.copy-dialog .dialog-sorting-menu .sorting-menu-item').unbind('click');
    $('.copy-dialog .dialog-sorting-menu .sorting-menu-item').bind('click', function()
    {
        if ($(this).attr('class').indexOf('active') == -1)
        {
            var data = $(this).data();
            var type = $('.fm-dialog-title .copy-dialog-txt.active').attr('class').split(" ")[1];
            if (data.dir) {
                localStorage['sort' + type + 'Dir'] = $.sortTreePanel[type].dir = data.dir;
            } else {
                localStorage['sort' + type + 'By'] = $.sortTreePanel[type].by = data.by;
            }
            switch (type) {
                // Sort contacts
//				case 'contacts':
//					M.contacts();
//					break;
                case 'shared-with-me':
                    M.buildtree({h: 'shares'}, 'copy-dialog');
                    break;
                case 'cloud-drive':
                case 'folder-link':
                    M.buildtree(M.d[M.RootID], 'copy-dialog');
                    break;
            }

            $(this).parent().find('.sorting-menu-item').removeClass('active');
            $(this).addClass('active');
        }
        $('.copy-dialog .dialog-sorting-menu').addClass('hidden');
        $('.copy-dialog-panel-arrows.active').removeClass('active');
    });

    $('.copy-dialog .dialog-newfolder-button').unbind('click');
    $('.copy-dialog .dialog-newfolder-button').bind('click', function() {
        $('.copy-dialog').addClass('arrange-to-back');
        createfolderDialog();

        $('.fm-dialog.create-folder-dialog .create-folder-size-icon').addClass('hidden');
    });

    $('.copy-dialog').off('click', '.nw-fm-tree-item');
    $('.copy-dialog').on('click', '.nw-fm-tree-item', function(e)
    {
        var old = $.mcselected;
        $.mcselected = $(this).attr('id').replace('mctreea_', '');
        M.buildtree(M.d[$.mcselected]);
        var html = $('#treesub_' + $.mcselected).html();
        if (html)
            $('#mctreesub_' + $.mcselected).html(html.replace(/treea_/ig, 'mctreea_').replace(/treesub_/ig, 'mctreesub_').replace(/treeli_/ig, 'mctreeli_'));
        disableReadOnlySharedFolders('copy');
        var $btn = $('.dialog-copy-button');

        var c = $(e.target).attr('class');
        // Sub-folder exist?
        if (c && c.indexOf('nw-fm-arrow-icon') > -1)
        {
            var c = $(this).attr('class');
            // Sub-folder expanded
            if (c && c.indexOf('expanded') > -1)
            {
                $(this).removeClass('expanded');
                $('#mctreesub_' + $.mcselected).removeClass('opened');
            }
            else
            {
                $(this).addClass('expanded');
                $('#mctreesub_' + $.mcselected).addClass('opened');
            }
        }
        else
        {
            var c = $(this).attr('class');
            if (c && c.indexOf('selected') > -1)
            {
                if (c && c.indexOf('expanded') > -1)
                {
                    $(this).removeClass('expanded');
                    $('#mctreesub_' + $.mcselected).removeClass('opened');
                }
                else
                {
                    $(this).addClass('expanded');
                    $('#mctreesub_' + $.mcselected).addClass('opened');
                }
            }
        }
        if (!$(this).is('.disabled'))
        {
            // unselect previously selected item
            $('.copy-dialog .nw-fm-tree-item').removeClass('selected');
            $(this).addClass('selected');
            $btn.removeClass('disabled');
        }
        else
            $.mcselected = old;

        // dialogScroll('.copy-dialog-tree-panel .dialog-tree-panel-scroll');
        dialogScroll('.dialog-tree-panel-scroll');
        // Disable action button if there is no selected items
        if (typeof $.mcselected == 'undefined')
            $btn.addClass('disabled');
    });

    // Handle conversations tab item selection
    $('.copy-dialog').off('click', '.nw-conversations-item');
    $('.copy-dialog').on('click', '.nw-conversations-item', function()
    {
        $.mcselected = $(this).attr('id').replace('contact2_', '');
        var $btn = $('.dialog-copy-button');

        // unselect previously selected item
        $('.copy-dialog .nw-conversations-item').removeClass('selected');
        $(this).addClass('selected');
        $btn.removeClass('disabled');

        // Disable action button if there is no selected items
        if (typeof $.mcselected == 'undefined')
            $btn.addClass('disabled');
    });

    $('.copy-dialog .dialog-copy-button').unbind('click');
    $('.copy-dialog .dialog-copy-button').bind('click', function()
    {
        if (typeof $.mcselected != 'undefined')
        {
            var section = $('.fm-dialog-title .copy-dialog-txt.active').attr('class').split(" ")[1];// Get active tab
            switch (section)
            {
                case 'cloud-drive':
                case 'folder-link':
                    var n = [];
                    for (var i in $.selected)
                        if (!isCircular($.selected[i], $.mcselected))
                            n.push($.selected[i]);
                    closeDialog();
                    M.copyNodes(n, $.mcselected);
                    delete $.onImportCopyNodes;
                    break;
                case 'shared-with-me':
                    var n = [];
                    for (var i in $.selected)
                        if (!isCircular($.selected[i], $.mcselected))
                            n.push($.selected[i]);
                    closeDialog();
                    M.copyNodes(n, $.mcselected);
                    break;
                case 'conversations':
                    var $selectedConv = $('.copy-dialog .nw-conversations-item.selected');
                    closeDialog();
                    megaChat.chats[$selectedConv.attr('data-room-jid') + "@conference." + megaChat.options.xmppDomain].attachNodes($.selected);
                    break;
                default:
                    break;
            }
        }
    });
}

function moveDialog()
{

    // Clears already selected sub-folders, and set selection to root
    function selectMoveDialogTabRoot(section)
    {
        $('.move-dialog .nw-fm-tree-item').removeClass('selected');
        switch (section)
        {
            case 'cloud-drive':
            case 'folder-link':
                $.mcselected = M.RootID;
                break;
            case 'shared-with-me':
                $.mcselected = undefined;
                break;
            case 'rubbish-bin':
                $.mcselected = M.RubbishID;
                break;
            default:
                $.mcseleced = undefined;
                break;
        }
        // Disable/enable button
        var $btn = $('.dialog-move-button');
        if (typeof $.mcselected != 'undefined')
            $btn.removeClass('disabled');
        else
            $btn.addClass('disabled');
    }
    ;

    $('.move-dialog .fm-dialog-close, .move-dialog .dialog-cancel-button').unbind('click');
    $('.move-dialog .fm-dialog-close, .move-dialog .dialog-cancel-button').bind('click', function()
    {
        closeDialog();
    });

    $('.move-dialog-button').unbind('click');
    $('.move-dialog-button').bind('click', function(e) {
        var section = $(this).attr('class').split(" ")[1];
        selectMoveDialogTabRoot(section);
        if ($(this).attr('class').indexOf('active') == -1)
        {
            switch (section)
            {
                case 'cloud-drive':
                case 'folder-link':
                    handleDialogContent(section, 'ul', true, 'move', l[62]);
                    break;
                case 'shared-with-me':
                    handleDialogContent(section, 'ul', false, 'move', l[1344]);
                    break;
                case 'rubbish-bin':
                    handleDialogContent(section, 'ul', false, 'move', l[62]);
                    break;
            }
        }
    });

    $('.move-dialog-panel-arrows').unbind('click');
    $('.move-dialog-panel-arrows').bind('click', function() {
        if ($(this).attr('class').indexOf('active') == -1) {
            var type = $('.fm-dialog-title .move-dialog-txt.active').attr('class').split(" ")[1];
            $('.move-dialog .dialog-sorting-menu .sorting-menu-item')
                .removeClass('active')
                .filter('*[data-by=' + $.sortTreePanel[type].by + '],*[data-dir=' + $.sortTreePanel[type].dir + ']')
                .addClass('active');

            $(this).addClass('active');
            $('.move-dialog .dialog-sorting-menu').removeClass('hidden');
        } else {
            $(this).removeClass('active');
            $('.move-dialog .dialog-sorting-menu').addClass('hidden');
        }
    });

    $('.move-dialog .dialog-sorting-menu .sorting-menu-item').unbind('click');
    $('.move-dialog .dialog-sorting-menu .sorting-menu-item').bind('click', function()
    {
        if ($(this).attr('class').indexOf('active') == -1)
        {
            var data = $(this).data()
            var type = $('.fm-dialog-title .move-dialog-txt.active').attr('class').split(" ")[1];
            if (data.dir) {
                localStorage['sort' + type + 'Dir'] = $.sortTreePanel[type].dir = data.dir;
            } else {
                localStorage['sort' + type + 'By'] = $.sortTreePanel[type].by = data.by;
            }
            switch (type) {
                case 'shared-with-me':
                    M.buildtree({h: 'shares'}, 'move-dialog');
                    break;
                case 'cloud-drive':
                case 'folder-link':
                    M.buildtree(M.d[M.RootID], 'move-dialog');
                    break;
                case 'rubbish-bin':
                    M.buildtree({h: M.RubbishID}, 'move-dialog');
                    break;
            }

            $(this).parent().find('.sorting-menu-item').removeClass('active');
            $(this).addClass('active');
        }
        $('.move-dialog .dialog-sorting-menu').addClass('hidden');
        $('.move-dialog-panel-arrows.active').removeClass('active');
    });

    $('.move-dialog .dialog-newfolder-button').unbind('click');
    $('.move-dialog .dialog-newfolder-button').bind('click', function() {
        $('.move-dialog').addClass('arrange-to-back');
        createfolderDialog();

        $('.fm-dialog.create-folder-dialog .create-folder-size-icon').addClass('hidden');
    });

    $('.move-dialog').off('click', '.nw-fm-tree-item');
    $('.move-dialog').on('click', '.nw-fm-tree-item', function(e)
    {
        var old = $.mcselected;
        $.mcselected = $(this).attr('id').replace('mctreea_', '');
        M.buildtree(M.d[$.mcselected]);
        var html = $('#treesub_' + $.mcselected).html();
        if (html)
            $('#mctreesub_' + $.mcselected).html(html.replace(/treea_/ig, 'mctreea_').replace(/treesub_/ig, 'mctreesub_').replace(/treeli_/ig, 'mctreeli_'));
        disableCircularTargets('#mctreea_');
        var $btn = $('.dialog-move-button');

        var c = $(e.target).attr('class');
        // Sub-folder exist?
        if (c && c.indexOf('nw-fm-arrow-icon') > -1)
        {
            var c = $(this).attr('class');
            // Sub-folder expanded
            if (c && c.indexOf('expanded') > -1)
            {
                $(this).removeClass('expanded');
                $('#mctreesub_' + $.mcselected).removeClass('opened');
            }
            else
            {
                $(this).addClass('expanded');
                $('#mctreesub_' + $.mcselected).addClass('opened');
            }
        }
        else
        {
            var c = $(this).attr('class');
            if (c && c.indexOf('selected') > -1)
            {
                if (c && c.indexOf('expanded') > -1)
                {
                    $(this).removeClass('expanded');
                    $('#mctreesub_' + $.mcselected).removeClass('opened');
                }
                else
                {
                    $(this).addClass('expanded');
                    $('#mctreesub_' + $.mcselected).addClass('opened');
                }
            }
        }
        if (!$(this).is('.disabled'))
        {
            // unselect previously selected item
            $('.move-dialog .nw-fm-tree-item').removeClass('selected');
            $(this).addClass('selected');
            $btn.removeClass('disabled');
        }
        else
            $.mcselected = old;

        // dialogScroll('.move-dialog-tree-panel .dialog-tree-panel-scroll');
        dialogScroll('.dialog-tree-panel-scroll');
        // Disable action button if there is no selected items
        if (typeof $.mcselected == 'undefined')
            $btn.addClass('disabled');
    });

    $('.move-dialog .dialog-move-button').unbind('click');
    $('.move-dialog .dialog-move-button').bind('click', function()
    {
        if (typeof $.mcselected != 'undefined')
        {
            var n = [];
            for (var i in $.selected)
                if (!isCircular($.selected[i], $.mcselected))
                    n.push($.selected[i]);
            closeDialog();
            if (RootbyId($.mcselected) === 'shares') {
                M.copyNodes(n, $.mcselected, true);
            } else {
                M.moveNodes(n, $.mcselected);
            }
        }
    });
}

function getclipboardlinks()
{
	var link ='';
	for (var i in M.links)
	{
		var n = M.d[M.links[i]];
		var key, s;
		if (n.t)
		{
			key = u_sharekeys[n.h];
			s = '';
		}
		else
		{
			key = n.key;
			s = htmlentities(bytesToSize(n.s));
		}
		if (n && n.ph)
		{
			var F = '';
			if (n.t) F = 'F';
			if (i > 0) link += '\n';

            // Add the link to the file e.g. https://mega.co.nz/#!qRN33YbK
			link += getBaseUrl() + '/#' + F + '!' + htmlentities(n.ph);

            // If they want the file key as well, add it e.g. https://mega.co.nz/#!qRN33YbK!o4Z76qDqP...
            if (key && $('#export-checkbox').is(':checked')) {
                link += '!' + a32_to_base64(key);
            }
		}
	}
	return link;
}

function getclipboardkeys()
{
    var l = '';
    for (var i in M.links)
    {
        var n = M.d[M.links[i]];
        var key;
        if (n.t)
            key = u_sharekeys[n.h];
        else
            key = n.key;
        l += a32_to_base64(key) + '\n';
    }
    return l;
}

function linksDialog(close)
{
    var jsp = $('.export-link-body').data('jsp');
    if (jsp)
        jsp.destroy();
    if (close)
    {
        $.dialog = false;
        fm_hideoverlay();
        $('.fm-dialog.export-links-dialog').addClass('hidden');
        $('.export-links-warning').addClass('hidden');
        return true;
    }

    $.dialog = 'links';
    var html = '';
    for (var i in M.links)
    {
        var n = M.d[M.links[i]];
        var key, fileSize, F;
        if (n.t)
        {
            F = 'F';
            key = u_sharekeys[n.h];
            fileSize = '';
        }
        else
        {
            F = '';
            key = n.key;
            fileSize = htmlentities(bytesToSize(n.s));
        }

        if (n && n.ph)
        {
            var fileUrlWithoutKey = getBaseUrl() + '/#' + F + '!' + htmlentities(n.ph);
            var fileUrlWithKey = fileUrlWithoutKey + (key ? '!' + a32_to_base64(key) : '');
            var fileUrl = window.getLinkState === false ? fileUrlWithoutKey : fileUrlWithKey;

            html += '<div class="export-link-item">'
                 +      '<div class="export-icon ' + fileicon(n) + '" ></div>'
                 +      '<div class="export-link-text-pad">'
                 +          '<div class="export-link-txt">'
                 +               htmlentities(n.name) + ' <span class="export-link-gray-txt">' + fileSize + '</span>'
                 +          '</div>'
                 +          '<div>'
                 +              '<input class="export-link-url" type="text" readonly="readonly" value="' + fileUrl + '">'
                 +          '</div>'
                 +          '<span class="file-link-without-key hidden">' + fileUrlWithoutKey + '</span>'
                 +          '<span class="file-link-with-key hidden">' + fileUrlWithKey + '</span>'
                 +      '</div>'
                 +  '</div>';
        }
    }
    $('.export-links-warning-close').unbind('click');
    $('.export-links-warning-close').bind('click', function()
    {
        $('.export-links-warning').addClass('hidden');
    });
    $('.export-links-dialog .fm-dialog-close').unbind('click');
    $('.export-links-dialog .fm-dialog-close').bind('click', function()
    {
        linksDialog(1);
    });

    // Setup the copy to clipboard buttons
    if (is_extension)
    {
        if (!is_chrome_firefox)
        {
            $('.fm-dialog-chrome-clipboard').removeClass('hidden');
            $("#chromeclipboard").fadeTo(1, 0.01);
        }
        // chrome & firefox extension:
        $("#clipboardbtn1").unbind('click');
        $("#clipboardbtn1").bind('click', function()
        {
            if (is_chrome_firefox)
                mozSetClipboard(getclipboardlinks());
            else
            {
                $('#chromeclipboard')[0].value = getclipboardlinks();
                $('#chromeclipboard').select();
                document.execCommand('copy');
            }
        });
        $('#clipboardbtn2').unbind('click');
        $('#clipboardbtn2').bind('click', function()
        {
            if (is_chrome_firefox)
                mozSetClipboard(getclipboardkeys());
            else
            {
                $('#chromeclipboard')[0].value = getclipboardkeys();
                $('#chromeclipboard').select();
                document.execCommand('copy');
            }
        });
        $('#clipboardbtn1').text(l[370]);
        $('#clipboardbtn2').text(l[1033]);
    }
    else if (flashIsEnabled())
    {
        $('#clipboardbtn1 span').html(htmlentities(l[370]) + '<object data="OneClipboard.swf" id="clipboardswf1" type="application/x-shockwave-flash"  width="100%" height="32" allowscriptaccess="always"><param name="wmode" value="transparent"><param value="always" name="allowscriptaccess"><param value="all" name="allowNetworkin"><param name=FlashVars value="buttonclick=1" /></object>');
        $('#clipboardbtn2 span').html(htmlentities(l[1033]) + '<object data="OneClipboard.swf" id="clipboardswf2" type="application/x-shockwave-flash"  width="100%" height="32" allowscriptaccess="always"><param name="wmode" value="transparent"><param value="always" name="allowscriptaccess"><param value="all" name="allowNetworkin"><param name=FlashVars value="buttonclick=1" /></object>');

        $('#clipboardbtn1').unbind('mouseover');
        $('#clipboardbtn1').bind('mouseover', function()
        {
            var e = $('#clipboardswf1')[0];
            if (e && e.setclipboardtext)
                e.setclipboardtext(getclipboardlinks());
        });
        $('#clipboardbtn2').unbind('mouseover');
        $('#clipboardbtn2').bind('mouseover', function()
        {
            var e = $('#clipboardswf2')[0];
            if (e && e.setclipboardtext)
                e.setclipboardtext(getclipboardkeys());
        });
    }
    else {
        // Hide the clipboard buttons if not using the extension and Flash is disabled
        $('#clipboardbtn1').addClass('hidden');
        $('#clipboardbtn2').addClass('hidden');
    }

    // On Export File Links and Decryption Keys dialog
    $('.export-checkbox :checkbox').iphoneStyle({
        resizeContainer: false,
        resizeHandle: false,
        onChange: function(elem, data)
        {
            if (data) {
                $(elem).closest('.on_off').removeClass('off').addClass('on');

                // Show link with key
                var fileLinkWithKey = $('.file-link-with-key').text();
                $('.export-link-url').val(fileLinkWithKey);
            }
            else {
                $(elem).closest('.on_off').removeClass('on').addClass('off');

                // Show link without key
                var fileLinkWithoutKey = $('.file-link-without-key').text();
                $('.export-link-url').val(fileLinkWithoutKey);
            }
            window.getLinkState = !!data;
        }
    });
    if (typeof window.getLinkState === 'undefined') {
        $('.export-checkbox').removeClass('off').addClass('on');
    }
    $('.export-links-dialog').addClass('file-keys-view');
    $('.export-links-dialog .export-link-body').html(html);
    fm_showoverlay();
    $('.export-links-warning').removeClass('hidden');
    $('.fm-dialog.export-links-dialog').removeClass('hidden');
    $('.export-link-body').removeAttr('style');
    if ($('.export-link-body').outerHeight() == 384) {
        $('.export-link-body').jScrollPane({showArrows: true, arrowSize: 5});
        jScrollFade('.export-link-body');
    }
    $('.fm-dialog.export-links-dialog').css('margin-top', $('.fm-dialog.export-links-dialog').outerHeight() / 2 * -1);
}

function refreshDialogContent()
{
    // Refresh dialog content with newly created directory
    var b = $('.content-panel.cloud-drive').html();
    if ($.copyDialog)
    {
        handleDialogTabContent('cloud-drive', 'ul', 'copy', b);
    }
    else if ($.moveDialog)
    {
        handleDialogTabContent('cloud-drive', 'ul', 'move', b);
    }
}

function createfolderDialog(close)
{
    $.dialog = 'createfolder';
    if (close)
    {
        $.dialog = false;
        if ($.cftarget)
            delete $.cftarget;
        if (!($.copyDialog || $.moveDialog))
        {
            fm_hideoverlay();
        }
        $('.fm-dialog').removeClass('arrange-to-back');
        $('.fm-dialog.create-folder-dialog').addClass('hidden');
        return true;
    }
    $('.create-folder-dialog input').unbind('focus');
    $('.create-folder-dialog input').bind('focus', function()
    {
        if ($(this).val() == l[157])
            $('.create-folder-dialog input').val('');
        $('.create-folder-dialog').addClass('focused');
    });
    $('.create-folder-dialog input').unbind('blur');
    $('.create-folder-dialog input').bind('blur', function()
    {
        if ($('.create-folder-dialog input').val() == '')
            $('.create-folder-dialog input').val(l[157]);
        $('.create-folder-dialog').removeClass('focused');
    });
    $('.create-folder-dialog input').unbind('keyup');
    $('.create-folder-dialog input').bind('keyup', function()
    {
        if ($('.create-folder-dialog input').val() == '' || $('.create-folder-dialog input').val() == l[157])
            $('.create-folder-dialog').removeClass('active');
        else
            $('.create-folder-dialog').addClass('active');
    });
    $('.create-folder-dialog input').unbind('keypress');
    $('.create-folder-dialog input').bind('keypress', function(e)
    {
        if (e.which == 13 && $(this).val() !== '')
        {
            if (!$.cftarget)
                $.cftarget = M.currentdirid;
            createfolder($.cftarget, $(this).val());
//			refreshDialogContent();
            createfolderDialog(1);
        }
    });
    $('.create-folder-dialog .fm-dialog-close, .create-folder-button-cancel.dialog').unbind('click');
    $('.create-folder-dialog .fm-dialog-close, .create-folder-button-cancel.dialog').bind('click', function()
    {
        createfolderDialog(1);
        $('.fm-dialog').removeClass('arrange-to-back');
        $('.create-folder-dialog input').val(l[157]);
    });
    $('.fm-dialog-input-clear').unbind('click');
    $('.fm-dialog-input-clear').bind('click', function()
    {
        $('.create-folder-dialog input').val('');
        $('.create-folder-dialog').removeClass('active');
    });

    $('.fm-dialog-new-folder-button').unbind('click');
    $('.fm-dialog-new-folder-button').bind('click', function()
    {
        var v = $('.create-folder-dialog input').val();
        if (v == '' || v == l[157])
            alert(l[1024]);
        else
        {
            if (!$.cftarget)
                $.cftarget = M.currentdirid;
            createfolder($.cftarget, v);
//			refreshDialogContent();
            createfolderDialog(1);
        }
    });
    fm_showoverlay();
    $('.fm-dialog.create-folder-dialog').removeClass('hidden');
    $('.create-folder-input-bl input').focus();
    $('.create-folder-dialog').removeClass('active');
}

function chromeDialog(close)
{
    if (close)
    {
        $.dialog = false;
        fm_hideoverlay();
        $('.fm-dialog.chrome-dialog').addClass('hidden');
        return true;
    }
    fm_showoverlay();
    $('.fm-dialog.chrome-dialog').removeClass('hidden');
    $.dialog = 'chrome';
    $('.chrome-dialog .browsers-button,.chrome-dialog .fm-dialog-close').unbind('click')
    $('.chrome-dialog .browsers-button,.chrome-dialog .fm-dialog-close').bind('click', function()
    {
        chromeDialog(1);
    });
    $('#chrome-checkbox').unbind('click');
    $('#chrome-checkbox').bind('click', function()
    {
        if ($(this).attr('class').indexOf('checkboxOn') == -1)
        {
            localStorage.chromeDialog = 1;
            $(this).attr('class', 'checkboxOn');
            $(this).parent().attr('class', 'checkboxOn');
            $(this).attr('checked', true);
        }
        else
        {
            delete localStorage.chromeDialog;
            $(this).attr('class', 'checkboxOff');
            $(this).parent().attr('class', 'checkboxOff');
            $(this).attr('checked', false);
        }
    });
}

function firefoxDialog(close)
{
    if (close)
    {
        $.dialog = false;
        fm_hideoverlay();
        $('.fm-dialog.firefox-dialog').addClass('hidden');
        return true;
    }

    if (page == 'download')
        $('.ff-extension-txt').text(l[1932]);
    else
        $('.ff-extension-txt').text(l[1174]);

    fm_showoverlay();
    $('.fm-dialog.firefox-dialog').removeClass('hidden');
    $.dialog = 'firefox';
    $('.firefox-dialog .browsers-button,.firefox-dialog .fm-dialog-close,.firefox-dialog .close-button').unbind('click')
    $('.firefox-dialog .browsers-button,.firefox-dialog .fm-dialog-close,.firefox-dialog .close-button').bind('click', function()
    {
        firefoxDialog(1);
    });
    $('#firefox-checkbox').unbind('click');
    $('#firefox-checkbox').bind('click', function()
    {
        if ($(this).attr('class').indexOf('checkboxOn') == -1)
        {
            localStorage.firefoxDialog = 1;
            $(this).attr('class', 'checkboxOn');
            $(this).parent().attr('class', 'checkboxOn');
            $(this).attr('checked', true);
        }
        else
        {
            delete localStorage.firefoxDialog;
            $(this).attr('class', 'checkboxOff');
            $(this).parent().attr('class', 'checkboxOff');
            $(this).attr('checked', false);
        }
    });
}

function browserDialog(close)
{
    if (close)
    {
        $.dialog = false;
        fm_hideoverlay();
        $('.fm-dialog.browsers-dialog').addClass('hidden');
        return true;
    }
    $.browserDialog = 1;
    $.dialog = 'browser';
    fm_showoverlay();
    $('.fm-dialog.browsers-dialog').removeClass('hidden');
    $('.browsers-dialog .browsers-button,.browsers-dialog .fm-dialog-close').unbind('click')
    $('.browsers-dialog .browsers-button,.browsers-dialog .fm-dialog-close').bind('click', function()
    {
        browserDialog(1);
    });
    $('#browsers-checkbox').unbind('click');
    $('#browsers-checkbox').bind('click', function()
    {
        if ($(this).attr('class').indexOf('checkboxOn') == -1)
        {
            localStorage.browserDialog = 1;
            $(this).attr('class', 'checkboxOn');
            $(this).parent().attr('class', 'checkboxOn');
            $(this).attr('checked', true);
        }
        else
        {
            delete localStorage.chromeDialog;
            $(this).attr('class', 'checkboxOff');
            $(this).parent().attr('class', 'checkboxOff');
            $(this).attr('checked', false);
        }
    });
    $('.browsers-top-icon').removeClass('ie9 ie10 safari');
    var bc, bh, bt;
    if ('-ms-scroll-limit' in document.documentElement.style && '-ms-ime-align' in document.documentElement.style)
    {
        if (page !== 'download' && ('' + page).split('/').shift() !== 'fm')
        {
            browserDialog(1);
            return false;
        }
        // IE11
        bc = 'ie10';
        bh = l[884].replace('[X]', 'IE 11');
        // if (page == 'download') bt = l[1933];
        // else bt = l[886];
        bt = l[1933];
    }
    else if (navigator.userAgent.indexOf('MSIE 10') > -1)
    {
        bc = 'ie10';
        bh = l[884].replace('[X]', 'Internet Explorer 10');
        if (page == 'download')
            bt = l[1933];
        else
            bt = l[886];
    }
    else if ((navigator.userAgent.indexOf('Safari') > -1) && (navigator.userAgent.indexOf('Chrome') == -1))
    {
        bc = 'safari';
        bh = l[884].replace('[X]', 'Safari');
        if (page == 'download')
            bt = l[1933];
        else
            bt = l[887].replace('[X]', 'Safari');
    }
    else
    {
        bc = 'safari';
        bh = l[884].replace('[X]', l[885]);
        bt = l[887].replace('[X]', 'Your browser');
    }
    $('.browsers-top-icon').addClass(bc);
    $('.browsers-info-block p').text(bt);
    $('.browsers-info-header').text(bh);
    $('.browsers-info-header').text(bh);
    $('.browsers-info-header p').text(bt);
}

function propertiesDialog(close)
{
    var pd = $('.fm-dialog.properties-dialog'),
        c = $('.properties-elements-counter span');
    $(document).unbind('MegaNodeRename.Properties');
    $(document).unbind('MegaCloseDialog.Properties');
    if (close)
    {
        $.dialog = false;
        delete $.propertiesDialog;
        fm_hideoverlay();
        pd.addClass('hidden');
        $('.contact-list-icon').removeClass('active');
        $('.properties-context-menu').fadeOut(200);
        $.hideContextMenu();
        return true;
    }
    $.propertiesDialog = $.dialog = 'properties';
    fm_showoverlay();
    pd.removeClass('hidden multiple folders-only two-elements shared shared-with-me read-only read-and-write full-access');
    $('.properties-elements-counter span').text('');
    $('.fm-dialog.properties-dialog .properties-body').unbind('click');
    $('.fm-dialog.properties-dialog .properties-body').bind('click', function()
    {
        // Clicking anywhere in the dialog will close the context-menu, if open
        var e = $('.fm-dialog.properties-dialog .file-settings-icon');
        if (e.hasClass('active'))
            e.click();
    });
    $('.fm-dialog.properties-dialog .fm-dialog-close').unbind('click');
    $('.fm-dialog.properties-dialog .fm-dialog-close').bind('click', function()
    {
        propertiesDialog(1);
    });
    var filecnt = 0, foldercnt = 0, size = 0, sfilecnt = 0, sfoldercnt = 0;
    for (var i in $.selected)
    {
        var n = M.d[$.selected[i]];
        if (n.t)
        {
            var nodes = fm_getnodes(n.h);
            for (var i in nodes)
            {
                if (M.d[nodes[i]] && !M.d[nodes[i]].t)
                {
                    size += M.d[nodes[i]].s;
                    sfilecnt++;
                }
                else
                    sfoldercnt++;
            }
            foldercnt++;
        }
        else
        {
            filecnt++
            size += n.s;
        }
    }

    var star = ''
    if (n.fav)
        star = ' star';
    pd.find('.file-status-icon').attr('class', 'file-status-icon ' + star)

    if (fileicon(n).indexOf('shared') > -1)
        pd.addClass('shared');
    if (typeof n.r == "number")
    {
        var cs = M.contactstatus(n.h)
        var zclass = "read-only";
        if (n.r == 1) {
            zclass = "read-and-write"
        } else if (n.r == 2) {
            zclass = "full-access"
        }
        pd.addClass('shared shared-with-me ' + zclass)
    }

    var p = {}, user = M.d[n.p] || {};
    if (d) console.log('propertiesDialog', n, user);
    if ((filecnt + foldercnt) == 1)
    {
        p.t6 = '';
        p.t7 = '';

        if (filecnt)
        {
            p.t3 = l[87] + ':';
            p.t5 = ' second';

            if (n.mtime)
            {
                p.t6 = l[94] + ':';
                p.t7 = htmlentities(time2date(n.mtime));
            }
        }
        else
        {
            p.t3 = l[894] + ':';
            p.t5 = '';
        }
        p.t1 = l[86] + ':';
        p.t2 = htmlentities(n.name);
        p.t4 = bytesToSize(size);
        p.t9 = n.ts && htmlentities(time2date(n.ts)) || '';
        p.t8 = p.t9 ? (l[896] + ':') : '';
        p.t10 = '';
        p.t11 = '';
        if (foldercnt)
        {
            p.t6 = l[897] + ':';
            p.t7 = fm_contains(sfilecnt, sfoldercnt);
            if (pd.attr('class').indexOf('shared') > -1) {
                var shares, susers, total = 0
                shares = Object.keys(n.shares || {}).length
                p.t8 = l[1036] + ':';
                p.t9 = shares == 1 ? l[990] : l[989].replace("[X]", shares);
                p.t11 = n.ts ? htmlentities(time2date(n.ts)) : '';
                p.t10 = p.t11 ? l[896] : '';
                $('.properties-elements-counter span').text(typeof n.r == "number" ? '' : shares);
                susers = pd.find('.properties-body .properties-context-menu')
                    .empty()
                    .append('<div class="properties-context-arrow"></div>')
                for (var u in n.shares) {
                    if (M.u[u]) {
                        var u = M.u[u]
                        var onlinestatus = M.onlineStatusClass(megaChat.karere.getPresence(megaChat.getJidFromNodeId(u.u)));
                        if (++total <= 5)
                            susers.append('<div class="properties-context-item ' + onlinestatus[1] + '">'
                                + '<div class="properties-contact-status"></div>'
                                + '<span>' + htmlentities(u.name || u.m) + '</span>'
                                + '</div>');
                    }
                }

                if (total > 5) {
                    susers.append(
                        '<div class="properties-context-item show-more">'
                        + '<span>... and ' + (total - 5) + ' more</span>'
                        + '</div>'
                        );
                }

                if (total == 0)
                    p.hideContacts = true;
            }
            if (pd.attr('class').indexOf('shared-with-me') > -1) {
                p.t3 = l[64];
                var rights = l[55];
                if (n.r == 1) {
                    rights = l[56];
                } else if (n.r == 2) {
                    rights = l[57];
                }
                p.t4 = rights;
                p.t6 = l[5905];
                p.t7 = user.name;
                p.t8 = l[894] + ':';
                p.t9 = bytesToSize(size);
                p.t10 = l[897] + ':';
                p.t11 = fm_contains(sfilecnt, sfoldercnt);
            }
        }
    }
    else
    {
        pd.addClass('multiple folders-only');
        p.t1 = '';
        p.t2 = '<b>' + fm_contains(filecnt, foldercnt) + '</b>';
        p.t3 = l[894] + ':';
        p.t4 = bytesToSize(size);
        p.t5 = ' second';
        p.t8 = l[93] + ':';
        p.t9 = l[1025];
    }
    var html = '<div class="properties-small-gray">' + p.t1 + '</div>'
        +'<div class="properties-name-block"><div class="propreties-dark-txt">' + p.t2 + '</div>'
        +' <span class="file-settings-icon"><span></span></span></div>'
        +'<div><div class="properties-float-bl"><span class="properties-small-gray">' + p.t3 + '</span>'
        +'<span class="propreties-dark-txt">' + p.t4 + '</span></div>'
        +'<div class="properties-float-bl' + p.t5 + '"><span class="properties-small-gray">' + p.t6 + '</span>'
        +'<span class="propreties-dark-txt">' + p.t7 + '</span></div><div class="properties-float-bl">'
        +'<div class="properties-small-gray">' + p.t8 + '</div><div class="propreties-dark-txt contact-list">' + p.t9
        +'<div class="contact-list-icon"></div></div></div>'
        +'<div class="properties-float-bl"><div class="properties-small-gray">' + p.t10 + '</div>'
        +'<div class="propreties-dark-txt">' + p.t11 + '</div></div></div>';
    $('.properties-txt-pad').html(html);
    pd.find('.file-settings-icon').rebind('click context', function(e) {
        if ($(this).attr('class').indexOf('active') == -1) {
            e.preventDefault();
            e.stopPropagation();
            $(this).addClass('active');
            $('.fm-dialog').addClass('arrange-to-front');
            $('.properties-dialog').addClass('arrange-to-back');
            $('.context-menu').addClass('arrange-to-front');
            e.currentTarget = $('#' + n.h)
            e.calculatePosition = true;
            $.selected = [n.h];
            contextmenuUI(e, n.h.length === 11 ? 5 : 1);
        } else {
            __fsi_close();
        }
    });
    $(document).bind('MegaNodeRename.Properties', function(e, h, name) {
        if (n.h === h) {
            pd.find('.properties-name-block .propreties-dark-txt').text(name);
        }
    });
    $(document).bind('MegaCloseDialog.Properties', __fsi_close);
    function __fsi_close() {
        pd.find('.file-settings-icon').removeClass('active');
        $('.context-menu').removeClass('arrange-to-front');
        $('.properties-dialog').removeClass('arrange-to-back');
        $('.fm-dialog').removeClass('arrange-to-front');
        $.hideContextMenu();
    }

    if (p.hideContacts) {
        $('.properties-txt-pad .contact-list-icon').hide();
    }

    if (pd.attr('class').indexOf('shared') > -1) {
        $('.contact-list-icon').unbind('click');
        $('.contact-list-icon').bind('click', function() {
            if ($(this).attr('class').indexOf('active') == -1) {
                $(this).addClass('active');
                $('.properties-context-menu').css({
                    'left': $(this).position().left + 8 + 'px',
                    'top': $(this).position().top - $('.properties-context-menu').outerHeight() - 8 + 'px',
                    'margin-left': '-' + $('.properties-context-menu').width() / 2 + 'px'
                });
                $('.properties-context-menu').fadeIn(200);
            } else {
                $(this).removeClass('active');
                $('.properties-context-menu').fadeOut(200);
            }
        });
        $('.properties-context-item').unbind('click');
        $('.properties-context-item').bind('click', function() {
            $('.contact-list-icon').removeClass('active');
            $('.properties-context-menu').fadeOut(200);
        });
    }

    if ((filecnt + foldercnt) == 1)
        $('.properties-file-icon').html('<div class="' + fileicon(n) + '"></div>');
    else
    {
        if ((filecnt + foldercnt) == 2)
            pd.addClass('two-elements');
        $('.properties-elements-counter span').text(filecnt + foldercnt);
        var a = 0;
        $('.properties-file-icon').html('');
        for (var i in $.selected)
        {
            var ico = fileicon(M.d[$.selected[i]]);

            if (a <= 3)
            {
                if (ico.indexOf('folder') == -1)
                    pd.removeClass('folders-only');
                $('.properties-file-icon').prepend('<div class="' + ico + '"></div>');
                a++;
            }
        }
    }
}

function paypalDialog(url, close)
{
    if (close)
    {
        $('.fm-dialog.paypal-dialog').addClass('hidden');
        fm_hideoverlay();
        $.dialog = false;
        return false;
    }
    $.dialog = 'paypal';
    $('.fm-dialog.paypal-dialog').removeClass('hidden');
    fm_showoverlay();
    $('.fm-dialog.paypal-dialog a').attr('href', url);
    $('.paypal-dialog .fm-dialog-close').unbind('click');
    $('.paypal-dialog .fm-dialog-close').bind('click', function(e)
    {
        paypalDialog(false, 1);
    });
}

function termsDialog(close, pp)
{
	if (close)
	{
		$('.fm-dialog.terms-dialog').addClass('hidden');
		if(!$('.pro-register-dialog').is(":visible")) {
			fm_hideoverlay();
			$.dialog=false;
		}
		if ($.termsAgree) $.termsAgree=undefined;
		if ($.termsDeny) $.termsDeny=undefined;
		return false;
	}

    if (!pp)
        pp = 'terms';

    $.dialog = pp;

    if (!pages[pp])
    {
        loadingDialog.show();
        silent_loading = function()
        {
            loadingDialog.hide();
            termsDialog(false, $.dialog);
        };
        jsl.push(jsl2[pp]);
        jsl_start();
        return false;
    }

    fm_showoverlay();
    $('.fm-dialog.terms-dialog').removeClass('hidden');
    $('.fm-dialog.terms-dialog .terms-main').html(pages[pp].split('((TOP))')[1].split('((BOTTOM))')[0].replace('main-mid-pad new-bottom-pages', ''));

    $('.terms-body').jScrollPane({showArrows: true, arrowSize: 5, animateScroll: true, verticalDragMinHeight: 50});
    jScrollFade('.terms-body');

    $('.fm-terms-cancel').unbind('click');
    $('.fm-terms-cancel').bind('click', function(e)
    {
        if ($.termsDeny)
            $.termsDeny();
        termsDialog(1);
    });

    $('.fm-terms-agree').unbind('click');
    $('.fm-terms-agree').bind('click', function(e)
    {
        if ($.termsAgree)
            $.termsAgree();
        termsDialog(1);
    });

    $('.terms-dialog .fm-dialog-close').unbind('click');
    $('.terms-dialog .fm-dialog-close').bind('click', function(e)
    {
        if ($.termsDeny)
            $.termsDeny();
        termsDialog(1);
    });
}

function slingshotDialog(close)
{
    if (close)
    {
        $('.fm-dialog.slingshot-dialog').addClass('hidden');
        fm_hideoverlay();
        $.dialog = false;
        return false;
    }
    $('.slingshot-dialog .fm-dialog-button.fm-terms-agree,.slingshot-dialog .fm-dialog-close').unbind('click');
    $('.slingshot-dialog .fm-dialog-button.fm-terms-agree,.slingshot-dialog .fm-dialog-close').bind('click', function(e)
    {
        slingshotDialog(1);
    });
    $('.fm-dialog.slingshot-dialog').removeClass('hidden');
    fm_showoverlay();
    $.dialog = 'slingshot';
}

var previews = {};
var preqs = {};
var pfails = {};
var slideshowid;

function slideshowsteps()
{
    var forward = [], backward = [], ii = [], ci;
    // Loop through available items and extract images
    for (var i in M.v) {
        if (is_image(M.v[i]))
        {
            // is currently previewed item
            if (M.v[i].h == slideshowid)
                ci = i;
            ii.push(i);
        }
    }

    var len = ii.length;
    // If there is at least 2 images
    if (len > 1)
    {
        var n = ii.indexOf(ci);
        switch (n)
        {
            // last
            case len - 1:
                forward.push(M.v[ii[0]].h);
                backward.push(M.v[ii[n - 1]].h);
                break;
                // first
            case 0:
                forward.push(M.v[ii[n + 1]].h);
                backward.push(M.v[ii[len - 1]].h);
                break;
            default:
                forward.push(M.v[ii[n + 1]].h);
                backward.push(M.v[ii[n - 1]].h);
        }
    }
    return {backward: backward, forward: forward};
}

function slideshow_next()
{
    var valid = true;
    $.each(dl_queue || [], function(id, file) {
        if (file.id == slideshowid) {
            valid = false;
            return false; /* break loop */
        }
    });
    if (!valid)
        return;
    var steps = slideshowsteps();
    if (steps.forward.length > 0)
        slideshow(steps.forward[0]);
}

function slideshow_prev()
{
    var valid = true;
    $.each(dl_queue || [], function(id, file) {
        if (file.id == slideshowid) {
            valid = false;
            return false; /* break loop */
        }
    });
    if (!valid)
        return;
    var steps = slideshowsteps();
    if (steps.backward.length > 0)
        slideshow(steps.backward[steps.backward.length - 1]);
}

function slideshow(id, close)
{
    if (d)
        console.log('slideshow', id, close, slideshowid);

    if (close)
    {
        slideshowid = false;
        $('.slideshow-dialog').addClass('hidden');
        $('.slideshow-overlay').addClass('hidden');
        for (var i in dl_queue)
        {
            if (dl_queue[i] && dl_queue[i].id == id)
            {
                if (dl_queue[i].preview)
                {
                    DownloadManager.abort(dl_queue[i]);
                }
                break;
            }
        }
        return false;
    }

    var n = M.d[id];
    if (n && RootbyId(id) === 'shares' || folderlink)
    {
        $('.slideshow-getlink').hide();
        $('.slideshow-line').hide();
    }
    else
    {
        $('.slideshow-getlink').show();
        $('.slideshow-line').show();
    }
    $('.slideshow-dialog .close-slideshow,.slideshow-overlay,.slideshow-error-close').unbind('click');
    $('.slideshow-dialog .close-slideshow,.slideshow-overlay,.slideshow-error-close').bind('click', function(e)
    {
        slideshow(id, 1);
    });
    if (!n)
        return;
    $('.slideshow-filename').text(n.name);
    $('.slideshow-image').attr('src', '');
    $('.slideshow-pending').removeClass('hidden');
    $('.slideshow-progress').addClass('hidden');
    $('.slideshow-error').addClass('hidden');
    $('.slideshow-image').width(0);
    $('.slideshow-image').height(0);
    $('.slideshow-image-bl').addClass('hidden');
    $('.slideshow-prev-button,.slideshow-next-button').removeClass('active');
    slideshowid = id;
    var steps = slideshowsteps();
    if (steps.backward.length > 0)
        $('.slideshow-prev-button').addClass('active');
    if (steps.forward.length > 0)
        $('.slideshow-next-button').addClass('active');
    $('.slideshow-prev-button,.slideshow-next-button').unbind('click');
    $('.slideshow-prev-button,.slideshow-next-button').bind('click', function(e)
    {
        var c = $(this).attr('class');
        if (c && c.indexOf('active') > -1)
        {
            var steps = slideshowsteps();
            if (c.indexOf('prev') > -1 && steps.backward.length > 0)
                slideshow_prev();
            else if (c.indexOf('next') > -1 && steps.forward.length > 0)
                slideshow_next();
        }
    });

    $('.slideshow-download').unbind('click');
    $('.slideshow-download').bind('click', function(e)
    {
        for (var i in dl_queue)
        {
            if (dl_queue[i] && dl_queue[i].id == slideshowid)
            {
                dl_queue[i].preview = false;
                openTransferpanel();
                return;
            }
        }
        M.addDownload([slideshowid]);
    });

    $('.slideshow-getlink').unbind('click');
    $('.slideshow-getlink').bind('click', function(e)
    {
        if (u_type === 0)
            ephemeralDialog(l[1005]);
        else {
            M.getlinks([slideshowid]).done(function() {
                linksDialog();
            });
        }
    });

    if (previews[id])
    {
        previewsrc(previews[id].src);
        fetchnext();
    }
    else if (!preqs[id])
        fetchsrc(id);

    $('.slideshow-overlay').removeClass('hidden');
    $('.slideshow-dialog').removeClass('hidden');
}

function fetchnext()
{
    var n = M.d[slideshowsteps().forward[0]];
    if (!n || !n.fa)
        return;
    if (n.fa.indexOf(':1*') > -1 && !preqs[n.h] && !previews[n.h])
        fetchsrc(n.h);
}

function fetchsrc(id)
{
    function eot(id, err)
    {
        delete preqs[id];
        delete pfails[id];
        M.addDownload([id], false, err ? -1 : true);
    }
    eot.timeout = 8500;

    if (pfails[id])
    { // for slideshow_next/prev
        if (slideshowid == id)
            return eot(id, 1);
        delete pfails[id];
    }

    var n = M.d[id];
    preqs[id] = 1;
    var treq = {};
    treq[id] = {fa: n.fa, k: n.key};
    api_getfileattr(treq, 1, function(ctx, id, uint8arr)
    {
        previewimg(id, uint8arr);
        if (!n.fa || n.fa.indexOf(':0*') < 0)
        {
            if (d)
                console.log('Thumbnail found missing on preview, creating...', id, n);
            var aes = new sjcl.cipher.aes([n.key[0], n.key[1], n.key[2], n.key[3]]);
            createthumbnail(false, aes, id, uint8arr);
        }
        if (id == slideshowid)
            fetchnext();
    }, eot);
}

function previewsrc(src)
{
    var img = new Image();
    img.onload = function()
    {
        if (this.height > $(window).height() - 100)
        {
            var factor = this.height / ($(window).height() - 100);
            this.height = $(window).height() - 100;
            this.width = Math.round(this.width / factor);
        }
        var w = this.width, h = this.height;
        if (w < 700)
            w = 700;
        if (h < 500)
            h = 500;
        $('.slideshow-image').attr('src', this.src);
        $('.slideshow-dialog').css('margin-top', h / 2 * -1);
        $('.slideshow-dialog').css('margin-left', w / 2 * -1);
        $('.slideshow-image').width(this.width);
        $('.slideshow-image').height(this.height);
        $('.slideshow-dialog').width(w);
        $('.slideshow-dialog').height(h);
        $('.slideshow-image-bl').removeClass('hidden');
        $('.slideshow-pending').addClass('hidden');
        $('.slideshow-progress').addClass('hidden');
    };
    img.src = src;
}

function previewimg(id, uint8arr)
{
    try {
        var blob = new Blob([uint8arr], {type: 'image/jpeg'});
    } catch (err) {}
    if (!blob || blob.size < 25)
        blob = new Blob([uint8arr.buffer]);
    previews[id] =
        {
            blob: blob,
            src: myURL.createObjectURL(blob),
            time: new Date().getTime()
        };
    if (id == slideshowid)
    {
        previewsrc(previews[id].src);
    }
    if (Object.keys(previews).length == 1)
    {
        $(window).unload(function()
        {
            for (var id in previews)
            {
                myURL.revokeObjectURL(previews[id].src);
            }
        });
    }
}

var thumbnails = [];
var thumbnailblobs = [];
var th_requested = [];
var fa_duplicates = {};
var fa_reqcnt = 0;
var fa_addcnt = 8;
var fa_tnwait = 0;

function fm_thumbnails()
{
    var treq = {}, a = 0, max = Math.max($.rmItemsInView || 1, 71) + fa_addcnt, u = max - Math.floor(max / 3), y;
    if (!fa_reqcnt)
        fa_tnwait = y;
    if (d)
        console.time('fm_thumbnails');
    if (myURL)
    {
        for (var i in M.v)
        {
            var n = M.v[i];
            if (n.fa)
            {
                if (fa_tnwait == n.h && n.seen)
                    fa_tnwait = 0;
                if (!fa_tnwait && !thumbnails[n.h] && !th_requested[n.h])
                {
                    if (typeof fa_duplicates[n.fa] == 'undefined')
                        fa_duplicates[n.fa] = 0;
                    else
                        fa_duplicates[n.fa] = 1;
                    treq[n.h] =
                        {
                            fa: n.fa,
                            k: n.key
                        };
                    th_requested[n.h] = 1;

                    if (u == a)
                        y = n.h;
                    if (++a > max)
                    {
                        if (!n.seen)
                            break;
                        y = n.h;
                    }
                }
                else if (n.seen && n.seen !== 2)
                {
                    fm_thumbnail_render(n);
                }
            }
        }
        if (y)
            fa_tnwait = y;

        if (a > 0)
        {
            fa_reqcnt += a;
            if (d)
                console.log('Requesting %d thumbs (%d loaded)', a, fa_reqcnt);

            var rt = Date.now();
            api_getfileattr(treq, 0, function(ctx, node, uint8arr)
            {
                if (uint8arr === 0xDEAD)
                {
                    if (d)
                        console.log('Aborted thumbnail retrieval for ' + node);
                    delete th_requested[node];
                    return;
                }
                if (rt)
                {
                    if (((Date.now() - rt) > 4000) && ((fa_addcnt += u) > 300))
                        fa_addcnt = 301;
                    rt = 0;
                }
                try {
                    var blob = new Blob([uint8arr], {type: 'image/jpeg'});
                } catch (err) {}
                if (blob.size < 25)
                    blob = new Blob([uint8arr.buffer]);
                // thumbnailblobs[node] = blob;
                thumbnails[node] = myURL.createObjectURL(blob);
                if (M.d[node].seen)
                    fm_thumbnail_render(M.d[node]);

                // deduplicate in view when there is a duplicate fa:
                if (M.d[node] && fa_duplicates[M.d[node].fa] > 0)
                {
                    for (var i in M.v)
                    {
                        if (M.v[i].h !== node && M.v[i].fa == M.d[node].fa && !thumbnails[M.v[i].h])
                        {
                            thumbnails[M.v[i].h] = thumbnails[node];
                            if (M.v[i].seen)
                                fm_thumbnail_render(M.v[i]);
                        }
                    }
                }
            });
        }
    }
    if (d)
        console.timeEnd('fm_thumbnails');
}

function fm_thumbnail_render(n)
{
    if (n && thumbnails[n.h])
    {
        var e = $('.file-block#' + n.h);

        if (e.length > 0)
        {
            e = e.find('img:first');
            e.attr('src', thumbnails[n.h]);
            e.parent().addClass('thumb');
            n.seen = 2;
        }
    }
}

function fm_contains(filecnt, foldercnt)
{
    var containstxt = l[782];
    if ((foldercnt > 1) && (filecnt > 1))
        containstxt = l[828].replace('[X1]', foldercnt).replace('[X2]', filecnt);
    else if ((foldercnt > 1) && (filecnt == 1))
        containstxt = l[829].replace('[X]', foldercnt);
    else if ((foldercnt == 1) && (filecnt > 1))
        containstxt = l[830].replace('[X]', filecnt);
    else if ((foldercnt == 1) && (filecnt == 1))
        containstxt = l[831];
    else if (foldercnt > 1)
        containstxt = l[832].replace('[X]', foldercnt);
    else if (filecnt > 1)
        containstxt = l[833].replace('[X]', filecnt);
    else if (foldercnt == 1)
        containstxt = l[834];
    else if (filecnt == 1)
        containstxt = l[835];
    return containstxt;
}

function fm_importflnodes(nodes)
{
    var sel = [].concat(nodes || []);
    if (sel.length)
    {
        var FLRootID = M.RootID;

        $.onImportCopyNodes = fm_getcopynodes(sel);
        document.location.hash = 'fm';

        $(document).one('onInitContextUI', SoonFc(function(e)
        {
            if (ASSERT(M.RootID != FLRootID, 'Unexpected openFolder on Import'))
            {
                if (d)
                    console.log('Importing Nodes...', sel, $.onImportCopyNodes);

                $.selected = sel;
                $.mcImport = true;

                // XXX: ...
                $('.context-menu-item.copy-item').click();
            }
        }));
    }
}

function clipboardcopycomplete()
{
    if (d)
        console.log('clipboard copied');
}

function saveprogress(id, bytesloaded, bytestotal)
{
    if (d)
        console.log('saveprogress', id, bytesloaded, bytestotal);
}

function savecomplete(id)
{
    $('.fm-dialog.download-dialog').addClass('hidden');
    fm_hideoverlay();
    if (!$.dialog)
        $('#dlswf_' + id).remove();
    var dl = IdToFile(id);
    M.dlcomplete(dl);
    DownloadManager.cleanupUI(dl, true);
}

/**
 * Because of the left and transfer panes resizing options, we are now implementing the UI layout logic here, instead of
 * the original code from the styles.css.
 * The main reason is that, the CSS is not able to correctly calculate values based on other element's properties (e.g.
 * width, height, position, etc).
 * This is why we do a on('resize') handler which handles the resize of the generic layout of Mega's FM.
 */
function fm_resize_handler() {
    // transfer panel resize logic
    var right_pane_height = (
        $('#fmholder').outerHeight() - (
        $('#topmenu').outerHeight() + $('.transfer-panel').outerHeight()
        )
        );

    $('.fm-main.default, .fm-main.notifications').css({
        'height': right_pane_height + "px"
    });

    $('.transfer-scrolling-table').css({
        'height': (
            $('.transfer-panel').outerHeight() - (
            $('.transfer-panel-title').outerHeight() + $('.transfer-table-header').outerHeight()
            )
            ) + "px"
    });

    // left panel resize logic

    var right_panel_margin = $('.fm-left-panel').outerWidth();

    /*
     var resize_handle_width = $('.left-pane-drag-handle').outerWidth();
     $('.fm-main.default > div:not(.fm-left-panel)').each(function() {

     $(this).css({
     'margin-left':  right_panel_margin
     });
     });
     */

    $(['.files-grid-view .grid-scrolling-table', '.file-block-scrolling', '.contacts-grid-view .contacts-grid-scrolling-table '].join(", ")).css({
        'width': (
            $(document.body).outerWidth() - (
            $('.fm-left-panel').outerWidth()
            )
            )
    });

    if (M.currentdirid == 'contacts')
    {
        if (M.viewmode)
            initContactsBlocksScrolling();
        else
            initContactsGridScrolling();
    }

    if (typeof(megaChat) != 'undefined' && megaChat && megaChat.resized) {
        megaChat.resized();
    }

    var right_blocks_height = right_pane_height - $('.fm-right-header.fm').outerHeight();
    $('.fm-right-files-block > *:not(.fm-right-header)').css(
        {
            'height': right_blocks_height + "px",
            'min-height': right_blocks_height + "px"
        });

    $('.fm-right-files-block').css({
        'margin-left': ($('.fm-left-panel:visible').width() + $('.nw-fm-left-icons-panel').width()) + "px"
    });

    var shared_block_height = $('.shared-details-block').height() - $('.shared-top-details').height();
    var shared_block_height = $('.shared-details-block').height() - $('.shared-top-details').height();
    $('.shared-details-block .files-grid-view, .shared-details-block .fm-blocks-view').css(
        {
            'height': shared_block_height + "px",
            'min-height': shared_block_height + "px"
        });

    // account page tweak, required since the transfer panel resize logic was introduced
    var $account_save_block = $('.fm-account-save-block');
    if ($('.transfer-panel').size() > 0) {
        $account_save_block.css({
            'top': $('.transfer-panel').position().top - $account_save_block.outerHeight(),
            'bottom': ''
        });
    }

}

function sharedfolderUI() {
    var r = false;

    if ($('.shared-details-block').length > 0) {
        $('.shared-details-block .shared-folder-content').unwrap();
        $('.shared-folder-content').removeClass('shared-folder-content');
        $('.shared-top-details').remove();
        r = true;
    }

    var c, n = M.d[M.currentdirid];
    if (!n || n.p.length !== 11) {
        n = null;

        var p = M.getPath(M.currentdirid);
        if (p[p.length - 1] === 'shares') {
            c = M.d[p[0]];
            n = M.d[p[p.length - 3]];

            if (!n || n.p.length !== 11)
                n = 0;
        }
    }

    if (n) {
        var u_h = n.p;
        var user = M.d[u_h];
        var av_meta = generateAvatarMeta(u_h);
        var avatar = av_meta.shortName, av_color = av_meta.color;
        if (av_meta.avatarUrl)
            avatar = '<img src="' + av_meta.avatarUrl + '">';

        var rights = l[55], rightsclass = ' read-only';
        if (n.r == 1) {
            rights = l[56];
            rightsclass = ' read-and-write';
        } else if (n.r == 2) {
            rights = l[57];
            rightsclass = ' full-access';
        }

        var e = '.files-grid-view.fm';
        if (M.viewmode == 1)
            e = '.fm-blocks-view.fm';

        $(e).wrap('<div class="shared-details-block"></div>');
        $('.shared-details-block').prepend(
			'<div class="shared-top-details">'
				+'<div class="shared-details-icon"></div>'
				+'<div class="shared-details-info-block">'
					+'<div class="shared-details-pad">'
						+'<div class="shared-details-folder-name">'+ htmlentities((c||n).name) +'</div>'
						+'<a href="" class="grid-url-arrow"><span></span></a>'
						+'<div class="shared-folder-access'+ rightsclass + '">' + rights + '</div>'
						+'<div class="clear"></div>'
						+'<div class="nw-contact-avatar color10">' + avatar + '</div>'
						+'<div class="fm-chat-user-info">'
							+'<div class="fm-chat-user">' + htmlentities(user.name) + '</div>'
						+'</div>'
					+'</div>'
					+'<div class="shared-details-buttons">'
						+'<div class="fm-leave-share"><span>Leave share</span></div>'
						+'<div class="fm-share-copy"><span>Copy</span></div>'
						+'<div class="fm-share-download"><span class="fm-chatbutton-arrow">Download...</span></div>'
						+'<div class="clear"></div>'
					+'</div>'
					+'<div class="clear"></div>'
				+'</div>'
			+'</div>');
        $(e).addClass('shared-folder-content');

        // fm_resize_handler();

        // if (M.viewmode == 1) initFileblocksScrolling();
        // else initGridScrolling();

        Soon(function() {
            $(window).trigger('resize');
            Soon(fm_resize_handler);
        });
    }

    return r;
}

function userAvatar(userid)
{
    userid = userid.u || userid
    var user = M.u[userid]
    if (!user || !user.u)
        return;

    var name = user.name || user.m;

    var av_meta = generateAvatarMeta(userid);
    var avatar = av_meta.shortName, av_color = av_meta.color;
    if (av_meta.avatarUrl)
        avatar = '<img src="' + av_meta.avatarUrl + '">';

    if (avatars[userid])
        avatar = '<img src="' + avatars[userid].url + '">';

    return {img: avatar, color: av_color};
}

function userFingerprint(userid, next)
{
    userid = userid.u || userid
    var user = M.u[userid];
    if (!user || !user.u)
        return next([])
    if (userid == u_handle) {
        var fprint = authring.computeFingerprint(u_pubEd25519, 'Ed25519', 'hex')
        return next(fprint.toUpperCase().match(/.{4}/g), fprint)
    }
    getFingerprintEd25519(user.h || userid, function(response) {
        next(response.toUpperCase().match(/.{4}/g), response)
    });
}

function isContactVerified(userid)
{
    userid = userid.u || userid
    return (u_authring.Ed25519[userid] || {}).method >= authring.AUTHENTICATION_METHOD.FINGERPRINT_COMPARISON;
}

function fingerprintDialog(userid)
{
    userid = userid.u || userid
    var user = M.u[userid]
    if (!user || !user.u)
        return;

    function closeFngrPrntDialog() {
        fm_hideoverlay();
        $this.addClass('hidden');
        $('.fm-dialog-close').unbind('click');
        $('.dialog-approve-button').unbind('click');
        $('.dialog-skip-button').unbind('click');
        $this = null;
    }

    var $this = $('.fingerprint-dialog')
        , avatar = userAvatar(userid);

    $this.find('.fingerprint-avatar')
        .attr('class', 'fingerprint-avatar color' + avatar.color)
        .html(avatar.img)

    $this.find('.contact-details-user-name')
        .text(user.name || user.m) // escape HTML things
        .end()
        .find('.contact-details-email')
        .text(user.m) // escape HTML things

    $this.find('.fingerprint-txt').empty()
    userFingerprint(u_handle, function(fprint) {
        var target = $('.fingerprint-bott-txt .fingerprint-txt')
        fprint.forEach(function(v) {
            $('<span>').text(v).appendTo(target);
        });
    });

    userFingerprint(user, function(fprint) {
        var offset = 0;
        $this.find('.fingerprint-code .fingerprint-txt').each(function() {
            var that = $(this)
            fprint.slice(offset, offset + 5).forEach(function(v) {
                $('<span>').text(v).appendTo(that)
                offset++;
            });
        });
    })

    $('.fm-dialog-close').rebind('click', function() {
        closeFngrPrntDialog();
    });

    $('.dialog-approve-button').rebind('click', function() {
        userFingerprint(user, function(fprint, fprintraw) {
            authring.setContactAuthenticated(userid, fprintraw, 'Ed25519', authring.AUTHENTICATION_METHOD.FINGERPRINT_COMPARISON);
			$('.fm-verify').unbind('click').find('span').text('Verified');
			closeFngrPrntDialog();
        });
    });

    $('.dialog-skip-button').rebind('click', function() {
        closeFngrPrntDialog();
    });

    $this.removeClass('hidden')
        .css({
            'margin-top': '-' + $this.height() / 2 + 'px',
            'margin-left': '-' + $this.width() / 2 + 'px'
        });
    fm_showoverlay();

}

function contactUI() {
    $('.nw-contact-item').removeClass('selected');
    $('.contact-details-pad .grid-url-arrow').unbind('click');

    var n = M.u[M.currentdirid];
    if (n && n.u) {
        var u_h = M.currentdirid;
//        var cs = M.contactstatus(u_h);
        var user = M.d[u_h];

        var avatar = userAvatar(u_h);

        var onlinestatus = M.onlineStatusClass(megaChat.karere.getPresence(megaChat.getJidFromNodeId(u_h)));
        $('.contact-top-details .nw-contact-block-avatar').attr('class', 'nw-contact-block-avatar two-letters ' + htmlentities(u_h) + ' color' + avatar.color);
        $('.contact-top-details .nw-contact-block-avatar').html(avatar.img);
        $('.contact-top-details .onlinestatus').removeClass('away offline online busy');
        $('.contact-top-details .onlinestatus').addClass(onlinestatus[1]);
        $('.contact-top-details .fm-chat-user-status').text(onlinestatus[0]);
        $('.contact-top-details .contact-details-user-name').text(user.name || user.m);
        $('.contact-top-details .contact-details-email').text(user.m);

        $('.contact-details-pad .grid-url-arrow').bind('click', function(e) {
            e.preventDefault();
            e.stopPropagation(); // do not treat it as a regular click on the file
            // $(this).addClass('active');
            $('.context-menu').addClass('arrange-to-front');
            e.currentTarget = $(this);
            e.calculatePosition = true;
            $.selected = [location.hash.replace('#fm/', '')];
            searchPath();
            contextmenuUI(e, 4);
        });

        var fprint = $('.contact-fingerprint-txt').empty();
        userFingerprint(user, function(fprints) {
            $.each(fprints, function(k, value) {
                $('<span>').text(value).appendTo(
                    fprint.filter(k <= 4 ? ':first' : ':last')
                )
            });
        });

        if (isContactVerified(user)) {
            $('.fm-verify').find('span').text('Verified');
        } else {
			$('.fm-verify').find('span').text('Verify...');
            $('.fm-verify').rebind('click', function() {
                fingerprintDialog(user);
            });
        }

        if (!MegaChatDisabled) {
            if (onlinestatus[1] !== "offline" && u_h !== u_handle) {
                // user is online, lets display the "Start chat" button

                // Can use the line below again once text chat is ready
                //var startConversationText = megaChat.getPrivateRoom(u_h) !== false ? "Show conversation" : l[5885];

                // Temporary for just video/audio only
                var startConversationText = l[5885];

                $('.fm-start-conversation').removeClass('hidden');
				$('.fm-start-conversation span').text(startConversationText);

                // Add this line back in when P2P file sharing is confirmed working
                //$('.fm-send-files').removeClass('hidden');

            } else {
                // user is offline, hide the button
                $('.fm-start-conversation').addClass('hidden');
                $('.fm-send-files').addClass('hidden');
            }

            // bind the "start chat" button
            $('.fm-start-conversation').unbind("click.megaChat");
            $('.fm-start-conversation').bind("click.megaChat", function(e) {
                window.location = "#fm/chat/" + u_h;

                return false;
            });
        }

        $('.nw-contact-item#contact_' + u_h).addClass('selected');
    }
}

/**
 * Implements the behavior of "File Manager - Resizable Panes":
 * - Initializes a jQuery UI .resizable
 * - Sets w/h/direction
 * - Persistance (only saving is implemented here, you should implement by yourself an initial set of the w/h from the
 *  localStorage
 * - Proxies the jQ UI's resizable events - `resize` and `resizestop`
 * - Can be initialized only once per element (instance is stored in $element.data('fmresizable'))
 *
 * @param element
 * @param opts
 * @returns {*}
 * @constructor
 */
function FMResizablePane(element, opts) {
    var $element = $(element);
    var self = this;
    var $self = $(this);

    self.element = element;

    /**
     * Default options
     *
     * @type {{direction: string, persistanceKey: string, minHeight: undefined, minWidth: undefined, handle: string}}
     */
    var defaults = {
        'direction': 'n',
        'persistanceKey': 'transferPanelHeight',
        'minHeight': undefined,
        'minWidth': undefined,
        'handle': '.transfer-drag-handle'
    };

    var size_attr = 'height';

    opts = $.extend(true, {}, defaults, opts);

    self.options = opts; //expose as public

    /**
     * Depending on the selected direction, pick which css attr should we be changing - width OR height
     */
    if (opts.direction == 'n' || opts.direction == 's') {
        size_attr = 'height';
    } else if (opts.direction == 'e' || opts.direction == 'w') {
        size_attr = 'width';
    } else if (opts.direction.length == 2) {
        size_attr = 'both';
    }

    /**
     * Destroy if already initialized.
     */
    if ($element.data('fmresizable')) {
        $element.data('fmresizable').destroy();
    }

    self.destroy = function() {
        // some optimizations can be done here in the future.
    };

    /**
     * Basic init/constructor code
     */
    {
        var $handle = $(opts.handle, $element);

        $handle.addClass('ui-resizable-handle ui-resizable-' + opts.direction);

        var resizable_opts = {
            'handles': {
            },
            minHeight: opts.minHeight,
            minWidth: opts.minWidth,
            maxHeight: opts.maxHeight,
            maxWidth: opts.maxWidth,
            start: function(e, ui) {

            },
            resize: function(e, ui) {
                var css_attrs = {
                    'top': 0
                };

                if (size_attr == 'both') {
                    css_attrs['width'] = ui.size['width'];
                    css_attrs['height'] = ui.size['height'];

                    $element.css(css_attrs);

                    if (opts.persistanceKey) {
                        localStorage[opts.persistanceKey] = JSON.stringify(css_attrs);
                    }
                } else {
                    css_attrs[size_attr] = ui.size[size_attr];
                    $element.css(css_attrs);
                    if (opts.persistanceKey) {
                        localStorage[opts.persistanceKey] = JSON.stringify(ui.size[size_attr]);
                    }
                }

                $self.trigger('resize', [e, ui]);
            },
            'stop': function(e, ui) {
                $self.trigger('resizestop', [e, ui]);
                $(window).trigger('resize');
            }
        };

        if (opts['aspectRatio']) {
            resizable_opts['aspectRatio'] = opts['aspectRatio'];
        }

        resizable_opts['handles'][opts.direction] = $handle;

        $element.resizable(resizable_opts);

        $element.data('fmresizable', this)
    }
    return this;
}

/**
 * Highlights some text inside an element as if you had selected it with the mouse
 * From http://stackoverflow.com/a/987376
 * @param {String} elementId
 */
function selectText(elementId) {
    var doc = document, text = doc.getElementById(element), range, selection;

    if (doc.body.createTextRange) {
        range = document.body.createTextRange();
        range.moveToElementText(text);
        range.select();
    } else if (window.getSelection) {
        selection = window.getSelection();
        range = document.createRange();
        range.selectNodeContents(text);
        selection.removeAllRanges();
        selection.addRange(range);
    }
}<|MERGE_RESOLUTION|>--- conflicted
+++ resolved
@@ -6354,13 +6354,7 @@
 
 function fillShareDialogWithContent() {
     var selectedNodeHandle = $.selected[0];
-<<<<<<< HEAD
     $.sharedTokens = [];// Holds items currently visible in share folder content (above multi-input)
-    
-=======
-    $.sharedTokens = [];    // Holds items currently visible in share folder content (above multi-input)
-
->>>>>>> 2def6658
     var shares = M.d[selectedNodeHandle].shares;
 
     // List users that are already use item
@@ -6383,14 +6377,7 @@
     }
 
     for (var pendingShareHandle in M.ps) {
-<<<<<<< HEAD
-        
         if (M.ps.hasOwnProperty(pendingShareHandle)) {
-=======
-
-        if (M.ps.hasOwnProperty(pendingShareHandle))
-        {
->>>>>>> 2def6658
             var pendingShare = M.ps[pendingShareHandle];
 
             // Is the pending share related to the selected node
@@ -6419,13 +6406,8 @@
     var av = (avatars[userHandle] && avatars[userHandle].url) ? '<img src="' + avatars[userHandle].url + '">' : (displayNameOrEmail.charAt(0) + displayNameOrEmail.charAt(1));
     var perm = '';
     var permissionLevel = 0;
-<<<<<<< HEAD
     
     if (typeof shareRights != 'undefined') {
-=======
-
-    if (typeof shareRights != 'undefined')
->>>>>>> 2def6658
         permissionLevel = shareRights;
     }
 
@@ -6798,20 +6780,10 @@
 
             // If it was a user handle, the share must be a full share
             if (M.u[handleOrEmail]) {
-<<<<<<< HEAD
                 userEmail = M.u[handleOrEmail].m;
                 M.delnodeShare( selectedNodeHandle, handleOrEmail);
             } else {
                 // Pending share 
-=======
-
-                userEmail = M.u[handleOrEmail].m;
-                M.delnodeShare( selectedNodeHandle, handleOrEmail);
-            }
-            else
-            {
-                // Pending share
->>>>>>> 2def6658
                 // Work out pendingContactId
                 var pendingContactId = M.findOutgoingPendingContactIdByEmail(userEmail);
                 M.deletePendingShare(selectedNodeHandle, pendingContactId);
