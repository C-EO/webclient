--- conflicted
+++ resolved
@@ -1251,7 +1251,6 @@
     $('.toast-notification').removeClass('second');
 }
 
-<<<<<<< HEAD
 function removeUInode(h, parent) {
 
     var n = M.d[h],
@@ -1361,8 +1360,6 @@
         return M.openFolder(parent);
     }
 }
-=======
->>>>>>> 5aaba09f
 
 /**
  * addContactToFolderShare
@@ -2131,7 +2128,6 @@
     return promise;
 }
 
-<<<<<<< HEAD
 function fmremove() {
     var promise = new MegaPromise();
     var handles = ($.selected || []).concat();
@@ -2416,8 +2412,6 @@
         }
     }
 }
-=======
->>>>>>> 5aaba09f
 
 function fmremdupes(test)
 {
