--- conflicted
+++ resolved
@@ -8115,29 +8115,6 @@
         delete $.onImportCopyNodes;
     });
 
-<<<<<<< HEAD
-    /**
-     * Copy dialog tab selection.
-     */
-    $('.copy-dialog-button').rebind('click', function() {
-
-        var section;
-        
-        if ($(this).attr('class').indexOf('active') === -1) {
-
-            section = $(this).attr('class').split(" ")[1];
-
-            selectCopyDialogTabRoot(section);
-
-            if ((section === 'cloud-drive') || (section === 'folder-link')) {
-                handleDialogContent(section, 'ul', true, 'copy', $.mcImport ? l[236] : "Paste" /*l[63]*/); // Import
-            }
-            else if (section === 'shared-with-me') {
-                handleDialogContent(section, 'ul', false, 'copy', l[1344]); // Share
-            }
-            else if (section === 'conversations') {
-                handleDialogContent(section, 'div', false, 'copy', l[1940], '.conversations-container'); // Send
-=======
     $('.copy-dialog-button').unbind('click');
     $('.copy-dialog-button').bind('click', function() {
         var section = $(this).attr('class').split(" ")[1];
@@ -8156,7 +8133,6 @@
                 case 'conversations':
                     handleDialogContent(section, 'div', false, 'copy', l[1940], '.conversations-container');
                     break;
->>>>>>> a0b7ace8
             }
         }
     });
@@ -8431,84 +8407,12 @@
         }
     };
 
-<<<<<<< HEAD
-    $('.move-dialog .fm-dialog-close, .move-dialog .dialog-cancel-button').rebind('click', function() {
-=======
     $('.move-dialog .fm-dialog-close, .move-dialog .dialog-cancel-button').unbind('click');
     $('.move-dialog .fm-dialog-close, .move-dialog .dialog-cancel-button').bind('click', function() {
->>>>>>> a0b7ace8
         
         closeDialog();
     });
 
-<<<<<<< HEAD
-    /**
-     * Move dialog tab change.
-     */
-    $('.move-dialog-button').rebind('click', function(e) {
-        
-        var section;
-        
-        if ($(this).attr('class').indexOf('active') === -1) {
-
-            section = $(this).attr('class').split(" ")[1];
-
-            selectMoveDialogTabRoot(section);
-
-            if ((section === 'cloud-drive') || (section === 'folder-link')) {
-                handleDialogContent(section, 'ul', true, 'move', l[62]); // Move
-            }
-            else if (section === 'shared-with-me') {
-                handleDialogContent(section, 'ul', false, 'move', l[1344]); // Share
-            }
-            else if (section === 'rubbish-bin') {
-                handleDialogContent(section, 'ul', false, 'move', l[62]); // Move
-            }
-        }
-    });
-
-    $('.move-dialog-panel-arrows').rebind('click', function() {
-        
-        var $self = $(this),
-            $moveDialog = $('.move-dialog'),
-            menu, type, key;
-                
-        if ($self.attr('class').indexOf('active') === -1) {
-            
-            menu = $('.dialog-sorting-menu').removeClass('hidden'),
-            type = $('.fm-dialog-title .move-dialog-txt.active').attr('class').split(" ")[1];
-
-            // Enable all menu items
-            if (type === 'contacts') {
-                menu.find('.sorting-item-divider,.sorting-menu-item').removeClass('hidden');
-            }
-            
-            // Hide sort by status and last-interaction items from menu
-            else {
-                menu.find('*[data-by=status],*[data-by=last-interaction]').addClass('hidden');
-            }
-
-            // Move dialog key only
-            key = 'Move' + type;
-            
-            // Check existance of previous sort options, direction (dir)
-            if (localStorage['sort' + key + 'Dir']) {
-                $.sortTreePanel[key].dir = localStorage['sort' + key + 'Dir'];
-            }
-            else {
-                $.sortTreePanel[key].dir = 1;
-            }
-
-            // Check existance of previous sort option, ascending/descending (By)
-            if (localStorage['sort' + key + 'By']) {
-                $.sortTreePanel[key].by = localStorage['sort' + key + 'By'];
-            }
-            else {
-                $.sortTreePanel[key].by = 'name';
-            }
-            
-            $moveDialog.find('.dialog-sorting-menu .sorting-menu-item')
-=======
     $('.move-dialog-button').unbind('click');
     $('.move-dialog-button').bind('click', function() {
         
@@ -8540,26 +8444,16 @@
             var type = $('.fm-dialog-title .move-dialog-txt.active').attr('class').split(" ")[1];
             
             $('.move-dialog .dialog-sorting-menu .sorting-menu-item')
->>>>>>> a0b7ace8
                 .removeClass('active')
-                .filter('*[data-by=' + $.sortTreePanel[key].by + '],*[data-dir=' + $.sortTreePanel[key].dir + ']')
+                .filter('*[data-by=' + $.sortTreePanel[type].by + '],*[data-dir=' + $.sortTreePanel[type].dir + ']')
                 .addClass('active');
 
-<<<<<<< HEAD
-            $self.addClass('active');
-            $moveDialog.find('.dialog-sorting-menu').removeClass('hidden');
-        }
-        else {
-            $self.removeClass('active');
-            $moveDialog.find('.dialog-sorting-menu').addClass('hidden');
-=======
             $(this).addClass('active');
             $('.move-dialog .dialog-sorting-menu').removeClass('hidden');
         }
         else {
             $(this).removeClass('active');
             $('.move-dialog .dialog-sorting-menu').addClass('hidden');
->>>>>>> a0b7ace8
         }
     });
 
