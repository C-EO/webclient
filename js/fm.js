function voucherCentering($button) {
    var $popupBlock = $('.fm-voucher-popup');
    var popupHeight = $popupBlock.outerHeight();

    $popupBlock.css({
        'top': $button.offset().top - popupHeight - 10,
        'right': $('body').outerWidth() -$button.outerWidth() - $button.offset().left
    });

    if ($button.offset().top + 10 > popupHeight) {
        $popupBlock.css('top', $button.offset().top - popupHeight - 10);
    }
    else {
        $popupBlock.css('top', $button.offset().top + $button.outerHeight() + 10);
    }
}

function deleteScrollPanel(from, data) {
    var jsp = $(from).data(data);
    if (jsp) {
        jsp.destroy();
    }
}

function initAccountScroll(scroll)
{
    $('.account.tab-content:visible').jScrollPane({
        enableKeyboardNavigation: false, showArrows: true, arrowSize: 5, animateScroll: true
    });
    jScrollFade('.account.tab-content:visible');
    if (scroll) {
        var jsp = $('.account.tab-content:visible').data('jsp');
        if (jsp) {
            jsp.scrollToBottom();
        }
    }
}

function initGridScrolling()
{
    $('.grid-scrolling-table').jScrollPane({enableKeyboardNavigation: false, showArrows: true, arrowSize: 5});
    jScrollFade('.grid-scrolling-table');
}

function initSelectScrolling(scrollBlock)
{
    $(scrollBlock).jScrollPane({enableKeyboardNavigation: false, showArrows: true, arrowSize: 5});
    jScrollFade(scrollBlock);
}

function initFileblocksScrolling()
{
    $('.file-block-scrolling').jScrollPane({enableKeyboardNavigation: false, showArrows: true, arrowSize: 5});
    jScrollFade('.file-block-scrolling');
}

function initFileblocksScrolling2()
{
    $('.contact-details-view .file-block-scrolling').jScrollPane({enableKeyboardNavigation: false, showArrows: true, arrowSize: 5});
    jScrollFade('.contact-details-view .file-block-scrolling');
}

function initContactsGridScrolling() {
    var scroll = '.grid-scrolling-table.contacts';
    deleteScrollPanel(scroll, 'jsp');
    $(scroll).jScrollPane({enableKeyboardNavigation: false, showArrows: true, arrowSize: 5});
    jScrollFade(scroll);
}

/**
 * initTextareaScrolling
 *
 * @param {Object} $textarea. DOM textarea element.
 * @param {Number} textareaMaxHeight Textarea max height. Default is 100
 * @param {Boolean} resizeEvent If we need to bind window resize event
 */
function initTextareaScrolling($textarea, textareaMaxHeight, resizeEvent) {
    var textareaWrapperClass = $textarea.parent().attr('class'),
          $textareaClone,
          textareaLineHeight = parseInt($textarea.css('line-height'))
          textareaMaxHeight = textareaMaxHeight ? textareaMaxHeight: 100;

    // Textarea Clone block to define height of autoresizeable textarea
    if (!$textarea.next('div').length) {
        $('<div></div>').insertAfter($textarea);
    }
    $textareaClone = $textarea.next('div');

    function textareaScrolling(keyEvents) {
        var $textareaScrollBlock = $textarea.closest('.textarea-scroll'),
              $textareaCloneSpan,
              textareaContent = $textarea.val(),
              cursorPosition = $textarea.getCursorPosition(),
              jsp = $textareaScrollBlock.data('jsp'),
              viewLimitTop = 0,
              scrPos = 0,
              viewRatio = 0;

        // Set textarea height according to  textarea clone height
        textareaContent = '<span>'+textareaContent.substr(0, cursorPosition) +
                          '</span>' + textareaContent.substr(cursorPosition, textareaContent.length);

        // try NOT to update the DOM twice if nothing had changed (and this is NOT a resize event).
        if (keyEvents && $textareaClone.data('lastContent') === textareaContent) {
            return;
        }
        else {
            $textareaClone.data('lastContent', textareaContent);
            textareaContent = textareaContent.replace(/\n/g, '<br />');
            $textareaClone.safeHTML(textareaContent + '<br />');
        }

        var textareaCloneHeight = $textareaClone.height();
        $textarea.height(textareaCloneHeight);
        $textareaCloneSpan = $textareaClone.children('span');
        var textareaCloneSpanHeight = $textareaCloneSpan.height();
        scrPos = jsp ? $textareaScrollBlock.find('.jspPane').position().top : 0;
        viewRatio = Math.round(textareaCloneSpanHeight + scrPos);

        // Textarea wrapper scrolling init
        if (textareaCloneHeight > textareaMaxHeight) {
            $textareaScrollBlock.jScrollPane(
                {enableKeyboardNavigation: false, showArrows: true, arrowSize: 5, animateScroll: false});
            if (!jsp && keyEvents) {
                $textarea.focus();
            }
        }
        else if (jsp) {
            jsp.destroy();
            if (keyEvents) {
                $textarea.focus();
            }
        }

        // Scrolling according cursor position
        if (viewRatio > textareaLineHeight || viewRatio < viewLimitTop) {
            jsp = $textareaScrollBlock.data('jsp');
            if (textareaCloneSpanHeight > 0 && jsp) {
                jsp.scrollToY(textareaCloneSpanHeight - textareaLineHeight);
            }
            else if (jsp) {
                jsp.scrollToY(0);
            }
        }
        $textarea.trigger('autoresized');
    }

    // Init textarea scrolling
    textareaScrolling();

    // Reinit scrolling after keyup/keydown/paste events
    $textarea.off('keyup keydown paste');
    $textarea.on('keyup keydown paste', function() {
        textareaScrolling(1);
    });

    // Bind window resize if textarea is resizeable
    if (resizeEvent) {
        var eventName = textareaWrapperClass.replace(/[_\s]/g, '');
        $(window).bind('resize.' + eventName, function () {
            textareaScrolling();
        });
    }
}

/**
 * Sent Contact Requests
 *
 *
 */
function initOpcGridScrolling() {
    var scroll = '.grid-scrolling-table.opc';
    deleteScrollPanel(scroll, 'jsp');
    $(scroll).jScrollPane({enableKeyboardNavigation: false, showArrows: true, arrowSize: 5});
    jScrollFade(scroll);
}

/**
 * Received Contact Requests
 *
 *
 */
function initIpcGridScrolling() {
    var scroll = '.grid-scrolling-table.ipc';
    deleteScrollPanel(scroll, 'jsp');
    $(scroll).jScrollPane({enableKeyboardNavigation: false, showArrows: true, arrowSize: 5});
    jScrollFade(scroll);
}

function initContactsBlocksScrolling() {
    var scroll = '.contacts-blocks-scrolling';
    if ($('.contacts-blocks-scrolling:visible').length === 0) {
        return;
    }
    deleteScrollPanel(scroll, 'jsp');
    $(scroll).jScrollPane({enableKeyboardNavigation: false, showArrows: true, arrowSize: 5});
    jScrollFade(scroll);
}

function initShareBlocksScrolling() {
    var scroll = '.shared-blocks-scrolling';
    if ($('.shared-blocks-scrolling:visible').length === 0) {
        return;
    }
    deleteScrollPanel(scroll, 'jsp');
    $(scroll).jScrollPane({enableKeyboardNavigation: false, showArrows: true, arrowSize: 5});
    jScrollFade(scroll);
}

function initTransferScroll()
{
    $('.transfer-scrolling-table').jScrollPane({enableKeyboardNavigation: false, showArrows: true, arrowSize: 5, verticalDragMinHeight: 20});
    jScrollFade('.transfer-scrolling-table');
}

function initTreeScroll()
{
    if (d) console.time('treeScroll');
    /**
     if (localStorage.leftPaneWidth && $('.fm-left-panel').css('width').replace("px", "") != localStorage.leftPaneWidth)
     {
     $('.fm-left-panel').css({'width': localStorage.leftPaneWidth + "px"});
     }
     **/

    // .fm-tree-panel's with .manual-tree-panel-scroll-management would manage their jscroll pane by themself.
    $('.fm-tree-panel:not(.manual-tree-panel-scroll-management)').jScrollPane({enableKeyboardNavigation: false, showArrows: true, arrowSize: 5, animateScroll: true});
    // $('.fm-tree-panel').unbind('jsp-scroll-y.droppable');
    // $('.fm-tree-panel').bind('jsp-scroll-y.droppable',function(event, scrollPositionY, isAtTop, isAtBottom)
    // {
    // var t =Math.random();
    // $.scroller=t;
    // setTimeout(function()
    // {
    // if (t == $.scroller) treeDroppable();
    // },100);
    // });
    jScrollFade('.fm-tree-panel:not(.manual-tree-panel-scroll-management)');
    if (d) console.timeEnd('treeScroll');
}

var ddtreedisabled = {};
function treeDroppable()
{
    // if (d) console.time('treeDroppable');
    var tt = $('.fm-tree-panel .jspPane').position().top;
    var toptop = false;
    $('.fm-tree-panel .ui-droppable').each(function(i, e)
    {
        var id = $(e).attr('id');
        if (!id)
        {
            $(e).uniqueId();
            id = $(e).attr('id');
        }
        if (toptop || (tt + $(e).height() + $(e).position().top - 10 > 0))
        {
            toptop = 1;
            if (ddtreedisabled[id])
            {
                delete ddtreedisabled[id];
                $(e).droppable("enable");
            }
        }
        else
        {
            ddtreedisabled[id] = 1;
            $(e).droppable("disable");
        }
    });
    // if (d) console.timeEnd('treeDroppable');
}

function cacheselect()
{
    $.selected = [];
    $($.selectddUIgrid + ' ' + $.selectddUIitem).each(function(i, o) {
        if ($(o).hasClass('ui-selected')) {
            $.selected.push($(o).attr('id'));
        }
    });
}

function hideEmptyGrids() {
    $('.fm-empty-trashbin,.fm-empty-contacts,.fm-empty-search,.fm-empty-cloud,.fm-invalid-folder').addClass('hidden');
    $('.fm-empty-folder,.fm-empty-incoming,.fm-empty-folder-link').addClass('hidden');
    $('.fm-empty-pad.fm-empty-sharef').remove();
}

function reselect(n)
{
    $('.ui-selected').removeClass('ui-selected');
    if (typeof $.selected == 'undefined')
        $.selected = [];
    for (var i in $.selected)
    {
        $('#' + $.selected[i]).addClass('ui-selected');
        if (n)
        {
            $('#' + $.selected[i] + ' .grid-status-icon').addClass('new');
            $('#' + $.selected[i] + ' .file-status-icon').addClass('new');
        }
    }
    if (n)
    {
        if (M.viewmode)
        {
            var jsp = $('.file-block-scrolling').data('jsp');
            var el = $('a.ui-selected');
        }
        else
        {
            var jsp = $('.grid-scrolling-table').data('jsp');
            var el = $('tr.ui-selected');
        }
        if (el.length > 0)
            el = el[0];
        else
            el = false;
        if (el && jsp)
            jsp.scrollToElement(el);
    }
}

var treesearch = false;

function treeredraw()
{
    $('li.tree-item-on-search-hidden').removeClass('tree-item-on-search-hidden');

    if (M.currentrootid == M.RootID)
        M.buildtree(M.d[M.RootID]);
    if (M.currentrootid === M.InboxID)
        M.buildtree(M.d[M.InboxID]);
    else if (M.currentrootid == M.RubbishID)
        M.buildtree({h: M.RubbishID});
    else if (M.currentrootid == 'shares')
        M.buildtree({h: 'shares'});
    else if (M.currentrootid == 'contacts')
        M.contacts();
    else if (M.currentrootid == 'chat')
    {
        console.log('render the entire contact list filtered by search query into the conversations list');
    }
    treeUI();
}

function treePanelType() {
    return $.trim($('.nw-fm-left-icon.active').attr('class').replace(/(active|nw-fm-left-icon|ui-droppable)/g, ''));
}

function initUI() {
    if (d) {
        console.time('initUI');
    }
    $('.not-logged .fm-not-logged-button.create-account').rebind('click', function()
    {
        loadSubPage('register');
    });

    $('.fm-dialog-overlay').rebind('click.fm', function()
    {
        closeDialog();
        $.hideContextMenu();
    });
    if (folderlink)
    {
        $('.fm-main').addClass('active-folder-link');
        $('.activity-status-block').hide();
    }
    else
    {
        $('.fm-tree-header.cloud-drive-item').text(l[164]);
        $('.fm-tree-header').not('.cloud-drive-item').show();
        $('.fm-left-menu .folderlink').addClass('hidden');
        $('.fm-main').removeClass('active-folder-link');
    }

    var sortMenu = new mega.SortMenu();

    sortMenu.treeSearchUI();
    sortMenu.initializeTreePanelSorting();
    sortMenu.initializeDialogTreePanelSorting();

    $.doDD = function(e, ui, a, type)
    {

        function nRevert(r)
        {
            try {
                $(ui.draggable).draggable("option", "revert", false);
                if (r)
                    $(ui.draggable).remove();
            } catch (e) {
            }
        }
        var c = $(ui.draggable.context).attr('class');
        var t, ids, dd;


        if (c && c.indexOf('nw-fm-tree-item') > -1)
        {
            // tree dragged:
            var id = $(ui.draggable.context).attr('id');
            if (id.indexOf('treea_') > -1) {
                ids = [id.replace('treea_', '')];
            }
            else if (id.indexOf('contact_') > -1) {
                ids = [id.replace('contact_', '')];
            }
        }
        else
        {
            // grid dragged:
            if ($.selected && $.selected.length > 0)
                ids = $.selected;
        }

        // Workaround a problem where we get over[1] -> over[2] -> out[1]
        if (a === 'out' && $.currentOver !== $(e.target).attr('id'))
            a = 'noop';

        if (type == 1)
        {
            // tree dropped:
            var c = $(e.target).attr('class');
            if (c && c.indexOf('nw-fm-left-icon') > -1)
            {
                dd = 'nw-fm-left-icon';
                if (a == 'drop')
                {
                    if (c.indexOf('cloud') > -1) {
                        t = M.RootID;
                    }
                    else if (c.indexOf('rubbish-bin') > -1) {
                        t = M.RubbishID;
                    }
                    else if (c.indexOf('transfers') > -1) {
                        dd = 'download';
                    }
                }
            }
            else if (c && c.indexOf('nw-fm-tree-item') > -1 && !$(e.target).visible(!0))
                dd = 'download';
            else if (
                $(e.target).is('ul.conversations-pane > li') ||
                $(e.target).closest('ul.conversations-pane > li').size() > 0 ||
                $(e.target).is('.messages-block')
            ) {
                if (M.isFile(ids)) {
                    dd = 'chat-attach';
                }
                else {
                    dd = 'noop';
                }
            }
            else
            {
                var t = $(e.target).attr('id');
                if (t && t.indexOf('treea_') > -1)
                    t = t.replace('treea_', '');
                else if (t && t.indexOf('path_') > -1)
                    t = t.replace('path_', '');
                else if (t && t.indexOf('contact2_') > -1)
                    t = t.replace('contact2_', '');
                else if (t && t.indexOf('contact_') > -1)
                    t = t.replace('contact_', '');
                else if (M.currentdirid !== 'shares' || !M.d[t] || RootbyId(t) !== 'shares')
                    t = undefined;
            }
        }
        else
        {
            // grid dropped:
            var c = $(e.target).attr('class');
            if (c && c.indexOf('folder') > -1)
                t = $(e.target).attr('id');
        }

        if (ids && ids.length && t)
        {
            dd = ddtype(ids, t, e.altKey);
            if (dd === 'move' && e.altKey)
                dd = 'copy';
        }

        if (a !== 'noop')
        {
            if ($.liTimerK)
                clearTimeout($.liTimerK);
            $('body').removeClassWith('dndc-');
            $('.hide-settings-icon').removeClass('hide-settings-icon');
        }
        if (a == 'drop' || a == 'out' || a == 'noop')
        {
            $(e.target).removeClass('dragover');
            // if (a !== 'noop') $('.dragger-block').addClass('drag');
        }
        else if (a == 'over')
        {
            var id = $(e.target).attr('id');
            if (!id)
            {
                $(e.target).uniqueId();
                id = $(e.target).attr('id');
            }

            $.currentOver = id;
            setTimeout(function()
            {
                if ($.currentOver == id)
                {
                    var h;
                    if (id.indexOf('treea_') > -1)
                        h = id.replace('treea_', '');
                    else
                    {
                        var c = $(id).attr('class');
                        if (c && c.indexOf('cloud-drive-item') > -1)
                            h = M.RootID;
                        else if (c && c.indexOf('recycle-item') > -1)
                            h = M.RubbishID;
                        else if (c && c.indexOf('contacts-item') > -1)
                            h = 'contacts';
                    }
                    if (h)
                        treeUIexpand(h, 1);
                    else if ($(e.target).hasClass('nw-conversations-item'))
                        $(e.target).click();
                    else if ($(e.target).is('ul.conversations-pane > li')) {
                        $(e.target).click();
                    }
                }
            }, 890);

            if (dd == 'move')
                $.draggingClass = ('dndc-move');
            else if (dd == 'copy')
                $.draggingClass = ('dndc-copy');
            else if (dd == 'download')
                $.draggingClass = ('dndc-download');
            else if (dd === 'nw-fm-left-icon')
            {
                var c = '' + $(e.target).attr('class');

                if (~c.indexOf('rubbish-bin'))
                    $.draggingClass = ('dndc-to-rubbish');
                else if (~c.indexOf('shared-with-me'))
                    $.draggingClass = ('dndc-to-shared');
                else if (~c.indexOf('contacts'))
                    $.draggingClass = ('dndc-to-contacts');
                else if (~c.indexOf('conversations')) {
                    $.draggingClass = ('dndc-to-conversations');
                }
                else if (~c.indexOf('cloud-drive'))
                    $.draggingClass = ('dndc-to-conversations'); // TODO: cursor, please?
                else
                    c = null;

                if (c)
                {
                    if ($.liTooltipTimer)
                        clearTimeout($.liTooltipTimer);
                    $.liTimerK = setTimeout(function() {
                        $(e.target).click()
                    }, 920);
                }
            }
            else if (dd === 'chat-attach') {
                $.draggingClass = ('dndc-to-conversations');
            }
            // else $('.dragger-block').addClass('drag');
            else {
                $.draggingClass = ('dndc-warning');
            }

            $('body').addClass($.draggingClass);

            $(e.target).addClass('dragover');
            $($.selectddUIgrid + ' ' + $.selectddUIitem).removeClass('ui-selected');
            if ($(e.target).hasClass('folder'))
            {
                $(e.target).addClass('ui-selected').find('.file-settings-icon, .grid-url-arrow').addClass('hide-settings-icon');
            }
        }
        // if (d) console.log('!a:'+a, dd, $(e.target).attr('id'), (M.d[$(e.target).attr('id').split('_').pop()]||{}).name, $(e.target).attr('class'), $(ui.draggable.context).attr('class'));


        if ((a === 'drop') && dd) {
            if (dd === 'nw-fm-left-icon') {
                // do nothing
            }
            else if (
                $(e.target).hasClass('nw-conversations-item') ||
                dd === 'chat-attach'
            ) {
                nRevert();

                // drop over a chat window
                var currentRoom = megaChat.getCurrentRoom();
                assert(currentRoom, 'Current room missing - this drop action should be impossible.');
                currentRoom.attachNodes(ids);
            }
            else if (dd === 'move') {
                nRevert(t !== M.RubbishID);
                $.moveids = ids;
                $.movet = t;
                setTimeout(function() {
                    if ($.movet === M.RubbishID) {
                        $.selected = $.moveids;
                        fmremove();
                    }
                    else {
                        M.moveNodes($.moveids, $.movet);
                    }
                }, 50);
            }
            else if ((dd === 'copy') || (dd === 'copydel')) {
                nRevert();
                $.copyids = ids;
                $.copyt = t;
                setTimeout(function() {
                    M.copyNodes($.copyids, $.copyt, (dd === 'copydel'), new MegaPromise())
                        .done(function() {

                            // Update files count...
                            if (M.currentdirid === 'shares' && !M.viewmode) {
                                M.openFolder('shares', 1);
                            }
                        })
                        .fail(function(error) {
                            if (error === EOVERQUOTA) {
                                return msgDialog('warninga', l[135], l[8435]);
                            }
                            return msgDialog('warninga', l[135], l[47], api_strerror(error));
                        });
                }, 50);
            }
            else if (dd === 'download') {
                nRevert();
                var as_zip = e.altKey;
                M.addDownload(ids, as_zip);
            }
            $('.dragger-block').hide();
        }
    };
    InitFileDrag();
    createFolderUI();
    M.buildRootSubMenu();
    initContextUI();
    copyDialog();
    moveDialog();
    initShareDialog();
    transferPanelUI();
    UIkeyevents();
    addContactUI();
    Soon(topmenuUI);

    $('.fm-files-view-icon').rebind('click', function() {

        $.hideContextMenu();
        cacheselect();
        if ($(this).attr('class').indexOf('listing-view') > -1) {
            if (fmconfig.uiviewmode) {
                mega.config.set('viewmode', 0);
            }
            else {
                fmviewmode(M.currentdirid, 0);
            }
            M.openFolder(M.currentdirid, true);
        }
        else {
            if (fmconfig.uiviewmode) {
                mega.config.set('viewmode', 1);
            }
            else {
                fmviewmode(M.currentdirid, 1);
            }
            M.openFolder(M.currentdirid, true);
        }
        reselect();

        return false;
    });

    $.hideContextMenu = function(event) {

        var a, b, currentNodeClass;

        if (event && event.target) {
            currentNodeClass = $(event.target).attr('class');
            if (!currentNodeClass) {
                currentNodeClass = $(event.target).parent();
                if (currentNodeClass) {
                    currentNodeClass = $(currentNodeClass).attr('class');
                }
            }
            if (currentNodeClass && currentNodeClass.indexOf('dropdown') > -1
                && (currentNodeClass.indexOf('download-item') > -1
                || currentNodeClass.indexOf('move-item') > -1)
                && currentNodeClass.indexOf('active') > -1) {
                return false;
            }
        }

        $('.nw-sorting-menu').addClass('hidden');
        $('.fm-start-chat-dropdown').addClass('hidden').removeClass('active');
        $('.start-chat-button').removeClass('active');
        $('.nw-tree-panel-arrows').removeClass('active');
        $('.dropdown-item.dropdown').removeClass('active');
        $('.fm-tree-header').removeClass('dragover');
        $('.nw-fm-tree-item').removeClass('dragover');
        $('.nw-fm-tree-item.hovered').removeClass('hovered');

        // Set to default
        a = $('.dropdown.body.files-menu,.dropdown.body.download');
        a.addClass('hidden');
        b = a.find('.dropdown.body.submenu');
        b.attr('style', '');
        b.removeClass('active left-position overlap-right overlap-left mega-height');
        a.find('.disabled,.context-scrolling-block').removeClass('disabled context-scrolling-block');
        a.find('.dropdown-item.contains-submenu.opened').removeClass('opened');

        // Remove all sub-menues from context-menu move-item
        $('#csb_' + M.RootID).empty();
    };

    $('#fmholder').rebind('click.contextmenu', function(e) {
        $.hideContextMenu(e);
        if ($.hideTopMenu) {
            $.hideTopMenu(e);
        }
        var $target = $(e.target);
        var exclude = '.upgradelink, .campaign-logo, .resellerbuy, .linkified, a.red';

        if ($target.attr('data-reactid') || $target.is('.chatlink')) {
            // chat can handle its own links..no need to return false on every "click" and "element" :O
            return;
        }
        if ($target.attr('type') !== 'file'
                && !$target.is(exclude)
                && !$target.parent().is(exclude)) {
            return false;
        }
    });

    $('.fm-back-button').rebind('click', function(e) {

        if (!M.currentdirid) {
            return;
        }

        if (M.currentdirid == 'notifications'
            || M.currentdirid.substr(0, 7) == 'search/'
            || M.currentdirid.substr(0, 5) == 'chat/') {
            window.history.back();
        }
        else {
            var n = M.d[M.currentdirid];
            if ((n && n.p && M.d[n.p]) || (n && n.p === 'contacts')) {
                M.openFolder(n.p);
            }
        }
    });

    $('.fm-right-header.fm').removeClass('hidden');

    if (folderlink) {
        $('.fm-tree-header.cloud-drive-item span').text('');
    }
    else {
        folderlink = 0;
    }

    if ((typeof dl_import !== 'undefined') && dl_import) {
        importFile();
    }

    $('.dropdown.body.context').rebind('contextmenu.dropdown', function(e) {
        if (!localStorage.contextmenu)
            e.preventDefault();
    });

    $('.nw-fm-left-icon').rebind('contextmenu', function(ev) {
        contextMenuUI(ev,1);
        return false;
    });

    var fmTabState;
    $('.nw-fm-left-icon').rebind('click', function() {
        treesearch = false;
        var clickedClass = $(this).attr('class');
        if (!clickedClass) {
            return;
        }
        if (!fmTabState || fmTabState['cloud-drive'].root !== M.RootID) {
            fmTabState = {
                'cloud-drive':    { root: M.RootID,    prev: null },
                'folder-link':    { root: M.RootID,    prev: null },
                'shared-with-me': { root: 'shares',    prev: null },
                'conversations':  { root: 'chat',      prev: null },
                'contacts':       { root: 'contacts',  prev: null },
                'transfers':      { root: 'transfers', prev: null },
                'account':        { root: 'account',  prev: null },
                'dashboard':    { root: 'dashboard',  prev: null },
                'inbox':          { root: M.InboxID,   prev: null },
                'rubbish-bin':    { root: M.RubbishID, prev: null }
            };
        }

        var activeClass = (''+$('.nw-fm-left-icon.active:visible')
            .attr('class')).split(" ").filter(function(c) {
                return !!fmTabState[c];
            })[0];

        var activeTab = fmTabState[activeClass];
        if (activeTab) {
            if (activeTab.root === M.currentrootid) {
                activeTab.prev = M.currentdirid;
                M.lastActiveTab = activeClass;
            }
            else if (d) {
                console.warn('Root mismatch', M.currentrootid, M.currentdirid, activeTab);
            }
        }

        if ($(this).hasClass('account') || $(this).hasClass('dashboard')) {
            if (u_type === 0) {
                ephemeralDialog(l[7687]);
            }
            else if ($(this).hasClass('dashboard')) {
                loadSubPage('fm/dashboard');
            }
            else {
                loadSubPage('fm/account');
            }
            return false;
        }

        for (var tab in fmTabState) {
            if (~clickedClass.indexOf(tab)) {
                tab = fmTabState[tab];

                var targetFolder = null;

                // Clicked on the currently active tab, should open the root (e.g. go back)
                if (~clickedClass.indexOf(activeClass)) {
                    targetFolder = tab.root;
                }
                else if (tab.prev && M.d[tab.prev]) {
                    targetFolder = tab.prev;
                }
                else {
                    targetFolder = tab.root
                }

                M.openFolder(targetFolder, true);

                break;
            }
        }
    });

    if (dlMethod.warn && !localStorage.browserDialog && !$.browserDialog)
    {
        setTimeout(browserDialog, 2000);
    }

    // chat can handle the left-panel resizing on its own
    var lPane = $('.fm-left-panel').filter(":not(.chat-left-panel)");
    $.leftPaneResizable = new FMResizablePane(lPane, {
        'direction': 'e',
        'minWidth': 200,
        'maxWidth': 400,
        'persistanceKey': 'leftPaneWidth',
        'handle': '.left-pane-drag-handle'
    });

    if (fmconfig.leftPaneWidth) {
        lPane.width(Math.min(
            $.leftPaneResizable.options.maxWidth,
            Math.max($.leftPaneResizable.options.minWidth, fmconfig.leftPaneWidth)
            ));
    }

    $($.leftPaneResizable).on('resize', function() {
        var w = lPane.width()
        if (w >= $.leftPaneResizable.options.maxWidth) {
            $('.left-pane-drag-handle').css('cursor', 'w-resize')
        } else if (w <= $.leftPaneResizable.options.minWidth) {
            $('.left-pane-drag-handle').css('cursor', 'e-resize')
        } else {
            $('.left-pane-drag-handle').css('cursor', 'we-resize')
        }
        $(window).trigger('resize');
    });

    $(window).rebind('resize.fmrh hashchange.fmrh', fm_resize_handler);
    if (d) {
        console.timeEnd('initUI');
    }
}

function transferPanelContextMenu(target)
{
    var file;
    var tclear;

    $('.dropdown.body.files-menu .dropdown-item').hide();
    var menuitems = $('.dropdown.body.files-menu .dropdown-item');

    menuitems.filter('.transfer-pause,.transfer-play,.move-up,.move-down,.transfer-clear')
        .show();

    tclear = menuitems.filter('.transfer-clear').contents().last().get(0) || {};
    tclear.textContent = l[103];

    if (target === null && (target = $('.transfer-table tr.ui-selected')).length > 1) {
        var ids = target.attrs('id');
        var finished = 0;
        var paused = 0;
        var started = false;

        ids.forEach(function(id) {
            file = GlobalProgress[id];
            if (!file) {
                finished++;
            }
            else {
                if (file.paused) {
                    paused++;
                }
                if (file.started) {
                    started = true;
                }
            }
        });

        if (finished === ids.length) {
            menuitems.hide()
                .filter('.transfer-clear')
                .show();
            tclear.textContent = (l[7218] || 'Clear transfer');
        }
        else {
            if (started) {
                menuitems.filter('.move-up,.move-down').hide();
            }
            if (paused === ids.length) {
                menuitems.filter('.transfer-pause').hide();
            }

            var prev = target.first().prev();
            var next = target.last().next();

            if (prev.length === 0 || !prev.hasClass('transfer-queued')) {
                menuitems.filter('.move-up').hide();
            }
            if (next.length === 0) {
                menuitems.filter('.move-down').hide();
            }
        }
    }
    else if (!(file = GlobalProgress[$(target).attr('id')])) {
        /* no file, it is a finished operation */
        menuitems.hide()
            .filter('.transfer-clear')
            .show();
        tclear.textContent = (l[7218] || 'Clear transfer');
    }
    else {
        if (file.started) {
            menuitems.filter('.move-up,.move-down').hide();
        }
        if (file.paused) {
            menuitems.filter('.transfer-pause').hide();
        } else {
            menuitems.filter('.transfer-play').hide();
        }

        if (!target.prev().length || !target.prev().hasClass('transfer-queued')) {
            menuitems.filter('.move-up').hide();
        }
        if (target.next().length === 0) {
            menuitems.filter('.move-down').hide();
        }
    }

    // XXX: Hide context-menu's menu-up/down items for now to check if that's the
    // origin of some problems, users can still use the new d&d logic to move transfers
    menuitems.filter('.move-up,.move-down').hide();

    if (target.length === 1 && target.eq(0).attr('id').match(/^dl_/) && !!localStorage.d) {
        menuitems.filter('.network-diagnostic').show();
    }


    var parent = menuitems.parent();
    parent
        .children('hr').hide().end()
        .children('hr.pause').show().end();

    if (parent.height() < 56) {
        parent.find('hr.pause').hide();
    }
}

function openTransfersPanel()
{
    $.tresizer();
    $('.nw-fm-left-icon.transfers').addClass('transfering');
    // Start the new transfer right away even if the queue is paused?
    // XXX: Remove fm_tfspause calls at M.addDownload/addUpload to enable this
    /*if (uldl_hold) {
        uldl_hold = false;
        dlQueue.resume();
        ulQueue.resume();
        $('.transfer-pause-icon').removeClass('active').find('span').text(l[6993]);
        $('.nw-fm-left-icon.transfers').removeClass('paused');
    }*/
    // $(window).trigger('resize'); // this will call initTreeScroll();

    if ($('table.transfer-table tr').length > 1) {
        $('.transfer-clear-all-icon').removeClass('hidden');
    }

    if (!$.mSortableT) {
        $.mSortableT = $('.transfer-table tbody');
        $.mSortableT.sortable({
            delay: 200,
            revert: 100,
            start: function(ev, ui) {
                $('body').addClass('dndc-sort');
            },
            helper: function(ev, tr) {
                if (!tr.hasClass('ui-selected')) {
                    tr.addClass('ui-selected');
                }
                this.order = fm_tfsorderupd();
                var $selected = tr.parent().children('.ui-selected').clone();
                tr.data('multidrag', $selected).siblings('.ui-selected').hide();
                var $helper = $('<tr/>');
                return $helper.append($selected);
            },
            stop: function(ev, ui) {
                var cancel = false;
                $('body').removeClass('dndc-sort');

                var $selected = ui.item.data('multidrag');
                ui.item.after($selected).remove();
                $('.transfer-table tr.ui-selected:not(:visible)').remove();
                $.transferHeader(); // rebind cloned trs

                // var $tr = $(ui.item[0]);
                // var id = String($tr.attr('id'));
                // var $next = $tr.next();

                /*if ($selected.hasClass('started')) {
                    cancel = true;
                }
                else {
                    var $prev = $tr.prev();
                    var pid = $prev.attr('id');
                    var nid = $next.attr('id');

                    cancel = ((id[0] === 'u' && nid && nid[0] !== 'u')
                            || (id[0] !== 'u' && pid && pid[0] === 'u'));
                }*/
                if (cancel) {
                    $.mSortableT.sortable('cancel');
                }
                else {
                    var order = fm_tfsorderupd();

                    if (JSON.stringify(order) !== JSON.stringify(this.order)) {
                        var mDL = {
                            pos: 0,
                            etmp: [],
                            oQueue: [],
                            pQueue: {},
                            mQueue: dlQueue,
                            m_queue: dl_queue,
                            prop: 'dl'
                        };
                        var mUL = {
                            pos: 0,
                            etmp: [],
                            oQueue: [],
                            pQueue: {},
                            mQueue: ulQueue,
                            m_queue: ul_queue,
                            prop: 'ul'
                        };
                        var id;
                        var dst;
                        var i = 0;
                        var len = Object.keys(order).length / 2;

                        [dl_queue, ul_queue].forEach(function(queue) {
                            var t_queue = queue.filter(isQueueActive);
                            if (t_queue.length !== queue.length) {
                                var m = t_queue.length;
                                var i = 0;
                                while (i < m) {
                                    (queue[i] = t_queue[i]).pos = i;
                                    ++i;
                                }
                                queue.length = i;
                                while (queue[i]) {
                                    delete queue[i++];
                                }
                            }
                        });

                        while (len > i) {
                            id = M.t[i++];

                            dst = (id[0] === 'u' ? mUL : mDL);
                            var mQ = dst.mQueue.slurp(id);
                            // for (var x in mQ) {
                                // if (mQ.hasOwnProperty(x)) {
                                    // var entry = mQ[x][0][dst.prop];
                                    // if (dst.etmp.indexOf(entry) === -1) {
                                        // (dst.m_queue[dst.pos] = entry).pos = dst.pos;
                                        // dst.etmp.push(entry);
                                        // dst.pos++;
                                    // }
                                // }
                            // }
                            dst.oQueue = dst.oQueue.concat(mQ);

                            if (dst.mQueue._qpaused.hasOwnProperty(id)) {
                                dst.pQueue[id] = dst.mQueue._qpaused[id];
                            }
                        }

                        dlQueue._queue = mDL.oQueue;
                        ulQueue._queue = mUL.oQueue;
                        dlQueue._qpaused = mDL.pQueue;
                        ulQueue._qpaused = mUL.pQueue;

                        // Check for transfers moved before any started one
                        var $prev = $('.transfer-table tr.transfer-started')
                            .first()
                            .prevAll()
                            .not('.transfer-paused');
                        // XXX: we rely on the speed field being non-numeric
                        if ($prev.length && !$prev.find('.speed').text().replace(/\D/g, '')) {
                            var ids = $('.transfer-table tr:not(.transfer-paused)').attrs('id');
                            ids.forEach(fm_tfspause);
                            if (dlQueue._queue.length || ulQueue._queue.length) {
                                dlmanager.logger.error('The move operation should have cleared the queues.');
                            }
                            ids.forEach(fm_tfsresume);
                            i = 0;
                            mDL.pQueue = {};
                            mUL.pQueue = {};
                            while (len > i) {
                                id = M.t[i++];
                                dst = (id[0] === 'u' ? mUL : mDL);
                                if (dst.mQueue._qpaused.hasOwnProperty(id)) {
                                    dst.pQueue[id] = dst.mQueue._qpaused[id];
                                }
                            }
                            dlQueue._qpaused = mDL.pQueue;
                            ulQueue._qpaused = mUL.pQueue;
                        }
                    }
                }

                $('.transfer-table tr.ui-selected').removeClass('ui-selected');
            }
        });
    }
}

function showTransferToast(t_type, t_length, isPaused) {
    if ((M.currentdirid !== 'transfers') && (fmconfig.tpp === false)) {
        var $toast,
            $second_toast,
            timer,
            nt_txt;

        if (t_type != 'u') {
            timer = dl_interval;
            $toast = $('.toast-notification.download');
            $second_toast = $('.toast-notification.upload');
            if (t_length > 1) {
                nt_txt = l[12481].replace('%1', t_length);
            } else {
                nt_txt = l[7222];
            }
        } else {
            timer = ul_interval;
            $toast = $('.toast-notification.upload');
            $second_toast = $('.toast-notification.download');
            if (t_length > 1) {
                nt_txt = l[12480].replace('%1', t_length);
            } else {
                nt_txt = l[7223];
            }
        }
        if (uldl_hold || isPaused) {
            nt_txt += '<b> (' + l[1651] + ') </b>';
        }

        $toast.find('.toast-col:first-child span').safeHTML(nt_txt);

        if ($second_toast.hasClass('visible')) {
            $second_toast.addClass('second');
        }

        clearTimeout(timer);
        $toast.removeClass('second hidden').addClass('visible');
        timer = setTimeout(function() {
            hideTransferToast($toast);
        }, 5000);

        $('.transfer .toast-button').rebind('click', function(e)
        {
            $('.toast-notification').removeClass('visible second');
            if (!$('.slideshow-dialog').hasClass('hidden')) {
                $('.slideshow-dialog').addClass('hidden');
                $('.slideshow-overlay').addClass('hidden');
            }
            // M.openFolder('transfers', true);
            $('.nw-fm-left-icon.transfers').click();
        });

        $('.toast-close-button', $toast).rebind('click', function()
        {
            $(this).closest('.toast-notification').removeClass('visible');
            $('.toast-notification').removeClass('second');
        });

        $toast.rebind('mouseover', function(e)
        {
            clearTimeout(timer);
        });
        $toast.rebind('mouseout', function(e)
        {
            timer = setTimeout(function() {
                hideTransferToast($toast);
            }, 5000);
        });
    }
}

function hideTransferToast ($toast) {
    $toast.removeClass('visible');
    $('.toast-notification').removeClass('second');
}

function removeUInode(h, parent) {

    var n = M.d[h],
        i = 0;

    // check subfolders
    if (n && n.t) {
        var cns = M.c[n.p];
        if (cns) {
            for (var cn in cns) {
                if (M.d[cn] && M.d[cn].t && cn !== h) {
                    i++;
                    break;
                }
            }
        }
    }

    var hasItems = !!M.v.length;
    switch (M.currentdirid) {
        case "shares":
            $('#treeli_' + h).remove();// remove folder and subfolders
            if (!hasItems) {
                $('.files-grid-view .grid-table-header tr').remove();
                $('.fm-empty-cloud').removeClass('hidden');
            }
            break;
        case "contacts":

            //Clear left panel:
            $('#contact_' + h).fadeOut('slow', function() {
                $(this).remove();
            });

            //Clear right panel:
            $('.grid-table.contacts tr#' + h + ', .contacts-blocks-scrolling a#' + h)
                .fadeOut('slow', function() {
                    $(this).remove();
                });

            // clear the contacts grid:
            $('.contacts-grid-view #' + h).remove();
            if (!hasItems) {
                $('.contacts-grid-view .contacts-grid-header tr').remove();
                $('.fm-empty-contacts .fm-empty-cloud-txt').text(l[784]);
                $('.fm-empty-contacts').removeClass('hidden');
            }
            break;
        case "chat":
            if (!hasItems) {
                $('.contacts-grid-view .contacts-grid-header tr').remove();
                $('.fm-empty-chat').removeClass('hidden');
            }
            break;
        case M.RubbishID:
            if (i == 0 && n) {
                $('#treea_' + n.p).removeClass('contains-folders expanded');
            }

            // Remove item
            $('#' + h).remove();

            // Remove folder and subfolders
            $('#treeli_' + h).remove();
            if (!hasItems) {
                $('.contacts-grid-view .contacts-grid-header tr').remove();
                $('.fm-empty-trashbin').removeClass('hidden');
            }
            break;
        case M.RootID:
            if (i == 0 && n) {
                $('#treea_' + n.p).removeClass('contains-folders expanded');
            }

            // Remove item
            $('#' + h).remove();

            // Remove folder and subfolders
            $('#treeli_' + h).remove();
            if (!hasItems) {
                $('.files-grid-view').addClass('hidden');
                $('.grid-table.fm tr').remove();
                $('.fm-empty-cloud').removeClass('hidden');
            }
            break;
        default:
            if (i == 0 && n) {
                $('#treea_' + n.p).removeClass('contains-folders expanded');
            }
            $('#' + h).remove();// remove item
            $('#treeli_' + h).remove();// remove folder and subfolders
            if (!hasItems) {
                if (sharedFolderUI()) {
                    M.emptySharefolderUI();
                }
                else {
                    $('.files-grid-view').addClass('hidden');
                    $('.fm-empty-folder').removeClass('hidden');
                }
                $('.grid-table.fm tr').remove();
            }
            break;
    }

    if (M.currentdirid === h || isCircular(h, M.currentdirid) === true) {
        parent = parent || Object(M.getNodeByHandle(h)).p || RootbyId(h);
        M.openFolder(parent);
    }
}

/**
 * addContactToFolderShare
 *
 * Add verified email addresses to folder shares.
 */
function addContactToFolderShare() {

    var targets = [],
        $shareDialog = $('.share-dialog'),
        $newContacts, permissionLevel, iconPermLvl, permissionClass, selectedNode;

    // Share button enabled
    if (($.dialog === 'share') && !$shareDialog.find('.dialog-share-button').is('.disabled')) {

        selectedNode = $.selected[0];
        $newContacts = $shareDialog.find('.token-input-list-mega .token-input-token-mega');

        loadingDialog.show();

        // Is there a new contacts planned for addition to share
        if ($newContacts.length) {

            // Determin current group permission level
            iconPermLvl = $shareDialog.find('.permissions-icon')[0];
            permissionClass = checkMultiInputPermission($(iconPermLvl));
            permissionLevel = sharedPermissionLevel(permissionClass[0]);

            // Add new planned contact to list
            $.each($newContacts, function(ind, val) {
                targets.push({ u: $(val).contents().eq(1).text(), r: permissionLevel });
            });
        }

        closeDialog();
        $('.export-links-warning').addClass('hidden');

        // Add new contacts to folder share
        if (targets.length > 0) {
            doShare(selectedNode, targets, true);
        }

        loadingDialog.hide();
    }
}

/**
 * addNewContact
 *
 * User adding new contact/s from add contact dialog.
 * @param {String} $addBtnClass, contact dialog add button class, i.e. .add-user-popup-button.
 */
function addNewContact($addButton) {

    var mailNum, msg, title, email, emailText, $mails;

    // Add button is enabled
    if (!$addButton.is('.disabled') && $addButton.is('.add')) {

        // Check user type
        if (u_type === 0) {
            ephemeralDialog(l[997]);
        }
        else {

            // Custom text message
            emailText = $('.add-user-textarea textarea').val();

            // List of email address planned for addition
            $mails = $('.token-input-list-mega .token-input-token-mega');

            mailNum = $mails.length;

            if (mailNum) {

                // Loop through new email list
                $mails.each(function(index, value) {

                    // Extract email addresses one by one
                    email = $(value).contents().eq(1).text();

                    // Make sure that API return positive value, otherwise we have API error
                    if (!M.inviteContact(M.u[u_handle].m, email, emailText)) {

                        // Singular or plural
                        if (index === mailNum - 1) {
                            if (mailNum === 1) {
                                title = l[150]; // Contact invited
                                msg = l[5898].replace('[X]', email); // The user [X] has been invited and will appear in your contact list once accepted."
                            }
                            else {
                                title = l[165] + ' ' + l[5859]; // Contacts Invited
                                msg = l[5899]; // The users have been invited and will appear in your contact list once accepted
                            }

                            closeDialog();
                            msgDialog('info', title, msg);
                            $('.token-input-token-mega').remove();
                        }
                    }
                });
            }
        }
    }

    // Cancel button clicked, close dialog
    else if ($addButton.is('.cancel')) {
        closeDialog();
    }
}

/**
 * sharedUInode
 *
 * Handle shared/export link icons in Cloud Drive
 * @param {String} nodeHandle, selected node id
 */
function sharedUInode(nodeHandle) {

    var oShares;
    var bExportLink = false;
    var bAvailShares = false;
    var UiExportLink = new mega.UI.Share.ExportLink();
    var share = new mega.Share();

    if (!fminitialized) {
        if (d) {
            UiExportLink.logger.warn('Skipping sharedUInode call...');
        }
        return;
    }
    if (d) {
        UiExportLink.logger.debug('Entering sharedUInode...');
    }

    // Is there a full share or pending share available
    if ((M.d[nodeHandle] && M.d[nodeHandle].shares) || M.ps[nodeHandle]) {

        // Contains full shares and/or export link
        oShares = M.d[nodeHandle] && M.d[nodeHandle].shares;

        // Do we have export link for selected node?
        if (oShares && oShares.EXP) {

            UiExportLink.addExportLinkIcon(nodeHandle);

            // Item is taken down, make sure that user is informed
            if (oShares.EXP.down === 1) {
                UiExportLink.addTakenDownIcon(nodeHandle);
            }

            bExportLink = true;
        }

        // Add share icon in left panel for selected node only if we have full or pending share
        // Don't show share icon when we have export link only
        if (share.isShareExist([nodeHandle], true, true, false)) {

            // Left panel
            $('#treea_' + nodeHandle + ' .nw-fm-tree-folder').addClass('shared-folder');

            bAvailShares = true;
        }
    }

    // t === 1, folder
    if (M.d[nodeHandle] && M.d[nodeHandle].t) {
        var icon = fileIcon(M.d[nodeHandle]);

        // Update right panel selected node with appropriate icon for list view
        $('.grid-table.fm #' + nodeHandle + ' .transfer-filetype-icon').addClass(icon);

        // Update right panel selected node with appropriate icon for block view
        $('#' + nodeHandle + '.file-block .block-view-file-type').addClass(icon);
    }

    // If no shares are available, remove share icon from left panel, right panel (list and block view)
    if (!bAvailShares) {

        // Left panel
        $('#treea_' + nodeHandle + ' .nw-fm-tree-folder').removeClass('shared-folder');

        // Right panel list view
        $('.grid-table.fm #' + nodeHandle + ' .transfer-filetype-icon').removeClass('folder-shared');

        // Right panel block view
        $('#' + nodeHandle + '.file-block .block-view-file-type').removeClass('folder-shared');
    }

    // If no export link is available, remove export link from left and right panels (list and block view)
    if (!bExportLink) {
        UiExportLink.removeExportLinkIcon(nodeHandle);
    }
}

/**
 * getContactsEMails
 *
 * Loop through all available contacts, full and pending ones (outgoing and incomming)
 * and creates a list of contacts email addresses.
 * @returns {Array} contacts, array of contacts email.
 */
function getContactsEMails() {

    var contact,
        contacts = [];
    var contactName = '';

    // Loop through full contacts
    M.u.forEach(function(contact) {
        // Active contacts with email set
        if (contact.c === 1 && contact.m) {
            contacts.push({ id: contact.m, name: M.getNameByHandle(contact.u) });
        }
    });

    // Loop through outgoing pending contacts
    for (var k in M.opc) {
        if (M.opc.hasOwnProperty(k)) {
            contact = M.opc[k];
            contactName = M.getNameByHandle(M.opc[k].p);

            // Is contact deleted
            if (!contact.dts) {
                contacts.push({ id: contact.m, name: contactName });
            }
        }
    }

    // Loop through incomming pending contacts
    for (var m in M.ipc) {
        if (M.ipc.hasOwnProperty(m)) {
            contact = M.ipc[m];
            contactName = M.getNameByHandle(M.ipc[m].p);

            // Is there a email available
            if (contact.m) {
                contacts.push({ id: contact.m, name: contactName });
            }
        }
    }

    return contacts;
}

/**
 * initAddDialogInputPlugin
 */
function initAddDialogMultiInputPlugin() {

    // Plugin configuration
    var contacts = getContactsEMails();
    var $this  = $('.add-contact-multiple-input');
    var $scope = $this.parents('.add-user-popup');

    $this.tokenInput(contacts, {
        theme: 'mega',
        hintText: l[5908],
        //hintText: '',
        //placeholder: 'Type in an email or contact',
        searchingText: '',
        noResultsText: '',
        addAvatar: true,
        autocomplete: null,
        searchDropdown: true,
        emailCheck: true,
        preventDoublet: true,
        tokenValue: 'id',
        propertyToSearch: 'id',
        resultsLimit: 5,
        // Prevent showing of drop down list with contacts email addresses
        // Max allowed email address is 254 chars
        minChars: 255,
        accountHolder: (M.u[u_handle] || {}).m || '',
        scrollLocation: 'add',
        // Exclude from dropdownlist only emails/names which exists in multi-input (tokens)
        excludeCurrent: false,
        onEmailCheck: function() {
            errorMsg(l[7415]);
        },
        onDoublet: function(u) {
            errorMsg(l[7413]);
        },
        onHolder: function() {
            errorMsg(l[7414]);
        },
        onReady: function() {
            var $input = $this.parent().find('li input').eq(0);
            $input.rebind('keyup', function() {
                var value = $.trim($input.val());
                var emailList = value.split(/[ ;,]+/);
                if ($scope.find('li.token-input-token-mega').length > 0 || checkMail(value) === false || emailList.length > 1) {
                    $scope.find('.add-user-popup-button.add').removeClass('disabled');
                } else {
                    $scope.find('.add-user-popup-button.add').addClass('disabled');
                }
            });
        },
        onAdd: function() {

            var itemNum = $('.token-input-list-mega .token-input-token-mega').length,
                $addUserPopup = $('.add-user-popup');

            $('.add-user-popup-button.add').removeClass('disabled');

            // In case of 1 contact use singular
            if (itemNum === 1) {
                $addUserPopup.find('.nw-fm-dialog-title').text(l[101]); // Add Contact
            }
            else { // Use plural
                $addUserPopup.find('.nw-fm-dialog-title').text(l[5911]); // Add Contacts

                var $inputTokens = $addUserPopup.find('.share-added-contact.token-input-token-mega'),
                    $multiInput = $addUserPopup.find('.multiple-input'),
                    h1 = $inputTokens.outerHeight(true),// margin included
                    h2 = $multiInput.height();

                // show/hide scroll box
                if ((5 <= h2 / h1) && (h2 / h1 < 6)) {
                    $multiInput.jScrollPane({
                        enableKeyboardNavigation: false,
                        showArrows: true,
                        arrowSize: 8,
                        animateScroll: true
                    });
                    setTimeout(function() {
                        $addUserPopup.find('.token-input-input-token-mega input').focus();
                    }, 0);
                }
            }
        },
        onDelete: function() {

            var itemNum,
                $addUserPopup = $('.add-user-popup');

            setTimeout(function() {
                $addUserPopup.find('.token-input-input-token-mega input').blur();
            }, 0);

            // Get number of emails
            itemNum = $('.token-input-list-mega .token-input-token-mega').length;


            if (itemNum === 0) {
                $('.add-user-popup-button.add').addClass('disabled');
                $addUserPopup.find('.nw-fm-dialog-title').text(l[101]); // Add Contact

            }
            else if (itemNum === 1) {
                $('.add-user-popup-button.add').removeClass('disabled');
                $('.add-user-popup .nw-fm-dialog-title').text(l[101]); // Add Contact

            }
            else {
                $('.add-user-popup-button.add').removeClass('disabled');
                $('.add-user-popup .nw-fm-dialog-title').text(l[101]);

                var $inputTokens = $addUserPopup.find('.share-added-contact.token-input-token-mega'),
                    $multiInput = $addUserPopup.find('.multiple-input'),
                    $scrollBox = $('.multiple-input .jspPane')[0],
                    h1 = $inputTokens.outerHeight(true),// margin included
                    h2 = 0;

                // Calculate complete scroll box height
                if ($scrollBox) {
                    h2 = $scrollBox.scrollHeight;
                }
                else { // Just multi input height
                    h2 = $multiInput.height();
                }

                if (h2 / h1 < 6) {
                    clearScrollPanel('.add-user-popup');
                }
            }
        }
    });

    /**
     * errorMsg
     *
     * Show error popup next to multi input box in case that email is wrong.
     * @param {String} msg, error message.
     */
    function errorMsg(msg) {

        var $addUserPopup = $('.add-user-popup'),
            $warning = $addUserPopup.find('.multiple-input-warning span');

        $warning.text(msg);
        $addUserPopup.addClass('error');

        setTimeout(function() {
            $addUserPopup.removeClass('error');
        }, 3000);
    }
}

/**
 * addContactUI
 *
 * Handle add contact dialog UI
 */
function addContactUI() {

    // not for ephemeral
    if (!u_type) {
        return;
    }

    function iconSize(par) {

        // full size icon, popup at bottom of Add contact button
        if (par) {
            $('.add-user-size-icon')
                .removeClass('short-size')
                .addClass('full-size');
        }

        // short size icon, centered dialog
        else {
            $('.add-user-size-icon')
                .removeClass('full-size')
                .addClass('short-size');
        }
    };

    function focusOnInput() {
        var $tokenInput = $('#token-input-');

        $tokenInput
            .val('')
            .focus();
    }

    $('.add-user-notification textarea').rebind('focus.add-user-n', function() {
        var $this = $(this);
        $this.parent().addClass('active');
    });

    $('.add-user-notification textarea').rebind('blur.add-user-n', function() {
        $('.add-user-notification').removeClass('active');
    });

    if (!$('.add-contact-multiple-input').tokenInput("getSettings")) {
        initAddDialogMultiInputPlugin();
    }

    $('.fm-empty-contacts .fm-empty-button').rebind('mouseover', function() {
        $('.fm-empty-contacts').addClass('hovered');
    });

    $('.fm-empty-contacts .fm-empty-button').rebind('mouseout', function() {
        $('.fm-empty-contacts').removeClass('hovered');
    });

    $('.fm-empty-contacts .fm-empty-button').rebind('click', function(event) {

        $.hideContextMenu();
        $.dialog = 'add-contact-popup';
        $.sharedTokens = []; // Holds items currently visible in share folder contet (above input)

        // Just in case hide import links
        $('.add-user-popup .import-contacts-dialog').fadeOut(0);
        $('.import-contacts-link').removeClass('active');

        // Prepare multi-input and dialog
        $('.add-user-popup .multiple-input .token-input-token-mega').remove();
        $('.add-user-popup-button.add').addClass('disabled');
        $('.add-user-popup .nw-fm-dialog-title').text(l[71]);
        $('.fm-add-user').removeClass('active');

        iconSize(false);

        $('.add-user-popup')
            .addClass('dialog')
            .removeClass('hidden');

        fm_showoverlay();

        event.stopPropagation();

        // Focus the input after everything else is done or it won't work
        focusOnInput();
    });

    $('.fm-add-user').rebind('click', function() {

        var $this = $(this);
        var $d = $('.add-user-popup');

        $.hideContextMenu();
        $.dialog = 'add-contact-popup';

        // Holds items currently visible in share folder content (above input)
        $.sharedTokens = [];

        // Hide
        if ($this.is('.active')) {
            $this.removeClass('active');
            $d.addClass('hidden');
        }

        // Show
        else {
            $('.add-user-popup .import-contacts-dialog').fadeOut(0);
            $('.import-contacts-link').removeClass('active');
            clearScrollPanel('.add-user-popup');
            $this.addClass('active');
            $d.removeClass('hidden dialog');
            $('.add-user-popup .multiple-input .token-input-token-mega').remove();

            $('.add-user-popup-button.add').addClass('disabled');
            $('.add-user-popup .nw-fm-dialog-title').text(l[71]);

            topPopupAlign(this, '.add-user-popup');

            initTextareaScrolling($('.add-user-textarea textarea'), 39);
            focusOnInput();
        }

        iconSize(true);
        return false;
    });

    // List of elements related to pending contacts
    //
    // Received requests:
    // empty grid: fm-empty-contacts (have button on it, .empty-contact-requests-button with label 'View sent requests')
    // full grid: contact-requests-grid (have action buttons,
    //  'Accept': .contact-request-button.accept
    //  'Delete': .contact-request-button.delete
    //  'Ignore': .contact-request-button.ignore
    //
    // Sent requests:
    // empty grid: fm-empty-contacts (have button on it, .empty-sent-request-button with label 'View received requests')
    // full grid: sent-requests-grid (have action buttons,
    //  'ReInvite': .contact-request-button.reinvite
    //  'Cancel Reques': .contact-request-button.cancel
    //
    // Header buttons:
    // fm-contact-requests 'View sent requests'
    // fm-received-requests 'View received requests'

    // View received contact requests, M.ipc
    $('.fm-received-requests, .empty-sent-requests-button').rebind('click', function() {
        M.openFolder('ipc');
        $('.fm-contact-requests').removeClass('active');
        $(this).addClass('active');
    });

    // View sent contact requests, M.opc
    $('.fm-contact-requests, .empty-contact-requests-button').rebind('click', function() {
        M.openFolder('opc');
        $('.fm-received-requests').removeClass('active');
        $(this).addClass('active');
    });

    $('.add-user-size-icon').rebind('click', function() {

        var iPos = 0;

        $('.add-user-popup .import-contacts-dialog').fadeOut(0);
        $('.import-contacts-link').removeClass('active');

        if ($(this).is('.full-size')) {

            $('.add-user-popup').addClass('dialog');
            fm_showoverlay();
            iconSize(false);
            $('.fm-add-user').removeClass('active');
            focusOnInput();
        }

        // .short-size
        else {

            fm_hideoverlay();
            $('.add-user-popup').removeClass('dialog');
            iconSize(true);
            $('.fm-add-user').addClass('active');

            iPos = $(window).width() - $('.fm-add-user').offset().left - $('.add-user-popup').outerWidth() + 2;

            if (iPos > 8) {
                $('.add-user-popup').css('right', iPos + 'px');
            }
            else {
                $('.add-user-popup').css('right', 8 + 'px');
            }
            focusOnInput();
        }
    });

    $('.add-user-popup-button').rebind('click', function() {

        addNewContact($(this));
    });

    $('.add-user-popup .fm-dialog-close').rebind('click', function() {

        fm_hideoverlay();
        $('.add-user-popup').addClass('hidden');
        $('.fm-add-user').removeClass('active');
        clearScrollPanel('.add-user-popup');
    });

    $('.add-user-popup .import-contacts-service').rebind('click', function() {

        // NOT imported
        if (!$(this).is('.imported')) {
            var contacts = new mega.GContacts({'where': 'contacts'});

            // NOT failed
            if (!contacts.options.failed) {
                contacts.importGoogleContacts();
            } else {
                closeImportContactNotification('.add-user-popup');
            }
        }
        else {
            var n = $('.imported-contacts-notification');
            n.css('margin-left', '-' + n.outerWidth() / 2 + 'px');
            n.fadeIn(200);
            $('.share-dialog .import-contacts-dialog').fadeOut(200);
        }
    });

    $('.add-user-popup .import-contacts-link').rebind('click', function(e) {

        if (!$(this).is('.active')) {
            $('.add-user-popup .import-contacts-link').addClass('active');// Do not use this, because of doubled class
            $('.add-user-popup .import-contacts-dialog').fadeIn(200);

            $('.imported-notification-close').rebind('click', function()
            {
                $('.imported-contacts-notification').fadeOut(200);
            });
        }
        else {
            $('.add-user-popup .import-contacts-link').removeClass('active');
            $('.add-user-popup .import-contacts-dialog').fadeOut(200);
            $('.imported-contacts-notification').fadeOut(200);
        }

        e.stopPropagation();
        e.preventDefault();
    });

    $('.add-user-popup .import-contacts-info').rebind('mouseover.add-user-p', function() {
        $('.add-user-popup .import-contacts-info-txt').fadeIn(200);
    });

    $('.add-user-popup .import-contacts-info').rebind('mouseout.add-user-p', function() {
        $('.add-user-popup .import-contacts-info-txt').fadeOut(200);
    });
}

/**
 * Bind actions to Received Pending Conctact Request buttons
 *
 */
function initBindIPC() {

    DEBUG('initBindIPC()');

    $('.contact-requests-grid .contact-request-button').off('click');
    $('.contact-requests-grid .contact-request-button').on('click', function() {

        var $self = $(this),
            $reqRow = $self.closest('tr'),
            ipcId = $reqRow.attr('id').replace('ipc_', '');

        if ($self.is('.accept')) {
            if (M.acceptPendingContactRequest(ipcId) === 0) {
                $reqRow.remove();
            }
        }
        else if ($self.is('.delete')) {
            if (M.denyPendingContactRequest(ipcId) === 0) {
                $reqRow.remove();
            }
        }
        else if ($self.is('.ignore')) {
            if (M.ignorePendingContactRequest(ipcId) === 0) {
                $reqRow.remove();
            }
        }
    });
}

/**
 * Bind actions to Received pending contacts requests buttons
 *
 */
function initBindOPC() {

    DEBUG('initBindOPC()');

    $('.sent-requests-grid .contact-request-button').off('click');
    $('.sent-requests-grid .contact-request-button').on('click', function() {

        var $self = $(this),
            $reqRow = $self.closest('tr'),
            opcId = $reqRow.attr('id').replace('opc_', '');

        if ($self.is('.reinvite')) {
            M.reinvitePendingContactRequest(M.opc[opcId].m);
            $reqRow.children().children('.contact-request-button.reinvite').addClass('hidden');
        }
        else if ($self.is('.cancel')) {

            // If successfully deleted, grey column and hide buttons
            if (M.cancelPendingContactRequest(M.opc[opcId].m) === 0) {
                $(this).addClass('hidden');
                $reqRow.children().children('.contact-request-button.cancel').addClass('hidden');
                $reqRow.children().children('.contact-request-button.reinvite').addClass('hidden');
                $reqRow.addClass('deleted');
            }
        }
    });
}

function ephemeralDialog(msg) {

    msgDialog('confirmation', l[998], msg + ' ' + l[999], l[1000], function(e) {
        if (e) {
            loadSubPage('register');
        }
    });
}

// leave incoming share h
// FIXME: implement sn tagging to prevent race condition
function leaveShare(h) {
    if (d) {
        console.log('leaveShare', h);
    }

    // leaving inner nested shares is not allowed: walk to the share root
    while (M.d[h] && M.d[M.d[h].p]) {
        h = M.d[h].p;
    }

    if (M.d[h] && M.d[h].su) {
        loadingDialog.show(); // this will be hidden somewhere else after processing the action-packet

        api_req({ a: 'd', n: h/*, i: requesti*/ });
    }
    else if (d) {
        console.warn('Cannot leaveShare', h);
    }
}

function fmremove() {
    var filecnt = 0,
        foldercnt = 0,
        contactcnt = 0,
        removesharecnt = 0;

    // Loop throught selected items
    for (var i in $.selected) {
        var n = M.d[$.selected[i]];

        // ToDo: Not clear what this represents
        if (n && n.su) {
            removesharecnt++;
        }

        // ToDo: Replace counting contact id chars with something more reliable
        else if (String($.selected[i]).length === 11) {
            contactcnt++;
        }

        // Folder
        else if (n && n.t) {
            foldercnt++;
        }

        // File
        else {
            filecnt++;
        }
    }

    if (removesharecnt) {
        for (var i in $.selected) {
            leaveShare($.selected[i]);
        }
        M.openFolder('shares', true);
    }

    // Remove contacts from list
    else if (contactcnt) {

        var c = $.selected.length;
        var replaceString = '';
        var contact = '';

        if (c > 1) {
            replaceString = c + ' ' + l[5569];
            contact = 'contacts';
        }
        else {
            replaceString = '<strong>' + htmlentities(M.d[$.selected[0]].name) + '</strong>';
            contact = 'contact';
        }

        msgDialog('delete-contact', l[1001], l[1002].replace('[X]', replaceString), l[7872].replace('[X]', contact),
        function(e) {
            if (e) {
                $.selected.forEach(function(selected) {

                    if (M.c[selected]) {
                        Object.keys(M.c[selected])
                            .forEach(function(sharenode) {
                                leaveShare(sharenode);
                            });
                    }

                    api_req({ a: 'ur2', u: $.selected[i], l: '0', i: requesti });
                    M.handleEmptyContactGrid();
                });
            }
        });
        if (c > 1) {
            $('#msgDialog').addClass('multiple');
            $('.fm-del-contacts-number').text($.selected.length);
            $('#msgDialog .fm-del-contact-avatar').attr('class', 'fm-del-contact-avatar');
            $('#msgDialog .fm-del-contact-avatar span').empty();
        }
        else {
            var user = M.u[$.selected[0]],
                avatar = useravatar.contact(user, 'avatar-remove-dialog');

            $('#msgDialog .fm-del-contact-avatar').html(avatar);
        }
    }

    // Remove selected nodes from rubbish bin
    else if (RootbyId($.selected[0]) === M.RubbishID) {

        var dlgMessage = '';
        var toastMessage = '';

        if ((filecnt === 1) && (!foldercnt)) {
            dlgMessage = l[13749];// 1 file
            toastMessage = l[13757];
        }
        else if ((filecnt > 1) && (!foldercnt)) {
            dlgMessage = l[13750].replace('%1', filecnt);
            toastMessage = l[13758].replace('%1', filecnt);
        }
        else if ((!filecnt) && (foldercnt === 1)) {
            dlgMessage = l[13751];// 1 folder
            toastMessage = l[13759];
        }
        else if ((!filecnt) && (foldercnt > 1)) {
            dlgMessage = l[13752].replace('%1', foldercnt);
            toastMessage = l[13760].replace('%1', foldercnt);
        }
        else if ((filecnt === 1) && (foldercnt === 1)) {
            dlgMessage = l[13753];// 1 file 1 folder
            toastMessage = l[13761];
        }
        else if ((filecnt === 1) && (foldercnt > 1)) {
            dlgMessage = l[13754].replace('%1', foldercnt);
            toastMessage = l[13762].replace('%1', foldercnt);
        }
        else if ((filecnt > 1) && (foldercnt === 1)) {
            dlgMessage = l[13755].replace('%1', filecnt);
            toastMessage = l[13763].replace('%1', filecnt);
        }
        else if ((filecnt > 1) && (foldercnt > 1)) {
            dlgMessage = l[13756].replace('%1', filecnt).replace('%2', foldercnt);
            toastMessage = l[13764].replace('%1', filecnt).replace('%2', foldercnt);
        }

        msgDialog('clear-bin', l[1003], dlgMessage, l[1007], function(e) {
            if (e) {
                var tmp = null;
                if (String(M.currentdirid).substr(0, 7) === 'search/') {
                    tmp = M.currentdirid;
                    M.currentdirid = M.getNodeByHandle($.selected[0]).p || M.RubbishID;
                }
                M.clearRubbish(1);

                if (tmp) {
                    M.currentdirid = tmp;
                }

                showToast('settings', toastMessage);
            }
        });

        // ToDo: is this necessary?
        // $('.fm-dialog-button.notification-button').each(function(i, e) {
        //     if ($(e).text() === l[1018]) {
        //         $(e).safeHTML('<span>@@</span>', l[83]);
        //     }
        // });
    }

    // Remove contacts
    else if (RootbyId($.selected[0]) === 'contacts') {
        if (localStorage.skipDelWarning) {
            M.copyNodes($.selected, M.RubbishID, 1);
        } else {
            msgDialog('confirmation', l[1003], l[1004].replace('[X]', fm_contains(filecnt, foldercnt)), false, function(e) {
                if (e) {
                    M.copyNodes($.selected, M.RubbishID, 1);
                }
            }, true);
        }
    }
    else {
        if (localStorage.skipDelWarning) {
            if (M.currentrootid === 'shares') {
                M.copyNodes($.selected, M.RubbishID, true);
            }
            else {
                M.moveNodes($.selected, M.RubbishID);
            }
        }
        else {
            // Contains complete directory structure of selected nodes, their ids
            var selected = [], dirTree = [];

            for (var i in $.selected) {
                selected.push($.selected[i]);
                var nodes = fm_getnodes($.selected[i], true);
                dirTree = dirTree.concat(nodes);
            }

            // Additional message in case that there's a shared node
            var share = new mega.Share({});
            var delShareInfo = share.isShareExist(dirTree, true, true, true) ? ' ' + l[1952] + ' ' + l[7410] : '';

            msgDialog('remove', l[1003], l[1004].replace('[X]', fm_contains(filecnt, foldercnt)) + delShareInfo, false, function(e) {
                if (e) {
                    if (M.currentrootid === 'shares') {
                        M.copyNodes($.selected, M.RubbishID, true);
                    }
                    else {
                        var delctx = { pending : 1, selected : selected };

                        // Remove all shares related to selected nodes
                        for (var i = dirTree.length; i--; ) {
                            var h = dirTree[i];

                            // remove established shares
                            for (var share in Object(M.d[dirTree[i]]).shares) {
                                delctx.pending++;
                                api_req({ a: 's2',
                                          n: h,
                                          s: [{ u: M.d[h].shares[share].u, r: ''}],
                                          ha: '',
                                          i: requesti
                                        }, {
                                          n: h,
                                          u: M.d[h].shares[share].u,
                                          delctx: delctx,
                                          callback: function(res, ctx) {
                                                if (typeof res == 'object') {
                                                    // FIXME: verify error codes in res.r
                                                    M.delNodeShare(ctx.n, ctx.u);
                                                    setLastInteractionWith(ctx.u, "0:" + unixtime());
                                                }
                                                else {
                                                    // FIXME: display error to user
                                                }

                                                if (!--ctx.delctx.pending) {
                                                    M.moveNodes(ctx.delctx.selected, M.RubbishID);
                                                }
                                            }
                                        });
                            }

                            // remove pending shares
                            for (var pendingUserId in M.ps[h]) {
                                var userEmailOrID = Object(M.opc[pendingUserId]).m || pendingUserId;
                                delctx.pending++;
                                api_req({
                                    a: 's2',
                                    n: h,
                                    s: [{u: userEmailOrID, r: ''}],
                                    ha: '',
                                    i: requesti
                                }, {
                                    n: h,
                                    u: pendingUserId,
                                    delctx: delctx,
                                    callback: function(res, ctx) {
                                        if (typeof res == 'object') {
                                            // FIXME: verify error codes in res.r
                                            M.deletePendingShare(ctx.n, ctx.u);
                                        }
                                        else {
                                            // FIXME: display error to user
                                        }

                                        if (!--ctx.delctx.pending) {
                                            M.moveNodes(ctx.delctx.selected, M.RubbishID);
                                        }
                                    }
                                });
                            }
                        }

                        if (!--delctx.pending) {
                            M.moveNodes(delctx.selected, M.RubbishID);
                        }
                    }
                }
            }, true);
        }
    }
}

function fmremdupes(test)
{
    var hs = {}, i, f = [], s = 0;
    var cRootID = M.currentrootid;
    loadingDialog.show();
    for (i in M.d)
    {
        var n = M.d[i];
        if (n && n.hash && n.h && RootbyId(n.h) === cRootID)
        {
            if (!hs[n.hash])
                hs[n.hash] = [];
            hs[n.hash].push(n.h);
        }
    }
    for (i in hs)
    {
        var h = hs[i];
        while (h.length > 1)
            f.push(h.pop());
    }
    for (i in f)
    {
        console.debug('Duplicate node: ' + f[i] + ' at ~/'
           + M.getPath(f[i]).reverse().map(function(n) {
                return M.d[n].name || ''
             }).filter(String).join("/"));
        s += M.d[f[i]].s | 0;
    }
    loadingDialog.hide();
    console.log('Found ' + f.length + ' duplicated files using a sum of ' + bytesToSize(s));
    if (!test && f.length)
    {
        $.selected = f;
        fmremove();
    }
    return f.length;
}

function initContextUI() {

    var c = '.dropdown.body.context .dropdown-item';

    $('.dropdown-section').off('mouseover', '.dropdown-item');
    $('.dropdown-section').on('mouseover', '.dropdown-item', function() {
        var $this = $(this),
            pos = $this.offset(),
            menuPos,
            currentId;

        // Hide opened submenus
        if (!$this.parent().parent().hasClass('submenu')) {
            $('.dropdown-item').removeClass('opened');
            $('.dropdown.body.submenu').removeClass('active');
        }
        else {
            $this.parent().find('.dropdown-item').removeClass('opened');
            $this.parent().find('.submenu').removeClass('active');
        }

        currentId = $this.attr('id');
        if (currentId) {
            M.buildSubMenu(currentId.replace('fi_', ''));
        }

        // Show necessary submenu
        if (!$this.hasClass('opened') && $this.hasClass('contains-submenu')) {
            menuPos = reCalcMenuPosition($this, pos.left, pos.top, 'submenu');

            $this.next('.submenu')
                .css({'top': menuPos.top})
                .addClass('active');

            $this.addClass('opened');
        }
    });

    var safeMoveNodes = function() {
        if (!$(this).is('.disabled')) {
            $.hideContextMenu();
            M.safeMoveNodes(String($(this).attr('id')).replace('fi_', ''));
        }
    };
    $(c + '.cloud-item').rebind('click', safeMoveNodes);

    $('.dropdown.body.files-menu').off('click', '.folder-item');
    $('.dropdown.body.files-menu').on('click', '.folder-item', safeMoveNodes);
    safeMoveNodes = undefined;

    $(c + '.download-item').rebind('click', function(event) {
        var c = $(event.target).attr('class');
        if (c && c.indexOf('contains-submenu') > -1)
            M.addDownload($.selected);
    });

    $(c + '.download-standart-item').rebind('click', function() {
        M.addDownload($.selected);
    });

    $(c + '.zipdownload-item').rebind('click', function() {
        M.addDownload($.selected, true);
    });

    $(c + '.getlink-item').rebind('click', function() {

        if (u_type === 0) {
            ephemeralDialog(l[1005]);
        }
        else {
            initCopyrightsDialog($.selected);
        }
    });

    $(c + '.removelink-item').rebind('click', function() {

        if (u_type === 0) {
            ephemeralDialog(l[1005]);
        }
        else {
            var exportLink = new mega.Share.ExportLink({ 'updateUI': true, 'nodesToProcess': $.selected });
            exportLink.removeExportLink();
        }
    });

    $(c + '.rename-item').rebind('click', function() {
        renameDialog();
    });

    $(c + '.sh4r1ng-item').rebind('click', function() {

        var $shareDialog = $('.share-dialog');

        if (u_type === 0) {
            ephemeralDialog(l[1006]);
        }
        else {
            // this is used like identifier when key with key code 27 is pressed
            $.dialog = 'share';
            $.hideContextMenu();
            clearScrollPanel('.share-dialog');

            // Show the share dialog
            $shareDialog.removeClass('hidden');

            // Hide the optional message by default.
            // This gets enabled if user want to share
            $shareDialog.find('.share-message').hide();

            fm_showoverlay();
            handleShareDialogContent();
        }
    });

    // Move Dialog
    $(c + '.advanced-item, ' + c + '.move-item').rebind('click', function() {

        $.moveDialog = 'move';// this is used like identifier when key with key code 27 is pressed
        $.mcselected = M.RootID;
        $('.move-dialog').removeClass('hidden');
        handleDialogContent('cloud-drive', 'ul', true, 'move', 'Move');
        disableCircularTargets('#mctreea_');
        fm_showoverlay();
    });

    $(c + '.copy-item').rebind('click', function() {

        $.copyDialog = 'copy';// this is used like identifier when key with key code 27 is pressed
        $.mcselected = M.RootID;
        $('.copy-dialog').removeClass('hidden');
        handleDialogContent('cloud-drive', 'ul', true, 'copy', $.mcImport ? l[236] : "Paste" /*l[63]*/);
        fm_showoverlay();
    });

    $(c + '.import-item').rebind('click', function() {
        ASSERT(folderlink, 'Import needs to be used in folder links.');

        fm_importflnodes($.selected);
    });

    $(c + '.newfolder-item').rebind('click', function() {
        createFolderDialog();
    });

    $(c + '.fileupload-item').rebind('click', function() {
        $('#fileselect3').click();
    });

    $(c + '.folderupload-item').rebind('click', function() {
        $('#fileselect4').click();
    });

    $(c + '.remove-item').rebind('click', function() {
        fmremove();
    });

    $(c + '.startchat-item').rebind('click', function() {
        var $this = $(this);
        var user_handle = $.selected;


        if (user_handle.length === 1) {
            if (!$this.is(".disabled") && user_handle) {
                loadSubPage('fm/chat/' + user_handle);
            }
        }
        else {
            megaChat.createAndShowGroupRoomFor(user_handle);
        }
    });

    $(c + '.startaudio-item').rebind('click', function() {
        var $this = $(this);
        var user_handle = $.selected && $.selected[0];
        var room;

        if (!$this.is(".disabled") && user_handle) {
            loadSubPage('fm/chat/' + user_handle);
            room = megaChat.createAndShowPrivateRoomFor(user_handle);
            if (room) {
                room.startAudioCall();
            }
        }
    });

    $(c + '.startvideo-item').rebind('click', function() {
        var $this = $(this);
        var user_handle = $.selected && $.selected[0];
        var room;

        if (!$this.is(".disabled") && user_handle) {
            loadSubPage('fm/chat/' + user_handle);
            room = megaChat.createAndShowPrivateRoomFor(user_handle);
            if (room) {
                room.startVideoCall();
            }
        }
    });

    $(c + '.removeshare-item').rebind('click', function() {
        fmremove();
    });

    $(c + '.properties-item').rebind('click', function() {
        propertiesDialog();
    });

    $(c + '.findupes-item').rebind('click', mega.utils.findDupes);

    $(c + '.permissions-item').rebind('click', function() {
        if (d) {
            console.log('permissions');
        }
    });

    $(c + '.add-star-item').rebind('click', function() {
        var newFavState = Number(!M.isFavourite($.selected));

        M.favourite($.selected, newFavState);

        if (M.viewmode) {
            $('.file-block').removeClass('ui-selected');
        }
        else {
            $('.grid-table.fm tr').removeClass('ui-selected');
        }
    });

    $('.labels .dropdown-colour-item').rebind('click', function() {
        var labelId = parseInt(this.dataset.labelId);

        if (labelId && (rightsById($.selected[0]) > 1)) {
            M.colourLabeling($.selected, labelId);
        }
    });

    $('.labels .dropdown-colour-item').rebind('mouseover', function() {
        var labelTxt = this.dataset.labelTxt;
        var labelInfo;

        if ($(this).hasClass('active')) {
            labelInfo = l[16222];
        }
        else {
            labelInfo = l[16221];
        }
        labelTxt = labelInfo.replace('%1', '"' + labelTxt + '"');
        $('.labels .dropdown-color-info').text(labelTxt).addClass('active');
    });

    $('.labels .dropdown-colour-item').rebind('mouseout', function() {
        $('.labels .dropdown-color-info').removeClass('active');
    });

    $(c + '.open-item').rebind('click', function() {
        M.openFolder($.selected[0]);
    });

    $(c + '.preview-item').rebind('click', function() {
        slideshow($.selected[0]);
    });

    $(c + '.clearbin-item').rebind('click', function() {
        doClearbin(true);
    });

    $(c + '.move-up').rebind('click', function() {
        $('.transfer-table tr.ui-selected')
            .attrs('id')
            .map(function(id) {
                fm_tfsmove(id, -1);
            });
        $('.transfer-table tr.ui-selected').removeClass('ui-selected');
        delay('fm_tfsupdate', fm_tfsupdate);
    });

    $(c + '.move-down').rebind('click', function() {
        $('.transfer-table tr.ui-selected')
            .attrs('id')
            .reverse()
            .map(function(id) {
                fm_tfsmove(id, 1);
            });
        $('.transfer-table tr.ui-selected').removeClass('ui-selected');
        delay('fm_tfsupdate', fm_tfsupdate);
    });

    $(c + '.transfer-play').rebind('click', function() {
        $('.transfer-table tr.ui-selected').attrs('id').map(fm_tfsresume);
        $('.transfer-table tr.ui-selected').removeClass('ui-selected');
        if (uldl_hold) {
            dlQueue.resume();
            ulQueue.resume();
            uldl_hold = false;
        }
    });

    $(c + '.transfer-pause').rebind('click', function() {
        $('.transfer-table tr.ui-selected').attrs('id').map(fm_tfspause);
        $('.transfer-table tr.ui-selected').removeClass('ui-selected');
    });

    $(c + '.network-diagnostic').rebind('click', function() {
        var $trs = $('.transfer-table tr.ui-selected');
        mega.utils.require('network_js')
            .then(function() {
                NetworkTesting.dialog($trs.attrs('id')[0].replace(/^dl_/, '#!'));
            });
    });

    $(c + '.canceltransfer-item,' + c + '.transfer-clear').rebind('click', function() {
        var $trs = $('.transfer-table tr.ui-selected');
        var toabort = $trs.attrs('id');
        $trs.remove();
        dlmanager.abort(toabort);
        ulmanager.abort(toabort);
        $.clearTransferPanel();
        fm_tfsupdate();

        Soon(function() {
            // XXX: better way to stretch the scrollbar?
            $(window).trigger('resize');
        });
        $('.transfer-table tr.ui-selected').removeClass('ui-selected');
    });

    $(document).trigger('onInitContextUI');
}

function createFolderUI() {

    $('.fm-new-folder').rebind('click', function(e) {

        var c = $('.fm-new-folder').attr('class'),
            c2 = $(e.target).attr('class'),
            c3 = $(e.target).parent().attr('class'),
            b1 = $('.fm-new-folder');

        $('.create-new-folder').removeClass('filled-input');
        var d1 = $('.create-new-folder');
        if ((!c2 || c2.indexOf('fm-new-folder') === -1) && (!c3 || c3.indexOf('fm-new-folder') === -1)) {
            return false;
        }
        if (c.indexOf('active') === -1) {
            b1.addClass('active');
            d1.removeClass('hidden');
            topPopupAlign(this, '.dropdown.create-new-folder');
            $('.create-new-folder input').focus();
        }
        else {
            b1.removeClass('active filled-input');
            d1.addClass('hidden');
            $('.fm-new-folder input').val(l[157]);
        }
        $.hideContextMenu();
    });

    $('.create-folder-button').rebind('click', function(e) {
        doCreateFolderUI(e);
        return false;
    });

    $('.create-folder-button-cancel').rebind('click', function() {
        $('.fm-new-folder').removeClass('active');
        $('.create-new-folder').addClass('hidden');
        $('.create-new-folder').removeClass('filled-input');
        $('.create-new-folder input').val(l[157]);
    });

    $('.create-folder-size-icon.full-size').rebind('click', function() {

        var v = $('.create-new-folder input').val();

        if (v !== l[157] && v !== '') {
            $('.create-folder-dialog input').val(v);
        }

        $('.create-new-folder input').focus();
        $('.create-new-folder').removeClass('filled-input');
        $('.create-new-folder').addClass('hidden');
        $('.fm-new-folder').removeClass('active');
        createFolderDialog(0);
        $('.create-new-folder input').val(l[157]);
    });

    $('.create-folder-size-icon.short-size').rebind('click', function() {

        var v = $('.create-folder-dialog input').val();

        if (v !== l[157] && v !== '') {
            $('.create-new-folder input').val(v);
            $('.create-new-folder').addClass('filled-input');
        }

        $('.fm-new-folder').addClass('active');
        $('.create-new-folder').removeClass('hidden');
        topPopupAlign('.link-button.fm-new-folder', '.add-user-popup');

        createFolderDialog(1);
        $('.create-folder-dialog input').val(l[157]);
        $('.create-new-folder input').focus();
    });

    $('.create-new-folder input').rebind('keyup.create-new-f', function(e) {
        $('.create-new-folder').addClass('filled-input');
        if ($(this).val() == '') {
            $('.create-new-folder').removeClass('filled-input');
        }
        if (e.which == 13) {
            doCreateFolderUI(e);
        }
    });

    $('.create-new-folder input').rebind('focus.create-new-f', function() {
        if ($(this).val() == l[157]) {
            $(this).val('');
        }
        $('.create-new-folder').addClass('focused');
    });

    $('.create-new-folder input').rebind('blur.create-new-f', function() {
        if ($('.create-new-folder input').val() == '') {
            $('.create-new-folder input').val(l[157]);
        }
        $('.create-new-folder').removeClass('focused');
    });
}

function doCreateFolderUI() {

    if ($('.create-new-folder input').val() === '') {
        $('.create-new-folder input').animate({backgroundColor: "#d22000"}, 150, function() {
            $('.create-new-folder input').animate({backgroundColor: "white"}, 350, function() {
                $('.create-new-folder input').focus();
            });
        });
    }
    else {
        createFolder(M.currentdirid, $('.create-new-folder input').val());
    }
}

/**
 * fmtopUI
 *
 *
 */
function fmtopUI() {
    $('.fm-clearbin-button,.fm-add-user,.fm-new-folder,.fm-file-upload,.fm-folder-upload').addClass('hidden');
    $('.fm-contact-requests,.fm-received-requests').removeClass('active');
    $('.fm-new-folder').removeClass('filled-input');
    $('.fm-right-files-block').removeClass('visible-notification rubbish-bin');

    if (M.currentrootid === M.RubbishID) {
        $('.fm-clearbin-button').removeClass('hidden');
        $('.fm-right-files-block').addClass('rubbish-bin visible-notification');
    }
    else {
        if (M.currentrootid === M.InboxID) {
            if (d) {
                console.log('Inbox');
            }
        }
        else if (M.currentdirid === 'contacts'
                || M.currentdirid === 'ipc'
                || M.currentdirid === 'opc'
                || (String(M.currentdirid).length === 11
                    && M.currentdirid.substr(0, 6) !== 'search')) {

            $('.fm-add-user').removeClass('hidden');


            // don't add .contacts-panel to ALL .fm-left-panel's
            $('.fm-left-panel:visible').addClass('contacts-panel');

            if (M.currentdirid === 'ipc') {
                $('.fm-received-requests').addClass('active');
                $('.fm-right-header').addClass('requests-panel');
            }
            else if (M.currentdirid === 'opc') {
                $('.fm-contact-requests').addClass('active');
                $('.fm-right-header').addClass('requests-panel');
            }
        }
        else if (String(M.currentdirid).length === 8
                && rightsById(M.currentdirid) > 0) {

            $('.fm-right-files-block').addClass('visible-notification');
            $('.fm-new-folder').removeClass('hidden');
            $('.fm-file-upload').removeClass('hidden');
            if ((is_chrome_firefox & 2) || 'webkitdirectory' in document.createElement('input')) {
                $('.fm-folder-upload').removeClass('hidden');
            }
            else if (ua.details.engine === 'Gecko') {
                $('.fm-folder-upload').removeClass('hidden');
                $('input[webkitdirectory], .fm-folder-upload input')
                    .rebind('click', function() {
                        firefoxDialog();
                        return false;
                    });
            }
            else {
                $('.fm-file-upload').addClass('last-button');
            }
        }
        else if (M.currentrootid === 'shares') {
            $('.fm-right-files-block').addClass('visible-notification');
        }
    }
    $('.fm-clearbin-button').rebind('click', function() {
        doClearbin(false);
    });

    // handle the Inbox section use cases
    if (M.hasInboxItems()) {
        $('.nw-fm-left-icon.inbox').removeClass('hidden');
    }
    else {
        $('.nw-fm-left-icon.inbox').addClass('hidden');

        if (M.InboxID && M.currentrootid === M.InboxID) {
            M.openFolder(M.RootID);
        }
    }

    // handle the RubbishBin icon changes
    var $icon = $('.nw-fm-left-icon.rubbish-bin');
    var rubNodes = Object.keys(M.c[M.RubbishID] || {});
    if (rubNodes.length) {
        $('.fm-tree-header.recycle-item').addClass('recycle-notification contains-subfolders');

        if (!$icon.hasClass('filled')) {
            $icon.addClass('filled');
        }
        else if (!$icon.hasClass('glow')) {
            $icon.addClass('glow');
        }
        else {
            $icon.removeClass('glow');
        }
    }
    else {
        $('.fm-tree-header.recycle-item')
            .removeClass('recycle-notification expanded contains-subfolders')
            .prev('.fm-connector-first').removeClass('active');

        $icon.removeClass('filled glow');
    }
}

function doClearbin(selected)
{
    msgDialog('clear-bin', l[14], l[15], l[1007], function(e)
    {
        if (e) {
            M.clearRubbish(selected);
        }
    });
}

function notificationsUI(close)
{
    if (close)
    {
        $('.fm-main.notifications').addClass('hidden');
        $('.fm-main.default').removeClass('hidden');
        return false;
    }
    $('.fm-main.notifications').removeClass('hidden');
    $('.notifications .nw-fm-left-icon').removeClass('active');
    $('.fm-main.default').addClass('hidden');
    $.tresizer();
}


function handleResetSuccessDialogs(dialog, txt, dlgString) {

    $('.fm-dialog' + dialog + ' .reg-success-txt').text(txt);

    $('.fm-dialog' + dialog + ' .default-white-button').rebind('click', function() {
        $('.fm-dialog-overlay').addClass('hidden');
        $('body').removeClass('overlayed');
        $('.fm-dialog' + dialog).addClass('hidden');
        delete $.dialog;
    });

    $('.fm-dialog-overlay').removeClass('hidden');
    $('body').addClass('overlayed');
    $('.fm-dialog' + dialog).removeClass('hidden');

    $.dialog = dlgString;
}

function avatarDialog(close)
{
    if (close)
    {
        $.dialog = false;
        $('.avatar-dialog').addClass('hidden');
        fm_hideoverlay();
        return true;
    }
    $.dialog = 'avatar';
    $('.fm-dialog.avatar-dialog').removeClass('hidden');
    fm_showoverlay();
    $('.avatar-body').safeHTML(
        '<div id="avatarcrop">' +
            '<div class="image-upload-and-crop-container">' +
                '<div class="image-explorer-container empty">' +
                    '<div class="image-explorer-image-view">' +
                        '<img class="image-explorer-source" />' +
                        '<div class="avatar-white-bg"></div>' +
                        '<div class="image-explorer-mask circle-mask"></div>' +
                        '<div class="image-explorer-drag-delegate"></div>' +
                    '</div>' +
                    '<div class="image-explorer-scale-slider-wrapper">' +
                        '<input class="image-explorer-scale-slider disabled" type="range" ' +
                            'min="0" max="100" step="1" value="0" disabled="" />' +
                    '</div>' +
                '</div>' +
                '<div class="fm-notifications-bottom">' +
                    '<input type="file" id="image-upload-and-crop-upload-field" class="image-upload-field" ' +
                        'accept="image/jpeg, image/gif, image/png" />' +
                    '<label for="image-upload-and-crop-upload-field" ' +
                        'class="image-upload-field-replacement default-white-button right">' +
                        '<span>@@</span>' +
                    '</label>' +
                    '<div class="default-white-button right" id="fm-change-avatar">' +
                        '<span>@@</span>' +
                    '</div>' +
                    '<div  class="default-white-button right" id="fm-cancel-avatar">' +
                        '<span>@@</span>' +
                    '</div>' +
                    '<div class="clear"></div>' +
                '</div>' +
            '</div>' +
        '</div>', l[1016], l[1017], l[82]);
    $('#fm-change-avatar').hide();
    $('#fm-cancel-avatar').hide();
    var imageCrop = new ImageUploadAndCrop($("#avatarcrop").find('.image-upload-and-crop-container'),
        {
            cropButton: $('#fm-change-avatar'),
            dragDropUploadPrompt:l[1390],
            outputFormat: 'image/jpeg',
            onCrop: function(croppedDataURI)
            {
                if (croppedDataURI.length > 64 * 1024) {
                    return msgDialog('warninga', l[8645], l[8646]);
                }
                var data = dataURLToAB(croppedDataURI);

                mega.attr.set('a', ab_to_base64(data), true, false);
                useravatar.setUserAvatar(u_handle, data, this.outputFormat);

                $('.fm-account-avatar').safeHTML(useravatar.contact(u_handle, '', 'div', true));
                $('.fm-avatar').safeHTML(useravatar.contact(u_handle, '', 'div'));
                avatarDialog(1);
            },
            onImageUpload: function()
            {
                $('.image-upload-field-replacement.fm-account-change-avatar').hide();
                $('#fm-change-avatar').show();
                $('#fm-cancel-avatar').show();
            },
            onImageUploadError: function()
            {

            }
        });
    $('#fm-cancel-avatar,.fm-dialog.avatar-dialog .fm-dialog-close').rebind('click', function(e)
    {
        avatarDialog(1);
    });
}

function gridUI() {
    if (M.chat)
        return;
    if (d)
        console.time('gridUI');
    // $.gridDragging=false;
    $.gridLastSelected = false;
    $('.fm-files-view-icon.listing-view').addClass('active');
    $('.fm-files-view-icon.block-view').removeClass('active');

    $.gridHeader = function() {
        var headerColumn = '';
        $('.grid-table tr:first-child td:visible').each(function(i, e) {
            headerColumn = $('.grid-table-header th').get(i);
            $(headerColumn).width(Math.floor($(e).width()));
        });
    };

    $.detailsGridHeader = function() {
        var headerColumn = '';
        $('.contact-details-view .grid-table tr:first-child td').each(function(i, e) {
            headerColumn = $('.contact-details-view .grid-table-header th').get(i);
            $(headerColumn).width($(e).width());
        });
    };

    $.contactGridHeader = function() {
        var headerColumn = '';
        $('.files-grid-view.contacts-view .grid-scrolling-table tr:first-child td').each(function(i, e) {
            headerColumn = $('.files-grid-view.contacts-view .grid-table-header th').get(i);
            $(headerColumn).width($(e).width());
        });
    };

    $.opcGridHeader = function() {
        var headerColumn = '';
        $('.sent-requests-grid .grid-scrolling-table tr:first-child td').each(function(i, e) {
            headerColumn = $('.sent-requests-grid .grid-table-header th').get(i);
            $(headerColumn).width($(e).width());
        });
    };

    $.ipcGridHeader = function() {
        var headerColumn = '';
        $('.contact-requests-grid .grid-scrolling-table tr:first-child td').each(function(i, e) {
            headerColumn = $('.contact-requests-grid .grid-table-header th').get(i);
            $(headerColumn).width($(e).width());
        });
    };

    $.sharedGridHeader = function() {
        var el = headerColumn = '';
        $('.shared-grid-view .grid-scrolling-table tr:first-child td').each(function(i, e) {
            headerColumn = $('.shared-grid-view .grid-table-header th').get(i);
            $(headerColumn).width($(e).width());
        });
    };

    $('.fm-blocks-view.fm').addClass('hidden');
    $('.fm-chat-block').addClass('hidden');
    $('.shared-blocks-view').addClass('hidden');
    $('.shared-grid-view').addClass('hidden');

    $('.files-grid-view.fm').addClass('hidden');
    $('.fm-blocks-view.contacts-view').addClass('hidden');
    $('.files-grid-view.contacts-view').addClass('hidden');
    $('.contacts-details-block').addClass('hidden');
    $('.files-grid-view.contact-details-view').addClass('hidden');
    $('.fm-blocks-view.contact-details-view').addClass('hidden');

    if (M.currentdirid === 'contacts') {
        $('.files-grid-view.contacts-view').removeClass('hidden');
        $.contactGridHeader();
        initContactsGridScrolling();
    } else if (M.currentdirid === 'opc') {
        $('.grid-table.sent-requests').removeClass('hidden');
        $.opcGridHeader();
        initOpcGridScrolling();
    } else if (M.currentdirid === 'ipc') {
        $('.grid-table.contact-requests').removeClass('hidden');
        $.ipcGridHeader();
        initIpcGridScrolling();
    } else if (M.currentdirid === 'shares') {
        $('.shared-grid-view').removeClass('hidden');
        $.sharedGridHeader();
        initGridScrolling();
    } else if (String(M.currentdirid).length === 11 && M.currentrootid == 'contacts') {// Cloud-drive/File manager
        $('.contacts-details-block').removeClass('hidden');
        if (M.v.length > 0) {
            $('.files-grid-view.contact-details-view').removeClass('hidden');
            $.detailsGridHeader();
            initGridScrolling();
        }
    } else {
        $('.files-grid-view.fm').removeClass('hidden');
        initGridScrolling();
        $.gridHeader();
    }

    if (folderlink) {
        $('.grid-url-arrow').hide();
        $('.grid-url-header').text('');
    } else {
        $('.grid-url-arrow').show();
        $('.grid-url-header').text('');
    }

    $('.fm .grid-table-header th').rebind('contextmenu', function(e) {
        $('.file-block').removeClass('ui-selected');
        $.selected = [];
        $.hideTopMenu();
        return !!contextMenuUI(e, 6);
    });

    $('.files-grid-view, .fm-empty-cloud, .fm-empty-folder').rebind('contextmenu.fm', function(e) {
        $('.file-block').removeClass('ui-selected');
        $.selected = [];
        $.hideTopMenu();
        return !!contextMenuUI(e, 2);
    });

    // enable add star on first column click (make favorite)
    $('.grid-table.shared-with-me tr td:first-child,.grid-table.fm tr td:first-child').rebind('click', function() {
        var id = [$(this).parent().attr('id')];
        var newFavState = Number(!M.isFavourite(id));

        // Handling favourites is allowed for full permissions shares only
        if (rightsById(id) > 1) {
            M.favourite(id, newFavState);
        }
    });

    $('.dropdown-item.do-sort').rebind('click', function() {
        M.setLastColumn($(this).data('by'));
        M.doSort($(this).data('by'), -1);
        M.renderMain();
    });

    $('.grid-table-header .arrow').rebind('click', function() {
        var c = $(this).attr('class');
        var d = 1;
        var pattern = '';

        if (c && (c.indexOf('desc') > -1)) {
            d = -1;
        }

        for (var e in M.sortRules) {
            if (c.indexOf(e) !== -1) {
                M.doSort(e, d);
                M.renderMain();
                break;
            }
        }

        // Stop bubbling
        return false;
    });

    $('.grid-first-th').rebind('click', function() {
        var c = $(this).children().first().attr('class');
        var d = 1;
        var pattern = '';

        if (c && (c.indexOf('desc') > -1)) {
            d = -1;
        }

        for (var e in M.sortRules) {
            if (M.sortRules.hasOwnProperty(e)) {
                if (c.indexOf(e) !== -1) {
                    M.doSort(e, d);
                    M.renderMain();
                    break;
                }
            }
        }
    });

    if (M.currentdirid === 'shares')
        $.selectddUIgrid = '.shared-grid-view .grid-scrolling-table';
    else if (M.currentdirid === 'contacts')
        $.selectddUIgrid = '.grid-scrolling-table.contacts';
    else if (M.currentdirid === 'ipc')
        $.selectddUIgrid = '.contact-requests-grid .grid-scrolling-table';
    else if (M.currentdirid === 'opc')
        $.selectddUIgrid = '.sent-requests-grid .grid-scrolling-table';
    else if (String(M.currentdirid).length === 11 && M.currentrootid == 'contacts')
        $.selectddUIgrid = '.files-grid-view.contact-details-view .grid-scrolling-table';
    else
        $.selectddUIgrid = '.files-grid-view.fm .grid-scrolling-table';

    $.selectddUIitem = 'tr';
    Soon(selectddUI);

    if (d)
        console.timeEnd('gridUI');
}

/**
 * Really simple shortcut logic for select all, copy, paste, delete
 *
 * @constructor
 */
function FMShortcuts() {

    var current_operation = null;

    // unbind if already bound.
    $(window).unbind('keydown.fmshortcuts');

    // bind
    $(window).bind('keydown.fmshortcuts', function(e) {

        if (!is_fm())
            return true;

        e = e || window.event;

        // DO NOT start the search in case that the user is typing something in a form field... (eg.g. contacts -> add
        // contact field)
        if ($(e.target).is("input, textarea, select") || $.dialog) {
            return;
        }
        var charCode = e.which || e.keyCode; // ff
        var charTyped = String.fromCharCode(charCode).toLowerCase();

        if (charTyped == "a" && (e.ctrlKey || e.metaKey)) {
            if (typeof selectionManager != 'undefined' && selectionManager) {
                selectionManager.select_all();
            }
            return false; // stop prop.
        } else if (
            (charTyped == "c" || charTyped == "x") &&
            (e.ctrlKey || e.metaKey)
            ) {
            var $items = selectionManager.get_selected();
            if ($items.size() == 0) {
                return; // dont do anything.
            }

            current_operation = {
                'op': charTyped == "c" ? 'copy' : 'cut',
                'src': $items
            };
            return false; // stop prop.
        } else if (charTyped == "v" && (e.ctrlKey || e.metaKey)) {
            if (!current_operation) {
                return false; // stop prop.
            }

            $.each(current_operation.src, function(k, v) {
                if (current_operation.op == "copy") {
                    M.copyNodes([$(v).attr('id')], M.currentdirid);
                } else if (current_operation.op == "cut") {
                    M.moveNodes([$(v).attr('id')], M.currentdirid);
                }
            });

            if (current_operation.op == "cut") {
                current_operation = null;
            }

            return false; // stop prop.
        } else if (charCode == 8) {
            var $items = selectionManager.get_selected();
            if ($items.size() === 0 || (rightsById(M.currentdirid || '') | 0) < 1) {
                return; // dont do anything.
            }

            $.selected = [];
            $items.each(function() {
                $.selected.push($(this).attr('id'));
            });

            fmremove();

            // force remove, no confirmation
            if (e.ctrlKey || e.metaKey) {
                $('#msgDialog:visible default-white-button.confirm').trigger('click');
            }

            return false;
        }

    });
}

/**
 * Simple way for searching for nodes by their first letter.
 *
 * PS: This is meant to be somehow reusable.
 *
 * @param searchable_elements selector/elements a list/selector of elements which should be searched for the user
 * specified key press character
 * @param containers selector/elements a list/selector of containers to which the input field will be centered (the code
 * will dynamically detect and pick the :visible container)
 *
 * @returns {*}
 * @constructor
 */
var QuickFinder = function(searchable_elements, containers) {
    var self = this;

    var DEBUG = false;

    self._is_active = false; // defined as a prop of this. so that when in debug mode it can be easily accessed from
    // out of this scope

    var last_key = null;
    var next_idx = 0;

    // hide on page change
    if (QuickFinder._pageChangeListenerId) {
        mBroadcaster.removeListener(QuickFinder._pageChangeListenerId);
    }
    QuickFinder._pageChangeListenerId = mBroadcaster.addListener('pagechange', function () {
        if (self.is_active()) {
            self.deactivate();
        }
    });

    $(window).rebind('keypress.quickFinder', function(e) {

        e = e || window.event;
        // DO NOT start the search in case that the user is typing something in a form field... (eg.g. contacts -> add
        // contact field)
        if ($(e.target).is("input, textarea, select") || $.dialog)
            return;

        var charCode = e.which || e.keyCode; // ff

        if (
            (charCode >= 48 && charCode <= 57) ||
            (charCode >= 65 && charCode <= 123) ||
            charCode > 255
            ) {
            var charTyped = String.fromCharCode(charCode);

            // get the currently visible container
            var $container = $(containers).filter(":visible");
            if ($container.size() == 0) {
                // no active container, this means that we are receiving events for a page, for which we should not
                // do anything....
                return;
            }

            self._is_active = true;

            $(self).trigger("activated");

            var $found = $(searchable_elements).filter(":visible:istartswith('" + charTyped + "')");

            if (
                /* repeat key press, but show start from the first element */
                    (last_key != null && ($found.size() - 1) <= next_idx)
                    ||
                    /* repeat key press is not active, should reset the target idx to always select the first element */
                        (last_key == null)
                        ) {
                    next_idx = 0;
                    last_key = null;
                } else if (last_key == charTyped) {
                    next_idx++;
                } else if (last_key != charTyped) {
                    next_idx = 0;
                }
                last_key = charTyped;

                $(searchable_elements).parents(".ui-selectee, .ui-draggable").removeClass('ui-selected');

                var $target_elm = $($found[next_idx]);

                $target_elm.parents(".ui-selectee, .ui-draggable").addClass("ui-selected");

                var $jsp = $target_elm.getParentJScrollPane();
                if ($jsp) {
                    var $scrolled_elm = $target_elm.parent("a");

                    if ($scrolled_elm.size() == 0) { // not in icon view, its a list view, search for a tr
                        $scrolled_elm = $target_elm.parents('tr:first');
                    }
                    $jsp.scrollToElement($scrolled_elm);
                }

                $(self).trigger('search');

                if ($target_elm && $target_elm.size() > 0) {
                    // ^^ DONT stop prop. if there are no found elements.
                    return false;
                }
            }
            else if (charCode >= 33 && charCode <= 36)
            {
                var e = '.files-grid-view.fm';
                if (M.viewmode == 1)
                    e = '.fm-blocks-view.fm';

                if ($(e + ':visible').length)
                {
                    e = $('.grid-scrolling-table:visible, .file-block-scrolling:visible');
                    var jsp = e.data('jsp');

                    if (jsp)
                    {
                        switch (charCode)
                        {
                            case 33: /* Page Up   */
                                jsp.scrollByY(-e.height(), !0);
                                break;
                            case 34: /* Page Down */
                                jsp.scrollByY(e.height(), !0);
                                break;
                            case 35: /* End       */
                                jsp.scrollToBottom(!0);
                                break;
                            case 36: /* Home      */
                                jsp.scrollToY(0, !0);
                                break;
                        }
                    }
                }
            }
        });

    // hide the search field when the user had clicked somewhere in the document
    $(document.body).delegate('> *', 'mousedown', function(e) {
        if (!is_fm()) {
            return;
        }
        if (self.is_active()) {
            self.deactivate();
            return false;
        }
    });

    // use events as a way to communicate with this from the outside world.
    self.deactivate = function() {
        self._is_active = false;
        $(self).trigger("deactivated");
    };

    self.is_active = function() {
        return self._is_active;
    };

    self.disable_if_active = function() {
        if (self.is_active()) {
            self.deactivate();
        }
    };

    return this;
};

var quickFinder = new QuickFinder(
    '.tranfer-filetype-txt, .file-block-title, td span.contacts-username',
    '.files-grid-view, .fm-blocks-view.fm, .contacts-grid-table'
    );

/**
 * This should take care of flagging the LAST selected item in those cases:
 *
 *  - jQ UI $.selectable's multi selection using drag area (integrated using jQ UI $.selectable's Events)
 *
 *  - Single click selection (integrated by assumption that the .get_currently_selected will also try to cover this case
 *  when there is only one .ui-selected...this is how no other code had to be changed :))
 *
 *  - Left/right/up/down keys (integrated by using the .set_currently_selected and .get_currently_selected public
 *  methods)
 *
 * @param $selectable
 * @returns {*}
 * @constructor
 */
var SelectionManager = function($selectable) {
    var self = this;

    $selectable.unbind('selectableselecting');
    $selectable.unbind('selectableselected');
    $selectable.unbind('selectableunselecting');
    $selectable.unbind('selectableunselected');

    /**
     * Store all selected items in an _ordered_ array.
     *
     * @type {Array}
     */
    var selected_list = [];

    /**
     * Helper func to clear old reset state from other icons.
     */
    this.clear = function() {
        $('.currently-selected', $selectable).removeClass('currently-selected');
    };

    this.clear(); // remove ANY old .currently-selected values.

    /**
     * The idea of this method is to _validate_ and return the .currently-selected element.
     *
     * @param first_or_last string ("first" or "last") by default will return the first selected element if there is
     * not .currently-selected
     *
     * @returns {*|jQuery|HTMLElement}
     */
    this.get_currently_selected = function(first_or_last) {
        if (!first_or_last) {
            first_or_last = "first";
        }

        var $currently_selected = $('.currently-selected', $selectable);

        if ($currently_selected.size() == 0) { // NO .currently-selected
            return $('.ui-selected:' + first_or_last, $selectable);
        } else if (!$currently_selected.is(".ui-selected")) { // validate that the currently selected is actually selected.
            // if not, try to get the first_or_last .ui-selected item
            var selected_elms = $('.ui-selected:' + first_or_last, $selectable);
            return selected_elms;
        } else { // everything is ok, we should return the .currently-selected
            return $currently_selected;
        }
    };

    /**
     * Used from the shortcut keys code.
     *
     * @param element
     */
    this.set_currently_selected = function($element) {

        self.clear();
        $element.addClass("currently-selected");
        quickFinder.disable_if_active();

        // Do .scrollIntoView if the parent or parent -> parent DOM Element is a JSP.
        {
            var $jsp = $element.getParentJScrollPane();
            if ($jsp) {
                $jsp.scrollToElement($element);
            }
        }
    };

    /**
     * Simple helper func, for selecting all elements in the current view.
     */
    this.select_all = function() {
        $(window).trigger('dynlist.flush');
        var $selectable_containers = $(
            [
                ".fm-transfers-block",
                ".fm-blocks-view.fm",
                ".fm-blocks-view.contacts-view",
                ".files-grid-view.fm",
                ".files-grid-view.contacts-view",
                ".contacts-grid-view",
                ".fm-contacts-blocks-view",
                ".files-grid-view.contact-details-view",
                ".shared-grid-view",
                ".shared-blocks-view",
                ".shared-details-block"
            ].join(",")
            ).filter(":visible");

        var $selectables = $(
            [
                ".file-block",
                "tr.ui-draggable",
                "tr.ui-selectee",
                ".contact-block-view.ui-draggable",
                ".transfer-table tr"
            ].join(","),
            $selectable_containers
            ).filter(":visible");

        $selectables.addClass("ui-selected");
    };

    /**
     * Use this to get ALL (multiple!) selected items in the currently visible view/grid.
     */
    this.get_selected = function() {
        var $selectable_containers = $(
            [
                ".fm-blocks-view.fm",
                ".fm-blocks-view.contacts-view",
                ".files-grid-view.fm",
                ".files-grid-view.contacts-view",
                ".contacts-grid-view",
                ".fm-contacts-blocks-view",
                ".files-grid-view.contact-details-view"
            ].join(",")
            ).filter(":visible");

        var $selected = $(
            [
                ".file-block",
                "tr.ui-draggable",
                "tr.ui-selectee",
                ".contact-block-view.ui-draggable"
            ].join(","),
            $selectable_containers
            ).filter(":visible.ui-selected");

        return $selected;
    };

    /**
     * Push the last selected item to the end of the selected_list array.
     */
    $selectable.bind('selectableselecting', function(e, data) {
        var $selected = $(data.selecting);
        selected_list.push(
            $selected
            );
    });

    /**
     * Remove any unselected element from the selected_list array.
     */
    $selectable.bind('selectableunselecting', function(e, data) {
        var $unselected = $(data.unselecting);
        var idx = $.elementInArray($unselected, selected_list);

        if (idx > -1) {
            delete selected_list[idx];
        }
    });

    /**
     * After the user finished selecting the icons, flag the last selected one as .currently-selecting
     */
    $selectable.bind('selectablestop', function(e, data) {

        self.clear();

        // remove `undefined` from the list
        selected_list = $.map(selected_list, function(n, i) {
            if (n != undefined) {
                return n;
            }
        });

        // add the .currently-selected
        if (selected_list.length > 0) {
            $(selected_list[selected_list.length - 1]).addClass('currently-selected');
        }
        selected_list = []; // reset the state of the last selected items for the next selectablestart
    });
    return this;
};

var selectionManager;

function UIkeyevents() {
    $(window).rebind('keydown.uikeyevents', function(e) {
        if (e.keyCode == 9 && !$(e.target).is("input,textarea,select")) {
            return false;
        }

        var sl = false, s;
        if (M.viewmode) {
            s = $('.file-block.ui-selected');
        }
        else {
            s = $('.grid-table tr.ui-selected');
        }
        var selPanel = $('.fm-transfers-block tr.ui-selected');

        if (M.chat) {
            return true;
        }

        if (!is_fm() && (page !== 'login') && (page.substr(0, 3) !== 'pro')) {
            return true;
        }

        /**
         * Because of te .unbind, this can only be here... it would be better if its moved to iconUI(), but maybe some
         * other day :)
         */
        if (!$.dialog && !slideshowid && M.viewmode == 1) {
            var items_per_row = Math.floor($('.file-block').parent().outerWidth() / $('.file-block:first').outerWidth(true));
            var total_rows = Math.ceil($('.file-block').size() / items_per_row);

            if (e.keyCode == 37) {
                // left
                var current = selectionManager.get_currently_selected("first");
                // clear old selection if no shiftKey
                if (!e.shiftKey) {
                    s.removeClass("ui-selected");
                }
                var $target_element = null;
                if (current.length > 0 && current.prev(".file-block").length > 0) {
                    $target_element = current.prev(".file-block");
                }
                else {
                    $target_element = $('.file-block:last');
                }
                if ($target_element) {
                    $target_element.addClass('ui-selected');
                    selectionManager.set_currently_selected($target_element);
                }
            }
            else if (e.keyCode == 39) {

                // right
                var current = selectionManager.get_currently_selected("last");
                if (!e.shiftKey) {
                    s.removeClass("ui-selected");
                }
                var $target_element = null;
                var next = current.next(".file-block");

                // clear old selection if no shiftKey
                if (next.length > 0) {
                    $target_element = next;
                }
                else {
                    $target_element = $('.file-block:first');
                }
                if ($target_element) {
                    $target_element.addClass('ui-selected');
                    selectionManager.set_currently_selected($target_element);
                }
            }

            // up & down
            else if (e.keyCode == 38 || e.keyCode == 40) {
                var current = selectionManager.get_currently_selected("first"),
                    current_idx = $.elementInArray(current, $('.file-block')) + 1;

                if (!e.shiftKey) {
                    s.removeClass("ui-selected");
                }

                var current_row = Math.ceil(current_idx / items_per_row),
                    current_col = current_idx % items_per_row,
                    target_row;

                if (e.keyCode == 38) { // up
                    // handle the case when the users presses ^ and the current row is the first row
                    target_row = current_row == 1 ? total_rows : current_row - 1;
                } else if (e.keyCode == 40) { // down
                    // handle the case when the users presses DOWN and the current row is the last row
                    target_row = current_row == total_rows ? 1 : current_row + 1;
                }

                // calc the index of the target element
                var target_element_num = ((target_row - 1) * items_per_row) + (current_col - 1),
                    $target = $('.file-block:eq(' + target_element_num + ')');

                $target.addClass("ui-selected");
                selectionManager.set_currently_selected($target);
            }
        }

        if ((e.keyCode == 38) && (s.length > 0) && ($.selectddUIgrid.indexOf('.grid-scrolling-table') > -1) && !$.dialog) {

            // up in grid
            if (e.shiftKey) {
                $(e).addClass('ui-selected');
            }
            if ($(s[0]).prev().length > 0) {
                if (!e.shiftKey) {
                    $('.grid-table tr').removeClass('ui-selected');
                }
                $(s[0]).prev().addClass('ui-selected');
                sl = $(s[0]).prev();

                quickFinder.disable_if_active();
            }
        }
        else if (e.keyCode == 40 && s.length > 0 && $.selectddUIgrid.indexOf('.grid-scrolling-table') > -1 && !$.dialog) {

            // down in grid
            if (e.shiftKey) {
                $(e).addClass('ui-selected');
            }
            if ($(s[s.length - 1]).next().length > 0) {
                if (!e.shiftKey) {
                    $('.grid-table tr').removeClass('ui-selected');
                }
                $(s[s.length - 1]).next().addClass('ui-selected');
                sl = $(s[0]).next();

                quickFinder.disable_if_active();
            }
        }
        else if ((e.keyCode === 46) && (s.length > 0)
            && !$.dialog && rightsById(M.currentdirid) > 1) {
            $.selected = [];
            s.each(function(i, e) {
                $.selected.push($(e).attr('id'));
            });
            fmremove();
        }
<<<<<<< HEAD
        $('.default-select.country .default-select-scroll').safeHTML(html);

        // Bind Dropdowns events
        bindDropdownEvents($('.fm-account-main .default-select'), 1, '.account.tab-content');

        // Cache selectors
        var $newEmail = $('#account-email');
        var $emailInfoMessage = $('.fm-account-change-email');
        var $personalInfoBlock = $('.profile-form.first');
        var $firstNameField = $personalInfoBlock.find('#account-firstname');
        var $saveBlock = $('.fm-account-save-block');
        var $cancelButton = $saveBlock.find('.fm-account-cancel');
        var $saveButton = $saveBlock.find('.fm-account-save');

        // Reset change email fields after change
        $newEmail.val('');
        $emailInfoMessage.addClass('hidden');
=======
        else if ((e.keyCode === 46) && (selPanel.length > 0)
            && !$.dialog && rightsById(M.currentdirid) > 1) {
            var selected = [];
            selPanel.each(function() {
                selected.push($(this).attr('id'));
            });
            msgDialog('confirmation', l[1003], "Cancel " + selected.length + " transferences?", false, function(e) {
>>>>>>> e073958b

                // we should encapsule the click handler
                // to call a function rather than use this hacking
                if (e) {
                    $('.transfer-clear').trigger('click');
                }
            });
        }
        else if (e.keyCode == 13 && s.length > 0 && !$.dialog && !$.msgDialog && $('.fm-new-folder').attr('class').indexOf('active') == -1 && $('.top-search-bl').attr('class').indexOf('active') == -1) {
            $.selected = [];
            s.each(function(i, e) {
                $.selected.push($(e).attr('id'));
            });
            if ($.selected && $.selected.length > 0) {
                var n = M.d[$.selected[0]];
                if (n && n.t) {
                    M.openFolder(n.h);
                }
                else if ($.selected.length == 1 && M.d[$.selected[0]] && is_image(M.d[$.selected[0]])) {
                    slideshow($.selected[0]);
                }
                else {
                    M.addDownload($.selected);
                }
            }
        }
        else if ((e.keyCode === 13) && ($.dialog === 'share')) {

            var share = new mega.Share();
            share.updateNodeShares();
        }
        else if ((e.keyCode === 13) && ($.dialog === 'add-contact-popup')) {
            addNewContact($('.add-user-popup-button.add'));
        }
        else if ((e.keyCode === 13) && ($.dialog === 'rename')) {
            doRename();
        }

<<<<<<< HEAD
            if (mail === "") {
                $passwords.removeAttr('disabled').parents('.account.data-block').removeClass('disabled');
            }
            else {
                $passwords.attr('disabled', 'disabled').parents('.account.data-block').addClass('disabled');
=======
        // If the Esc key is pressed while the payment address dialog is visible, close it
        else if ((e.keyCode === 27) && !$('.payment-address-dialog').hasClass('hidden')) {
            addressDialog.closeDialog();
        }
        else if (e.keyCode == 27 && ($.copyDialog || $.moveDialog || $.copyrightsDialog)) {
            closeDialog();
        }
        else if (e.keyCode == 27 && $.topMenu) {
            topMenu(1);
        }
        else if (e.keyCode == 27 && $.dialog) {
            closeDialog();
        }
        else if (e.keyCode == 27 && $('.default-select.active').length) {
            var $selectBlock = $('.default-select.active');
            $selectBlock.find('.default-select-dropdown').fadeOut(200);
            $selectBlock.removeClass('active');
        }
        else if (e.keyCode == 27 && $.msgDialog) {
            closeMsg();
            if ($.warningCallback) {
                $.warningCallback(false);
>>>>>>> e073958b
            }
        }
        else if ((e.keyCode == 13 && $.msgDialog == 'confirmation') && (e.keyCode == 13 && $.msgDialog == 'remove')) {
            closeMsg();
            if ($.warningCallback) {
                $.warningCallback(true);
            }
        }
        else if ((e.keyCode === 113 /* F2 */) && (s.length > 0) && !$.dialog && rightsById(M.currentdirid) > 1) {
            $.selected = [];
            s.each(function(i, e) {
                $.selected.push($(e).attr('id'));
            });
            renameDialog();
        }
        else if (e.keyCode == 65 && e.ctrlKey && !$.dialog) {
            $('.grid-table.fm tr').addClass('ui-selected');
            $('.file-block').addClass('ui-selected');
        }
        else if (e.keyCode == 37 && slideshowid) {
            slideshow_prev();
        }
        else if (e.keyCode == 39 && slideshowid) {
            slideshow_next();
        }
        else if (e.keyCode == 27 && slideshowid) {
            slideshow(slideshowid, true);
        }
        else if (e.keyCode == 27) {
            $.hideTopMenu();
        }

<<<<<<< HEAD
            // Show save button
            if (mail !== u_attr.email) {
                $personalInfoBlock.addClass('email-confirm');
                $saveBlock.removeClass('hidden');
            }
        });

        $firstNameField.on('input', function() {

            if ($(this).val().trim().length > 0) {
                $saveBlock.removeClass('hidden');
            }
            else {
                $saveBlock.addClass('hidden');
            }
        });

        $('#account-lastname, #account-phonenumber').rebind('keyup.settingsGeneral', function() {

            if ($firstNameField.val().trim().length > 0) {
                $saveBlock.removeClass('hidden');
            }
            else {
                $saveBlock.addClass('hidden');
            }
        });

        $cancelButton.rebind('click', function()
        {
            $passwords.removeAttr('disabled').parents('.account.data-block').removeClass('disabled');
            $newEmail.removeAttr('disabled').parents('.account.data-block').removeClass('disabled');
            $saveBlock.addClass('hidden');
            $personalInfoBlock.removeClass('email-confirm');
            accountUI();
        });

        $saveButton.rebind('click', function()
=======
        if (sl && $.selectddUIgrid.indexOf('.grid-scrolling-table') > -1) {
            var jsp = $($.selectddUIgrid).data('jsp');
            jsp.scrollToElement(sl);
        }

        searchPath();
    });
}

function searchPath()
{
    if (M.currentdirid && M.currentdirid.substr(0,7) == 'search/')
    {
        var sel;
        if (M.viewmode) sel = $('.fm-blocks-view .ui-selected');
        else sel = $('.grid-table .ui-selected');
        if (sel.length == 1)
>>>>>>> e073958b
        {
            var html = '';
            var path = M.getPath($(sel[0]).attr('id'));
            path.reverse();
            for (var i in path)
            {
                var c,name,id=false,iconimg='';
                var n = M.d[path[i]];
                if (path[i].length == 11 && M.u[path[i]])
                {
                    id = path[i];
                    c = 'contacts-item';
                    name = M.u[path[i]].m;
                }
                else if (path[i] == M.RootID)
                {
                    id = M.RootID;
                    c = 'cloud-drive';
                    name = l[164];
                }
                else if (path[i] == M.RubbishID)
                {
                    id = M.RubbishID;
                    c = 'recycle-item';
                    name = l[168];
                }
                else if (path[i] == M.InboxID)
                {
                    id = M.InboxID;
                    c = 'inbox-item';
                    name = l[166];
                }
                else if (n)
                {
                    id = n.h;
                    c = '';
                    name = n.name;
                    if (n.t) c = 'folder';
                    else iconimg = '<span class="search-path-icon-span ' + fileIcon(n) + '"></span>';
                }
                if (id)
                {
                    html += '<div class="search-path-icon '+c+'" id="spathicon_'+htmlentities(id) + '">' + iconimg + '</div><div class="search-path-txt" id="spathname_'+htmlentities(id) + '">' + htmlentities(name) + '</div>';
                    if (i < path.length-1) html += '<div class="search-path-arrow"></div>';
                }
            }
            html += '<div class="clear"></div>';
            $('.search-bottom-menu').html(html);
            $('.fm-blocks-view,.files-grid-view').addClass('search');
            $('.search-path-icon,.search-path-icon').unbind('click');
            $('.search-path-icon,.search-path-txt').bind('click',function(e)
            {
                var id = $(this).attr('id');
                if (id)
                {
                    id = id.replace('spathicon_','').replace('spathname_','');
                    var n = M.d[id];
                    $.selected=[];
                    if (!n.t)
                    {
                        $.selected.push(id);
                        id = n.p;
                    }
                    if (n) M.openFolder(id);
                    if ($.selected.length > 0) reselect(1);
                }
            });
        }
        else $('.fm-blocks-view,.files-grid-view').removeClass('search');
    }
    else $('.fm-blocks-view,.files-grid-view').removeClass('search');
}

function selectddUI() {
    if (M.currentdirid && M.currentdirid.substr(0, 7) === 'account') {
        return false;
    }

    if (d) {
        console.time('selectddUI');
    }

    var mainSel = $.selectddUIgrid + ' ' + $.selectddUIitem;
    var dropSel = $.selectddUIgrid + ' ' + $.selectddUIitem + '.folder';
    if (M.currentrootid === 'contacts') {
        dropSel = mainSel;
    }

    $(dropSel).droppable(
        {
            tolerance: 'pointer',
            drop: function(e, ui)
            {
                $.doDD(e, ui, 'drop', 0);
            },
            over: function(e, ui)
            {
                $.doDD(e, ui, 'over', 0);
            },
            out: function(e, ui)
            {
                $.doDD(e, ui, 'out', 0);
            }
        });

    if ($.gridDragging) {
        $('body').addClass('dragging ' + ($.draggingClass || ''));
    }

    var $ddUIitem = $(mainSel);
    var $ddUIgrid = $($.selectddUIgrid);
    $ddUIitem.draggable(
        {
            start: function(e, u)
            {
                if (d) console.log('draggable.start');
                $.hideContextMenu(e);
                $.gridDragging = true;
                $('body').addClass('dragging');
                if (!$(this).hasClass('ui-selected'))
                {
                    $($.selectddUIgrid + ' ' + $.selectddUIitem).removeClass('ui-selected');
                    $(this).addClass('ui-selected');
                }
                var s = $($.selectddUIgrid + ' .ui-selected'), max = ($(window).height() - 96) / 24, html = [];
                $.selected = [];
                s.each(function(i, e)
                {
                    var id = $(e).attr('id'), n = M.d[id];
                    if (n) {
                        $.selected.push(id);
                        if (max > i) {
                            html.push(
                                '<div class="transfer-filetype-icon '
                                + fileIcon(n) + ' tranfer-filetype-txt dragger-entry">'
                                + str_mtrunc(htmlentities(n.name))
                                + '</div>'
                            );
                        }
                    }
                });
                if (s.length > max)
                {
                    $('.dragger-files-number').text(s.length);
                    $('.dragger-files-number').show();
                }
                $('#draghelper .dragger-content').html(html.join(""));
                $.draggerHeight = $('#draghelper .dragger-content').outerHeight();
                $.draggerWidth = $('#draghelper .dragger-content').outerWidth();
                $.draggerOrigin = M.currentdirid;
            },
            drag: function(e, ui)
            {
                if (ui.position.top + $.draggerHeight - 28 > $(window).height())
                    ui.position.top = $(window).height() - $.draggerHeight + 26;
                if (ui.position.left + $.draggerWidth - 58 > $(window).width())
                    ui.position.left = $(window).width() - $.draggerWidth + 56;
            },
            refreshPositions: true,
            containment: 'document',
            scroll: false,
            distance: 10,
            revertDuration: 200,
            revert: true,
            cursorAt: {right: 90, bottom: 56},
            helper: function(e, ui)
            {
                $(this).draggable("option", "containment", [72, 42, $(window).width(), $(window).height()]);
                return getDDhelper();
            },
            stop: function(event)
            {
                if (d) console.log('draggable.stop');
                $.gridDragging = $.draggingClass = false;
                $('body').removeClass('dragging').removeClassWith("dndc-");
                var origin = $.draggerOrigin;
                setTimeout(function __onDragStop() {
                    if (M.currentdirid === 'contacts') {
                        if (origin !== 'contacts') {
                            M.openFolder(origin, true);
                        }
                    } else {
                        treeUIopen(M.currentdirid, false, true);
                    }
                }, 200);
            }
        });

    $('.ui-selectable-helper').remove();

    $ddUIgrid.selectable({
        filter: $.selectddUIitem,
        start: function(e, u) {
            $.hideContextMenu(e);
            $.hideTopMenu();
        },
        stop: function(e, u) {
            searchPath();
        }
    });

    /**
     * (Re)Init the selectionManager, because the .selectable() is reinitialized and we need to reattach to its
     * events.
     *
     * @type {SelectionManager}
     */

    if (!window.fmShortcuts) {
        window.fmShortcuts = new FMShortcuts();
    }
    selectionManager = new SelectionManager($ddUIgrid);

    $ddUIitem.rebind('contextmenu', function(e)
    {
        if ($(this).attr('class').indexOf('ui-selected') == -1)
        {
            $($.selectddUIgrid + ' ' + $.selectddUIitem).removeClass('ui-selected');
            $(this).addClass('ui-selected');
        }
        cacheselect();
        searchPath();
        $.hideTopMenu();
        return !!contextMenuUI(e, 1);
    });

    $ddUIitem.rebind('click', function(e)
    {
        if ($.gridDragging)
            return false;
        var s = e.shiftKey && $($.selectddUIgrid + ' .ui-selected');
        if (s && s.length > 0)
        {
            var start = s[0];
            var end = this;
            if ($.gridLastSelected && $($.gridLastSelected).attr('class').indexOf('ui-selected') > -1)
                start = $.gridLastSelected;
            else
                $.gridLastSelected = this;
            if ($(start).index() > $(end).index())
            {
                end = start;
                start = this;
            }
            $($.selectddUIgrid + ' ' + $.selectddUIitem).removeClass('ui-selected');
            $([start, end]).addClass('ui-selected');
            $(start).nextUntil($(end)).each(function(i, e)
            {
                $(e).addClass('ui-selected');
            });

            selectionManager.set_currently_selected($(this));
        }
        else if (e.ctrlKey == false && e.metaKey == false)
        {
            $($.selectddUIgrid + ' ' + $.selectddUIitem).removeClass('ui-selected');
            $(this).addClass('ui-selected');
            $.gridLastSelected = this;
            selectionManager.set_currently_selected($(this));
        }
        else
        {
            if ($(this).hasClass("ui-selected"))
                $(this).removeClass("ui-selected");
            else
            {
                $(this).addClass("ui-selected");
                $.gridLastSelected = this;
                selectionManager.set_currently_selected($(this));
            }
        }
        searchPath();
        $.hideContextMenu(e);
        if ($.hideTopMenu)
            $.hideTopMenu();
        return false;
    });

    $ddUIitem.rebind('dblclick', function(e)
    {
        var h = $(e.currentTarget).attr('id');
        var n = M.d[h] || {};
        if (n.t)
        {
            $('.top-context-menu').hide();
            M.openFolder(h);
        }
        else if (is_image(n))
            slideshow(h);
        else
            M.addDownload([h]);
    });

    if ($.rmInitJSP)
    {
        var jsp = $($.rmInitJSP).data('jsp');
        if (jsp)
            jsp.reinitialise();
        if (d)
            console.log('jsp:!u', !!jsp);
        delete $.rmInitJSP;
    }
    $.tresizer();
    if (d) {
        console.timeEnd('selectddUI');
    }

    $ddUIitem = $ddUIgrid = undefined;
}

function iconUI(aQuiet)
{
    if (d) console.time('iconUI');

    $('.fm-files-view-icon.block-view').addClass('active');
    $('.fm-files-view-icon.listing-view').removeClass('active');
    $('.shared-grid-view').addClass('hidden');
    $('.files-grid-view.fm').addClass('hidden');
    $('.fm-blocks-view.fm').addClass('hidden');
    $('.fm-blocks-view.contacts-view').addClass('hidden');
    $('.files-grid-view.contacts-view').addClass('hidden');
    $('.contacts-details-block').addClass('hidden');
    $('.files-grid-view.contact-details-view').addClass('hidden');
    $('.fm-blocks-view.contact-details-view').addClass('hidden');

    if (M.currentdirid == 'contacts')
    {
        $('.fm-blocks-view.contacts-view').removeClass('hidden');
        initContactsBlocksScrolling();
    }
    else if (M.currentdirid == 'shares')
    {
        $('.shared-blocks-view').removeClass('hidden');
        initShareBlocksScrolling();
    }
    else if (String(M.currentdirid).length === 11 && M.currentrootid == 'contacts')
    {
        $('.contacts-details-block').removeClass('hidden');
        if (M.v.length > 0)
        {
            $('.fm-blocks-view.contact-details-view').removeClass('hidden');
            initFileblocksScrolling2();
        }
    }
    else if (M.currentdirid === M.InboxID || RootbyId(M.currentdirid) === M.InboxID)
    {
        //console.error("Inbox iconUI");
        if (M.v.length > 0)
        {
            $('.fm-blocks-view.fm').removeClass('hidden');
            initFileblocksScrolling();
        }
    }
    else
    {
        $('.fm-blocks-view.fm').removeClass('hidden');
        if (!aQuiet) initFileblocksScrolling();
    }

    $('.fm-blocks-view, .shared-blocks-view').rebind('contextmenu.blockview', function(e)
    {
        $('.file-block').removeClass('ui-selected');
        selectionManager.clear(); // is this required? don't we have a support for a multi-selection context menu?
        $.selected = [];
        $.hideTopMenu();
        return !!contextMenuUI(e, 2);
    });

    if (M.currentdirid == 'contacts')
    {
        $.selectddUIgrid = '.contacts-blocks-scrolling';
        $.selectddUIitem = 'a';
    }
    else if (M.currentdirid == 'shares')
    {
        $.selectddUIgrid = '.shared-blocks-scrolling';
        $.selectddUIitem = 'a';
    }
    else if (String(M.currentdirid).length === 11 && M.currentrootid == 'contacts')
    {
        $.selectddUIgrid = '.contact-details-view .file-block-scrolling';
        $.selectddUIitem = 'a';
    }
    else
    {
        $.selectddUIgrid = '.file-block-scrolling';
        $.selectddUIitem = 'a';
    }
    selectddUI();
    if (d) console.timeEnd('iconUI');
}

function transferPanelUI()
{
    $.transferHeader = function(tfse)
    {
        tfse                  = tfse || M.getTransferElements();
        var domTableEmptyTxt  = tfse.domTableEmptyTxt;
        var domTableHeader    = tfse.domTableHeader;
        var domScrollingTable = tfse.domScrollingTable;
        var domTable          = tfse.domTable;
        tfse                  = undefined;

        // Show/Hide header if there is no items in transfer list
        if (domTable.querySelector('tr')) {
            domTableEmptyTxt.classList.add('hidden');
            domScrollingTable.style.display = '';
            domTableHeader.style.display    = '';
        }
        else {
            domTableEmptyTxt.classList.remove('hidden');
            domScrollingTable.style.display = 'none';
            domTableHeader.style.display    = 'none';
        }

        $(domScrollingTable).rebind('click.tst contextmenu.tst', function(e) {
            if (!$(e.target).closest('.transfer-table').length) {
                $('.ui-selected', domTable).removeClass('ui-selected');
            }
        });

        var $tmp = $('.grid-url-arrow, .clear-transfer-icon', domTable);
        $tmp.rebind('click', function(e) {
            var target = $(this).closest('tr');
            e.preventDefault();
            e.stopPropagation(); // do not treat it as a regular click on the file
            $('tr', domTable).removeClass('ui-selected');

            if ($(this).hasClass('grid-url-arrow')) {
                target.addClass('ui-selected');
                e.currentTarget = target;
                transferPanelContextMenu(target);
                if (!$(this).hasClass('active')) {
                    contextMenuUI(e);
                    $(this).addClass('active');
                }
                else {
                    $.hideContextMenu();
                    $(this).removeClass('active');
                }
            }
            else {
                if (!target.hasClass('.transfer-completed')) {
                    var toabort = target.attr('id');
                    dlmanager.abort(toabort);
                    ulmanager.abort(toabort);
                }
                target.fadeOut(function() {
                    $(this).remove();
                    $.clearTransferPanel();
                    fm_tfsupdate();
                    $.tresizer();
                });
            }

            return false;
        });

        $tmp = $('tr', domTable);
        $tmp.rebind('dblclick', function(e) {
            if ($(this).hasClass('transfer-completed')) {
                var id = String($(this).attr('id'));
                if (id[0] === 'd') {
                    id = id.split('_').pop();
                }
                else if (id[0] === 'u') {
                    id = String(ulmanager.ulIDToNode[id]);
                }
                var path = M.getPath(id);
                if (path.length > 1) {
                    M.openFolder(path[1], true);
                    if (!$('#' + id).length) {
                        $(window).trigger('dynlist.flush');
                    }
                    $.selected = [id];
                    reselect(1);
                }
            }
            return false;
        });

        $tmp.rebind('click contextmenu', function(e)
        {
            if (e.type == 'contextmenu')
            {
                if (!e.ctrlKey && !e.metaKey && !e.shiftKey) {
                    $('.ui-selected', domTable).removeClass('ui-selected');
                }
                $(this).addClass('ui-selected dragover');
                transferPanelContextMenu(null);
                return !!contextMenuUI(e);
            }
            else
            {
                var domNode = domTable.querySelector('tr');
                if (e.shiftKey && domNode)
                {
                    var start = domNode;
                    var end   = this;
                    if ($.TgridLastSelected && $($.TgridLastSelected).hasClass('ui-selected')) {
                        start = $.TgridLastSelected;
                    }
                    if ($(start).index() > $(end).index()) {
                        end = start;
                        start = this;
                    }
                    $('.ui-selected', domTable).removeClass('ui-selected');
                    $([start, end]).addClass('ui-selected');
                    $(start).nextUntil($(end)).each(function(i, e) {
                        $(e).addClass('ui-selected');
                    });
                }
                else if (!e.ctrlKey && !e.metaKey)
                {
                    $('.ui-selected', domTable).removeClass('ui-selected');
                    $(this).addClass('ui-selected');
                    $.TgridLastSelected = this;
                }
                else
                {
                    if ($(this).hasClass("ui-selected"))
                        $(this).removeClass("ui-selected");
                    else
                    {
                        $(this).addClass("ui-selected");
                        $.TgridLastSelected = this;
                    }
                }
            }

            return false;
        });
        $tmp = undefined;

        // initTransferScroll(domScrollingTable);
        delay('tfs-ps-update', Ps.update.bind(Ps, domScrollingTable));
    };

    $.transferClose = function() {
        if (M.pendingTransfers) {
            mega.ui.tpp.show();
        }
        $('.nw-fm-left-icon.transfers').removeClass('active');
        $('#fmholder').removeClass('transfer-panel-opened');
    };

    $.transferOpen = function(force) {
        mega.ui.tpp.hide();
        if (force || !$('.nw-fm-left-icon.transfers').hasClass('active')) {
            $('.nw-fm-left-icon').removeClass('active');
            $('.nw-fm-left-icon.transfers').addClass('active');
            $('#fmholder').addClass('transfer-panel-opened');
            notificationsUI(1);
            var domScrollingTable = M.getTransferElements().domScrollingTable;
            if (!domScrollingTable.classList.contains('ps-container')) {
                Ps.initialize(domScrollingTable, {suppressScrollX: true});
            }
            fm_tfsupdate(); // this will call $.transferHeader();
        }
    };

    $.clearTransferPanel = function() {
        var obj = M.getTransferElements();
        if (!obj.domTable.querySelector('tr')) {
            $('.transfer-clear-all-icon').addClass('disabled');
            $('.transfer-pause-icon').addClass('disabled');
            $('.transfer-clear-completed').addClass('disabled');
            $('.transfer-table-header').hide();
            $('.transfer-panel-empty-txt').removeClass('hidden');
            $('.transfer-panel-title').text('');
            $('.nw-fm-left-icon.transfers').removeClass('transfering').find('p').removeAttr('style');
            if (M.currentdirid === 'transfers') {
                fm_tfsupdate();
                $.tresizer();
            }
        }
    };

    $.removeTransferItems = function($trs) {
        if (!$trs) {
            $trs = $('.transfer-table tr.transfer-completed');
        }
        var $len = $trs.length;
        if ($len && $len < 100) {
            $trs.fadeOut(function() {
                $(this).remove();
                if (!--$len) {
                    $.clearTransferPanel();
                }
            });
        }
        else {
            $trs.remove();
            Soon($.clearTransferPanel);
        }
    };

    $('.transfer-clear-all-icon').rebind('click', function() {
        if (!$(this).hasClass('disabled')) {
            msgDialog('confirmation', 'clear all transfers', l[7225], '', function(e) {
                if (!e) {
                    return;
                }

                dlmanager.abort(null);
                ulmanager.abort(null);

                $.removeTransferItems($('.transfer-table tr'));
            });
        }
    });

    $('.transfer-clear-completed').rebind('click', function() {
        if (!$(this).hasClass('disabled')) {
            $.removeTransferItems();
        }
    });

    $('.transfer-pause-icon').rebind('click', function() {

        if (dlmanager.isOverQuota) {
            return dlmanager.showOverQuotaDialog();
        }

        if (!$(this).hasClass('disabled')) {
            if ($(this).hasClass('active')) {
                // terms of service
                if (u_type || folderlink || Object(u_attr).terms) {
                    [dlQueue, ulQueue].forEach(function(queue) {
                        Object.keys(queue._qpaused).map(fm_tfsresume);
                    });
                    uldl_hold = false;
                    ulQueue.resume();
                    dlQueue.resume();

                    $(this).removeClass('active').find('span').text(l[6993]);
                    $('.transfer-table-wrapper tr').removeClass('transfer-paused');
                    $('.nw-fm-left-icon').removeClass('paused');
                }
                else {
                    alert(l[214]);
                    DEBUG(l[214]);
                }
            }
            else {
                var $trs = $('.transfer-table tr:not(.transfer-completed)');

                $trs.attrs('id')
                    .concat(Object.keys(M.tfsdomqueue))
                    .map(fm_tfspause);

                dlQueue.pause();
                ulQueue.pause();
                uldl_hold = true;

                $(this).addClass('active').find('span').text(l[7101]);
                $trs.addClass('transfer-paused');
                $('.nw-fm-left-icon').addClass('paused');
            }
        }
    });
}

function getDDhelper()
{
    var id = '#fmholder';
    if (page == 'start')
        id = '#startholder';
    $('.dragger-block').remove();
    $(id).append('<div class="dragger-block drag" id="draghelper"><div class="dragger-content"></div><div class="dragger-files-number">1</div></div>');
    $('.dragger-block').show();
    $('.dragger-files-number').hide();
    return $('.dragger-block')[0];
}


/**
 * menuItems
 *
 * Select what in context menu will be shown of actions and what not, depends on selected item/s
 * @returns {menuItems.items|Array}
 */
function menuItems() {

    var selItem,
        items = [],
        share = {},
        exportLink = {},
        isTakenDown = false,
        hasExportLink = false,
        sourceRoot = RootbyId($.selected[0]);

    // Show Rename action in case that only one item is selected
    if (($.selected.length === 1) && (rightsById($.selected[0]) > 1)) {
        items['.rename-item'] = 1;
    }

    if (((Object.keys($.selected)).length < 2)
            && (rightsById($.selected[0]) > 1)) {

        items['.add-star-item'] = 1;

        if (M.isFavourite($.selected)) {
            $('.add-star-item').safeHTML('<i class="small-icon context broken-heart"></i>@@', l[5872]);
        }
        else {
            $('.add-star-item').safeHTML('<i class="small-icon context heart"/></i>@@', l[5871]);
        }

        items['.colour-label-items'] = 1;
        M.colourLabelcmUpdate(M.d[$.selected[0]]);
    }

    selItem = M.d[$.selected[0]];

    if (selItem && selItem.su && !M.d[selItem.p]) {
        items['.removeshare-item'] = 1;
    }
    else if (rightsById($.selected[0]) > 1) {
        items['.move-item']   = 1;
        items['.remove-item'] = 1;
    }

    if (selItem && $.selected.length === 1) {
        if (selItem.t) {
            if (M.currentdirid !== selItem.h) {
                items['.open-item'] = 1;
            }

            if (sourceRoot === M.RootID && !folderlink) {
                items['.sh4r1ng-item'] = 1;
            }
        }
        else if (is_image(selItem)) {
            items['.preview-item'] = 1;
        }
    }

    if ((sourceRoot === M.RootID) && !folderlink) {
        items['.move-item'] = 1;
        items['.getlink-item'] = 1;

        share = new mega.Share();
        hasExportLink = share.hasExportLink($.selected);

        if (hasExportLink) {
            items['.removelink-item'] = true;
        }

        exportLink = new mega.Share.ExportLink();
        isTakenDown = exportLink.isTakenDown($.selected);

        // If any of selected items is taken down remove actions from context menu
        if (isTakenDown) {
            delete items['.getlink-item'];
            delete items['.removelink-item'];
            delete items['.sh4r1ng-item'];
            delete items['.add-star-item'];
            delete items['.colour-label-items'];
        }
    }

    else if (sourceRoot === M.RubbishID && !folderlink) {
        items['.move-item'] = 1;
    }

    items['.download-item'] = 1;
    items['.zipdownload-item'] = 1;
    items['.copy-item'] = 1;
    items['.properties-item'] = 1;
    items['.refresh-item'] = 1;

    if (folderlink) {
        delete items['.copy-item'];
        delete items['.add-star-item'];
        delete items['.colour-label-items'];
        items['.import-item'] = 1;
    }

    return items;
}

function contextMenuUI(e, ll) {

    var v;
    var flt;
    var items = {};
    var m = $('.dropdown.body.files-menu');

    // Selection of first child level ONLY of .dropdown-item in .dropdown.body
    var menuCMI = '.dropdown.body.files-menu .dropdown-section > .dropdown-item';
    var currNodeClass = $(e.currentTarget).attr('class');
    var id = $(e.currentTarget).attr('id');

    // is contextmenu disabled
    if (localStorage.contextmenu) {
        return true;
    }

    $.hideContextMenu();

    // Used when right click is occured outside item, on empty canvas
    if (ll === 2) {

        // Enable upload item menu for clould-drive, don't show it for rubbish and rest of crew
        if (rightsById(M.currentdirid) && (M.currentrootid !== M.RubbishID)) {
            $(menuCMI).filter('.dropdown-item').hide();
            $(menuCMI).filter('.fileupload-item,.newfolder-item').show();

            if ((is_chrome_firefox & 2) || 'webkitdirectory' in document.createElement('input')) {
                $(menuCMI).filter('.folderupload-item').show();
            }
        }
        else {
            return false;
        }
    }
    else if (ll === 3) {// we want just the download menu
        $(menuCMI).hide();
        m = $('.dropdown.body.download');
        menuCMI = '.dropdown.body.download .dropdown-item';
        $(menuCMI).show();
    }
    else if (ll === 4 || ll === 5) {// contactUI
        $(menuCMI).hide();
        items = menuItems();

        delete items['.download-item'];
        delete items['.zipdownload-item'];
        delete items['.copy-item'];
        delete items['.open-item'];

        if (ll === 5) {
            delete items['.properties-item'];
        }

        for (var item in items) {
            $(menuCMI).filter(item).show();
        }
    }
    else if (ll === 6) { // sort menu
        $('.dropdown-item').hide();
        $('.dropdown-item.do-sort').show();
    }
    else if (ll) {// Click on item

        // Hide all menu-items
        $(menuCMI).hide();

        id = $(e.currentTarget).attr('id');

        if (id) {

            // Contacts left panel click
            if (id.indexOf('contact_') !== -1) {
                id = id.replace('contact_', '');
            }

            // File manager left panel click
            else if (id.indexOf('treea_') !== -1) {
                id = id.replace('treea_', '');
            }
        }

        if (id && !M.d[id]) {

            // exist in node list
            id = undefined;
        }

        // In case that id belongs to contact, 11 char length
        if (id && (id.length === 11)) {
            flt = '.remove-item';
            if (!window.megaChatIsDisabled) {
                flt += ',.startchat-item,.startaudio-item,.startvideo-item';
            }
            $(menuCMI).filter(flt).show();

            $(menuCMI).filter('.startaudio-item,.startvideo-item').removeClass('disabled');

            // If selected contact is offline make sure that audio and video calls are forbiden (disabled)
            if ($('#' + id).find('.offline').length || $.selected.length > 1) {
                $(menuCMI).filter('.startaudio-item').addClass('disabled');
                $(menuCMI).filter('.startvideo-item').addClass('disabled');
            }

        }
        else if (currNodeClass && (currNodeClass.indexOf('cloud-drive') > -1
                    || currNodeClass.indexOf('folder-link') > -1)) {
            flt = '.properties-item';
            if (folderlink) {
                flt += ',.import-item';
            }
            else {
                flt += ',.findupes-item';
            }
            if (M.v.length) {
                flt += ',.zipdownload-item,.download-item';
            }
            $.selected = [M.RootID];
            $(menuCMI).filter(flt).show();
        }
        else if (currNodeClass && $(e.currentTarget).hasClass('inbox')) {
            $.selected = [M.InboxID];
            $(menuCMI).filter('.properties-item').show();
        }
        else if (currNodeClass && currNodeClass.indexOf('rubbish-bin') > -1) {
            $.selected = [M.RubbishID];
            $(menuCMI).filter('.properties-item').show();
        }
        else if (currNodeClass && currNodeClass.indexOf('recycle-item') > -1) {
            $(menuCMI).filter('.clearbin-item').show();
        }
        else if (currNodeClass && currNodeClass.indexOf('contacts-item') > -1) {
            $(menuCMI).filter('.addcontact-item').show();
        }
        else if (currNodeClass && currNodeClass.indexOf('messages-item') > -1) {
            e.preventDefault();
            return false;
        }
        else if (currNodeClass
            && (currNodeClass.indexOf('file-block') > -1
            || currNodeClass.indexOf('folder') > -1
            || currNodeClass.indexOf('fm-tree-folder') > -1)
            || id) {
            items = menuItems();
            for (var item in items) {
                $(menuCMI).filter(item).show();
            }

            // Hide context menu items not needed for undecrypted nodes
            if (missingkeys[id]) {
                $(menuCMI).filter('.add-star-item').hide();
                $(menuCMI).filter('.download-item').hide();
                $(menuCMI).filter('.rename-item').hide();
                $(menuCMI).filter('.copy-item').hide();
                $(menuCMI).filter('.getlink-item').hide();
                $(menuCMI).filter('.colour-label-items').hide();
            }
            else if (M.getNodeShare(id).down === 1) {
                $(menuCMI).filter('.copy-item').hide();
            }
            else if (items['.getlink-item']) {
                Soon(setContextMenuGetLinkText);
            }
        }
        else {
            return false;
        }

        //Hide Info item if properties dialog is opened
        if ($.dialog === 'properties') {
            $(menuCMI).filter('.properties-item').hide();
        }
    }
    // This part of code is also executed when ll == 'undefined'
    v = m.children('.dropdown-section');

    // Count all items inside section, and hide dividers if necessary
    v.each(function() {
        var $this = $(this);
        var a = $this.find('a.dropdown-item');
        var b = $this.find('hr');
        var x = a.filter(function() {
                return $(this).css('display') === 'none';
            });
        if (x.length === a.length || a.length === 0) {
            $this.addClass('hidden');
        }
        else {
            $this.removeClass('hidden');
        }
    });

    adjustContextMenuPosition(e, m);

    disableCircularTargets('#fi_');

    m.removeClass('hidden');

    // Hide last divider
    v.find('hr').removeClass('hidden');
    m.find('.dropdown-section:visible:last hr').addClass('hidden');

    e.preventDefault();
}

/**
 * Sets the text in the context menu for the Get link and Remove link items. If there are
 * more than one nodes selected then the text will be pluralised. If all the selected nodes
 * have public links already then the text will change to 'Update link/s'.
 */
function setContextMenuGetLinkText() {

    var numOfExistingPublicLinks = 0;
    var numOfSelectedNodes = Object($.selected).length;
    var getLinkText = '';

    // Loop through all selected nodes
    for (var i = 0; i < numOfSelectedNodes; i++) {

        // Get the node handle of the current node
        var nodeHandle = $.selected[i];

        // If it has a public link, then increment the count
        if (M.getNodeShare(nodeHandle)) {
            numOfExistingPublicLinks++;
        }
    }

    // If all the selected nodes have existing public links, set text to 'Update links' or 'Update link'
    if (numOfSelectedNodes === numOfExistingPublicLinks) {
        getLinkText = (numOfSelectedNodes > 1) ? l[8733] : l[8732];
    }
    else {
        // Otherwise change text to 'Get links' or 'Get link' if there are selected nodes without links
        getLinkText = (numOfSelectedNodes > 1) ? l[8734] : l[59];
    }

    // If there are multiple nodes with existing links selected, set text to 'Remove links', otherwise 'Remove link'
    var removeLinkText = (numOfExistingPublicLinks > 1) ? l[8735] : l[6821];

    // Set the text for the 'Get/Update link/s' and 'Remove link/s' context menu items
    var $contextMenu = $('.dropdown.body');
    $contextMenu.find('.getlink-item span').text(getLinkText);
    $contextMenu.find('.removelink-item span').text(removeLinkText);
}

/**
 * disableCircularTargets
 *
 * Disable parent tree DOM element and all children.
 * @param {String} pref, id prefix i.e. { #fi_, #mctreea_ }
 */
function disableCircularTargets(pref) {

    var nodes = $.selected || [];

    for (var s = nodes.length; s--;) {
        var handle = nodes[s];
        var node = M.d[handle];

        if (node) {
            $(pref + handle).addClass('disabled');

            if (node.p) {
                // Disable parent dir
                $(pref + node.p).addClass('disabled');
            }
            else if (d && node.t < 2) {
                console.error('disableCircularTargets: parent-less node!', handle, pref);
            }
        }
        else if (d) {
            console.error('disableCircularTargets: Invalid node', handle, pref);
        }

        // Disable all children folders
        disableDescendantFolders(handle, pref);
    }
}

function adjustContextMenuPosition(e, m)
{
    var mPos;// menu position
    var mX = e.clientX, mY = e.clientY;    // mouse cursor, returns the coordinates within the application's client area at which the event occurred (as opposed to the coordinates within the page)

    if (e.type === 'click' && !e.calculatePosition)// clicked on file-settings-icon
    {
        var ico = {'x': e.currentTarget.context.clientWidth, 'y': e.currentTarget.context.clientHeight};
        var icoPos = getHtmlElemPos(e.delegateTarget);// get position of clicked file-settings-icon
        mPos = reCalcMenuPosition(m, icoPos.x, icoPos.y, ico);
    }
    else// right click
    {
        mPos = reCalcMenuPosition(m, mX, mY);
    }

    m.css({'top': mPos.y, 'left': mPos.x});// set menu position

    return true;
}

/**
 * Calculates coordinates where context menu will be shown
 * @param {Object} m jQuery object of context menu or child class
 * @param {Number} x Coordinate x of cursor or clicked element
 * @param {Number} y Coordinate y of cursor or clicked element
 * @param {Object} ico JSON {x, y} width and height of element clicked on
 * @returns {Object} Coordinates {x, y} where context menu will be drawn
 */
/* jshint -W074 */
function reCalcMenuPosition(m, x, y, ico) {

    var TOP_MARGIN = 12;
    var SIDE_MARGIN = 12;
    var cmW = m.outerWidth();// dimensions without margins calculated
    var cmH = m.outerHeight();// dimensions without margins calculated
    var wH = window.innerHeight;
    var wW = window.innerWidth;
    var maxX = wW - SIDE_MARGIN;// max horizontal coordinate, right side of window
    var maxY = wH - TOP_MARGIN;// max vertical coordinate, bottom side of window

    // min horizontal coordinate, left side of right panel
    var minX = SIDE_MARGIN + $('div.nw-fm-left-icons-panel').outerWidth();
    var minY = TOP_MARGIN;// min vertical coordinate, top side of window
    var wMax = x + cmW;// coordinate of context menu right edge
    var hMax = y + cmH;// coordinate of context menu bottom edge

    var top = 'auto';
    var left = '100%';
    var right = 'auto';

    var overlapParentMenu = function(n) {
        var tre = wW - wMax;// to right edge
        var tle = x - minX - SIDE_MARGIN;// to left edge

        if (tre >= tle) {
            n.addClass('overlap-right');
            n.css({'top': top, 'left': (maxX - x - nmW) + 'px'});
        }
        else {
            n.addClass('overlap-left');
            n.css({'top': top, 'right': (wMax - nmW - minX) + 'px'});
        }

        return;
    };

    /**
     * Calculates top position of submenu
     * Submenu is relatively positioned to the first sibling element
     * @param {Object} n jQuery object, submenu of hovered element
     * @returns {String} top Top coordinate in pixels for submenu
     */
    var horPos = function(n) {
        var top;
        var nTop = parseInt(n.css('padding-top'));
        var tB = parseInt(n.css('border-top-width'));
        var pPos = m.position();
        var b = y + nmH - (nTop - tB);// bottom of submenu
        var mP = m.closest('.dropdown.body.submenu');
        var pT = 0;
        var bT = 0;
        var pE = 0;

        if (mP.length) {
            pE = mP.offset();
            pT = parseInt(mP.css('padding-top'));
            bT = parseInt(mP.css('border-top-width'));
        }
        if (b > maxY) {
            top = (maxY - nmH + nTop - tB) - pE.top + 'px';
        }
        else {
            top = pPos.top - tB + 'px';
        }

        return top;
    };

    var dPos;// new context menu position
    var cor;// corner, check setBordersRadius for more info
    if (typeof ico === 'object') {// draw context menu relative to file-settings-icon
        cor = 1;
        dPos = {'x': x - 2, 'y': y + ico.y + 8};// position for right-bot

        // draw to the left
        if (wMax > maxX) {
            dPos.x = x - cmW + ico.x + 2;// additional pixels to align with -icon
            cor = 3;
        }

        // draw to the top
        if (hMax > (maxY - TOP_MARGIN)) {
            dPos.y = y - cmH - 6;
            if (dPos.y < TOP_MARGIN) {
                dPos.y = TOP_MARGIN;
            }
            cor++;
        }
    }
    else if (ico === 'submenu') {// submenues
        var n = m.next('.dropdown.body.submenu');
        var nmW = n.outerWidth();// margin not calculated
        var nmH = n.outerHeight();// margins not calculated

        if (nmH > (maxY - TOP_MARGIN)) {// Handle huge menu
            nmH = maxY - TOP_MARGIN;
            var tmp = document.getElementById('csb_' + String(m.attr('id')).replace('fi_', ''));
            if (tmp) {
                $(tmp).addClass('context-scrolling-block');
                tmp.addEventListener('mousemove', scrollMegaSubMenu);

                n.addClass('mega-height');
                n.css({'height': nmH + 'px'});
            }
        }

        top = horPos(n);
        if (m.parent().parent('.left-position').length === 0) {
            if (maxX >= (wMax + nmW)) {
                left = 'auto', right = '100%';
            }
            else if (minX <= (x - nmW)) {
                n.addClass('left-position');
            }
            else {
                overlapParentMenu(n);

                return true;
            }
        }
        else {
            if (minX <= (x - nmW)) {
                n.addClass('left-position');
            }
            else if (maxX >= (wMax + nmW)) {
                left = 'auto', right = '100%';
            }
            else {
                overlapParentMenu(n);

                return true;
            }
        }

        return {'top': top, 'left': left, 'right': right};
    }
    else {// right click
        cor = 0;
        dPos = {'x': x, 'y': y};
        if (x < minX) {
            dPos.x = minX;// left side alignment
        }
        if (wMax > maxX) {
            dPos.x = maxX - cmW;// align with right side
        }

        if (hMax > maxY) {
            dPos.y = maxY - cmH;// align with bottom
        }
    }

    setBordersRadius(m, cor);

    return {'x': dPos.x, 'y': dPos.y};
}
/* jshint -W074 */

// corner position 0 means default
function setBordersRadius(m, c)
{
    var DEF = 8;// default corner radius
    var SMALL = 4;// small carner radius
    var TOP_LEFT = 1, TOP_RIGHT = 3, BOT_LEFT = 2, BOT_RIGHT = 4;
    var tl = DEF, tr = DEF, bl = DEF, br = DEF;

    var pos = (typeof c === 'undefined') ? 0 : c;

    switch (pos)
    {
        case TOP_LEFT:
            tl = SMALL;
            break;
        case TOP_RIGHT:
            tr = SMALL;
            break
        case BOT_LEFT:
            bl = SMALL;
            break
        case BOT_RIGHT:
            br = SMALL;
            break;
        default:// situation when c is undefined, all border radius are by DEFAULT
            break;

    }

    // set context menu border radius
    m.css({
        'border-top-left-radius': tl,
        'border-top-right-radius': tr,
        'border-bottom-left-radius': bl,
        'border-bottom-right-radius': br
    });

    return true;
}

// Scroll menus which height is bigger then window.height
function scrollMegaSubMenu(e) {
    var ey = e.pageY;
    var c = $(e.target).closest('.dropdown.body.submenu');
    var pNode = c.children(':first')[0];

    if (typeof pNode !== 'undefined') {
        var h = pNode.offsetHeight;
        var dy = h * 0.1;// 10% dead zone at the begining and at the bottom
        var pos = getHtmlElemPos(pNode, true);
        var py = (ey - pos.y - dy) / (h - dy * 2);
        if (py > 1) {
            py = 1;
            c.children('.context-bottom-arrow').addClass('disabled');
        }
        else if (py < 0) {
            py = 0;
            c.children('.context-top-arrow').addClass('disabled');
        }
        else {
            c.children('.context-bottom-arrow,.context-top-arrow').removeClass('disabled');
        }
        pNode.scrollTop = py * (pNode.scrollHeight - h);
    }
}

// var treeUI = SoonFc(__treeUI, 240);

function treeUI()
{
    //console.error('treeUI');
    if (d)
        console.time('treeUI');
    $('.fm-tree-panel .nw-fm-tree-item:visible').draggable(
        {
            revert: true,
            containment: 'document',
            revertDuration: 200,
            distance: 10,
            scroll: false,
            cursorAt: {right: 88, bottom: 58},
            helper: function(e, ui)
            {
                $(this).draggable("option", "containment", [72, 42, $(window).width(), $(window).height()]);
                return getDDhelper();
            },
            start: function(e, ui)
            {
                $.treeDragging = true;
                $.hideContextMenu(e);
                var html = '';
                var id = $(e.target).attr('id');
                if (id)
                    id = id.replace('treea_', '');
                if (id && M.d[id]) {
                    html = (
                        '<div class="transfer-filetype-icon '
                        + fileIcon(M.d[id]) + ' tranfer-filetype-txt dragger-entry">'
                        + str_mtrunc(htmlentities(M.d[id].name)) + '</div>'
                    );
                }
                $('#draghelper .dragger-icon').remove();
                $('#draghelper .dragger-content').html(html);
                $('body').addClass('dragging');
                $.draggerHeight = $('#draghelper .dragger-content').outerHeight();
                $.draggerWidth = $('#draghelper .dragger-content').outerWidth();
            },
            drag: function(e, ui)
            {
                //console.log('tree dragging',e);
                if (ui.position.top + $.draggerHeight - 28 > $(window).height())
                    ui.position.top = $(window).height() - $.draggerHeight + 26;
                if (ui.position.left + $.draggerWidth - 58 > $(window).width())
                    ui.position.left = $(window).width() - $.draggerWidth + 56;
            },
            stop: function(e, u)
            {
                $.treeDragging = false;
                $('body').removeClass('dragging').removeClassWith("dndc-");
            }
        });

    $(
        '.fm-tree-panel .nw-fm-tree-item,' +
        '.rubbish-bin,' +
        '.fm-breadcrumbs,' +
        '.nw-fm-left-icons-panel .nw-fm-left-icon,' +
        '.shared-with-me tr,' +
        '.nw-conversations-item,' +
        'ul.conversations-pane > li,' +
        '.messages-block,' +
        '.nw-contact-item'
    ).filter(":visible").droppable({
            tolerance: 'pointer',
            drop: function(e, ui)
            {
                $.doDD(e, ui, 'drop', 1);
            },
            over: function(e, ui)
            {
                $.doDD(e, ui, 'over', 1);
            },
            out: function(e, ui)
            {
                $.doDD(e, ui, 'out', 1);
            }
        });

    // disabling right click, default contextmenu.
    $(document).unbind('contextmenu');
    $(document).bind('contextmenu', function(e) {
        if (!is_fm() ||
            $(e.target).parents('#startholder').length ||
            $(e.target).is('input') ||
            $(e.target).is('textarea') ||
            $(e.target).is('.download.info-txt') ||
            $(e.target).closest('.multiple-input').length ||
            $(e.target).closest('.create-folder-input-bl').length ||
            $(e.target).closest('.content-panel.conversations').length ||
            $(e.target).closest('.messages.content-area').length ||
            $(e.target).closest('.chat-right-pad .user-card-data').length ||
            $(e.target).parents('.fm-account-main').length ||
            $(e.target).parents('.export-link-item').length ||
            $(e.target).parents('.contact-fingerprint-txt').length ||
            $(e.target).parents('.fm-breadcrumbs').length ||
            $(e.target).hasClass('contact-details-user-name') ||
            $(e.target).hasClass('contact-details-email') ||
            $(e.target).hasClass('nw-conversations-name')) {
            return;
        }
        else if (!localStorage.contextmenu) {
            $.hideContextMenu();
            return false;
        }
    });

    $('.fm-tree-panel .nw-fm-tree-item:visible').rebind('click.treeUI, contextmenu.treeUI', function(e) {
        var $this = $(this);
        var id = $this.attr('id').replace('treea_', '');

        if (e.type === 'contextmenu') {
            $('.nw-fm-tree-item').removeClass('dragover');
            $this.addClass('dragover');

            var $uls = $this.parents('ul').find('.selected');

            if ($uls.length > 1) {
                $.selected = $uls.attrs('id')
                    .map(function(id) {
                        return id.replace('treea_', '');
                    });
            }
            else {
                $.selected = [id];

                Soon(function() {
                    $this.addClass('hovered');
                });
            }
            return !!contextMenuUI(e, 1);
        }

        var $target = $(e.target);
        if ($target.hasClass('nw-fm-arrow-icon')) {
            treeUIexpand(id);
        }
        else if (e.shiftKey) {
            $this.addClass('selected');
        }
        else {
            // plain click, remove all .selected from e.shiftKey
            $('#treesub_' + M.currentrootid + ' .nw-fm-tree-item').removeClass('selected');
            $this.addClass('selected');

            if ($target.hasClass('opened')) {
                treeUIexpand(id);
            }
            M.openFolder(id);
        }

        return false;
    });

    $('.fm-tree-panel .nw-contact-item').rebind('contextmenu.treeUI', function(e) {
        var $self = $(this);

        if ($self.attr('class').indexOf('selected') === -1) {
            $('.content-panel.contacts .nw-contact-item.selected').removeClass('selected');
            $self.addClass('selected');
        }

        $.selected = [$self.attr('id').replace('contact_', '')];
        searchPath();
        $.hideTopMenu();

        return Boolean(contextMenuUI(e, 1));
    });

    /**
     * Let's shoot two birds with a stone, when nodes are moved we need a resize
     * to let dynlist refresh - plus, we'll implicitly invoke initTreeScroll.
     */
    $(window).trigger('resize');

    if (d) {
        console.timeEnd('treeUI');
    }
}

function treeUIexpand(id, force)
{
    M.buildtree(M.d[id]);

    var b = $('#treea_' + id);
    var d = b.attr('class');

    if (d && d.indexOf('expanded') > -1 && !force)
    {
        fmtreenode(id, false);
        $('#treesub_' + id).removeClass('opened');
        b.removeClass('expanded');
    }
    else if (d && d.indexOf('contains-folders') > -1)
    {
        fmtreenode(id, true);
        $('#treesub_' + id).addClass('opened');
        b.addClass('expanded');
    }

    delay(treeUI);
}

function sectionUIopen(id) {
    var tmpId;
    if (d) {
        console.log('sectionUIopen', id, folderlink);
    }

    $.hideContextMenu();
    $('.nw-fm-left-icon').removeClass('active');
    if (M.hasInboxItems() === true) {
        $('.nw-fm-left-icon.inbox').removeClass('hidden');
    } else {
        $('.nw-fm-left-icon.inbox').addClass('hidden');
    }

    $('.content-panel').removeClass('active');

    if (id === 'opc' || id === 'ipc') {
        tmpId = 'contacts';
    } else if (id === 'account') {
        tmpId = 'account';
    } else if (id === 'dashboard') {
        tmpId = 'dashboard';
    } else {
        tmpId = id;
    }
    $('.nw-fm-left-icon.' + String(tmpId).replace(/[^\w-]/g, '')).addClass('active');
    $('.content-panel.' + String(tmpId).replace(/[^\w-]/g, '')).addClass('active');
    $('.fm-left-menu').removeClass(
        'cloud-drive folder-link shared-with-me rubbish-bin contacts ' +
        'conversations opc ipc inbox account dashboard transfers'
    ).addClass(tmpId);
    $('.fm.fm-right-header, .fm-import-to-cloudrive, .fm-download-as-zip').addClass('hidden');
    $('.fm-import-to-cloudrive, .fm-download-as-zip').unbind('click');

    $('.fm-main').removeClass('active-folder-link');
    $('.nw-fm-tree-header.folder-link').hide();
    $('.nw-fm-left-icon.folder-link').removeClass('active');

    if (folderlink) {
        // XXX: isValidShareLink won't work properly when navigating from/to a folderlink
        /*if (!isValidShareLink()) {
            $('.fm-breadcrumbs.folder-link .right-arrow-bg').text('Invalid folder');
        } else*/ if (id === 'cloud-drive' || id === 'transfers') {
            $('.fm-main').addClass('active-folder-link');
            $('.fm-right-header').addClass('folder-link');
            $('.nw-fm-left-icon.folder-link').addClass('active');
            $('.fm-left-menu').addClass('folder-link');
            $('.nw-fm-tree-header.folder-link').show();
            $('.fm-import-to-cloudrive, .fm-download-as-zip').removeClass('hidden');
            $('.fm-import-to-cloudrive, .fm-download-as-zip').rebind('click', function() {
                var c = '' + $(this).attr('class');

                if (~c.indexOf('fm-import-to-cloudrive')) {
                    fm_importflnodes([M.currentdirid]);
                } else if (~c.indexOf('fm-download-as-zip')) {
                    M.addDownload([M.currentdirid], true);
                }
            });
            // if (!u_type) {
                // $('.fm-import-to-cloudrive').addClass('hidden');
            // }
        }
    }

    if (id !== 'conversations') {
        $('.fm-right-header').removeClass('hidden');
        $('.fm-chat-block').addClass('hidden');
        $('.section.conversations').addClass('hidden');
    } else {
        $('.section.conversations').removeClass('hidden');
    }

    if (
        (id !== 'cloud-drive') &&
        (id !== 'rubbish-bin') &&
        (id !== 'inbox') &&
        (
            (id !== 'shared-with-me') &&
            (M.currentdirid !== 'shares')
        )
    ) {
        $('.files-grid-view.fm').addClass('hidden');
        $('.fm-blocks-view.fm').addClass('hidden');
    }

    if (id !== 'contacts' && id !== 'opc' && id !== 'ipc' && String(M.currentdirid).length !== 11) {
        $('.fm-left-panel').removeClass('contacts-panel');
        $('.fm-right-header').removeClass('requests-panel');
        $('.fm-received-requests').removeClass('active');
        $('.fm-contact-requests').removeClass('active');
    }

    if (id !== 'contacts') {
        $('.contacts-details-block').addClass('hidden');
        $('.files-grid-view.contacts-view').addClass('hidden');
        $('.fm-blocks-view.contacts-view').addClass('hidden');
    }

    if (id !== 'opc') {
        $('.sent-requests-grid').addClass('hidden');

        // this's button in left panel of contacts tab
        $('.fm-recived-requests').removeClass('active');
    }

    if (id !== 'ipc') {
        $('.contact-requests-grid').addClass('hidden');

        // this's button in left panel of contacts tab
        $('.fm-contact-requests').removeClass('active');
    }

    if (id !== 'shared-with-me') {
        $('.shared-blocks-view').addClass('hidden');
        $('.shared-grid-view').addClass('hidden');
    }

    if (id !== 'transfers') {
        if ($.transferClose) {
            $.transferClose();
        }
    }
    else {
        if (!$.transferOpen) {
            transferPanelUI();
        }
        $.transferOpen(true);
    }

    var headertxt = '';
    switch (id) {
        case 'contacts':
        case 'ipc':
        case 'opc':
            headertxt = l[5903];
            break;
        case 'conversations':
            headertxt = l[5914];
            break;
        case 'shared-with-me':
            headertxt = l[5915];
            break;
        case 'cloud-drive':
            if (folderlink) {
                headertxt = Object(M.d[M.RootID]).name || '';
            }
            else {
                headertxt = l[5916];
            }
            break;
        case 'inbox':
            headertxt = l[949];
            break;
        case 'rubbish-bin':
            headertxt = l[6771];
            break;
    }

    $('.fm-left-panel .nw-tree-panel-header span').text(headertxt);

    {
        // required tricks to make the conversations work with the old UI HTML/css structure
        if (id == "conversations") { // moving the control of the headers in the tree panel to chat.js + ui/conversations.jsx
            $('.fm-left-panel .nw-tree-panel-header').addClass('hidden');
            $('.fm-main.default > .fm-left-panel').addClass('hidden');
        } else {
            $('.fm-left-panel .nw-tree-panel-header').removeClass('hidden');
            $('.fm-main.default > .fm-left-panel').removeClass('hidden');
        }

        // prevent unneeded flashing of the conversations section when switching between chats
        // new sections UI
        if (id == "conversations") {
            $('.section:not(.conversations)').addClass('hidden');
            $('.section.' + id).removeClass('hidden');
        }
        else {
            $('.section').addClass('hidden');
            $('.section.' + String(id).replace(/[^\w-]/g, '')).removeClass('hidden');
        }
    }
}

function treeUIopen(id, event, ignoreScroll, dragOver, DragOpen) {
    id = String(id);
    var id_r = RootbyId(id);
    var id_s = id.split('/')[0];
    var e, scrollTo = false, stickToTop = false;

    //console.error("treeUIopen", id);

    if (id_r === 'shares') {
        sectionUIopen('shared-with-me');
    } else if (M.InboxID && id_r === M.InboxID) {
        sectionUIopen('inbox');
    } else if (id_r === M.RootID) {
        sectionUIopen('cloud-drive');
    } else if (id_s === 'chat') {
        sectionUIopen('conversations');
    } else if (id_r === 'contacts') {
        sectionUIopen('contacts');
    } else if (id_r === 'ipc') {
        sectionUIopen('ipc');
    } else if (id_r === 'opc') {
        sectionUIopen('opc');
    } else if (id_r === 'account') {
        sectionUIopen('account');
    } else if (id_r === 'dashboard') {
        sectionUIopen('dashboard');
    } else if (M.RubbishID && id_r === M.RubbishID) {
        sectionUIopen('rubbish-bin');
    } else if (id_s === 'transfers') {
        sectionUIopen('transfers');
    }

    if (!fminitialized) {
        return false;
    }

    if (!event) {
        var ids = M.getPath(id);
        var i = 1;
        while (i < ids.length) {
            if (M.d[ids[i]] && ids[i].length === 8) {
                treeUIexpand(ids[i], 1);
            }
            i++;
        }
        if (
            (ids[0] === 'contacts')
            && M.currentdirid
            && (String(M.currentdirid).length === 11)
            && (M.currentrootid === 'contacts')
            ) {
            sectionUIopen('contacts');
        } else if (ids[0] === 'contacts') {
            // XX: whats the goal of this? everytime when i'm in the contacts and I receive a share, it changes ONLY the
            // UI tree -> Shared with me... its a bug from what i can see and i also don't see any points of automatic
            // redirect in the UI when another user had sent me a shared folder.... its very bad UX. Plus, as a bonus
            // sectionUIopen is already called with sectionUIopen('contacts') few lines before this (when this func
            // is called by the renderNew()

            // sectionUIopen('shared-with-me');
        } else if (ids[0] === M.RootID) {
            sectionUIopen('cloud-drive');
        }
    }
    if ($.hideContextMenu) {
        $.hideContextMenu(event);
    }

    e = $('#treea_' + id_s);
    $('.fm-tree-panel .nw-fm-tree-item').removeClass('selected');
    e.addClass('selected');

    if (!ignoreScroll) {
        if (id === M.RootID || id === 'shares' || id === 'contacts' || id === 'chat' || id === 'opc' || id === 'ipc') {
            stickToTop = true;
            scrollTo = $('.nw-tree-panel-header');
        } else if (e.length && !e.visible()) {
            scrollTo = e;
        }
        // if (d) console.log('scroll to element?',ignoreScroll,scrollTo,stickToTop);

        var jsp = scrollTo && $('.fm-tree-panel').data('jsp');
        if (jsp) {
            setTimeout(function() {
                jsp.scrollToElement(scrollTo, stickToTop);
            }, 50);
        }
    }
    delay(treeUI);
}

function fm_hideoverlay() {
    if (!$.propertiesDialog) {
        $('.fm-dialog-overlay').addClass('hidden');
        $('body').removeClass('overlayed');
    }
    $(document).trigger('MegaCloseDialog');
}

function fm_showoverlay() {
    $('.fm-dialog-overlay').removeClass('hidden');
    $('body').addClass('overlayed');
}

function renameDialog() {

    if ($.selected.length > 0) {
        $.dialog = 'rename';
        $('.rename-dialog').removeClass('hidden');
        $('.rename-dialog').addClass('active');
        fm_showoverlay();

        $('.rename-dialog .fm-dialog-close, .rename-dialog-button.cancel').rebind('click', function() {
            $.dialog = false;
            $('.rename-dialog').addClass('hidden');
            fm_hideoverlay();
        });

        $('.rename-dialog-button.rename').rebind('click', function() {
            if ($('.rename-dialog').hasClass('active')) {
                doRename();
            }
        });

        var n = M.d[$.selected[0]];
        if (n.t) {
            $('.rename-dialog .fm-dialog-title').text(l[425]);
        }
        else {
            $('.rename-dialog .fm-dialog-title').text(l[426]);
        }

        $('.rename-dialog input').val(n.name);
        var ext = fileext(n.name);
        $('.rename-dialog .transfer-filetype-icon').attr('class', 'transfer-filetype-icon ' + fileIcon(n));
        if (!n.t && ext.length > 0) {
            $('.rename-dialog input')[0].selectionStart = 0;
            $('.rename-dialog input')[0].selectionEnd = $('.rename-dialog input').val().length - ext.length - 1;
        }

        $('.rename-dialog input').rebind('focus', function() {
            var selEnd;
            $(this).closest('.rename-dialog').addClass('focused');
            var d = $(this).val().lastIndexOf('.');
            if (d > -1) {
                selEnd = d;
            }
            else {
                selEnd = $(this).val().length;
            }
            $(this)[0].selectionStart = 0;
            $(this)[0].selectionEnd = selEnd;
        });

        $('.rename-dialog input').rebind('blur', function() {
            $(this).closest('.rename-dialog').removeClass('focused');
        });

        $('.rename-dialog input').unbind('click keydown keyup keypress');
        $('.rename-dialog input').focus();
        $('.rename-dialog input').bind('click keydown keyup keypress', function(e) {
            var n = M.d[$.selected[0]],
                ext = fileext(n.name);
            if ($(this).val() == '' || (!n.t && ext.length > 0 && $(this).val() == '.' + ext)) {
                $('.rename-dialog').removeClass('active');
            }
            else {
                $('.rename-dialog').addClass('active');
            }
            /*if (!n.t && ext.length > 0) {
                if (this.selectionStart > $('.rename-dialog input').val().length - ext.length - 2) {
                    this.selectionStart = $('.rename-dialog input').val().length - ext.length - 1;
                    this.selectionEnd = $('.rename-dialog input').val().length - ext.length - 1;
                    if (e.which === 46) {
                        return false;
                    }
                }
                else if (this.selectionEnd > $('.rename-dialog input').val().length - ext.length - 1) {
                    this.selectionEnd = $('.rename-dialog input').val().length - ext.length - 1;
                    return false;
                }
            }*/
        });
    }
}

/* @type {function} doRename
 *
 * On context menu rename
 */
function doRename() {

    var itemName = $('.rename-dialog input').val();
    var handle = $.selected[0];
    var nodeData = M.d[handle];

    if (itemName !== '') {
        if (nodeData) {
            if (nodeData && (itemName !== nodeData.name)) {
                M.rename(handle, itemName);
            }
        }

        $.dialog = false;
        $('.rename-dialog').addClass('hidden');
        fm_hideoverlay();
    }
}

function msgDialog(type, title, msg, submsg, callback, checkbox) {
    var doneButton  = l[81];
    var extraButton = String(type).split(':');
    if (extraButton.length === 1) {
        extraButton = null;
    }
    else {
        type = extraButton.shift();
        extraButton = extraButton.join(':');

        if (extraButton[0] === '!') {
            doneButton  = l[82];
            extraButton = extraButton.substr(1);
        }
    }
    $.msgDialog = type;
    $.warningCallback = callback;

    $('#msgDialog').removeClass('clear-bin-dialog confirmation-dialog warning-dialog-b warning-dialog-a ' +
        'notification-dialog remove-dialog delete-contact loginrequired-dialog multiple');
    $('#msgDialog .icon').removeClass('fm-bin-clear-icon .fm-notification-icon');
    $('#msgDialog .confirmation-checkbox').addClass('hidden');

    if (type === 'clear-bin') {
        $('#msgDialog').addClass('clear-bin-dialog');
        $('#msgDialog .icon').addClass('fm-bin-clear-icon');
        $('#msgDialog .fm-notifications-bottom')
            .safeHTML('<div class="default-white-button right notification-button confirm"><span>@@</span></div>' +
                '<div class="default-white-button right notification-button cancel"><span>@@</span></div>' +
                '<div class="clear"></div>', l[1018], l[82]);

        $('#msgDialog .default-white-button').eq(0).bind('click', function() {
            closeMsg();
            if ($.warningCallback) {
                $.warningCallback(true);
            }
        });
        $('#msgDialog .default-white-button').eq(1).bind('click', function() {
            closeMsg();
            if ($.warningCallback) {
                $.warningCallback(false);
            }
        });
    }
    else if (type === 'delete-contact') {
        $('#msgDialog').addClass('delete-contact');
        $('#msgDialog .fm-notifications-bottom')
            .safeHTML('<div class="default-white-button right notification-button confirm"><span>@@</span></div>' +
                '<div class="default-white-button right notification-button cancel"><span>@@</span></div>' +
                '<div class="clear"></div>', l[78], l[79]);

        $('#msgDialog .default-white-button').eq(0).bind('click', function() {
            closeMsg();
            if ($.warningCallback) {
                $.warningCallback(true);
            }
        });
        $('#msgDialog .default-white-button').eq(1).bind('click', function() {
            closeMsg();
            if ($.warningCallback) {
                $.warningCallback(false);
            }
        });
    }
    else if (type === 'warninga' || type === 'warningb' || type === 'info') {
        if (extraButton) {
            $('#msgDialog .fm-notifications-bottom')
                .safeHTML('<div class="default-white-button right notification-button confirm"><span>@@</span></div>' +
                    '<div class="default-white-button right notification-button cancel"><span>@@</span></div>' +
                    '<div class="clear"></div>', doneButton, extraButton);

            $('#msgDialog .default-white-button').eq(0).bind('click', function() {
                closeMsg();
                if ($.warningCallback) {
                    $.warningCallback(false);
                }
            });
            $('#msgDialog .default-white-button').eq(1).bind('click', function() {
                closeMsg();
                if ($.warningCallback) {
                    $.warningCallback(true);
                }
            });
        }
        else {
            $('#msgDialog .fm-notifications-bottom')
                .safeHTML('<div class="default-white-button right notification-button"><span>@@</span></div>' +
                    '<div class="clear"></div>', l[81]);

            $('#msgDialog .default-white-button').bind('click', function() {
                closeMsg();
                if ($.warningCallback) {
                    $.warningCallback(true);
                }
            });
        }

        $('#msgDialog .icon').addClass('fm-notification-icon');
        if (type === 'warninga') {
            $('#msgDialog').addClass('warning-dialog-a');
        }
        else if (type === 'warningb') {
            $('#msgDialog').addClass('warning-dialog-b');
        }
        else if (type === 'info') {
            $('#msgDialog').addClass('notification-dialog');
        }
    }
    else if (type === 'confirmation' || type === 'remove') {
        $('#msgDialog .fm-notifications-bottom')
            .safeHTML('<div class="left checkbox-block hidden">' +
                '<div class="checkdiv checkboxOff">' +
                    '<input type="checkbox" name="confirmation-checkbox" ' +
                        'id="confirmation-checkbox" class="checkboxOff">' +
                '</div>' +
                '<label for="export-checkbox" class="radio-txt">@@</label></div>' +
                '<div class="default-white-button right notification-button confirm"><span>@@</span></div>' +
                '<div class="default-white-button right notification-button cancel"><span>@@</span></div>' +
                '<div class="clear"></div>', l[229], l[78], l[79]);

        $('#msgDialog .default-white-button').eq(0).bind('click', function() {
            closeMsg();
            if ($.warningCallback) {
                $.warningCallback(true);
            }
        });

        $('#msgDialog .default-white-button').eq(1).bind('click', function() {
            closeMsg();
            if ($.warningCallback) {
                $.warningCallback(false);
            }
        });
        $('#msgDialog .icon').addClass('fm-notification-icon');
        $('#msgDialog').addClass('confirmation-dialog');
        if (type === 'remove') {
            $('#msgDialog').addClass('remove-dialog');
        }

        if (checkbox) {
            $('#msgDialog .left.checkbox-block .checkdiv,' +
                '#msgDialog .left.checkbox-block input')
                    .removeClass('checkboxOn').addClass('checkboxOff');

            $.warningCheckbox = false;
            $('#msgDialog .left.checkbox-block').removeClass('hidden');
            $('#msgDialog .left.checkbox-block').rebind('click', function(e) {
                var $o = $('#msgDialog .left.checkbox-block .checkdiv, #msgDialog .left.checkbox-block input');
                if ($('#msgDialog .left.checkbox-block input').hasClass('checkboxOff')) {
                    $o.removeClass('checkboxOff').addClass('checkboxOn');
                    localStorage.skipDelWarning = 1;
                }
                else {
                    $o.removeClass('checkboxOn').addClass('checkboxOff');
                    delete localStorage.skipDelWarning;
                }
            });
        }
    }
    else if (type === 'loginrequired') {

        $('#msgDialog').addClass('loginrequired-dialog');

        $('#msgDialog .fm-notifications-bottom')
            .addClass('hidden')
            .html('');

        $('#msgDialog .default-white-button').bind('click', function() {
            closeMsg();
            if ($.warningCallback) {
                $.warningCallback(true);
            }
        });
        $('#msgDialog').addClass('notification-dialog');
        title = l[5841];
        msg = '<p>' + escapeHTML(l[5842]) + '</p>\n' +
            '<a class="top-login-button clickurl" href="/login">' + escapeHTML(l[171]) + '</a>\n' +
            '<a class="create-account-button clickurl" href="/register">' + escapeHTML(l[1076]) + '</a><br/>';

        var $selectedPlan = $('.reg-st3-membership-bl.selected');
        var plan = 1;
        if ($selectedPlan.is(".pro4")) { plan = 4; }
        else if ($selectedPlan.is(".pro1")) { plan = 1; }
        else if ($selectedPlan.is(".pro2")) { plan = 2; }
        else if ($selectedPlan.is(".pro3")) { plan = 3; }

        $('.loginrequired-dialog .fm-notification-icon')
            .removeClass('plan1')
            .removeClass('plan2')
            .removeClass('plan3')
            .removeClass('plan4')
            .addClass('plan' + plan);
    }

    $('#msgDialog .fm-dialog-title span').text(title);

    $('#msgDialog .fm-notification-info p').safeHTML(msg);
    clickURLs();
    if (submsg) {
        $('#msgDialog .fm-notification-warning').text(submsg);
        $('#msgDialog .fm-notification-warning').show();
    }
    else {
        $('#msgDialog .fm-notification-warning').hide();
    }

    $('#msgDialog .fm-dialog-close').rebind('click', function() {
        closeMsg();
        if ($.warningCallback) {
            $.warningCallback(false);
        }
    });
    $('#msgDialog').removeClass('hidden');
    fm_showoverlay();
}

function closeMsg() {
    $('#msgDialog').addClass('hidden');

    if (!$('.pro-register-dialog').is(':visible')) {
        fm_hideoverlay();
    }

    delete $.msgDialog;
}

function dialogScroll(s) {
    var cls = s;

    cls += ':visible';
    $(cls).jScrollPane({enableKeyboardNavigation: false, showArrows: true, arrowSize: 8, animateScroll: true});
    jScrollFade(cls);
}

function dialogPositioning(s) {
    $(s).css('margin-top', '-' + $(s).height() / 2 + 'px');
}

/**
 * handleDialogTabContent
 *
 * Handle DOM directly, no return value.
 * @param {String} dialogTabClass, dialog tab class name.
 * @param {String} parentTag, tag of source element.
 * @param {String} dialogPrefix, dialog prefix i.e. { copy, move }.
 * @param {String} htmlContent, html content.
 */
function handleDialogTabContent(dialogTabClass, parentTag, dialogPrefix, htmlContent) {

    var html = htmlContent.replace(/treea_/ig, 'mctreea_').replace(/treesub_/ig, 'mctreesub_').replace(/treeli_/ig, 'mctreeli_'),
        prefix = '.' + dialogPrefix,
        tabClass = '.' + dialogTabClass;

    $(prefix + '-dialog-tree-panel' + tabClass + ' .dialog-content-block')
        .empty()
        .safeHTML(html);

    // Empty message, no items available
    if (!$(prefix + '-dialog-tree-panel' + tabClass + ' .dialog-content-block ' + parentTag).children().length) {
        $(prefix + '.dialog-empty-block' + tabClass).addClass('active');
        $(prefix + '-dialog-tree-panel' + tabClass + ' ' + prefix + '-dialog-panel-header').addClass('hidden');
    }

    // Items available, hide empty message
    else {
        $(prefix + '-dialog-tree-panel' + tabClass).addClass('active');
        $(prefix + '-dialog-tree-panel' + tabClass + ' ' + prefix + '-dialog-panel-header').removeClass('hidden');
    }
}

/**
 * disableReadOnlySharedFolders
 *
 * Find shared folders marked read-only and disable it in dialog.
 * @param {String} dialogName Dialog name i.e. { copy, move }.
 */
function disableReadOnlySharedFolders(dialogName) {
    var $ro = $('.' + dialogName + '-dialog-tree-panel.shared-with-me .dialog-content-block span[id^="mctreea_"]');
    var targets = $.selected || [];

    $ro.each(function(i, v) {
        var node = M.d[$(v).attr('id').replace('mctreea_', '')];

        while (node && !node.su) {
            node = M.d[node.p];
        }

        if (node) {
            for (i = targets.length; i--;) {
                if (isCircular(node.h, targets[i])) {
                    node = null;
                    break;
                }
            }
        }

        if (!node || !node.r) {
            $(v).addClass('disabled');
        }
    });
}

/**
 * handleDialogContent
 *
 * Copy|Move dialogs content  handler
 * @param {String} dialogTabClass Dialog tab class name.
 * @param {String} parentTag Tag that contains one menu-item.
 * @param {Boolean} newFolderButton Should we show new folder button.
 * @param {String} dialogPrefix i.e. [copy, move].
 * @param {String} buttonLabel Action button label.
 * @param {String} convTab In case of conversations tab.
 */
function handleDialogContent(dialogTabClass, parentTag, newFolderButton, dialogPrefix, buttonLabel, convTab) {

    var html,
        $btn = '';// Action button label

    if ($.onImportCopyNodes && (!newFolderButton || (dialogPrefix !== 'copy'))) {

        // XXX: Ideally show some notification that importing from folder link to anything else than the cloud isn't supported.
        $('.copy-dialog-button.' + String(dialogTabClass).replace(/[^\w-]/g, '')).fadeOut(200).fadeIn(100);
        // clicking the shares tab deactivates the "Import" button, restore it.
        $('.dialog-copy-button').removeClass('disabled');
        $.mcselected = $.mcselected || M.RootID;

        return;
    }
    $('.' + dialogPrefix + '-dialog-txt').removeClass('active');
    $('.' + dialogPrefix + '-dialog-button').removeClass('active');
    $('.' + dialogPrefix + '-dialog-tree-panel').removeClass('active');
    $('.' + dialogPrefix + '-dialog-panel-arrows').removeClass('active');
    $('.' + dialogPrefix + '-dialog .dialog-sorting-menu').addClass('hidden');
    $('.' + dialogPrefix + '.dialog-empty-block').removeClass('active');

    $('.dialog-' + dialogPrefix + '-button span').text(buttonLabel);

    // Action button label
    $btn = $('.dialog-' + dialogPrefix + '-button');

    // Disable/enable button
    if ($.mcselected) {
        $btn.removeClass('disabled');
    }
    else {
        $btn.addClass('disabled');
    }

    // Activate proper tab
    $('.' + dialogPrefix + '-dialog-txt' + '.' + dialogTabClass).addClass('active');

    // Added cause of conversations-container
    if (convTab) {
        html = $('.content-panel ' + convTab).html();
    }
    else {
        html = $('.content-panel' + '.' + dialogTabClass).html();
    }

    handleDialogTabContent(dialogTabClass, parentTag, dialogPrefix, html);

    // Make sure that dialog tab content is properly sorted
    if ((dialogTabClass === 'cloud-drive') || (dialogTabClass === 'folder-link')) {
        M.buildtree(M.d[M.RootID], dialogPrefix + '-dialog');
    }
    else if (dialogTabClass === 'shared-with-me') {
        M.buildtree({ h: 'shares' }, dialogPrefix + '-dialog');
        disableReadOnlySharedFolders(dialogPrefix);
    }
    else if (dialogTabClass === 'rubish-bin') {
        M.buildtree({h: M.RubbishID}, dialogPrefix + '-dialog');
    }
    else if (dialogTabClass === 'conversations') {
        //@ToDo: make this working when chat start functioning
    }

    // 'New Folder' button
    if (newFolderButton) {
        $('.dialog-newfolder-button').removeClass('hidden');
    }
    else {
        $('.dialog-newfolder-button').addClass('hidden');
    }

    // If copying from contacts tab (Ie, sharing)
    if (buttonLabel === l[1344]) {
        $('.fm-dialog.copy-dialog .share-dialog-permissions').removeClass('hidden');
        $('.dialog-newfolder-button').addClass('hidden');
        $('.copy-operation-txt').text(l[1344]);

        $('.fm-dialog.copy-dialog .share-dialog-permissions')
            .rebind('click', function() {
                var $btn = $(this);
                var $menu = $('.permissions-menu', this.parentNode);
                var $items = $('.permissions-menu-item', $menu);

                $menu.removeAttr('style');

                $items
                    .rebind('click', function() {
                        $items.unbind('click');

                        $items.removeClass('active');
                        $(this).addClass('active');
                        $btn.attr('class', 'share-dialog-permissions ' + this.classList[1])
                            .safeHTML('<span></span>' + $(this).text());
                        $menu.fadeOut(200);
                    });
                $menu.fadeIn(200);
            });
    }
    else {
        $('.fm-dialog.copy-dialog .share-dialog-permissions').addClass('hidden');
        $('.copy-dialog-button').removeClass('hidden');
        $('.copy-operation-txt').text(l[63]);
    }

    $('.' + dialogPrefix + '-dialog .nw-fm-tree-item').removeClass('expanded active opened selected');
    $('.' + dialogPrefix + '-dialog ul').removeClass('opened');

    dialogPositioning('.fm-dialog' + '.' + dialogPrefix + '-dialog');

    dialogScroll('.dialog-tree-panel-scroll');

    // Activate tab
    $('.' + dialogPrefix + '-dialog-button' + '.' + dialogTabClass).addClass('active');
}

/**
 * shareDialogContentCheck
 *
 * Taking care about share dialog button 'Done'/share enabled/disabled and scroll
 *
 */
function shareDialogContentCheck() {

    var dc = '.share-dialog',
        itemsNum = 0,
        newItemsNum = 0,
        $btn = $('.default-white-button.dialog-share-button');
    var $groupPermissionDropDown = $('.share-dialog .permissions-icon');

    newItemsNum = $(dc + ' .token-input-token-mega').length;
    itemsNum = $(dc + ' .share-dialog-contacts .share-dialog-contact-bl').length;

    if (itemsNum) {

        $(dc + ' .share-dialog-img').addClass('hidden');
        $(dc + ' .share-dialog-contacts').removeClass('hidden');
        handleDialogScroll(itemsNum, dc);
    }
    else {
        $(dc + ' .share-dialog-img').removeClass('hidden');
        $(dc + ' .share-dialog-contacts').addClass('hidden');
    }

    // If new items are availble in multiInput box
    // or permission is changed on some of existing items
    if (newItemsNum || $.changedPermissions.length || $.removedContactsFromShare.length) {
        $btn.removeClass('disabled');
    }
    else {
        $btn.addClass('disabled');
    }

    if (newItemsNum) {
        $groupPermissionDropDown.removeClass('disabled');
    }
    else {
        $groupPermissionDropDown.addClass('disabled');
    }
}

function addShareDialogContactToContent(userEmail, type, id, av, userName, permClass, permText) {

    var html = '',
        htmlEnd = '',
        item = '',
        exportClass = '';

    var contactEmailHtml = '';

    if (userEmail !== userName) {
        contactEmailHtml = '<div class="contact-email">'
            + htmlentities(userEmail)
            + '</div>';
    }

    item = av
        + '<div class="fm-share-user-info">'
        + '<div class="fm-share-centered">'
        + '<div class="fm-chat-user">' + htmlentities(userName) + '</div>'
        + contactEmailHtml
        + '</div>'
        + '</div>';

    html = '<div class="share-dialog-contact-bl ' + type + '" id="sdcbl_' + id + '">'
           + item
           + '<div class="share-dialog-remove-button"></div>'
           + '<div class="share-dialog-permissions ' + permClass + '">'
           + '<span></span>' + permText
           +  '</div>';


    htmlEnd = '<div class="clear"></div>'
              + '</div>';

    return html + htmlEnd;
}

function fillShareDialogWithContent() {

    $.sharedTokens = [];// GLOBAL VARIABLE, Hold items currently visible in share folder content (above multi-input)
    $.changedPermissions = [];// GLOBAL VAR, changed permissions shared dialog
    $.removedContactsFromShare = [];// GLOBAL VAR, removed contacts from a share

    var pendingShares = {};
    var nodeHandle    = String($.selected[0]);
    var node          = M.getNodeByHandle(nodeHandle);
    var userHandles   = M.getNodeShareUsers(node, 'EXP');

    if (Object(M.ps).hasOwnProperty(nodeHandle)) {
        pendingShares = Object(M.ps[nodeHandle]);
        userHandles   = userHandles.concat(Object.keys(pendingShares));
    }
    var seen = {};

    userHandles.forEach(function(handle) {
        var user = M.getUser(handle) || Object(M.opc[handle]);

        if (!user.m) {
            console.warn('Unknown user "%s"!', handle);
        }
        else if (!seen[user.m]) {
            var name  = M.getNameByHandle(handle) || user.m;
            var share = M.getNodeShare(node, handle) || Object(pendingShares[handle]);

            generateShareDialogRow(name, user.m, share.r | 0, handle);
            seen[user.m] = 1;
        }
    });
}

/**
 * Generates and inserts a share or pending share row into the share dialog
 * @param {String} displayNameOrEmail
 * @param {String} email
 * @param {Number} shareRights
 * @param {String} userHandle Optional
 */
function generateShareDialogRow(displayNameOrEmail, email, shareRights, userHandle) {

    var rowId = '',
        html = '',
        av =  useravatar.contact(email),
        perm = '',
        permissionLevel = 0;

    if (typeof shareRights != 'undefined') {
        permissionLevel = shareRights;
    }

    // Permission level
    if (permissionLevel === 1) {
        perm = ['read-and-write', l[56]];
    } else if (permissionLevel === 2) {
        perm = ['full-access', l[57]];
    } else {
        perm = ['read-only', l[55]];
    }

    // Add contact
    $.sharedTokens.push(email);

    // Update token.input plugin
    removeFromMultiInputDDL('.share-multiple-input', {id: email, name: email});

    rowId = (userHandle) ? userHandle : email;
    html = addShareDialogContactToContent(email, '', rowId, av, displayNameOrEmail, perm[0], perm[1]);

    $('.share-dialog .share-dialog-contacts').safeAppend(html);
}

function handleDialogScroll(num, dc)
{
    var SCROLL_NUM = 5;// Number of items in dialog before scroll is implemented
    //
    // Add scroll in case that we have more then 5 items in list
    if (num > SCROLL_NUM)
    {
        dialogScroll(dc + ' .share-dialog-contacts');
    }
    else
    {
        var $x = $(dc + ' .share-dialog-contacts').jScrollPane();
        var el = $x.data('jsp');
        el.destroy();
    }
}

function handleShareDialogContent() {

    var dc = '.share-dialog';

    fillShareDialogWithContent();

    // Taking care about share dialog button 'Done'/share and scroll
    shareDialogContentCheck();

    // Maintain drop down list updated
    updateDialogDropDownList('.share-multiple-input');

    $('.share-dialog-icon.permissions-icon')
        .removeClass('active full-access read-and-write')
        .safeHTML('<span></span>' + l[55])
        .addClass('read-only');

    // Update dialog title text
    $(dc + ' .fm-dialog-title').text(l[5631] + ' "' + M.d[$.selected].name + '"');
    $(dc + ' .multiple-input .token-input-token-mega').remove();
    dialogPositioning('.fm-dialog.share-dialog');
    $(dc + ' .token-input-input-token-mega input').focus();
}

/**
 * updateDialogDropDownList
 *
 * Extract id from list of emails, preparing it for extrusion,
 * fill multi-input dropdown list with not used emails.
 *
 * @param {String} dialog multi-input dialog class name.
 */
function updateDialogDropDownList(dialog) {

    var listOfEmails = getContactsEMails(),
        allEmails = [],
        contacts;

    // Loop through email list and extrude id
    for (var i in listOfEmails) {
        if (listOfEmails.hasOwnProperty(i)) {
            allEmails.push(listOfEmails[i].id);
        }
    }

    contacts = excludeIntersected($.sharedTokens, allEmails);
    addToMultiInputDropDownList(dialog, contacts);
}

/**
 * checkMultiInputPermission
 *
 * Check DOM element permission level class name.
 * @param {Object} $this, DOM drop down list element.
 * @returns {Array} [drop down list permission class name, translation string].
 */
function checkMultiInputPermission($this) {

    var permissionLevel;

    if ($this.is('.read-and-write')) {
        permissionLevel = ['read-and-write', l[56]]; // Read & Write
    }
    else if ($this.is('.full-access')) {
        permissionLevel = ['full-access', l[57]]; // Full access
    }
    else {
        permissionLevel = ['read-only', l[55]]; // Read-only
    }

    return permissionLevel;
}

/**
 * Checks if an email address is already known by the user
 * @param {String} email
 * @returns {Boolean} Returns true if it exists in the state, false if it is new
 */
function checkIfContactExists(email) {

    var userIsAlreadyContact = false;
    var userContacts = M.u;

    // Loop through the user's contacts
    for (var contact in userContacts) {
        if (userContacts.hasOwnProperty(contact)) {

            // Check if the users are already contacts by comparing email addresses of known contacts and the one entered
            if (email === userContacts[contact].m) {
                userIsAlreadyContact = true;
                break;
            }
        }
    }

    return userIsAlreadyContact;
}

/**
 * sharedPermissionLevel
 *
 * Translate class name to numeric permission level.
 * @param {String} value Permission level as a string i.e. 'read-and-write', 'full-access', 'read-only'.
 * @returns {Number} integer value of permission level.
 */
function sharedPermissionLevel(value) {

    var permissionLevel = 0;

    if (value === 'read-and-write') {
        permissionLevel = 1; // Read and Write access
    }
    else if (value === 'full-access') {
        permissionLevel = 2; // Full access
    }
    else {
        permissionLevel = 0; // read-only
    }

    return permissionLevel;
}

/**
 * initShareDialogMultiInputPlugin
 *
 * Initialize share dialog multi input plugin
 */
function initShareDialogMultiInputPlugin() {

        // Plugin configuration
        var contacts = getContactsEMails();

        function errorMsg(msg) {

            var $shareDialog = $('.share-dialog'),
                $warning = $shareDialog.find('.multiple-input-warning span');

            $warning.text(msg);
            $shareDialog.addClass('error');

            setTimeout(function() {
                $shareDialog.removeClass('error');
            }, 3000);
        }

        var $input = $('.share-multiple-input');
        var $scope = $input.parents('.share-dialog');

        $input.tokenInput(contacts, {
            theme: "mega",
            hintText: l[5908],
            // placeholder: "Type in an email or contact",
            searchingText: "",
            noResultsText: "",
            addAvatar: true,
            autocomplete: null,
            searchDropdown: true,
            emailCheck: true,
            preventDoublet: false,
            tokenValue: "id",
            propertyToSearch: "name",
            resultsLimit: 5,
            minChars: 1,
            accountHolder: (M.u[u_handle] || {}).m || '',
            scrollLocation: 'share',
            // Exclude from dropdownlist only emails/names which exists in multi-input (tokens)
            excludeCurrent: true,

            onEmailCheck: function() {
                errorMsg(l[7415]); // Looks like there's a malformed email
            },
            onReady: function() {
                var $this = $scope.find('li input');
                $this.rebind('keyup', function() {
                    var value = $.trim($this.val());
                    var emailList = value.split(/[ ;,]+/);
                    if ($scope.find('li.token-input-token-mega').length > 0 || checkMail(value) === false || emailList.length > 1) {
                        $scope.find('.dialog-share-button').removeClass('disabled');
                    } else {
                        $scope.find('.dialog-share-button').addClass('disabled');
                    }
                });
            },
            onDoublet: function(u) {
                errorMsg(l[7413]); // You already have a contact with that email
            },
            onHolder: function() {
                errorMsg(l[7414]); // There's no need to add your own email address
            },
            onAdd: function(item) {

                // If the user is not already a contact, then show a text area
                // where they can add a custom message to the pending share request
                if (checkIfContactExists(item.id) === false) {
                    $('.share-message').show();
                    initTextareaScrolling($('.share-message-textarea textarea'), 39);
                }

                $('.dialog-share-button').removeClass('disabled');

                // Enable group permission change drop down list
                $('.share-dialog .permissions-icon').removeClass('disabled');

                var $shareDialog = $('.share-dialog');
                var $inputToken = $('.share-added-contact.token-input-token-mega');
                var $multiInput = $shareDialog.find('.multiple-input');
                var h1 = $inputToken.outerHeight(true);// margin
                var h2 = $multiInput.height();

                // Add scroll box if there's enough items available
                if (5 <= h2 / h1 && h2 / h1 < 6) {
                    $multiInput.jScrollPane({
                        enableKeyboardNavigation: false,
                        showArrows: true,
                        arrowSize: 8,
                        animateScroll: true
                    });
                    setTimeout(function() {
                        $shareDialog.find('.token-input-input-token-mega input').focus();
                    }, 0);
                }

                $('.fm-dialog.share-dialog').position({
                    'my': 'center center',
                    'at': 'center center',
                    'of': $(window)
                });
            },
            onDelete: function() {

                var $btn = $('.dialog-share-button'),
                    $shareDialog = $('.share-dialog'),
                    iNewItemsNum, iItemsNum;

                setTimeout(function() {
                    $shareDialog.find('.token-input-input-token-mega input').blur();
                }, 0);

                iNewItemsNum = $shareDialog.find('.token-input-list-mega .token-input-token-mega').length;
                iItemsNum = $shareDialog.find('.share-dialog-contacts .share-dialog-contact-bl').length;

                // If new items are still availble in multiInput box
                // or permission is changed on some of existing items
                if (iNewItemsNum  || $.changedPermissions.length || $.removedContactsFromShare.length) {
                    $btn.removeClass('disabled');
                }
                else {
                    $btn.addClass('disabled');
                }

                if (iNewItemsNum) {

                    var inputToken = $shareDialog.find('.share-added-contact.token-input-token-mega'),
                        $multiInput = $shareDialog.find('.multiple-input'),
                        $c = $shareDialog.find('.multiple-input .jspPane')[0],
                        h1 = inputToken.outerHeight(),// margin excluded
                        h2 = 0;

                    if ($c) {
                        h2 = $c.scrollHeight;
                    }
                    else {
                        h2 = $multiInput.height();
                    }

                    // If there's less items then necessary remove scroll box
                    if (h2 / h1 < 6) {
                        clearScrollPanel('.share-dialog');
                    }
                }
                else {

                    // Disable group permission change drop down list
                    $('.share-dialog .permissions-icon').addClass('disabled');
                }

                $('.fm-dialog.share-dialog').position({
                    'my': 'center center',
                    'at': 'center center',
                    'of': $(window)
                });
            }
        });
}

/**
 * Shows the copyright warning dialog.
 *
 * @param {Array} nodesToProcess Array of strings, node ids
 */
function initCopyrightsDialog(nodesToProcess) {

    $.itemExport = nodesToProcess;
    // If they've already agreed to the copyright warning this session
    if (localStorage.getItem('agreedToCopyrightWarning') !== null) {

        // Go straight to Get Link dialog
        var exportLink = new mega.Share.ExportLink({ 'showExportLinkDialog': true, 'updateUI': true, 'nodesToProcess': nodesToProcess });
        exportLink.getExportLink();

        return false;
    }

    // Cache selector
    var $copyrightDialog = $('.copyrights-dialog');

    // Otherwise show the copyright warning dialog
    fm_showoverlay();
    $.copyrightsDialog = 'copyrights';
    $copyrightDialog.show();

    // Init click handler for 'I agree' / 'I disagree' buttons
    $copyrightDialog.find('.default-white-button').rebind('click', function() {

        // User disagrees with copyright warning
        if ($(this).hasClass('cancel')) {
            closeDialog();
        }
        else {
            // User agrees, store flag in localStorage so they don't see it again for this session
            localStorage.setItem('agreedToCopyrightWarning', '1');

            // Go straight to Get Link dialog
            closeDialog();
            var exportLink = new mega.Share.ExportLink({ 'showExportLinkDialog': true, 'updateUI': true, 'nodesToProcess': nodesToProcess });
            exportLink.getExportLink();
        }
    });

    // Init click handler for 'Close' button
    $copyrightDialog.find('.fm-dialog-close').rebind('click', function() {
        closeDialog();
    });
}

function initShareDialog() {

    $.shareTokens = [];

    /*if (!u_type) {
        return; // not for ephemeral
    }*/

    // Prevents double initialization of token input
    if (!$('.share-multiple-input').tokenInput("getSettings")) {

        initShareDialogMultiInputPlugin();
    }

    function menuPermissionState($this) {

        var mi = '.permissions-menu .permissions-menu-item',
            cls = checkMultiInputPermission($this);

        $(mi).removeClass('active');

        $(mi + '.' + cls[0]).addClass('active');
    }

    function handlePermissionMenu($this, m, x, y) {

        m.css('left', x + 'px');
        m.css('top', y + 'px');
        menuPermissionState($this);
        $this.addClass('active');
        m.fadeIn(200);
    }

    $('.share-dialog').rebind('click', function(e) {

        var hideMenus = function() {

            // share dialog permission menu
            $('.permissions-menu', $this).fadeOut(200);
            $('.import-contacts-dialog').fadeOut(200);
            $('.permissions-icon', $this).removeClass('active');
            $('.share-dialog-permissions', $this).removeClass('active');
            closeImportContactNotification('.share-dialog');
            $('.import-contacts-service', $this).removeClass('imported');
        };

        var $this = $(this);

        if (typeof e.originalEvent.path !== 'undefined') {

            // This's sensitive to dialog DOM element positioning
            var trg = e.originalEvent.path[0];
            var trg1 = e.originalEvent.path[1];
            var trg2 = e.originalEvent.path[2];

            if (!$(trg).is('.permissions-icon,.import-contacts-link,.share-dialog-permissions')
                && !$(trg1).is('.permissions-icon,.import-contacts-link,.share-dialog-permissions')
                && !$(trg2).is('.permissions-icon,.import-contacts-link,.share-dialog-permissions'))
            {
                hideMenus();
            }
        }
        else if ($this.get(0) === e.currentTarget) {
            hideMenus();
        }
    });

    $('.share-dialog .fm-dialog-close, .share-dialog .dialog-cancel-button').rebind('click', function() {
        $('.export-links-warning').addClass('hidden');
        closeDialog();
    });

    /*
     * On share dialog, done/share button
     *
     * Adding new contacts to shared item
     */
    $('.share-dialog .dialog-share-button').rebind('click', function() {

        var share = new mega.Share();
        share.updateNodeShares();
    });

    $('.share-dialog').off('click', '.share-dialog-remove-button');
    $('.share-dialog').on('click', '.share-dialog-remove-button', function() {

        var $this = $(this);

        var userEmail, pendingContactId, selectedNodeHandle, num,
            handleOrEmail = $this.parent().attr('id').replace('sdcbl_', '');

        $this.parent()
            .fadeOut(200)
            .remove();

        selectedNodeHandle = $.selected[0];
        if (handleOrEmail !== '') {

            // Due to pending shares, the id could be an email instead of a handle
            userEmail = Object(M.opc[handleOrEmail]).m || handleOrEmail;

            $.removedContactsFromShare.push({
                'selectedNodeHandle': selectedNodeHandle,
                'userEmail': userEmail,
                'handleOrEmail': handleOrEmail
            });

            $.sharedTokens.splice($.sharedTokens.indexOf(userEmail), 1);
        }

        shareDialogContentCheck();
    });

    // related to specific contact
    $('.share-dialog').off('click', '.share-dialog-permissions');
    $('.share-dialog').on('click', '.share-dialog-permissions', function(e) {

        var $this = $(this);
        var $m = $('.permissions-menu');
        var scrollBlock = $('.share-dialog-contacts .jspPane');
        var scrollPos = 0;
        var x = 0;
        var y = 0;

        $m.removeClass('search-permissions');

        if (scrollBlock.length) {
            scrollPos = scrollBlock.position().top;
        }

        // fadeOut this popup
        if ($this.is('.active')) {
            $m.fadeOut(200);
            $this.removeClass('active');
        }
        else {
            $('.share-dialog-permissions').removeClass('active');
            $('.permissions-icon').removeClass('active');
            closeImportContactNotification('.share-dialog');

            x = $this.position().left + 10;
            y = $this.position().top + 13 + scrollPos;

            handlePermissionMenu($this, $m, x, y);
        }

        e.stopPropagation();
    });

    // related to multi-input contacts
    $('.share-dialog .permissions-icon').rebind('click', function(e) {

        var $this = $(this);
        var $m = $('.permissions-menu');
        var x = 0;
        var y = 0;

        if (!$this.is('.disabled')) {

            // fadeOut permission menu for this icon
            if ($this.is('.active')) {
                $m.fadeOut(200);
                $this.removeClass('active');
            }
            else {
                $('.share-dialog-permissions').removeClass('active');
                $('.permissions-icon').removeClass('active');
                $m.addClass('search-permissions');
                closeImportContactNotification('.share-dialog');

                x = $this.position().left - 4;
                y = $this.position().top - 35;

                handlePermissionMenu($this, $m, x, y);
            }
        }

        e.stopPropagation();
    });

    /* Handles permission changes
     * 1. Group permission change '.share-dialog .permissions-icon.active'
     * 2. Specific perm. change '.share-dialog .share-dialog-permissions.active'
    */
    $('.permissions-menu-item').rebind('click', function(e) {

        var $this = $(this);
        var id;
        var perm;
        var $existingContacts;
        var shares = M.d[$.selected[0]].shares;
        var newPermLevel = checkMultiInputPermission($this);
        var $itemPermLevel = $('.share-dialog .share-dialog-permissions.active');
        var $groupPermLevel = $('.share-dialog .permissions-icon.active');
        var currPermLevel = [];

        $('.permissions-menu').fadeOut(200);

        // Single contact permission change, .share-dialog-permissions
        if ($itemPermLevel.length) {

            currPermLevel = checkMultiInputPermission($itemPermLevel);
            id = $itemPermLevel.parent().attr('id').replace('sdcbl_', '');

            if (id !== '') {
                perm = sharedPermissionLevel(newPermLevel[0]);

                if (!shares || !shares[id] || shares[id].r !== perm) {
                    $.changedPermissions.push({ u: id, r: perm });
                }
            }

            $itemPermLevel
                .removeClass(currPermLevel[0])
                .removeClass('active')
                .safeHTML('<span></span>@@', newPermLevel[1])
                .addClass(newPermLevel[0]);
        }
        else if ($groupPermLevel.length) {// Group permission change, .permissions-icon

            // $.changedPermissions = [];// Reset global var

            currPermLevel = checkMultiInputPermission($groupPermLevel);

            // Get all items from dialog content block (avatar, name/email, permission)
            /*$existingContacts = $('.share-dialog-contact-bl');
            $.each($existingContacts, function(index, value) {

                extract id of contact
                id = $(value).attr('id').replace('sdcbl_', '');

                if (id !== '') {
                    perm = sharedPermissionLevel(newPermLevel[0]);

                    if (!shares || !shares[id] || shares[id].r !== perm) {
                        $.changedPermissions.push({ u: id, r: perm });
                    }
                }
            });*/

            $groupPermLevel
                .removeClass(currPermLevel[0])
                .removeClass('active')
                .safeHTML('<span></span>@@', newPermLevel[1])
                .addClass(newPermLevel[0]);

            /*$('.share-dialog-contact-bl .share-dialog-permissions')
                .removeClass('read-only')
                .removeClass('read-and-write')
                .removeClass('full-access')
                .safeHTML('<span></span>@@', newPermLevel[1])
                .addClass(newPermLevel[0]);*/
        }

        if ($.changedPermissions.length > 0) {// Enable Done button
            $('.default-white-button.dialog-share-button').removeClass('disabled');
        }

        $('.permissions-icon.active').removeClass('active');
        $('.share-dialog-permissions.active').removeClass('active');

        e.stopPropagation();
    });

    //Pending info block
    $('.pending-indicator').rebind('mouseover', function() {
        var x = $(this).position().left,
            y = $(this).position().top,
            infoBlock = $('.share-pending-info'),
            scrollPos = 0;
        if ($('.share-dialog-contacts .jspPane'))
            scrollPos = $('.share-dialog-contacts .jspPane').position().top;
        infoHeight = infoBlock.outerHeight();
        infoBlock.css({
            'left': x,
            'top': y - infoHeight + scrollPos
        });
        infoBlock.fadeIn(200);
    });
    $('.pending-indicator').rebind('mouseout', function() {
        $('.share-pending-info').fadeOut(200);
    });

    // Personal message
    $('.share-message textarea').rebind('focus', function() {

        var $this = $(this);
        $('.share-message').addClass('active');

        if ($this.val() === l[6853]) {

            // Clear the default message
            $this.val('');

            window.setTimeout(function() {
                $this.select();
            }, 1);

            function mouseUpHandler() {
                $this.off("mouseup", mouseUpHandler);
                return false;
            }
            $this.mouseup(mouseUpHandler);
        }
    });

    $('.share-message textarea').rebind('blur', function() {
        var $this = $(this);
        $('.share-message').removeClass('active');
    });
}

function addImportedDataToSharedDialog(data, from) {
    $.each(data, function(ind, val) {
        $('.share-dialog .share-multiple-input').tokenInput("add", {id: val, name: val});
    });

    closeImportContactNotification('.share-dialog');
}

function addImportedDataToAddContactsDialog(data, from) {
    $.each(data, function(ind, val) {
        $('.add-user-popup .add-contact-multiple-input').tokenInput("add", {id: val, name: val});
    });

    closeImportContactNotification('.add-user-popup');
}

function closeImportContactNotification(c) {
    loadingDialog.hide();
    $('.imported-contacts-notification').fadeOut(200);
    $(c + ' .import-contacts-dialog').fadeOut(200);
    $('.import-contacts-link').removeClass('active');

    // Remove focus from input element, related to tokeninput plugin
    $(c + ' input#token-input-').blur();
}

function clearScrollPanel(from) {
    var j = $(from + ' .multiple-input').jScrollPane().data();

    if (j && j.jsp) {
        j.jsp.destroy();
    }

    $(from + ' .multiple-input .jspPane').unwrap();
    $(from + ' .multiple-input .jspPane:first-child').unwrap();

    // remove share dialog contacts, jScrollPane
    j = $(from + ' .share-dialog-contacts').jScrollPane().data();

    if (j && j.jsp) {
        j.jsp.destroy();
    }
}

function closeDialog() {

    if (d) {
        MegaLogger.getLogger('closeDialog').debug($.dialog);
    }

    if (!$('.fm-dialog.registration-page-success').hasClass('hidden')) {
        fm_hideoverlay();
        $('.fm-dialog.registration-page-success').addClass('hidden').removeClass('special');
    }

    if ($('.fm-dialog.incoming-call-dialog').is(':visible') === true) {
        // managing dialogs should be done properly in the future, so that we won't need ^^ bad stuff like this one
        return false;
    }

    if ($.dialog === 'passwordlink-dialog') {
        if (String(page).substr(0, 2) === 'P!') {
            // do nothing while on the password-link page
            return false;
        }
        $('.fm-dialog.password-dialog').addClass('hidden');
    }

    if ($.dialog === 'createfolder' && ($.copyDialog || $.moveDialog)) {
        $('.fm-dialog.create-folder-dialog').addClass('hidden');
        $('.fm-dialog.create-folder-dialog .create-folder-size-icon').removeClass('hidden');
    }
    else if (($.dialog === 'slideshow') && $.copyrightsDialog) {
        $('.copyrights-dialog').hide();

        delete $.copyrightsDialog;
    }
    else {
        if ($.dialog === 'properties') {
            propertiesDialog(1);
        }
        else {
            fm_hideoverlay();
        }
        if (!$.propertiesDialog) {
            $('.fm-dialog').addClass('hidden');
        }
        $('.dialog-content-block').empty();

        // add contact popup
        $('.add-user-popup').addClass('hidden');
        $('.fm-add-user').removeClass('active');

        $('.add-contact-multiple-input').tokenInput("clearOnCancel");
        $('.share-multiple-input').tokenInput("clearOnCancel");

        // share dialog
        $('.share-dialog-contact-bl').remove();
        $('.import-contacts-service').removeClass('imported');

        // share dialog permission menu
        $('.permissions-menu').fadeOut(0);
        $('.permissions-icon').removeClass('active');
        closeImportContactNotification('.share-dialog');
        closeImportContactNotification('.add-user-popup');

        $('.copyrights-dialog').hide();
        $('.export-link-dropdown').hide();

        delete $.copyDialog;
        delete $.moveDialog;
        delete $.copyrightsDialog;
    }
    $('.fm-dialog').removeClass('arrange-to-back');

    $('.export-links-warning').addClass('hidden');
    if ($.dialog == 'terms' && $.termsAgree) {
        delete $.termsAgree;
    }

    delete $.dialog;
    delete $.mcImport;
}

function copyDialog() {

    var copyDialogTooltipTimer;

    // Clears already selected sub-folders, and set selection to root
    function selectCopyDialogTabRoot(section) {

        var $btn = $('.dialog-copy-button');

        $('.copy-dialog .nw-fm-tree-item').removeClass('selected');

        if ((section === 'cloud-drive') || (section === 'folder-link')) {
            $.mcselected = M.RootID;
        }
        else {
            $.mcselected = undefined;
        }

        // Disable/enable button
        if ($.mcselected) {
            $btn.removeClass('disabled');
        }
        else {
            $btn.addClass('disabled');
        }
    };

    $('.copy-dialog .fm-dialog-close, .copy-dialog .dialog-cancel-button').rebind('click', function() {

        closeDialog();
        delete $.onImportCopyNodes;
    });

    $('.copy-dialog-button').rebind('click', function() {

        var section;

        if ($(this).attr('class').indexOf('active') === -1) {

            section = $(this).attr('class').split(" ")[1];
            selectCopyDialogTabRoot(section);

            if ((section === 'cloud-drive') || (section === 'folder-link')) {
                handleDialogContent(section, 'ul', true, 'copy', $.mcImport ? l[236] : "Paste" /*l[63]*/); // Import
            }
            else if (section === 'shared-with-me') {
                handleDialogContent(section, 'ul', false, 'copy', l[1344]); // Share
            }
            else if (section === 'conversations') {
                handleDialogContent(section, 'div', false, 'copy', l[1940], '.conversations-container'); // Send
            }
        }
    });

    /**
     * On click, copy dialog, dialog-sorting-menu will be shown.
     * Handles that valid informations about current sorting options
     * for selected tab of copy dialog are up to date.
     */
    $('.copy-dialog-panel-arrows').rebind('click', function() {

        var $self = $(this),
            $copyDialog = $('.copy-dialog'),
            type, menu, key;

        if ($self.attr('class').indexOf('active') === -1) {

            menu = $('.dialog-sorting-menu').removeClass('hidden');
            type = $('.fm-dialog-title .copy-dialog-txt.active').attr('class').split(' ')[1];

            // Enable all menu items
            if (type === 'contacts') {
                menu.find('.sorting-item-divider,.sorting-menu-item').removeClass('hidden');
            }

            // Hide sort by status and last-interaction items from menu
            else {
                menu.find('*[data-by=status],*[data-by=last-interaction]').addClass('hidden');
            }

            // @ToDo: Make sure .by is hadeled properly once when we have chat available

            // Copy dialog key only
            key = 'Copy' + type;

            // Check existance of previous sort options, direction (dir)
            if (localStorage['sort' + key + 'Dir']) {
                $.sortTreePanel[key].dir = localStorage['sort' + key + 'Dir'];
            }
            else {
                $.sortTreePanel[key].dir = 1;
            }

            // Check existance of previous sort option, ascending/descending (By)
            if (localStorage['sort' + key + 'By']) {
                $.sortTreePanel[key].by = localStorage['sort' + key + 'By'];
            }
            else {
                $.sortTreePanel[key].by = 'name';
            }

            // dir stands for direction i.e. [ascending, descending]
            $copyDialog.find('.dialog-sorting-menu .sorting-menu-item')
                .removeClass('active')
                .filter('*[data-by=' + $.sortTreePanel[key].by + '],*[data-dir=' + $.sortTreePanel[key].dir + ']')
                .addClass('active');

            $self.addClass('active');
            $copyDialog.find('.dialog-sorting-menu').removeClass('hidden');
        }
        else {
            $self.removeClass('active');
            $copyDialog.find('.dialog-sorting-menu').addClass('hidden');
        }
    });

    $('.copy-dialog .sorting-menu-item').rebind('click', function() {

        var $self = $(this),
            data, type, key;

        if ($self.attr('class').indexOf('active') === -1) {

            // Arbitrary element data
            data = $self.data();
            type = $('.fm-dialog-title .copy-dialog-txt.active').attr('class').split(' ')[1];
            key = 'Copy' + type;

            // Check arbitrary data associated with current menu item
            if (data.dir) {
                localStorage['sort' + key + 'Dir'] = $.sortTreePanel[key].dir = data.dir;
            }
            if (data.by) {
                localStorage['sort' + key + 'By'] = $.sortTreePanel[key].by = data.by;
            }

            if ((type === 'cloud-drive') || (type === 'folder-link')) {
                M.buildtree(M.d[M.RootID], 'copy-dialog');
            }
            else if (type === 'shared-with-me') {
                M.buildtree({ h: 'shares' }, 'copy-dialog');
                disableReadOnlySharedFolders('copy');
            }
            else if (type === 'conversations') {
                //@ToDo: make this working when chat start functioning
            }

            // Disable previously selected
            $self.parent().find('.sorting-menu-item').removeClass('active');
            $self.addClass('active');
        }

        // Hide menu
        $('.copy-dialog .dialog-sorting-menu').addClass('hidden');
        $('.copy-dialog-panel-arrows.active').removeClass('active');
    });

    $('.copy-dialog .dialog-newfolder-button').rebind('click', function() {

        $('.copy-dialog').addClass('arrange-to-back');
        var dest = $(this).parents('.fm-dialog').find('.active .nw-fm-tree-item.selected');
        if (dest.length) {
            $.cftarget = dest.attr('id').replace(/[^_]+_/, '');
        } else {
            /* No folder is selected, "New Folder" must create a new folder in Root */
            $.cftarget = M.RootID;
        }
        createFolderDialog();

        $('.fm-dialog.create-folder-dialog .create-folder-size-icon').addClass('hidden');
    });

    $('.copy-dialog').off('click', '.nw-fm-tree-item');
    $('.copy-dialog').on('click', '.nw-fm-tree-item', function(e) {

        var old = $.mcselected;

        $.mcselected = $(this).attr('id').replace('mctreea_', '');
        M.buildtree(M.d[$.mcselected]);

        var html = $('#treesub_' + $.mcselected).html();
        if (html) {
            $('#mctreesub_' + $.mcselected).html(html.replace(/treea_/ig, 'mctreea_').replace(/treesub_/ig, 'mctreesub_').replace(/treeli_/ig, 'mctreeli_'));
        }

        disableReadOnlySharedFolders('copy');

        var $btn = $('.dialog-copy-button');
        var c = $(e.target).attr('class');

        // Sub-folder exist?
        if (c && c.indexOf('nw-fm-arrow-icon') > -1) {

            var c = $(this).attr('class');

            // Sub-folder expanded
            if (c && c.indexOf('expanded') > -1) {
                $(this).removeClass('expanded');
                $('#mctreesub_' + $.mcselected).removeClass('opened');
            }
            else {
                $(this).addClass('expanded');
                $('#mctreesub_' + $.mcselected).addClass('opened');
            }
        }
        else {

            var c = $(this).attr('class');

            if (c && c.indexOf('selected') > -1) {
                if (c && c.indexOf('expanded') > -1) {
                    $(this).removeClass('expanded');
                    $('#mctreesub_' + $.mcselected).removeClass('opened');
                }
                else {
                    $(this).addClass('expanded');
                    $('#mctreesub_' + $.mcselected).addClass('opened');
                }
            }
        }

        if (!$(this).is('.disabled')) {

            // unselect previously selected item
            $('.copy-dialog .nw-fm-tree-item').removeClass('selected');
            $(this).addClass('selected');
            $btn.removeClass('disabled');
        }
        else {
            $.mcselected = old;
        }

        // dialogScroll('.copy-dialog-tree-panel .dialog-tree-panel-scroll');
        dialogScroll('.dialog-tree-panel-scroll');

        // Disable action button if there is no selected items
        if (typeof $.mcselected == 'undefined') {
            $btn.addClass('disabled');
        }
    });

    $('.copy-dialog .shared-with-me').off('mouseenter', '.nw-fm-tree-item');
    $('.copy-dialog .shared-with-me').on('mouseenter', '.nw-fm-tree-item', function() {

        var $item = $(this).find('.nw-fm-tree-folder');
        var itemLeftPos = $item.offset().left;
        var itemTopPos = $item.offset().top;
        var $tooltip = $('.copy-dialog .contact-preview');
        var sharedNodeHandle = $(this).attr('id').replace('mctreea_', '');
        var ownerHandle = M.d[sharedNodeHandle].u;
        var ownerEmail = M.u[ownerHandle].m;
        var ownerName = M.u[ownerHandle].name;

        // Not allowing undefined to be shown like owner name
        if (typeof ownerName === 'undefined') {
            ownerName = '';
        }

        var html = useravatar.contact(ownerHandle, 'small-rounded-avatar', 'div') +
            '<div class="user-card-data no-status">' +
                '<div class="user-card-name small">' + htmlentities(ownerName) +
                    ' <span class="grey">(' + l[8664] + ')</span></div>' +
                '<div class="user-card-email small">' + htmlentities(ownerEmail) +
                '</div></div>';

        $tooltip.find('.contacts-info.body').safeHTML(html);

        copyDialogTooltipTimer = setTimeout(function () {
            $tooltip.css({
                'left': itemLeftPos + (($item.outerWidth() / 2) - ($tooltip.outerWidth() / 2))  + 'px',
                'top': (itemTopPos - 63) + 'px'
            });
            $tooltip.fadeIn(200);
        }, 200);
    });

    $('.copy-dialog .shared-with-me').off('mouseleave', '.nw-fm-tree-item');
    $('.copy-dialog .shared-with-me').on('mouseleave', '.nw-fm-tree-item', function() {

        var $tooltip = $('.copy-dialog .contact-preview');

        clearTimeout(copyDialogTooltipTimer);
        $tooltip.hide();
    });

    // Handle conversations tab item selection
    $('.copy-dialog').off('click', '.nw-conversations-item');
    $('.copy-dialog').on('click', '.nw-conversations-item', function() {

        $.mcselected = $(this).attr('id').replace('contact2_', '');
        var $btn = $('.dialog-copy-button');

        // unselect previously selected item
        $('.copy-dialog .nw-conversations-item').removeClass('selected');
        $(this).addClass('selected');
        $btn.removeClass('disabled');

        // Disable action button if there is no selected items
        if (typeof $.mcselected == 'undefined') {
            $btn.addClass('disabled');
        }
    });

    $('.copy-dialog .dialog-copy-button').rebind('click', function() {

        if (typeof $.mcselected != 'undefined') {

            // Get active tab
            var section = $('.fm-dialog-title .copy-dialog-txt.active').attr('class').split(" ")[1];
            switch (section) {
                case 'cloud-drive':
                case 'folder-link':
                    var n = [];
                    for (var i in $.selected) {
                        if (!isCircular($.selected[i], $.mcselected)) {
                            n.push($.selected[i]);
                        }
                    }
                    closeDialog();

                    // If copying from contacts tab (Ie, sharing)
                    if ($(this).text().trim() === l[1344]) {
                        var user = {
                            u: M.currentdirid,
                        };
                        var $sp = $('.fm-dialog.copy-dialog .share-dialog-permissions');
                        if ($sp.hasClass('read-and-write')) {
                            user.r = 1;
                        }
                        else if ($sp.hasClass('full-access')) {
                            user.r = 2;
                        }
                        else {
                            user.r = 0;
                        }
                        doShare($.mcselected, [user], true);
                    }
                    else {
                        M.copyNodes(n, $.mcselected);
                    }
                    delete $.onImportCopyNodes;
                    break;
                case 'shared-with-me':
                    var n = [];
                    for (var i in $.selected) {
                        if (!isCircular($.selected[i], $.mcselected)) {
                            n.push($.selected[i]);
                        }
                    }
                    closeDialog();
                    M.copyNodes(n, $.mcselected);
                    break;
                case 'conversations':
                    var $selectedConv = $('.copy-dialog .nw-conversations-item.selected');
                    closeDialog();
                    megaChat.chats[$selectedConv.attr('data-room-jid') + "@conference." + megaChat.options.xmppDomain].attachNodes($.selected);
                    break;
                default:
                    break;
            }
        }
    });
}

function moveDialog() {

    var moveDialogTooltipTimer;

    // Clears already selected sub-folders, and set selection to root
    function selectMoveDialogTabRoot(section) {

        var $btn = $('.dialog-move-button'), timer;

        $('.move-dialog .nw-fm-tree-item').removeClass('selected');

        if ((section === 'cloud-drive') || (section === 'folder-link')) {
            $.mcselected = M.RootID;
        }
        else if (section === 'rubbish-bin') {
            $.mcselected = M.RubbishID;
        }
        else {
            $.mcselected = undefined;
        }

        // Disable/enable button
        if ($.mcselected) {
            $btn.removeClass('disabled');
        }
        else {
            $btn.addClass('disabled');
        }
    };

    $('.move-dialog .fm-dialog-close, .move-dialog .dialog-cancel-button').rebind('click', function() {
        closeDialog();
    });

    $('.move-dialog-button').rebind('click', function(e) {

        var section;

        if ($(this).attr('class').indexOf('active') === -1) {

            section = $(this).attr('class').split(" ")[1];
            selectMoveDialogTabRoot(section);

            if ((section === 'cloud-drive') || (section === 'folder-link')) {
                    handleDialogContent(section, 'ul', true, 'move', l[62]); // Move
            }
            else if (section === 'shared-with-me') {
                handleDialogContent(section, 'ul', false, 'move', l[1344]); // Share
            }
            else if (section === 'rubbish-bin') {
                handleDialogContent(section, 'ul', false, 'move', l[62]); // Move
            }
        }
    });

    $('.move-dialog-panel-arrows').rebind('click', function() {

        var $self = $(this),
            $moveDialog = $('.move-dialog'),
            menu, type, key;

        if ($self.attr('class').indexOf('active') === -1) {

            menu = $('.dialog-sorting-menu').removeClass('hidden'),
            type = $('.fm-dialog-title .move-dialog-txt.active').attr('class').split(' ')[1];

            // Enable all menu items
            menu.find('.sorting-item-divider,.sorting-menu-item').removeClass('hidden');

            // Hide sort by status and last-interaction items from menu
            menu.find('*[data-by=status],*[data-by=last-interaction]').addClass('hidden');

            // Move dialog key only
            key = 'Move' + type;

            // Check existance of previous sort options, direction (dir)
            if (localStorage['sort' + key + 'Dir']) {
                $.sortTreePanel[key].dir = localStorage['sort' + key + 'Dir'];
            }
            else {
                $.sortTreePanel[key].dir = 1;
            }

            // Check existance of previous sort option, ascending/descending (By)
            if (localStorage['sort' + key + 'By']) {
                $.sortTreePanel[key].by = localStorage['sort' + key + 'By'];
            }
            else {
                $.sortTreePanel[key].by = 'name';
            }

            $moveDialog.find('.dialog-sorting-menu .sorting-menu-item')
                .removeClass('active')
                .filter('*[data-by=' + $.sortTreePanel[key].by + '],*[data-dir=' + $.sortTreePanel[key].dir + ']')
                .addClass('active');

            $self.addClass('active');
            $moveDialog.find('.dialog-sorting-menu').removeClass('hidden');
        }
        else {
            $self.removeClass('active');
            $moveDialog.find('.dialog-sorting-menu').addClass('hidden');
        }
    });

    /**
     * Click on sort menu item
     */
    $('.move-dialog .sorting-menu-item').rebind('click', function() {

        var $self = $(this),
            type, data, key;

        if ($self.attr('class').indexOf('active') === -1) {

            // Arbitrary element data
            data = $self.data();
            type = $('.fm-dialog-title .move-dialog-txt.active').attr('class').split(' ')[1];
            key = 'Move' + type;

            // Check arbitrary data associated with current menu item
            if (data.dir) {
                localStorage['sort' + key + 'Dir'] = $.sortTreePanel[key].dir = data.dir;
            }
            if (data.by) {
                localStorage['sort' + key + 'By'] = $.sortTreePanel[key].by = data.by;
            }

            if ((type === 'cloud-drive') || (type === 'folder-link')) {
                M.buildtree(M.d[M.RootID], 'move-dialog');
                disableCircularTargets('#mctreea_');
            }
            else if (type === 'shared-with-me') {
                M.buildtree({ h: 'shares' }, 'move-dialog');
                disableReadOnlySharedFolders('move');
            }
            else if (type === 'rubbish-bin') {
                M.buildtree({ h: M.RubbishID }, 'move-dialog');
            }

            $self.parent().find('.sorting-menu-item').removeClass('active');
            $self.addClass('active');
        }

        $('.move-dialog .dialog-sorting-menu').addClass('hidden');
        $('.move-dialog-panel-arrows.active').removeClass('active');
    });

    /**
     * Create new folder button clicket inside move-dialog
     */
    $('.move-dialog .dialog-newfolder-button').rebind('click', function() {

        $('.move-dialog').addClass('arrange-to-back');
        createFolderDialog();

        $('.fm-dialog.create-folder-dialog .create-folder-size-icon').addClass('hidden');
    });

    $('.move-dialog').off('click', '.nw-fm-tree-item');
    $('.move-dialog').on('click', '.nw-fm-tree-item', function(e) {

        var old = $.mcselected;

        $.mcselected = $(this).attr('id').replace('mctreea_', '');
        M.buildtree(M.d[$.mcselected]);

        var html = $('#treesub_' + $.mcselected).html();
        if (html) {
            $('#mctreesub_' + $.mcselected).html(html.replace(/treea_/ig, 'mctreea_').replace(/treesub_/ig, 'mctreesub_').replace(/treeli_/ig, 'mctreeli_'));
        }

        disableCircularTargets('#mctreea_');

        var $btn = $('.dialog-move-button'),
            c = $(e.target).attr('class');

        // Sub-folder exist?
        if (c && c.indexOf('nw-fm-arrow-icon') > -1) {

            var c = $(this).attr('class');

            // Sub-folder expanded
            if (c && c.indexOf('expanded') > -1) {
                $(this).removeClass('expanded');
                $('#mctreesub_' + $.mcselected).removeClass('opened');
            }
            else {
                $(this).addClass('expanded');
                $('#mctreesub_' + $.mcselected).addClass('opened');
            }
        }
        else {

            var c = $(this).attr('class');
            if (c && c.indexOf('selected') > -1) {
                if (c && c.indexOf('expanded') > -1) {
                    $(this).removeClass('expanded');
                    $('#mctreesub_' + $.mcselected).removeClass('opened');
                }
                else {
                    $(this).addClass('expanded');
                    $('#mctreesub_' + $.mcselected).addClass('opened');
                }
            }
        }
        if (!$(this).is('.disabled')) {

            // unselect previously selected item
            $('.move-dialog .nw-fm-tree-item').removeClass('selected');
            $(this).addClass('selected');
            $btn.removeClass('disabled');
        }
        else {
            $.mcselected = old;
        }

        // dialogScroll('.move-dialog-tree-panel .dialog-tree-panel-scroll');
        dialogScroll('.dialog-tree-panel-scroll');

        // Disable action button if there is no selected items
        if (typeof $.mcselected == 'undefined') {
            $btn.addClass('disabled');
        }
    });

    $('.move-dialog .shared-with-me').off('mouseenter', '.nw-fm-tree-item');
    $('.move-dialog .shared-with-me').on('mouseenter', '.nw-fm-tree-item', function() {

        var $item = $(this).find('.nw-fm-tree-folder');
        var itemLeftPos = $item.offset().left;
        var itemTopPos = $item.offset().top;
        var $tooltip = $('.move-dialog .contact-preview');
        var sharedNodeHandle = $(this).attr('id').replace('mctreea_', '');
        var ownerHandle = M.d[sharedNodeHandle].u;
        var ownerEmail = M.u[ownerHandle].m;
        var ownerName = M.u[ownerHandle].name;

        // Not allowing undefined to be shown like owner name
        if (typeof ownerName === 'undefined') {
            ownerName = '';
        }

        var html = useravatar.contact(ownerHandle, 'small-rounded-avatar', 'div') +
            '<div class="user-card-data no-status">' +
                '<div class="user-card-name small">' + htmlentities(ownerName) +
                    ' <span class="grey">(' + l[8664] + ')</span></div>' +
                '<div class="user-card-email small">' + htmlentities(ownerEmail) +
                '</div></div>';

        $tooltip.find('.contacts-info.body').safeHTML(html);

        moveDialogTooltipTimer = setTimeout(function () {
            $tooltip.css({
                'left': itemLeftPos + (($item.outerWidth() / 2) - ($tooltip.outerWidth() / 2))  + 'px',
                'top': (itemTopPos - 63) + 'px'
            });
            $tooltip.fadeIn(200);
        }, 200);
    });

    $('.move-dialog .shared-with-me').off('mouseleave', '.nw-fm-tree-item');
    $('.move-dialog .shared-with-me').on('mouseleave', '.nw-fm-tree-item', function() {

        var $tooltip = $('.move-dialog .contact-preview');

        clearTimeout(moveDialogTooltipTimer);
        $tooltip.hide();
    });

    $('.move-dialog .dialog-move-button').rebind('click', function() {

        if (typeof $.mcselected != 'undefined') {

            closeDialog();
            M.safeMoveNodes($.mcselected);
        }
    });
}

/**
 * Show toast notification
 * @param {String} toastClass Custom style for the notification
 * @param {String} notification The text for the toast notification
 */
function showToast(toastClass, notification, buttonLabel) {

    var $toast, timeout;

    $toast = $('.toast-notification.common-toast');
    $toast.attr('class', 'toast-notification common-toast ' + toastClass)
        .find('.toast-col:first-child span').safeHTML(notification);

    $toast.removeClass('hidden').addClass('visible');

    timeout = setTimeout(function() {
        hideToast();
    }, 7000);

    var closeSelector = '.toast-close-button';
    if (buttonLabel) {
        $('.common-toast .toast-button').safeHTML(buttonLabel);
    }
    else {
        closeSelector += ', .common-toast .toast-button';
        $('.common-toast .toast-button').safeHTML(l[726]);
    }

    $(closeSelector)
        .rebind('click', function() {
            $('.toast-notification').removeClass('visible');
            clearTimeout(timeout);
        });

    $toast.rebind('mouseover', function() {
        clearTimeout(timeout);
    });

    $toast.rebind('mouseout', function() {
        timeout = setTimeout(function() {
            hideToast();
        }, 7000);
    });
}

function hideToast () {
    $('.toast-notification.common-toast').removeClass('visible');
}

function refreshDialogContent() {
    // Refresh dialog content with newly created directory
    var b = $('.content-panel.cloud-drive').html();
    if ($.copyDialog) {
        handleDialogTabContent('cloud-drive', 'ul', 'copy', b);
    }
    else if ($.moveDialog) {
        handleDialogTabContent('cloud-drive', 'ul', 'move', b);
    }
}

function createFolderDialog(close)
{
    $.dialog = 'createfolder';
    if (close) {
        $.dialog = false;
        if ($.cftarget) {
            delete $.cftarget;
        }
        if (!($.copyDialog || $.moveDialog)) {
            fm_hideoverlay();
        }
        $('.fm-dialog').removeClass('arrange-to-back');
        $('.fm-dialog.create-folder-dialog').addClass('hidden');

        return true;
    }

    $('.create-folder-dialog input').rebind('focus', function() {
        if ($(this).val() == l[157]) {
            $('.create-folder-dialog input').val('');
        }
        $('.create-folder-dialog').addClass('focused');
    });

    $('.create-folder-dialog input').rebind('blur', function() {
        if ($('.create-folder-dialog input').val() == '') {
            $('.create-folder-dialog input').val(l[157]);
        }
        $('.create-folder-dialog').removeClass('focused');
    });

    $('.create-folder-dialog input').rebind('keyup', function() {
        if ($('.create-folder-dialog input').val() === '' || $('.create-folder-dialog input').val() === l[157]) {
            $('.create-folder-dialog').removeClass('active');
        }
        else {
            $('.create-folder-dialog').addClass('active');
        }
    });

    $('.create-folder-dialog input').rebind('keypress', function(e) {

        if (e.which === 13 && $(this).val() !== '') {
            if (!$.cftarget) {
                $.cftarget = M.currentdirid;
            }
            createFolder($.cftarget, $(this).val());
            createFolderDialog(1);
        }
    });

    $('.create-folder-dialog .fm-dialog-close, .create-folder-dialog .create-folder-button-cancel').rebind('click', function() {
        createFolderDialog(1);
        $('.fm-dialog').removeClass('arrange-to-back');
        $('.create-folder-dialog input').val(l[157]);
    });

    $('.fm-dialog-input-clear').rebind('click', function() {
        $('.create-folder-dialog input').val('');
        $('.create-folder-dialog').removeClass('active');
    });

    $('.fm-dialog-new-folder-button').rebind('click', function() {

        var v = $('.create-folder-dialog input').val();

        if (v === '' || v === l[157]) {
            alert(l[1024]);
        }
        else {
            if (!$.cftarget) {
                $.cftarget = M.currentdirid;
            }
            createFolder($.cftarget, v);
            createFolderDialog(1);
        }
        $('.create-folder-dialog input').val('');
    });

    fm_showoverlay();

    $('.fm-dialog.create-folder-dialog').removeClass('hidden');
    $('.create-folder-input-bl input').focus();
    $('.create-folder-dialog').removeClass('active');
}

function chromeDialog(close)
{
    if (close)
    {
        $.dialog = false;
        fm_hideoverlay();
        $('.fm-dialog.chrome-dialog').addClass('hidden');
        return true;
    }
    fm_showoverlay();
    $('.fm-dialog.chrome-dialog').removeClass('hidden');
    $.dialog = 'chrome';
    $('.chrome-dialog .browsers-button,.chrome-dialog .fm-dialog-close').rebind('click', function()
    {
        chromeDialog(1);
    });
    $('#chrome-checkbox').rebind('click', function()
    {
        if ($(this).attr('class').indexOf('checkboxOn') == -1)
        {
            localStorage.chromeDialog = 1;
            $(this).attr('class', 'checkboxOn');
            $(this).parent().attr('class', 'checkboxOn');
            $(this).attr('checked', true);
        }
        else
        {
            delete localStorage.chromeDialog;
            $(this).attr('class', 'checkboxOff');
            $(this).parent().attr('class', 'checkboxOff');
            $(this).attr('checked', false);
        }
    });
}

/**
 * Open a dialog asking the user to download MEGAsync for files over 1GB
 */
function megaSyncDialog() {

    // Cache selector
    var $dialog = $('.fm-dialog.download-megasync-dialog');

    // Show the dialog and overlay
    $dialog.removeClass('hidden');
    fm_showoverlay();

    // Add close button handler
    $dialog.find('.fm-dialog-close, .close-button').rebind('click', function() {
        $dialog.addClass('hidden');
        fm_hideoverlay();
    });

    // Add checkbox handling
    $dialog.find('#megasync-checkbox').rebind('click', function() {

        var $this = $(this);

        // If it has not been checked, check it
        if (!$this.hasClass('checkboxOn')) {

            // Store a flag so that it won't show this dialog again if triggered
            localStorage.megaSyncDialog = 1;
            $this.attr('class', 'checkboxOn');
            $this.parent().attr('class', 'checkboxOn');
            $this.attr('checked', true);
        }
        else {
            // Otherwise uncheck it
            delete localStorage.megaSyncDialog;
            $this.attr('class', 'checkboxOff');
            $this.parent().attr('class', 'checkboxOff');
            $this.attr('checked', false);
        }
    });
    clickURLs();
};

function firefoxDialog(close)
{
    if (close)
    {
        $.dialog = false;
        fm_hideoverlay();
        $('.fm-dialog.firefox-dialog').addClass('hidden');
        return true;
    }

    if (page == 'download')
        $('.ff-extension-txt').text(l[1932]);
    else
        $('.ff-extension-txt').text(l[1174]);

    fm_showoverlay();
    $('.fm-dialog.firefox-dialog').removeClass('hidden');
    $.dialog = 'firefox';

    $('.firefox-dialog .browsers-button,.firefox-dialog .fm-dialog-close,.firefox-dialog .close-button').rebind('click', function()
    {
        firefoxDialog(1);
    });

    $('#firefox-checkbox').rebind('click', function()
    {
        if ($(this).hasClass('checkboxOn') === false)
        {
            localStorage.firefoxDialog = 1;
            $(this).removeClass('checkboxOff').addClass('checkboxOn');
            $(this).parent().removeClass('checkboxOff').addClass('checkboxOn');
            $(this).attr('checked', true);
        }
        else
        {
            delete localStorage.firefoxDialog;
            $(this).removeClass('checkboxOn').addClass('checkboxOff');
            $(this).parent().removeClass('checkboxOn').addClass('checkboxOff');
            $(this).attr('checked', false);
        }
    });

    clickURLs();
}

function browserDialog(close) {
    if (close) {
        $.dialog = false;
        fm_hideoverlay();
        $('.fm-dialog.browsers-dialog').addClass('hidden');
        return true;
    }
    $.browserDialog = 1;
    $.dialog = 'browser';
    fm_showoverlay();
    $('.fm-dialog.browsers-dialog').removeClass('hidden');

    $('.browsers-dialog .browsers-button,.browsers-dialog .fm-dialog-close').rebind('click', function() {
        browserDialog(1);
    });

    $('#browsers-checkbox').rebind('click', function() {
        if ($(this).attr('class').indexOf('checkboxOn') == -1) {
            localStorage.browserDialog = 1;
            $(this).attr('class', 'checkboxOn');
            $(this).parent().attr('class', 'checkboxOn');
            $(this).attr('checked', true);
        }
        else {
            delete localStorage.chromeDialog;
            $(this).attr('class', 'checkboxOff');
            $(this).parent().attr('class', 'checkboxOff');
            $(this).attr('checked', false);
        }
    });

    $('.browsers-top-icon').removeClass('ie9 ie10 safari');
    var bc, bh, bt;
    var type = browserDialog.isWeak();
    if (type && type.ie11)
    {
        if (page !== 'download' && ('' + page).split('/').shift() !== 'fm')
        {
            browserDialog(1);
            return false;
        }
        // IE11
        bc = 'ie10';
        bh = l[884].replace('[X]', type.edge ? 'Edge' : 'IE 11');
        // if (page == 'download') bt = l[1933];
        // else bt = l[886];
        bt = l[1933];
    }
    else if (type && type.ie10)
    {
        bc = 'ie10';
        bh = l[884].replace('[X]', 'Internet Explorer 10');
        if (page == 'download')
            bt = l[1933];
        else
            bt = l[886];
    }
    else if (type && type.safari)
    {
        bc = 'safari';
        bh = l[884].replace('[X]', 'Safari');
        if (page == 'download')
            bt = l[1933];
        else
            bt = l[887].replace('[X]', 'Safari');
    }
    else
    {
        bc = 'safari';
        bh = l[884].replace('[X]', l[885]);
        bt = l[887].replace('[X]', 'Your browser');
    }
    $('.browsers-top-icon').addClass(bc);
    $('.browsers-info-block p').text(bt);
    $('.browsers-info-header').text(bh);
    $('.browsers-info-header').text(bh);
    $('.browsers-info-header p').text(bt);
}

browserDialog.isWeak = function() {
    var result = {};
    var ua = String(navigator.userAgent);
    var style = document.documentElement.style;

    result.ie10 = (ua.indexOf('MSIE 10') > -1);
    result.ie11 = ('-ms-scroll-limit' in style) && ('-ms-ime-align' in style);
    result.edge = /\sEdge\/\d/.test(ua);
    result.safari = (ua.indexOf('Safari') > -1) && (ua.indexOf('Chrome') === -1);

    result.weak = result.edge || result.ie11 || result.ie10 || result.safari;

    return result.weak && result;
};

/* jshint -W074 */
function propertiesDialog(close) {

    /*
    * fillPropertiesContactList, Handles node properties/info dialog contact list content
    *
    * @param {Object} shares Node related shares
    * @param {Object} pendingShares Node related pending shares
    * @param {Number} totalSharesNum
    */
    var fillPropertiesContactList = function(shares, pendingShares, totalSharesNum) {

        var DEFAULT_CONTACTS_NUMBER = 5;
        var counter = 0;
        var tmpStatus = '';
        var onlinestatus = '';
        var user;
        var hiddenClass = '';
        var $shareUsers = pd.find('.properties-body .properties-context-menu')
                        .empty()
                        .append('<div class="properties-context-arrow"></div>');
        var shareUsersHtml = '';

        // Add contacts with full contact relation
        for (var userId in shares) {
            if (shares.hasOwnProperty(userId)) {

                if (++counter <= DEFAULT_CONTACTS_NUMBER) {
                    hiddenClass = '';
                }
                else {
                    hiddenClass = 'hidden';
                }

                if (M.u[userId]) {
                    user = M.u[userId];
                    tmpStatus = megaChatIsReady && megaChat.karere.getPresence(megaChat.getJidFromNodeId(user.u));
                    onlinestatus = M.onlineStatusClass(tmpStatus);
                    shareUsersHtml += '<div class="properties-context-item '
                        + onlinestatus[1] + ' ' +  hiddenClass + '">'
                        + '<div class="properties-contact-status"></div>'
                        + '<span>' + htmlentities(user.name || user.m) + '</span>'
                        + '</div>';
                }
            }
        }

        // Add outgoing pending contacts for node handle [n.h]
        for (userId in pendingShares) {
            if (pendingShares.hasOwnProperty(userId)) {

                if (++counter <= DEFAULT_CONTACTS_NUMBER) {
                    hiddenClass = '';
                }
                else {
                    hiddenClass = 'hidden';
                }

                if (M.opc[userId]) {
                    user = M.opc[userId];
                    shareUsersHtml += '<div class="properties-context-item offline ' + hiddenClass + '">'
                        + '<div class="properties-contact-status"></div>'
                        + '<span>' + htmlentities(user.m) + '</span>'
                        + '</div>';
                }
            }
        }

        var hiddenNum = totalSharesNum - DEFAULT_CONTACTS_NUMBER;
        var repStr = l[10663];// '... and [X] more';

        if (hiddenNum > 0) {
            shareUsersHtml += '<div class="properties-context-item show-more">'
                + '<span>...' + repStr.replace('[X]', hiddenNum) + '</span>'
                + '</div>';
        }

        if (shareUsersHtml !== '') {
            $shareUsers.append(shareUsersHtml);
        }
    };// END of fillPropertiesContactList function

    var pd = $('.fm-dialog.properties-dialog');
    var c = $('.properties-elements-counter span');

    $(document).unbind('MegaNodeRename.Properties');
    $(document).unbind('MegaCloseDialog.Properties');

    if (close) {
        $.dialog = false;
        delete $.propertiesDialog;
        fm_hideoverlay();
        pd.addClass('hidden');
        $('.contact-list-icon').removeClass('active');
        $('.properties-context-menu').fadeOut(200);
        $.hideContextMenu();

        return true;
    }

    $.propertiesDialog = $.dialog = 'properties';
    fm_showoverlay();

    pd.removeClass('hidden multiple folders-only two-elements shared shared-with-me');
    pd.removeClass('read-only read-and-write full-access taken-down');

    var exportLink = new mega.Share.ExportLink({});
    var isTakenDown = exportLink.isTakenDown($.selected);
    var isUndecrypted = missingkeys[$.selected];
    var notificationText = '';

    if (isTakenDown || isUndecrypted) {
        if (isTakenDown) {
            pd.addClass('taken-down');
            notificationText  = l[7703] + '\n';
        }
        if (isUndecrypted) {
            pd.addClass('undecryptable');

            if (M.d[$.selected].t) {// folder
                notificationText  += l[8595];
            }
            else {// file
                notificationText  += l[8602];
            }
        }
        showToast('clipboard', notificationText);
    }

    $('.properties-elements-counter span').text('');
    $('.fm-dialog.properties-dialog .properties-body').rebind('click', function() {

        // Clicking anywhere in the dialog will close the context-menu, if open
        var e = $('.fm-dialog.properties-dialog .file-settings-icon');
        if (e.hasClass('active'))
            e.click();
    });

    $('.fm-dialog.properties-dialog .fm-dialog-close').rebind('click', function() {
        propertiesDialog(1);
    });

    var filecnt = 0, foldercnt = 0, size = 0, sfilecnt = 0, sfoldercnt = 0, n;

    for (var i in $.selected) {
        n = M.d[$.selected[i]];
        if (!n) {
            console.error('propertiesDialog: invalid node', $.selected[i]);
        }
        else if (n.t) {
            var nodes = fm_getnodes(n.h);
            for (var j = 0; j < nodes.length; j++) {
                if (M.d[nodes[j]] && !M.d[nodes[j]].t) {
                    size += M.d[nodes[j]].s;
                    sfilecnt++;
                }
                else {
                    sfoldercnt++;
                }
            }
            foldercnt++;
        }
        else {
            filecnt++;
            size += n.s;
        }
    }
    if (!n) {
        // $.selected had no valid nodes!
        return propertiesDialog(1);
    }

    var star = '';
    if (n.fav)
        star = ' star';
    pd.find('.file-status-icon').attr('class', 'file-status-icon ' + star)

    if (fileIcon(n).indexOf('shared') > -1) {
        pd.addClass('shared');
    }

    if (typeof n.r === "number") {
        var cs = M.contactstatus(n.h);
        var zclass = "read-only";

        if (n.r === 1) {
            zclass = "read-and-write";
        }
        else if (n.r === 2) {
            zclass = "full-access";
        }
        pd.addClass('shared shared-with-me ' + zclass);
    }

    var p = {}, user = Object(M.d[n.su || n.p]);

    if (d) {
        console.log('propertiesDialog', n, user);
    }

    if ((filecnt + foldercnt) === 1) {
        p.t6 = '';
        p.t7 = '';

        if (filecnt) {
            p.t3 = l[87] + ':';
            p.t5 = ' second';

            if (n.mtime) {
                p.t6 = l[94] + ':';
                p.t7 = htmlentities(time2date(n.mtime));
            }
        }
        else {
            p.t3 = l[894] + ':';
            p.t5 = '';
        }
        p.t1 = l[86] + ':';
        if (n.name) {
            p.t2 = htmlentities(n.name);
        }
        else if (n.h === M.RootID) {
            p.t2 = htmlentities(l[164]);
        }
        else if (n.h === M.InboxID) {
            p.t2 = htmlentities(l[166]);
        }
        else if (n.h === M.RubbishID) {
            p.t2 = htmlentities(l[167]);
        }
        // 'Shared with me' tab, info dialog, undecrypted nodes
        else if (missingkeys[n.h]) {
            p.t2 = htmlentities(l[8649]);
        }

        p.t4 = bytesToSize(size);
        p.t9 = n.ts && htmlentities(time2date(n.ts)) || '';
        p.t8 = p.t9 ? (l[896] + ':') : '';
        p.t10 = '';
        p.t11 = '';

        if (foldercnt) {
            p.t6 = l[897] + ':';
            p.t7 = fm_contains(sfilecnt, sfoldercnt);
            if (pd.attr('class').indexOf('shared') > -1) {

                var fullSharesNum = Object.keys(n.shares || {}).length;
                var pendingSharesNum = Object.keys(M.ps[n.h] || {}).length;
                var totalSharesNum = fullSharesNum + pendingSharesNum;

                // In case that user doesn't share with other
                // Or in case that more then one node is selected
                // Do NOT show contact informations in property dialog
                if ((totalSharesNum === 0) || ($.selected.length > 1)) {
                    p.hideContacts = true;
                }
                else {
                    p.t8 = l[1036] + ':';
                    p.t9 = (totalSharesNum === 1) ? l[990] : l[989].replace("[X]", totalSharesNum);
                    p.t11 = n.ts ? htmlentities(time2date(n.ts)) : '';
                    p.t10 = p.t11 ? l[896] : '';
                    $('.properties-elements-counter span').text(typeof n.r === "number" ? '' : totalSharesNum);

                    fillPropertiesContactList(n.shares, M.ps[n.h], totalSharesNum);
                }
            }
            if (pd.attr('class').indexOf('shared-with-me') > -1) {
                p.t3 = l[64];
                var rights = l[55];
                if (n.r == 1) {
                    rights = l[56];
                } else if (n.r == 2) {
                    rights = l[57];
                }
                p.t4 = rights;
                p.t6 = l[5905];
                p.t7 = htmlentities(M.getNameByHandle(user.h));
                p.t8 = l[894] + ':';
                p.t9 = bytesToSize(size);
                p.t10 = l[897] + ':';
                p.t11 = fm_contains(sfilecnt, sfoldercnt);
            }
        }
    }
    else
    {
        pd.addClass('multiple folders-only');
        p.t1 = '';
        p.t2 = '<b>' + fm_contains(filecnt, foldercnt) + '</b>';
        p.t3 = l[894] + ':';
        p.t4 = bytesToSize(size);
        p.t5 = ' second';
        p.t8 = l[93] + ':';
        p.t9 = l[1025];
    }
    var html = '<div class="properties-small-gray">' + p.t1 + '</div>'
        +'<div class="properties-name-block"><div class="propreties-dark-txt">' + p.t2 + '</div>'
        +' <span class="file-settings-icon"><span></span></span></div>'
        +'<div><div class="properties-float-bl"><span class="properties-small-gray">' + p.t3 + '</span>'
        +'<span class="propreties-dark-txt">' + p.t4 + '</span></div>'
        +'<div class="properties-float-bl' + p.t5 + '"><span class="properties-small-gray">' + p.t6 + '</span>'
        +'<span class="propreties-dark-txt">' + p.t7 + '</span></div><div class="properties-float-bl">'
        +'<div class="properties-small-gray">' + p.t8 + '</div><div class="propreties-dark-txt contact-list">' + p.t9
        +'<div class="contact-list-icon"></div></div></div>'
        +'<div class="properties-float-bl"><div class="properties-small-gray t10">' + p.t10 + '</div>'
        +'<div class="propreties-dark-txt t11">' + p.t11 + '</div></div></div>';
    $('.properties-txt-pad').html(html);

    if (typeof p.t10 === 'undefined' && typeof p.t11 === 'undefined') {
        $('.properties-small-gray.t10').addClass('hidden');
        $('.propreties-dark-txt.t11').addClass('hidden');
    }

    pd.find('.file-settings-icon').rebind('click context', function(e) {
        if ($(this).attr('class').indexOf('active') == -1) {
            e.preventDefault();
            e.stopPropagation();
            $(this).addClass('active');
            $('.fm-dialog').addClass('arrange-to-front');
            $('.properties-dialog').addClass('arrange-to-back');
            $('.dropdown.body').addClass('arrange-to-front');
            e.currentTarget = $('#' + n.h)
            e.calculatePosition = true;
            $.selected = [n.h];
            contextMenuUI(e, n.h.length === 11 ? 5 : 1);
        } else {
            __fsi_close();
        }
    });
    $(document).bind('MegaNodeRename.Properties', function(e, h, name) {
        if (n.h === h) {
            pd.find('.properties-name-block .propreties-dark-txt').text(name);
        }
    });
    $(document).bind('MegaCloseDialog.Properties', __fsi_close);
    function __fsi_close() {
        pd.find('.file-settings-icon').removeClass('active');
        $('.dropdown.body').removeClass('arrange-to-front');
        $('.properties-dialog').removeClass('arrange-to-back');
        $('.fm-dialog').removeClass('arrange-to-front');
        $.hideContextMenu();
    }

    if (p.hideContacts) {
        $('.properties-txt-pad .contact-list-icon').hide();
    }

    if (pd.attr('class').indexOf('shared') > -1) {
        $('.contact-list-icon').rebind('click', function() {
            if ($(this).attr('class').indexOf('active') == -1) {
                $(this).addClass('active');
                $('.properties-context-menu').css({
                    'left': $(this).position().left + 8 + 'px',
                    'top': $(this).position().top - $('.properties-context-menu').outerHeight() - 8 + 'px',
                    'margin-left': '-' + $('.properties-context-menu').width() / 2 + 'px'
                });
                $('.properties-context-menu').fadeIn(200);
            } else {
                $(this).removeClass('active');
                $('.properties-context-menu').fadeOut(200);
            }

            return false;
        });

        $('.properties-dialog').rebind('click', function() {
            var $list = $('.contact-list-icon');
            if ($list.attr('class').indexOf('active') !== -1) {
                $list.removeClass('active');
                $('.properties-context-menu').fadeOut(200);
            }
        });

        // ToDo: Can we redirects to contacts page when user clicks?
        $('.properties-context-item').rebind('click', function(e) {
            $('.contact-list-icon').removeClass('active');
            $('.properties-context-menu').fadeOut(200);
        });

        // Expands properties-context-menu so rest of contacts can be shown
        // By default only 5 contacts is shown
        $('.properties-context-item.show-more').rebind('click', function() {

            // $('.properties-context-menu').fadeOut(200);
            $('.properties-dialog .properties-context-item')
                .remove('.show-more')
                .removeClass('hidden');// un-hide rest of contacts

            var $cli = $('.contact-list-icon');
            $('.properties-context-menu').css({
                'left': $cli.position().left + 8 + 'px',
                'top': $cli.position().top - $('.properties-context-menu').outerHeight() - 8 + 'px',
                'margin-left': '-' + $('.properties-context-menu').width() / 2 + 'px'
            });
            // $('.properties-context-menu').fadeIn(200);

            return false;// Prevent bubbling
        });
    }

    if ((filecnt + foldercnt) == 1)
        $('.properties-file-icon').html('<div class="' + fileIcon(n) + '"></div>');
    else
    {
        if ((filecnt + foldercnt) == 2)
            pd.addClass('two-elements');
        $('.properties-elements-counter span').text(filecnt + foldercnt);
        var a = 0;
        $('.properties-file-icon').html('');
        for (var i in $.selected)
        {
            var ico = fileIcon(M.d[$.selected[i]]);

            if (a <= 3)
            {
                if (ico.indexOf('folder') == -1)
                    pd.removeClass('folders-only');
                $('.properties-file-icon').prepend('<div class="' + ico + '"></div>');
                a++;
            }
        }
    }
}
/* jshint +W074 */

/**
 * Show bottom pages dialog
 * @param {Boolean} close dialog parameter
 * @param {String} bottom page title
 * @param {String} dialog header
 */
function bottomPageDialog(close, pp, hh) {
    var $dialog = $('.fm-dialog.bottom-pages-dialog');

    if (close)
    {
        $dialog.addClass('hidden');
        if (!$('.pro-register-dialog').is(":visible")) {
            fm_hideoverlay();
            $.dialog = false;
        }
        if ($.termsAgree) $.termsAgree = undefined;
        if ($.termsDeny) $.termsDeny = undefined;
        return false;
    }

    if (!pp) {
        pp = 'terms';
    }

    $.dialog = pp;

    // Show Agree/Cancel buttons for Terms dialogs
    if (pp === 'terms' || pp === 'sdkterms') {
        $('.fm-bp-cancel, .fm-bp-agree', $dialog).removeClass('hidden');
        $('.fm-bp-close', $dialog).addClass('hidden');
        $('.fm-dialog-title', $dialog).text(l[385]);

        $('.fm-bp-cancel', $dialog).rebind('click', function(e)
        {
            if ($.termsDeny) {
                $.termsDeny();
            }
            bottomPageDialog(1);
        });

        $('.fm-bp-agree', $dialog).rebind('click', function(e)
        {
            if ($.termsAgree) {
                $.termsAgree();
            }
            bottomPageDialog(1);
        });

        $('.fm-dialog-close', $dialog).rebind('click', function(e)
        {
            if ($.termsDeny) {
                $.termsDeny();
            }
            bottomPageDialog(1);
        });
    }
    else {
        $('.fm-bp-cancel, .fm-bp-agree', $dialog).addClass('hidden');
        $('.fm-bp-close', $dialog).removeClass('hidden');
        if (hh) {
            $('.fm-dialog-title', $dialog).text(hh)
        }

        $('.fm-dialog-close, .fm-bp-close', $dialog).rebind('click', function(e)
        {
            bottomPageDialog(1);
        });
    }

    if (!pages[pp])
    {
        loadingDialog.show();
        mega.utils.require(pp)
            .done(function() {
                loadingDialog.hide();
                bottomPageDialog(false, $.dialog);
            });
        return false;
    }

    fm_showoverlay();
    $dialog.removeClass('hidden');
    $('.bp-main', $dialog).safeHTML(
        translate(
            pages[pp].split('((TOP))')[1].split('((BOTTOM))')[0].replace('main-mid-pad new-bottom-pages', '')
        )
    );

    $('.bp-body', $dialog).jScrollPane({showArrows: true, arrowSize: 5, animateScroll: true, verticalDragMinHeight: 50});
    jScrollFade('.bp-body');
    clickURLs();
}

var previews = {};
var preqs = {};
var pfails = {};
var slideshowid;

function slideshowsteps()
{
    var forward = [], backward = [], ii = [], ci;
    // Loop through available items and extract images
    for (var i in M.v) {
        if (is_image(M.v[i]))
        {
            // is currently previewed item
            if (M.v[i].h == slideshowid)
                ci = i;
            ii.push(i);
        }
    }

    var len = ii.length;
    // If there is at least 2 images
    if (len > 1)
    {
        var n = ii.indexOf(ci);
        switch (n)
        {
            // last
            case len - 1:
                forward.push(M.v[ii[0]].h);
                backward.push(M.v[ii[n - 1]].h);
                break;
            // first
            case 0:
                forward.push(M.v[ii[n + 1]].h);
                backward.push(M.v[ii[len - 1]].h);
            case -1:
                break;
            default:
                forward.push(M.v[ii[n + 1]].h);
                backward.push(M.v[ii[n - 1]].h);
        }
    }
    return {backward: backward, forward: forward};
}

function slideshow_next()
{
    var valid = true;
    $.each(dl_queue || [], function(id, file) {
        if (file.id == slideshowid) {
            valid = false;
            return false; /* break loop */
        }
    });
    if (!valid)
        return;
    var steps = slideshowsteps();
    if (steps.forward.length > 0)
        slideshow(steps.forward[0]);
}

function slideshow_prev()
{
    var valid = true;
    $.each(dl_queue || [], function(id, file) {
        if (file.id == slideshowid) {
            valid = false;
            return false; /* break loop */
        }
    });
    if (!valid)
        return;
    var steps = slideshowsteps();
    if (steps.backward.length > 0)
        slideshow(steps.backward[steps.backward.length - 1]);
}

function slideshow(id, close)
{
    if (d)
        console.log('slideshow', id, close, slideshowid);

    if (close)
    {
        slideshowid = false;
        $('.slideshow-dialog').addClass('hidden');
        $('.slideshow-overlay').addClass('hidden');
        for (var i in dl_queue)
        {
            if (dl_queue[i] && dl_queue[i].id == id)
            {
                if (dl_queue[i].preview)
                {
                    dlmanager.abort(dl_queue[i]);
                }
                break;
            }
        }
        return false;
    }

    var n = M.getNodeByHandle(id);
    if (!n || !n.p || RootbyId(id) === 'shares' || folderlink)
    {
        $('.slideshow-getlink').hide();
        $('.slideshow-line').hide();
    }
    else
    {
        $('.slideshow-line').show();
        $('.slideshow-getlink').show().rebind('click', function() {

            if (u_type === 0) {
                ephemeralDialog(l[1005]);
            }
            else {
                initCopyrightsDialog([slideshowid]);
            }
        });
    }
    $('.slideshow-dialog .close-slideshow,.slideshow-overlay,.slideshow-error-close').rebind('click', function(e)
    {
        slideshow(id, 1);
    });
    if (!n)
        return;

    $('.slideshow-filename').text(n.name);
    $('.slideshow-image').attr('src', '').width(0).height(0);
    $('.slideshow-pending').removeClass('hidden');
    $('.slideshow-progress').addClass('hidden');
    $('.slideshow-error').addClass('hidden');
    $('.slideshow-image-bl').addClass('hidden');
    $('.slideshow-prev-button,.slideshow-next-button').removeClass('active');

    slideshowid = id;
    var steps = slideshowsteps();
    if (steps.backward.length > 0)
        $('.slideshow-prev-button').addClass('active');
    if (steps.forward.length > 0)
        $('.slideshow-next-button').addClass('active');
    $('.slideshow-prev-button,.slideshow-next-button').rebind('click', function(e)
    {
        var c = $(this).attr('class');
        if (c && c.indexOf('active') > -1)
        {
            var steps = slideshowsteps();
            if (c.indexOf('prev') > -1 && steps.backward.length > 0)
                slideshow_prev();
            else if (c.indexOf('next') > -1 && steps.forward.length > 0)
                slideshow_next();
        }
    });

    $('.slideshow-download').rebind('click', function() {

        for (var i in dl_queue) {
            if (dl_queue[i] && dl_queue[i].id === slideshowid) {
                dl_queue[i].preview = false;
                openTransfersPanel();
                return;
            }
        }

        if (M.d[slideshowid]) {
            M.addDownload([slideshowid]);
        }
        else {
            M.addDownload([n]);
        }
    });

    if (previews[id]) {
        previewsrc(previews[id].src);
        fetchnext();
    }
    else if (!preqs[id]) {
        fetchsrc(id);
    }

    $('.slideshow-overlay').removeClass('hidden');
    $('.slideshow-dialog').removeClass('hidden');
}

function fetchnext()
{
    var n = M.d[slideshowsteps().forward[0]];
    if (!n || !n.fa)
        return;
    if (n.fa.indexOf(':1*') > -1 && !preqs[n.h] && !previews[n.h])
        fetchsrc(n.h);
}

function fetchsrc(id)
{
    function eot(id, err)
    {
        delete preqs[id];
        delete pfails[id];
        M.addDownload([id], false, err ? -1 : true);
    }
    eot.timeout = 8500;

    if (pfails[id])
    { // for slideshow_next/prev
        if (slideshowid == id)
            return eot(id, 1);
        delete pfails[id];
    }

    var n = M.getNodeByHandle(id);
    if (!n) {
        console.error('handle "%s" not found...', id);
        return false;
    }

    preqs[id] = 1;
    var treq = {};
    treq[id] = {fa: n.fa, k: n.k};
    api_getfileattr(treq, 1, function(ctx, id, uint8arr)
    {
        previewimg(id, uint8arr);
        if (!n.fa || n.fa.indexOf(':0*') < 0) {
            if (d) {
                console.log('Thumbnail found missing on preview, creating...', id, n);
            }
            var aes = new sjcl.cipher.aes([
                n.k[0] ^ n.k[4],
                n.k[1] ^ n.k[5],
                n.k[2] ^ n.k[6],
                n.k[3] ^ n.k[7]]);
            createnodethumbnail(n.h, aes, id, uint8arr);
        }
        if (id == slideshowid)
            fetchnext();
    }, eot);
}

function previewsrc(src)
{
    var img = new Image();
    img.onload = function()
    {
        if (this.height > $(window).height() - 100)
        {
            var factor = this.height / ($(window).height() - 100);
            this.height = $(window).height() - 100;
            this.width = Math.round(this.width / factor);
        }
        var w = this.width, h = this.height;
        if (w < 700)
            w = 700;
        if (h < 500)
            h = 500;
        $('.slideshow-image').attr('src', this.src);
        $('.slideshow-dialog').css('margin-top', h / 2 * -1);
        $('.slideshow-dialog').css('margin-left', w / 2 * -1);
        $('.slideshow-image').width(this.width);
        $('.slideshow-image').height(this.height);
        $('.slideshow-dialog').width(w);
        $('.slideshow-dialog').height(h);
        $('.slideshow-image-bl').removeClass('hidden');
        $('.slideshow-pending').addClass('hidden');
        $('.slideshow-progress').addClass('hidden');
    };
    img.src = src;
}

function previewimg(id, uint8arr)
{
    try {
        var blob = new Blob([uint8arr], {type: 'image/jpeg'});
    } catch (err) {}
    if (!blob || blob.size < 25)
        blob = new Blob([uint8arr.buffer]);
    previews[id] =
        {
            blob: blob,
            src: myURL.createObjectURL(blob),
            time: new Date().getTime()
        };
    if (id == slideshowid)
    {
        previewsrc(previews[id].src);
    }
    if (Object.keys(previews).length == 1)
    {
        $(window).unload(function()
        {
            for (var id in previews)
            {
                myURL.revokeObjectURL(previews[id].src);
            }
        });
    }
}

function fm_contains(filecnt, foldercnt) {
    var containstxt = l[782];
    if ((foldercnt > 1) && (filecnt > 1)) {
        containstxt = l[828].replace('[X1]', foldercnt).replace('[X2]', filecnt);
    } else if ((foldercnt > 1) && (filecnt === 1)) {
        containstxt = l[829].replace('[X]', foldercnt);
    } else if ((foldercnt === 1) && (filecnt > 1)) {
        containstxt = l[830].replace('[X]', filecnt);
    } else if ((foldercnt === 1) && (filecnt === 1)) {
        containstxt = l[831];
    } else if (foldercnt > 1) {
        containstxt = l[832].replace('[X]', foldercnt);
    } else if (filecnt > 1) {
        containstxt = l[833].replace('[X]', filecnt);
    } else if (foldercnt === 1) {
        containstxt = l[834];
    } else if (filecnt === 1) {
        containstxt = l[835];
    }
    return containstxt;
}

function fm_importflnodes(nodes)
{
    var sel = [].concat(nodes || []);
    if (sel.length) {
        var FLRootID = M.RootID;

        mega.ui.showLoginRequiredDialog().done(function() {

            $.onImportCopyNodes = fm_getcopynodes(sel);

            // TODO: test whether importing nodes from a folder link still works

            loadSubPage('fm');

            $(document).one('onInitContextUI', SoonFc(function(e) {
                if (M.RootID === FLRootID) {
                    // TODO: How to reproduce this?
                    console.warn('Unable to complete import, apparnetly we did not reached the cloud.');
                }
                else {
                    if (d) console.log('Importing Nodes...', sel, $.onImportCopyNodes);

                    $.selected = sel;
                    $.mcImport = true;

                    // XXX: ...
                    $('.dropdown-item.copy-item').click();
                }
            }));
        }).fail(function(aError) {
            // If no aError, it was canceled
            if (aError) {
                alert(aError);
            }
        });
    }
}

function clipboardcopycomplete()
{
    if (d)
        console.log('clipboard copied');
}

function saveprogress(id, bytesloaded, bytestotal)
{
    if (d)
        console.log('saveprogress', id, bytesloaded, bytestotal);
}

function savecomplete(id)
{
    $('.fm-dialog.download-dialog').addClass('hidden');
    fm_hideoverlay();
    if (!$.dialog)
        $('#dlswf_' + id).remove();
    var dl = dlmanager.getDownloadByHandle(id);
    if (dl) {
        M.dlcomplete(dl);
        dlmanager.cleanupUI(dl, true);
    }
}

/**
 * Because of the left and transfer panes resizing options, we are now implementing the UI layout logic here, instead of
 * the original code from the styles.css.
 * The main reason is that, the CSS is not able to correctly calculate values based on other element's properties (e.g.
 * width, height, position, etc).
 * This is why we do a on('resize') handler which handles the resize of the generic layout of Mega's FM.
 */
function fm_resize_handler(force) {
    if ($.tresizer.last === -1 && force !== true) {
        return;
    }
    if (d) {
        console.time('fm_resize_handler');
    }

    if (window.chrome) {
        // XXX: Seems this 110% zoom bug got fixed as of Chrome 54?
        mega.utils.chrome110ZoomLevelNotification();
    }

    if (ulmanager.isUploading || dlmanager.isDownloading) {
        var tfse = M.getTransferElements();

        if (tfse) {
            tfse.domScrollingTable.style.height = (
                    $(tfse.domTransfersBlock).outerHeight() -
                    $(tfse.domTableHeader).outerHeight() -
                    $(tfse.domTransferHeader).outerHeight()
                ) + "px";
        }
    }

    if (M.currentdirid !== 'transfers') {
        $('.files-grid-view .grid-scrolling-table, .file-block-scrolling,' +
            ' .contacts-grid-view .contacts-grid-scrolling-table')
            .css({
                'width': $(document.body).outerWidth() - $('.fm-left-panel').outerWidth()
            });

        initTreeScroll();
    }

    if (M.currentdirid === 'contacts') {
        if (M.viewmode) {
            initContactsBlocksScrolling();
        }
        else {
            if ($.contactGridHeader) {
                $.contactGridHeader();
            }
            initContactsGridScrolling();
        }
    }
    else if (M.currentdirid === 'shares') {
        if (M.viewmode) {
            initShareBlocksScrolling();
        }
        else {
            initGridScrolling();
            if ($.sharedGridHeader) {
                $.sharedGridHeader();
            }
        }
    }
    else if (M.currentdirid === 'transfers') {
        fm_tfsupdate(); // this will call $.transferHeader();
    }
    else if (M.currentdirid && M.currentdirid.substr(0, 7) === 'account') {
        var $mainBlock = $('.fm-account-main');
        $mainBlock.removeClass('low-width hi-width');

        if ($mainBlock.width() > 1675) {
            $mainBlock.addClass('hi-width');
        }
        else if ($mainBlock.width() < 880) {
            $mainBlock.addClass('low-width');
        }
        initAccountScroll();
    }
    else if (M.currentdirid && M.currentdirid.substr(0, 9) === 'dashboard') {
        var $mainBlock = $('.fm-right-block.dashboard');

        $mainBlock.removeClass('hidden ultra low-width hi-width');
        if ($mainBlock.width() > 1675) {
            $mainBlock.addClass('hi-width');
        }
        else if ($mainBlock.width() < 880 && $mainBlock.width() > 850) {
            $mainBlock.addClass('low-width');
        }
        else if ($mainBlock.width() < 850) {
            $mainBlock.addClass('ultra low-width');
        }
        initDashboardScroll();
    }
    else {
        if (M.viewmode) {
            initFileblocksScrolling();
        }
        else {
            initGridScrolling();
            if ($.gridHeader) {
                $.gridHeader();
                $.detailsGridHeader();
            }
        }
    }

    if (M.currentdirid !== 'transfers') {
        if (slideshowid && previews[slideshowid]) {
            previewsrc(previews[slideshowid].src);
        }

        if (megaChatIsReady && megaChat.resized) {
            megaChat.resized();
        }

        $('.fm-right-files-block, .fm-right-account-block, .fm-right-block.dashboard').css({
            'margin-left': ($('.fm-left-panel:visible').width() + $('.nw-fm-left-icons-panel').width()) + "px"
        });

        if (mega.ui.tpp.isVisible()) {
            $('.popup.transfer-widget:visible').width($('.fm-left-panel:visible').width() - 8);
        }
    }

    if (M.currentrootid === 'shares') {
        var shared_block_height = $('.shared-details-block').height() - $('.shared-top-details').height();

        if (shared_block_height > 0) {
            $('.shared-details-block .files-grid-view, .shared-details-block .fm-blocks-view').css({
                'height': shared_block_height + "px",
                'min-height': shared_block_height + "px"
            });
        }
    }

    if (d) {
        console.timeEnd('fm_resize_handler');
    }
}

/**
 * Fire "find duplicates"
 */
mega.utils.findDupes = function() {
    loadingDialog.show();
    Soon(function() {
        M.overrideModes = 1;
        loadSubPage('fm/search/~findupes');
    });
};

function sharedFolderUI() {
    var nodeData = M.d[M.currentdirid];
    var browsingSharedContent = false;

    // Browsing shared content
    if ($('.shared-details-block').length > 0) {

        $('.shared-details-block .files-grid-view, .shared-details-block .fm-blocks-view').removeAttr('style');
        $('.shared-details-block .shared-folder-content').unwrap();
        $('.shared-folder-content').removeClass('shared-folder-content');
        $('.shared-top-details').remove();
        browsingSharedContent = true;
    }

    // are we in an inshare?
    while (nodeData && !nodeData.su) {
        nodeData = M.d[nodeData.p];
    }

    if (nodeData) {

        var rights = l[55];
        var rightsclass = ' read-only';
        var rightPanelView = '.files-grid-view.fm';

        // Handle of initial share owner
        var ownersHandle = nodeData.su;
        var folderName = (M.d[M.currentdirid] || nodeData).name;
        var displayName = htmlentities(M.getNameByHandle(ownersHandle));
        var avatar = useravatar.contact(M.d[ownersHandle], 'nw-contact-avatar');

        if (Object(M.u[ownersHandle]).m) {
            displayName += ' &nbsp;&lt;' + htmlentities(M.u[ownersHandle].m) + '&gt;';
        }

        // Access rights
        if (nodeData.r === 1) {
            rights = l[56];
            rightsclass = ' read-and-write';
        }
        else if (nodeData.r === 2) {
            rights = l[57];
            rightsclass = ' full-access';
        }

        if (M.viewmode === 1) {
            rightPanelView = '.fm-blocks-view.fm';
        }

        $(rightPanelView).wrap('<div class="shared-details-block"></div>');

        $('.shared-details-block').prepend(
            '<div class="shared-top-details">'
                + '<div class="shared-details-icon"></div>'
                + '<div class="shared-details-info-block">'
                    + '<div class="shared-details-pad">'
                        + '<div class="shared-details-folder-name">' + htmlentities(folderName) + '</div>'
                        + '<a href="javascript:;" class="grid-url-arrow"></a>'
                        + '<div class="shared-folder-access' + rightsclass + '">' + rights + '</div>'
                        + '<div class="clear"></div>'
                        + avatar
                        + '<div class="fm-chat-user-info">'
                            + '<div class="fm-chat-user">' + displayName + '</div>'
                        + '</div>'
                    + '</div>'
                    + '<div class="shared-details-buttons">'
                        + '<div class="fm-leave-share default-white-button right small grey-txt"><span>' + l[5866] + '</span></div>'
                        + '<div class="fm-share-copy default-white-button right small grey-txt"><span>' + l[63] + '</span></div>'
                        + '<div class="fm-share-download default-white-button right small grey-txt"><span class="fm-chatbutton-arrow">' + l[58] + '</span></div>'
                        + '<div class="clear"></div>'
                    + '</div>'
                    + '<div class="clear"></div>'
                + '</div>'
            + '</div>');

        $(rightPanelView).addClass('shared-folder-content');

        if (M.d[M.currentdirid] !== nodeData || M.d[nodeData.p]) {
            // hide leave-share under non-root shares
            $('.fm-leave-share').addClass('hidden');
        }

        Soon(function() {
            $(window).trigger('resize');
            Soon(fm_resize_handler);
        });
    }

    return browsingSharedContent;
}

function userFingerprint(userid, callback) {
    userid = userid.u || userid;
    var user = M.u[userid];
    if (!user || !user.u) {
        return callback([]);
    }
    if (userid === u_handle) {
        var fprint = authring.computeFingerprint(u_pubEd25519, 'Ed25519', 'hex');
        return callback(fprint.toUpperCase().match(/.{4}/g), fprint);
    }
    var fingerprintPromise = crypt.getFingerprintEd25519(user.h || userid);
    fingerprintPromise.done(function (response) {
        callback(
            response.toUpperCase().match(/.{4}/g),
            response
        );
    });
}

/**
 * Get and display the fingerprint
 * @param {Object} user The user object e.g. same as M.u[userHandle]
 */
function showAuthenticityCredentials(user) {

    var $fingerprintContainer = $('.contact-fingerprint-txt');

    // Compute the fingerprint
    userFingerprint(user, function(fingerprints) {

        // Clear old values immediately
        $fingerprintContainer.empty();

        // Render the fingerprint into 10 groups of 4 hex digits
        $.each(fingerprints, function(key, value) {
            $('<span>').text(value).appendTo(
                $fingerprintContainer.filter(key <= 4 ? ':first' : ':last')
            );
        });
    });
}

/**
 * Enables the Verify button
 * @param {String} userHandle The user handle
 */
function enableVerifyFingerprintsButton(userHandle) {
    $('.fm-verify').removeClass('verified');
    $('.fm-verify').find('span').text(l[1960] + '...');
    $('.fm-verify').rebind('click', function() {
        fingerprintDialog(userHandle);
    });
}

function fingerprintDialog(userid) {

    // Add log to see how often they open the verify dialog
    api_req({ a: 'log', e: 99601, m: 'Fingerprint verify dialog opened' });

    userid = userid.u || userid;
    var user = M.u[userid];
    if (!user || !user.u) {
        return;
    }

    function closeFngrPrntDialog() {
        fm_hideoverlay();
        $this.addClass('hidden');
        $('.fm-dialog-close').unbind('click');
        $('.dialog-approve-button').unbind('click');
        $('.dialog-skip-button').unbind('click');
        $this = null;
    }

    var $this = $('.fingerprint-dialog');

    $this.find('.fingerprint-avatar').empty().append($(useravatar.contact(userid)).removeClass('avatar'));

    $this.find('.contact-details-user-name')
        .text(M.getNameByHandle(user.u)) // escape HTML things
        .end()
        .find('.contact-details-email')
        .text(user.m); // escape HTML things

    $this.find('.fingerprint-txt').empty();
    userFingerprint(u_handle, function(fprint) {
        var target = $('.fingerprint-bott-txt .fingerprint-txt');
        fprint.forEach(function(v) {
            $('<span>').text(v).appendTo(target);
        });
    });

    userFingerprint(user, function(fprint) {
        var offset = 0;
        $this.find('.fingerprint-code .fingerprint-txt').each(function() {
            var that = $(this);
            fprint.slice(offset, offset + 5).forEach(function(v) {
                $('<span>').text(v).appendTo(that);
                offset++;
            });
        });
    });

    $('.fm-dialog-close').rebind('click', function() {
        closeFngrPrntDialog();
    });

    $('.dialog-approve-button').rebind('click', function() {

        // Add log to see how often they verify the fingerprints
        api_req({ a: 'log', e: 99602, m: 'Fingerprint verification approved' });

        loadingDialog.show();
        // Generate fingerprint
        crypt.getFingerprintEd25519(userid, 'string')
            .done(function(fingerprint) {

                // Authenticate the contact
                authring.setContactAuthenticated(
                    userid,
                    fingerprint,
                    'Ed25519',
                    authring.AUTHENTICATION_METHOD.FINGERPRINT_COMPARISON,
                    authring.KEY_CONFIDENCE.UNSURE
                );

                // Change button state to 'Verified'
                $('.fm-verify').unbind('click').addClass('verified').find('span').text(l[6776]);

                closeFngrPrntDialog();
            })
            .always(function() {
                loadingDialog.hide();
            });
    });

    $('.dialog-skip-button').rebind('click', function() {
        closeFngrPrntDialog();
    });

    $this.removeClass('hidden')
        .css({
            'margin-top': '-' + $this.height() / 2 + 'px',
            'margin-left': '-' + $this.width() / 2 + 'px'
        });
    fm_showoverlay();
}

function contactUI() {
    $('.nw-contact-item').removeClass('selected');
    $('.contact-details-pad .grid-url-arrow').unbind('click');

    var n = M.u[M.currentdirid];
    if (n && n.u) {
        var u_h = M.currentdirid;
//        var cs = M.contactstatus(u_h);
        var user = M.u[u_h];
        var avatar = $(useravatar.contact(u_h));

        var onlinestatus = M.onlineStatusClass(
            megaChatIsReady &&
            M.u[u_h] ? M.u[u_h].presence : "unavailable"
        );

        $('.contact-top-details .nw-contact-block-avatar').empty().append( avatar.removeClass('avatar').addClass('square') );
        $('.contact-top-details .onlinestatus').removeClass('away offline online busy');
        $('.contact-top-details .onlinestatus').addClass(onlinestatus[1]);
        $('.contact-top-details .fm-chat-user-status').text(onlinestatus[0]);
        $('.contact-top-details .contact-details-user-name').text(
            M.getNameByHandle(user.u)
        );
        $('.contact-top-details .contact-details-email').text(user.m);

        $('.contact-details-pad .grid-url-arrow').rebind('click', function(e) {
            e.preventDefault();
            e.stopPropagation(); // do not treat it as a regular click on the file
            // $(this).addClass('active');
            $('.dropdown.body').addClass('arrange-to-front');
            e.currentTarget = $(this);
            e.calculatePosition = true;
            $.selected = [getSitePath().replace('/fm/', '')];
            searchPath();
            if (!$(this).hasClass('active')) {
                contextMenuUI(e, 4);
                $(this).addClass('active');
            }
            else {
                $.hideContextMenu();
                $(this).removeClass('active');
            }
        });

        // Display the current fingerpring
        showAuthenticityCredentials(user);

        // Set authentication state of contact from authring.
        // To be called on settled authring promise.
        authring.onAuthringReady('contactUI').done(function _setVerifiedState() {

            var handle = user.u || user;
            var verificationState = u_authring.Ed25519[handle] || {};
            var isVerified = (verificationState.method
                              >= authring.AUTHENTICATION_METHOD.FINGERPRINT_COMPARISON);

            // Show the user is verified
            if (isVerified) {
                $('.fm-verify').addClass('verified');
                $('.fm-verify').find('span').text(l[6776]);
            }
            else {
                // Otherwise show the Verify... button.
                enableVerifyFingerprintsButton(handle);
            }
        });

        // Reset seen or verified fingerprints and re-enable the Verify button
        $('.fm-reset-stored-fingerprint').rebind('click', function() {
            authring.resetFingerprintsForUser(user.u);
            enableVerifyFingerprintsButton(user.u);

            // Refetch the key
            showAuthenticityCredentials(user);
        });

        $('.fm-share-folders').rebind('click', function() {
            $('.copy-dialog').removeClass('hidden');

            $.copyDialog = 'copy';
            $.mcselected = undefined;

            handleDialogContent('cloud-drive', 'ul', true, 'copy', l[1344]);
            fm_showoverlay();
        });

        // Remove contact button on contacts page
        $('.fm-remove-contact').rebind('click', function() {
            $.selected = [M.currentdirid];
            fmremove();
        });

        if (!megaChatIsDisabled) {

            // Bind the "Start conversation" button
            $('.fm-start-conversation').rebind('click.megaChat', function() {
                loadSubPage('fm/chat/' + u_h);
                return false;
            });
        }

        $('.nw-contact-item#contact_' + u_h).addClass('selected');
    }
}

/**
 * Implements the behavior of "File Manager - Resizable Panes":
 * - Initializes a jQuery UI .resizable
 * - Sets w/h/direction
 * - Persistance (only saving is implemented here, you should implement by yourself an initial set of the w/h from the
 *  localStorage
 * - Proxies the jQ UI's resizable events - `resize` and `resizestop`
 * - Can be initialized only once per element (instance is stored in $element.data('fmresizable'))
 *
 * @param element
 * @param opts
 * @returns {*}
 * @constructor
 */
function FMResizablePane(element, opts) {
    var $element = $(element);
    var self = this;
    var $self = $(this);

    self.element = element;

    /**
     * Default options
     *
     * @type {{direction: string, persistanceKey: string, minHeight: undefined, minWidth: undefined, handle: string}}
     */
    var defaults = {
        'direction': 'n',
        'persistanceKey': 'transferPanelHeight',
        'minHeight': undefined,
        'minWidth': undefined,
        'handle': '.transfer-drag-handle'
    };

    var size_attr = 'height';

    opts = $.extend(true, {}, defaults, opts);

    self.options = opts; //expose as public

    /**
     * Depending on the selected direction, pick which css attr should we be changing - width OR height
     */
    if (opts.direction == 'n' || opts.direction == 's') {
        size_attr = 'height';
    } else if (opts.direction == 'e' || opts.direction == 'w') {
        size_attr = 'width';
    } else if (opts.direction.length == 2) {
        size_attr = 'both';
    }

    /**
     * Already initialized.
     */
    if ($element.data('fmresizable')) {
        return;
    }

    self.destroy = function() {
        // some optimizations can be done here in the future.
    };

    /**
     * Basic init/constructor code
     */
    {
        var $handle = $(opts.handle, $element);

        if (d) {
            if (!$handle.length) {
                console.warn('FMResizablePane: Element not found: ' + opts.handle);
            }
        }

        $handle.addClass('ui-resizable-handle ui-resizable-' + opts.direction);

        var resizable_opts = {
            'handles': {
            },
            minHeight: opts.minHeight,
            minWidth: opts.minWidth,
            maxHeight: opts.maxHeight,
            maxWidth: opts.maxWidth,
            start: function(e, ui) {

            },
            resize: function(e, ui) {
                var css_attrs = {
                    'top': 0
                };

                if (size_attr == 'both') {
                    css_attrs['width'] = ui.size['width'];
                    css_attrs['height'] = ui.size['height'];

                    $element.css(css_attrs);

                    if (opts.persistanceKey) {
                        mega.config.set(opts.persistanceKey, css_attrs);
                    }
                } else {
                    css_attrs[size_attr] = ui.size[size_attr];
                    $element.css(css_attrs);
                    if (opts.persistanceKey) {
                        mega.config.set(opts.persistanceKey, ui.size[size_attr]);
                    }
                }

                $self.trigger('resize', [e, ui]);
            },
            'stop': function(e, ui) {
                $self.trigger('resizestop', [e, ui]);
                $(window).trigger('resize');
            }
        };

        if (opts['aspectRatio']) {
            resizable_opts['aspectRatio'] = opts['aspectRatio'];
        }

        resizable_opts['handles'][opts.direction] = $handle;

        $element.resizable(resizable_opts);

        $element.data('fmresizable', this);
    }
    return this;
}

/**
 * bindDropdownEvents Bind custom select event
 *
 * @param {Selector} $dropdown  Class .dropdown elements selector
 * @param {String}   saveOption Addition option for account page only. Allows to show "Show changes" notification
 * @param {String}   classname/id of  content block for dropdown aligment
 */
function bindDropdownEvents($dropdown, saveOption, contentBlock) {

    var $dropdownsItem = $dropdown.find('.default-dropdown-item');
    var $contentBlock = contentBlock ? $(contentBlock) : $(window);

    $($dropdown).rebind('click', function(e)
    {
        var $this = $(this);
        if (!$this.hasClass('active')) {
            var jsp;
            var scrollBlock = '#' + $this.attr('id') + ' .default-select-scroll';
            var $dropdown = $this.find('.default-select-dropdown');
            var $activeDropdownItem = $this.find('.default-dropdown-item.active');
            var dropdownOffset;
            var dropdownBottPos;
            var dropdownHeight;
            var contentBlockHeight;

            //Show select dropdown
            $('.active .default-select-dropdown').addClass('hidden');
            $this.addClass('active');
            $dropdown.removeAttr('style');
            $dropdown.removeClass('hidden');

            //Dropdown position relative to the window
            dropdownOffset = $dropdown.offset().top - $contentBlock.offset().top;
            contentBlockHeight = $contentBlock.height();
            dropdownHeight = $dropdown.outerHeight();
            dropdownBottPos = contentBlockHeight - (dropdownOffset + dropdownHeight);

            if (contentBlockHeight < (dropdownHeight + 20)) {
                $dropdown.css({
                    'margin-top': '-' + (dropdownOffset - 10) + 'px',
                    'height': (contentBlockHeight - 20) + 'px'
                });
            }
            else if (dropdownBottPos < 10) {
                $dropdown.css({
                    'margin-top': '-' + (10 - dropdownBottPos) + 'px'
                });
            }

            //Dropdown scrolling initialization
            initSelectScrolling(scrollBlock);
            jsp = $(scrollBlock).data('jsp');

            // Prevent horizontal scrolling
            $(scrollBlock).jScrollPane({
                contentWidth: '0px'
            });

            if (jsp && $activeDropdownItem.length) {
                jsp.scrollToElement($activeDropdownItem);
            }
        }
        else if (!$(e.target).parents('.jspVerticalBar').length) {
            $this.find('.default-select-dropdown').addClass('hidden');
            $this.removeClass('active');
        }
    });

    $dropdownsItem.rebind('click.settingsGeneral', function(e) {
        var $this = $(this);
        if (!$this.hasClass('active')) {
            var $select = $(this).closest('.default-select');

            //Select dropdown item
            $select.find('.default-dropdown-item').removeClass('active');
            $this.addClass('active');
            $select.find('span').text($this.text());

            var nameLen = $('#account-firstname').val().trim().length;

            // Save changes for account page
            if (saveOption && nameLen) {
                $('.fm-account-save-block').removeClass('hidden');
            }
        }
    });

    $('#fmholder, .fm-dialog').rebind('click.defaultselect', function(e) {

        // ToDo: Narrow this condition and find main reason why it's made
        if (!$(e.target).parents('.default-select').length && !$(e.target).hasClass('default-select')) {
            $selectBlock = $('.default-select.active');
            $selectBlock.find('.default-select-dropdown').addClass('hidden');
            $selectBlock.removeClass('active');
        }
    });
}

/**
 * Highlights some text inside an element as if you had selected it with the mouse
 * From http://stackoverflow.com/a/987376
 * @param {String} elementId The name of the id
 */
function selectText(elementId) {

    var range, selection;
    var text = document.getElementById(elementId);

    if (document.body.createTextRange) {
        range = document.body.createTextRange();
        range.moveToElementText(text);
        range.select();
    }
    else if (window.getSelection) {
        selection = window.getSelection();
        range = document.createRange();
        range.selectNodeContents(text);
        selection.removeAllRanges();
        selection.addRange(range);
    }
}

/**
 * addToMultiInputDropDownList
 *
 * Add item from token.input plugin drop down list.
 *
 * @param {String} dialog, The class name.
 * @param {Array} item An array of JSON objects e.g. { id, name }.
 *
 */
function addToMultiInputDropDownList(dialog, item) {

    if (dialog) {
        $(dialog).tokenInput("addToDDL", item);
    }
}

/**
 * removeFromMultiInputDDL
 *
 * Remove item from token.input plugin drop down list.
 *
 * @param {String} dialog, The class name.
 * @param {Array} item An array of JSON objects e.g. { id, name }.
 *
 */
function removeFromMultiInputDDL(dialog, item) {

    if (dialog) {
        $(dialog).tokenInput("removeFromDDL", item);
    }
}

(function($, scope) {
    /**
     * Sort dialogs, dialogs used for sorting content in left panels, copy and move dialogs.
     *
     * @param opts {Object}
     *
     * @constructor
     */
    var SortMenu = function(opts) {

        var self = this;
        var defaultOptions = {
        };

        self.options = $.extend(true, {}, defaultOptions, opts);
    };

    /**
     * treesearchUI
     */
    SortMenu.prototype.treeSearchUI = function() {

        $('.nw-fm-tree-header').unbind('click');
        $('.nw-fm-search-icon').unbind('click');
        $('.nw-fm-tree-header input').unbind('keyup');
        $('.nw-fm-tree-header input').unbind('blur');

        // Items are NOT available in left panel, hide search
        if (!$('.fm-tree-panel .content-panel.active').find('ul li, .nw-contact-item').length) {
            $('.nw-fm-tree-header input').prop('readonly', true);
            $('.nw-fm-search-icon').hide();
        }
        else { // There's items available
            $('.nw-fm-search-icon').show();
            $('.nw-fm-tree-header input').prop('readonly', false);

            // Left panel header click, show search input box
            $('.nw-fm-tree-header').rebind('click', function(e) {

                var $self = $(this);

                var targetClass = $(e.target).attr('class'),
                    filledInput = $self.attr('class'),
                    $input = $self.find('input');

                // Search icon visible
                if (targetClass && (targetClass.indexOf('nw-fm-search-icon') > -1)) {

                    // Remove previous search text
                    if (filledInput && (filledInput.indexOf('filled-input') > -1)) {
                        $self.removeClass('filled-input');
                    }
                }
                else {
                    $self.addClass('focused-input');
                    $input.focus();
                }
            }); // END left panel header click

            // Make a search
            $('.nw-fm-search-icon').rebind('click', function() {

                var $self = $(this);

                treesearch = false;
                treeredraw();
                $self.prev().val('');
                $self.parent().find('input').blur();
            });

            $('.nw-fm-tree-header input').rebind('keyup', function(e) {

                var $self = $(this);

                var $parentElem = $self.parent();

                if (e.keyCode === 27) {
                    $parentElem.removeClass('filled-input');
                    $self.val('');
                    $self.blur();
                    treesearch = false;
                }
                else {
                    $parentElem.addClass('filled-input');
                    treesearch = $self.val();
                }

                if ($self.val() === '') {
                    $parentElem.removeClass('filled-input');
                }

                treeredraw();
            });

            $('.nw-fm-tree-header input').rebind('blur', function() {

                var $self = $(this);

                if ($self.val() === '') {
                    $self.parent('.nw-fm-tree-header').removeClass('focused-input filled-input');
                    //$self.val($self.attr('placeholder'));
                }
                else {
                    $self.parent('.nw-fm-tree-header').removeClass('focused-input');
                }
            });
        }

        /**
         * Show/hide sort dialog in left panel
         */
        $('.nw-tree-panel-arrows').rebind('click', function() {

            var $self = $(this);

            var menu, type, sortTreePanel, $sortMenuItems;

            // Show sort menu
            if ($self.attr('class').indexOf('active') === -1) {

                $.hideContextMenu();

                $self.addClass('active');

                menu = $('.nw-sorting-menu').removeClass('hidden');
                menu.css('right', '-' + (menu.outerWidth() - 4) + 'px');

                type = treePanelType();

                if (type === 'settings') {
                    type = M.lastActiveTab || 'cloud-drive';
                }

                // Show only contacts related sorting options
                if (type === 'contacts') {
                    menu.find('.sorting-item-divider,.sorting-menu-item').removeClass('hidden');
                    menu.find(
                            '*[data-by="fav"],' +
                            '*[data-by="created"]'
                        ).addClass('hidden');
                }
                else { // Hide status and last-interaction sorting options in sort dialog
                    menu.find('.sorting-item-divider,.sorting-menu-item').removeClass('hidden');
                    menu.find('*[data-by=status],*[data-by=last-interaction]').addClass('hidden');
                }

                sortTreePanel = $.sortTreePanel[type];

                if (d && !sortTreePanel) {
                    console.error('No sortTreePanel', type);
                }

                $sortMenuItems = $('.sorting-menu-item').removeClass('active');

                if (sortTreePanel) {
                    $sortMenuItems.filter('*[data-by=' + sortTreePanel.by + '],*[data-dir=' + sortTreePanel.dir + ']').addClass('active');
                }

                return false; // Prevent bubbling
            }

            // Hide sort menu
            else {
                $self.removeClass('active');
                $('.nw-sorting-menu').addClass('hidden');
            }
        });

        /**
         * React on user input when new sorting criteria is picked
         */
        $('.fm-left-panel .sorting-menu-item').rebind('click', function() {

            var $self = $(this),
                data = $self.data(),
                type = treePanelType();

            if (type === 'settings') {
                type = M.lastActiveTab || 'cloud-drive';
            }

            if (!$self.hasClass('active') && $.sortTreePanel[type]) {
                $self.parent().find('.sorting-menu-item').removeClass('active');
                $self.addClass('active');
                $('.nw-sorting-menu').addClass('hidden');
                $('.nw-tree-panel-arrows').removeClass('active');

                if (data.dir) {
                    localStorage['sort' + type + 'Dir'] = $.sortTreePanel[type].dir = data.dir;
                }
                if (data.by) {
                    localStorage['sort' + type + 'By'] = $.sortTreePanel[type].by = data.by;
                }

                if (type === 'contacts') {
                    M.contacts();
                }
                else if (type === 'shared-with-me') {
                    M.buildtree({ h: 'shares' }, M.buildtree.FORCE_REBUILD);
                }
                else if (type === 'inbox') {
                    M.buildtree(M.d[M.InboxID], M.buildtree.FORCE_REBUILD);
                }
                else if (type === 'rubbsih-bin') {
                    M.buildtree({ h: M.RubbishID }, M.buildtree.FORCE_REBUILD);
                }
                else if ((type === 'cloud-drive') || (type === 'folder-link')) {
                    M.buildtree(M.d[M.RootID], M.buildtree.FORCE_REBUILD);
                }

                treeUI(); // reattach events
            }
        });

    };

    SortMenu.prototype.initializeTreePanelSorting = function() {

        var self = this;

        $.sortTreePanel = {};

        $.each(['folder-link', 'contacts', 'conversations', 'inbox', 'shared-with-me', 'cloud-drive', 'rubbish-bin'], function(key, type) {
            $.sortTreePanel[type] = {
                by: anyOf(['name', 'status', 'last-interaction'], localStorage['sort' + type + 'By']) || (type === 'contacts' ? "status": "name"),
                dir: parseInt(anyOf(['-1', '1'], localStorage['sort' + type + 'Dir']) || '1')
            };
        });
    };

    /**
     * initializeDialogTreePanelSorting
     *
     * Initialize sorting menu in copy and move dialogs
    */
    SortMenu.prototype.initializeDialogTreePanelSorting = function() {

        var dlgKey;

        // Copy dialog
        $.each(['folder-link', 'contacts', 'conversations', 'inbox', 'shared-with-me', 'cloud-drive', 'rubbish-bin'], function(key, type) {
            dlgKey = 'Copy' + type;
            $.sortTreePanel[dlgKey] = {
                by: anyOf(['name', 'status', 'last-interaction'], localStorage['sort' + dlgKey + 'By']) || (type === 'contacts' ? "status": "name"),
                dir: parseInt(anyOf(['-1', '1'], localStorage['sort' + dlgKey + 'Dir']) || '1')
            };
        });

        // Move dialog
        $.each(['folder-link', 'contacts', 'conversations', 'inbox', 'shared-with-me', 'cloud-drive', 'rubbish-bin'], function(key, type) {
            dlgKey = 'Move' + type;
            $.sortTreePanel[dlgKey] = {
                by: anyOf(['name', 'status', 'last-interaction'], localStorage['sort' + dlgKey + 'By']) || (type === 'contacts' ? "status": "name"),
                dir: parseInt(anyOf(['-1', '1'], localStorage['sort' + dlgKey + 'Dir']) || '1')
            };
        });
    };

    // export
    scope.mega = scope.mega || {};
    scope.mega.SortMenu = SortMenu;
})(jQuery, window);<|MERGE_RESOLUTION|>--- conflicted
+++ resolved
@@ -3894,25 +3894,6 @@
             });
             fmremove();
         }
-<<<<<<< HEAD
-        $('.default-select.country .default-select-scroll').safeHTML(html);
-
-        // Bind Dropdowns events
-        bindDropdownEvents($('.fm-account-main .default-select'), 1, '.account.tab-content');
-
-        // Cache selectors
-        var $newEmail = $('#account-email');
-        var $emailInfoMessage = $('.fm-account-change-email');
-        var $personalInfoBlock = $('.profile-form.first');
-        var $firstNameField = $personalInfoBlock.find('#account-firstname');
-        var $saveBlock = $('.fm-account-save-block');
-        var $cancelButton = $saveBlock.find('.fm-account-cancel');
-        var $saveButton = $saveBlock.find('.fm-account-save');
-
-        // Reset change email fields after change
-        $newEmail.val('');
-        $emailInfoMessage.addClass('hidden');
-=======
         else if ((e.keyCode === 46) && (selPanel.length > 0)
             && !$.dialog && rightsById(M.currentdirid) > 1) {
             var selected = [];
@@ -3920,7 +3901,6 @@
                 selected.push($(this).attr('id'));
             });
             msgDialog('confirmation', l[1003], "Cancel " + selected.length + " transferences?", false, function(e) {
->>>>>>> e073958b
 
                 // we should encapsule the click handler
                 // to call a function rather than use this hacking
@@ -3959,13 +3939,6 @@
             doRename();
         }
 
-<<<<<<< HEAD
-            if (mail === "") {
-                $passwords.removeAttr('disabled').parents('.account.data-block').removeClass('disabled');
-            }
-            else {
-                $passwords.attr('disabled', 'disabled').parents('.account.data-block').addClass('disabled');
-=======
         // If the Esc key is pressed while the payment address dialog is visible, close it
         else if ((e.keyCode === 27) && !$('.payment-address-dialog').hasClass('hidden')) {
             addressDialog.closeDialog();
@@ -3988,7 +3961,6 @@
             closeMsg();
             if ($.warningCallback) {
                 $.warningCallback(false);
->>>>>>> e073958b
             }
         }
         else if ((e.keyCode == 13 && $.msgDialog == 'confirmation') && (e.keyCode == 13 && $.msgDialog == 'remove')) {
@@ -4021,45 +3993,6 @@
             $.hideTopMenu();
         }
 
-<<<<<<< HEAD
-            // Show save button
-            if (mail !== u_attr.email) {
-                $personalInfoBlock.addClass('email-confirm');
-                $saveBlock.removeClass('hidden');
-            }
-        });
-
-        $firstNameField.on('input', function() {
-
-            if ($(this).val().trim().length > 0) {
-                $saveBlock.removeClass('hidden');
-            }
-            else {
-                $saveBlock.addClass('hidden');
-            }
-        });
-
-        $('#account-lastname, #account-phonenumber').rebind('keyup.settingsGeneral', function() {
-
-            if ($firstNameField.val().trim().length > 0) {
-                $saveBlock.removeClass('hidden');
-            }
-            else {
-                $saveBlock.addClass('hidden');
-            }
-        });
-
-        $cancelButton.rebind('click', function()
-        {
-            $passwords.removeAttr('disabled').parents('.account.data-block').removeClass('disabled');
-            $newEmail.removeAttr('disabled').parents('.account.data-block').removeClass('disabled');
-            $saveBlock.addClass('hidden');
-            $personalInfoBlock.removeClass('email-confirm');
-            accountUI();
-        });
-
-        $saveButton.rebind('click', function()
-=======
         if (sl && $.selectddUIgrid.indexOf('.grid-scrolling-table') > -1) {
             var jsp = $($.selectddUIgrid).data('jsp');
             jsp.scrollToElement(sl);
@@ -4077,7 +4010,6 @@
         if (M.viewmode) sel = $('.fm-blocks-view .ui-selected');
         else sel = $('.grid-table .ui-selected');
         if (sel.length == 1)
->>>>>>> e073958b
         {
             var html = '';
             var path = M.getPath($(sel[0]).attr('id'));
