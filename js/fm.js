--- conflicted
+++ resolved
@@ -3969,19 +3969,19 @@
         });
 
         if (M.account.reseller) {
-            
+
             // Use 'All' or 'Last 10/100/250' for the dropdown text
             var buttonText = ($.voucherlimit === 'all') ? l[7557] : l['466a'].replace('[X]', $.voucherlimit);
-            
+
             $('.fm-account-reseller-button').removeClass('hidden');
             $('.account-history-dropdown-button.vouchers').text(buttonText);
             $('.account-history-drop-items.voucher10-').text(l['466a'].replace('[X]', 10));
             $('.account-history-drop-items.voucher100-').text(l['466a'].replace('[X]', 100));
             $('.account-history-drop-items.voucher250-').text(l['466a'].replace('[X]', 250));
-            
+
             // Sort vouchers by most recently created at the top
             M.account.vouchers.sort(function(a, b) {
-                
+
                 if (a['date'] < b['date']) {
                     return 1;
                 }
@@ -3989,17 +3989,17 @@
                     return -1;
                 }
             });
-            
+
             $('.grid-table.vouchers tr').remove();
             var html = '<tr><th>' + l[475] + '</th><th>' + l[7714] + '</th><th>' + l[477] + '</th><th>' + l[488] + '</th></tr>';
             
             $(account.vouchers).each(function(i, el) {
-                
+
                 // Only show the last 10, 100, 250 or if the limit is not set show all vouchers
                 if (($.voucherlimit !== 'all') && (i >= $.voucherlimit)) {
                     return false;
                 }
-                
+
                 var status = l[489];
                 if (el.redeemed > 0 && el.cancelled == 0 && el.revoked == 0)
                     status = l[490] + ' ' + time2date(el.redeemed);
@@ -4009,12 +4009,7 @@
                     status = l[492] + ' ' + time2date(el.cancelled);
 
                 var voucherLink = 'https://mega.nz/#voucher' + htmlentities(el.code);
-<<<<<<< HEAD
-                    voucherLink = '<a href="' + voucherLink + '">' + voucherLink + '</a>';
-
-=======
-                
->>>>>>> b440e1bc
+
                 html += '<tr><td>' + time2date(el.date) + '</td><td class="selectable">' + voucherLink + '</td><td>&euro; ' + htmlentities(el.amount) + '</td><td>' + status + '</td></tr>';
             });
             $('.grid-table.vouchers').html(html);
