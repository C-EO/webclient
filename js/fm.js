--- conflicted
+++ resolved
@@ -7165,11 +7165,10 @@
 
 function slideshowsteps()
 {
-<<<<<<< HEAD
 	var forward = [], backward = [], ii = [], ci;
         // Loop through available items and extract images
         for (var i in M.v) {
-                if (M.v[i].name && is_image(M.v[i].name))
+                if (is_image(M.v[i]))
                 {
                         // is currently previewed item
                         if (M.v[i].h == slideshowid) ci = i;
@@ -7199,18 +7198,6 @@
                             backward.push(M.v[ii[n-1]].h);
                 }
         }
-=======
-	var check=false, forward = [], backward=[];
-	for (var i in M.v)
-	{
-		if (is_image(M.v[i]))
-		{
-			if (M.v[i].h == slideshowid) check=true;
-			else if (check) forward.push(M.v[i].h);
-			else backward.push(M.v[i].h);
-		}
-	}
->>>>>>> 3780f191
 	return {backward:backward,forward:forward};
 }
 
