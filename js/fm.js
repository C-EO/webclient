--- conflicted
+++ resolved
@@ -2,26 +2,10 @@
     var $popupBlock = $('.fm-voucher-popup');
     var popupHeight = $popupBlock.outerHeight();
 
-<<<<<<< HEAD
-/**
- * WARNING: DELETING A SCROLL PANEL WOULD REMOVE THE CONTAINER DOM NODE AND ADD IT BACK TO THE DOM,
- * which would basically break any stored references to it or its children nodes.
- *
- * @param from
- * @param data
- */
-function deleteScrollPanel(from, data) {
-    var jsp = $(from).data(data);
-    if (jsp) {
-        jsp.destroy();
-    }
-}
-=======
     $popupBlock.css({
         'top': $button.offset().top - popupHeight - 10,
         'right': $('body').outerWidth() -$button.outerWidth() - $button.offset().left
     });
->>>>>>> 31fbe664
 
     if ($button.offset().top + 10 > popupHeight) {
         $popupBlock.css('top', $button.offset().top - popupHeight - 10);
@@ -29,44 +13,6 @@
     else {
         $popupBlock.css('top', $button.offset().top + $button.outerHeight() + 10);
     }
-<<<<<<< HEAD
-}
-
-function initGridScrolling()
-{
-    $('.grid-scrolling-table')
-        .filter(":not(.megaList,.megaListContainer)")
-        .jScrollPane({enableKeyboardNavigation: false, showArrows: true, arrowSize: 5});
-
-    jScrollFade('.grid-scrolling-table:not(.megaList,.megaListContainer)');
-}
-
-function initSelectScrolling(scrollBlock)
-{
-    $(scrollBlock).jScrollPane({enableKeyboardNavigation: false, showArrows: true, arrowSize: 5});
-    jScrollFade(scrollBlock);
-}
-
-function initFileblocksScrolling()
-{
-    $('.file-block-scrolling')
-        .filter(":not(.megaList)")
-        .jScrollPane({enableKeyboardNavigation: false, showArrows: true, arrowSize: 5});
-    jScrollFade('.file-block-scrolling:not(.megaList)');
-}
-
-function initFileblocksScrolling2()
-{
-    $('.contact-details-view .file-block-scrolling').jScrollPane({enableKeyboardNavigation: false, showArrows: true, arrowSize: 5});
-    jScrollFade('.contact-details-view .file-block-scrolling');
-}
-
-function initContactsGridScrolling() {
-    var scroll = '.grid-scrolling-table.contacts';
-    $(scroll).jScrollPane({enableKeyboardNavigation: false, showArrows: true, arrowSize: 5});
-    jScrollFade(scroll);
-=======
->>>>>>> 31fbe664
 }
 
 /**
@@ -165,179 +111,13 @@
     }
 }
 
-<<<<<<< HEAD
-/**
- * Sent Contact Requests
- *
- *
- */
-function initOpcGridScrolling() {
-    var scroll = '.grid-scrolling-table.opc';
-    $(scroll).jScrollPane({enableKeyboardNavigation: false, showArrows: true, arrowSize: 5});
-    jScrollFade(scroll);
-}
-
-/**
- * Received Contact Requests
- *
- *
- */
-function initIpcGridScrolling() {
-    var scroll = '.grid-scrolling-table.ipc';
-    $(scroll).jScrollPane({enableKeyboardNavigation: false, showArrows: true, arrowSize: 5});
-    jScrollFade(scroll);
-}
-
-function initContactsBlocksScrolling() {
-    var scroll = '.contacts-blocks-scrolling';
-    if ($('.contacts-blocks-scrolling:visible').length === 0) {
-        return;
-    }
-    $(scroll).jScrollPane({enableKeyboardNavigation: false, showArrows: true, arrowSize: 5});
-    jScrollFade(scroll);
-}
-
-function initShareBlocksScrolling() {
-    var scroll = '.shared-blocks-scrolling';
-    if ($('.shared-blocks-scrolling:visible').length === 0) {
-        return;
-    }
-    $(scroll).jScrollPane({enableKeyboardNavigation: false, showArrows: true, arrowSize: 5});
-    jScrollFade(scroll);
-}
-
-function initTransferScroll()
-{
-    $('.transfer-scrolling-table').jScrollPane({enableKeyboardNavigation: false, showArrows: true, arrowSize: 5, verticalDragMinHeight: 20});
-    jScrollFade('.transfer-scrolling-table');
-}
-
-function initTreeScroll()
-{
-    if (d) console.time('treeScroll');
-    /**
-     if (localStorage.leftPaneWidth && $('.fm-left-panel').css('width').replace("px", "") != localStorage.leftPaneWidth)
-     {
-     $('.fm-left-panel').css({'width': localStorage.leftPaneWidth + "px"});
-     }
-     **/
-
-    // .fm-tree-panel's with .manual-tree-panel-scroll-management would manage their jscroll pane by themself.
-    $('.fm-tree-panel:not(.manual-tree-panel-scroll-management)').jScrollPane({enableKeyboardNavigation: false, showArrows: true, arrowSize: 5, animateScroll: true});
-    // $('.fm-tree-panel').unbind('jsp-scroll-y.droppable');
-    // $('.fm-tree-panel').bind('jsp-scroll-y.droppable',function(event, scrollPositionY, isAtTop, isAtBottom)
-    // {
-    // var t =Math.random();
-    // $.scroller=t;
-    // setTimeout(function()
-    // {
-    // if (t == $.scroller) treeDroppable();
-    // },100);
-    // });
-    jScrollFade('.fm-tree-panel:not(.manual-tree-panel-scroll-management)');
-    if (d) console.timeEnd('treeScroll');
-}
-
-var ddtreedisabled = {};
-function treeDroppable()
-{
-    // if (d) console.time('treeDroppable');
-    var tt = $('.fm-tree-panel .jspPane').position().top;
-    var toptop = false;
-    $('.fm-tree-panel .ui-droppable').each(function(i, e)
-    {
-        var id = $(e).attr('id');
-        if (!id)
-        {
-            $(e).uniqueId();
-            id = $(e).attr('id');
-        }
-        if (toptop || (tt + $(e).height() + $(e).position().top - 10 > 0))
-        {
-            toptop = 1;
-            if (ddtreedisabled[id])
-            {
-                delete ddtreedisabled[id];
-                $(e).droppable("enable");
-            }
-        }
-        else
-        {
-            ddtreedisabled[id] = 1;
-            $(e).droppable("disable");
-        }
-    });
-    // if (d) console.timeEnd('treeDroppable');
-}
-
-function cacheselect()
-{
-    $.selected = [];
-    if (selectionManager) {
-        $.selected = selectionManager.selected_list;
-    }
-    else {
-        $($.selectddUIgrid + ' ' + $.selectddUIitem).each(function (i, o) {
-            if ($(o).hasClass('ui-selected')) {
-                $.selected.push($(o).attr('id'));
-            }
-        });
-    }
-}
-
-=======
->>>>>>> 31fbe664
 function hideEmptyGrids() {
     $('.fm-empty-trashbin,.fm-empty-contacts,.fm-empty-search,.fm-empty-cloud,.fm-invalid-folder').addClass('hidden');
     $('.fm-empty-folder,.fm-empty-incoming,.fm-empty-folder-link').addClass('hidden');
     $('.fm-empty-pad.fm-empty-sharef').remove();
 }
 
-<<<<<<< HEAD
-function reselect(n)
-{
-    $('.ui-selected').removeClass('ui-selected');
-    if (typeof $.selected == 'undefined')
-        $.selected = [];
-    for (var i in $.selected)
-    {
-        $('#' + $.selected[i]).addClass('ui-selected');
-        if (n)
-        {
-            $('#' + $.selected[i] + ' .grid-status-icon').addClass('new');
-            $('#' + $.selected[i] + ' .file-status-icon').addClass('new');
-        }
-        if (selectionManager) {
-            selectionManager.add_to_selection($.selected[i]);
-        }
-    }
-    if (n)
-    {
-        if (M.viewmode)
-        {
-            var jsp = $('.file-block-scrolling').data('jsp');
-            var el = $('a.ui-selected');
-        }
-        else
-        {
-            var jsp = $('.grid-scrolling-table').data('jsp');
-            var el = $('tr.ui-selected');
-        }
-        if (el.length > 0)
-            el = el[0];
-        else
-            el = false;
-        if (el && jsp)
-            jsp.scrollToElement(el);
-    }
-}
-
-var treesearch = false;
-
-function treeredraw()
-=======
 function transferPanelContextMenu(target)
->>>>>>> 31fbe664
 {
     var file;
     var tclear;
@@ -685,134 +465,6 @@
     $('.toast-notification').removeClass('second');
 }
 
-<<<<<<< HEAD
-function removeUInode(h, parent) {
-    var n = M.d[h],
-        i = 0;
-
-    // check subfolders
-    if (n && n.t) {
-        var cns = M.c[n.p];
-        if (cns) {
-            for (var cn in cns) {
-                if (M.d[cn] && M.d[cn].t && cn !== h) {
-                    i++;
-                    break;
-                }
-            }
-        }
-    }
-
-    var hasItems = !!M.v.length;
-    switch (M.currentdirid) {
-        case "shares":
-            $('#treeli_' + h).remove();// remove folder and subfolders
-            if (!hasItems) {
-                $('.files-grid-view .grid-table-header tr').remove();
-                $('.fm-empty-cloud').removeClass('hidden');
-            }
-            break;
-        case "contacts":
-
-            //Clear left panel:
-            $('#contact_' + h).fadeOut('slow', function() {
-                $(this).remove();
-            });
-
-            //Clear right panel:
-            $('.grid-table.contacts tr#' + h + ', .contacts-blocks-scrolling a#' + h)
-                .fadeOut('slow', function() {
-                    $(this).remove();
-                });
-
-            // clear the contacts grid:
-            $('.contacts-grid-view #' + h).remove();
-            if (!hasItems) {
-                $('.contacts-grid-view .contacts-grid-header tr').remove();
-                $('.fm-empty-contacts .fm-empty-cloud-txt').text(l[784]);
-                $('.fm-empty-contacts').removeClass('hidden');
-            }
-            break;
-        case "chat":
-            if (!hasItems) {
-                $('.contacts-grid-view .contacts-grid-header tr').remove();
-                $('.fm-empty-chat').removeClass('hidden');
-            }
-            break;
-        case M.RubbishID:
-            if (i == 0 && n) {
-                $('#treea_' + n.p).removeClass('contains-folders expanded');
-            }
-
-            // Remove item
-            $("#" + h).remove();
-
-            // Remove folder and subfolders
-            $('#treeli_' + h).remove();
-            if (!hasItems) {
-                $('.contacts-grid-view .contacts-grid-header tr').remove();
-                $('.fm-empty-trashbin').removeClass('hidden');
-            }
-            break;
-        case M.RootID:
-            if (i == 0 && n) {
-                $('#treea_' + n.p).removeClass('contains-folders expanded');
-            }
-
-            // Remove item
-            $("#" + h).remove();
-
-            // Remove folder and subfolders
-            $('#treeli_' + h).remove();
-            if (!hasItems) {
-                $('.files-grid-view').addClass('hidden');
-                $('.grid-table.fm tr').remove();
-                $('.fm-empty-cloud').removeClass('hidden');
-            }
-            break;
-        default:
-            if (i == 0 && n) {
-                $('#treea_' + n.p).removeClass('contains-folders expanded');
-            }
-
-            $("#" + h).remove();
-
-            $('#treeli_' + h).remove();// remove folder and subfolders
-            if (!hasItems) {
-                if (sharedFolderUI()) {
-                    M.emptySharefolderUI();
-                }
-                else {
-                    $('.files-grid-view').addClass('hidden');
-                    $('.fm-empty-folder').removeClass('hidden');
-                }
-                $('.grid-table.fm tr').remove();
-            }
-            break;
-    }
-
-    if (M.megaRender && M.megaRender.megaList) {
-        if (parent) {
-           // this was a move node op
-            if (parent === M.currentdirid) {
-                // the node was moved out of the current viewport, so lets remove it from the MegaList
-                M.megaRender.megaList.remove(h);
-            }
-        }
-        else {
-            M.megaRender.megaList.remove(h);
-        }
-    }
-
-
-    if (M.currentdirid === h || isCircular(h, M.currentdirid) === true) {
-        parent = parent || Object(M.getNodeByHandle(h)).p || RootbyId(h);
-        M.openFolder(parent);
-    }
-}
-
-=======
->>>>>>> 31fbe664
 /**
  * addContactToFolderShare
  *
@@ -1623,2022 +1275,6 @@
     $.dialog = dlgString;
 }
 
-<<<<<<< HEAD
-            fm_showoverlay();
-            handleShareDialogContent();
-
-        }
-    });
-
-    // Move Dialog
-    $(c + '.advanced-item, ' + c + '.move-item').rebind('click', function() {
-
-        $.moveDialog = 'move';// this is used like identifier when key with key code 27 is pressed
-        $.mcselected = M.RootID;
-        $('.move-dialog').removeClass('hidden');
-        handleDialogContent('cloud-drive', 'ul', true, 'move', 'Move');
-        disableCircularTargets('#mctreea_');
-        fm_showoverlay();
-    });
-
-    $(c + '.copy-item').rebind('click', function() {
-
-        $.copyDialog = 'copy';// this is used like identifier when key with key code 27 is pressed
-        $.mcselected = M.RootID;
-        $('.copy-dialog').removeClass('hidden');
-        handleDialogContent('cloud-drive', 'ul', true, 'copy', $.mcImport ? l[236] : "Paste" /*l[63]*/);
-        fm_showoverlay();
-    });
-
-    $(c + '.import-item').rebind('click', function() {
-        ASSERT(folderlink, 'Import needs to be used in folder links.');
-
-        fm_importflnodes($.selected);
-    });
-
-    $(c + '.newfolder-item').rebind('click', function() {
-        createFolderDialog();
-    });
-
-    $(c + '.fileupload-item').rebind('click', function() {
-        $('#fileselect3').click();
-    });
-
-    $(c + '.folderupload-item').rebind('click', function() {
-        $('#fileselect4').click();
-    });
-
-    $(c + '.remove-item').rebind('click', function() {
-        fmremove();
-    });
-
-    $(c + '.startchat-item').rebind('click', function() {
-        var $this = $(this);
-        var user_handle = $.selected;
-
-
-        if (user_handle.length === 1) {
-            if (!$this.is(".disabled") && user_handle) {
-                window.location = "#fm/chat/" + user_handle;
-            }
-        }
-        else {
-            megaChat.createAndShowGroupRoomFor(user_handle);
-        }
-    });
-
-    $(c + '.startaudio-item').rebind('click', function() {
-        var $this = $(this);
-        var user_handle = $.selected && $.selected[0];
-        var room;
-
-        if (!$this.is(".disabled") && user_handle) {
-            window.location = "#fm/chat/" + user_handle;
-            room = megaChat.createAndShowPrivateRoomFor(user_handle);
-            if (room) {
-                room.startAudioCall();
-            }
-        }
-    });
-
-    $(c + '.startvideo-item').rebind('click', function() {
-        var $this = $(this);
-        var user_handle = $.selected && $.selected[0];
-        var room;
-
-        if (!$this.is(".disabled") && user_handle) {
-            window.location = "#fm/chat/" + user_handle;
-            room = megaChat.createAndShowPrivateRoomFor(user_handle);
-            if (room) {
-                room.startVideoCall();
-            }
-        }
-    });
-
-    $(c + '.removeshare-item').rebind('click', function() {
-        fmremove();
-    });
-
-    $(c + '.properties-item').rebind('click', function() {
-        propertiesDialog();
-    });
-
-    $(c + '.findupes-item').rebind('click', mega.utils.findDupes);
-
-    $(c + '.permissions-item').rebind('click', function() {
-        if (d) {
-            console.log('permissions');
-        }
-    });
-
-    $(c + '.add-star-item').rebind('click', function() {
-
-        var delFavourite = M.isFavourite($.selected);
-
-        M.favourite($.selected, delFavourite);
-
-        if (M.viewmode) {
-            $('.file-block').removeClass('ui-selected');
-        }
-        else {
-            $('.grid-table.fm tr').removeClass('ui-selected');
-        }
-    });
-
-    $(c + '.open-item').rebind('click', function() {
-        M.openFolder($.selected[0]);
-    });
-
-    $(c + '.preview-item').rebind('click', function() {
-        slideshow($.selected[0]);
-    });
-
-    $(c + '.clearbin-item').rebind('click', function() {
-        doClearbin(true);
-    });
-
-    $(c + '.move-up').rebind('click', function() {
-        $('.transfer-table tr.ui-selected')
-            .attrs('id')
-            .map(function(id) {
-                fm_tfsmove(id, -1);
-            });
-        $('.transfer-table tr.ui-selected').removeClass('ui-selected');
-        delay('fm_tfsupdate', fm_tfsupdate);
-    });
-
-    $(c + '.move-down').rebind('click', function() {
-        $('.transfer-table tr.ui-selected')
-            .attrs('id')
-            .reverse()
-            .map(function(id) {
-                fm_tfsmove(id, 1);
-            });
-        $('.transfer-table tr.ui-selected').removeClass('ui-selected');
-        delay('fm_tfsupdate', fm_tfsupdate);
-    });
-
-    $(c + '.transfer-play').rebind('click', function() {
-        $('.transfer-table tr.ui-selected').attrs('id').map(fm_tfsresume);
-        $('.transfer-table tr.ui-selected').removeClass('ui-selected');
-        if (uldl_hold) {
-            dlQueue.resume();
-            ulQueue.resume();
-            uldl_hold = false;
-        }
-    });
-
-    $(c + '.transfer-pause').rebind('click', function() {
-        $('.transfer-table tr.ui-selected').attrs('id').map(fm_tfspause);
-        $('.transfer-table tr.ui-selected').removeClass('ui-selected');
-    });
-
-    $(c + '.select-all').rebind('click', function() {
-        selectionManager.select_all();
-    });
-
-    $(c + '.network-diagnostic').rebind('click', function() {
-        var $trs = $('.transfer-table tr.ui-selected');
-        mega.utils.require('network_js')
-            .then(function() {
-                NetworkTesting.dialog($trs.attrs('id')[0].replace(/^dl_/, '#!'));
-            });
-    });
-
-    $(c + '.canceltransfer-item,' + c + '.transfer-clear').rebind('click', function() {
-        var $trs = $('.transfer-table tr.ui-selected');
-        var toabort = $trs.attrs('id');
-        $trs.remove();
-        dlmanager.abort(toabort);
-        ulmanager.abort(toabort);
-        $.clearTransferPanel();
-        fm_tfsupdate();
-
-        Soon(function() {
-            // XXX: better way to stretch the scrollbar?
-            $(window).trigger('resize');
-        });
-        $('.transfer-table tr.ui-selected').removeClass('ui-selected');
-    });
-
-    $(document).trigger('onInitContextUI');
-}
-
-function createFolderUI() {
-
-    $('.fm-new-folder').rebind('click', function(e) {
-
-        var c = $('.fm-new-folder').attr('class'),
-            c2 = $(e.target).attr('class'),
-            c3 = $(e.target).parent().attr('class'),
-            b1 = $('.fm-new-folder');
-
-        $('.create-new-folder').removeClass('filled-input');
-        var d1 = $('.create-new-folder');
-        if ((!c2 || c2.indexOf('fm-new-folder') === -1) && (!c3 || c3.indexOf('fm-new-folder') === -1)) {
-            return false;
-        }
-        if (c.indexOf('active') === -1) {
-            b1.addClass('active');
-            d1.removeClass('hidden');
-            var w1 = $(window).width() - $(this).offset().left - d1.outerWidth() + 2;
-            if (w1 > 8) {
-                d1.css('right', w1 + 'px');
-            } else {
-                d1.css('right', 8 + 'px');
-            }
-            $('.create-new-folder input').focus();
-        }
-        else {
-            b1.removeClass('active filled-input');
-            d1.addClass('hidden');
-            $('.fm-new-folder input').val(l[157]);
-        }
-        $.hideContextMenu();
-    });
-
-    $('.create-folder-button').rebind('click', function(e) {
-        doCreateFolderUI(e);
-        return false;
-    });
-
-    $('.create-folder-button-cancel').rebind('click', function() {
-        $('.fm-new-folder').removeClass('active');
-        $('.create-new-folder').addClass('hidden');
-        $('.create-new-folder').removeClass('filled-input');
-        $('.create-new-folder input').val(l[157]);
-    });
-
-    $('.create-folder-size-icon.full-size').rebind('click', function() {
-
-        var v = $('.create-new-folder input').val();
-
-        if (v !== l[157] && v !== '') {
-            $('.create-folder-dialog input').val(v);
-        }
-
-        $('.create-new-folder input').focus();
-        $('.create-new-folder').removeClass('filled-input');
-        $('.create-new-folder').addClass('hidden');
-        $('.fm-new-folder').removeClass('active');
-        createFolderDialog(0);
-        $('.create-new-folder input').val(l[157]);
-    });
-
-    $('.create-folder-size-icon.short-size').rebind('click', function() {
-
-        var v = $('.create-folder-dialog input').val();
-
-        if (v !== l[157] && v !== '') {
-            $('.create-new-folder input').val(v);
-            $('.create-new-folder').addClass('filled-input');
-        }
-
-        $('.fm-new-folder').addClass('active');
-        $('.create-new-folder').removeClass('hidden');
-        createFolderDialog(1);
-        $('.create-folder-dialog input').val(l[157]);
-        $('.create-new-folder input').focus();
-    });
-
-    $('.create-new-folder input').unbind('keyup');
-    $('.create-new-folder input').bind('keyup', function(e) {
-        $('.create-new-folder').addClass('filled-input');
-        if ($(this).val() == '') {
-            $('.create-new-folder').removeClass('filled-input');
-        }
-        if (e.which == 13) {
-            doCreateFolderUI(e);
-        }
-    });
-
-    $('.create-new-folder input').unbind('focus');
-    $('.create-new-folder input').bind('focus', function() {
-        if ($(this).val() == l[157]) {
-            $(this).val('');
-        }
-        $('.create-new-folder').addClass('focused');
-    });
-
-    $('.create-new-folder input').unbind('blur');
-    $('.create-new-folder input').bind('blur', function() {
-        if ($('.create-new-folder input').val() == '') {
-            $('.create-new-folder input').val(l[157]);
-        }
-        $('.create-new-folder').removeClass('focused');
-    });
-}
-
-function doCreateFolderUI() {
-
-    if ($('.create-folder-input-bl input').val() === '') {
-        $('.create-folder-input-bl input').animate({backgroundColor: "#d22000"}, 150, function() {
-            $('.create-folder-input-bl input').animate({backgroundColor: "white"}, 350, function() {
-                $('.create-folder-input-bl input').focus();
-            });
-        });
-    }
-    else {
-        createFolder(M.currentdirid, $('.create-folder-input-bl input').val());
-    }
-}
-
-/**
- * fmtopUI
- *
- *
- */
-function fmtopUI() {
-    $('.fm-clearbin-button,.fm-add-user,.fm-new-folder,.fm-file-upload,.fm-folder-upload').addClass('hidden');
-    $('.fm-contact-requests,.fm-received-requests').removeClass('active');
-    $('.fm-new-folder').removeClass('filled-input');
-
-    if (M.currentrootid === M.RubbishID) {
-        $('.fm-clearbin-button').removeClass('hidden');
-        $('.fm-right-files-block').addClass('rubbish-bin');
-    }
-    else {
-        $('.fm-right-files-block').removeClass('rubbish-bin');
-        if (M.currentrootid === M.InboxID) {
-            if (d) {
-                console.log('Inbox');
-            }
-        }
-        else if (M.currentdirid === 'contacts'
-                || M.currentdirid === 'ipc'
-                || M.currentdirid === 'opc'
-                || (String(M.currentdirid).length === 11
-                    && M.currentdirid.substr(0, 6) !== 'search')) {
-
-            $('.fm-add-user').removeClass('hidden');
-
-
-            // don't add .contacts-panel to ALL .fm-left-panel's
-            $('.fm-left-panel:visible').addClass('contacts-panel');
-
-            if (M.currentdirid === 'ipc') {
-                $('.fm-received-requests').addClass('active');
-                $('.fm-right-header').addClass('requests-panel');
-            }
-            else if (M.currentdirid === 'opc') {
-                $('.fm-contact-requests').addClass('active');
-                $('.fm-right-header').addClass('requests-panel');
-            }
-        }
-        else if (String(M.currentdirid).length === 8
-                && RightsbyID(M.currentdirid) > 0) {
-
-            $('.fm-new-folder').removeClass('hidden');
-            $('.fm-file-upload').removeClass('hidden');
-            if ((is_chrome_firefox & 2) || 'webkitdirectory' in document.createElement('input')) {
-                $('.fm-folder-upload').removeClass('hidden');
-            }
-            else if (ua.details.engine === 'Gecko') {
-                $('.fm-folder-upload').removeClass('hidden');
-                $('input[webkitdirectory], .fm-folder-upload input')
-                    .rebind('click', function() {
-                        firefoxDialog();
-                        return false;
-                    });
-            }
-            else {
-                $('.fm-file-upload').addClass('last-button');
-            }
-        }
-
-    }
-    $('.fm-clearbin-button').rebind('click', function() {
-        doClearbin(false);
-    });
-
-    // handle the Inbox section use cases
-    if (M.hasInboxItems()) {
-        $('.nw-fm-left-icon.inbox').removeClass('hidden');
-    }
-    else {
-        $('.nw-fm-left-icon.inbox').addClass('hidden');
-
-        if (M.InboxID && M.currentrootid === M.InboxID) {
-            M.openFolder(M.RootID);
-        }
-    }
-
-    // handle the RubbishBin icon changes
-    var $icon = $('.nw-fm-left-icon.rubbish-bin');
-    var rubNodes = Object.keys(M.c[M.RubbishID] || {});
-    if (rubNodes.length) {
-        $('.fm-tree-header.recycle-item').addClass('recycle-notification contains-subfolders');
-
-        if (!$icon.hasClass('filled')) {
-            $icon.addClass('filled');
-        }
-        else if (!$icon.hasClass('glow')) {
-            $icon.addClass('glow');
-        }
-        else {
-            $icon.removeClass('glow');
-        }
-    }
-    else {
-        $('.fm-tree-header.recycle-item')
-            .removeClass('recycle-notification expanded contains-subfolders')
-            .prev('.fm-connector-first').removeClass('active');
-
-        $icon.removeClass('filled glow');
-    }
-}
-
-function doClearbin(selected)
-{
-    msgDialog('clear-bin', l[14], l[15], l[1007], function(e)
-    {
-        if (e) {
-            M.clearRubbish(selected);
-        }
-    });
-}
-
-function notificationsUI(close)
-{
-    if (close)
-    {
-        $('.fm-main.notifications').addClass('hidden');
-        $('.fm-main.default').removeClass('hidden');
-        return false;
-    }
-    $('.fm-main.notifications').removeClass('hidden');
-    $('.notifications .nw-fm-left-icon').removeClass('active');
-    $('.fm-main.default').addClass('hidden');
-    $.tresizer();
-}
-
-function accountUI() {
-
-    var sectionTitle;
-    var sectionClass;
-
-    $('.fm-account-overview').removeClass('hidden');
-    $('.fm-account-button').removeClass('active');
-    $('.fm-account-sections').addClass('hidden');
-    $('.fm-right-files-block').addClass('hidden');
-    $('.section.conversations').addClass('hidden');
-    $('.fm-right-account-block').removeClass('hidden');
-    $('.nw-fm-left-icon').removeClass('active');
-    $('.nw-fm-left-icon.settings').addClass('active');
-    $('.fm-account-main').removeClass('white-bg');
-
-    if ($('.fmholder').hasClass('transfer-panel-opened')) {
-        $.transferClose();
-    }
-
-    //Destroy jScrollings in select dropdowns
-    $('.fm-account-main .default-select-scroll').each(function(i, e) {
-        $(e).parent().fadeOut(200).parent().removeClass('active');
-        deleteScrollPanel(e, 'jsp');
-    });
-
-    sectionUIopen('account');
-    if (typeof zxcvbn === 'undefined' && !silent_loading) {
-        silent_loading = accountUI;
-        jsl.push(jsl2['zxcvbn_js']);
-        return jsl_start();
-    }
-
-    M.accountData(function(account) {
-
-        var perc, warning, perc_c;
-        var id = document.location.hash;
-
-        if (id == '#fm/account/settings') {
-            $('.fm-account-settings').removeClass('hidden');
-            sectionTitle = l[823];
-            sectionClass = 'settings';
-
-            $('#network-testing-button').rebind('click', function() {
-                mega.utils.require('network_js')
-                    .then(function() {
-                        NetworkTesting.dialog();
-                    });
-            });
-
-            if (is_chrome_firefox) {
-                if (!$('#acc_dls_folder').length) {
-                    $('#acc_use_ssl').before(
-                        $('<div id="acc_dls_folder" style="margin-top:25px">' +
-                            '<div class="account-bandwidth-txt">Downloads folder:</div>' +
-                            '<input type="button" value="Browse..." style="-moz-appearance:' +
-                                'button;margin-right:12px;cursor:pointer" />' +
-                            '</div>'));
-                    var fld = mozGetDownloadsFolder();
-                    $('#acc_dls_folder').append($('<span/>').text(fld && fld.path));
-                    $('#acc_dls_folder input').click(function() {
-                        var fs = mozFilePicker(0,2);
-                        if (fs) {
-                            mozSetDownloadsFolder(fs);
-                            $(this).next().text(fs.path);
-                        }
-                    });
-                }
-            }
-        }
-        else if (id == '#fm/account/profile') {
-            $('.fm-account-main').addClass('white-bg');
-            $('.fm-account-profile').removeClass('hidden');
-            sectionTitle = l[984];
-            sectionClass = 'profile';
-        }
-        else if (id == '#fm/account/history') {
-            $('.fm-account-main').addClass('white-bg');
-            $('.fm-account-history').removeClass('hidden');
-            sectionTitle = l[985];
-            sectionClass = 'history';
-        }
-        else if (id == '#fm/account/reseller' && M.account.reseller) {
-            $('.fm-account-reseller').removeClass('hidden');
-            sectionTitle = l[6873];
-            sectionClass = 'reseller';
-        }
-        else {
-            // This is the main entry point for users who just had upgraded their accounts
-            if (isNonActivatedAccount()) {
-                alarm.nonActivatedAccount.render(true);
-            }
-
-            $('.fm-account-overview').removeClass('hidden');
-            sectionTitle = l[983];
-            sectionClass = 'overview';
-        }
-
-        $('.fm-account-button.' + sectionClass).addClass('active');
-        $('.fm-breadcrumbs.account').addClass('has-next-button');
-        $('.fm-breadcrumbs.next').attr('class', 'fm-breadcrumbs next ' + sectionClass).find('span').text(sectionTitle);
-
-        $('.fm-account-blocks .membership-icon.type').removeClass('free pro1 pro2 pro3 pro4');
-
-        if (u_attr.p) {
-
-            // LITE/PRO account
-            var planNum = u_attr.p;
-            var planText = getProPlan(planNum);
-
-            $('.membership-big-txt.accounttype').text(planText);
-            $('.fm-account-blocks .membership-icon.type').addClass('pro' + planNum);
-
-            // Subscription
-            if (account.stype == 'S') {
-
-                $('.fm-account-header.typetitle').text(l[434]);
-                if (account.scycle == '1 M') {
-                    $('.membership-big-txt.type').text(l[748]);
-                }
-                else if (account.scycle == '1 Y') {
-                    $('.membership-big-txt.type').text(l[749]);
-                }
-                else {
-                    $('.membership-big-txt.type').text('');
-                }
-
-                // Get the date their subscription will renew
-                var timestamp = account.srenew[0];
-                var paymentType = (account.sgw.length > 0) ? account.sgw[0] : '';   // Credit Card etc
-
-                // Display the date their subscription will renew if known
-                if (timestamp > 0) {
-                    var date = new Date(timestamp * 1000);
-                    var dateString = l[6971] + ' ' + date.getDate() + ' ' + date_months[date.getMonth()] + ' '
-                                   + date.getFullYear();
-
-                    // Use format: 14 March 2015 - Credit Card
-                    paymentType = dateString + ' - ' + paymentType;
-                }
-
-                // Otherwise just show payment type
-                $('.membership-medium-txt.expiry').text(paymentType);
-
-                // Check if there are any active subscriptions
-                // ccqns = Credit Card Query Number of Subscriptions
-                api_req({ a: 'ccqns' }, {
-                    callback : function(numOfSubscriptions, ctx) {
-
-                        // If there is an active subscription
-                        if (numOfSubscriptions > 0) {
-
-                            // Show cancel button and show cancellation dialog
-                            $('.fm-account-blocks .btn-cancel').show().rebind('click', function() {
-                                cancelSubscriptionDialog.init();
-                            });
-                            $('.subscription-bl').addClass('active-subscription');
-                        }
-                    }
-                });
-            }
-            else if (account.stype == 'O') {
-
-                // one-time or cancelled subscription
-                $('.fm-account-header.typetitle').text(l[746] + ':');
-                $('.membership-big-txt.type').text(l[751]);
-                $('.membership-medium-txt.expiry').rebind('click', function() {
-                    document.location = $(this).attr('href');
-                });
-                $('.membership-medium-txt.expiry').text(l[987] + ' ' + time2date(account.expiry));
-                $('.fm-account-blocks .btn-cancel').hide();
-                $('.subscription-bl').removeClass('active-subscription');
-            }
-        }
-        else {
-
-            // free account:
-            $('.fm-account-blocks .membership-icon.type').addClass('free');
-            $('.membership-big-txt.type').text(l[435]);
-            $('.membership-big-txt.accounttype').text(l[435]);
-            $('.membership-medium-txt.expiry').text(l[436]);
-            $('.btn-cancel').hide();
-            $('.subscription-bl').removeClass('active-subscription');
-        }
-
-        perc = Math.round((account.servbw_used+account.downbw_used)/account.bw*100);
-        perc_c=perc;
-
-        /* New Used Bandwidth bar */
-
-        var b1 = bytesToSize(account.servbw_used + account.downbw_used);
-        b1 = b1.split(' ');
-        b1[0] = Math.round(b1[0]) + ' ';
-        var b2 = bytesToSize(account.bw);
-        b2 = b2.split(' ');
-        b2[0] = Math.round(b2[0]) + ' ';
-        var b3 = bytesToSize(account.bw - (account.servbw_used + account.downbw_used));
-
-        var bandwidthDeg = 360 * perc_c / 100;
-        if (bandwidthDeg <= 180) {
-                $('.bandwidth .nw-fm-chart0.right-c p').css('transform', 'rotate(' + bandwidthDeg + 'deg)');
-        }
-        else {
-                $('.bandwidth .nw-fm-chart0.right-c p').css('transform', 'rotate(180deg)');
-                $('.bandwidth .nw-fm-chart0.left-c p').css('transform', 'rotate(' + (bandwidthDeg - 180) + 'deg)');
-        }
-
-        if (bandwidthDeg > 0) {
-            $('.bandwidth .nw-fm-percentage').removeClass('empty');
-        }
-        $('.bandwidth .nw-fm-bar0').css('width', perc_c + '%');
-
-        // Maximum bandwidth
-        $('.bandwidth .nw-fm-percents span.pecents-txt').html(htmlentities(b2[0]));
-        $('.bandwidth .nw-fm-percents span.gb-txt').html(htmlentities(b2[1]));
-        $('.bandwidth .nw-fm-percents span.perc-txt').html(perc_c + '%');
-
-        // Used bandwidth
-        $('.bandwidth .fm-bar-size.used').html(b1);
-
-        // Available bandwidth
-        $('.bandwidth .fm-bar-size.available').html(b3);
-
-        if (perc > 99) {
-            $('.fm-account-blocks.storage').addClass('exceeded');
-        }
-
-        /* End of Used Bandwidth bar */
-
-
-        perc = Math.round(account.space_used / account.space * 100);
-        perc_c = perc;
-        if (perc_c > 100)
-            perc_c = 100;
-        if (perc > 99)
-            $('.fm-account-blocks.storage').addClass('exceeded');
-
-        /* New Used space bar */
-
-        var c = account.cstrgn, k = Object.keys(c), deg = 0, iSharesBytes = 0;
-        // Array contains Cloud drive , Rubbish bin, Incoming shares, Inbox (percents)
-        var percents = [
-            100 * c[k[0]][0] / account.space,
-            100 * c[k[2]][0] / account.space,
-            0,
-            100 * c[k[1]][0] / account.space
-        ];
-        for (var i = 3 ; i < k.length ; ++i ) {
-            iSharesBytes += c[k[i]][0];
-            percents[2] += (100 * c[k[i]][0] / account.space);
-        }
-        for (i = 0; i < 4; i++) {
-            deg = deg + (360 * percents[i] / 100);
-            if (deg <= 180) {
-                $('.storage .nw-fm-chart' + i + '.right-c p').css('transform', 'rotate(' + deg + 'deg)');
-            } else {
-                $('.storage .nw-fm-chart' + i + '.right-c p').css('transform', 'rotate(180deg)');
-                $('.storage .nw-fm-chart' + i + '.left-c p').css('transform', 'rotate(' + (deg - 180) + 'deg)');
-            }
-            if (deg > 0) $('.storage .nw-fm-percentage').removeClass('empty');
-            $('.storage .nw-fm-bar' + i).css('width', percents[i] + '%');
-        }
-
-        // Maximum disk space
-        var b2 = bytesToSize(account.space);
-        b2 = b2.split(' ');
-        b2[0] = Math.round(b2[0]) + ' ';
-        $('.storage .nw-fm-percents span.pecents-txt').html(htmlentities(b2[0]));
-        $('.storage .nw-fm-percents span.gb-txt').html(htmlentities(b2[1]));
-        $('.storage .nw-fm-percents span.perc-txt').html(perc_c + '%');
-
-        // Used space
-        $('.storage .fm-bar-size.used').html(bytesToSize(account.space_used));
-        // Available space
-        b2 = account.space - account.space_used;
-        if (b2 < 0) {
-            b2 = bytesToSize(-b2) + ' over quota';
-        } else {
-            b2 = bytesToSize(b2);
-        }
-
-        $('.storage .fm-bar-size.available').html(b2);
-        // Cloud drive
-        $('.storage .fm-bar-size.cloud-drive').html(bytesToSize(c[k[0]][0]));
-        // Rubbish bin
-        $('.storage .fm-bar-size.rubbish-bin').html(bytesToSize(c[k[2]][0]));
-        // Incoming shares
-        $('.storage .fm-bar-size.incoming-shares').html(bytesToSize(iSharesBytes));
-        // Inbox
-        $('.storage .fm-bar-size.inbox').html(bytesToSize(c[k[1]][0]));
-
-        /* End of New Used space */
-
-
-        $('.fm-account-main .pro-upgrade').unbind('click');
-        $('.fm-account-main .pro-upgrade').bind('click', function(e)
-        {
-            window.location.hash = 'pro';
-        });
-        $('.membership-big-txt.balance').html('&euro; ' + htmlentities(account.balance[0][0]));
-        var a = 0;
-        if (M.c['contacts']) {
-            for (var i in M.c['contacts'])
-                a++;
-        }
-        if (!$.sessionlimit)
-            $.sessionlimit = 10;
-        if (!$.purchaselimit)
-            $.purchaselimit = 10;
-        if (!$.transactionlimit)
-            $.transactionlimit = 10;
-        if (!$.voucherlimit)
-            $.voucherlimit = 10;
-
-        $('.account-history-dropdown-button.sessions').text(l[472].replace('[X]', $.sessionlimit));
-        $('.account-history-drop-items.session10-').text(l[472].replace('[X]', 10));
-        $('.account-history-drop-items.session100-').text(l[472].replace('[X]', 100));
-        $('.account-history-drop-items.session250-').text(l[472].replace('[X]', 250));
-
-        var $passwords = $('#account-password,#account-new-password,#account-confirm-password').unbind('click');
-
-        M.account.sessions.sort(function(a, b) {
-            if (a[0] < b[0]) {
-                return 1;
-            }
-            else {
-                return -1;
-            }
-        });
-
-        $('#sessions-table-container').empty();
-        var html =
-            '<table width="100%" border="0" cellspacing="0" cellpadding="0" class="grid-table sessions">' +
-            '<tr><th>' + l[479] + '</th><th>' + l[480] + '</th><th>' + l[481] + '</th><th>' + l[482] + '</th>' +
-            '<th class="no-border session-status">' + l[7664] + '</th>' +
-            '<th class="no-border logout-column">&nbsp;</th></tr>';
-        var numActiveSessions = 0;
-
-        $(account.sessions).each(function(i, el) {
-
-            if (i == $.sessionlimit) {
-                return false;
-            }
-
-            var userAgent = el[2];
-            var dateTime = htmlentities(time2date(el[0]));
-            var browser = browserdetails(userAgent);
-            var browserName = browser.nameTrans;
-            var ipAddress = htmlentities(el[3]);
-            var country = countrydetails(el[4]);
-            var currentSession = el[5];
-            var sessionId = el[6];
-            var activeSession = el[7];
-            var status = '<span class="current-session-txt">' + l[7665] + '</span>';    // Current
-
-            // Show if using an extension e.g. "Firefox on Linux (+Extension)"
-            if (browser.isExtension) {
-                browserName += ' (+' + l[7683] + ')';
-            }
-
-            // If not the current session
-            if (!currentSession) {
-                if (activeSession) {
-                    status = '<span class="active-session-txt">' + l[7666] + '</span>';     // Active
-                }
-                else {
-                    status = '<span class="expired-session-txt">' + l[1664] + '</span>';    // Expired
-                }
-            }
-
-            // If unknown country code use question mark gif
-            if (!country.icon || country.icon === '??.gif') {
-                country.icon = 'ud.gif';
-            }
-
-            // Generate row html
-            html += '<tr class="' + (currentSession ? "current" : sessionId) +  '">'
-                + '<td><span class="fm-browsers-icon"><img title="' + escapeHTML(userAgent.replace(/\s*megext/i, ''))
-                    + '" src="' + staticpath + 'images/browser/' + browser.icon
-                    + '" /></span><span class="fm-browsers-txt">' + htmlentities(browserName)
-                    + '</span></td>'
-                + '<td>' + ipAddress + '</td>'
-                + '<td><span class="fm-flags-icon"><img alt="" src="' + staticpath + 'images/flags/' + country.icon + '" style="margin-left: 0px;" /></span><span class="fm-flags-txt">' + htmlentities(country.name) + '</span></td>'
-                + '<td>' + dateTime + '</td>'
-                + '<td>' + status + '</td>';
-
-            // If the session is active show logout button
-            if (activeSession) {
-                html += '<td>' + '<span class="settings-logout">' + l[967] + '</span>' + '</td></tr>';
-            }
-            else {
-                html += '<td>&nbsp;</td>';
-            }
-
-            // If the current session or active then increment count
-            if (currentSession || activeSession) {
-                numActiveSessions++;
-            }
-        });
-        $('#sessions-table-container').safeHTML(html + '</table>');
-
-        // Don't show button to close other sessions if there's only the current session
-        if (numActiveSessions === 1) {
-            $('.fm-close-all-sessions').hide();
-        }
-
-        $('.fm-close-all-sessions').rebind('click', function() {
-
-            loadingDialog.show();
-            var $activeSessionsRows = $('.active-session-txt').parents('tr');
-
-            // Expire all sessions but not the current one
-            api_req({ a: 'usr', ko: 1 }, {
-                callback: function() {
-                    M.account = null; /* clear account cache */
-                    $activeSessionsRows.find('.settings-logout').remove();
-                    $activeSessionsRows.find('.active-session-txt').removeClass('active-session-txt')
-                        .addClass('expired-session-txt').text(l[1664]);
-                    loadingDialog.hide();
-                }
-            });
-        });
-
-        $('.settings-logout').rebind('click', function() {
-
-            var $this = $(this).parents('tr');
-            var sessionId = $this.attr('class');
-
-            if (sessionId === 'current') {
-                mLogout();
-            }
-            else {
-                loadingDialog.show();
-                /* usr - user session remove
-                 * remove a session Id from the current user,
-                 * usually other than the current session
-                 */
-                api_req({ a: 'usr', s: [sessionId] }, {
-                    callback: function(res, ctx) {
-                        M.account = null; /* clear account cache */
-                        $this.find('.settings-logout').remove();
-                        $this.find('.active-session-txt').removeClass('active-session-txt')
-                            .addClass('expired-session-txt').text(l[1664]);
-                        loadingDialog.hide();
-                    }
-                });
-            }
-        });
-
-        $('.account-history-dropdown-button.purchases').text(l[469].replace('[X]', $.purchaselimit));
-        $('.account-history-drop-items.purchase10-').text(l[469].replace('[X]', 10));
-        $('.account-history-drop-items.purchase100-').text(l[469].replace('[X]', 100));
-        $('.account-history-drop-items.purchase250-').text(l[469].replace('[X]', 250));
-
-        M.account.purchases.sort(function(a, b) {
-            if (a[1] < b[1]) {
-                return 1;
-            }
-            else {
-                return -1;
-            }
-        });
-
-        $('.grid-table.purchases tr').remove();
-        var html = '<tr><th>' + l[475] + '</th><th>' + l[476] + '</th><th>' + l[477] + '</th><th>' + l[478] + '</th></tr>';
-
-        // Render every purchase made into Purchase History on Account page
-        $(account.purchases).each(function(index, purchaseTransaction) {
-
-            if (index === $.purchaselimit) {
-                return false;// Break the loop
-            }
-
-            // Set payment method
-            var paymentMethodId = purchaseTransaction[4];
-            var paymentMethod = getGatewayName(paymentMethodId).displayName;
-
-            // Set Date/Time, Item (plan purchased), Amount, Payment Method
-            var dateTime = time2date(purchaseTransaction[1]);
-            var price = purchaseTransaction[2];
-            var proNum = purchaseTransaction[5];
-            var numOfMonths = purchaseTransaction[6];
-            var monthWording = (numOfMonths == 1) ? l[931] : 'months';  // Todo: l[6788] when generated
-            var item = getProPlan(proNum) + ' (' + numOfMonths + ' ' + monthWording + ')';
-
-            // Render table row
-            html += '<tr>'
-                 +      '<td>' + dateTime + '</td>'
-                 +      '<td>'
-                 +           '<span class="fm-member-icon">'
-                 +                '<img alt="" src="' + staticpath + 'images/mega/icons/retina/pro' + proNum + '@2x.png" />'
-                 +           '</span>'
-                 +           '<span class="fm-member-icon-txt"> ' + item + '</span>'
-                 +      '</td>'
-                 +      '<td>&euro;' + htmlentities(price) + '</td>'
-                 +      '<td>' + paymentMethod + '</td>'
-                 +  '</tr>';
-        });
-
-        $('.grid-table.purchases').html(html);
-        $('.account-history-dropdown-button.transactions').text(l[471].replace('[X]', $.transactionlimit));
-        $('.account-history-drop-items.transaction10-').text(l[471].replace('[X]', 10));
-        $('.account-history-drop-items.transaction100-').text(l[471].replace('[X]', 100));
-        $('.account-history-drop-items.transaction250-').text(l[471].replace('[X]', 250));
-
-        M.account.transactions.sort(function(a, b) {
-            if (a[1] < b[1]) {
-                return 1;
-            }
-            else {
-                return -1;
-            }
-        });
-
-        $('.grid-table.transactions tr').remove();
-        var html = '<tr><th>' + l[475] + '</th><th>' + l[484] + '</th><th>' + l[485] + '</th><th>' + l[486] + '</th></tr>';
-
-        $(account.transactions).each(function(i, el) {
-
-            if (i === $.transactionlimit) {
-                return false;
-            }
-
-            var credit = '', debit = '';
-
-            if (el[2] > 0) {
-                credit = '<span class="green">&euro;' + htmlentities(el[2]) + '</span>';
-            }
-            else {
-                debit = '<span class="red">&euro;' + htmlentities(el[2]) + '</span>';
-            }
-            html += '<tr><td>' + time2date(el[1]) + '</td><td>' + htmlentities(el[0]) + '</td><td>' + credit + '</td><td>' + debit + '</td></tr>';
-        });
-
-        $('.grid-table.transactions').html(html);
-        var i = new Date().getFullYear() - 10, html = '', sel = '';
-        $('.default-select.year span').text('YYYY');
-
-        while (i >= 1900) {
-            if (u_attr.birthyear && i == u_attr.birthyear) {
-                sel = 'active';
-                $('.default-select.year span').text(u_attr.birthyear);
-            }
-            else {
-                sel = '';
-            }
-
-            html += '<div class="default-dropdown-item ' + sel + '" data-value="' + i + '">' + i + '</div>';
-            i--;
-        }
-
-        $('.default-select.year .default-select-scroll').html(html);
-        var i = 1, html = '', sel = '';
-        $('.default-select.day span').text('DD');
-
-        while (i < 32) {
-            if (u_attr.birthday && i == u_attr.birthday) {
-                sel = 'active';
-                $('.default-select.day span').text(u_attr.birthday);
-            }
-            else {
-                sel = '';
-            }
-            html += '<div class="default-dropdown-item ' + sel + '" data-value="' + i + '">' + i + '</div>';
-            i++;
-        }
-
-        $('.default-select.day .default-select-scroll').html(html);
-        var i = 1, html = '', sel = '';
-        $('.default-select.month span').text('MM');
-
-        while (i < 13) {
-            if (u_attr.birthmonth && i == u_attr.birthmonth) {
-                sel = 'active';
-                $('.default-select.month span').text(u_attr.birthmonth);
-            }
-            else {
-                sel = '';
-            }
-            html += '<div class="default-dropdown-item ' + sel + '" data-value="' + i + '">' + i + '</div>';
-            i++;
-        }
-
-        $('.default-select.month .default-select-scroll').html(html);
-        var html = '', sel = '';
-        $('.default-select.country span').text(l[996]);
-
-        for (var country in isoCountries) {
-            if (!isoCountries.hasOwnProperty(country)) {
-                continue;
-            }
-            if (u_attr.country && country == u_attr.country) {
-                sel = 'active';
-                $('.default-select.country span').text(isoCountries[country]);
-            }
-            else {
-                sel = '';
-            }
-            html += '<div class="default-dropdown-item ' + sel + '" data-value="' + country + '">'
-                  +      isoCountries[country]
-                  + '</div>';
-        }
-        $('.default-select.country .default-select-scroll').safeHTML(html);
-
-        // Bind Dropdowns events
-        bindDropdownEvents($('.fm-account-main .default-select'), 1);
-
-        // Cache selectors
-        var $newEmail = $('#account-email');
-        var $emailInfoMessage = $('.fm-account-change-email');
-
-        // Reset change email fields after change
-        $newEmail.val('');
-        $emailInfoMessage.addClass('hidden');
-
-        $passwords.bind('keyup', function() {
-            var texts = [];
-            $passwords.each(function() {
-                texts.push($(this).val());
-            });
-            $newEmail.val('');
-            if (texts.join("") === "") {
-                $newEmail.removeAttr('disabled').parents('.fm-account-blocks').removeClass('disabled');
-            }
-            else {
-                $newEmail.attr('disabled', 'disabled').parents('.fm-account-blocks').addClass('disabled');
-            }
-        });
-
-        // On text entry in the new email text field
-        $newEmail.rebind('keyup', function() {
-            var mail = $.trim($newEmail.val());
-
-            $passwords.val('');
-
-            if (mail === "") {
-                $passwords.removeAttr('disabled').parents('.fm-account-blocks').removeClass('disabled');
-            } else {
-                $passwords.attr('disabled', 'disabled').parents('.fm-account-blocks').addClass('disabled');
-            }
-
-            // Show information message
-            $emailInfoMessage.removeClass('hidden');
-
-            // If not valid email yet, exit
-            if (checkMail(mail)) {
-                return;
-            }
-
-            // Show save button
-            if (mail !== u_attr.email) {
-                $('.profile-form.first').addClass('email-confirm');
-                $('.fm-account-save-block').removeClass('hidden');
-            }
-        });
-
-        $('#account-firstname,#account-lastname').rebind('keyup', function(e)
-        {
-            $('.fm-account-save-block').removeClass('hidden');
-        });
-        $('.fm-account-cancel').unbind('click');
-        $('.fm-account-cancel').bind('click', function(e)
-        {
-            $passwords.removeAttr('disabled').parents('.fm-account-blocks').removeClass('disabled');
-            $newEmail.removeAttr('disabled').parents('.fm-account-blocks').removeClass('disabled');
-            $('.fm-account-save-block').addClass('hidden');
-            $('.profile-form.first').removeClass('email-confirm');
-            accountUI();
-        });
-
-        $('.fm-account-save').rebind('click', function()
-        {
-            $passwords.removeAttr('disabled').parents('.fm-account-blocks').removeClass('disabled');
-            $newEmail.removeAttr('disabled').parents('.fm-account-blocks').removeClass('disabled');
-            u_attr.firstname = $('#account-firstname').val().trim();
-            u_attr.lastname = $('#account-lastname').val().trim();
-            u_attr.birthday = $('.default-select.day .default-dropdown-item.active').attr('data-value');
-            u_attr.birthmonth = $('.default-select.month .default-dropdown-item.active').attr('data-value');
-            u_attr.birthyear = $('.default-select.year .default-dropdown-item.active').attr('data-value');
-            u_attr.country = $('.default-select.country .default-dropdown-item.active').attr('data-value');
-
-            $('.fm-account-avatar').html(useravatar.contact(u_handle));
-            $('.fm-avatar img').attr('src', useravatar.mine());
-
-            api_req({
-                a : 'up',
-                firstname  : base64urlencode(to8(u_attr.firstname)),
-                lastname   : base64urlencode(to8(u_attr.lastname)),
-                birthday   : base64urlencode(u_attr.birthday),
-                birthmonth : base64urlencode(u_attr.birthmonth),
-                birthyear  : base64urlencode(u_attr.birthyear),
-                country    : base64urlencode(u_attr.country)
-            }, {
-                callback : function(res) {
-                    if (res === u_handle) {
-                        $('.user-name').text(u_attr.firstname);
-                    }
-                }
-            });
-
-            var pws = zxcvbn($('#account-new-password').val());
-
-            if (M.account.dl_maxSlots)
-            {
-                mega.config.set('dl_maxSlots', M.account.dl_maxSlots);
-                dlQueue.setSize(fmconfig.dl_maxSlots);
-                delete M.account.dl_maxSlots;
-            }
-            if (M.account.ul_maxSlots)
-            {
-                mega.config.set('ul_maxSlots', M.account.ul_maxSlots);
-                ulQueue.setSize(fmconfig.ul_maxSlots);
-                delete M.account.ul_maxSlots;
-            }
-            if (typeof M.account.ul_maxSpeed !== 'undefined')
-            {
-                mega.config.set('ul_maxSpeed', M.account.ul_maxSpeed);
-                delete M.account.ul_maxSpeed;
-            }
-            if (typeof M.account.use_ssl !== 'undefined')
-            {
-                mega.config.set('use_ssl', M.account.use_ssl);
-                localStorage.use_ssl = M.account.use_ssl;
-                use_ssl = M.account.use_ssl;
-            }
-            if (typeof M.account.ul_skipIdentical !== 'undefined')
-            {
-                mega.config.set('ul_skipIdentical', M.account.ul_skipIdentical);
-                delete M.account.ul_skipIdentical;
-            }
-            if (typeof M.account.dlThroughMEGAsync !== 'undefined') {
-                mega.config.set('dlThroughMEGAsync', M.account.dlThroughMEGAsync);
-                delete M.account.dlThroughMEGAsync;
-            }
-
-            if (typeof M.account.uisorting !== 'undefined') {
-                mega.config.set('uisorting', M.account.uisorting);
-            }
-            if (typeof M.account.uiviewmode !== 'undefined') {
-                mega.config.set('uiviewmode', M.account.uiviewmode);
-            }
-            if (typeof M.account.rubsched !== 'undefined') {
-                mega.config.set('rubsched', M.account.rubsched);
-            }
-            if (typeof M.account.font_size !== 'undefined') {
-                mega.config.set('font_size', M.account.font_size);
-                $('body').removeClass('fontsize1 fontsize2')
-                    .addClass('fontsize' + fmconfig.font_size);
-                delete M.account.font_size;
-            }
-            if ($('#account-password').val() == '' && ($('#account-new-password').val() !== '' || $('#account-confirm-password').val() !== ''))
-            {
-                msgDialog('warninga', l[135], l[719], false, function()
-                {
-                    $('#account-password').focus();
-                    $('#account-password').bind('keyup.accpwd', function() {
-                        $('.fm-account-save-block').removeClass('hidden');
-                        $('#account-password').unbind('keyup.accpwd');
-                    });
-                });
-            } else if ($('#account-password').val() !== '' && !checkMyPassword($('#account-password').val())) {
-                msgDialog('warninga', l[135], l[724], false, function() {
-                    $('#account-password').val('');
-                    $('#account-password').focus();
-                    $('#account-password').bind('keyup.accpwd', function() {
-                        $('.fm-account-save-block').removeClass('hidden');
-                        $('#account-password').unbind('keyup.accpwd');
-                    });
-                });
-            } else if ($('#account-new-password').val() !== $('#account-confirm-password').val()) {
-                msgDialog('warninga', 'Error', l[715], false, function()
-                {
-                    $('#account-new-password').val('');
-                    $('#account-confirm-password').val('');
-                    $('#account-new-password').focus();
-                });
-            }
-            else if ($('#account-password').val() !== '' && $('#account-confirm-password').val() !== '' && $('#account-new-password').val() !== '' &&  (pws.score === 0 || pws.entropy < 16)) {
-                msgDialog('warninga', 'Error', l[1129], false, function() {
-                    $('#account-new-password').val('');
-                    $('#account-confirm-password').val('');
-                    $('#account-new-password').focus();
-                });
-            } else if ($('#account-confirm-password').val() !== '' && $('#account-password').val() !== ''
-                && $('#account-confirm-password').val() !== $('#account-password').val())
-            {
-                loadingDialog.show();
-                changepw($('#account-password').val(), $('#account-confirm-password').val(), {callback: function(res)
-                    {
-                        loadingDialog.hide();
-                        if (res == EACCESS)
-                        { // pwd incorrect
-                            msgDialog('warninga', l[135], l[724], false, function()
-                            {
-                                $('#account-password').val('');
-                                $('#account-password').focus();
-                                $('#account-password').bind('keyup.accpwd', function() {
-                                    $('.fm-account-save-block').removeClass('hidden');
-                                    $('#account-password').unbind('keyup.accpwd');
-                                });
-                            });
-                        }
-                        else if (typeof res == 'number' && res < 0)
-                        { // something went wrong
-                            $passwords.val('');
-                            msgDialog('warninga', 'Error', l[6972]);
-                        }
-                        else
-                        { // success
-                            msgDialog('info', l[726], l[725], false, function()
-                            {
-                                $passwords.val('');
-                            });
-                        }
-                    }});
-            }
-            else {
-                $passwords.val('');
-            }
-
-            // Get the new email address
-            var email = $('#account-email').val().trim().toLowerCase();
-
-            // If there is text in the email field and it doesn't match the existing one
-            if ((email !== '') && (u_attr.email !== email)) {
-
-                loadingDialog.show();
-
-                // Request change of email
-                // e => new email address
-                // i => requesti (Always has the global variable requesti (last request ID))
-                api_req({ a: 'se', aa: 'a', e: email, i: requesti }, { callback : function(res) {
-
-                        loadingDialog.hide();
-
-                        if (res === -12) {
-                            return msgDialog('warninga', l[135], l[7717]);
-                        }
-
-                        fm_showoverlay();
-                        dialogPositioning('.awaiting-confirmation');
-
-                        $('.awaiting-confirmation').removeClass('hidden');
-                        $('.fm-account-save-block').addClass('hidden');
-
-                        localStorage.new_email = email;
-                    }
-                });
-
-                return;
-            }
-
-            $('.fm-account-save-block').addClass('hidden');
-            showToast('settings', l[7698]);
-            accountUI();
-        });
-        $('.current-email').html(htmlentities(u_attr.email));
-        $('#account-firstname').val(u_attr.firstname);
-        $('#account-lastname').val(u_attr.lastname);
-
-        $('.account-history-dropdown-button').rebind('click', function() {
-            $(this).addClass('active');
-            $('.account-history-dropdown').addClass('hidden');
-            $(this).next().removeClass('hidden');
-        });
-
-        $('.account-history-drop-items').rebind('click', function() {
-
-            $(this).parent().prev().removeClass('active');
-            $(this).parent().find('.account-history-drop-items').removeClass('active');
-            $(this).parent().parent().find('.account-history-dropdown-button').text($(this).text());
-
-            var c = $(this).attr('class');
-
-            if (!c) {
-                c = '';
-            }
-
-            if (c.indexOf('session10-') > -1) {
-                $.sessionlimit = 10;
-            }
-            else if (c.indexOf('session100-') > -1) {
-                $.sessionlimit = 100;
-            }
-            else if (c.indexOf('session250-') > -1) {
-                $.sessionlimit = 250;
-            }
-
-            if (c.indexOf('purchase10-') > -1) {
-                $.purchaselimit = 10;
-            }
-            else if (c.indexOf('purchase100-') > -1) {
-                $.purchaselimit = 100;
-            }
-            else if (c.indexOf('purchase250-') > -1) {
-                $.purchaselimit = 250;
-            }
-
-            if (c.indexOf('transaction10-') > -1) {
-                $.transactionlimit = 10;
-            }
-            else if (c.indexOf('transaction100-') > -1) {
-                $.transactionlimit = 100;
-            }
-            else if (c.indexOf('transaction250-') > -1) {
-                $.transactionlimit = 250;
-            }
-
-            if (c.indexOf('voucher10-') > -1) {
-                $.voucherlimit = 10;
-            }
-            else if (c.indexOf('voucher100-') > -1) {
-                $.voucherlimit = 100;
-            }
-            else if (c.indexOf('voucher250-') > -1) {
-                $.voucherlimit = 250;
-            }
-            else if (c.indexOf('voucherAll-') > -1) {
-                $.voucherlimit = 'all';
-            }
-
-            $(this).addClass('active');
-            $(this).closest('.account-history-dropdown').addClass('hidden');
-            accountUI();
-        });
-
-        // LITE/PRO account
-        if (u_attr.p) {
-            var bandwidthLimit = Math.round(account.servbw_limit | 0);
-
-            $('#bandwidth-slider').slider({
-                min: 0, max: 100, range: 'min', value: bandwidthLimit,
-                change: function(e, ui) {
-                    if (M.currentdirid === 'account/settings') {
-                        bandwidthLimit = ui.value;
-
-                        if (parseInt(localStorage.bandwidthLimit) !== bandwidthLimit) {
-
-                            var done = delay.bind(null, 'bandwidthLimit', function() {
-                                api_req({"a": "up", "srvratio": Math.round(bandwidthLimit)});
-                                localStorage.bandwidthLimit = bandwidthLimit;
-                            }, 2600);
-
-                            if (bandwidthLimit > 99) {
-                                msgDialog('warningb:!' + l[776], l[882], l[12689], 0, function(e) {
-                                    if (e) {
-                                        done();
-                                    }
-                                    else {
-                                        $('.slider-percentage span').text('0 %').removeClass('bold warn');
-                                        $('#bandwidth-slider').slider('value', 0);
-                                    }
-                                });
-                            }
-                            else {
-                                done();
-                            }
-                        }
-                    }
-                },
-                slide: function(e, ui) {
-                    $('.slider-percentage span').text(ui.value + ' %');
-
-                    if (ui.value > 90) {
-                        $('.slider-percentage span').addClass('warn bold');
-                    }
-                    else {
-                        $('.slider-percentage span').removeClass('bold warn');
-                    }
-                }
-            });
-            $('.slider-percentage span').text(bandwidthLimit + ' %');
-            $('.bandwith-settings').removeClass('hidden');
-        }
-
-        $('#slider-range-max').slider({
-            min: 1, max: 6, range: "min", value: fmconfig.dl_maxSlots || 4, slide: function(e, ui)
-            {
-                var uiValue = ui.value;
-                M.account.dl_maxSlots = uiValue;
-                $('.upload-settings .numbers.active').removeClass('active');
-                $('.upload-settings .numbers.val' + uiValue).addClass('active');
-                $('.fm-account-save-block').removeClass('hidden');
-            }
-        });
-        $('.upload-settings .numbers.active').removeClass('active');
-        $('.upload-settings .numbers.val' + $('#slider-range-max').slider('value')).addClass('active');
-
-        $('#slider-range-max2').slider({
-            min: 1, max: 6, range: "min", value: fmconfig.ul_maxSlots || 4, slide: function(e, ui)
-            {
-                var uiValue = ui.value;
-                M.account.ul_maxSlots = ui.value;
-                $('.download-settings .numbers.active').removeClass('active');
-                $('.download-settings .numbers.val' + uiValue).addClass('active');
-                $('.fm-account-save-block').removeClass('hidden');
-            }
-        });
-        $('.download-settings .numbers.active').removeClass('active');
-        $('.download-settings .numbers.val' + $('#slider-range-max2').slider('value')).addClass('active');
-
-        $('.ulspeedradio').removeClass('radioOn').addClass('radioOff');
-        var i = 3;
-        if ((fmconfig.ul_maxSpeed | 0) === 0) {
-            i = 1;
-        }
-        else if (fmconfig.ul_maxSpeed === -1) {
-            i = 2;
-        }
-        else {
-            $('#ulspeedvalue').val(Math.floor(fmconfig.ul_maxSpeed / 1024));
-        }
-        $('#rad' + i + '_div').removeClass('radioOff').addClass('radioOn');
-        $('#rad' + i).removeClass('radioOff').addClass('radioOn');
-        if (fmconfig.font_size) {
-            $('.uifontsize input')
-                .removeClass('radioOn').addClass('radioOff')
-                .parent()
-                .removeClass('radioOn').addClass('radioOff');
-            $('#fontsize' + fmconfig.font_size)
-                .removeClass('radioOff').addClass('radioOn')
-                .parent()
-                .removeClass('radioOff').addClass('radioOn');
-        }
-        $('.ulspeedradio input').unbind('click');
-        $('.ulspeedradio input').bind('click', function(e)
-        {
-            var id = $(this).attr('id');
-            if (id == 'rad2')
-                M.account.ul_maxSpeed = -1;
-            else if (id == 'rad1')
-                M.account.ul_maxSpeed = 0;
-            else
-            {
-                if (parseInt($('#ulspeedvalue').val()) > 0)
-                    M.account.ul_maxSpeed = parseInt($('#ulspeedvalue').val()) * 1024;
-                else
-                    M.account.ul_maxSpeed = 100 * 1024;
-            }
-            $('.ulspeedradio').removeClass('radioOn').addClass('radioOff');
-            $(this).addClass('radioOn').removeClass('radioOff');
-            $(this).parent().addClass('radioOn').removeClass('radioOff');
-            $('.fm-account-save-block').removeClass('hidden');
-        });
-        $('.uifontsize input').unbind('click');
-        $('.uifontsize input').bind('click', function(e)
-        {
-            $('body').removeClass('fontsize1 fontsize2').addClass('fontsize' + $(this).val());
-            $('.uifontsize input').removeClass('radioOn').addClass('radioOff').parent().removeClass('radioOn').addClass('radioOff');
-            $(this).removeClass('radioOff').addClass('radioOn').parent().removeClass('radioOff').addClass('radioOn');
-            M.account.font_size = $(this).val();
-            $('.fm-account-save-block').removeClass('hidden');
-        });
-        $('#ulspeedvalue').unbind('click keyup');
-        $('#ulspeedvalue').bind('click keyup', function(e)
-        {
-            $('.ulspeedradio').removeClass('radioOn').addClass('radioOff');
-            $('#rad3,#rad3_div').addClass('radioOn').removeClass('radioOff');
-            if (parseInt($('#ulspeedvalue').val()) > 0)
-                M.account.ul_maxSpeed = parseInt($('#ulspeedvalue').val()) * 1024;
-            else
-                M.account.ul_maxSpeed = 100 * 1024;
-            $('.fm-account-save-block').removeClass('hidden');
-        });
-
-        $('.ulskip').removeClass('radioOn').addClass('radioOff');
-        var i = 5;
-        if (fmconfig.ul_skipIdentical) {
-            i = 4;
-        }
-        $('#rad' + i + '_div').removeClass('radioOff').addClass('radioOn');
-        $('#rad' + i).removeClass('radioOff').addClass('radioOn');
-        $('.ulskip input').unbind('click');
-        $('.ulskip input').bind('click', function(e)
-        {
-            var id = $(this).attr('id');
-            if (id == 'rad4')
-                M.account.ul_skipIdentical = 1;
-            else if (id == 'rad5')
-                M.account.ul_skipIdentical = 0;
-            $('.ulskip').removeClass('radioOn').addClass('radioOff');
-            $(this).addClass('radioOn').removeClass('radioOff');
-            $(this).parent().addClass('radioOn').removeClass('radioOff');
-            $('.fm-account-save-block').removeClass('hidden');
-        });
-
-        $('.dlThroughMEGAsync').removeClass('radioOn').addClass('radioOff');
-        i = 19;
-        if (fmconfig.dlThroughMEGAsync) {
-            i = 18;
-        }
-        $('#rad' + i + '_div').removeClass('radioOff').addClass('radioOn');
-        $('#rad' + i).removeClass('radioOff').addClass('radioOn');
-        $('.dlThroughMEGAsync input').unbind('click');
-        $('.dlThroughMEGAsync input').bind('click', function(e)
-        {
-            var id = $(this).attr('id');
-            if (id === 'rad18') {
-                M.account.dlThroughMEGAsync = 1;
-            }
-            else if (id === 'rad19') {
-                M.account.dlThroughMEGAsync = 0;
-            }
-            $('.dlThroughMEGAsync').removeClass('radioOn').addClass('radioOff');
-            $(this).addClass('radioOn').removeClass('radioOff');
-            $(this).parent().addClass('radioOn').removeClass('radioOff');
-            $('.fm-account-save-block').removeClass('hidden');
-        });
-
-        $('.uisorting').removeClass('radioOn').addClass('radioOff');
-        var i = 8;
-        if (fmconfig.uisorting)
-            i = 9;
-        $('#rad' + i + '_div').removeClass('radioOff').addClass('radioOn');
-        $('#rad' + i).removeClass('radioOff').addClass('radioOn');
-        $('.uisorting input').unbind('click');
-        $('.uisorting input').bind('click', function(e)
-        {
-            var id = $(this).attr('id');
-            if (id == 'rad8')
-                M.account.uisorting = 0;
-            else if (id == 'rad9')
-                M.account.uisorting = 1;
-            $('.uisorting').removeClass('radioOn').addClass('radioOff');
-            $(this).addClass('radioOn').removeClass('radioOff');
-            $(this).parent().addClass('radioOn').removeClass('radioOff');
-            $('.fm-account-save-block').removeClass('hidden');
-        });
-
-        $('.uiviewmode').removeClass('radioOn').addClass('radioOff');
-        var i = 10;
-        if (fmconfig.uiviewmode)
-            i = 11;
-        $('#rad' + i + '_div').removeClass('radioOff').addClass('radioOn');
-        $('#rad' + i).removeClass('radioOff').addClass('radioOn');
-        $('.uiviewmode input').unbind('click');
-        $('.uiviewmode input').bind('click', function(e)
-        {
-            var id = $(this).attr('id');
-            if (id == 'rad10')
-                M.account.uiviewmode = 0;
-            else if (id == 'rad11')
-                M.account.uiviewmode = 1;
-            $('.uiviewmode').removeClass('radioOn').addClass('radioOff');
-            $(this).addClass('radioOn').removeClass('radioOff');
-            $(this).parent().addClass('radioOn').removeClass('radioOff');
-            $('.fm-account-save-block').removeClass('hidden');
-        });
-
-        $('.rubsched, .rubschedopt').removeClass('radioOn').addClass('radioOff');
-        var i = 13;
-        if (fmconfig.rubsched) {
-            i = 12;
-            $('#rubsched_options').removeClass('hidden');
-            var opt = String(fmconfig.rubsched).split(':');
-            $('#rad' + opt[0] + '_opt').val(opt[1]);
-            $('#rad' + opt[0] + '_div').removeClass('radioOff').addClass('radioOn');
-            $('#rad' + opt[0]).removeClass('radioOff').addClass('radioOn');
-        }
-        $('#rad' + i + '_div').removeClass('radioOff').addClass('radioOn');
-        $('#rad' + i).removeClass('radioOff').addClass('radioOn');
-        $('.rubschedopt input').rebind('click', function(e) {
-            var id = $(this).attr('id');
-            var opt = $('#' + id + '_opt').val();
-            M.account.rubsched = id.substr(3) + ':' + opt;
-            $('.rubschedopt').removeClass('radioOn').addClass('radioOff');
-            $(this).addClass('radioOn').removeClass('radioOff');
-            $(this).parent().addClass('radioOn').removeClass('radioOff');
-            $('.fm-account-save-block').removeClass('hidden');
-            initAccountScroll(1);
-        });
-        $('.rubsched_textopt').rebind('click keyup', function(e) {
-            var id = String($(this).attr('id')).split('_')[0];
-            $('.rubschedopt').removeClass('radioOn').addClass('radioOff');
-            $('#'+id+',#'+id+'_div').addClass('radioOn').removeClass('radioOff');
-            M.account.rubsched = id.substr(3) + ':' + $(this).val();
-            $('.fm-account-save-block').removeClass('hidden');
-            initAccountScroll(1);
-        });
-        $('.rubsched input').rebind('click', function(e) {
-            var id = $(this).attr('id');
-            if (id == 'rad13') {
-                M.account.rubsched = 0;
-                $('#rubsched_options').addClass('hidden');
-            }
-            else if (id == 'rad12') {
-                $('#rubsched_options').removeClass('hidden');
-                if (!fmconfig.rubsched) {
-                    M.account.rubsched = "14:15";
-                    var defOption = 14;
-                    $('#rad' + defOption + '_div').removeClass('radioOff').addClass('radioOn');
-                    $('#rad' + defOption).removeClass('radioOff').addClass('radioOn');
-                }
-            }
-            $('.rubsched').removeClass('radioOn').addClass('radioOff');
-            $(this).addClass('radioOn').removeClass('radioOff');
-            $(this).parent().addClass('radioOn').removeClass('radioOff');
-            $('.fm-account-save-block').removeClass('hidden');
-            initAccountScroll(1);
-        });
-
-        $('.redeem-voucher').unbind('click');
-        $('.redeem-voucher').bind('click', function(event)
-        {
-            var $this = $(this);
-            if ($this.attr('class').indexOf('active') == -1)
-            {
-                $('.fm-account-overlay').fadeIn(100);
-                $this.addClass('active');
-                $('.fm-voucher-popup').removeClass('hidden');
-                voucherCentering($this);
-
-                $('.fm-account-overlay, .fm-purchase-voucher, .fm-voucher-button').rebind('click.closeDialog', function() {
-                    $('.fm-account-overlay').fadeOut(100);
-                    $('.redeem-voucher').removeClass('active');
-                    $('.fm-voucher-popup').addClass('hidden');
-                });
-            }
-            else
-            {
-                $('.fm-account-overlay').fadeOut(200);
-                $this.removeClass('active');
-                $('.fm-voucher-popup').addClass('hidden');
-            }
-        });
-
-        $('.fm-voucher-body input').unbind('focus');
-        $('.fm-voucher-body input').bind('focus', function(e)
-        {
-            if ($(this).val() == l[487])
-                $(this).val('');
-        });
-
-        $('.fm-voucher-body input').unbind('blur');
-        $('.fm-voucher-body input').bind('blur', function(e)
-        {
-            if ($(this).val() == '')
-                $(this).val(l[487]);
-        });
-
-        $('.fm-voucher-button').unbind('click');
-        $('.fm-voucher-button').bind('click', function(e)
-        {
-            if ($('.fm-voucher-body input').val() == l[487])
-                msgDialog('warninga', l[135], l[1015]);
-            else
-            {
-                loadingDialog.show();
-                api_req({a: 'uavr', v: $('.fm-voucher-body input').val()},
-                {
-                    callback: function(res, ctx)
-                    {
-                        loadingDialog.hide();
-                        $('.fm-voucher-popup').addClass('hidden');
-                        $('.fm-voucher-body input').val(l[487]);
-                        if (typeof res == 'number')
-                        {
-                            if (res == -11)
-                                msgDialog('warninga', l[135], l[714]);
-                            else if (res < 0)
-                                msgDialog('warninga', l[135], l[473]);
-                            else
-                            {
-                                if (M.account)
-                                    M.account.lastupdate = 0;
-                                accountUI();
-                            }
-                        }
-                    }
-                });
-            }
-        });
-
-        $('.vouchercreate').unbind('click');
-        $('.vouchercreate').bind('click', function(e)
-        {
-            var vouchertype = $('.default-select.vouchertype .default-dropdown-item.active').attr('data-value');
-            var voucheramount = parseInt($('#account-voucheramount').val());
-            var proceed = false;
-            for (var i in M.account.prices)
-                if (M.account.prices[i][0] == vouchertype)
-                    proceed = true;
-            if (!proceed)
-            {
-                msgDialog('warninga', 'Error', 'Please select the voucher type.');
-                return false;
-            }
-            if (!voucheramount)
-            {
-                msgDialog('warninga', 'Error', 'Please enter a valid voucher amount.');
-                return false;
-            }
-            if (vouchertype === '19.99') {
-                vouchertype = '19.991';
-            }
-            loadingDialog.show();
-            api_req({a: 'uavi', d: vouchertype, n: voucheramount, c: 'EUR'},
-            {
-                callback: function(res, ctx)
-                {
-                    M.account.lastupdate = 0;
-                    accountUI();
-                }
-            });
-        });
-
-        if (M.account.reseller) {
-            var email = 'resellers@mega.nz';
-
-            $('.resellerbuy').attr('href', 'mailto:' + email)
-                .find('span').text(l[9106].replace('%1', email));
-
-            // Use 'All' or 'Last 10/100/250' for the dropdown text
-            var buttonText = ($.voucherlimit === 'all') ? l[7557] : l['466a'].replace('[X]', $.voucherlimit);
-
-            $('.fm-account-button.reseller').removeClass('hidden');
-            $('.account-history-dropdown-button.vouchers').text(buttonText);
-            $('.account-history-drop-items.voucher10-').text(l['466a'].replace('[X]', 10));
-            $('.account-history-drop-items.voucher100-').text(l['466a'].replace('[X]', 100));
-            $('.account-history-drop-items.voucher250-').text(l['466a'].replace('[X]', 250));
-
-            // Sort vouchers by most recently created at the top
-            M.account.vouchers.sort(function(a, b) {
-
-                if (a['date'] < b['date']) {
-                    return 1;
-                }
-                else {
-                    return -1;
-                }
-            });
-
-            $('.grid-table.vouchers tr').remove();
-            var html = '<tr><th>' + l[475] + '</th><th>' + l[7714] + '</th><th>' + l[477] + '</th><th>' + l[488] + '</th></tr>';
-
-            $(account.vouchers).each(function(i, el) {
-
-                // Only show the last 10, 100, 250 or if the limit is not set show all vouchers
-                if (($.voucherlimit !== 'all') && (i >= $.voucherlimit)) {
-                    return false;
-                }
-
-                var status = l[489];
-                if (el.redeemed > 0 && el.cancelled == 0 && el.revoked == 0)
-                    status = l[490] + ' ' + time2date(el.redeemed);
-                else if (el.revoked > 0 && el.cancelled > 0)
-                    status = l[491] + ' ' + time2date(el.revoked);
-                else if (el.cancelled > 0)
-                    status = l[492] + ' ' + time2date(el.cancelled);
-
-                var voucherLink = 'https://mega.nz/#voucher' + htmlentities(el.code);
-
-                html += '<tr><td>' + time2date(el.date) + '</td><td class="selectable">' + voucherLink + '</td><td>&euro; ' + htmlentities(el.amount) + '</td><td>' + status + '</td></tr>';
-            });
-            $('.grid-table.vouchers').html(html);
-            $('.default-select.vouchertype .default-select-scroll').html('');
-            var prices = [];
-            for (var i in M.account.prices) {
-                prices.push(M.account.prices[i][0]);
-            }
-            prices.sort(function(a, b) {
-                return (a - b)
-            })
-
-            var voucheroptions = '';
-            for (var i in prices)
-                voucheroptions += '<div class="default-dropdown-item" data-value="' + htmlentities(prices[i]) + '">&euro;' + htmlentities(prices[i]) + ' voucher</div>';
-            $('.default-select.vouchertype .default-select-scroll').html(voucheroptions);
-            bindDropdownEvents($('.default-select.vouchertype'));
-        }
-
-        $('.fm-purchase-voucher,.default-big-button.topup').unbind('click');
-        $('.fm-purchase-voucher,.default-big-button.topup').bind('click', function(e)
-        {
-            document.location.hash = 'resellers';
-        });
-
-        if (is_extension || ssl_needed())
-            $('#acc_use_ssl').hide();
-
-        $('.usessl').removeClass('radioOn').addClass('radioOff');
-        var i = 7;
-        if (use_ssl)
-            i = 6;
-        $('#rad' + i + '_div').removeClass('radioOff').addClass('radioOn');
-        $('#rad' + i).removeClass('radioOff').addClass('radioOn');
-        $('.usessl input').unbind('click');
-        $('.usessl input').bind('click', function(e)
-        {
-            var id = $(this).attr('id');
-            if (id == 'rad7')
-                M.account.use_ssl = 0;
-            else if (id == 'rad6')
-                M.account.use_ssl = 1;
-            $('.usessl').removeClass('radioOn').addClass('radioOff');
-            $(this).addClass('radioOn').removeClass('radioOff');
-            $(this).parent().addClass('radioOn').removeClass('radioOff');
-            $('.fm-account-save-block').removeClass('hidden');
-        });
-
-        $('.fm-account-remove-avatar,.fm-account-avatar').rebind('click', function() {
-            msgDialog('confirmation', l[1756], l[6973], false, function(e) {
-                if (e) {
-                    mega.attr.set('a', 'none', true, false);
-
-                    useravatar.invalidateAvatar(u_handle);
-                    $('.fm-account-avatar').safeHTML(useravatar.contact(u_handle));
-                    $('.fm-avatar img').attr('src', useravatar.mine());
-                    $('.fm-account-remove-avatar').hide();
-                }
-            });
-        });
-
-        $('.fm-account-change-avatar,.fm-account-avatar').unbind('click');
-        $('.fm-account-change-avatar,.fm-account-avatar').bind('click', function(e)
-        {
-            avatarDialog();
-        });
-        $('.fm-account-avatar').html(useravatar.contact(u_handle));
-
-        $('#find-duplicate').rebind('click', mega.utils.findDupes);
-
-        $.tresizer();
-
-    }, 1);
-
-    // Show first name or last name
-    if (u_attr.firstname) {
-        $('.membership-big-txt.name').text(u_attr.firstname + ' ' + u_attr.lastname);
-    }
-    else {
-        $('.membership-big-txt.name').text(u_attr.name);
-    }
-
-    // Show email address
-    if (u_attr.email) {
-        $('.membership-big-txt.email').text(u_attr.email);
-    }
-    else {
-        $('.membership-big-txt.email').hide();
-    }
-
-    $('.editprofile').rebind('click', function() {
-        document.location.hash = 'fm/account/profile';
-    });
-
-    $('.rubbish-bin-link').rebind('click', function() {
-        document.location.hash = 'fm/rubbish';
-    });
-
-    // Cancel account button on main Account page
-    $('.cancel-account').rebind('click', function() {
-
-        // Please confirm that all your data will be deleted
-        var confirmMessage = l[1974];
-
-        // Search through their Pro plan purchase history
-        $(account.purchases).each(function(index, purchaseTransaction) {
-
-            // Get payment method name
-            var paymentMethodId = purchaseTransaction[4];
-            var paymentMethod = getGatewayName(paymentMethodId).name;
-
-            // If they have paid with iTunes or Google Play in the past
-            if ((paymentMethod === 'apple') || (paymentMethod === 'google')) {
-
-                // Update confirmation message to remind them to cancel iTunes or Google Play
-                confirmMessage += ' ' + l[8854];
-                return false;
-            }
-        });
-
-        // Ask for confirmation
-        msgDialog('confirmation', l[6181], confirmMessage, false, function(event) {
-            if (event) {
-                loadingDialog.show();
-                api_req({ a: 'erm', m: Object(M.u[u_handle]).m, t: 21 }, {
-                    callback: function(res) {
-                        loadingDialog.hide();
-                        if (res === ENOENT) {
-                            msgDialog('warningb', l[1513], l[1946]);
-                        }
-                        else if (res === 0) {
-                            handleResetSuccessDialogs('.reset-success', l[735], 'deleteaccount');
-                        }
-                        else {
-                            msgDialog('warningb', l[135], l[200]);
-                        }
-                    }
-                });
-            }
-        });
-    });
-
-    // Button on main Account page to backup their master key
-    $('.backup-master-key').rebind('click', function() {
-        document.location.hash = 'backup';
-    });
-
-    $('.fm-account-button').unbind('click');
-    $('.fm-account-button').bind('click', function() {
-        if ($(this).attr('class').indexOf('active') == -1) {
-            switch (true) {
-                case ($(this).attr('class').indexOf('overview') >= 0):
-                    document.location.hash = 'fm/account';
-                    break;
-                case ($(this).attr('class').indexOf('profile') >= 0):
-                    document.location.hash = 'fm/account/profile';
-                    break;
-                case ($(this).attr('class').indexOf('settings') >= 0):
-                    document.location.hash = 'fm/account/settings';
-                    break;
-                case ($(this).attr('class').indexOf('history') >= 0):
-                    document.location.hash = 'fm/account/history';
-                    break;
-                case ($(this).attr('class').indexOf('reseller') >= 0):
-                    document.location.hash = 'fm/account/reseller';
-                    break;
-            }
-        }
-    });
-
-    $('.account-pass-lines').attr('class', 'account-pass-lines');
-    $('#account-new-password').bind('keyup', function(el)
-    {
-        $('.account-pass-lines').attr('class', 'account-pass-lines');
-        if ($(this).val() !== '') {
-            var pws = zxcvbn($(this).val());
-            if (pws.score > 3 && pws.entropy > 75) {
-                $('.account-pass-lines').addClass('good4');
-            } else if (pws.score > 2 && pws.entropy > 50) {
-                $('.account-pass-lines').addClass('good3');
-            } else if (pws.score > 1 && pws.entropy > 40) {
-                $('.account-pass-lines').addClass('good2');
-            } else if (pws.score > 0 && pws.entropy > 15) {
-                $('.account-pass-lines').addClass('good1');
-            } else {
-                $('.account-pass-lines').addClass('weak-password');
-            }
-        }
-    });
-
-    $('#account-confirm-password').bind('keyup', function(el) {
-
-        if ($(this).val() === $('#account-new-password').val()) {
-            $('.fm-account-save-block').removeClass('hidden');
-        }
-    });
-}
-
-function handleResetSuccessDialogs(dialog, txt, dlgString) {
-
-    $('.fm-dialog' + dialog + ' .reg-success-txt').text(txt);
-
-    $('.fm-dialog' + dialog + ' .fm-dialog-button').rebind('click', function() {
-        $('.fm-dialog-overlay').addClass('hidden');
-        $('body').removeClass('overlayed');
-        $('.fm-dialog' + dialog).addClass('hidden');
-        delete $.dialog;
-    });
-
-    $('.fm-dialog-overlay').removeClass('hidden');
-    $('body').addClass('overlayed');
-    $('.fm-dialog' + dialog).removeClass('hidden');
-
-    $.dialog = dlgString;
-}
-
 function avatarDialog(close)
 {
     if (close)
@@ -3648,798 +1284,6 @@
         fm_hideoverlay();
         return true;
     }
-    $.dialog = 'avatar';
-    $('.fm-dialog.avatar-dialog').removeClass('hidden');
-    fm_showoverlay();
-    $('.avatar-body').safeHTML(
-        '<div id="avatarcrop">' +
-            '<div class="image-upload-and-crop-container">' +
-                '<div class="image-explorer-container empty">' +
-                    '<div class="image-explorer-image-view">' +
-                        '<img class="image-explorer-source" />' +
-                        '<div class="avatar-white-bg"></div>' +
-                        '<div class="image-explorer-mask circle-mask"></div>' +
-                        '<div class="image-explorer-drag-delegate"></div>' +
-                    '</div>' +
-                    '<div class="image-explorer-scale-slider-wrapper">' +
-                        '<input class="image-explorer-scale-slider disabled" type="range" ' +
-                            'min="0" max="100" step="1" value="0" disabled="" />' +
-                    '</div>' +
-                '</div>' +
-                '<div class="fm-notifications-bottom">' +
-                    '<input type="file" id="image-upload-and-crop-upload-field" class="image-upload-field" ' +
-                        'accept="image/jpeg, image/gif, image/png" />' +
-                    '<label for="image-upload-and-crop-upload-field" ' +
-                        'class="image-upload-field-replacement fm-account-change-avatar">' +
-                        '<span>@@</span>' +
-                    '</label>' +
-                    '<div class="fm-account-change-avatar" id="fm-change-avatar">' +
-                        '<span>@@</span>' +
-                    '</div>' +
-                    '<div  class="fm-account-change-avatar" id="fm-cancel-avatar">' +
-                        '<span>@@</span>' +
-                    '</div>' +
-                    '<div class="clear"></div>' +
-                '</div>' +
-            '</div>' +
-        '</div>', l[1016], l[1017], l[82]);
-    $('#fm-change-avatar').hide();
-    $('#fm-cancel-avatar').hide();
-    var imageCrop = new ImageUploadAndCrop($("#avatarcrop").find('.image-upload-and-crop-container'),
-        {
-            cropButton: $('#fm-change-avatar'),
-            dragDropUploadPrompt:l[1390],
-            outputFormat: 'image/jpeg',
-            onCrop: function(croppedDataURI)
-            {
-                if (croppedDataURI.length > 64 * 1024) {
-                    return msgDialog('warninga', l[8645], l[8646]);
-                }
-                var data = dataURLToAB(croppedDataURI);
-
-                mega.attr.set('a', ab_to_base64(data), true, false);
-                useravatar.setUserAvatar(u_handle, data, this.outputFormat);
-
-                $('.fm-account-avatar').safeHTML(useravatar.contact(u_handle));
-                $('.fm-avatar img').attr('src', useravatar.mine());
-                avatarDialog(1);
-            },
-            onImageUpload: function()
-            {
-                $('.image-upload-field-replacement.fm-account-change-avatar').hide();
-                $('#fm-change-avatar').show();
-                $('#fm-cancel-avatar').show();
-            },
-            onImageUploadError: function()
-            {
-
-            }
-        });
-    $('#fm-cancel-avatar,.fm-dialog.avatar-dialog .fm-dialog-close').unbind('click');
-    $('#fm-cancel-avatar,.fm-dialog.avatar-dialog .fm-dialog-close').bind('click', function(e)
-    {
-        avatarDialog(1);
-    });
-}
-
-function gridUI(refresh) {
-    if (M.chat)
-        return;
-    if (d)
-        console.time('gridUI');
-
-    // $.gridDragging=false;
-    $.gridLastSelected = false;
-    $('.fm-files-view-icon.listing-view').addClass('active');
-    $('.fm-files-view-icon.block-view').removeClass('active');
-
-    $.gridHeader = function() {
-        var headerColumn = '';
-        var $firstChildTd = $('.grid-table tr:first-child td:visible');
-        if ($firstChildTd.size() === 0) {
-            // if the first <tr> does not contain any TDs, pick the next one
-            // this can happen when MegaList's prepusher (empty <TR/> is first)
-            $firstChildTd = $('.grid-table tr:nth-child(2) td:visible');
-        }
-
-        $firstChildTd.each(function(i, e) {
-            headerColumn = $('.grid-table-header th').get(i);
-            $(headerColumn).width($(e).width());
-        });
-    };
-
-    $.detailsGridHeader = function() {
-        var headerColumn = '';
-        $('.contact-details-view .grid-table tr:first-child td').each(function(i, e) {
-            headerColumn = $('.contact-details-view .grid-table-header th').get(i);
-            $(headerColumn).width($(e).width());
-        });
-    };
-
-    $.contactGridHeader = function() {
-        var headerColumn = '',
-            i = 0,
-            w = 0,
-            el = $('.files-grid-view.contacts-view .grid-table-header th');
-        while (i < el.length) {
-            if (i !== 0) {
-                w += $(el[i]).width();
-            }
-            i++;
-        }
-        $('.files-grid-view.contacts-view .grid-scrolling-table tr:first-child td').each(function(i, e) {
-            headerColumn = $('.files-grid-view.contacts-view .grid-table-header th').get(i);
-            $(headerColumn).width($(e).width());
-        });
-    };
-
-    $.opcGridHeader = function() {
-        var headerColumn = '',
-            i = 0,
-            w = 0,
-            el = $('.sent-requests-grid .grid-table-header th');
-        while (i < el.length) {
-            if (i !== 0) {
-                w += $(el[i]).width();
-            }
-            i++;
-        }
-        $('.sent-requests-grid .grid-scrolling-table tr:first-child td').each(function(i, e) {
-            headerColumn = $('.sent-requests-grid .grid-table-header th').get(i);
-            $(headerColumn).width($(e).width());
-        });
-    };
-
-    $.ipcGridHeader = function() {
-        var headerColumn = '',
-            i = 0,
-            w = 0,
-            el = $('.contact-requests-grid .grid-table-header th');
-        while (i < el.length) {
-            if (i !== 0) {
-                w += $(el[i]).width();
-            }
-            i++;
-        }
-        $('.contact-requests-grid .grid-scrolling-table tr:first-child td').each(function(i, e) {
-            headerColumn = $('.contact-requests-grid .grid-table-header th').get(i);
-            $(headerColumn).width($(e).width());
-        });
-    };
-
-    $.sharedGridHeader = function() {
-        var el = $('.shared-grid-view .grid-table-header th'),
-            headerColumn = '',
-            i = 0,
-            w = 0;
-        while (i < el.length) {
-            if (i !== 0) {
-                w += $(el[i]).width();
-            }
-            i++;
-        }
-        $('.shared-grid-view .grid-scrolling-table tr:first-child td').each(function(i, e) {
-            headerColumn = $('.shared-grid-view .grid-table-header th').get(i);
-            $(headerColumn).width($(e).width());
-        });
-    };
-
-    $('.fm-blocks-view.fm').addClass('hidden');
-    $('.fm-chat-block').addClass('hidden');
-    $('.shared-blocks-view').addClass('hidden');
-    $('.shared-grid-view').addClass('hidden');
-
-    $('.files-grid-view.fm').addClass('hidden');
-    $('.fm-blocks-view.contacts-view').addClass('hidden');
-    $('.files-grid-view.contacts-view').addClass('hidden');
-    $('.contacts-details-block').addClass('hidden');
-    $('.files-grid-view.contact-details-view').addClass('hidden');
-    $('.fm-blocks-view.contact-details-view').addClass('hidden');
-
-    if (M.currentdirid === 'contacts') {
-        $('.files-grid-view.contacts-view').removeClass('hidden');
-        $.contactGridHeader();
-        initContactsGridScrolling();
-    } else if (M.currentdirid === 'opc') {
-        $('.grid-table.sent-requests').removeClass('hidden');
-        $.opcGridHeader();
-        initOpcGridScrolling();
-    } else if (M.currentdirid === 'ipc') {
-        $('.grid-table.contact-requests').removeClass('hidden');
-        $.ipcGridHeader();
-        initIpcGridScrolling();
-    } else if (M.currentdirid === 'shares') {
-        $('.shared-grid-view').removeClass('hidden');
-        $.sharedGridHeader();
-        initGridScrolling();
-    } else if (String(M.currentdirid).length === 11 && M.currentrootid == 'contacts') {// Cloud-drive/File manager
-        $('.contacts-details-block').removeClass('hidden');
-        if (M.v.length > 0) {
-            $('.files-grid-view.contact-details-view').removeClass('hidden');
-            $.detailsGridHeader();
-            initGridScrolling();
-        }
-    } else {
-        $('.files-grid-view.fm').removeClass('hidden');
-        initGridScrolling();
-        $.gridHeader();
-    }
-
-    if (folderlink) {
-        $('.grid-url-arrow').hide();
-        $('.grid-url-header').text('');
-    } else {
-        $('.grid-url-arrow').show();
-        $('.grid-url-header').text('');
-    }
-
-    $('.fm .grid-table-header th').rebind('contextmenu', function(e) {
-        $('.file-block').removeClass('ui-selected');
-        $.selected = [];
-        $.hideTopMenu();
-        return !!contextMenuUI(e, 6);
-    });
-
-    $('.files-grid-view, .fm-empty-cloud, .fm-empty-folder').rebind('contextmenu.fm', function(e) {
-        $('.file-block').removeClass('ui-selected');
-        $.selected = [];
-        $.hideTopMenu();
-        return !!contextMenuUI(e, 2);
-    });
-
-    // enable add star on first column click (make favorite)
-    $('.grid-table.fm tr td:first-child').rebind('click', function() {
-        var id = [$(this).parent().attr('id')];
-        M.favourite(id, $('.grid-table.fm #' + id[0] + ' .grid-status-icon').hasClass('star'));
-    });
-
-    $('.context-menu-item.do-sort').rebind('click', function() {
-        M.setLastColumn($(this).data('by'));
-        M.doSort($(this).data('by'), -1);
-        M.renderMain();
-    });
-
-    $('.grid-table-header .arrow').rebind('click', function() {
-        var c = $(this).attr('class');
-        var d = 1;
-        if (c && c.indexOf('desc') > -1)
-            d = -1;
-
-        for (var e in M.sortRules) {
-            if (c && c.indexOf(e) > -1) {
-                M.doSort(e, d);
-                M.renderMain();
-                break;
-            }
-        }
-    });
-
-    if (M.currentdirid === 'shares')
-        $.selectddUIgrid = '.shared-grid-view .grid-scrolling-table';
-    else if (M.currentdirid === 'contacts')
-        $.selectddUIgrid = '.grid-scrolling-table.contacts';
-    else if (M.currentdirid === 'ipc')
-        $.selectddUIgrid = '.contact-requests-grid .grid-scrolling-table';
-    else if (M.currentdirid === 'opc')
-        $.selectddUIgrid = '.sent-requests-grid .grid-scrolling-table';
-    else if (String(M.currentdirid).length === 11 && M.currentrootid == 'contacts')
-        $.selectddUIgrid = '.files-grid-view.contact-details-view .grid-scrolling-table';
-    else
-        $.selectddUIgrid = '.files-grid-view.fm .grid-scrolling-table tbody';
-
-    $.selectddUIitem = 'tr';
-    if (refresh) {
-        selectddUI(true);
-    }
-    else {
-        Soon(selectddUI);
-    }
-
-    if (d)
-        console.timeEnd('gridUI');
-}
-
-function searchPath()
-{
-    if (M.currentdirid && M.currentdirid.substr(0,7) == 'search/')
-    {
-        var sel;
-        if (M.viewmode) sel = $('.fm-blocks-view .ui-selected');
-        else sel = $('.grid-table .ui-selected');
-        if (sel.length == 1)
-        {
-            var html = '';
-            var path = M.getPath($(sel[0]).attr('id'));
-            path.reverse();
-            for (var i in path)
-            {
-                var c,name,id=false,iconimg='';;
-                var n = M.d[path[i]];
-                if (path[i].length == 11 && M.u[path[i]])
-                {
-                    id = path[i];
-                    c = 'contacts-item';
-                    name = M.u[path[i]].m;
-                }
-                else if (path[i] == M.RootID)
-                {
-                    id = M.RootID;
-                    c = 'cloud-drive';
-                    name = l[164];
-                }
-                else if (path[i] == M.RubbishID)
-                {
-                    id = M.RubbishID;
-                    c = 'recycle-item';
-                    name = l[168];
-                }
-                else if (path[i] == M.InboxID)
-                {
-                    id = M.InboxID;
-                    c = 'inbox-item';
-                    name = l[166];
-                }
-                else if (n)
-                {
-                    id = n.h;
-                    c = '';
-                    name = n.name;
-                    if (n.t) c = 'folder';
-                    else iconimg = '<span class="search-path-icon-span ' + fileIcon(n) + '"></span>';
-                }
-                if (id)
-                {
-                    html += '<div class="search-path-icon '+c+'" id="spathicon_'+htmlentities(id) + '">' + iconimg + '</div><div class="search-path-txt" id="spathname_'+htmlentities(id) + '">' + htmlentities(name) + '</div>';
-                    if (i < path.length-1) html += '<div class="search-path-arrow"></div>';
-                }
-            }
-            html += '<div class="clear"></div>';
-            $('.search-bottom-menu').html(html);
-            $('.fm-blocks-view,.files-grid-view').addClass('search');
-            $('.search-path-icon,.search-path-icon').unbind('click');
-            $('.search-path-icon,.search-path-txt').bind('click',function(e)
-            {
-                var id = $(this).attr('id');
-                if (id)
-                {
-                    id = id.replace('spathicon_','').replace('spathname_','');
-                    var n = M.d[id];
-                    $.selected=[];
-                    if (!n.t)
-                    {
-                        $.selected.push(id);
-                        id = n.p;
-                    }
-                    if (n) M.openFolder(id);
-                    if ($.selected.length > 0) reselect(1);
-                }
-            });
-        }
-        else $('.fm-blocks-view,.files-grid-view').removeClass('search');
-    }
-    else $('.fm-blocks-view,.files-grid-view').removeClass('search');
-}
-
-function selectddUI(refresh) {
-    if (M.currentdirid && M.currentdirid.substr(0, 7) === 'account') {
-        return false;
-    }
-
-    if (d) {
-        console.time('selectddUI');
-    }
-
-    var mainSel = $.selectddUIgrid + ' ' + $.selectddUIitem;
-    var dropSel = $.selectddUIgrid + ' ' + $.selectddUIitem + '.folder';
-    if (M.currentrootid === 'contacts') {
-        dropSel = mainSel;
-    }
-
-    $(dropSel).droppable(
-        {
-            tolerance: 'pointer',
-            drop: function(e, ui)
-            {
-                $.doDD(e, ui, 'drop', 0);
-            },
-            over: function(e, ui)
-            {
-                $.doDD(e, ui, 'over', 0);
-            },
-            out: function(e, ui)
-            {
-                $.doDD(e, ui, 'out', 0);
-            }
-        });
-
-    if ($.gridDragging) {
-        $('body').addClass('dragging ' + ($.draggingClass || ''));
-    }
-
-    var $ddUIitem = $(mainSel);
-    var $ddUIgrid = $($.selectddUIgrid);
-    $ddUIitem.draggable(
-        {
-            start: function(e, u)
-            {
-                if (d) console.log('draggable.start');
-                $.hideContextMenu(e);
-                $.gridDragging = true;
-                $('body').addClass('dragging');
-                if (!$(this).hasClass('ui-selected'))
-                {
-                    if (selectionManager) {
-                        $($.selectddUIgrid + ' ' + $.selectddUIitem).removeClass('ui-selected');
-                        selectionManager.clear_selection();
-                        selectionManager.set_currently_selected($(this).attr('id'));
-                    }
-                    else {
-                        $($.selectddUIgrid + ' ' + $.selectddUIitem).removeClass('ui-selected');
-                        $(this).addClass('ui-selected');
-                    }
-                }
-                var max = Math.floor(($(window).height() - 96) / 24);
-                var html = [];
-                $.selected = [];
-                var selected = selectionManager.get_selected();
-                selected.forEach(function(id, i)
-                {
-                    var n = M.d[id];
-                    if (n) {
-                        $.selected.push(id);
-                        if (max > i + 1) {
-                            html.push('<div class="transfer-filtype-icon ' + fileIcon(n) + ' tranfer-filetype-txt dragger-entry">' + str_mtrunc(htmlentities(n.name)) + '</div>');
-                        }
-                    }
-                });
-                if (selected.length > max)
-                {
-                    $('.dragger-files-number').text(selected.length);
-                    $('.dragger-files-number').show();
-                }
-                $('#draghelper .dragger-content').html(html.join(""));
-                $.draggerHeight = $('#draghelper .dragger-content').outerHeight();
-                $.draggerWidth = $('#draghelper .dragger-content').outerWidth();
-                $.draggerOrigin = M.currentdirid;
-            },
-            drag: function(e, ui)
-            {
-                if (ui.position.top + $.draggerHeight - 28 > $(window).height())
-                    ui.position.top = $(window).height() - $.draggerHeight + 26;
-                if (ui.position.left + $.draggerWidth - 58 > $(window).width())
-                    ui.position.left = $(window).width() - $.draggerWidth + 56;
-            },
-            refreshPositions: true,
-            containment: 'document',
-            scroll: false,
-            distance: 10,
-            revertDuration: 200,
-            revert: true,
-            cursorAt: {right: 90, bottom: 56},
-            helper: function(e, ui)
-            {
-                $(this).draggable("option", "containment", [72, 42, $(window).width(), $(window).height()]);
-                return getDDhelper();
-            },
-            stop: function(event)
-            {
-                if (d) console.log('draggable.stop');
-                $.gridDragging = $.draggingClass = false;
-                $('body').removeClass('dragging').removeClassWith("dndc-");
-                if (selectionManager) {
-                    selectionManager.clear_selection();
-                }
-                var origin = $.draggerOrigin;
-                setTimeout(function __onDragStop() {
-                    if (M.currentdirid === 'contacts') {
-                        if (origin !== 'contacts') {
-                            M.openFolder(origin, true);
-                        }
-                    } else {
-                        treeUIopen(M.currentdirid, false, true);
-                    }
-                }, 200);
-            }
-        });
-
-    $('.ui-selectable-helper').remove();
-
-    $ddUIgrid.selectable({
-        autoRefresh: true,
-        filter: $.selectddUIitem,
-        start: function(e, u) {
-            $.hideContextMenu(e);
-            $.hideTopMenu();
-        },
-        stop: function(e, u) {
-            searchPath();
-        }
-    });
-
-    if (!window.fmShortcuts) {
-        window.fmShortcuts = new FMShortcuts();
-    }
-
-    if (!refresh) {
-        /**
-         * (Re)Init the selectionManager, because the .selectable() is reinitialized and we need to reattach to its
-         * events.
-         *
-         * @type {SelectionManager}
-         */
-
-        selectionManager = new SelectionManager($ddUIgrid, $.selected && $.selected.length > 0);
-        if ($.selected) {
-            $.selected.forEach(function(h) {
-                selectionManager.add_to_selection(h);
-            });
-        }
-    }
-
-    $ddUIitem.rebind('contextmenu', function(e)
-    {
-        if ($(this).attr('class').indexOf('ui-selected') == -1)
-        {
-            $($.selectddUIgrid + ' ' + $.selectddUIitem).removeClass('ui-selected');
-            $(this).addClass('ui-selected');
-        }
-        cacheselect();
-        searchPath();
-        $.hideTopMenu();
-        return !!contextMenuUI(e, 1);
-    });
-
-    $ddUIitem.rebind('click.ddui', function(e)
-    {
-        if ($.gridDragging)
-            return false;
-        var s = e.shiftKey;
-        if (e.shiftKey)
-        {
-            selectionManager.shift_select_to($(this).attr('id'));
-        }
-        else if (e.ctrlKey == false && e.metaKey == false)
-        {
-            $($.selectddUIgrid + ' ' + $.selectddUIitem).removeClass('ui-selected');
-            $(this).addClass('ui-selected');
-            $.gridLastSelected = this;
-            selectionManager.clear_selection();
-            selectionManager.add_to_selection($(this).attr('id'));
-        }
-        else
-        {
-            if ($(this).hasClass("ui-selected")) {
-                $(this).removeClass("ui-selected");
-                selectionManager.remove_from_selection($(this).attr('id'));
-            }
-            else
-            {
-                $(this).addClass("ui-selected");
-                $.gridLastSelected = this;
-                selectionManager.add_to_selection($(this).attr('id'));
-            }
-        }
-        searchPath();
-        $.hideContextMenu(e);
-        if ($.hideTopMenu)
-            $.hideTopMenu();
-        return false;
-    });
-
-    $ddUIitem.rebind('dblclick', function(e)
-    {
-        var h = $(e.currentTarget).attr('id');
-        var n = M.d[h] || {};
-        if (n.t)
-        {
-            $('.top-context-menu').hide();
-            M.openFolder(h);
-        }
-        else if (is_image(n))
-            slideshow(h);
-        else
-            M.addDownload([h]);
-    });
-
-    if ($.rmInitJSP)
-    {
-        var jsp = $($.rmInitJSP).data('jsp');
-        if (jsp)
-            jsp.reinitialise();
-        if (d)
-            console.log('jsp:!u', !!jsp);
-        delete $.rmInitJSP;
-    }
-    if (!refresh) {
-        $.tresizer();
-    }
-
-    if (d) {
-        console.timeEnd('selectddUI');
-    }
-
-    $ddUIitem = $ddUIgrid = undefined;
-}
-
-function iconUI(aQuiet, refresh)
-{
-    if (d) console.time('iconUI');
-
-    $('.fm-files-view-icon.block-view').addClass('active');
-    $('.fm-files-view-icon.listing-view').removeClass('active');
-    $('.shared-grid-view').addClass('hidden');
-    $('.files-grid-view.fm').addClass('hidden');
-    $('.fm-blocks-view.fm').addClass('hidden');
-    $('.fm-blocks-view.contacts-view').addClass('hidden');
-    $('.files-grid-view.contacts-view').addClass('hidden');
-    $('.contacts-details-block').addClass('hidden');
-    $('.files-grid-view.contact-details-view').addClass('hidden');
-    $('.fm-blocks-view.contact-details-view').addClass('hidden');
-
-    if (M.currentdirid == 'contacts')
-    {
-        $('.fm-blocks-view.contacts-view').removeClass('hidden');
-        initContactsBlocksScrolling();
-    }
-    else if (M.currentdirid == 'shares')
-    {
-        $('.shared-blocks-view').removeClass('hidden');
-        initShareBlocksScrolling();
-    }
-    else if (String(M.currentdirid).length === 11 && M.currentrootid == 'contacts')
-    {
-        $('.contacts-details-block').removeClass('hidden');
-        if (M.v.length > 0)
-        {
-            $('.fm-blocks-view.contact-details-view').removeClass('hidden');
-            initFileblocksScrolling2();
-        }
-    }
-    else if (M.currentdirid === M.InboxID || RootbyId(M.currentdirid) === M.InboxID)
-    {
-        if (M.v.length > 0)
-        {
-            $('.fm-blocks-view.fm').removeClass('hidden');
-            initFileblocksScrolling();
-        }
-    }
-    else
-    {
-        $('.fm-blocks-view.fm').removeClass('hidden');
-        if (!aQuiet) initFileblocksScrolling();
-    }
-
-    $('.fm-blocks-view, .shared-blocks-view').rebind('contextmenu.blockview', function(e)
-    {
-        $('.file-block').removeClass('ui-selected');
-        // is this required? don't we have a support for a multi-selection context menu?
-        selectionManager.clear_selection();
-        $.selected = [];
-        $.hideTopMenu();
-        return !!contextMenuUI(e, 2);
-    });
-
-    if (M.currentdirid == 'contacts')
-    {
-        $.selectddUIgrid = '.contacts-blocks-scrolling';
-        $.selectddUIitem = 'a';
-    }
-    else if (M.currentdirid == 'shares')
-    {
-        $.selectddUIgrid = '.shared-blocks-scrolling';
-        $.selectddUIitem = 'a';
-    }
-    else if (String(M.currentdirid).length === 11 && M.currentrootid == 'contacts')
-    {
-        $.selectddUIgrid = '.contact-details-view .file-block-scrolling';
-        $.selectddUIitem = 'a';
-    }
-    else
-=======
-function avatarDialog(close)
-{
-    if (close)
->>>>>>> 31fbe664
-    {
-        $.dialog = false;
-        $('.avatar-dialog').addClass('hidden');
-        fm_hideoverlay();
-        return true;
-    }
-<<<<<<< HEAD
-    selectddUI(refresh);
-
-    if (d) console.timeEnd('iconUI');
-}
-
-function transferPanelUI()
-{
-    $.transferHeader = function(tfse)
-    {
-        tfse                  = tfse || M.getTransferElements();
-        var domTableEmptyTxt  = tfse.domTableEmptyTxt;
-        var domTableHeader    = tfse.domTableHeader;
-        var domScrollingTable = tfse.domScrollingTable;
-        var domTable          = tfse.domTable;
-        tfse                  = undefined;
-
-        // Show/Hide header if there is no items in transfer list
-        if (domTable.querySelector('tr')) {
-            domTableEmptyTxt.classList.add('hidden');
-            domScrollingTable.style.display = '';
-            domTableHeader.style.display    = '';
-        }
-        else {
-            domTableEmptyTxt.classList.remove('hidden');
-            domScrollingTable.style.display = 'none';
-            domTableHeader.style.display    = 'none';
-        }
-
-        $(domScrollingTable).rebind('click.tst contextmenu.tst', function(e) {
-            if (!$(e.target).closest('.transfer-table').length) {
-                $('.ui-selected', domTable).removeClass('ui-selected');
-            }
-        });
-
-        var $tmp = $('.grid-url-arrow, .clear-transfer-icon', domTable);
-        $tmp.rebind('click', function(e) {
-            var target = $(this).closest('tr');
-            e.preventDefault();
-            e.stopPropagation(); // do not treat it as a regular click on the file
-            $('tr', domTable).removeClass('ui-selected');
-
-            if ($(this).hasClass('grid-url-arrow')) {
-                target.addClass('ui-selected');
-                e.currentTarget = target;
-                transferPanelContextMenu(target);
-                if (!$(this).hasClass('active')) {
-                    contextMenuUI(e);
-                    $(this).addClass('active');
-                }
-                else {
-                    $.hideContextMenu();
-                    $(this).removeClass('active');
-                }
-            }
-            else {
-                if (!target.hasClass('.transfer-completed')) {
-                    var toabort = target.attr('id');
-                    dlmanager.abort(toabort);
-                    ulmanager.abort(toabort);
-                }
-                target.fadeOut(function() {
-                    $(this).remove();
-                    $.clearTransferPanel();
-                    fm_tfsupdate();
-                    $.tresizer();
-                });
-            }
-
-            return false;
-        });
-
-        $tmp = $('tr', domTable);
-        $tmp.rebind('dblclick', function(e) {
-            if ($(this).hasClass('transfer-completed')) {
-                var id = String($(this).attr('id'));
-                if (id[0] === 'd') {
-                    id = id.split('_').pop();
-                }
-                else if (id[0] === 'u') {
-                    id = String(ulmanager.ulIDToNode[id]);
-                }
-                var path = M.getPath(id);
-                if (path.length > 1) {
-                    M.openFolder(path[1], true);
-                    $.selected = [id];
-                    reselect(1);
-                }
-            }
-            return false;
-        });
-
-        $tmp.rebind('click contextmenu', function(e)
-=======
     $.dialog = 'avatar';
     $('.fm-dialog.avatar-dialog').removeClass('hidden');
     fm_showoverlay();
@@ -4478,7 +1322,6 @@
     $('#fm-change-avatar').hide();
     $('#fm-cancel-avatar').hide();
     var imageCrop = new ImageUploadAndCrop($("#avatarcrop").find('.image-upload-and-crop-container'),
->>>>>>> 31fbe664
         {
             cropButton: $('#fm-change-avatar'),
             dragDropUploadPrompt:l[1390],
@@ -4514,17 +1357,236 @@
     });
 }
 
+function gridUI() {
+    if (M.chat)
+        return;
+    if (d)
+        console.time('gridUI');
+    // $.gridDragging=false;
+    $.gridLastSelected = false;
+    $('.fm-files-view-icon.listing-view').addClass('active');
+    $('.fm-files-view-icon.block-view').removeClass('active');
+
+    $.gridHeader = function() {
+        var headerColumn = '';
+        var $firstChildTd = $('.grid-table tr:first-child td:visible');
+        if ($firstChildTd.size() === 0) {
+            // if the first <tr> does not contain any TDs, pick the next one
+            // this can happen when MegaList's prepusher (empty <TR/> is first)
+            $firstChildTd = $('.grid-table tr:nth-child(2) td:visible');
+        }
+
+        $firstChildTd.each(function(i, e) {
+            headerColumn = $('.grid-table-header th').get(i);
+            $(headerColumn).width($(e).width());
+        });
+    };
+
+    $.detailsGridHeader = function() {
+        var headerColumn = '';
+        $('.contact-details-view .grid-table tr:first-child td').each(function(i, e) {
+            headerColumn = $('.contact-details-view .grid-table-header th').get(i);
+            $(headerColumn).width($(e).width());
+        });
+    };
+
+    $.contactGridHeader = function() {
+        var headerColumn = '',
+            i = 0,
+            w = 0,
+            el = $('.files-grid-view.contacts-view .grid-table-header th');
+        while (i < el.length) {
+            if (i !== 0) {
+                w += $(el[i]).width();
+            }
+            i++;
+        }
+        $('.files-grid-view.contacts-view .grid-scrolling-table tr:first-child td').each(function(i, e) {
+            headerColumn = $('.files-grid-view.contacts-view .grid-table-header th').get(i);
+            $(headerColumn).width($(e).width());
+        });
+    };
+
+    $.opcGridHeader = function() {
+        var headerColumn = '',
+            i = 0,
+            w = 0,
+            el = $('.sent-requests-grid .grid-table-header th');
+        while (i < el.length) {
+            if (i !== 0) {
+                w += $(el[i]).width();
+            }
+            i++;
+        }
+        $('.sent-requests-grid .grid-scrolling-table tr:first-child td').each(function(i, e) {
+            headerColumn = $('.sent-requests-grid .grid-table-header th').get(i);
+            $(headerColumn).width($(e).width());
+        });
+    };
+
+    $.ipcGridHeader = function() {
+        var headerColumn = '',
+            i = 0,
+            w = 0,
+            el = $('.contact-requests-grid .grid-table-header th');
+        while (i < el.length) {
+            if (i !== 0) {
+                w += $(el[i]).width();
+            }
+            i++;
+        }
+        $('.contact-requests-grid .grid-scrolling-table tr:first-child td').each(function(i, e) {
+            headerColumn = $('.contact-requests-grid .grid-table-header th').get(i);
+            $(headerColumn).width($(e).width());
+        });
+    };
+
+    $.sharedGridHeader = function() {
+        var el = $('.shared-grid-view .grid-table-header th'),
+            headerColumn = '',
+            i = 0,
+            w = 0;
+        while (i < el.length) {
+            if (i !== 0) {
+                w += $(el[i]).width();
+            }
+            i++;
+        }
+        $('.shared-grid-view .grid-scrolling-table tr:first-child td').each(function(i, e) {
+            headerColumn = $('.shared-grid-view .grid-table-header th').get(i);
+            $(headerColumn).width($(e).width());
+        });
+    };
+
+    $('.fm-blocks-view.fm').addClass('hidden');
+    $('.fm-chat-block').addClass('hidden');
+    $('.shared-blocks-view').addClass('hidden');
+    $('.shared-grid-view').addClass('hidden');
+
+    $('.files-grid-view.fm').addClass('hidden');
+    $('.fm-blocks-view.contacts-view').addClass('hidden');
+    $('.files-grid-view.contacts-view').addClass('hidden');
+    $('.contacts-details-block').addClass('hidden');
+    $('.files-grid-view.contact-details-view').addClass('hidden');
+    $('.fm-blocks-view.contact-details-view').addClass('hidden');
+
+    if (M.currentdirid === 'contacts') {
+        $('.files-grid-view.contacts-view').removeClass('hidden');
+        $.contactGridHeader();
+        initContactsGridScrolling();
+    } else if (M.currentdirid === 'opc') {
+        $('.grid-table.sent-requests').removeClass('hidden');
+        $.opcGridHeader();
+        initOpcGridScrolling();
+    } else if (M.currentdirid === 'ipc') {
+        $('.grid-table.contact-requests').removeClass('hidden');
+        $.ipcGridHeader();
+        initIpcGridScrolling();
+    } else if (M.currentdirid === 'shares') {
+        $('.shared-grid-view').removeClass('hidden');
+        $.sharedGridHeader();
+        initGridScrolling();
+    } else if (String(M.currentdirid).length === 11 && M.currentrootid == 'contacts') {// Cloud-drive/File manager
+        $('.contacts-details-block').removeClass('hidden');
+        if (M.v.length > 0) {
+            $('.files-grid-view.contact-details-view').removeClass('hidden');
+            $.detailsGridHeader();
+            initGridScrolling();
+        }
+    } else {
+        $('.files-grid-view.fm').removeClass('hidden');
+        initGridScrolling();
+        $.gridHeader();
+    }
+
+    if (folderlink) {
+        $('.grid-url-arrow').hide();
+        $('.grid-url-header').text('');
+    } else {
+        $('.grid-url-arrow').show();
+        $('.grid-url-header').text('');
+    }
+
+    $('.fm .grid-table-header th').rebind('contextmenu', function(e) {
+        $('.file-block').removeClass('ui-selected');
+        $.selected = [];
+        $.hideTopMenu();
+        return !!contextMenuUI(e, 6);
+    });
+
+    $('.files-grid-view, .fm-empty-cloud, .fm-empty-folder').rebind('contextmenu.fm', function(e) {
+        $('.file-block').removeClass('ui-selected');
+        $.selected = [];
+        $.hideTopMenu();
+        return !!contextMenuUI(e, 2);
+    });
+
+    // enable add star on first column click (make favorite)
+    $('.grid-table.fm tr td:first-child').rebind('click', function() {
+        var id = [$(this).parent().attr('id')];
+        M.favourite(id, $('.grid-table.fm #' + id[0] + ' .grid-status-icon').hasClass('star'));
+    });
+
+    $('.context-menu-item.do-sort').rebind('click', function() {
+        M.setLastColumn($(this).data('by'));
+        M.doSort($(this).data('by'), -1);
+        M.renderMain();
+    });
+
+    $('.grid-table-header .arrow').rebind('click', function() {
+        var c = $(this).attr('class');
+        var d = 1;
+        if (c && c.indexOf('desc') > -1)
+            d = -1;
+
+        for (var e in M.sortRules) {
+            if (c && c.indexOf(e) > -1) {
+                M.doSort(e, d);
+                M.renderMain();
+                break;
+            }
+        }
+    });
+
+    if (M.currentdirid === 'shares')
+        $.selectddUIgrid = '.shared-grid-view .grid-scrolling-table';
+    else if (M.currentdirid === 'contacts')
+        $.selectddUIgrid = '.grid-scrolling-table.contacts';
+    else if (M.currentdirid === 'ipc')
+        $.selectddUIgrid = '.contact-requests-grid .grid-scrolling-table';
+    else if (M.currentdirid === 'opc')
+        $.selectddUIgrid = '.sent-requests-grid .grid-scrolling-table';
+    else if (String(M.currentdirid).length === 11 && M.currentrootid == 'contacts')
+        $.selectddUIgrid = '.files-grid-view.contact-details-view .grid-scrolling-table';
+    else
+        $.selectddUIgrid = '.files-grid-view.fm .grid-scrolling-table';
+
+    $.selectddUIitem = 'tr';
+    if (refresh) {
+        selectddUI(true);
+    }
+    else {
+        Soon(selectddUI);
+    }
+
+    if (d)
+        console.timeEnd('gridUI');
+}
+
 /**
  * Really simple shortcut logic for select all, copy, paste, delete
  *
  * @constructor
  */
 function FMShortcuts() {
-    "use strict";
 
     var current_operation = null;
 
-    $(window).rebind('keydown.fmshortcuts', function(e) {
+    // unbind if already bound.
+    $(window).unbind('keydown.fmshortcuts');
+
+    // bind
+    $(window).bind('keydown.fmshortcuts', function(e) {
 
         if (!is_fm())
             return true;
@@ -4563,23 +1625,22 @@
                 return false; // stop prop.
             }
 
-            var handles = [];
             $.each(current_operation.src, function(k, v) {
-                handles.push($(v).attr('id'));
+                if (current_operation.op == "copy") {
+                    M.copyNodes([$(v).attr('id')], M.currentdirid);
+                } else if (current_operation.op == "cut") {
+                    M.moveNodes([$(v).attr('id')], M.currentdirid);
+                }
             });
 
-            if (current_operation.op === "copy") {
-                M.copyNodes(handles, M.currentdirid);
-            }
-            else if (current_operation.op === "cut") {
+            if (current_operation.op == "cut") {
                 current_operation = null;
-                M.moveNodes(handles, M.currentdirid);
             }
 
             return false; // stop prop.
         } else if (charCode == 8) {
             var $items = selectionManager.get_selected();
-            if ($items.size() === 0 || (M.getNodeRights(M.currentdirid || '') | 0) < 1) {
+            if ($items.size() == 0 || (RightsbyID(M.currentdirid || '') | 0) < 1) {
                 return; // dont do anything.
             }
 
@@ -4592,7 +1653,7 @@
 
             // force remove, no confirmation
             if (e.ctrlKey || e.metaKey) {
-                $('#msgDialog:visible default-white-button.confirm').trigger('click');
+                $('#msgDialog:visible .fm-dialog-button.confirm').trigger('click');
             }
 
             return false;
@@ -4615,9 +1676,8 @@
  * @constructor
  */
 var QuickFinder = function(searchable_elements, containers) {
-    "use strict";
-
     var self = this;
+
     var DEBUG = false;
 
     self._is_active = false; // defined as a prop of this. so that when in debug mode it can be easily accessed from
@@ -4627,16 +1687,18 @@
     var next_idx = 0;
 
     // hide on page change
-    if (QuickFinder._pageChangeListenerId) {
-        mBroadcaster.removeListener(QuickFinder._pageChangeListenerId);
-    }
-    QuickFinder._pageChangeListenerId = mBroadcaster.addListener('pagechange', function () {
+    $(window).unbind('hashchange.quickfinder');
+    $(window).bind('hashchange.quickfinder', function() {
         if (self.is_active()) {
             self.deactivate();
         }
     });
 
-    $(window).rebind('keypress.quickFinder', function(e) {
+    // unbind if already bound.
+    $(window).unbind('keypress.quickFinder');
+
+    // bind
+    $(window).bind('keypress.quickFinder', function(e) {
 
         e = e || window.event;
         // DO NOT start the search in case that the user is typing something in a form field... (eg.g. contacts -> add
@@ -4701,58 +1763,10 @@
 
                 $(self).trigger('search');
 
-<<<<<<< HEAD
-function treeUI()
-{
-    if (d)
-        console.time('treeUI');
-    $('.fm-tree-panel .nw-fm-tree-item:visible').draggable(
-        {
-            revert: true,
-            containment: 'document',
-            revertDuration: 200,
-            distance: 10,
-            scroll: false,
-            cursorAt: {right: 88, bottom: 58},
-            helper: function(e, ui)
-            {
-                $(this).draggable("option", "containment", [72, 42, $(window).width(), $(window).height()]);
-                return getDDhelper();
-            },
-            start: function(e, ui)
-            {
-                $.treeDragging = true;
-                $.hideContextMenu(e);
-                var html = '';
-                var id = $(e.target).attr('id');
-                if (id)
-                    id = id.replace('treea_', '');
-                if (id && M.d[id])
-                    html = ('<div class="transfer-filtype-icon ' + fileIcon(M.d[id]) + ' tranfer-filetype-txt dragger-entry">' + str_mtrunc(htmlentities(M.d[id].name)) + '</div>');
-                $('#draghelper .dragger-icon').remove();
-                $('#draghelper .dragger-content').html(html);
-                $('body').addClass('dragging');
-                $.draggerHeight = $('#draghelper .dragger-content').outerHeight();
-                $.draggerWidth = $('#draghelper .dragger-content').outerWidth();
-            },
-            drag: function(e, ui)
-            {
-                //console.log('tree dragging',e);
-                if (ui.position.top + $.draggerHeight - 28 > $(window).height())
-                    ui.position.top = $(window).height() - $.draggerHeight + 26;
-                if (ui.position.left + $.draggerWidth - 58 > $(window).width())
-                    ui.position.left = $(window).width() - $.draggerWidth + 56;
-            },
-            stop: function(e, u)
-            {
-                $.treeDragging = false;
-                $('body').removeClass('dragging').removeClassWith("dndc-");
-=======
                 if ($target_elm && $target_elm.size() > 0) {
                     // ^^ DONT stop prop. if there are no found elements.
                     return false;
                 }
->>>>>>> 31fbe664
             }
             else if (charCode >= 33 && charCode <= 36)
             {
@@ -4838,9 +1852,8 @@
  * @constructor
  */
 var SelectionManager = function($selectable) {
-    "use strict";
-
     var self = this;
+
     $selectable.unbind('selectableselecting');
     $selectable.unbind('selectableselected');
     $selectable.unbind('selectableunselecting');
@@ -4994,49 +2007,16 @@
         }
     });
 
-<<<<<<< HEAD
-    }
-}
-
-function treeUIopen(id, event, ignoreScroll, dragOver, DragOpen) {
-    id = String(id);
-    var id_r = RootbyId(id);
-    var id_s = id.split('/')[0];
-    var e, scrollTo = false, stickToTop = false;
-
-    if (id_r === 'shares') {
-        sectionUIopen('shared-with-me');
-    } else if (M.InboxID && id_r === M.InboxID) {
-        sectionUIopen('inbox');
-    } else if (id_r === M.RootID) {
-        sectionUIopen('cloud-drive');
-    } else if (id_s === 'chat') {
-        sectionUIopen('conversations');
-    } else if (id_r === 'contacts') {
-        sectionUIopen('contacts');
-    } else if (id_r === 'ipc') {
-        sectionUIopen('ipc');
-    } else if (id_r === 'opc') {
-        sectionUIopen('opc');
-    } else if (id_r === 'account') {
-        sectionUIopen('account');
-    } else if (M.RubbishID && id_r === M.RubbishID) {
-        sectionUIopen('rubbish-bin');
-    } else if (id_s === 'transfers') {
-        sectionUIopen('transfers');
-    }
-=======
     /**
      * After the user finished selecting the icons, flag the last selected one as .currently-selecting
      */
     $selectable.bind('selectablestop', function(e, data) {
->>>>>>> 31fbe664
 
         self.clear();
 
         // remove `undefined` from the list
         selected_list = $.map(selected_list, function(n, i) {
-            if (n !== undefined) {
+            if (n != undefined) {
                 return n;
             }
         });
@@ -5051,6 +2031,914 @@
 };
 
 var selectionManager;
+
+function UIkeyevents() {
+    $(window).unbind('keydown.uikeyevents');
+    $(window).bind('keydown.uikeyevents', function(e) {
+
+        if (e.keyCode == 9 && !$(e.target).is("input,textarea,select")) {
+            return false;
+        }
+
+        var sl = false, s;
+        if (M.viewmode) {
+            s = $('.file-block.ui-selected');
+        }
+        else {
+            s = $('.grid-table tr.ui-selected');
+        }
+        var selPanel = $('.fm-transfers-block tr.ui-selected');
+
+        if (M.chat) {
+            return true;
+        }
+
+        if (!is_fm() && (page !== 'login') && (page.substr(0, 3) !== 'pro')) {
+            return true;
+        }
+
+        /**
+         * Because of te .unbind, this can only be here... it would be better if its moved to iconUI(), but maybe some
+         * other day :)
+         */
+        if (!$.dialog && !slideshowid && M.viewmode == 1) {
+            var items_per_row = Math.floor($('.file-block').parent().outerWidth() / $('.file-block:first').outerWidth(true));
+            var total_rows = Math.ceil($('.file-block').size() / items_per_row);
+
+            if (e.keyCode == 37) {
+                // left
+                var current = selectionManager.get_currently_selected("first");
+                // clear old selection if no shiftKey
+                if (!e.shiftKey) {
+                    s.removeClass("ui-selected");
+                }
+                var $target_element = null;
+                if (current.length > 0 && current.prev(".file-block").length > 0) {
+                    $target_element = current.prev(".file-block");
+                }
+                else {
+                    $target_element = $('.file-block:last');
+                }
+                if ($target_element) {
+                    $target_element.addClass('ui-selected');
+                    selectionManager.set_currently_selected($target_element);
+                }
+            }
+            else if (e.keyCode == 39) {
+
+                // right
+                var current = selectionManager.get_currently_selected("last");
+                if (!e.shiftKey) {
+                    s.removeClass("ui-selected");
+                }
+                var $target_element = null;
+                var next = current.next(".file-block");
+
+                // clear old selection if no shiftKey
+                if (next.length > 0) {
+                    $target_element = next;
+                }
+                else {
+                    $target_element = $('.file-block:first');
+                }
+                if ($target_element) {
+                    $target_element.addClass('ui-selected');
+                    selectionManager.set_currently_selected($target_element);
+                }
+            }
+
+            // up & down
+            else if (e.keyCode == 38 || e.keyCode == 40) {
+                var current = selectionManager.get_currently_selected("first"),
+                    current_idx = $.elementInArray(current, $('.file-block')) + 1;
+
+                if (!e.shiftKey) {
+                    s.removeClass("ui-selected");
+                }
+
+                var current_row = Math.ceil(current_idx / items_per_row),
+                    current_col = current_idx % items_per_row,
+                    target_row;
+
+                if (e.keyCode == 38) { // up
+                    // handle the case when the users presses ^ and the current row is the first row
+                    target_row = current_row == 1 ? total_rows : current_row - 1;
+                } else if (e.keyCode == 40) { // down
+                    // handle the case when the users presses DOWN and the current row is the last row
+                    target_row = current_row == total_rows ? 1 : current_row + 1;
+                }
+
+                // calc the index of the target element
+                var target_element_num = ((target_row - 1) * items_per_row) + (current_col - 1),
+                    $target = $('.file-block:eq(' + target_element_num + ')');
+
+                $target.addClass("ui-selected");
+                selectionManager.set_currently_selected($target);
+            }
+        }
+
+        if ((e.keyCode == 38) && (s.length > 0) && ($.selectddUIgrid.indexOf('.grid-scrolling-table') > -1) && !$.dialog) {
+
+            // up in grid
+            if (e.shiftKey) {
+                $(e).addClass('ui-selected');
+            }
+            if ($(s[0]).prev().length > 0) {
+                if (!e.shiftKey) {
+                    $('.grid-table tr').removeClass('ui-selected');
+                }
+                $(s[0]).prev().addClass('ui-selected');
+                sl = $(s[0]).prev();
+
+                quickFinder.disable_if_active();
+            }
+        }
+        else if (e.keyCode == 40 && s.length > 0 && $.selectddUIgrid.indexOf('.grid-scrolling-table') > -1 && !$.dialog) {
+
+            // down in grid
+            if (e.shiftKey) {
+                $(e).addClass('ui-selected');
+            }
+            if ($(s[s.length - 1]).next().length > 0) {
+                if (!e.shiftKey) {
+                    $('.grid-table tr').removeClass('ui-selected');
+                }
+                $(s[s.length - 1]).next().addClass('ui-selected');
+                sl = $(s[0]).next();
+
+                quickFinder.disable_if_active();
+            }
+        }
+        else if (e.keyCode == 46 && s.length > 0 && !$.dialog && RightsbyID(M.currentdirid) > 1) {
+            $.selected = [];
+            s.each(function(i, e) {
+                $.selected.push($(e).attr('id'));
+            });
+            fmremove();
+        }
+        else if (e.keyCode == 46 && selPanel.length > 0 && !$.dialog && RightsbyID(M.currentdirid) > 1) {
+            var selected = [];
+            selPanel.each(function() {
+                selected.push($(this).attr('id'));
+            });
+            msgDialog('confirmation', l[1003], "Cancel " + selected.length + " transferences?", false, function(e) {
+
+                // we should encapsule the click handler
+                // to call a function rather than use this hacking
+                if (e) {
+                    $('.transfer-clear').trigger('click');
+                }
+            });
+        }
+        else if (e.keyCode == 13 && s.length > 0 && !$.dialog && !$.msgDialog && $('.fm-new-folder').attr('class').indexOf('active') == -1 && $('.top-search-bl').attr('class').indexOf('active') == -1) {
+            $.selected = [];
+            s.each(function(i, e) {
+                $.selected.push($(e).attr('id'));
+            });
+            if ($.selected && $.selected.length > 0) {
+                var n = M.d[$.selected[0]];
+                if (n && n.t) {
+                    M.openFolder(n.h);
+                }
+                else if ($.selected.length == 1 && M.d[$.selected[0]] && is_image(M.d[$.selected[0]])) {
+                    slideshow($.selected[0]);
+                }
+                else {
+                    M.addDownload($.selected);
+                }
+            }
+        }
+        else if ((e.keyCode === 13) && ($.dialog === 'share')) {
+
+            var share = new mega.Share();
+            share.updateNodeShares();
+        }
+        else if ((e.keyCode === 13) && ($.dialog === 'add-contact-popup')) {
+            addNewContact($('.add-user-popup-button.add'));
+        }
+        else if ((e.keyCode === 13) && ($.dialog === 'rename')) {
+            doRename();
+        }
+
+        // If the Esc key is pressed while the payment address dialog is visible, close it
+        else if ((e.keyCode === 27) && !$('.payment-address-dialog').hasClass('hidden')) {
+            addressDialog.closeDialog();
+        }
+        else if (e.keyCode == 27 && ($.copyDialog || $.moveDialog || $.copyrightsDialog)) {
+            closeDialog();
+        }
+        else if (e.keyCode == 27 && $.dialog) {
+            closeDialog();
+        }
+        else if (e.keyCode == 27 && $('.default-select.active').length) {
+            var $selectBlock = $('.default-select.active');
+            $selectBlock.find('.default-select-dropdown').fadeOut(200);
+            $selectBlock.removeClass('active');
+        }
+        else if (e.keyCode == 27 && $.msgDialog) {
+            closeMsg();
+            if ($.warningCallback) {
+                $.warningCallback(false);
+            }
+        }
+        else if ((e.keyCode == 13 && $.msgDialog == 'confirmation') && (e.keyCode == 13 && $.msgDialog == 'remove')) {
+            closeMsg();
+            if ($.warningCallback) {
+                $.warningCallback(true);
+            }
+        }
+        else if ((e.keyCode === 113 /* F2 */) && (s.length > 0) && !$.dialog && RightsbyID(M.currentdirid) > 1) {
+            $.selected = [];
+            s.each(function(i, e) {
+                $.selected.push($(e).attr('id'));
+            });
+            renameDialog();
+        }
+        else if (e.keyCode == 65 && e.ctrlKey && !$.dialog) {
+            $('.grid-table.fm tr').addClass('ui-selected');
+            $('.file-block').addClass('ui-selected');
+        }
+        else if (e.keyCode == 37 && slideshowid) {
+            slideshow_prev();
+        }
+        else if (e.keyCode == 39 && slideshowid) {
+            slideshow_next();
+        }
+        else if (e.keyCode == 27 && slideshowid) {
+            slideshow(slideshowid, true);
+        }
+        else if (e.keyCode == 27) {
+            $.hideTopMenu();
+        }
+
+        if (sl && $.selectddUIgrid.indexOf('.grid-scrolling-table') > -1) {
+            var jsp = $($.selectddUIgrid).data('jsp');
+            jsp.scrollToElement(sl);
+        }
+
+        searchPath();
+    });
+}
+
+function searchPath()
+{
+    if (M.currentdirid && M.currentdirid.substr(0,7) == 'search/')
+    {
+        var sel;
+        if (M.viewmode) sel = $('.fm-blocks-view .ui-selected');
+        else sel = $('.grid-table .ui-selected');
+        if (sel.length == 1)
+        {
+            var html = '';
+            var path = M.getPath($(sel[0]).attr('id'));
+            path.reverse();
+            for (var i in path)
+            {
+                var c,name,id=false,iconimg='';;
+                var n = M.d[path[i]];
+                if (path[i].length == 11 && M.u[path[i]])
+                {
+                    id = path[i];
+                    c = 'contacts-item';
+                    name = M.u[path[i]].m;
+                }
+                else if (path[i] == M.RootID)
+                {
+                    id = M.RootID;
+                    c = 'cloud-drive';
+                    name = l[164];
+                }
+                else if (path[i] == M.RubbishID)
+                {
+                    id = M.RubbishID;
+                    c = 'recycle-item';
+                    name = l[168];
+                }
+                else if (path[i] == M.InboxID)
+                {
+                    id = M.InboxID;
+                    c = 'inbox-item';
+                    name = l[166];
+                }
+                else if (n)
+                {
+                    id = n.h;
+                    c = '';
+                    name = n.name;
+                    if (n.t) c = 'folder';
+                    else iconimg = '<span class="search-path-icon-span ' + fileIcon(n) + '"></span>';
+                }
+                if (id)
+                {
+                    html += '<div class="search-path-icon '+c+'" id="spathicon_'+htmlentities(id) + '">' + iconimg + '</div><div class="search-path-txt" id="spathname_'+htmlentities(id) + '">' + htmlentities(name) + '</div>';
+                    if (i < path.length-1) html += '<div class="search-path-arrow"></div>';
+                }
+            }
+            html += '<div class="clear"></div>';
+            $('.search-bottom-menu').html(html);
+            $('.fm-blocks-view,.files-grid-view').addClass('search');
+            $('.search-path-icon,.search-path-icon').unbind('click');
+            $('.search-path-icon,.search-path-txt').bind('click',function(e)
+            {
+                var id = $(this).attr('id');
+                if (id)
+                {
+                    id = id.replace('spathicon_','').replace('spathname_','');
+                    var n = M.d[id];
+                    $.selected=[];
+                    if (!n.t)
+                    {
+                        $.selected.push(id);
+                        id = n.p;
+                    }
+                    if (n) M.openFolder(id);
+                    if ($.selected.length > 0) reselect(1);
+                }
+            });
+        }
+        else $('.fm-blocks-view,.files-grid-view').removeClass('search');
+    }
+    else $('.fm-blocks-view,.files-grid-view').removeClass('search');
+}
+
+function selectddUI() {
+    if (M.currentdirid && M.currentdirid.substr(0, 7) === 'account') {
+        return false;
+    }
+
+    if (d) {
+        console.time('selectddUI');
+    }
+
+    var mainSel = $.selectddUIgrid + ' ' + $.selectddUIitem;
+    var dropSel = $.selectddUIgrid + ' ' + $.selectddUIitem + '.folder';
+    if (M.currentrootid === 'contacts') {
+        dropSel = mainSel;
+    }
+
+    $(dropSel).droppable(
+        {
+            tolerance: 'pointer',
+            drop: function(e, ui)
+            {
+                $.doDD(e, ui, 'drop', 0);
+            },
+            over: function(e, ui)
+            {
+                $.doDD(e, ui, 'over', 0);
+            },
+            out: function(e, ui)
+            {
+                $.doDD(e, ui, 'out', 0);
+            }
+        });
+
+    if ($.gridDragging) {
+        $('body').addClass('dragging ' + ($.draggingClass || ''));
+    }
+
+    var $ddUIitem = $(mainSel);
+    var $ddUIgrid = $($.selectddUIgrid);
+    $ddUIitem.draggable(
+        {
+            start: function(e, u)
+            {
+                if (d) console.log('draggable.start');
+                $.hideContextMenu(e);
+                $.gridDragging = true;
+                $('body').addClass('dragging');
+                if (!$(this).hasClass('ui-selected'))
+                {
+                    $($.selectddUIgrid + ' ' + $.selectddUIitem).removeClass('ui-selected');
+                    $(this).addClass('ui-selected');
+                }
+                var s = $($.selectddUIgrid + ' .ui-selected'), max = ($(window).height() - 96) / 24, html = [];
+                $.selected = [];
+                s.each(function(i, e)
+                {
+                    var id = $(e).attr('id'), n = M.d[id];
+                    if (n) {
+                        $.selected.push(id);
+                        if (max > i) {
+                            html.push('<div class="transfer-filtype-icon ' + fileIcon(n) + ' tranfer-filetype-txt dragger-entry">' + str_mtrunc(htmlentities(n.name)) + '</div>');
+                        }
+                    }
+                });
+                if (s.length > max)
+                {
+                    $('.dragger-files-number').text(s.length);
+                    $('.dragger-files-number').show();
+                }
+                $('#draghelper .dragger-content').html(html.join(""));
+                $.draggerHeight = $('#draghelper .dragger-content').outerHeight();
+                $.draggerWidth = $('#draghelper .dragger-content').outerWidth();
+                $.draggerOrigin = M.currentdirid;
+            },
+            drag: function(e, ui)
+            {
+                if (ui.position.top + $.draggerHeight - 28 > $(window).height())
+                    ui.position.top = $(window).height() - $.draggerHeight + 26;
+                if (ui.position.left + $.draggerWidth - 58 > $(window).width())
+                    ui.position.left = $(window).width() - $.draggerWidth + 56;
+            },
+            refreshPositions: true,
+            containment: 'document',
+            scroll: false,
+            distance: 10,
+            revertDuration: 200,
+            revert: true,
+            cursorAt: {right: 90, bottom: 56},
+            helper: function(e, ui)
+            {
+                $(this).draggable("option", "containment", [72, 42, $(window).width(), $(window).height()]);
+                return getDDhelper();
+            },
+            stop: function(event)
+            {
+                if (d) console.log('draggable.stop');
+                $.gridDragging = $.draggingClass = false;
+                $('body').removeClass('dragging').removeClassWith("dndc-");
+                var origin = $.draggerOrigin;
+                setTimeout(function __onDragStop() {
+                    if (M.currentdirid === 'contacts') {
+                        if (origin !== 'contacts') {
+                            M.openFolder(origin, true);
+                        }
+                    } else {
+                        treeUIopen(M.currentdirid, false, true);
+                    }
+                }, 200);
+            }
+        });
+
+    $('.ui-selectable-helper').remove();
+
+    $ddUIgrid.selectable({
+        filter: $.selectddUIitem,
+        start: function(e, u) {
+            $.hideContextMenu(e);
+            $.hideTopMenu();
+        },
+        stop: function(e, u) {
+            searchPath();
+        }
+    });
+
+    /**
+     * (Re)Init the selectionManager, because the .selectable() is reinitialized and we need to reattach to its
+     * events.
+     *
+     * @type {SelectionManager}
+     */
+
+    if (!window.fmShortcuts) {
+        window.fmShortcuts = new FMShortcuts();
+    }
+    selectionManager = new SelectionManager($ddUIgrid);
+
+    $ddUIitem.rebind('contextmenu', function(e)
+    {
+        if ($(this).attr('class').indexOf('ui-selected') == -1)
+        {
+            $($.selectddUIgrid + ' ' + $.selectddUIitem).removeClass('ui-selected');
+            $(this).addClass('ui-selected');
+        }
+        cacheselect();
+        searchPath();
+        $.hideTopMenu();
+        return !!contextMenuUI(e, 1);
+    });
+
+    $ddUIitem.rebind('click', function(e)
+    {
+        if ($.gridDragging)
+            return false;
+        var s = e.shiftKey && $($.selectddUIgrid + ' .ui-selected');
+        if (s && s.length > 0)
+        {
+            var start = s[0];
+            var end = this;
+            if ($.gridLastSelected && $($.gridLastSelected).attr('class').indexOf('ui-selected') > -1)
+                start = $.gridLastSelected;
+            else
+                $.gridLastSelected = this;
+            if ($(start).index() > $(end).index())
+            {
+                end = start;
+                start = this;
+            }
+            $($.selectddUIgrid + ' ' + $.selectddUIitem).removeClass('ui-selected');
+            $([start, end]).addClass('ui-selected');
+            $(start).nextUntil($(end)).each(function(i, e)
+            {
+                $(e).addClass('ui-selected');
+            });
+
+            selectionManager.set_currently_selected($(this));
+        }
+        else if (e.ctrlKey == false && e.metaKey == false)
+        {
+            $($.selectddUIgrid + ' ' + $.selectddUIitem).removeClass('ui-selected');
+            $(this).addClass('ui-selected');
+            $.gridLastSelected = this;
+            selectionManager.set_currently_selected($(this));
+        }
+        else
+        {
+            if ($(this).hasClass("ui-selected"))
+                $(this).removeClass("ui-selected");
+            else
+            {
+                $(this).addClass("ui-selected");
+                $.gridLastSelected = this;
+                selectionManager.set_currently_selected($(this));
+            }
+        }
+        searchPath();
+        $.hideContextMenu(e);
+        if ($.hideTopMenu)
+            $.hideTopMenu();
+        return false;
+    });
+
+    $ddUIitem.rebind('dblclick', function(e)
+    {
+        var h = $(e.currentTarget).attr('id');
+        var n = M.d[h] || {};
+        if (n.t)
+        {
+            $('.top-context-menu').hide();
+            M.openFolder(h);
+        }
+        else if (is_image(n))
+            slideshow(h);
+        else
+            M.addDownload([h]);
+    });
+
+    if ($.rmInitJSP)
+    {
+        var jsp = $($.rmInitJSP).data('jsp');
+        if (jsp)
+            jsp.reinitialise();
+        if (d)
+            console.log('jsp:!u', !!jsp);
+        delete $.rmInitJSP;
+    }
+    $.tresizer();
+    if (d) {
+        console.timeEnd('selectddUI');
+    }
+
+    $ddUIitem = $ddUIgrid = undefined;
+}
+
+function iconUI(aQuiet)
+{
+    if (d) console.time('iconUI');
+
+    $('.fm-files-view-icon.block-view').addClass('active');
+    $('.fm-files-view-icon.listing-view').removeClass('active');
+    $('.shared-grid-view').addClass('hidden');
+    $('.files-grid-view.fm').addClass('hidden');
+    $('.fm-blocks-view.fm').addClass('hidden');
+    $('.fm-blocks-view.contacts-view').addClass('hidden');
+    $('.files-grid-view.contacts-view').addClass('hidden');
+    $('.contacts-details-block').addClass('hidden');
+    $('.files-grid-view.contact-details-view').addClass('hidden');
+    $('.fm-blocks-view.contact-details-view').addClass('hidden');
+
+    if (M.currentdirid == 'contacts')
+    {
+        $('.fm-blocks-view.contacts-view').removeClass('hidden');
+        initContactsBlocksScrolling();
+    }
+    else if (M.currentdirid == 'shares')
+    {
+        $('.shared-blocks-view').removeClass('hidden');
+        initShareBlocksScrolling();
+    }
+    else if (String(M.currentdirid).length === 11 && M.currentrootid == 'contacts')
+    {
+        $('.contacts-details-block').removeClass('hidden');
+        if (M.v.length > 0)
+        {
+            $('.fm-blocks-view.contact-details-view').removeClass('hidden');
+            initFileblocksScrolling2();
+        }
+    }
+    else if (M.currentdirid === M.InboxID || RootbyId(M.currentdirid) === M.InboxID)
+    {
+        //console.error("Inbox iconUI");
+        if (M.v.length > 0)
+        {
+            $('.fm-blocks-view.fm').removeClass('hidden');
+            initFileblocksScrolling();
+        }
+    }
+    else
+    {
+        $('.fm-blocks-view.fm').removeClass('hidden');
+        if (!aQuiet) initFileblocksScrolling();
+    }
+
+    $('.fm-blocks-view, .shared-blocks-view').rebind('contextmenu.blockview', function(e)
+    {
+        $('.file-block').removeClass('ui-selected');
+        selectionManager.clear(); // is this required? don't we have a support for a multi-selection context menu?
+        $.selected = [];
+        $.hideTopMenu();
+        return !!contextMenuUI(e, 2);
+    });
+
+    if (M.currentdirid == 'contacts')
+    {
+        $.selectddUIgrid = '.contacts-blocks-scrolling';
+        $.selectddUIitem = 'a';
+    }
+    else if (M.currentdirid == 'shares')
+    {
+        $.selectddUIgrid = '.shared-blocks-scrolling';
+        $.selectddUIitem = 'a';
+    }
+    else if (String(M.currentdirid).length === 11 && M.currentrootid == 'contacts')
+    {
+        $.selectddUIgrid = '.contact-details-view .file-block-scrolling';
+        $.selectddUIitem = 'a';
+    }
+    else
+    {
+        $.selectddUIgrid = '.file-block-scrolling';
+        $.selectddUIitem = 'a';
+    }
+    selectddUI();
+    if (d) console.timeEnd('iconUI');
+}
+
+function transferPanelUI()
+{
+    $.transferHeader = function(tfse)
+    {
+        tfse                  = tfse || M.getTransferElements();
+        var domTableEmptyTxt  = tfse.domTableEmptyTxt;
+        var domTableHeader    = tfse.domTableHeader;
+        var domScrollingTable = tfse.domScrollingTable;
+        var domTable          = tfse.domTable;
+        tfse                  = undefined;
+
+        // Show/Hide header if there is no items in transfer list
+        if (domTable.querySelector('tr')) {
+            domTableEmptyTxt.classList.add('hidden');
+            domScrollingTable.style.display = '';
+            domTableHeader.style.display    = '';
+        }
+        else {
+            domTableEmptyTxt.classList.remove('hidden');
+            domScrollingTable.style.display = 'none';
+            domTableHeader.style.display    = 'none';
+        }
+
+        $(domScrollingTable).rebind('click.tst contextmenu.tst', function(e) {
+            if (!$(e.target).closest('.transfer-table').length) {
+                $('.ui-selected', domTable).removeClass('ui-selected');
+            }
+        });
+
+        var $tmp = $('.grid-url-arrow, .clear-transfer-icon', domTable);
+        $tmp.rebind('click', function(e) {
+            var target = $(this).closest('tr');
+            e.preventDefault();
+            e.stopPropagation(); // do not treat it as a regular click on the file
+            $('tr', domTable).removeClass('ui-selected');
+
+            if ($(this).hasClass('grid-url-arrow')) {
+                target.addClass('ui-selected');
+                e.currentTarget = target;
+                transferPanelContextMenu(target);
+                if (!$(this).hasClass('active')) {
+                    contextMenuUI(e);
+                    $(this).addClass('active');
+                }
+                else {
+                    $.hideContextMenu();
+                    $(this).removeClass('active');
+                }
+            }
+            else {
+                if (!target.hasClass('.transfer-completed')) {
+                    var toabort = target.attr('id');
+                    dlmanager.abort(toabort);
+                    ulmanager.abort(toabort);
+                }
+                target.fadeOut(function() {
+                    $(this).remove();
+                    $.clearTransferPanel();
+                    fm_tfsupdate();
+                    $.tresizer();
+                });
+            }
+
+            return false;
+        });
+
+        $tmp = $('tr', domTable);
+        $tmp.rebind('dblclick', function(e) {
+            if ($(this).hasClass('transfer-completed')) {
+                var id = String($(this).attr('id'));
+                if (id[0] === 'd') {
+                    id = id.split('_').pop();
+                }
+                else if (id[0] === 'u') {
+                    id = String(ulmanager.ulIDToNode[id]);
+                }
+                var path = M.getPath(id);
+                if (path.length > 1) {
+                    M.openFolder(path[1], true);
+                    if (!$('#' + id).length) {
+                        $(window).trigger('dynlist.flush');
+                    }
+                    $.selected = [id];
+                    reselect(1);
+                }
+            }
+            return false;
+        });
+
+        $tmp.rebind('click contextmenu', function(e)
+        {
+            if (e.type == 'contextmenu')
+            {
+                $('.ui-selected', domTable).removeClass('ui-selected');
+                $(this).addClass('ui-selected dragover');
+                transferPanelContextMenu(null);
+                return !!contextMenuUI(e);
+            }
+            else
+            {
+                var domNode = domTable.querySelector('tr');
+                if (e.shiftKey && domNode)
+                {
+                    var start = domNode;
+                    var end   = this;
+                    if ($.TgridLastSelected && $($.TgridLastSelected).hasClass('ui-selected')) {
+                        start = $.TgridLastSelected;
+                    }
+                    if ($(start).index() > $(end).index()) {
+                        end = start;
+                        start = this;
+                    }
+                    $('.ui-selected', domTable).removeClass('ui-selected');
+                    $([start, end]).addClass('ui-selected');
+                    $(start).nextUntil($(end)).each(function(i, e) {
+                        $(e).addClass('ui-selected');
+                    });
+                }
+                else if (!e.ctrlKey && !e.metaKey)
+                {
+                    $('.ui-selected', domTable).removeClass('ui-selected');
+                    $(this).addClass('ui-selected');
+                    $.TgridLastSelected = this;
+                }
+                else
+                {
+                    if ($(this).hasClass("ui-selected"))
+                        $(this).removeClass("ui-selected");
+                    else
+                    {
+                        $(this).addClass("ui-selected");
+                        $.TgridLastSelected = this;
+                    }
+                }
+            }
+
+            return false;
+        });
+        $tmp = undefined;
+
+        // initTransferScroll(domScrollingTable);
+        delay('tfs-ps-update', Ps.update.bind(Ps, domScrollingTable));
+    };
+
+    $.transferClose = function() {
+        $('.nw-fm-left-icon.transfers').removeClass('active');
+        $('#fmholder').removeClass('transfer-panel-opened');
+    };
+
+    $.transferOpen = function(force) {
+        if (force || !$('.nw-fm-left-icon.transfers').hasClass('active')) {
+            $('.nw-fm-left-icon').removeClass('active');
+            $('.nw-fm-left-icon.transfers').addClass('active');
+            $('#fmholder').addClass('transfer-panel-opened');
+            notificationsUI(1);
+            var domScrollingTable = M.getTransferElements().domScrollingTable;
+            if (!domScrollingTable.classList.contains('ps-container')) {
+                Ps.initialize(domScrollingTable, {suppressScrollX: true});
+            }
+            fm_tfsupdate(); // this will call $.transferHeader();
+        }
+    };
+
+    $.clearTransferPanel = function() {
+        var obj = M.getTransferElements();
+        if (!obj.domTable.querySelector('tr')) {
+            $('.transfer-clear-all-icon').addClass('disabled');
+            $('.transfer-pause-icon').addClass('disabled');
+            $('.transfer-clear-completed').addClass('disabled');
+            $('.transfer-table-header').hide();
+            $('.transfer-panel-empty-txt').removeClass('hidden');
+            $('.transfer-panel-title').text(l[104]);
+            $('.nw-fm-left-icon.transfers').removeClass('transfering').find('p').removeAttr('style');
+            if (M.currentdirid === 'transfers') {
+                fm_tfsupdate();
+                $.tresizer();
+            }
+        }
+    };
+
+    $.removeTransferItems = function($trs) {
+        if (!$trs) {
+            $trs = $('.transfer-table tr.transfer-completed');
+        }
+        var $len = $trs.length;
+        if ($len && $len < 100) {
+            $trs.fadeOut(function() {
+                $(this).remove();
+                if (!--$len) {
+                    $.clearTransferPanel();
+                }
+            });
+        }
+        else {
+            $trs.remove();
+            Soon($.clearTransferPanel);
+        }
+    };
+
+    $('.transfer-clear-all-icon').rebind('click', function() {
+        if (!$(this).hasClass('disabled')) {
+            msgDialog('confirmation', 'clear all transfers', l[7225], '', function(e) {
+                if (!e) {
+                    return;
+                }
+
+                dlmanager.abort(null);
+                ulmanager.abort(null);
+
+                $.removeTransferItems($('.transfer-table tr'));
+            });
+        }
+    });
+
+    $('.transfer-clear-completed').rebind('click', function() {
+        if (!$(this).hasClass('disabled')) {
+            $.removeTransferItems();
+        }
+    });
+
+    $('.transfer-pause-icon').rebind('click', function() {
+
+        if (dlmanager.isOverQuota) {
+            return dlmanager.showOverQuotaDialog();
+        }
+
+        if (!$(this).hasClass('disabled')) {
+            if ($(this).hasClass('active')) {
+                // terms of service
+                if (u_type || folderlink || Object(u_attr).terms) {
+                    [dlQueue, ulQueue].forEach(function(queue) {
+                        Object.keys(queue._qpaused).map(fm_tfsresume);
+                    });
+                    uldl_hold = false;
+                    ulQueue.resume();
+                    dlQueue.resume();
+
+                    $(this).removeClass('active').find('span').text(l[6993]);
+                    $('.transfer-table-wrapper tr').removeClass('transfer-paused');
+                    $('.nw-fm-left-icon').removeClass('paused');
+                }
+                else {
+                    alert(l[214]);
+                    DEBUG(l[214]);
+                }
+            }
+            else {
+                var $trs = $('.transfer-table tr:not(.transfer-completed)');
+
+                $trs.attrs('id')
+                    .concat(Object.keys(M.tfsdomqueue))
+                    .map(fm_tfspause);
+
+                dlQueue.pause();
+                ulQueue.pause();
+                uldl_hold = true;
+
+                $(this).addClass('active').find('span').text(l[7101]);
+                $trs.addClass('transfer-paused');
+                $('.nw-fm-left-icon').addClass('paused');
+            }
+        }
+    });
+}
 
 function getDDhelper()
 {
@@ -8344,38 +6232,11 @@
         $.selected = data[0];
         $.onImportCopyNodes = data[1];
 
-<<<<<<< HEAD
-                // deduplicate in view when there is a duplicate fa:
-                if (targetNode && fa_duplicates[targetNode.fa] > 0)
-                {
-                    for (var i in M.v)
-                    {
-                        if (M.v[i].h !== node && M.v[i].fa === targetNode.fa && !thumbnails[M.v[i].h])
-                        {
-                            thumbnails[M.v[i].h] = thumbnails[node];
-                            if (M.v[i].seen && M.currentdirid === cdid)
-                                {
-                                    fm_thumbnail_render(M.v[i]);
-                                }
-                        }
-                    }
-                }
-            });
-        }
-    }
-    if (d)
-        {
-            console.timeEnd('fm_thumbnails');
-        }
-}
-
-=======
         if (d) {
             console.log('Importing Nodes...', $.selected, $.onImportCopyNodes);
         }
         $('.dropdown-item.copy-item').click();
     };
->>>>>>> 31fbe664
 
     if (localStorage.folderLinkImport && !folderlink) {
 
@@ -8407,29 +6268,6 @@
         var FLRootID = M.RootID;
 
         mega.ui.showLoginRequiredDialog().done(function() {
-<<<<<<< HEAD
-
-            $.onImportCopyNodes = fm_getcopynodes(sel);
-            document.location.hash = 'fm';
-
-            $(document).one('onInitContextUI', SoonFc(function(e) {
-                if (M.RootID === FLRootID) {
-                    // TODO: How to reproduce this?
-                    console.warn('Unable to complete import, apparnetly we did not reached the cloud.');
-                }
-                else {
-                    if (d) {
-                        console.log('Importing Nodes...', sel, $.onImportCopyNodes);
-                    }
-
-                    $.selected = sel;
-                    $.mcImport = true;
-
-                    // XXX: ...
-                    $('.context-menu-item.copy-item').click();
-                }
-            }));
-=======
             loadingDialog.show();
             localStorage.folderLinkImport = FLRootID;
 
@@ -8459,7 +6297,6 @@
                             });
                     }
                 });
->>>>>>> 31fbe664
         }).fail(function(aError) {
             // If no aError, it was canceled
             if (aError) {
@@ -8472,17 +6309,13 @@
 function clipboardcopycomplete()
 {
     if (d)
-        {
-            console.log('clipboard copied');
-        }
+        console.log('clipboard copied');
 }
 
 function saveprogress(id, bytesloaded, bytestotal)
 {
     if (d)
-        {
-            console.log('saveprogress', id, bytesloaded, bytestotal);
-        }
+        console.log('saveprogress', id, bytesloaded, bytestotal);
 }
 
 function savecomplete(id)
@@ -8490,9 +6323,7 @@
     $('.fm-dialog.download-dialog').addClass('hidden');
     fm_hideoverlay();
     if (!$.dialog)
-        {
-            $('#dlswf_' + id).remove();
-        }
+        $('#dlswf_' + id).remove();
     var dl = dlmanager.getDownloadByHandle(id);
     if (dl) {
         M.dlcomplete(dl);
@@ -8538,10 +6369,7 @@
         $('.files-grid-view .grid-scrolling-table, .file-block-scrolling,' +
             ' .contacts-grid-view .contacts-grid-scrolling-table')
             .css({
-                'width': (
-                    $(document.body).outerWidth() - $('.fm-left-panel').outerWidth() -
-                    $('.nw-fm-left-icons-panel').outerWidth()
-                )
+                'width': $(document.body).outerWidth() - $('.fm-left-panel').outerWidth()
             });
 
         initTreeScroll();
@@ -9170,314 +6998,4 @@
     if (dialog) {
         $(dialog).tokenInput("removeFromDDL", item);
     }
-<<<<<<< HEAD
-}
-
-(function($, scope) {
-    /**
-     * Sort dialogs, dialogs used for sorting content in left panels, copy and move dialogs.
-     *
-     * @param opts {Object}
-     *
-     * @constructor
-     */
-    var SortMenu = function(opts) {
-
-        var self = this;
-        var defaultOptions = {
-        };
-
-        self.options = $.extend(true, {}, defaultOptions, opts);
-    };
-
-    /**
-     * treesearchUI
-     */
-    SortMenu.prototype.treeSearchUI = function() {
-
-        $('.nw-fm-tree-header').unbind('click');
-        $('.nw-fm-search-icon').unbind('click');
-        $('.nw-fm-tree-header input').unbind('keyup');
-        $('.nw-fm-tree-header input').unbind('blur');
-
-        // Items are NOT available in left panel, hide search
-        if (!$('.fm-tree-panel .content-panel.active').find('ul li, .nw-contact-item').length) {
-            $('.nw-fm-tree-header input').prop('readonly', true);
-            $('.nw-fm-search-icon').hide();
-        }
-        else { // There's items available
-            $('.nw-fm-search-icon').show();
-            $('.nw-fm-tree-header input').prop('readonly', false);
-
-            // Left panel header click, show search input box
-            $('.nw-fm-tree-header').bind('click', function(e) {
-
-                var $self = $(this);
-
-                var targetClass = $(e.target).attr('class'),
-                    filledInput = $self.attr('class'),
-                    $input = $self.find('input');
-
-                // Search icon visible
-                if (targetClass && (targetClass.indexOf('nw-fm-search-icon') > -1)) {
-
-                    // Remove previous search text
-                    if (filledInput && (filledInput.indexOf('filled-input') > -1)) {
-                        $self.removeClass('filled-input');
-                    }
-                }
-                else {
-                    $self.addClass('focused-input');
-                    if ($input.val() === $input.attr('placeholder')) {
-                        $input.val('');
-                        $input.focus();
-                    }
-                }
-            }); // END left panel header click
-
-            // Make a search
-            $('.nw-fm-search-icon').bind('click', function() {
-
-                var $self = $(this);
-
-                treesearch = false;
-                treeredraw();
-                $self.prev().val('');
-                $self.parent().find('input').blur();
-            });
-
-            $('.nw-fm-tree-header input').bind('keyup', function(e) {
-
-                var $self = $(this);
-
-                var $parentElem = $self.parent();
-
-                if (e.keyCode === 27) {
-                    // esc
-                    $parentElem.removeClass('filled-input');
-                    $self.val('');
-                    $self.blur();
-                    treesearch = false;
-                }
-                else {
-                    $parentElem.addClass('filled-input');
-                    treesearch = $self.val();
-                }
-
-                if ($self.val() === '') {
-                    $parentElem.removeClass('filled-input');
-                }
-
-                treeredraw();
-            });
-
-            $('.nw-fm-tree-header input').bind('blur', function() {
-
-                var $self = $(this);
-
-                if (($self.val() === $self.attr('placeholder')) || ($self.val() === '')) {
-                    $self.parent('.nw-fm-tree-header').removeClass('focused-input filled-input');
-                    $self.val($self.attr('placeholder'));
-                }
-                else {
-                    $self.parent('.nw-fm-tree-header').removeClass('focused-input');
-                }
-            });
-        }
-
-        /**
-         * Show/hide sort dialog in left panel
-         */
-        $('.nw-tree-panel-arrows').rebind('click', function() {
-
-            var $self = $(this);
-
-            var menu, type, sortTreePanel, $sortMenuItems;
-
-            // Show sort menu
-            if ($self.attr('class').indexOf('active') === -1) {
-
-                $.hideContextMenu();
-
-                $self.addClass('active');
-
-                menu = $('.nw-sorting-menu').removeClass('hidden');
-                type = treePanelType();
-
-                if (type === 'settings') {
-                    type = M.lastActiveTab || 'cloud-drive';
-                }
-
-                // Show all items in sort dialog in case contacts tab is choosen
-                if (type === 'contacts') {
-                    menu.find('.sorting-item-divider,.sorting-menu-item').removeClass('hidden');
-                }
-                else { // Hide status and last-interaction sorting options in sort dialog
-                    menu.find('*[data-by=status],*[data-by=last-interaction]').addClass('hidden');
-                }
-
-                sortTreePanel = $.sortTreePanel[type];
-
-                if (d && !sortTreePanel) {
-                    console.error('No sortTreePanel', type);
-                }
-
-                $sortMenuItems = $('.sorting-menu-item').removeClass('active');
-
-                if (sortTreePanel) {
-                    $sortMenuItems.filter('*[data-by=' + sortTreePanel.by + '],*[data-dir=' + sortTreePanel.dir + ']').addClass('active');
-                }
-
-                return false; // Prevent bubbling
-            }
-
-            // Hide sort menu
-            else {
-                $self.removeClass('active');
-                $('.nw-sorting-menu').addClass('hidden');
-            }
-        });
-
-        /**
-         * React on user input when new sorting criteria is picked
-         */
-        $('.fm-left-panel .sorting-menu-item').rebind('click', function() {
-
-            var $self = $(this),
-                data = $self.data(),
-                type = treePanelType();
-
-            if (type === 'settings') {
-                type = M.lastActiveTab || 'cloud-drive';
-            }
-
-            if (!$self.hasClass('active') && $.sortTreePanel[type]) {
-                $self.parent().find('.sorting-menu-item').removeClass('active');
-                $self.addClass('active');
-                $('.nw-sorting-menu').addClass('hidden');
-                $('.nw-tree-panel-arrows').removeClass('active');
-
-                if (data.dir) {
-                    localStorage['sort' + type + 'Dir'] = $.sortTreePanel[type].dir = data.dir;
-                }
-                if (data.by) {
-                    localStorage['sort' + type + 'By'] = $.sortTreePanel[type].by = data.by;
-                }
-
-                if (type === 'contacts') {
-                    M.contacts();
-                }
-                else if (type === 'shared-with-me') {
-                    M.buildtree({ h: 'shares' }, M.buildtree.FORCE_REBUILD);
-                }
-                else if (type === 'inbox') {
-                    M.buildtree(M.d[M.InboxID], M.buildtree.FORCE_REBUILD);
-                }
-                else if (type === 'rubbsih-bin') {
-                    M.buildtree({ h: M.RubbishID }, M.buildtree.FORCE_REBUILD);
-                }
-                else if ((type === 'cloud-drive') || (type === 'folder-link')) {
-                    M.buildtree(M.d[M.RootID], M.buildtree.FORCE_REBUILD);
-                }
-
-                treeUI(); // reattach events
-            }
-        });
-
-    };
-
-    SortMenu.prototype.initializeTreePanelSorting = function() {
-
-        var self = this;
-
-        $.sortTreePanel = {};
-
-        $.each(['folder-link', 'contacts', 'conversations', 'inbox', 'shared-with-me', 'cloud-drive', 'rubbish-bin'], function(key, type) {
-            $.sortTreePanel[type] = {
-                by: anyOf(['name', 'status', 'last-interaction'], localStorage['sort' + type + 'By']) || (type === 'contacts' ? "status": "name"),
-                dir: parseInt(anyOf(['-1', '1'], localStorage['sort' + type + 'Dir']) || '1')
-            };
-        });
-    };
-
-    /**
-     * initializeDialogTreePanelSorting
-     *
-     * Initialize sorting menu in copy and move dialogs
-    */
-    SortMenu.prototype.initializeDialogTreePanelSorting = function() {
-
-        var dlgKey;
-
-        // Copy dialog
-        $.each(['folder-link', 'contacts', 'conversations', 'inbox', 'shared-with-me', 'cloud-drive', 'rubbish-bin'], function(key, type) {
-            dlgKey = 'Copy' + type;
-            $.sortTreePanel[dlgKey] = {
-                by: anyOf(['name', 'status', 'last-interaction'], localStorage['sort' + dlgKey + 'By']) || (type === 'contacts' ? "status": "name"),
-                dir: parseInt(anyOf(['-1', '1'], localStorage['sort' + dlgKey + 'Dir']) || '1')
-            };
-        });
-
-        // Move dialog
-        $.each(['folder-link', 'contacts', 'conversations', 'inbox', 'shared-with-me', 'cloud-drive', 'rubbish-bin'], function(key, type) {
-            dlgKey = 'Move' + type;
-            $.sortTreePanel[dlgKey] = {
-                by: anyOf(['name', 'status', 'last-interaction'], localStorage['sort' + dlgKey + 'By']) || (type === 'contacts' ? "status": "name"),
-                dir: parseInt(anyOf(['-1', '1'], localStorage['sort' + dlgKey + 'Dir']) || '1')
-            };
-        });
-    };
-
-    // export
-    scope.mega = scope.mega || {};
-    scope.mega.SortMenu = SortMenu;
-})(jQuery, window);
-
-
-
-(function() {
-    var refreshTimeout;
-    /**
-     * A function, which would be called on every DOM update (or scroll). This func would implement
-     * throttling, so that we won't update the UI components too often.
-     *
-     * @param aViewMode {Number}
-     */
-    var fm_throttled_refresh = function fm_throttled_refresh(aViewMode) {
-
-        if (refreshTimeout) {
-            clearTimeout(refreshTimeout);
-        }
-        refreshTimeout = setTimeout(function() {
-            M.rmSetupUI(false, true);
-            refreshTimeout = false;
-        }, 75);
-    };
-    window.fm_throttled_refresh = fm_throttled_refresh;
-})();
-
-function fm_megalist_node_render(aHandle) {
-    var megaRender = M.megaRender;
-    if (!megaRender) {
-        return;
-    }
-    megaRender.numInsertedDOMNodes++;
-
-    var node = megaRender.getDOMNode(aHandle, M.d[aHandle]);
-
-    if (selectionManager && selectionManager.selected_list) {
-        if (selectionManager.selected_list.indexOf(aHandle) > -1) {
-            node.classList.add('ui-selected');
-        }
-        else {
-            node.classList.remove('ui-selected');
-        }
-        node.classList.remove('ui-selectee');
-    }
-
-    M.d[aHandle].seen = true;
-
-    return node;
-=======
->>>>>>> 31fbe664
 }