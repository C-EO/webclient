--- conflicted
+++ resolved
@@ -1,5 +1,3 @@
-<<<<<<< HEAD
-=======
 /**
  * Get a string for the payment plan number
  * @param {Number} planNum The plan number e.g. 1: PRO I, 2: PRO II, 3: PRO III, 4: LITE
@@ -20,7 +18,6 @@
     }
 }
 
->>>>>>> d708c9bc
 function voucherCentering(button)
 {
     var popupBlock = $('.fm-voucher-popup');
@@ -10090,11 +10087,7 @@
             showAuthenticityCredentials();
         });
 
-<<<<<<< HEAD
-        if (typeof(MegaChatDisabled) !== 'undefined' || !MegaChatDisabled) {
-=======
         if (!megaChatIsDisabled) {
->>>>>>> d708c9bc
             if (onlinestatus[1] !== "offline" && u_h !== u_handle) {
                 // user is online, lets display the "Start chat" button
 
