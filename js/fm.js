--- conflicted
+++ resolved
@@ -4046,7 +4046,6 @@
 	{
 		var top;
 		var nTop = parseInt(n.css('padding-top'));
-<<<<<<< HEAD
 		var tB = parseInt(n.css('border-top-width'));
 		var pPos = m.position();
 		
@@ -4062,18 +4061,6 @@
 		if (b > maxY) top =  (maxY - nmH + nTop - tB) - pE.top + 'px';
 		else top = pPos.top - tB + 'px';
 		
-=======
-		var a = m.parent();
-		var b = y + nmH - nTop;// bottom of submenu
-		var pPos;
-
-		if (a.is('.context-menu-section')) pPos = getHtmlElemPos(m.closest('.context-menu')[0]);
-		else pPos = getHtmlElemPos(a[0], true);
-
-		if (b > maxY) top = ((y - pPos.y) - (b - maxY)) + 'px';
-		else top = (y - pPos.y) + 'px';
-
->>>>>>> 10a7bb88
 		return top;
 	};
 
@@ -4150,14 +4137,6 @@
 
 	setBordersRadius(m, cor);
 
-<<<<<<< HEAD
-=======
-// ToDo: decide how to handle "huge" context menu
-//	if (cmH > wH - 2 * TOP_MARGIN) // ovarlay menu with scroll
-//	else if (hMax > maxY) dPos.x = x - cmW;
-//	if (hMax > maxY) dPos.y = maxY - cmH;
-
->>>>>>> 10a7bb88
 	return {'x':dPos.x, 'y':dPos.y};
 }
 
