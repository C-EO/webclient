

function voucherCentering(button) 
{
	var popupBlock = $('.fm-voucher-popup');
	var rigthPosition = $('.fm-account-main').outerWidth()-$(popupBlock).outerWidth();		
	var buttonMid = button.width()/2;
	popupBlock.css('top', button.position().top + 30);
	popupBlock.css('left', button.position().left + buttonMid + 20 - popupBlock.width()/2);
	if(rigthPosition - 20 < popupBlock.position().left)
	{
		popupBlock.css('left', rigthPosition - 20);
	}
}


function andreiScripts()
{
	/*
	$('.on_off :checkbox').iphoneStyle({ resizeContainer: false, resizeHandle: false, onChange: function(elem, data) 
	{
		if(data) $(elem).closest('.on_off').addClass('active');
		else $(elem).closest('.on_off').removeClass('active');			
	}});
	*/
}

function initAccountScroll()
{
	$('.fm-account-main').jScrollPane({enableKeyboardNavigation:false,showArrows:true, arrowSize:5,animateScroll: true});
	jScrollFade('.fm-account-main');
}

function initGridScrolling() 
{
	$('.grid-scrolling-table').jScrollPane({enableKeyboardNavigation:false,showArrows:true, arrowSize:5});
	jScrollFade('.grid-scrolling-table');
}
function initFileblocksScrolling() 
{
	$('.file-block-scrolling').jScrollPane({enableKeyboardNavigation:false,showArrows:true, arrowSize:5});
	jScrollFade('.file-block-scrolling');
	$('.file-block-scrolling.jspPane').height('');
}

function initContactsGridScrolling() 
{
	var jsp = $('.contacts-grid-scrolling-table').data('jsp');
	if (jsp) jsp.destroy();
	$('.contacts-grid-scrolling-table').jScrollPane({enableKeyboardNavigation:false,showArrows:true,arrowSize:5});
	jScrollFade('.contacts-grid-scrolling-table');
}
function initContactsBlocksScrolling() 
{
	var jsp = $('.contacts-blocks-scrolling').data('jsp');
	if (jsp) jsp.destroy();
	$('.contacts-blocks-scrolling').jScrollPane({enableKeyboardNavigation:false,showArrows:true,arrowSize:5});
	jScrollFade('.contacts-blocks-scrolling');
}

function initTransferScroll()
{
	$('.transfer-scrolling-table').jScrollPane({enableKeyboardNavigation:false,showArrows:true,arrowSize:5, verticalDragMinHeight:20});	
	jScrollFade('.transfer-scrolling-table');
}

function initTreeScroll() 
{
    /**
    if(localStorage.leftPaneWidth && $('.fm-left-panel').css('width').replace("px", "") != localStorage.leftPaneWidth) 
	{
        $('.fm-left-panel').css({'width': localStorage.leftPaneWidth + "px"});
    }
    **/	

	$('.fm-tree-panel').jScrollPane({enableKeyboardNavigation:false,showArrows:true, arrowSize:5,animateScroll: true});
	$('.fm-tree-panel').unbind('jsp-scroll-y.droppable');
	$('.fm-tree-panel').bind('jsp-scroll-y.droppable',function(event, scrollPositionY, isAtTop, isAtBottom)
	{
		var t =Math.random();
		$.scroller=t;
		setTimeout(function()
		{
			if (t == $.scroller) treeDroppable();			
		},100);
	});
	jScrollFade('.fm-tree-panel');
}


var ddtreedisabled = {};
function treeDroppable()
{
	var t=new Date().getTime();
	var tt = $('.fm-tree-panel .jspPane').position().top;
	var toptop=false;	
	$('.fm-tree-panel .ui-droppable').each(function(i,e)
	{		
		var id = $(e).attr('id');
		if (!id) 
		{
			$(e).uniqueId();
			id = $(e).attr('id');
		}
		if (toptop || (tt+$(e).height()+$(e).position().top-10 > 0))
		{
			toptop=1;
			if (ddtreedisabled[id])
			{
				delete ddtreedisabled[id];
				$(e).droppable("enable");				
			}
		}
		else 
		{
			ddtreedisabled[id]=1;
			$(e).droppable("disable");
		}	
	});
}


function notificationsScroll()
{
	$('.new-notifications-scroll').jScrollPane({enableKeyboardNavigation:false,showArrows:true,arrowSize:5,verticalDragMinHeight:250});	
	jScrollFade('.new-notifications-scroll');
}


function cacheselect()
{
	$.selected=[];
	$($.selectddUIgrid + ' ' + $.selectddUIitem).each(function(i,o)
	{
		if ($(o).attr('class').indexOf('ui-selected') > -1) $.selected.push($(o).attr('id'));			
	});
}

function hideEmptyMsg()
{
	$('.fm-empty-trashbin').addClass('hidden');	
	$('.fm-empty-contacts').addClass('hidden');
	$('.fm-empty-search').addClass('hidden');
	$('.fm-empty-cloud').addClass('hidden');
	$('.fm-empty-messages').addClass('hidden');
}



function reselect(n)
{
	$('.ui-selected').removeClass('ui-selected');
	if (typeof $.selected == 'undefined') $.selected=[];
	for (var i in $.selected) 
	{
		$('#' + $.selected[i]).addClass('ui-selected');		
		if (n)
		{	
			$('#' + $.selected[i] + ' .grid-status-icon').addClass('new');
			$('#' + $.selected[i] + ' .file-status-icon').addClass('new');
		}		
	}		
	if (n)
	{
		if (M.viewmode)
		{
			var jsp = $('.file-block-scrolling').data('jsp');
			var el = $('a.ui-selected');			
		}
		else
		{		
			var jsp = $('.grid-scrolling-table').data('jsp');
			var el = $('tr.ui-selected');
		}
		if (el.length > 0) el = el[0];
		else el=false;
		if (el && jsp) jsp.scrollToElement(el);		
	}	
}


function initUI()
{
	if (!folderlink)
	{
		$('.fm-tree-header.cloud-drive-item span').text(l[164]);
		$('.fm-tree-header').not('.cloud-drive-item').show();
		$('.fm-menu-item').show();
		$('.fm-left-menu .folderlink').addClass('hidden');
	}
	
	$.doDD = function(e,ui,a,type)
	{
		var c = $(ui.draggable.context).attr('class');
		var t, ids, dd;	
		
		if (c && c.indexOf('nw-fm-tree-item') > -1)
		{
			// tree dragged:
			var id = $(ui.draggable.context).attr('id');			
			if (id.indexOf('treea_') > -1) ids = [id.replace('treea_','')];
		}
		else
		{
			// grid dragged:
			if ($.selected && $.selected.length > 0) ids = $.selected;
		}
		if (type == 1)
		{
			// tree dropped:
			var c = $(e.target).attr('class');
			if (c && c.indexOf('rubbish-bin') > -1) t = M.RubbishID;
			else if (c && c.indexOf('cloud') > -1) t = M.RootID;
			else
			{
				var t = $(e.target).attr('id');			
				if (t && t.indexOf('treea_') > -1) t = t.replace('treea_','');
				else t=undefined;
			}
		}
		else
		{
			// grid dropped:
			var c = $(e.target).attr('class');			
			if (c && c.indexOf('folder') > -1) t = $(e.target).attr('id');			
		}


		if (ids.length && t) dd = ddtype(ids,t);

		$('.dragger-block').removeClass('move copy warning drag');
		if (a == 'drop' || a == 'out')
		{			
			$(e.target).removeClass('dragover');
			$('.dragger-block').addClass('drag');	
		}
		else if (a == 'over')
		{
			var id = $(e.target).attr('id');
			if (!id)
			{
				$(e.target).uniqueId();
				id = $(e.target).attr('id');
			}
			
			
			$.currentOver = id;			
			setTimeout(function()
			{
				if ($.currentOver == id)
				{
					var h;
					if (id.indexOf('treea_') > -1) h = id.replace('treea_','');
					else 
					{
						var c = $(id).attr('class');						
						if (c && c.indexOf('cloud-drive-item') > -1) h = M.RootID;
						else if (c && c.indexOf('recycle-item') > -1) h = M.RubbishID;
						else if (c && c.indexOf('contacts-item') > -1) h = 'contacts';
					}					
					if (h) treeUIexpand(h,1);					
				}			
			},1000);
			


			if (t == M.RubbishID) $('.dragger-block').addClass('warning');
			else if (dd == 'move') $('.dragger-block').addClass('move');
			else if (dd == 'copy') $('.dragger-block').addClass('copy');
            else if($(e.target).parents('.fm-chat-block').size() > 0) {
                // drag over a chat window
                //TODO: Missing css for drag-share
                $('.dragger-block').addClass('share');
            }
			else $('.dragger-block').addClass('drag');

			$(e.target).addClass('dragover');
		}

		if (a == 'drop' && dd) 
		{
			if (dd == 'move')
			{
				$(ui.draggable).draggable( "option", "revert", false );
				$(ui.draggable).remove();
				$.moveids=ids;
				$.movet=t;
				setTimeout(function()
				{
					M.moveNodes($.moveids,$.movet);		
				},50);
			}
			else if (dd == 'copy')
			{
				$(ui.draggable).draggable( "option", "revert", false );
				$.copyids=ids;
				$.copyt=t;
				setTimeout(function()
				{
					M.copyNodes($.copyids,$.copyt);		
				},50);
			}
			$('.dragger-block').hide();	
		} else if(a == 'drop' && !dd && $(e.target).parents('.fm-chat-block').size() > 0) {
            $(ui.draggable).draggable( "option", "revert", false );

            // drop over a chat window
            var currentRoom = megaChat.getCurrentRoom();
            assert(currentRoom, 'Current room missing - this drop action should be impossible.');
            currentRoom.attachNodes(ids);

            $('.dragger-block').hide();
        }
	};
	InitFileDrag();
	createfolderUI();
	cSortMenuUI();
	initContextUI();	
	transferPanelUI();	
	UIkeyevents();	
	addUserUI();
	
	$('.fm-files-view-icon').unbind('click');
	$('.fm-files-view-icon').bind('click',function(event) 
	{
		$.hideContextMenu();
		cacheselect();
		if($(this).attr('class').indexOf('listing-view') > -1)
		{
		  if (fmconfig.uiviewmode) storefmconfig('viewmode',0);
		  else fmviewmode(M.currentdirid,0);
		  M.openFolder(M.currentdirid,true);	 
		}
		else
		{
		  if (fmconfig.uiviewmode) storefmconfig('viewmode',1);
		  else fmviewmode(M.currentdirid,1);
		  M.openFolder(M.currentdirid,true);  
		}
		reselect();
		return false;
	});
	
	$.hideContextMenu = function(e)
	{		
		if (e && e.target)
		{
			var c = $(e.target).attr('class');		
			if (!c) 
			{
				c = $(e.target).parent();
				if (c) c = $(c).attr('class');		
			}
			if (c && c.indexOf('dropdown') > -1 && (c.indexOf('download-item') > -1 || c.indexOf('more-item') > -1) && c.indexOf('active') > -1) return false;
		}
		$('.context-menu-item.dropdown').removeClass('active');
		$('.fm-tree-header').removeClass('dragover');
		$('.fm-tree-folder').removeClass('dragover');
		$('.context-menu.files-menu').addClass('hidden');
	};
	
	$('#fmholder').unbind('click.contextmenu');
	$('#fmholder').bind('click.contextmenu', function(e) 
	{
		$.hideContextMenu(e);
		if ($.hideTopMenu) $.hideTopMenu(e);		
		var c = $(e.target).attr('class');		
		if ($(e.target).attr('type') !== 'file' && (c && c.indexOf('upgradelink') == -1) && (c && c.indexOf('campaign-logo') == -1) && (c && c.indexOf('resellerbuy') == -1) && (c && c.indexOf('linkified') == -1)) return false;
		
    });
	
	$('.fm-back-button').unbind('click');
	$('.fm-back-button').bind('click', function(e) 
	{
		if (M.currentdirid == 'notifications' || M.currentdirid.substr(0,7) == 'search/' || M.currentdirid.substr(0,5) == 'chat/') window.history.back();
		else
		{
			var n = M.d[M.currentdirid];		
			if ((n && n.p && M.d[n.p]) || (n && n.p == 'contacts')) M.openFolder(n.p);
		}
	});	

	$('.fm-right-header.fm').removeClass('hidden');
	if (folderlink) 
	{
		// todo: enable folder link in header
	}
	else folderlink=0;	
	$('.add-user-popup-button').unbind('click');
	$('.add-user-popup-button').bind('click',function(e)
	{
		if (u_type === 0) ephemeralDialog(l[997]);
		else doAddContact(e);
	});	
	$('.add-user-popup input').unbind('keypress');
	$('.add-user-popup input').bind('keypress',function(e) 
	{
		if (e.which == 13) doAddContact(e);
	});
	if (ul_queue.length > 0) openTransferpanel();
	if (u_type === 0 && !u_attr.terms)
	{
		$.termsAgree = function()
		{
			u_attr.terms=1;
			api_req({a:'up',terms:'Mq'});
		};
		$.termsDeny = function()
		{
			u_logout();
			document.location.reload();
		};
		termsDialog();
	}
	M.avatars();

	if (typeof dl_import !== 'undefined' && dl_import) dl_fm_import();
	
	
	$('.context-menu').unbind('contextmenu');
	$('.context-menu').bind('contextmenu',function(e)
	{
		if (!localStorage.contextmenu) e.preventDefault();
	});
	
	$('.fm-new-folder').unbind('mouseover');
	$('.fm-new-folder').bind('mouseover',function(e)
	{
		$('.fm-new-folder').addClass('hovered');	
	});
	$('.fm-new-folder').unbind('mouseout');
	$('.fm-new-folder').bind('mouseout',function(e)
	{
		$('.fm-new-folder').removeClass('hovered');
	});
	
	$('.nw-fm-left-icon').unbind('click');
	$('.nw-fm-left-icon').bind('click',function()
	{
		var c = $(this).attr('class');
		if (c && c.indexOf('cloud-drive') > -1) M.openFolder(M.RootID);
		else if (c && c.indexOf('shared-with-me') > -1) M.openFolder('shares');
		else if (c && c.indexOf('conversations') > -1) M.openFolder('chat');
		else if (c && c.indexOf('contacts') > -1) M.openFolder('contacts');
		else if (c && c.indexOf('rubbish-bin') > -1) M.openFolder(M.RubbishID);
	});
	
	if (dlMethod.warn && !localStorage.browserDialog && !$.browserDialog)
	{
		setTimeout(function()
		{
			browserDialog();		
		},2000);
	}

    $.transferPaneResizable = new FMResizablePane($('.transfer-panel'), {
        'direction': 'n',
        'minHeight': 135,
        'maxHeight': (
            $(document.body).outerHeight() * 0.45 /* 45%? */
        ),
        'persistanceKey': 'transferPaneHeight',
        'handle': '.transfer-drag-handle'
    });
    $($.transferPaneResizable).on('resize', function(e, resize_event, ui) 
	{
        if($('#fmholder.transfer-panel-opened').size() == 0) 
		{
            $.transferOpen();
            $.transferHeader();
        }
    });

    $($.transferPaneResizable).on('resizestop', function(e, resize_event, ui) {
        if($.transferPaneResizable.options.minHeight >= ui.size.height) {
            $.transferOpen();
            $.transferHeader();
        };
    });
	

    $($.leftPaneResizable).on('resize', function() {
        $(window).trigger('resize');
    });

	$(window).unbind('resize.fmrh hashchange.fmrh');
	$(window).bind('resize.fmrh hashchange.fmrh', fm_resize_handler);

    // because setTimeout was used in treeUI, we should trigger a `resize` evt
    // we need to use setTimeout again :/
    setTimeout(function() {
        $(window).trigger('resize');
    },50);
	
	if (lang != 'en') $('.download-standart-item').text(l[58]);
}


function openTransferpanel()
{
	$.transferOpen(1);
	if (M.currentdirid == 'notifications') notificationsScroll();
	else if (M.viewmode) initFileblocksScrolling();
	else initGridScrolling();	
	if (!uldl_hold) ulQueue.resume();
	initTreeScroll();
	$(window).trigger('resize');

	$('.tranfer-table .grid-url-arrow').unbind('click')
	$('.tranfer-table .grid-url-arrow').bind('click', function(e) {
		var target = $(this).closest('tr');
		e.preventDefault(); e.stopPropagation(); // do not treat it as a regular click on the file
		e.currentTarget = target;
		$('.context-menu.files-menu .context-menu-item').hide();
		$('.context-menu.files-menu .context-menu-item').filter('.refresh-item,.canceltransfer-item').show();
		target.parent().find('tr').removeClass('ui-selected');
		target.addClass('ui-selected')
		contextmenuUI(e);
	});

}

function doAddContact(e,dialog)
{	
	var c = '.add-user-popup input';
	if (dialog) c = '.add-contact-dialog input';
	if (checkMail($(c).val())) 
	{
		$.doAddContactVal = $(c).val();
		$(c).val('email@domain.com');
		$(c).css('color','#D22000');
		setTimeout(function(c)
		{
			$(c).val($.doAddContactVal);
			$(c).css('color','#000000');
			$(c).select();	
		},850,c);
	}
	else 
	{
		loadingDialog.show();
		M.addContact($(c).val());
		if (dialog) addContactDialog(1);
	}
}


function searchFM()
{


}


function removeUInode(h)
{
	var n = M.d[h];
	var i=0;
	if (n && n.t)
	{
		var cns = M.c[n.p];			
		if (cns) 
		{
			for (var cn in cns) 
			{
				if (M.d[cn] && M.d[cn].t && cn !== h) i++;	
			}
		}
		if (i == 0) $('#treea_'+n.p).removeClass('contains-folders expanded');
	}
	$('#' + h).remove();
	$('#treea_' + h).remove();
	$('#treesub_' + h).remove();
	$('#treeli_' + h).remove();
}

function sharedUInode(h,s)
{	
	if (s) $('#treea_' + h).addClass('shared-folder');	
	else
	{
		$('#treea_' + h).removeClass('shared-folder');		
		$('.grid-table.fm #'+h + ' .transfer-filtype-icon').removeClass('folder-shared');
		$('.file-block#'+h + ' .block-view-file-type').removeClass('folder-shared');		
	}
	$('.grid-table.fm #'+h + ' .transfer-filtype-icon').addClass(fileicon({t:1,shares:s}));
	$('.file-block#'+h + ' .block-view-file-type').addClass(fileicon({t:1,shares:s}));
}




function addnotification(n)
{
	if (typeof notifications == 'undefined') return false;
	var timestamp = Math.round(new Date().getTime()/1000);	
	var updated = false;	
	if (n.t == 'put')
	{
		for (i in notifications)
		{
			if (notifications[i].folderid == n.n && notifications[i].user == n.u && notifications[i].timestamp > timestamp-120 && notifications[i].type !== 'share' && !updated)
			{
				notifications[i].timestamp = timestamp;
				notifications[i].read=false;
				notifications[i].count=false;
				if (!notifications[i].nodes) notifications[i].nodes = [];
				for (var i in n.f) notifications[i].nodes.push(n.f[i]);
				updated=true;
			}
		}		
	}
	if (!updated)
	{
		notifications.push({id:makeid(10),type:n.t,timestamp:timestamp,user:n.u,folderid:n.n,nodes:n.f,read:false,popup:false,count:false,rendered:false});			
	}
	donotify();
}


function addUserUI()
{  
	$('.fm-add-user').unbind('click');
	$('.fm-add-user').bind('click',function(e) 
	{			
		var c = $(this).attr('class');		
		var c2 = $(e.target).attr('class');
		if ((!c2 || c2.indexOf('fm-add-user') == -1) && $(e.target).prop('tagName') !== 'SPAN') return false;		
		if (c.indexOf('active') == -1) 
		{
			$(this).addClass('active');	
			$('.add-user-popup input').focus();
		}
		else $(this).removeClass('active');	
		$.hideContextMenu();
	});
}


function ephemeralDialog(msg)
{
	msgDialog('confirmation',l[998], msg + ' ' + l[999],l[1000],function(e)
	{
		if(e) document.location.hash = 'register';
	});
}


function fmremove()
{
	var filecnt=0,foldercnt=0,contactcnt=0,removesharecnt=0;
	for (var i in $.selected)
	{
		var n = M.d[$.selected[i]];
		if (n && n.p.length == 11) removesharecnt++;
		else if ($.selected[i].length == 11) contactcnt++;
		else if (M.d[$.selected[i]].t) foldercnt++;
		else filecnt++;		
	}
	
	if (removesharecnt)
	{
		for(var i in $.selected)
		{
			M.delNode($.selected[i]);
			api_req({a:'d',n:$.selected[i],i:requesti});
			delete u_sharekeys[$.selected[i]];
		}
	}
	else if (contactcnt)
	{
		msgDialog('confirmation',l[1001],l[1002].replace('[X]',M.d[$.selected[0]].name),false,function(e)
		{
			if (e)
			{				
				for(var i in $.selected)
				{
					if (M.c[$.selected[i]])
					{
						for (var sharenode in M.c[$.selected[i]])
						{
							console.log(sharenode);
							M.delNode(sharenode);
							api_req({a:'d',n:sharenode,i:requesti});
							delete u_sharekeys[sharenode];						
						}					
					}
					M.delNode($.selected[i]);
					api_req({a:'ur',u:$.selected[i],l:'0',i: requesti});
				}
			}
		});
	}
	else if (RootbyId($.selected[0]) == M.RubbishID)
	{		
		msgDialog('clear-bin',l[1003],l[76].replace('[X]',(filecnt+foldercnt)) + ' ' + l[77],l[1007],function(e)
		{			
			if (e) M.clearRubbish(1);			
		});
		$('.fm-dialog-button.notification-button').each(function(i,e) { if ($(e).text() == l[1018]) $(e).text(l[83]);});
	}
	else if (RootbyId($.selected[0]) == 'contacts')
	{
		msgDialog('confirmation',l[1003],l[1004].replace('[X]',fm_contains(filecnt,foldercnt)),false,function(e)
		{
			if (e)
			{
				M.copyNodes($.selected,M.RubbishID,1);
			}
		});
	}
	else
	{
		msgDialog('confirmation',l[1003],l[1004].replace('[X]',fm_contains(filecnt,foldercnt)),false,function(e)
		{
			if (e)
			{
				M.moveNodes($.selected,M.RubbishID);
			}
		});
	}
}


function initContextUI()
{
	var c = '.context-menu-item';
	$(c+'.download-item').unbind('click');
	$(c+'.download-item').bind('click',function(event) 
	{
		var c = $(this).attr('class');
		
		if (c && c.indexOf('dropdown') > -1)
		{
			$('.context-menu-item.more-item.dropdown').removeClass('active');
			if (c.indexOf('active') > -1) 
			{
				$('.context-menu.files-menu').addClass('hidden');
				$(this).removeClass('active');
				return false;			
			}
			$(this).addClass('active');
			$('.context-menu.files-menu .context-menu-divider').hide();
			$('.context-menu.files-menu .context-menu-item').hide();			
			$('.context-menu.files-menu .download-standart-item').show();
			$('.context-menu.files-menu .zipdownload-item').show();
			$('.context-menu.files-menu').removeClass('hidden');
            var offset = $(this).offset();
            $('.context-menu.files-menu').css({top: offset.top+35, left: offset.left});
		}
		else M.addDownload($.selected);
	});
	
	$(c+'.download-standart-item').unbind('click');
	$(c+'.download-standart-item').bind('click',function(event) 
	{
		M.addDownload($.selected);
	});

	$(c+'.zipdownload-item').unbind('click');
	$(c+'.zipdownload-item').bind('click',function(event) 
	{
		M.addDownload($.selected,true);
	});
	
	$(c+'.getlink-item').unbind('click');
	$(c+'.getlink-item').bind('click',function(event) 
	{
		if (u_type === 0) ephemeralDialog(l[1005]);
		else {
            M.getlinks($.selected).done(function() {
                linksDialog();
            });
        }
	});
	
	$(c+'.sharing-item').unbind('click');
	$(c+'.sharing-item').bind('click',function(event) 
	{
		if (u_type === 0) ephemeralDialog(l[1006]);
		else
		{			
			shareDialog();
		}
	});
	
	$(c+'.rename-item').unbind('click');
	$(c+'.rename-item').bind('click',function(event) 
	{
		renameDialog();		
	});
	
	$(c+'.move-item').unbind('click');
	$(c+'.move-item').bind('click',function(event) 
	{
		$.mctype='move';
		mcDialog();
	});
	
	$(c+'.copy-item').unbind('click');
	$(c+'.copy-item').bind('click',function(event) 
	{
		$.mctype='copy-cloud';
		mcDialog();	
	});
	
	$(c+'.newfolder-item').unbind('click');
	$(c+'.newfolder-item').bind('click',function(event) 
	{
		createfolderDialog();
	});
	
	$(c+'.remove-item').unbind('click');
	$(c+'.remove-item').bind('click',function(event) 
	{
		fmremove();
	});
	
	$(c+'.removeshare-item').unbind('click');
	$(c+'.removeshare-item').bind('click',function(event) 
	{
		fmremove();
	});
	
	$(c+'.properties-item').unbind('click');
	$(c+'.properties-item').bind('click',function(event) 
	{
		propertiesDialog();
	});
	
	$(c+'.permissions-item').unbind('click');
	$(c+'.permissions-item').bind('click',function(event) 
	{
		if (d) console.log('permissions');
	});	
	
	$(c+'.add-star-item').unbind('click');
	$(c+'.add-star-item').bind('click',function(event) 
	{
		M.favourite($.selected,$.delfav);		
		if (M.viewmode) $('.file-block').removeClass('ui-selected');
		else $('.grid-table.fm tr').removeClass('ui-selected');
	});
	
	$(c+'.open-item').unbind('click');
	$(c+'.open-item').bind('click',function(event) 
	{
		M.openFolder($.selected[0]);
	});
	
	
	$(c+'.preview-item').unbind('click');
	$(c+'.preview-item').bind('click',function(event) 
	{
		slideshow($.selected[0]);
	});
	
	$(c+'.clearbin-item').unbind('click');
	$(c+'.clearbin-item').bind('click',function(event) 
	{
		doClearbin();
	});
	
	$(c+'.addcontact-item').unbind('click');
	$(c+'.addcontact-item').bind('click',function(event) 
	{
		addContactDialog();
		if (d) console.log('addcontact');	
	});
	
	$(c+'.refresh-item').unbind('click');
	$(c+'.refresh-item').bind('click',function(event) 
	{
		stopsc();
		stopapi();
		if (typeof mDB !== 'undefined' && !pfid) mDBreload();
		else loadfm();
	});

    $(c+'.select-all').unbind('click');
	$(c+'.select-all').bind('click',function(event)
	{
        selectionManager.select_all();
	});
	
	$(c+'.canceltransfer-item').unbind('click');
	$(c+'.canceltransfer-item').bind('click',function(event) 
	{			
		$.zipkill={};
		$('.transfer-table tr.ui-selected').not('.clone-of-header').each(function(j,el)
		{
			var id = $(el).attr('id');
			if (id && (id.indexOf('dl_') > -1 || id.indexOf('zip_') > -1))
			{
				id = id.replace('dl_','').replace('zip_','');

				$.each(dl_queue, function(i, queue) {
					if (queue.id == id || queue.zipid == id) {
						if (queue.zipid) $.zipkill[queue.zipid] = 1;
						else DownloadManager.abort({ id: queue.dl_id });
					}
				});
			}
			else if (id && id.indexOf('ul_') > -1)
			{				
				for (var i in ul_queue)
				{
					if (ul_queue[i])
					{					
						if (ul_queue[i].id == id.replace('ul_',''))
						{
							UploadManager.abort(ul_queue[i]);
						}
					}
				}	
			}
			$(this).remove();
		});

		$.each($.zipkill, function(i) {
			DownloadManager.abort({ zipid: i });
		});
		delete $.zipkill;
		Soon(function() {
			// XXX: better way to stretch the scrollbar?
			$(window).trigger('resize');
			resetUploadDownload();
		});

		if ($('.transfer-table tr').length == 1 && $('.tranfer-view-icon.active').length == 1) {
			// if we have no other pending file, we should hide it
			$.transferOpen();
		}
	});
}


function cSortMenuUI()
{
	$('.contacts-arrows').unbind('click');
	$('.contacts-arrows').bind('click', function(e) 
	{
		var menuBlock = $('.sorting-menu');
		var bottomPosition = $('body').outerHeight()-$(menuBlock).outerHeight();
		if($(this).attr('class').indexOf('active') == -1) 
		{
			menuBlock.removeClass('hidden');
			$(this).addClass('active');
			var topl=0,jsp = $('.fm-tree-panel').data('jsp');
			if (jsp) topl = jsp.getContentPositionY();
			menuBlock.css('top', $(this).position().top - topl + 95);
			menuBlock.css('left', $(this).position().left + 35);
			if(bottomPosition- $(menuBlock).position().top < 50) menuBlock.css('top', bottomPosition-50);				
		} 
		else 
		{
			$('.fm-main').bind('click');
			menuBlock.addClass('hidden');
			$(this).removeClass('active');
		}
		return false;
	});

	$('.contacts-sorting-by').unbind('click');
	$('.contacts-sorting-by').bind('click', function(e) 
	{
		var c = $(this).attr('class');		
		if (c && c.indexOf('name') > -1)
		{
			localStorage.csort = 'name';
			localStorage.csortd = 1;
		}
		else if (c && c.indexOf('shares') > -1)
		{
			localStorage.csort = 'shares';
			localStorage.csortd = -1;
		} else if (c && c.indexOf('chat-activity') > -1)
        {
			localStorage.csort = 'chat-activity';
			localStorage.csortd = -1;
		}
		M.renderContacts();
	});
	
	

	$('.contacts-sorting-type').unbind('click');
	$('.contacts-sorting-type').bind('click', function(e) 
	{
		var c = $(this).attr('class');		
		if (c && c.indexOf('desc') > -1) localStorage.csortd = -1;
		else localStorage.csortd = 1;
		M.renderContacts();		
	});
}

function createfolderUI()
{
	$('.fm-new-folder').unbind('click');
	$('.fm-new-folder').bind('click',function(e) 
	{
		if (($('.fm-new-folder').position().left+400) > $('body').width()) createfolderDialog();		
		else
		{			
			var c = $('.fm-new-folder').attr('class');		
			var c2 = $(e.target).attr('class');			
			var c3 = $(e.target).parent().attr('class');
			if ((!c2 || c2.indexOf('fm-new-folder') == -1) && (!c3 || c3.indexOf('fm-new-folder') == -1)) return false;
			if (c.indexOf('active') == -1) 
			{
				$('.fm-new-folder').addClass('active');
			}
			else {
				$('.fm-new-folder').removeClass('active');
				$('.fm-new-folder').removeClass('filled-input');
			}
		}		
		$.hideContextMenu();
	});
	$('.create-folder-button').unbind('click');
	$('.create-folder-button').bind('click',function(e) 
	{
		docreatefolderUI(e);
		return false;
	});
	$('.create-folder-button-cancel').unbind('click');
	$('.create-folder-button-cancel').bind('click',function(e) 
	{
		 $('.fm-new-folder').removeClass('active');
		 $('.fm-new-folder').removeClass('filled-input');
	});
	$('.create-folder-input-bl input').unbind('keypress');
	$('.create-folder-input-bl input').bind('keypress',function(e) 
	{
	    $('.fm-new-folder').addClass('filled-input');
		if (e.which == 13) docreatefolderUI(e);
	});
}

function docreatefolderUI(e)
{
	if ($('.create-folder-input-bl input').val() == '') $('.create-folder-input-bl input').animate({backgroundColor: "#d22000"}, 150, function() { $('.create-folder-input-bl input').animate({backgroundColor: "white"}, 350, function(){$('.create-folder-input-bl input').focus();});});	
	else createfolder(M.currentdirid,$('.create-folder-input-bl input').val());	
}

function fmtopUI()
{
	$('.fm-clearbin-button,.fm-add-user,.fm-new-folder,.fm-file-upload,.fm-folder-upload').addClass('hidden');
	$('.fm-new-folder').removeClass('filled-input');
	if (RootbyId(M.currentdirid) == M.RubbishID)
	{	
		$('.fm-clearbin-button').removeClass('hidden');	
	}
	else if (RootbyId(M.currentdirid) == M.InboxID)
	{	
		if (d) console.log('Inbox');
	}
	else if (M.currentdirid == 'contacts')
	{
		$('.fm-add-user').removeClass('hidden');	
	}
	else if (M.currentdirid.length == 8 && RightsbyID(M.currentdirid) > 0)
	{
		$('.fm-new-folder').removeClass('hidden');
		$('.fm-file-upload').removeClass('hidden');
		if ((is_chrome_firefox & 2) || 'webkitdirectory' in document.createElement('input')) $('.fm-folder-upload').removeClass('hidden');
		else $('.fm-file-upload').addClass('last-button');		
	}	
	$('.fm-clearbin-button').unbind('click');
	$('.fm-clearbin-button').bind('click',function()
	{
		doClearbin();
	});
}

function doClearbin()
{
	msgDialog('clear-bin',l[14],l[15],l[1007],function(e)
	{
		if (e) M.clearRubbish();
	});
}

function notificationsUI(close)
{
	if (close)
	{
		$('.fm-main.notifications').addClass('hidden');	
		$('.fm-main.default').removeClass('hidden');
		treeUI();
		if (M.viewmode) iconUI();
		else gridUI();
		return false;
	}
	notifymarkcount(true);
	donotify();	
	$('.fm-main.notifications').removeClass('hidden');	
	$('.fm-main.default').addClass('hidden');
    $(window).trigger('resize'); 
}

function accountUI()
{
	$('.fm-account-overview').removeClass('hidden');	
	$('.fm-account-button').removeClass('active');	
	$('.fm-account-sections').addClass('hidden');
	$('.fm-right-files-block').addClass('hidden');	
	$('.fm-right-account-block').removeClass('hidden');	
	M.accountData(function(account)
	{
		var perc,warning,perc_c;
		var id = document.location.hash;	
		if (id == '#fm/account/settings')
		{
			$('.fm-account-settings-button').addClass('active');
			$('.fm-account-settings').removeClass('hidden');

			if (is_chrome_firefox)
			{
				if (!$('#acc_dls_folder').length) 
				{
					$('#acc_use_ssl').before(
						$('<div id="acc_dls_folder" style="margin-top:25px">' +
							'<div class="account-bandwidth-txt">Downloads folder:</div>' +
							'<input type="button" value="Browse..." style="-moz-appearance:' +
								'progressbar;margin-right:12px;cursor:pointer" />' +
							'</div>'));
					var fld = mozGetDownloadsFolder();
					$('#acc_dls_folder').append($('<span/>').text(fld && fld.path));
					$('#acc_dls_folder input').click(function()
					{
						var fs = mozFilePicker(0,2);
						if (fs) {
							mozSetDownloadsFolder(fs);
							$(this).next().text(fs.path);
						}
					});
				}
			}
		}
		else if (id == '#fm/account/profile')
		{
			$('.fm-account-profile-button').addClass('active');
			$('.fm-account-profile').removeClass('hidden');
		}
		else if (id == '#fm/account/history')
		{
			$('.fm-account-history-button').addClass('active');
			$('.fm-account-history').removeClass('hidden');
		}		
		else if (id == '#fm/account/reseller' && M.account.reseller)
		{
			$('.fm-account-reseller-button').addClass('active');
			$('.fm-account-reseller').removeClass('hidden');
		}
		else
		{
			$('.fm-account-overview-button').addClass('active');
			$('.fm-account-overview').removeClass('hidden');
		}
		$('.fm-account-blocks .membership-icon.type').removeClass('free pro1 pro2 pro3');
		if (u_attr.p)
		{
			// pro account:			
			var protext;
			if (u_attr.p == 1) protext = 'PRO I';
			else if (u_attr.p == 2) protext = 'PRO II';
			else if (u_attr.p == 3) protext = 'PRO III';			
			$('.membership-big-txt.accounttype').text(protext);		
			$('.fm-account-blocks .membership-icon.type').addClass('pro' + u_attr.p);			
			if (account.stype == 'S')
			{
				// subscription
				$('.fm-account-header.typetitle').text(l[434]);					
				if (u.stime == 'W') $('.membership-big-txt.type').text(l[747]);
				else if (u.stime == 'M') $('.membership-big-txt.type').text(l[748]);
				else if (u.stime == 'Y') $('.membership-big-txt.type').text(l[749]);		
				$('.membershtip-medium-txt.expiry').html(htmlentities(l[750]) + ' <span class="red">' + time2date(account.scycle) + '</span>');				
			}
			else if (account.stype == 'O')
			{
				// one-time
				$('.fm-account-header.typetitle').text(l[746]+':');
				$('.membership-big-txt.type').text(l[751]);
				$('.membershtip-medium-txt.expiry').html(l[987] + ' <span class="red">' + time2date(account.expiry) + '</span>');
			}			
		}
		else
		{
			// free account:
			$('.fm-account-blocks .membership-icon.type').addClass('free');
			$('.membership-big-txt.type').text(l[435]);			
			$('.membership-big-txt.accounttype').text(l[435]);
			$('.membershtip-medium-txt.expiry').text(l[436]);
		}
		perc = Math.round((account.servbw_used+account.downbw_used)/account.bw*100);
		perc_c=perc;
		if (perc_c > 100) perc_c=100;		
		warning = '';
		if (perc > 99 && u_attr.p)
		{
			warning = '<div class="account-warning-icon"><span class="membership-notification"><span><span class="yellow">'+ l[34] + ':</span> ' + l[1008] + ' ' + l[1009] + ' <a href="#pro" class="upgradelink">' + l[920] + '.</a></span><span class="membership-arrow"></span></span>&nbsp;</div>';
		}
		else if (perc > 99 && !u_attr.p)		
		{
			// @@@ TODO: add dynamic bandwidth available in X minutes:
			warning = '<div class="account-warning-icon"><span class="membership-notification"><span><span class="yellow">' + l[34] + '</span> ' + l[1008] + ' ' + l[1009] + ' <a href="#pro" class="upgradelink">' + l[920] + '</a></span><span class="membership-arrow"></span></span>&nbsp;</div>';			
		}
		else if (!u_attr.p)		
		{
			// @@@ TODO: add dynamic bandwidth available in X minutes:
			
			var waittime = '30 minutes';
			
			warning = '<span class="membership-question">?<span class="membership-notification"><span>' + l[1056] + ' ' + l[1054].replace('[X]',waittime) + '</span><span class="membership-arrow"></span></span></span>';		
		}
		$('.fm-account-main .membership-circle-bg.green-circle').attr('class','membership-circle-bg green-circle percents-' + perc_c);
		if (perc > 100) $('.fm-account-main .membership-circle-bg.green-circle').text(':-(');
		else $('.fm-account-main .membership-circle-bg.green-circle').html(perc + '<span class="membershtip-small-txt">%</span>');
		$('.fm-account-bar.green').width(perc_c+'%');
		var b1 = bytesToSize(account.servbw_used+account.downbw_used);
		b1 = b1.split(' ');				
		b1[0] = Math.round(b1[0]) + ' ';				
		var b2 = bytesToSize(account.bw);
		b2 = b2.split(' ');
		b2[0] = Math.round(b2[0]) + ' ';		
		$('.pro-bandwidth .membership-big-txt.floating').html('<span class="membershtip-small-txt">' + l['439a'].replace('[X1]','<span class="green lpxf">' + htmlentities(b1[0]) + '<span class="membershtip-small-txt">' + htmlentities(b1[1]) + '</span></span>').replace('[X2]','<span class="lpxf">' + htmlentities(b2[0]) + '</span>' + ' <span class="membershtip-small-txt">' + htmlentities(b2[1]) + '</span>') + '</span>'+warning);
		$('.fm-account-main .pro-bandwidth').removeClass('hidden');
		$('.fm-account-main .free-bandwidth').addClass('hidden');
		
		if (perc > 99) $('.fm-account-mutliple-bl.bandwidth').addClass('exceeded');

		perc = Math.round(account.space_used / account.space * 100);
		perc_c=perc;
		if (perc_c > 100) perc_c=100;
		if (perc > 99) $('.fm-account-mutliple-bl.storage').addClass('exceeded');
		
		warning = '';
		if (perc > 99) warning = '<div class="account-warning-icon"><span class="membership-notification"><span><span class="yellow">'+ l[34] + ':</span> ' + l[1010] + ' ' + l[1011] + ' <a href="#pro"  class="upgradelink">' + l[920] + '.</a></span><span class="membership-arrow"></span></span>&nbsp;</div>';
		else if (perc > 79) warning = '<div class="account-warning-icon"><span class="membership-notification"><span><span class="yellow">'+ l[34] + ':</span> ' + l[1012] + ' ' + l[1013] + ' <a href="#pro"  class="upgradelink">' + l[920] + '.</a></span><span class="membership-arrow"></span></span>&nbsp;</div>';	
		
		$('.fm-account-main .membership-circle-bg.blue-circle').attr('class','membership-circle-bg blue-circle percents-' + perc_c);
		if (perc > 100) $('.fm-account-main .membership-circle-bg.blue-circle').text(':-(');
		else $('.fm-account-main .membership-circle-bg.blue-circle').html(perc + '<span class="membershtip-small-txt">%</span>');		
		$('.fm-account-bar.blue').width(perc_c+'%');	
		var b1 = bytesToSize(account.space_used);
		b1 = b1.split(' ');				
		b1[0] = Math.round(b1[0]) + ' ';
		var b2 = bytesToSize(account.space);
		b2 = b2.split(' ');				
		b2[0] = Math.round(b2[0]) + ' ';
		$('.membership-big-txt.space').html('<span class="membershtip-small-txt">' + l['439a'].replace('[X1]','<span class="blue lpxf">' + htmlentities(b1[0]) + '<span class="membershtip-small-txt">' + htmlentities(b1[1]) + '</span></span>').replace('[X2]','<span class="lpxf">' + htmlentities(b2[0]) + '</span>' + ' <span class="membershtip-small-txt">' + htmlentities(b2[1]) + '</span>') + '</span>' + warning);
		$('.fm-account-main .pro-upgrade').unbind('click');
		$('.fm-account-main .pro-upgrade').bind('click',function(e)
		{
			window.location.hash = 'pro';	
		});
		$('.membership-big-txt.balance').html('&euro; ' + htmlentities(account.balance[0][0]));
		var a = 0;
		if (M.c['contacts']) for(var i in M.c['contacts']) a++;		
		if (a == 1) $('.membership-big-txt.contacts').text(l[990]);		
		else $('.membership-big-txt.contacts').text(l[989].replace('[X]',a));
		$('.membershtip-medium-txt.contacts').unbind('click');
		$('.membershtip-medium-txt.contacts').bind('click',function(e)
		{
			M.openFolder('contacts');
			return false;		
		});
		if (!$.sessionlimit) $.sessionlimit=10;
		if (!$.purchaselimit) $.purchaselimit=10;
		if (!$.transactionlimit) $.transactionlimit=10;
		if (!$.voucherlimit) $.voucherlimit=10;
		
		
		$('.account-history-dropdown-button.sessions').text(l[472].replace('[X]',$.sessionlimit));		
		$('.account-history-drop-items.session10-').text(l[472].replace('[X]',10));
		$('.account-history-drop-items.session100-').text(l[472].replace('[X]',100));
		$('.account-history-drop-items.session250-').text(l[472].replace('[X]',250));
		
		M.account.sessions.sort(function(a,b)
		{				
			if (a[0] < b[0]) return 1;
			else return -1;			
		});
		$('.grid-table.sessions tr').remove();
		var html = '<tr><th>' + l[479] + '</th><th>' + l[480] + '</th><th>' + l[481] + '</th><th>' + l[482] + '</th></tr>';
		$(account.sessions).each(function(i,el)
		{
			if (i == $.sessionlimit) return false;
			var country = countrydetails(el[4]);
			var browser = browserdetails(el[2]);
			var recent = l[483];
			if (!el[5]) recent = time2date(el[0]);
			html += '<tr><td><span class="fm-browsers-icon"><img alt="" src="' + staticpath + 'images/browser/' + browser.icon +'" /></span><span class="fm-browsers-txt">' + htmlentities(browser.name) + '</span></td><td>' + htmlentities(el[3]) + '</td><td><span class="fm-flags-icon"><img alt="" src="' + staticpath + 'images/flags/' + country.icon +'" style="margin-left: 0px;" /></span><span class="fm-flags-txt">' + htmlentities(country.name) + '</span></td><td>' + htmlentities(recent) + '</td></tr>';	
		});
		$('.grid-table.sessions').html(html);
		
		
		$('.account-history-dropdown-button.purchases').text(l[469].replace('[X]',$.purchaselimit));		
		$('.account-history-drop-items.purchase10-').text(l[469].replace('[X]',10));
		$('.account-history-drop-items.purchase100-').text(l[469].replace('[X]',100));
		$('.account-history-drop-items.purchase250-').text(l[469].replace('[X]',250));
		
		M.account.purchases.sort(function(a,b)
		{				
			if (a[1] < b[1]) return 1;
			else return -1;			
		});
		$('.grid-table.purchases tr').remove();
		var html = '<tr><th>' + l[475] + '</th><th>' + l[476] + '</th><th>' + l[477] + '</th><th>' + l[478] + '</th></tr>';		
		$(account.purchases).each(function(i,el)
		{
			var paymentmethod = 'Voucher';
			if (el[4] == 1) paymentmethod = 'PayPal';
			var pro = {'9.99':['PRO I (' + l[918] + ')','1'],'19.99':['PRO II (' + l[918] + ')','2'],'29.99':['PRO III (' + l[918] + ')','3'],'99.99':['PRO I (' + l[919] + ')','1'],'199.99':['PRO II (' + l[919] + ')','2'],'299.99':['PRO III (' + l[919] + ')','3']};
			html += '<tr><td>' + time2date(el[1]) + '</td><td><span class="fm-member-icon"><img alt="" src="' + staticpath + 'images/mega/icons/retina/pro'+pro[el[2]][1]+'@2x.png" /></span><span class="fm-member-icon-txt"> '+pro[el[2]][0]+'</span></td><td>&euro;'+htmlentities(el[2])+'</td><td>' + paymentmethod + '</td></tr>';	
		});
		$('.grid-table.purchases').html(html);
		
		$('.account-history-dropdown-button.transactions').text(l[471].replace('[X]',$.transactionlimit));		
		$('.account-history-drop-items.transaction10-').text(l[471].replace('[X]',10));
		$('.account-history-drop-items.transaction100-').text(l[471].replace('[X]',100));
		$('.account-history-drop-items.transaction250-').text(l[471].replace('[X]',250));
		
		M.account.transactions.sort(function(a,b)
		{				
			if (a[1] < b[1]) return 1;
			else return -1;			
		});
		$('.grid-table.transactions tr').remove();
		var html = '<tr><th>' + l[475] + '</th><th>' + l[484] + '</th><th>' + l[485] + '</th><th>' + l[486] + '</th></tr>';
		$(account.transactions).each(function(i,el)
		{		
			var credit='',debit='';			
			if (el[2] > 0) credit = '<span class="green">&euro;' + htmlentities(el[2]) + '</span>';
			else debit = '<span class="red">&euro;' + htmlentities(el[2]) + '</span>';			
			html += '<tr><td>' + time2date(el[1]) + '</td><td>' + htmlentities(el[0]) + '</td><td>' + credit + '</td><td>' + debit + '</td></tr>';	
		});
		$('.grid-table.transactions').html(html);				
		var i = new Date().getFullYear()-10,html='<option value="">YYYY</option>';
		$('.fm-account-select.year .account-select-txt').text('YYYY');
		while (i >= 1900)
		{
			if (u_attr.birthyear && i == u_attr.birthyear)
			{
				sel = ' selected';
				$('.fm-account-select.year .account-select-txt').text(u_attr.birthyear);
			}
			else sel='';
			html += '<option value="' + i + '"'+sel+'>' + i + '</option>';
			i--;		
		}
		$('.fm-account-select.year select').html(html);		
		var i=1, html='<option value="">DD</option>',sel='';;
		$('.fm-account-select.day .account-select-txt').text('DD');
		while (i < 32)
		{
			if (u_attr.birthday && i == u_attr.birthday)
			{
				sel = ' selected';
				$('.fm-account-select.day .account-select-txt').text(u_attr.birthday);
			}
			else sel='';
			html += '<option value="' + i + '"'+sel+'>' + i + '</option>';
			i++;		
		}		
		$('.fm-account-select.day select').html(html);		
		var i=1, html='<option value="">MM</option>',sel='';
		$('.fm-account-select.month .account-select-txt').text('MM');
		while (i < 13)
		{
			if (u_attr.birthmonth && i == u_attr.birthmonth)
			{
				sel = ' selected';
				$('.fm-account-select.month .account-select-txt').text(u_attr.birthmonth);
			}
			else sel='';
			html += '<option value="' + i + '"'+sel+'>' + i + '</option>';
			i++;		
		}
		$('.fm-account-select.month select').html(html);		
		var html='<option value="">' + l[996] + '</option>',sel='';
		$('.fm-account-select.country .account-select-txt').text(l[996]);
		for(country in isocountries)
		{
			if (u_attr.country && country == u_attr.country)
			{
				sel = ' selected';
				$('.fm-account-select.country .account-select-txt').text(isocountries[country]);
			}
			else sel='';
			html += '<option value="' + country + '"'+sel+'>' + isocountries[country] + '</option>';
		}
		$('.fm-account-select.country select').html(html);		
		$('.fm-account-select select').unbind('change');
		$('.fm-account-select select').bind('change',function(e)
		{
			var val = $(this).val();	
			if ($(this).attr('name') == 'account-vouchertype')
			{
				$(this).find('option').each(function(i,e)
				{
					if (val == $(e).val()) val =  $(e).text();
				});	
			}
			else
			{
				if ($(this).attr('name') == 'account-country') val = isocountries[val];
				$('.fm-account-save-block').removeClass('hidden');
			}			
			$(this).parent().find('.account-select-txt').text(val);
		});				
		$('#account-firstname,#account-lastname').unbind('keyup');
		$('#account-firstname,#account-lastname').bind('keyup',function(e)
		{
			$('.fm-account-save-block').removeClass('hidden');
		});
		$('.fm-account-cancel').unbind('click');
		$('.fm-account-cancel').bind('click',function(e)
		{
			$('.fm-account-save-block').addClass('hidden');
			accountUI();			
		});
		$('.fm-account-save').unbind('click');
		$('.fm-account-save').bind('click',function(e)
		{
			u_attr.firstname = $('#account-firstname').val();
			u_attr.lastname = $('#account-lastname').val();
			u_attr.birthday = $('.fm-account-select.day select').val();
			u_attr.birthmonth = $('.fm-account-select.month select').val();
			u_attr.birthyear = $('.fm-account-select.year select').val();
			u_attr.country = $('.fm-account-select.country select').val();		
			api_req({a:'up',firstname:base64urlencode(to8(u_attr.firstname)),lastname:base64urlencode(to8(u_attr.lastname)),birthday:base64urlencode(u_attr.birthday),birthmonth:base64urlencode(u_attr.birthmonth),birthyear:base64urlencode(u_attr.birthyear),country:base64urlencode(u_attr.country)});
			$('.fm-account-save-block').addClass('hidden');			
			if (M.account.dl_maxSlots) 
			{
				localStorage.dl_maxSlots = M.account.dl_maxSlots;
				dl_maxSlots = M.account.dl_maxSlots;			
			}			
			if (M.account.ul_maxSlots) 
			{
				localStorage.ul_maxSlots = M.account.ul_maxSlots;
				ul_maxSlots = M.account.ul_maxSlots;			
			}
			if (typeof M.account.ul_maxSpeed !== 'undefined') 
			{
				localStorage.ul_maxSpeed = M.account.ul_maxSpeed;
				ul_maxSpeed = M.account.ul_maxSpeed;			
			}
			if (typeof M.account.use_ssl !== 'undefined') 
			{
				localStorage.use_ssl = M.account.use_ssl;
				use_ssl = M.account.use_ssl;			
			}
			if (typeof M.account.ul_skipIdentical !== 'undefined') 
			{
				localStorage.ul_skipIdentical = M.account.ul_skipIdentical;
				ul_skipIdentical = M.account.ul_skipIdentical;			
			}
						
			if (typeof M.account.uisorting !== 'undefined') storefmconfig('uisorting',M.account.uisorting);			
			if (typeof M.account.uiviewmode !== 'undefined') storefmconfig('uiviewmode',M.account.uiviewmode);
			
						
			if ($('#account-password').val() == '' && ($('#account-new-password').val() !== '' || $('#account-confirm-password').val() !== ''))
			{				
				 msgDialog('warninga',l[135],l[719],false,function()
				 {
					$('#account-password').focus();
				 });
			}
			else if ($('#account-new-password').val() !== $('#account-confirm-password').val())
			{				
				 msgDialog('warninga','Error',l[715],false,function()
				 {
					$('#account-new-password').val('');
					$('#account-confirm-password').val('');
					$('#account-new-password').focus();				 
				 });
			}
			else if ($('#account-confirm-password').val() !== '' && $('#account-password').val() !== '')
			{			
				loadingDialog.show();
				changepw($('#account-password').val(),$('#account-confirm-password').val(),{callback: function(res) 
				{
					loadingDialog.hide();
					if (res == EACCESS)
					{
						msgDialog('warninga',l[135],l[724],false,function()
						{
							$('#account-password').val('');
							$('#account-password').focus();
						});
					}
					else if (typeof res == 'number' && res < 0) msgDialog('warninga','Error',l[200]);
					else 
					{
						 msgDialog('info',l[726],l[725],false,function()
						 {
							$('#account-confirm-password,#account-password,#account-new-password').val('');
						 });
					}				
				}});					
			}
			else $('#account-confirm-password,#account-password,#account-new-password').val('');
			accountUI();
		});		
		$('#account-firstname').val(u_attr.firstname);
		$('#account-lastname').val(u_attr.lastname);		
		$('.account-history-dropdown-button').unbind('click');	
		$('.account-history-dropdown-button').bind('click',function()  
		{
			$(this).addClass('active');
			$('.account-history-dropdown').addClass('hidden');
			$(this).next().removeClass('hidden');						
			
		});		
		$('.account-history-drop-items').unbind('click');
		$('.account-history-drop-items').bind('click',function()  
		{	
			$(this).parent().prev().removeClass('active');
			$(this).parent().find('.account-history-drop-items').removeClass('active');
			$(this).parent().parent().find('.account-history-dropdown-button').text($(this).text());			
			var c = $(this).attr('class');
			if (!c) c='';
			if (c.indexOf('session10-') > -1) $.sessionlimit=10;
			else if (c.indexOf('session100-') > -1) $.sessionlimit=100;
			else if (c.indexOf('session250-') > -1) $.sessionlimit=250;				
			if (c.indexOf('purchaselimit10-') > -1) $.purchaselimit=10;
			else if (c.indexOf('purchase100-') > -1) $.purchaselimit=100;
			else if (c.indexOf('purchase250-') > -1) $.purchaselimit=250;			
			if (c.indexOf('transaction10-') > -1) $.transactionlimit=10;
			else if (c.indexOf('transaction100-') > -1) $.transactionlimit=100;
			else if (c.indexOf('transaction250-') > -1) $.transactionlimit=250;			
			if (c.indexOf('voucher10-') > -1) $.voucherlimit=10;
			else if (c.indexOf('voucher100-') > -1) $.voucherlimit=100;
			else if (c.indexOf('voucher250-') > -1) $.voucherlimit=250;						
			$(this).addClass('active');
			$(this).closest('.account-history-dropdown').addClass('hidden');
			accountUI();
		});		
        $("#slider-range-max").slider({ 	
			min: 1,max: 6,range: "min",value:dl_maxSlots,slide:function(e,ui) 
			{
				M.account.dl_maxSlots = ui.value;
				$('.fm-account-save-block').removeClass('hidden');
			}
        });		
		$("#slider-range-max2").slider({ 	
			min: 1,max: 6,range: "min",value:ul_maxSlots,slide:function(e,ui) 
			{
				M.account.ul_maxSlots = ui.value;
				$('.fm-account-save-block').removeClass('hidden');
			}
        });
		$('.ulspeedradio').removeClass('radioOn').addClass('radioOff');			
		var i=3;
		if (ul_maxSpeed == 0) i=1;
		else if (ul_maxSpeed == -1) i=2;
		else $('#ulspeedvalue').val(Math.floor(ul_maxSpeed/1024));		
		$('#rad'+i+'_div').removeClass('radioOff').addClass('radioOn');
		$('#rad'+i).removeClass('radioOff').addClass('radioOn');				
		$('.ulspeedradio input').unbind('click');
		$('.ulspeedradio input').bind('click',function(e)
		{
			var id = $(this).attr('id');
			if (id == 'rad2') M.account.ul_maxSpeed=-1;
			else if (id == 'rad1') M.account.ul_maxSpeed=0;
			else
			{
				if (parseInt($('#ulspeedvalue').val()) > 0) M.account.ul_maxSpeed=parseInt($('#ulspeedvalue').val())*1024;
				else M.account.ul_maxSpeed=100*1024;
			}			
			$('.ulspeedradio').removeClass('radioOn').addClass('radioOff');			
			$(this).addClass('radioOn').removeClass('radioOff');
			$(this).parent().addClass('radioOn').removeClass('radioOff');
			$('.fm-account-save-block').removeClass('hidden');
		});		
		$('#ulspeedvalue').unbind('click keyup');
		$('#ulspeedvalue').bind('click keyup',function(e)
		{
			$('.ulspeedradio').removeClass('radioOn').addClass('radioOff');
			$('#rad3,#rad3_div').addClass('radioOn').removeClass('radioOff');			
			if (parseInt($('#ulspeedvalue').val()) > 0) M.account.ul_maxSpeed=parseInt($('#ulspeedvalue').val())*1024;
			else M.account.ul_maxSpeed=100*1024;
			$('.fm-account-save-block').removeClass('hidden');
		});		
		
		$('.ulskip').removeClass('radioOn').addClass('radioOff');		
		var i = 5;
		if (ul_skipIdentical) i=4;
		$('#rad'+i+'_div').removeClass('radioOff').addClass('radioOn');
		$('#rad'+i).removeClass('radioOff').addClass('radioOn');
		$('.ulskip input').unbind('click');
		$('.ulskip input').bind('click',function(e)
		{
			var id = $(this).attr('id');
			if (id == 'rad4') M.account.ul_skipIdentical=1;
			else if (id == 'rad5') M.account.ul_skipIdentical=0;
			$('.ulskip').removeClass('radioOn').addClass('radioOff');			
			$(this).addClass('radioOn').removeClass('radioOff');
			$(this).parent().addClass('radioOn').removeClass('radioOff');
			$('.fm-account-save-block').removeClass('hidden');
		});
		
		
		$('.uisorting').removeClass('radioOn').addClass('radioOff');		
		var i = 8;
		if (fmconfig.uisorting) i=9;
		$('#rad'+i+'_div').removeClass('radioOff').addClass('radioOn');
		$('#rad'+i).removeClass('radioOff').addClass('radioOn');		
		$('.uisorting input').unbind('click');
		$('.uisorting input').bind('click',function(e)
		{
			var id = $(this).attr('id');
			if (id == 'rad8') M.account.uisorting=0;
			else if (id == 'rad9') M.account.uisorting=1;
			$('.uisorting').removeClass('radioOn').addClass('radioOff');			
			$(this).addClass('radioOn').removeClass('radioOff');
			$(this).parent().addClass('radioOn').removeClass('radioOff');
			$('.fm-account-save-block').removeClass('hidden');
		});
		
		
		
		$('.uiviewmode').removeClass('radioOn').addClass('radioOff');		
		var i = 10;
		if (fmconfig.uiviewmode) i=11;
		$('#rad'+i+'_div').removeClass('radioOff').addClass('radioOn');
		$('#rad'+i).removeClass('radioOff').addClass('radioOn');		
		$('.uiviewmode input').unbind('click');
		$('.uiviewmode input').bind('click',function(e)
		{
			var id = $(this).attr('id');
			if (id == 'rad10') M.account.uiviewmode=0;
			else if (id == 'rad11') M.account.uiviewmode=1;
			$('.uiviewmode').removeClass('radioOn').addClass('radioOff');			
			$(this).addClass('radioOn').removeClass('radioOff');
			$(this).parent().addClass('radioOn').removeClass('radioOff');
			$('.fm-account-save-block').removeClass('hidden');
		});
		
		$('.redeem-voucher').unbind('click');
		$('.redeem-voucher').bind('click',function(event) 
		{
			if($(this).attr('class').indexOf('active') == -1) 
			{
				$(this).addClass('active');
				$('.fm-voucher-popup').removeClass('hidden');
				voucherCentering($(this));
				$(window).bind('resize', function () 
				{
				   voucherCentering($('.redeem-voucher'));
				});
			}
			else 
			{
				$(this).removeClass('active');
				$('.fm-voucher-popup').addClass('hidden');
			}
		});
		
		$('.fm-voucher-body input').unbind('focus');
		$('.fm-voucher-body input').bind('focus',function(e)
		{
			if ($(this).val() == l[487]) $(this).val('');			
		});
		
		$('.fm-voucher-body input').unbind('blur');
		$('.fm-voucher-body input').bind('blur',function(e)
		{
			if ($(this).val() == '') $(this).val(l[487]);			
		});
		
		$('.fm-voucher-button').unbind('click');
		$('.fm-voucher-button').bind('click',function(e)
		{
			if ($('.fm-voucher-body input').val() == l[487]) msgDialog('warninga',l[135],l[1015]);
			else
			{
				loadingDialog.show();
				api_req({a:'uavr',v:$('.fm-voucher-body input').val()},
				{
					callback : function(res,ctx)
					{
						loadingDialog.hide();
						$('.fm-voucher-popup').addClass('hidden');
						$('.fm-voucher-body input').val(l[487]);
						if (typeof res == 'number')
						{
							if (res == -11) msgDialog('warninga',l[135],l[714]);
							else if (res < 0) msgDialog('warninga',l[135],l[473]);
							else
							{
								if (M.account) M.account.lastupdate=0;
								accountUI();
							}
						}
					}
				});
			}
		});
		
		$('.vouchercreate').unbind('click');
		$('.vouchercreate').bind('click',function(e)
		{
			var vouchertype = $('.fm-account-select.vouchertype select').val();
			var voucheramount = parseInt($('#account-voucheramount').val());			
			var proceed=false;
			for (var i in M.account.prices) if (M.account.prices[i][0] == vouchertype) proceed=true;			
			if (!proceed)
			{
				msgDialog('warninga','Error','Please select the voucher type.');
				return false;			
			}			
			if (!voucheramount) 
			{
				msgDialog('warninga','Error','Please enter a valid voucher amount.');
				return false;			
			}
			if (vouchertype == '19.99') vouchertype = '19.991';
			loadingDialog.show();					
			api_req({a:'uavi',d:vouchertype,n:voucheramount,c:'EUR'},
			{
				callback : function (res,ctx)
				{
					M.account.lastupdate=0;
					accountUI();
				}
			});
		});
		
		if (M.account.reseller)
		{
			$('.fm-account-reseller-button').removeClass('hidden');		
			$('.account-history-dropdown-button.vouchers').text(l['466a'].replace('[X]',$.voucherlimit));		
			$('.account-history-drop-items.voucher10-').text(l['466a'].replace('[X]',10));
			$('.account-history-drop-items.voucher100-').text(l['466a'].replace('[X]',100));
			$('.account-history-drop-items.voucher250-').text(l['466a'].replace('[X]',250));			
			M.account.vouchers.sort(function(a,b)
			{				
				if (a['date'] < b['date']) return 1;
				else return -1;			
			});
			$('.grid-table.vouchers tr').remove();
			var html = '<tr><th>' + l[475] + '</th><th>' + l[487] + '</th><th>' + l[477] + '</th><th>' + l[488] + '</th></tr>';
			$(account.vouchers).each(function(i,el)
			{
				if (i > $.voucherlimit) return false;
				var status = l[489];			
				if (el.redeemed > 0 && el.cancelled == 0 && el.revoked == 0) status = l[490] + ' ' + time2date(el.redeemed);			
				else if (el.revoked > 0 && el.cancelled > 0) status = l[491] + ' ' + time2date(el.revoked);
				else if (el.cancelled > 0) status = l[492] + ' ' + time2date(el.cancelled);		
				html += '<tr><td>' + time2date(el.date) + '</td><td class="selectable">' + htmlentities(el.code) + '</td><td>&euro; ' + htmlentities(el.amount) + '</td><td>' + status + '</td></tr>';								
			});
			$('.grid-table.vouchers').html(html);			
			$('.fm-account-select.vouchertype select option').remove();
			var prices = [];
			for (var i in M.account.prices) prices.push(M.account.prices[i][0]);	
			prices.sort(function(a,b) { return (a-b) })		
			var voucheroptions = '';
			for (var i in prices) voucheroptions += '<option value="'+ htmlentities(prices[i]) +'">&euro;' + htmlentities(prices[i]) + ' voucher</option>';
			$('.fm-account-select.vouchertype select').html(voucheroptions);
		}
		
		$('.fm-purchase-voucher,.membershtip-medium-txt.topup').unbind('click');
		$('.fm-purchase-voucher,.membershtip-medium-txt.topup').bind('click',function(e)
		{
			document.location.hash = 'resellers';		
		});
		
		if (is_extension || ssl_needed()) $('#acc_use_ssl').hide();
		
		$('.usessl').removeClass('radioOn').addClass('radioOff');		
		var i = 7;
		if (use_ssl) i=6;
		$('#rad'+i+'_div').removeClass('radioOff').addClass('radioOn');
		$('#rad'+i).removeClass('radioOff').addClass('radioOn');		
		$('.usessl input').unbind('click');
		$('.usessl input').bind('click',function(e)
		{
			var id = $(this).attr('id');
			if (id == 'rad7') M.account.use_ssl=0;
			else if (id == 'rad6') M.account.use_ssl=1;
			$('.usessl').removeClass('radioOn').addClass('radioOff');			
			$(this).addClass('radioOn').removeClass('radioOff');
			$(this).parent().addClass('radioOn').removeClass('radioOff');
			$('.fm-account-save-block').removeClass('hidden');
		});
				
		$('.fm-account-change-avatar,.fm-account-avatar').unbind('click');
		$('.fm-account-change-avatar,.fm-account-avatar').bind('click',function(e)
		{
			avatarDialog();			
		});		
		if (avatars[u_handle]) $('.fm-account-avatar img').attr('src',avatars[u_handle].url);			
		else $('.fm-account-avatar img').attr('src',staticpath + 'images/mega/default-avatar.png');	

		$(window).unbind('resize.account');
		$(window).bind('resize.account', function () 
		{			
			if (M.currentdirid.substr(0,7) == 'account') initAccountScroll();
		});
		
		initAccountScroll();
	},1);
		
	if (u_attr.firstname) $('.membership-big-txt.name').text(u_attr.firstname + ' ' + u_attr.lastname);			
	else $('.membership-big-txt.name').text(u_attr.name);
	
	$('.editprofile').unbind('click');
	$('.editprofile').bind('click',function(event) 
	{
		document.location.hash = 'fm/account/profile';
	});
	
	
	$('.fm-account-button').unbind('click');
	$('.fm-account-button').bind('click',function(event) 
	{ 
	  if($(this).attr('class').indexOf('active') == -1) 
      {
		switch (true)
		{
           case ($(this).attr('class').indexOf('fm-account-overview-button') >= 0):
			   document.location.hash = 'fm/account';
               break;
           case ($(this).attr('class').indexOf('fm-account-profile-button') >= 0):
			   document.location.hash = 'fm/account/profile';
               break;
           case ($(this).attr('class').indexOf('fm-account-settings-button') >= 0):
			   document.location.hash = 'fm/account/settings';
               break;
		   case ($(this).attr('class').indexOf('fm-account-history-button') >= 0):
			   document.location.hash = 'fm/account/history';
               break;
		   case ($(this).attr('class').indexOf('fm-account-reseller-button') >= 0):
			   document.location.hash = 'fm/account/reseller';
               break;
         }		 
	  }
	});
	
	$('.account-pass-lines').attr('class','account-pass-lines');	
	$('#account-new-password').unbind('keyup');
	$('#account-new-password').bind('keyup',function(el)
	{
		$('.account-pass-lines').attr('class','account-pass-lines');
		if ($(this).val() !== '')
		{		
			var pws = checkPassword($(this).val());			
			if (pws <= 25) $('.account-pass-lines').addClass('good1');			
			else if (pws <= 50) $('.account-pass-lines').addClass('good2');			
			else if (pws <= 75) $('.account-pass-lines').addClass('good3');			
			else $('.account-pass-lines').addClass('good4');
		}		
	});
		
	$('#account-confirm-password').unbind('keyup');
	$('#account-confirm-password').bind('keyup',function(el)
	{
		if ($(this).val() == $('#account-new-password').val()) $('.fm-account-save-block').removeClass('hidden');
	});
}

function acc_checkpassword(pass)
{
	if ((pass == 'Password') || (pass == ''))
	{
		document.getElementById('acc_pwstatus_text').innerHTML = '';
		document.getElementById('acc_pwstatus').className = 'register-pass-status-block account';			
		return false;
	}
	var strength = checkPassword(pass);
	if (strength <= 25)
	{
		document.getElementById('acc_pwstatus_text').innerHTML = l[220];
		document.getElementById('acc_pwstatus').className = 'register-pass-status-block account good1';	
	}
	else if (strength <= 50)
	{
		document.getElementById('acc_pwstatus_text').innerHTML = l[221];
		document.getElementById('acc_pwstatus').className = 'register-pass-status-block account good2';
	}
	else if (strength <= 75)
	{
		document.getElementById('acc_pwstatus_text').innerHTML = l[222];
		document.getElementById('acc_pwstatus').className = 'register-pass-status-block account good3';
	}
	else
	{
		document.getElementById('acc_pwstatus_text').innerHTML = l[223];
		document.getElementById('acc_pwstatus').className = 'register-pass-status-block account good1 good4';	
	}
}

var imageCrop;

function avatarDialog(close)
{
	if (close)
	{
		$.dialog=false;
		$('.avatar-dialog').addClass('hidden');
		$('.fm-dialog-overlay').addClass('hidden');
		return true;
	}	
	$.dialog='avatar';	
	$('.fm-dialog.avatar-dialog').removeClass('hidden');
	$('.fm-dialog-overlay').removeClass('hidden');
	$('.avatar-body').html('<div id="avatarcrop"><div class="image-upload-and-crop-container"><div class="image-explorer-container empty"><div class="image-explorer-image-view"><img class="image-explorer-source"><div class="avatar-white-bg"></div><div class="image-explorer-mask circle-mask"></div><div class="image-explorer-drag-delegate"></div></div><div class="image-explorer-scale-slider-wrapper"><input class="image-explorer-scale-slider disabled" type="range" min="0" max="100" step="1" value="0" disabled=""></div></div><div class="fm-notifications-bottom"><input type="file" id="image-upload-and-crop-upload-field" class="image-upload-field" accept="image/jpeg, image/gif, image/png"><label for="image-upload-and-crop-upload-field" class="image-upload-field-replacement fm-account-change-avatar">' + l[1016] + '</label><div class="fm-account-change-avatar" id="fm-change-avatar">' + l[1017] + '</div><div  class="fm-account-change-avatar" id="fm-cancel-avatar">Cancel</div><div class="clear"></div></div></div></div>');	
	$('#fm-change-avatar').hide();
	$('#fm-cancel-avatar').hide();	
	imageCrop = new ImageUploadAndCrop($("#avatarcrop").find('.image-upload-and-crop-container'),
	{
		cropButton: $('#fm-change-avatar'),
		onCrop: function(croppedDataURI)
		{
			var data = dataURLToAB(croppedDataURI);			
			api_req({'a':'up','+a':base64urlencode(ab_to_str(data))});
			var blob = new Blob([data],{ type: 'image/jpeg'});
			avatars[u_handle] = 
			{
				data: blob,
				url: myURL.createObjectURL(blob)
			}
			$('.fm-account-avatar img').attr('src',avatars[u_handle].url);
			$('.fm-avatar img').attr('src',avatars[u_handle].url);
			avatarDialog(1);
		},
		onImageUpload: function()
		{
			$('.image-upload-field-replacement.fm-account-change-avatar').hide();
			$('#fm-change-avatar').show();
			$('#fm-cancel-avatar').show();
		},
		onImageUploadError: function()
		{
			
		}
	});	
	$('#fm-cancel-avatar,.fm-dialog.avatar-dialog .fm-dialog-close').unbind('click');
	$('#fm-cancel-avatar,.fm-dialog.avatar-dialog .fm-dialog-close').bind('click',function(e)
	{
		avatarDialog(1);
	});
}

function gridUI()
{
	var t = new Date().getTime();
	$.gridDragging=false;
	$.gridLastSelected=false;
	$('.fm-files-view-icon.listing-view').addClass('active');
	$('.fm-files-view-icon.block-view').removeClass('active');
	$.gridHeader = function()  
	{	
		
		$('.grid-table tbody tr:first-child td').each(function(i,e) {
		  var headerColumn = $('.grid-table-header th').get(i);
		  $(headerColumn).width($(e).width());
	    });
		
		initTransferScroll();
	}	
	$.contactgridHeader = function()
	{
		var el = $('.contacts-grid-table th');		
		var i=0;
		var w=0;		
		while (i < el.length)
		{
			if (i !== 0) w+=$(el[i]).width();
			i++;
		}
		$('.contacts-grid-table tbody tr:first-child td').each(function(i,e) {
		  var headerColumn = $('.contacts-grid-header th').get(i);
		  $(headerColumn).width($(e).width());
	    });
		initTransferScroll();
	}	
	if (M.currentdirid == 'contacts') $.selectddUIgrid = '.contacts-grid-table';
	else $.selectddUIgrid = '.grid-scrolling-table';	
	$.selectddUIitem = 'tr';
	selectddUI();	
	$(window).unbind('resize.grid');
	$(window).bind('resize.grid', function () 
	{
		if (M.viewmode == 0)
		{
			if (M.currentdirid == 'contacts')
			{
				$.contactgridHeader();
				initContactsGridScrolling();
			}
			else
			{
				initGridScrolling();
				$.gridHeader();
			}
		}
    });	
	$('.fm-blocks-view').addClass('hidden');
	$('.fm-chat-block').addClass('hidden');
	$('.fm-contacts-blocks-view').addClass('hidden');
	if (M.currentdirid == 'contacts')
	{
		$('.files-grid-view').addClass('hidden');
		$('.contacts-grid-view').removeClass('hidden');
		$.contactgridHeader();
		initContactsGridScrolling();
	}
	else
	{	
		$('.contacts-grid-view').addClass('hidden');
		$('.files-grid-view').removeClass('hidden');
		initGridScrolling();
		$.gridHeader();
	}	
	if (RootbyId(M.currentdirid) == 'contacts' || folderlink || RootbyId(M.currentdirid) == M.RubbishID) 
	{
		$('.grid-url-arrow').hide();
		$('.grid-url-header').text('');
	}
	else
	{
		$('.grid-url-arrow').show();
		$('.grid-url-header').text('');
	}	
	$('.files-grid-view,.fm-empty-cloud').unbind('contextmenu');
	$('.files-grid-view,.fm-empty-cloud').bind('contextmenu',function(e)
	{		
		$('.file-block').removeClass('ui-selected');
		$.selected=[];
		if (contextmenuUI(e,2)) return true;
		else return false;	
		$.hideTopMenu();
	});	
	if (d) console.log('gridUI() time:',new Date().getTime() - t);
	$('.grid-table-header .arrow').unbind('click');
	$('.grid-table-header .arrow').bind('click',function(e)
	{
		var c = $(this).attr('class');		
		var d=1;
		if (c && c.indexOf('desc') > -1) d=-1;
		if (c && c.indexOf('name') > -1) M.doSort('name',d);
		else if (c && c.indexOf('size') > -1) M.doSort('size',d);
		else if (c && c.indexOf('type') > -1) M.doSort('type',d);
		else if (c && c.indexOf('date') > -1) M.doSort('date',d);	
		if (c) M.renderMain();
	});
}

/**
 * Helper function to get the jScrollPane container of this element
 *
 * @returns {*}
 */
$.fn.getParentJScrollPane = function() {
    var $scrollable_parent = $(this).parents('.jspScrollable:first');
    if($scrollable_parent.size() > 0) {
        var $jsp = $scrollable_parent.data('jsp');
        if($jsp) {
            return $jsp;
        } else {
            return false;
        }
    }
}



/**
 * Find jQuery Element in an jQuery array of elements and return its index OR -1 if not found.
 * Pretty similar to the $.inArray, but will match the object IDs.
 *
 *
 * @param el
 * @param arr
 * @returns int -1 or key index
 */
$.elementInArray = function(el, arr) {
    var found = $.map(
        arr,
        function(n, i) {
            return el.is(n) ? i : undefined;
        }
    );
    return found.length > 0 ? found[0] : -1;
};

/**
 * Case insensitive :istartswith.
 *
 * @param a
 * @param i
 * @param m
 * @returns {boolean}
 */
jQuery.expr[':'].istartswith = function(a, i, m) {
    return jQuery(a).text().toUpperCase()
        .indexOf(m[3].toUpperCase()) == 0;
};

/**
 * Really simple shortcut logic for select all, copy, paste, delete
 *
 * @constructor
 */
var FMShortcuts = function() {

    var current_operation = null;

    // unbind if already bound.
    $(window).unbind('keydown.fmshortcuts');

    // bind
    $(window).bind('keydown.fmshortcuts', function(e) {
		
		if (!is_fm()) return true;
	
        e = e || window.event;

        // DO NOT start the search in case that the user is typing something in a form field... (eg.g. contacts -> add
        // contact field)
        if($(e.target).is("input, textarea, select") || $.dialog) {
            return;
        }
        var charCode = e.which || e.keyCode; // ff
        var charTyped = String.fromCharCode(charCode).toLowerCase();

        if(charTyped == "a" && (e.ctrlKey || e.metaKey)) {
            selectionManager.select_all();
            return false; // stop prop.
        } else if(
            (charTyped == "c" || charTyped == "x") &&
            (e.ctrlKey || e.metaKey)
        ) {
            var $items = selectionManager.get_selected();
            if($items.size() == 0) {
                return; // dont do anything.
            }

            current_operation = {
                'op': charTyped == "c" ? 'copy' : 'cut',
                'src': $items
            };
            return false; // stop prop.
        } else if(charTyped == "v" && (e.ctrlKey || e.metaKey)) {
            if(!current_operation) {
                return false; // stop prop.
            }

            $.each(current_operation.src, function(k, v) {
                if(current_operation.op == "copy") {
                    M.copyNodes([$(v).attr('id')], M.currentdirid);
                } else if(current_operation.op == "cut") {
                    M.moveNodes([$(v).attr('id')], M.currentdirid);
                }
            });

            if(current_operation.op == "cut") {
                current_operation = null;
            }

            return false; // stop prop.
        } else if(charCode == 8) {
            var $items = selectionManager.get_selected();
            if($items.size() == 0) {
                return; // dont do anything.
            }

            $.selected = [];
            $items.each(function() {
                $.selected.push($(this).attr('id'));
            });

            fmremove();

            // force remove, no confirmation
            if(e.ctrlKey || e.metaKey) {
                $('#msgDialog:visible .fm-dialog-button.confirm').trigger('click');
            }

            return false;
        }
		
		
    });
}

var fmShortcuts = new FMShortcuts();

/**
 * Simple way for searching for nodes by their first letter.
 *
 * PS: This is meant to be somehow reusable.
 *
 * @param searchable_elements selector/elements a list/selector of elements which should be searched for the user
 * specified key press character
 * @param containers selector/elements a list/selector of containers to which the input field will be centered (the code
 * will dynamically detect and pick the :visible container)
 *
 * @returns {*}
 * @constructor
 */
var QuickFinder = function(searchable_elements, containers) {
    var self = this;


    var DEBUG = false;



    self._is_active = false; // defined as a prop of this. so that when in debug mode it can be easily accessed from
                             // out of this scope

    var last_key = null;
    var next_idx = 0;

    // hide on page change
    $(window).unbind('hashchange.quickfinder');
    $(window).bind('hashchange.quickfinder', function() {
        if(self.is_active()) {
            self.deactivate();
        }
    });


    // unbind if already bound.
    $(window).unbind('keypress.quickFinder');

    // bind
    $(window).bind('keypress.quickFinder', function(e) {
	
        e = e || window.event;
        // DO NOT start the search in case that the user is typing something in a form field... (eg.g. contacts -> add
        // contact field)
        if($(e.target).is("input, textarea, select") || $.dialog)  return;
        
        var charCode = e.which || e.keyCode; // ff

        if(
            (charCode >= 48 && charCode <= 57) ||
            (charCode >= 65 && charCode <= 123) ||
            charCode > 255
        ) {
            var charTyped = String.fromCharCode(charCode);


            // get the currently visible container
            var $container = $(containers).filter(":visible");
            if($container.size() == 0) {
                // no active container, this means that we are receiving events for a page, for which we should not
                // do anything....
                return;
            }



            self._is_active = true;

            $(self).trigger("activated");

            var $found = $(searchable_elements).filter(":visible:istartswith('" + charTyped + "')");

            if(
            /* repeat key press, but show start from the first element */
                (last_key != null && ($found.size() - 1) <= next_idx)
                    ||
                    /* repeat key press is not active, should reset the target idx to always select the first element */
                    (last_key == null)
                ) {
                next_idx = 0;
                last_key = null;
            } else if(last_key == charTyped) {
                next_idx++;
            } else if(last_key != charTyped) {
                next_idx = 0;
            }
            last_key = charTyped;

            $(searchable_elements).parents(".ui-selectee, .ui-draggable").removeClass('ui-selected');

            var $target_elm = $($found[next_idx]);

            $target_elm.parents(".ui-selectee, .ui-draggable").addClass("ui-selected");

            var $jsp = $target_elm.getParentJScrollPane();
            if($jsp) {
                var $scrolled_elm = $target_elm.parent("a");

                if($scrolled_elm.size() == 0) { // not in icon view, its a list view, search for a tr
                    $scrolled_elm = $target_elm.parents('tr:first');
                }
                $jsp.scrollToElement($scrolled_elm);
            }

            $(self).trigger('search');

			

            if($target_elm && $target_elm.size() > 0) {
                // ^^ DONT stop prop. if there are no found elements.
                return false;
            }
        }
    });



    // hide the search field when the user had clicked somewhere in the document
    $(document.body).delegate('> *', 'mousedown', function(e) {
        if(self.is_active()) {
            self.deactivate();
            return false;
        }
    });

    // use events as a way to communicate with this from the outside world.
    self.deactivate = function() {
        self._is_active = false;
        $(self).trigger("deactivated");
    };

    self.is_active = function() {
        return self._is_active;
    };

    self.disable_if_active = function() {
        if(self.is_active()) {
            self.deactivate();
        }
    };


    return this;
};

var quickFinder = new QuickFinder(
    '.tranfer-filetype-txt, .file-block-title, td span.contacts-username',
    '.files-grid-view, .fm-blocks-view, .contacts-grid-table'
);





/**
 * This should take care of flagging the LAST selected item in those cases:
 *
 *  - jQ UI $.selectable's multi selection using drag area (integrated using jQ UI $.selectable's Events)
 *
 *  - Single click selection (integrated by assumption that the .get_currently_selected will also try to cover this case
 *  when there is only one .ui-selected...this is how no other code had to be changed :))
 *
 *  - Left/right/up/down keys (integrated by using the .set_currently_selected and .get_currently_selected public
 *  methods)
 *
 * @param $selectable
 * @returns {*}
 * @constructor
 */
var SelectionManager = function($selectable) {
    var self = this;

    $selectable.unbind('selectableselecting');
    $selectable.unbind('selectableselected');
    $selectable.unbind('selectableunselecting');
    $selectable.unbind('selectableunselected');

    /**
     * Store all selected items in an _ordered_ array.
     *
     * @type {Array}
     */
    var selected_list = [];


    /**
     * Helper func to clear old reset state from other icons.
     */
    this.clear = function() {
        $('.currently-selected', $selectable).removeClass('currently-selected');
    };


    this.clear(); // remove ANY old .currently-selected values.


    /**
     * The idea of this method is to _validate_ and return the .currently-selected element.
     *
     * @param first_or_last string ("first" or "last") by default will return the first selected element if there is
     * not .currently-selected
     *
     * @returns {*|jQuery|HTMLElement}
     */
    this.get_currently_selected = function(first_or_last) {
        if(!first_or_last) {
            first_or_last = "first";
        }

        var $currently_selected = $('.currently-selected', $selectable);

        if($currently_selected.size() == 0) { // NO .currently-selected
            return $('.ui-selected:' + first_or_last, $selectable);
        } else if(!$currently_selected.is(".ui-selected")) { // validate that the currently selected is actually selected.
            // if not, try to get the first_or_last .ui-selected item
            var selected_elms = $('.ui-selected:' + first_or_last, $selectable);
            return selected_elms;
        } else { // everything is ok, we should return the .currently-selected
            return $currently_selected;
        }
    };


    /**
     * Used from the shortcut keys code.
     *
     * @param element
     */
    this.set_currently_selected = function($element) {		
	
        self.clear();
        $element.addClass("currently-selected");
        quickFinder.disable_if_active();

        // Do .scrollIntoView if the parent or parent -> parent DOM Element is a JSP.
        {
            var $jsp = $element.getParentJScrollPane();
            if($jsp) {
                $jsp.scrollToElement($element);
            }
        }
    };

    /**
     * Simple helper func, for selecting all elements in the current view.
     */
    this.select_all = function() {
        var $selectable_containers = $(
            [
                ".fm-blocks-view",
                ".files-grid-view",
                ".contacts-grid-view",
                ".fm-contacts-blocks-view"
            ].join(",")
        ).filter(":visible");

        var $selectables = $(
            [
                ".file-block",
                "tr.ui-draggable",
                "tr.ui-selectee",
                ".contact-block-view.ui-draggable"
            ].join(","),
            $selectable_containers
        ).filter(":visible");

        $selectables.addClass("ui-selected");		
    };

    /**
     * Use this to get ALL (multiple!) selected items in the currently visible view/grid.
     */
    this.get_selected = function() {
        var $selectable_containers = $(
            [
                ".fm-blocks-view",
                ".files-grid-view",
                ".contacts-grid-view",
                ".fm-contacts-blocks-view"
            ].join(",")
        ).filter(":visible");

        var $selected = $(
            [
                ".file-block",
                "tr.ui-draggable",
                "tr.ui-selectee",
                ".contact-block-view.ui-draggable"
            ].join(","),
            $selectable_containers
        ).filter(":visible.ui-selected");

        return $selected;
    };


    /**
     * Push the last selected item to the end of the selected_list array.
     */
    $selectable.bind('selectableselecting', function(e, data) {
        var $selected = $(data.selecting);
        selected_list.push(
            $selected
        );
    });


    /**
     * Remove any unselected element from the selected_list array.
     */
    $selectable.bind('selectableunselecting', function(e, data) {
        var $unselected = $(data.unselecting);
        var idx = $.elementInArray($unselected, selected_list);

        if(idx > -1) {
            delete selected_list[idx];
        }
    });

    /**
     * After the user finished selecting the icons, flag the last selected one as .currently-selecting
     */
    $selectable.bind('selectablestop', function(e, data) {		
	
        self.clear();

        // remove `undefined` from the list
        selected_list = $.map(selected_list, function(n, i) {
            if(n != undefined) {
                return n;
            }
        });

        // add the .currently-selected
        if(selected_list.length > 0) {
            $(selected_list[selected_list.length - 1]).addClass('currently-selected');
        }
        selected_list = []; // reset the state of the last selected items for the next selectablestart			
    });
    return this;
};

var selectionManager;


function closeDialog()
{
	$('.fm-dialog').addClass('hidden');
	$('.fm-dialog-overlay').addClass('hidden');
	$('.export-links-warning').addClass('hidden');			
	if ($.dialog == 'terms' && $.termsAgree) delete $.termsAgree;
	delete $.dialog;
}


function UIkeyevents()
{
	$(window).unbind('keydown.uikeyevents');
	$(window).bind('keydown.uikeyevents', function (e)
	{		
	
		var sl=false,s;
		if (M.viewmode) s = $('.file-block.ui-selected');
		else s = $('.grid-table.fm tr.ui-selected');
		
		if (M.chat) return true;

        /**
         * Because of te .unbind, this can only be here... it would be better if its moved to iconUI(), but maybe some
         * other day :)
         */
        if(!$.dialog && !slideshowid && M.viewmode == 1) 
		{	
            var items_per_row = Math.floor($('.file-block').parent().outerWidth() / $('.file-block:first').outerWidth(true));
            var total_rows = Math.ceil($('.file-block').size() / items_per_row);

            if(e.keyCode == 37) 
			{ 
				// left
                var current = selectionManager.get_currently_selected("first");
				// clear old selection if no shiftKey
                if(!e.shiftKey) s.removeClass("ui-selected");                
                var $target_element = null;
                if(current.length > 0 && current.prev(".file-block").length > 0)  $target_element = current.prev(".file-block");
                else $target_element = $('.file-block:last');
                if($target_element) 
				{
                    $target_element.addClass('ui-selected');
                    selectionManager.set_currently_selected($target_element);
                }
            } 
			else if(e.keyCode == 39) 
			{ 
				// right
                var current = selectionManager.get_currently_selected("last");
                if(!e.shiftKey) s.removeClass("ui-selected");
                var $target_element = null;
                var next = current.next(".file-block");
				// clear old selection if no shiftKey
                if(next.length > 0) $target_element = next;
                else $target_element = $('.file-block:first');
                if($target_element) 
				{
                    $target_element.addClass('ui-selected');
                    selectionManager.set_currently_selected($target_element);
                }

            } else if(e.keyCode == 38 || e.keyCode == 40) { // up & down
                var current = selectionManager.get_currently_selected("first");
                var current_idx = $.elementInArray(
                    current,
                    $('.file-block')
                ) + 1;

                if(!e.shiftKey) {
                    s.removeClass("ui-selected");
                }

                var current_row = Math.ceil(current_idx/items_per_row);
                var current_col = current_idx % items_per_row;
                var target_row;
                if(e.keyCode == 38) { // up
                    // handle the case when the users presses ^ and the current row is the first row
                    target_row = current_row == 1 ? total_rows : current_row - 1;
                } else if(e.keyCode == 40) { // down
                    // handle the case when the users presses DOWN and the current row is the last row
                    target_row = current_row == total_rows ? 1 : current_row + 1;
                }

                // calc the index of the target element
                var target_element_num = ((target_row-1) * items_per_row) + (current_col - 1);

                var $target = $('.file-block:eq(' + target_element_num + ')');

                $target.addClass("ui-selected");
                selectionManager.set_currently_selected(
                    $target
                );

            }
        }
        if (e.keyCode == 38 && s.length > 0 && $.selectddUIgrid == '.grid-scrolling-table' && !$.dialog)
		{
			// up in grid
			if (e.shiftKey) $(e).addClass('ui-selected');
			if ($(s[0]).prev().length > 0)
			{
				if (!e.shiftKey) $('.grid-table.fm tr').removeClass('ui-selected');
				$(s[0]).prev().addClass('ui-selected');
				sl = $(s[0]).prev();

                quickFinder.disable_if_active();
			}
		}
		else if (e.keyCode == 40 && s.length > 0 && $.selectddUIgrid == '.grid-scrolling-table' && !$.dialog)
		{		
			// down in grid
			if (e.shiftKey) $(e).addClass('ui-selected');
			if ($(s[s.length-1]).next().length > 0)
			{
				if (!e.shiftKey) $('.grid-table.fm tr').removeClass('ui-selected');
				$(s[s.length-1]).next().addClass('ui-selected');
				sl = $(s[0]).next();

                quickFinder.disable_if_active();
			}
		}
		else if (e.keyCode == 46 && s.length > 0 && !$.dialog && RightsbyID(M.currentdirid) > 1)
		{
			$.selected=[];
			s.each(function(i,e)
			{
				$.selected.push($(e).attr('id'));
			});
			fmremove();
		}
		else if (e.keyCode == 13 && s.length > 0 && !$.dialog && !$.msgDialog && $('.fm-new-folder').attr('class').indexOf('active') == -1 && $('.top-search-bl').attr('class').indexOf('active') == -1)
		{		
			$.selected=[];
			s.each(function(i,e)
			{
				$.selected.push($(e).attr('id'));
			});			
			if ($.selected && $.selected.length > 0)
			{
				var n = M.d[$.selected[0]];
				if (n && n.t) M.openFolder(n.h);
				else if ($.selected.length == 1 && M.d[$.selected[0]] && M.d[$.selected[0]].name && is_image(M.d[$.selected[0]].name)) slideshow($.selected[0]);
				else M.addDownload($.selected);
			}			
		}
		else if (e.keyCode == 13 && $.dialog == 'rename')
		{			
			dorename();
		}		
		else if (e.keyCode == 27 && $.dialog)
		{
			closeDialog();
		}
		else if (e.keyCode == 27 && $.msgDialog)
		{
			closeMsg();
			if ($.warningCallback) $.warningCallback(false);
		}
		else if (e.keyCode == 13 && $.msgDialog == 'confirmation')
		{
			closeMsg();
			if ($.warningCallback) $.warningCallback(true);
		}		
		else if (e.keyCode == 65 && e.ctrlKey && !$.dialog)
		{
			$('.grid-table.fm tr').addClass('ui-selected');
			$('.file-block').addClass('ui-selected');
		}
		else if (e.keyCode == 37 && slideshowid)
		{			
			slideshow_prev();
		}
		else if (e.keyCode == 39 && slideshowid)
		{
			slideshow_next();
		}
		else if (e.keyCode == 27 && slideshowid)
		{
			slideshow(slideshowid,true);		
		}
		else if (e.keyCode == 27)
		{
			$.hideTopMenu();
		}
		
		if (sl && $.selectddUIgrid == '.grid-scrolling-table')
		{			
			var jsp = $('.grid-scrolling-table').data('jsp');
			jsp.scrollToElement(sl);
		}
		
		searchPath();
	});
}


function searchPath()
{
	if (M.currentdirid && M.currentdirid.substr(0,7) == 'search/')
	{
		var sel;
		if (M.viewmode) sel = $('.fm-blocks-view .ui-selected');		
		else sel = $('.grid-table .ui-selected');
		if (sel.length == 1)
		{
			var html = '';			
			var path = M.getPath($(sel[0]).attr('id'));
			path.reverse();			
			for (var i in path)
			{
				var c,name,id=false,iconimg='';;
				var n = M.d[path[i]];
				if (path[i].length == 11 && M.u[path[i]])
				{
					id = path[i];
					c = 'contacts-item';
					name = M.u[path[i]].m;
				}
				else if (path[i] == M.RootID)
				{
					id = M.RootID;
					c = 'cloud-drive';
					name = l[164];
				}
				else if (path[i] == M.RubbishID)
				{
					id = M.RubbishID;
					c = 'recycle-item';
					name = l[168];
				}
				else if (path[i] == M.InboxID)
				{
					id = M.InboxID;
					c = 'inbox-item';
					name = l[166];
				}
				else if (n)
				{
					id = n.h;
					c = '';
					name = n.name;
					if (n.t) c = 'folder';
					else iconimg = '<span class="search-path-icon-span ' + fileicon(n) + '"></span>';
				}				
				if (id)
				{
					html += '<div class="search-path-icon '+c+'" id="spathicon_'+htmlentities(id) + '">' + iconimg + '</div><div class="search-path-txt" id="spathname_'+htmlentities(id) + '">' + htmlentities(name) + '</div>';					
					if (i < path.length-1) html += '<div class="search-path-arrow"></div>';
				}				
			}	
			html += '<div class="clear"></div>';			
			$('.search-bottom-menu').html(html);
			$('.fm-blocks-view,.files-grid-view').addClass('search');
			$('.search-path-icon,.search-path-icon').unbind('click');
			$('.search-path-icon,.search-path-txt').bind('click',function(e)
			{
				var id = $(this).attr('id');				
				if (id)
				{
					id = id.replace('spathicon_','').replace('spathname_','');					
					var n = M.d[id];
					$.selected=[];
					if (!n.t)
					{
						$.selected.push(id);
						id = n.p;
					}
					if (n) M.openFolder(id);					
					if ($.selected.length > 0) reselect(1);
				}		
			});
		}
		else $('.fm-blocks-view,.files-grid-view').removeClass('search');		
	}
	else $('.fm-blocks-view,.files-grid-view').removeClass('search');
}

function selectddUI()
{
	if (M.currentdirid && M.currentdirid.substr(0,7) == 'account') return false;	
	$($.selectddUIgrid + ' ' + $.selectddUIitem + '.folder').droppable( 
	{
		tolerance: 'pointer',
		drop: function( e, ui)
		{			
			$.doDD(e,ui,'drop',0);
		},
		over: function (e, ui)
		{
			$.doDD(e,ui,'over',0);
		},
		out: function (e, ui)
		{			
			$.doDD(e,ui,'out',0);
		}
	});
	$($.selectddUIgrid + ' ' + $.selectddUIitem).draggable(
	{
		start: function(e,u) 
		{				
			$.hideContextMenu(e);
			$.gridDragging=true;
			if ($(this).attr('class').indexOf('ui-selected') == -1)
			{
				$($.selectddUIgrid + ' ' + $.selectddUIitem).removeClass('ui-selected');
				$(this).addClass('ui-selected');				
			}			
			var s = $($.selectddUIgrid + ' .ui-selected');
			$.selected=[];
			s.each(function(i,e)
			{
				$.selected.push($(e).attr('id'));
			});
			if (s.length > 1)
			{
				$('.dragger-block').addClass('multiple');
				$('.dragger-files-number').text(s.length);
				$('.dragger-files-number').show();
			}
			var a = 0,html='',cl='',done={};				
			$('#draghelper .dragger-icon').remove();
			for (var i in $.selected)
			{					
				if (a == 0) cl = 'third';
				else if (a == 1) cl = 'second';
				else if (a == 2) cl = 'first';
				var ico = fileicon(M.d[$.selected[i]]);				
				if (a < 3 && !done[ico])
				{
					done[ico]=1;
					html = '<div class="dragger-icon '+cl+' '+ ico +'"></div>' + html;
					a++;
				}
			}
			$(html).insertBefore('#draghelper .dragger-status');
		},
		drag: function(e,u) 
		{
			
		},
		refreshPositions: true,
		containment: 'document',
		distance:10,
		revertDuration:200,
		revert: true,
		cursorAt:{right:100,bottom:70},
		helper: function(e,ui)
		{
			return getDDhelper();
		},
		stop: function(event)
		{
			$.gridDragging=false;
			setTimeout(function()
			{
				treeUIopen(M.currentdirid);
			},500);
		}
	});
	
	$('.ui-selectable-helper').remove();	
	$($.selectddUIgrid).selectable({filter: $.selectddUIitem,start:function(e,u) { $.hideContextMenu(e); $.hideTopMenu(); }, stop: function(e,u) 
	{ 
		searchPath();
	}});

    /**
     * (Re)Init the selectionManager, because the .selectable() is reinitialized and we need to reattach to its
     * events.
     *
     * @type {SelectionManager}
     */
    selectionManager = new SelectionManager(
        $('.file-block-scrolling')
    );

	$($.selectddUIgrid + ' ' + $.selectddUIitem).unbind('contextmenu');
	$($.selectddUIgrid + ' ' + $.selectddUIitem).bind('contextmenu', function (e) 
	{	
		if ($(this).attr('class').indexOf('ui-selected') == -1)
		{
			$($.selectddUIgrid + ' ' + $.selectddUIitem).removeClass('ui-selected');
			$(this).addClass('ui-selected');
		}
		cacheselect();
		searchPath();
		if (contextmenuUI(e,1)) return true;
		else return false;
	});
	
	$($.selectddUIgrid + ' ' + $.selectddUIitem).unbind('click');
	$($.selectddUIgrid + ' ' + $.selectddUIitem).bind('click', function (e) 
	{
		if ($.gridDragging) return false;
		if (e.shiftKey && s.length > 0)
		{
			var start = s[0];
			var end = this;
			if ($.gridLastSelected && $($.gridLastSelected).attr('class').indexOf('ui-selected') > -1) start = $.gridLastSelected;
			else $.gridLastSelected = this;
			if ($(start).index() > $(end).index())
			{
				end = start;
				start = this;
			}
			$($.selectddUIgrid + ' ' + $.selectddUIitem).removeClass('ui-selected');
			$([start,end]).addClass('ui-selected');
			$(start).nextUntil($(end)).each(function(i,e)
			{
				$(e).addClass('ui-selected');		
			});

            selectionManager.set_currently_selected($(this));
		}
		else if (e.ctrlKey == false && e.metaKey == false)
		{
			$($.selectddUIgrid + ' ' + $.selectddUIitem).removeClass('ui-selected');
			$(this).addClass('ui-selected');
			$.gridLastSelected = this;
            selectionManager.set_currently_selected($(this));
		}
		else 
		{
			if ($(this).hasClass("ui-selected"))  $(this).removeClass("ui-selected");			
			else 
			{
				$(this).addClass("ui-selected");
				$.gridLastSelected = this;
                selectionManager.set_currently_selected($(this));
			}
		}
		searchPath();
		$.hideContextMenu(e);
		if ($.hideTopMenu) $.hideTopMenu();		
		return false;
	});
		
	$($.selectddUIgrid + ' ' + $.selectddUIitem).unbind('dblclick');
	$($.selectddUIgrid + ' ' + $.selectddUIitem).bind('dblclick', function (e) 
	{
		var h = $(e.currentTarget).attr('id');
		if (M.d[h] && M.d[h].t)
		{
			$('.top-context-menu').hide();
			M.openFolder(h);
		}
		else if (M.d[h] && M.d[h].name && is_image(M.d[h].name)) slideshow(h);
		else M.addDownload([h]);
	});
}

function iconUI()
{
	$('.fm-files-view-icon.block-view').addClass('active');
	$('.fm-files-view-icon.listing-view').removeClass('active');
	
	if (M.currentdirid == 'contacts')
	{
		$.selectddUIgrid = '.contacts-blocks-scrolling';
		$.selectddUIitem = '.contact-block-view';
	}
	else
	{
		$.selectddUIgrid = '.file-block-scrolling';
		$.selectddUIitem = 'a';
	}
	selectddUI();	
	$('.files-grid-view').addClass('hidden');	
	$('.contacts-grid-view').addClass('hidden');
	if (M.currentdirid == 'contacts')
	{
		$('.fm-blocks-view').addClass('hidden');
		$('.fm-contacts-blocks-view').removeClass('hidden');
		initContactsBlocksScrolling();
	}
	else
	{
		$('.fm-contacts-blocks-view').addClass('hidden');
		$('.fm-blocks-view').removeClass('hidden');
		initFileblocksScrolling();
	}	
	$(window).unbind('resize.icon');
	$(window).bind('resize.icon', function () 
	{
		if (M.viewmode == 1 && M.currentdirid == 'contacts') initContactsBlocksScrolling();
        else if (M.viewmode == 1) initFileblocksScrolling();
    });
	
	$('.fm-blocks-view').unbind('contextmenu');
	$('.fm-blocks-view').bind('contextmenu',function(e)
	{		
		$('.file-block').removeClass('ui-selected');
		selectionManager.clear(); // is this required? don't we have a support for a multi-selection context menu?
		$.selected=[];
		if (contextmenuUI(e,2)) return true;
		else return false;	
		$.hideTopMenu();
	});
}







function transferPanelUI()
{
    $.transferHeader = function()
	{		
		fm_resize_handler();
		var el = $('.transfer-table-header th');
		$('.transfer-table th').each(function(i,e) {
		  var headerColumn = $('.transfer-table-header th').get(i);
		  $(headerColumn).width($(e).width());
	    });

		$('.transfer-table tr').unbind('click contextmenu');
		$('.transfer-table tr').bind('click contextmenu', function (e) 
		{
			if (e.type == 'contextmenu')
			{
				$('.context-menu.files-menu .context-menu-item').hide();
				$('.context-menu.files-menu .context-menu-item').filter('.refresh-item,.canceltransfer-item').show();
				var c = $(this).attr('class');				
				if (!c || (c && c.indexOf('ui-selected') == -1)) $('.transfer-table tr').removeClass('ui-selected');
				$(this).addClass('ui-selected');
				$(this).addClass('dragover');
				if (contextmenuUI(e)) return true;
				else return false;			
			}
			else
			{
				var s = $('.transfer-table tr');
				if (e.shiftKey && s.length > 0)
				{				
					var start = s[0];
					var end = this;
					if ($.TgridLastSelected && $($.TgridLastSelected).attr('class').indexOf('ui-selected') > -1) start = $.TgridLastSelected;
					if ($(start).index() > $(end).index())
					{
						end = start;
						start = this;
					}
					$('.transfer-table tr').removeClass('ui-selected');
					$([start,end]).addClass('ui-selected');
					$(start).nextUntil($(end)).each(function(i,e)
					{
						$(e).addClass('ui-selected');		
					});
				}
				else if (e.metaKey == false) 
				{
					var had = $(this).hasClass('ui-selected');
					$('.transfer-table tr').removeClass('ui-selected');
					if (!had) $(this).addClass('ui-selected');
					$.TgridLastSelected = this;
				}
				else 
				{
					if ($(this).hasClass("ui-selected"))  $(this).removeClass("ui-selected");			
					else 
					{
						$(this).addClass("ui-selected");
						$.TgridLastSelected = this;
					}
				}
			}			
		});		
		initTransferScroll();
	}	
	$(window).unbind('resize.transferpanel');
	$(window).bind('resize.transferpanel', function (e) 
	{	
         $.transferHeader();
    });
	
	$(window).unbind('resize.slideshow');
	$(window).bind('resize.slideshow', function (e) 
	{
		if (slideshowid && previews[slideshowid]) previewsrc(previews[slideshowid].src);		
    });
	
	$('.tranfer-view-icon,.file-transfer-icon').unbind('click');
	$('.tranfer-view-icon,.file-transfer-icon').bind('click', function (e) 
	{
		$.transferOpen();
    });

	$.transferClose = function() {
		$('.tranfer-view-icon').removeClass('active');
		$('#fmholder').removeClass('transfer-panel-opened');
        $('.transfer-panel').css({'height': ''});
        $(window).trigger('resize');
	}
	
	$.transferOpen = function(force)
	{
		if($('.tranfer-view-icon').attr('class').indexOf('active') == -1 || force)
		{
			$('.tranfer-view-icon').addClass('active');
			$('#fmholder').addClass('transfer-panel-opened');
            if(localStorage.transferPaneHeight && $.transferPaneResizable) $('.transfer-panel').css({'height': Math.max($.transferPaneResizable.options.minHeight,localStorage.transferPaneHeight) + "px"});            
			else  $('.transfer-panel').css({'height': '193px'});            
			$.transferHeader();
		}
		else 
		{
			$.transferClose();
		}
		initTreeScroll();
		if (M.currentdirid == 'notifications') notificationsScroll();
		else if (M.currentdirid && M.currentdirid.substr(0,7) == 'account') initAccountScroll();
		else if (M.viewmode == 1) initFileblocksScrolling();
		else initGridScrolling();
        $(window).trigger('resize');
	};
	
	
	$('.transfer-settings-icon').unbind('click');
	$('.transfer-settings-icon').bind('click',function()
	{
		if (u_type === 0) ephemeralDialog('Transfer settings are for registered users only.');
		else document.location.hash = 'fm/account/settings';
	});
	$('.transfer-pause-icon').unbind('click');
	$('.transfer-pause-icon').bind('click',function()
	{
		if ($(this).attr('class').indexOf('active') > -1)
		{
			$(this).removeClass('active');
			dlQueue.resume();
			ulQueue.resume();
			ui_paused = false;
		}
		else
		{
			$(this).addClass('active');
			dlQueue.pause();
			ulQueue.pause();
			ui_paused = true;

			$('.transfer-table tr td:eq(4), .transfer-table tr td:eq(6)').each(function()
			{
				$(this).text('');
			});
		}	
	});
}


function getDDhelper()
{
	var id = '#fmholder';
	if (page == 'start') id = '#startholder';
	$('.dragger-block').remove();
	$(id).append('<div class="dragger-block drag" id="draghelper"><div class="dragger-status"></div><div class="dragger-files-number">1</div></div>');	
	$('.dragger-block').removeClass('multiple');
	$('.dragger-block').show();
	$('.dragger-files-number').hide();
	return $('.dragger-block')[0];
}


function menuItems()
{
	var items = [];
	var sourceRoot = RootbyId($.selected[0]);			
	if ($.selected.length == 1 && RightsbyID($.selected[0]) > 1) items['rename'] = 1;
	if (RightsbyID($.selected[0]) > 0)
	{	
		items['add-star'] = 1;		
		$.delfav=1;
		for (var i in $.selected)
		{
			var n = M.d[$.selected[i]];					
			if (n && !n.fav) $.delfav=0;
		}				
		if ($.delfav) $('.add-star-item').html('<span class="context-menu-icon"></span>'+l[976]);				
		else $('.add-star-item').html('<span class="context-menu-icon"/></span>'+l[975]);
	}
	var n = M.d[$.selected[0]];
	if (n && n.p.length == 11) items['removeshare'] = 1;
	else if (RightsbyID($.selected[0]) > 1) items['remove'] = 1;
	if ($.selected.length == 1 && M.d[$.selected[0]].t) items['open'] = 1;					
	if ($.selected.length == 1 && is_image(M.d[$.selected[0]].name)) items['preview'] = 1;	
	if (sourceRoot == M.RootID && $.selected.length == 1 && M.d[$.selected[0]].t && !folderlink) items['sharing'] = 1;	
	if (sourceRoot == M.RootID && !folderlink)
	{
		items['move'] = 1;
		items['getlink'] = 1;
	}
	else if (sourceRoot == M.RubbishID && !folderlink) items['move'] = 1;
	
	items['download'] = 1;
	items['zipdownload'] = 1;
	items['copy'] = 1;
	items['properties'] = 1;
	items['refresh'] = 1;
	
	if (folderlink)
	{
		delete items['properties'];
		delete items['copy'];
		delete items['add-star'];
	}

	return items;
}


function contextmenuUI(e,ll,topmenu)
{
	if (localStorage.contextmenu) return true;
	var t = '.context-menu.files-menu .context-menu-item';	
	if (ll == 2)
	{
		if (RightsbyID(M.currentdirid) && RootbyId(M.currentdirid) !== M.RubbishID)
		{
			$(t).filter('.context-menu-item').hide();
			$(t).filter('.fileupload-item,.newfolder-item,.refresh-item').show();
			if ((is_chrome_firefox & 2) || 'webkitdirectory' in document.createElement('input')) $(t).filter('.folderupload-item').show();
		}
		else return false;
	}
	else if (ll)
	{
		$(t).hide();
		var c = $(e.currentTarget).attr('class');
		var id = $(e.currentTarget).attr('id');
		if (id) id = id.replace('treea_','');
		if (id && !M.d[id]) id = undefined;
		if (id && id.length == 11) $(t).filter('.refresh-item,.remove-item').show();        
		else if (c && c.indexOf('cloud-drive-item') > -1)
		{
			$.selected = [M.RootID];
			$(t).filter('.refresh-item,.properties-item').show();
		}
		else if (c && c.indexOf('recycle-item') > -1) $(t).filter('.refresh-item,.clearbin-item').show();				
		else if (c && c.indexOf('contacts-item') > -1) $(t).filter('.refresh-item,.addcontact-item').show();		
		else if (c && c.indexOf('messages-item') > -1)
		{
			e.preventDefault();
			return false;			
		}
		else if (c && (c.indexOf('file-block') > -1 || c.indexOf('folder') > -1 || c.indexOf('fm-tree-folder') > -1) || id)
		{
			var items = menuItems();
			for (var item in items) $(t).filter('.' + item + '-item').show();
		}
		else return false;		
	}
	
	var m = $('.context-menu.files-menu');
	m.removeClass('hidden');
	var r = $('body').outerWidth()-$(m).outerWidth();
	var b = $('body').outerHeight()-$(m).outerHeight();
	var mX = e.pageX;
	var mY = e.pageY;
	m.css({'top':mY,'left':mX})
	if (b - $(m).position().top < 50) m.css('top', b-50);		
	if (r - $(m).position().left < 1) m.css('left', mX - 10 - $(m).outerWidth());	
	e.preventDefault();
}

var tt;

function treeUI()
{
	tt = new Date().getTime();
	$('.fm-tree-panel .nw-fm-tree-item').draggable( 
	{
		revert: true,
		containment: 'document',
		revertDuration:200,
		distance: 10,
		cursorAt:{right:100,bottom:70},
		helper: function(e,ui)
		{			
			return getDDhelper();
		},
		start: function (e, ui) 
		{
			$.treeDragging=true;
			$.hideContextMenu(e);			
			var html = '';
			var id = $(e.target).attr('id');			
			if (id) id = id.replace('treea_','');
			if (id && M.d[id]) html = '<div class="dragger-icon '+ fileicon(M.d[id]) +'"></div>'
			$('#draghelper .dragger-icon').remove();
			$(html).insertBefore('#draghelper .dragger-status');
		},
		drag: function(e,u) 
		{
			//console.log('tree dragging',e);
		},
		stop: function(e,u)
		{
			$.treeDragging=false;
		}
	});
	
	$('.fm-tree-panel .nw-fm-tree-item, .rubbish-bin').droppable( 
	{
		tolerance: 'pointer',		
		drop: function(e, ui)
		{			
			$.doDD(e,ui,'drop',1);
		},
		over: function (e, ui)
		{
			$.doDD(e,ui,'over',1);
		},
		out: function (e, ui)
		{
			$.doDD(e,ui,'out',1);
		}
	});		
	$('.fm-tree-panel .nw-fm-tree-item').unbind('click contextmenu');
	$('.fm-tree-panel .nw-fm-tree-item').bind('click contextmenu',function(e) 
	{
		var id = $(this).attr('id').replace('treea_','');	
		if (e.type == 'contextmenu')
		{
			$('.nw-fm-tree-item').removeClass('dragover');
			$('.nw-fm-tree-item').removeClass('dragover');
			$(this).addClass('dragover');
			$.selected=[id];
			if (contextmenuUI(e,1)) return true;
			else return false;
		}		
		var c = $(e.target).attr('class');
		if (c && c.indexOf('nw-fm-arrow-icon') > -1)
		{
			treeUIexpand(id);
		}
		else
		{
			var c = $(this).attr('class');
			if (c && c.indexOf('selected') > -1) treeUIexpand(id);
			M.openFolder(id);
		}
		return false;		
	});
	
	$(window).unbind('resize.tree');
	$(window).bind('resize.tree', function () 
	{		
		initTreeScroll();	
	});	
	setTimeout(initTreeScroll,10);
	if (d) console.log('treeUI()',new Date().getTime()-tt);
}

function treeUIexpand(id,force)
{	
	M.buildtree(M.d[id]);
	
	var b = $('#treea_' + id);	
	var d = b.attr('class');
	
	if (M.currentdirid !== id) 
	{			
		var path = M.getPath(M.currentdirid),pid={},active_sub=false;
		for (var i in path) pid[path[i]]=i;		
		if (pid[M.currentdirid] < pid[id]) active_sub=true;
	}
	
	if (d && d.indexOf('expanded') > -1 && !force)
	{	
		fmtreenode(id,false);
		$('#treesub_' + id).removeClass('opened');
		b.removeClass('expanded');
	}
	else if (d && d.indexOf('contains-folders') > -1)
	{
		fmtreenode(id,true);
		$('#treesub_' + id).addClass('opened');
		b.addClass('opened')
		b.addClass('expanded');		
	}

	treeUI();
}

function sectionUIopen(id)
{
	$('.nw-fm-left-icon').removeClass('active');
	$('.content-panel').removeClass('active');
	$('.nw-fm-left-icon.' + id).addClass('active');	
	$('.content-panel.' + id).addClass('active');	
	$('.fm-left-menu').removeClass('cloud-drive shared-with-me rubbish-bin contacts conversations').addClass(id);	
	$('.fm-right-header').addClass('hidden');	
	if (id !== 'conversations') $('.fm-right-header.fm').removeClass('hidden');
}

function treeUIopen(id,event,ignoreScroll,dragOver,DragOpen)
{
	if (id == 'shares') sectionUIopen('shared-with-me');
	else if (id == M.RootID) sectionUIopen('cloud-drive');
	else if (id == 'contacts') sectionUIopen('contacts');
	else if (id == 'chat') sectionUIopen('conversations');
	else if (id == M.RubbishID) sectionUIopen('rubbish-bin');
	if (!fminitialized) return false;
	if (!event)
	{
		var ids = M.getPath(id);
		ids = ids.reverse();	
		var i=1;
		while (i < ids.length)
		{		
			if (M.d[ids[i]]) treeUIexpand(ids[i],1);
			i++;
		}
		if (ids[0] == 'contacts') sectionUIopen('shared-with-me');
		else if (ids[0] == M.RootID) sectionUIopen('cloud-drive');
	}
	if ($.hideContextMenu) $.hideContextMenu(event);		
	var b = $('#treea_' + id);	
	var d = b.attr('class');
	$('.fm-tree-panel .nw-fm-tree-item').removeClass('selected');	
	var a = M.getPath(id);	
	$('#treea_' + id).addClass('selected');	
	var scrollTo = false;	
	var stickToTop = false;	
	if (id == M.RootID)
	{
		stickToTop = true;
		scrollTo=$('#treesub_' + M.RootID);
	}
	else if ($('#treea_' + id).length > 0 && !$('#treea_' + id).visible()) scrollTo = $('#treea_' + id);
	if (scrollTo && !ignoreScroll)
	{	
		var jsp = $('.fm-tree-panel').data('jsp');
		if (jsp) setTimeout(function() 
		{
			jsp.scrollToElement(scrollTo,stickToTop);
		},50);
	}
	treeUI();
}

function renameDialog()
{
	if ($.selected.length > 0)
	{
		$.dialog = 'rename';		
		$('.rename-dialog').removeClass('hidden');
		$('.rename-dialog').addClass('active');
		$('.fm-dialog-overlay').removeClass('hidden');		
		$('.rename-dialog .fm-dialog-close').unbind('click');
		$('.rename-dialog .fm-dialog-close').bind('click',function()  
		{
			$.dialog=false;
			$('.rename-dialog').addClass('hidden');
			$('.fm-dialog-overlay').addClass('hidden');
		});
		$('.rename-dialog .fm-dialog-input-clear').unbind('click');
		$('.rename-dialog .fm-dialog-input-clear').bind('click',function()  
		{
			var n = M.d[$.selected[0]];
			var ext = fileext(n.name);			
			if (ext.length > 0) ext = '.' + ext;			
			if (n.t) ext = '';
			$('.rename-dialog input').val(ext);
			$('.rename-dialog').removeClass('active');
			$('.rename-dialog input')[0].selectionStart=0;
			$('.rename-dialog input')[0].selectionEnd=0;
			$('.rename-dialog input').focus();
		});				
		$('.fm-dialog-rename-button').unbind('click');
		$('.fm-dialog-rename-button').bind('click',function()  
		{
			var c = $('.rename-dialog').attr('class');
			if (c && c.indexOf('active') > -1) dorename();
		});
		var n = M.d[$.selected[0]];
		if (n.t) $('.rename-dialog .fm-dialog-title').text(l[425]);
		else $('.rename-dialog .fm-dialog-title').text(l[426]);		
		$('.rename-dialog input').val(n.name);		
		var ext = fileext(n.name);
		if (!n.t && ext.length > 0)
		{			
			$('.rename-dialog input')[0].selectionStart=0;
			$('.rename-dialog input')[0].selectionEnd = $('.rename-dialog input').val().length - ext.length-1;
		}
		$('.rename-dialog input').unbind('click keydown keyup keypress');
		$('.rename-dialog input').focus();
		$('.rename-dialog input').bind('click keydown keyup keypress',function(e)
		{
			var n = M.d[$.selected[0]];
			var ext = fileext(n.name);			
			if ($(this).val() == '' || (!n.t && ext.length > 0 && $(this).val() == '.' + ext)) $('.rename-dialog').removeClass('active');
			else $('.rename-dialog').addClass('active');			
			if (!n.t && ext.length > 0)
			{			
				if (this.selectionStart > $('.rename-dialog input').val().length - ext.length-2)
				{
					this.selectionStart = $('.rename-dialog input').val().length - ext.length-1;
					this.selectionEnd = $('.rename-dialog input').val().length - ext.length-1;				
					if (e.which == 46) return false;
				}
				else if (this.selectionEnd > $('.rename-dialog input').val().length - ext.length-1)
				{
					this.selectionEnd = $('.rename-dialog input').val().length - ext.length-1;
					return false;
				}
			}
		});
	}
}

function dorename()
{
	if ($('.rename-dialog input').val() !== '')
	{
		var h = $.selected[0];
		var n = M.d[h];		
		var nn = $('.rename-dialog input').val();		
		if (nn !== n.name) M.rename(h,nn);
		$.dialog=false;
		$('.rename-dialog').addClass('hidden');
		$('.fm-dialog-overlay').addClass('hidden');
	}
}

function msgDialog(type,title,msg,submsg,callback)
{
	$.msgDialog = type;	
	$('#msgDialog').removeClass('clear-bin-dialog confirmation-dialog warning-dialog-b warning-dialog-a notification-dialog');	
	$('#msgDialog .icon').removeClass('fm-bin-clear-icon .fm-notification-icon');
	$.warningCallback = callback;
	if (type == 'clear-bin')
	{
		$('#msgDialog').addClass('clear-bin-dialog');
		$('#msgDialog .icon').addClass('fm-bin-clear-icon');
		$('#msgDialog .fm-notifications-bottom').html('<div class="fm-dialog-button notification-button active cancel">' + l[82] + '</div><div class="fm-dialog-button notification-button active confirm">' + l[1018] + '</div><div class="clear"></div>');
		$('#msgDialog .fm-dialog-button').eq(0).bind('click',function()
		{			
			closeMsg();
			if ($.warningCallback) $.warningCallback(false);
		});
		$('#msgDialog .fm-dialog-button').eq(1).bind('click',function()
		{
			closeMsg();
			if ($.warningCallback) $.warningCallback(true);
		});		
	}
	else if (type == 'warninga' || type == 'warningb' || type == 'info')
	{
		$('#msgDialog .fm-notifications-bottom').html('<div class="fm-dialog-button notification-button active">' + l[81] + '</div><div class="clear"></div>');
		$('#msgDialog .fm-dialog-button').bind('click',function()
		{			
			closeMsg();
			if ($.warningCallback) $.warningCallback(true);
		});
		$('#msgDialog .icon').addClass('fm-notification-icon');
		if (type == 'warninga') $('#msgDialog').addClass('warning-dialog-a');
		else if (type == 'warningb') $('#msgDialog').addClass('warning-dialog-b');
		else if (type == 'info') $('#msgDialog').addClass('notification-dialog');
	}
	else if (type == 'confirmation')
	{
		$('#msgDialog .fm-notifications-bottom').html('<div class="fm-dialog-button notification-button active cancel">' + l[79] + '</div><div class="fm-dialog-button notification-button active confirm">' + l[78] + '</div><div class="clear"></div>');
		
		$('#msgDialog .fm-dialog-button').eq(0).bind('click',function()
		{			
			closeMsg();
			if ($.warningCallback) $.warningCallback(false);
		});
		$('#msgDialog .fm-dialog-button').eq(1).bind('click',function()
		{
			closeMsg();
			if ($.warningCallback) $.warningCallback(true);
		});	
		$('#msgDialog .icon').addClass('fm-notification-icon');
		$('#msgDialog').addClass('confirmation-dialog');	
	}

	$('#msgDialog .fm-dialog-title').text(title);
	$('#msgDialog .fm-notification-info p').html(msg);	
	if (submsg)
	{
		$('#msgDialog .fm-notification-warning').text(submsg);
		$('#msgDialog .fm-notification-warning').show();
	}
	else $('#msgDialog .fm-notification-warning').hide();
	$('#msgDialog .fm-dialog-close').unbind('click');
	$('#msgDialog .fm-dialog-close').bind('click',function()
	{
		closeMsg();
		if ($.warningCallback) $.warningCallback(false);
	});
	$('#msgDialog').removeClass('hidden');
	$('.fm-dialog-overlay').removeClass('hidden');
}

function closeMsg()
{
	$('#msgDialog').addClass('hidden');
	$('.fm-dialog-overlay').addClass('hidden');
	delete $.msgDialog;
}

function shareDialog(close)
{
	if (close)
	{
		$('.share-dialog').addClass('hidden');
		$('.fm-dialog-overlay').addClass('hidden');
		$.dialog=false;
		return true;
	}	
	
	M.renderShare($.selected[0]);
	
	$('.fm-share-add-contacts').removeClass('active');
	$('.fm-share-contacts-popup').addClass('hidden');
	
	$.dialog='sharing';
	$('.fm-share-add-contacts').unbind('click');
	$('.fm-share-add-contacts').bind('click',function()  
	{
		if ($(this).attr('class').indexOf('active') == -1) 
		{		
			var jsp = $('.fm-share-contacts-body').data('jsp');
			if (jsp) jsp.destroy();
			var u = [];
			var html='';
			for(var i in M.c['contacts']) if (M.u[i]) u.push(M.u[i]);
			u.sort(function(a,b)
			{
				if (a.name && b.name) return a.name.localeCompare(b.name); 
				else  return -1;				
			});
			for (var i in u)
			{
				var avatar= staticpath + 'images/mega/default-top-avatar.png';
				if (avatars[u[i].h]) avatar = avatars[u[i].h].url;
				html += '<a class="add-contact-item" id="'+htmlentities(u[i].h)+'"><span class="add-contact-pad"><span class="avatar '+ u[i].h +'"><span><img src="' + avatar + '" alt=""></span></span><span class="add-contact-username">'+htmlentities(u[i].m)+'</span></span></a>';
			}
			$('.fm-share-contacts-body').html(html);
			$('.fm-share-contacts-popup').removeClass('hidden');			
			$('.fm-share-contacts-popup input').val(l[1019]);			
			$('.fm-share-contacts-popup input').unbind('click');
			$('.fm-share-contacts-popup input').bind('click',function()  
			{
				if ($(this).val() == l[1019]) $(this).val('');
			});
			
			$('.fm-share-contacts-popup input').unbind('keyup');
			$('.fm-share-contacts-popup input').bind('keyup',function()  
			{
				if (!checkMail($(this).val())) $('.add-contact-button').addClass('active');				
			});
			
			$('.fm-share-contacts-body .add-contact-item').unbind('click');
			$('.fm-share-contacts-body .add-contact-item').bind('click',function()  
			{
				if ($(this).attr('class').indexOf('ui-selected') > -1) $(this).removeClass('ui-selected');
				else $(this).addClass('ui-selected');
				
				var sl = $('.fm-share-contacts-body .ui-selected');
				if (sl.length > 0) $('.add-contact-button').addClass('active');
				else $('.add-contact-button').removeClass('active');						
			});			
			$(this).addClass('active');
			$('.fm-share-contacts-body').jScrollPane({enableKeyboardNavigation:false,showArrows:true, arrowSize:5,animateScroll: true});
			jScrollFade('.fm-share-contacts-body');
		} 
		else 
		{
			$('.fm-share-add-contacts').removeClass('active');
			$('.fm-share-contacts-popup').addClass('hidden');
		}
	});
	$('.cancel-contact-button').unbind('click');
	$('.cancel-contact-button').bind('click',function()  
	{
	    $('.fm-share-contacts-popup').addClass('hidden');
		$('.fm-share-add-contacts').removeClass('active');
	});	
	$('.add-contact-button, .fm-share-contacts-search').unbind('click');
	$('.add-contact-button, .fm-share-contacts-search').bind('click',function()  
	{
		var e = $('.fm-share-contacts-popup input').val();		
		if (e !== '' && e !== l[1019] && checkMail(e))
		{
			msgDialog('warninga',l[135],l[141],'',function()
			{
				$('.fm-dialog-overlay').removeClass('hidden');
			});	
		}
		else
		{
			var sl = $('.fm-share-contacts-body .ui-selected');
			if (e == '' && sl.length == 0)
			{			
				msgDialog('warninga',l[135],l[1020],'',function()
				{
					$('.fm-dialog-overlay').removeClass('hidden');
					$('.fm-share-contacts-head input').focus();
				});
			}
			else
			{				
				var t = [];
				var s = M.d[$.selected[0]].shares;
				if (e !== '' && e !== l[1019]) 
				{
					var user = getuid(e);
					if (user) e = user;
					if (!(s && s[e])) t.push({u:e,r:0});
				}
				$('.fm-share-contacts-body .ui-selected').each(function(i,el)
				{
					var id = $(el).attr('id');
					if (id && !(s && s[id])) t.push({u:id,r:0});
				});
				$('.fm-share-contacts-popup').addClass('hidden');
				$('.fm-share-add-contacts').removeClass('active');				
				if (t.length > 0)
				{				
					loadingDialog.show();
					$('.fm-dialog.share-dialog').addClass('hidden');
					doshare($.selected[0],t);
				}
			}
		}	    
	});
	
	

	$('.share-folder-block').addClass('hidden');
	var n = M.d[$.selected[0]];	
	if (n && n.shares && u_sharekeys[n.h])
	{		
		for (var i in n.shares)
		{
			if (i == 'EXP')
			{
				$('#share_on_off').html('<div class="on_off public-checkbox"><input type="checkbox" id="public-checkbox" /></div>');
				$('.public-checkbox input').attr('checked',true);
				$('.share-folder-block :checkbox').iphoneStyle({checkedLabel:l[1021],uncheckedLabel:l[1022],resizeContainer:false,resizeHandle:false,onChange:function(elem, data)
				{		
					if (d) console.log('remove shared folder...');
				}});
				$('.share-folder-icon div').addClass(fileicon(n));
				$('.share-folder-block').removeClass('hidden');
				$('.share-folder-info .propreties-dark-txt').text(n.name);
				if (!n.ph)
				{
					api_req({a:'l',n:$.selected[0]},
					{
						n:n,
						callback : function(res,ctx)
						{
							M.nodeAttr({h:ctx.n.h,ph:res});
							$('.share-folder-block .properties-file-link').html('https://mega.co.nz/#F!' + htmlentities(res) + '!' + htmlentities(a32_to_base64(u_sharekeys[ctx.n.h])));
						}
					});
				}
				else $('.share-folder-block .properties-file-link').html('https://mega.co.nz/#F!' + htmlentities(n.ph) + '!' + htmlentities(a32_to_base64(u_sharekeys[n.h])));
			}
		}
	}
	
	$('.share-dialog .fm-dialog-close, .share-dialog .cancel-button, .share-dialog .save-button').unbind('click');
	$('.share-dialog .fm-dialog-close, .share-dialog .cancel-button, .share-dialog .save-button').bind('click',function()  
	{
		var sops=[];
		if ($('.share-folder-block').attr('class').indexOf('hidden') == -1 && !$('.public-checkbox input').attr('checked'))
		{
			M.delnodeShare($.selected[0],'EXP');
			api_req({a: 'l',n: $.selected[0]},
			{
			  callback : function (res) { if (typeof res != 'number') api_req({a:'l',p:res}); }
			});
			sops.push({u:'EXP',r:''});
		}		
		if ($.delShare)
		{
			for (var i in $.delShare)
			{
				sops.push({u:$.delShare[i],r:''});
				M.delnodeShare($.selected[0],$.delShare[i]);
			}		
			delete $.delShare;
		}		
		if (sops.length > 0) api_req({a:'s',n:$.selected[0],s:sops,ha:'',i: requesti});
		shareDialog(1);
	});
	$('.fm-share-dropdown').unbind('click');	
	$('.fm-share-dropdown').bind('click',function()  
	{
		$('.fm-share-permissions-block').addClass('hidden');
		$(this).next().removeClass('hidden');
		var dropdownPosition  = $(this).next().offset().top + 140;
		var scrBlockPosition = 	$(this).closest('.fm-share-body').offset().top + 318;
		if (scrBlockPosition - dropdownPosition < 10) 
		{
			$(this).next().addClass('bottom');
		}	
	});
	$('.fm-share-permissions').unbind('click');
	$('.fm-share-permissions').bind('click',function()  
	{
		$(this).parent().parent().find('.fm-share-permissions').removeClass('active');
		$(this).addClass('active');		
		var r = $(this).attr('id');
		if (r) r = r.replace('rights_','');
		var t = '';
		if (r == 0) 	t = l[55];
		else if (r == 1) t = l[56];
		else if (r == 2) t = l[57];
		else if (r == 3) t = l[83];
		$(this).parent().parent().find('.fm-share-dropdown').text(t);		
		var id = $(this).parent().parent().parent().attr('id');		
		if (r == 3)
		{
			if (!$.delShare) $.delShare=[];			
			$.delShare.push(id);			
			if (d) console.log('delShare',$.delShare);
		}
		else doshare($.selected[0],[{u:id,r:r}]);		
		$('.fm-share-permissions-block').addClass('hidden');
	});
	$('.share-dialog').removeClass('hidden');
	$('.fm-dialog-overlay').removeClass('hidden');
	$('.fm-share-body').jScrollPane({enableKeyboardNavigation:false,showArrows:true, arrowSize:5,animateScroll: true});
	jScrollFade('.fm-share-body');
}

function mcDialog(close)
{
	if (close)
	{
		$.dialog=false;
		$('.move-dialog').addClass('hidden');
		$('.fm-dialog-overlay').addClass('hidden');
		$('.move-dialog #mainsub').html('');
		return true;	
	}
	$.mcselected = M.RootID;	
	var jsp = $('.fm-move-dialog-body').data('jsp');
	if (jsp) jsp.scrollTo(0,0,false);	
	if ($.selected.length > 0)
	{
		$.dialog = 'mc';		
		$('.move-dialog #topheader').removeClass('contacts-item cloud-drive-item active');
		$('.move-dialog #bottomheader').removeClass('recycle-item recyle-notification contacts-item cloud-drive-item active');		
		$('.move-dialog .fm-dialog-title').text(l[63] + ' (' + l[118] + ')');
		$('.move-dialog .move-button').text(l[63]);		
		if ($.mctype == 'move')
		{
			$('.move-dialog .fm-dialog-title').text(l[62] + ' (' + l[118] + ')');
			$('.move-dialog .move-button').text(l[62]);
			$('.move-dialog #topheader').addClass('cloud-drive-item active');
			$('.move-dialog #topheader span').text(l[164]);			
			$('.move-dialog #bottomheader').addClass('recycle-item');
			$('.move-dialog #bottomheader span').text(l[167]);
		}
		else if ($.mctype == 'copy-cloud')
		{
			$('.move-dialog #topheader').addClass('cloud-drive-item active');
			$('.move-dialog #topheader span').text(l[164]);			
			$('.move-dialog #bottomheader').addClass('contacts-item');
			$('.move-dialog #bottomheader span').text(l[165]);
		}
		else if ($.mctype == 'copy-contacts')
		{
			$('.move-dialog #topheader').addClass('contacts-item active');
			$('.move-dialog #topheader span').text(l[165]);			
			$('.move-dialog #bottomheader').addClass('cloud-drive-item');
			$('.move-dialog #bottomheader span').text(l[164]);
		}		
		var html;
		if ($.mctype == 'move' || $.mctype == 'copy-cloud') html = $('.fm-tree-pad .fm-subfolders').first().html();	
		else html = $('#treesub_contacts').html();
		html = html.replace(/treea_/g,'mctreea_').replace(/treesub_/g,'mctreesub_');
		$('.move-dialog .fm-move-dialog-body .fm-subfolders').first().html(html);		
		$('.move-dialog #mainsub').html(html);		
		$('.move-dialog #mainsub ul').removeClass('opened');
		$('.move-dialog #mainsub a').removeClass('expanded active lightactive');				
		$('.move-dialog .messages-icon').hide();		
		$.mctreeUI = function()
		{
			$('.move-dialog #mainsub a').unbind('click');		
			$('.move-dialog #mainsub a').bind('click',function(e,ui)
			{
				$.mcselected = $(this).attr('id').replace('mctreea_','');				
				M.buildtree(M.d[$.mcselected]);			
				var html = $('#treesub_'+$.mcselected).html();
				if (html) $('#mctreesub_'+$.mcselected).html(html.replace(/treea_/g,'mctreea_').replace(/treesub_/g,'mctreesub_'));
				$.mctreeUI();
				var c = $(this).attr('class');
				if (c.indexOf('contains-folders') > -1)
				{
					c2 = $(this).next().attr('class');				
					if ((c.indexOf('active') > -1 || e.offsetX < 25 || e.layerX < 25) && ((c2 && c2.indexOf('opened') > -1)))
					{
						$(this).next().removeClass('opened');					
						$(this).removeClass('expanded');
					}
					else if ((c.indexOf('active') > -1 || e.offsetX < 25 || e.layerY < 25) && ((c2 && c2.indexOf('opened') == -1) || !c2))
					{
						$(this).next().addClass('opened');
						$(this).addClass('expanded');				
					}
				}
				$('.move-dialog .fm-move-dialog-body .fm-subfolders a').removeClass('active');
				$(this).addClass('active');			
				$('.fm-move-dialog-body').jScrollPane({showArrows:true, arrowSize:5,animateScroll: true});
				jScrollFade('.fm-move-dialog-body');
				$('.move-dialog .move-button').addClass('active');
				$('.move-dialog .fm-tree-header').removeClass('active');
				$('.move-dialog #topheader').addClass('active');
			});
			
			$('.move-dialog .fm-tree-header').unbind('click');
			$('.move-dialog .fm-tree-header').bind('click',function(e,ui)
			{
				var c = $(this).attr('class');
				var doScroll=false;
				if (c && c.indexOf('contacts') > -1 && $.mctype == 'copy-cloud') 
				{
					$.mctype = 'copy-contacts';
					mcDialog();
					doScroll=true;
				}
				else if (c && c.indexOf('cloud-drive') > -1 && $.mctype == 'copy-contacts') 
				{
					$.mctype = 'copy-cloud';
					mcDialog();
					doScroll=true;
				}				
				if (doScroll)
				{
					var jsp = $('.fm-move-dialog-body').data('jsp');
					if (jsp) jsp.scrollTo(0,0);
					return false;
				}
				if (c && c.indexOf('cloud-drive') > -1) $.mcselected = M.RootID;
				else if (c && c.indexOf('recycle-item') > -1) $.mcselected = M.RubbishID;				
				$('.move-dialog .fm-move-dialog-body .fm-subfolders a').removeClass('active');
				$('.move-dialog .fm-tree-header').removeClass('active');
				$(this).addClass('active');
				if (!c || (c && c.indexOf('contacts') == -1)) $('.move-dialog .move-button').addClass('active');			
			});
			$('.fm-move-dialog-body .fm-connector').removeClass('vertical-line last mid');
			$('.fm-move-dialog-body .fm-horizontal-connector').removeClass('active');
		};				
		$.mctreeUI();
		$('.move-dialog .move-button').addClass('active');
		$('.move-dialog').removeClass('hidden');
		$('.fm-dialog-overlay').removeClass('hidden');
		$('.fm-move-dialog-body').jScrollPane({showArrows:true, arrowSize:5,animateScroll: true});		
		jScrollFade('.fm-move-dialog-body');
		$('.move-dialog .fm-dialog-close').unbind('click');
		$('.move-dialog .fm-dialog-close').bind('click',function()  
		{
			mcDialog(1);
		});	
		$('.move-dialog .cancel-button').unbind('click');
		$('.move-dialog .cancel-button').bind('click',function()  
		{
			mcDialog(1);			
		});		
		$('.move-dialog .move-button').unbind('click');
		$('.move-dialog .move-button').bind('click',function()  
		{
			var t = $.mcselected;		
			if ($.mctype == 'move')
			{			
				var n=[];
				for (var i in $.selected) if (!isCircular($.selected[i],t)) n.push($.selected[i]);
				M.moveNodes(n,t);
			}
			else if ($.mctype.substr(0,4) == 'copy')
			{
				if ($.mctype == 'copy-contacts' && t.length == 8)
				{
					if (RightsbyID(t) == 0) 
					{
						alert(l[1023]);
						return false;
					}
				}
				var n=[];
				for (var i in $.selected) if (!isCircular($.selected[i],t)) n.push($.selected[i]);
				M.copyNodes(n,t);
			}
			mcDialog(1);			
		});
	}
}


function getclipboardlinks()
{
	var l='';
	for (var i in M.links)
	{
		var n = M.d[M.links[i]];
		var key,s;
		if (n.t)
		{
			key = u_sharekeys[n.h];
			s='';
		}
		else
		{
			key = n.key;
			s = htmlentities(bytesToSize(n.s));
		}
		if (n && n.ph)
		{
			var F='';
			if (n.t) F='F';			
			if (i > 0) l += '\n';
			l += 'https://mega.co.nz/#'+F+'!' + htmlentities(n.ph);
			if ($('#export-checkbox').is(':checked')) l += '!' + a32_to_base64(key);			
		}
	}
	return l;
}

function getclipboardkeys()
{
	var l='';
	for (var i in M.links)
	{
		var n = M.d[M.links[i]];
		var key;
		if (n.t) key = u_sharekeys[n.h];
		else key = n.key;						
		l += a32_to_base64(key) + '\n';			
	}
	return l;
}


function linksDialog(close)
{
	var jsp = $('.export-link-body').data('jsp');
	if (jsp) jsp.destroy();	
	if (close)
	{	
		$.dialog=false;		
		$('.fm-dialog-overlay').addClass('hidden');
		$('.fm-dialog.export-links-dialog').addClass('hidden');
		$('.export-links-warning').addClass('hidden');
		return true;	
	}
	
	$.dialog = 'links';
	var html = '';	
	for (var i in M.links)
	{	
		var n = M.d[M.links[i]];
		var key,s,F;
		if (n.t)
		{
			F='F';
			key = u_sharekeys[n.h];
			s='';
		}
		else
		{
			F='';
			key = n.key;
			s = htmlentities(bytesToSize(n.s));
		}
		
		if (n && n.ph)
		{
			html += '<div class="export-link-item"><div class="export-icon ' + fileicon(n) + '" ></div><div class="export-link-text-pad"><div class="export-link-txt">' + htmlentities(n.name) + ' <span class="export-link-gray-txt"> ' + s + '</span></div><div class="export-link-txt">https://mega.co.nz/#'+F+'!' + htmlentities(n.ph) + '<span class="export-link-gray-txt file-key">!' + a32_to_base64(key) + '</span></div></div></div>';
		}	
	}
	$('.export-links-warning-close').unbind('click');
    $('.export-links-warning-close').bind('click',function()  
	{
		$('.export-links-warning').addClass('hidden');
	});
	$('#export-checkbox').unbind('click');
    $('#export-checkbox').bind('click',function()  
	{
		if ($(this).attr('class').indexOf('checkboxOn') == -1)
		{
			$(this).closest('.fm-dialog').addClass('file-keys-view');
			$(this).attr('class', 'checkboxOn');
			$(this).parent().attr('class', 'checkboxOn');
			$(this).attr('checked', true);
		}
		else
		{
			$(this).closest('.fm-dialog').removeClass('file-keys-view');
			$(this).attr('class', 'checkboxOff');
			$(this).parent().attr('class', 'checkboxOff');
			$(this).attr('checked', false);
		}
	});
	$('.export-links-dialog .fm-dialog-close').unbind('click');
    $('.export-links-dialog .fm-dialog-close').bind('click',function()  
	{
		linksDialog(1);
	});	
	

	if (is_extension)
	{
		if (!is_chrome_firefox) 
		{			
			$('.fm-dialog-chrome-clipboard').removeClass('hidden');
			$( "#chromeclipboard" ).fadeTo( 1,0.01 );
		}
		// chrome & firefox extension:
		$("#clipboardbtn1").unbind('click');
		$("#clipboardbtn1").bind('click',function() 
		{
			if (is_chrome_firefox) mozSetClipboard(getclipboardlinks());
			else
			{
				$('#chromeclipboard')[0].value=getclipboardlinks();
				$('#chromeclipboard').select();
				document.execCommand('copy');
			}
		});
		$('#clipboardbtn2').unbind('click');
		$('#clipboardbtn2').bind('click',function()
		{
			if (is_chrome_firefox) mozSetClipboard(getclipboardkeys());
			else
			{
				$('#chromeclipboard')[0].value=getclipboardkeys();
				$('#chromeclipboard').select();
				document.execCommand('copy');
			}
		});		
		$('#clipboardbtn1').text(l[370]);
		$('#clipboardbtn2').text(l[1033]);
	}
	else
	{
		$('#clipboardbtn1').html(htmlentities(l[370]) + '<object data="OneClipboard.swf" id="clipboardswf1" type="application/x-shockwave-flash"  width="100%" height="26" allowscriptaccess="always"><param name="wmode" value="transparent"><param value="always" name="allowscriptaccess"><param value="all" name="allowNetworkin"><param name=FlashVars value="buttonclick=1" /></object>');
	
		$('#clipboardbtn2').html(htmlentities(l[1033]) + '<object data="OneClipboard.swf" id="clipboardswf2" type="application/x-shockwave-flash"  width="100%" height="26" allowscriptaccess="always"><param name="wmode" value="transparent"><param value="always" name="allowscriptaccess"><param value="all" name="allowNetworkin"><param name=FlashVars value="buttonclick=1" /></object>');
		
		$('#clipboardbtn1').unbind('mouseover');
		$('#clipboardbtn1').bind('mouseover',function()
		{
			$('#clipboardswf1')[0].setclipboardtext(getclipboardlinks());
		});
		$('#clipboardbtn2').unbind('mouseover');
		$('#clipboardbtn2').bind('mouseover',function()
		{			
			$('#clipboardswf2')[0].setclipboardtext(getclipboardkeys());
		});
	}
	
	$('#export-checkbox').attr('checked', true);
	$('#export-checkbox').addClass('checkboxOn').removeClass('checkboxOff');
	$('#export-checkbox').parent().addClass('checkboxOn').removeClass('checkboxOff');	
	$('.export-links-dialog').addClass('file-keys-view');
	$('.export-links-dialog .export-link-body').html(html);
	$('.fm-dialog-overlay').removeClass('hidden');
	$('.export-links-warning').removeClass('hidden');
	$('.fm-dialog.export-links-dialog').removeClass('hidden');
	$('.export-link-body').jScrollPane({showArrows:true, arrowSize:5});
	jScrollFade('.export-link-body');	
	$('.fm-dialog.export-links-dialog').css('margin-top',$('.fm-dialog.export-links-dialog').height()/2*-1);
}

function createfolderDialog(close)
{
	$.dialog = 'createfolder';	
	if (close)
	{
		$.dialog = false;
		if ($.cftarget) delete $.cftarget;
		$('.fm-dialog-overlay').addClass('hidden');
		$('.fm-dialog.create-folder-dialog').addClass('hidden');
		return true;	
	}	
	$('.create-folder-dialog input').unbind('keyup');
	$('.create-folder-dialog input').bind('keyup',function() 
	{
		if ($('.create-folder-dialog input').val() == '' || $('.create-folder-dialog input').val() == l[157]) $('.create-folder-dialog').removeClass('active');
		else $('.create-folder-dialog').addClass('active');
	});	
	$('.create-folder-dialog input').unbind('keypress');
	$('.create-folder-dialog input').bind('keypress',function(e) 
	{
		if (e.which == 13 && $(this).val() !== '') 
		{
			if (!$.cftarget) $.cftarget = M.currentdirid;
			createfolder($.cftarget,$(this).val());
			createfolderDialog(1);		
		}
	});
	$('.create-folder-dialog .fm-dialog-close').unbind('click');
	$('.create-folder-dialog .fm-dialog-close').bind('click',function()  
	{
		createfolderDialog(1);
	});	
	$('.fm-dialog-input-clear').unbind('click');
	$('.fm-dialog-input-clear').bind('click',function()  
	{
		$('.create-folder-dialog input').val('');
		$('.create-folder-dialog').removeClass('active');
	});
	
	$('.fm-dialog-new-folder-button').unbind('click');
	$('.fm-dialog-new-folder-button').bind('click',function()  
	{
		var v = $('.create-folder-dialog input').val();
		if (v == '' || v == l[157]) alert(l[1024]);
		else
		{
			if (!$.cftarget) $.cftarget = M.currentdirid;
			createfolder($.cftarget,v);
			createfolderDialog(1);
		}
	});
	$('.fm-dialog-overlay').removeClass('hidden');
	$('.fm-dialog.create-folder-dialog').removeClass('hidden');
	$('.create-folder-dialog').removeClass('active');
	$('.create-folder-dialog input').val('');
	$('.create-folder-dialog input').focus();
}



function addContactDialog(close)
{
	$.dialog = 'addcontact';	
	if (close)
	{
		$.dialog = false;
		if ($.cftarget) delete $.cftarget;
		$('.fm-dialog-overlay').addClass('hidden');
		$('.fm-dialog.add-contact-dialog').addClass('hidden');
		return true;	
	}
	$('.add-contact-dialog input').unbind('keyup');
	$('.add-contact-dialog input').bind('keyup',function() 
	{
		if ($('.add-contact-dialog input').val() == '' || $('.add-contact-dialog input').val() == l[157]) $('.add-contact-dialog').removeClass('active');
		else $('.add-contact-dialog').addClass('active');
	});	
	$('.add-contact-dialog input').unbind('keypress');
	$('.add-contact-dialog input').bind('keypress',function(e) 
	{
		if (e.which == 13 && $(this).val() !== '') 
		{
			if (u_type === 0) ephemeralDialog(l[997]);
			else doAddContact(e,1);
		}
	});
	
	$('.fm-dialog-add-contact-button').unbind('click');
	$('.fm-dialog-add-contact-button').bind('click',function(e) 
	{
		if ($('.add-contact-dialog input').val() !== '') 
		{
			if (u_type === 0) ephemeralDialog(l[997]);
			else doAddContact(e,1);
		}
	});
	
	

	$('.add-contact-dialog .fm-dialog-close').unbind('click');
	$('.add-contact-dialog .fm-dialog-close').bind('click',function()  
	{
		addContactDialog(1);
	});	
	$('.fm-dialog-input-clear').unbind('click');
	$('.fm-dialog-input-clear').bind('click',function()  
	{
		$('.add-contact-dialog input').val('');
		$('.add-contact-dialog').removeClass('active');
		$('.add-contact-dialog input').focus();
	});
	
	$('.fm-dialog-add-folder-button').unbind('click');
	$('.fm-dialog-add-folder-button').bind('click',function(e)
	{
		var v = $('.add-contact-dialog input').val();
		if (v == '' || v == l[157]) alert(l[1024]);
		else
		{			
			if (u_type === 0) ephemeralDialog(l[997]);
			else doAddContact(e,1);
		}
	});
	$('.fm-dialog-overlay').removeClass('hidden');
	$('.fm-dialog.add-contact-dialog').removeClass('hidden');
	$('.add-contact-dialog').removeClass('active');
	$('.add-contact-dialog input').val('');
	$('.add-contact-dialog input').focus();
}


function chromeDialog(close)
{	
	if (close)
	{
		$.dialog = false;
		$('.fm-dialog-overlay').addClass('hidden');
		$('.fm-dialog.chrome-dialog').addClass('hidden');
		return true;	
	}
	$('.fm-dialog-overlay').removeClass('hidden');
	$('.fm-dialog.chrome-dialog').removeClass('hidden');	
	$.dialog = 'chrome';	
	$('.chrome-dialog .browsers-button,.chrome-dialog .fm-dialog-close').unbind('click')
	$('.chrome-dialog .browsers-button,.chrome-dialog .fm-dialog-close').bind('click',function()
	{
		chromeDialog(1);
	});	
	$('#chrome-checkbox').unbind('click');
    $('#chrome-checkbox').bind('click',function()  
	{
		if ($(this).attr('class').indexOf('checkboxOn') == -1)
		{
			localStorage.chromeDialog=1;
			$(this).attr('class', 'checkboxOn');
			$(this).parent().attr('class', 'checkboxOn');
			$(this).attr('checked', true);
		}
		else
		{
			delete localStorage.chromeDialog;
			$(this).attr('class', 'checkboxOff');
			$(this).parent().attr('class', 'checkboxOff');
			$(this).attr('checked', false);
		}
	});
}


function firefoxDialog(close)
{
	if (close)
	{
		$.dialog = false;
		$('.fm-dialog-overlay').addClass('hidden');
		$('.fm-dialog.firefox-dialog').addClass('hidden');
		return true;
	}
	
	if (page == 'download') $('.ff-extension-txt').text(l[1932]);
	else $('.ff-extension-txt').text(l[1174]);
	
	$('.fm-dialog-overlay').removeClass('hidden');
	$('.fm-dialog.firefox-dialog').removeClass('hidden');	
	$.dialog = 'firefox';
	$('.firefox-dialog .browsers-button,.firefox-dialog .fm-dialog-close,.firefox-dialog .close-button').unbind('click')
	$('.firefox-dialog .browsers-button,.firefox-dialog .fm-dialog-close,.firefox-dialog .close-button').bind('click',function()
	{
		firefoxDialog(1);
	});
	$('#firefox-checkbox').unbind('click');
    $('#firefox-checkbox').bind('click',function()  
	{
		if ($(this).attr('class').indexOf('checkboxOn') == -1)
		{
			localStorage.firefoxDialog=1;
			$(this).attr('class', 'checkboxOn');
			$(this).parent().attr('class', 'checkboxOn');
			$(this).attr('checked', true);
		}
		else
		{
			delete localStorage.firefoxDialog;
			$(this).attr('class', 'checkboxOff');
			$(this).parent().attr('class', 'checkboxOff');
			$(this).attr('checked', false);
		}
	});
}


function browserDialog(close)
{
	if (close)
	{
		$.dialog = false;
		$('.fm-dialog-overlay').addClass('hidden');
		$('.fm-dialog.browsers-dialog').addClass('hidden');
		return true;	
	}
	$.browserDialog=1;
	$.dialog = 'browser';
	$('.fm-dialog-overlay').removeClass('hidden');
	$('.fm-dialog.browsers-dialog').removeClass('hidden');	
	$('.browsers-dialog .browsers-button,.browsers-dialog .fm-dialog-close').unbind('click')
	$('.browsers-dialog .browsers-button,.browsers-dialog .fm-dialog-close').bind('click',function()
	{
		browserDialog(1);
	});
	$('#browsers-checkbox').unbind('click');
    $('#browsers-checkbox').bind('click',function()  
	{
		if ($(this).attr('class').indexOf('checkboxOn') == -1)
		{
			localStorage.browserDialog=1;
			$(this).attr('class', 'checkboxOn');
			$(this).parent().attr('class', 'checkboxOn');
			$(this).attr('checked', true);
		}
		else
		{
			delete localStorage.chromeDialog;
			$(this).attr('class', 'checkboxOff');
			$(this).parent().attr('class', 'checkboxOff');
			$(this).attr('checked', false);
		}
	});	
	$('.browsers-top-icon').removeClass('ie9 ie10 safari');
	var bc,bh,bt;
	if ('-ms-scroll-limit' in document.documentElement.style && '-ms-ime-align' in document.documentElement.style)
	{
		if (page !== 'download')
		{
			browserDialog(1);
			return false;
		}
		// IE11
		bc = 'ie10';		
		bh = l[884].replace('[X]','IE 11');
		if (page == 'download') bt = l[1933];		
		else bt = l[886];
	}
	else if (navigator.userAgent.indexOf('MSIE 10') > -1)
	{	
		bc = 'ie10';
		bh = l[884].replace('[X]','Internet Explorer 10');
		if (page == 'download') bt = l[1933];		
		else bt = l[886];
	}
	else if ((navigator.userAgent.indexOf('Safari') > -1) && (navigator.userAgent.indexOf('Chrome') == -1))
	{		
		bc = 'safari';
		bh = l[884].replace('[X]','Safari');		
		if (page == 'download') bt = l[1933];
		else bt = l[887].replace('[X]','Safari');
	}
	else
	{
		bc = 'safari';
		bh = l[884].replace('[X]',l[885]);
		bt = l[887].replace('[X]','Your browser');
	}
	$('.browsers-top-icon').addClass(bc);	
	$('.browsers-info-block p').text(bt);
	$('.browsers-info-header').text(bh);	
	$('.browsers-info-header').text(bh);
	$('.browsers-info-header p').text(bt);
}


function propertiesDialog(close)
{
	if (close)
	{
		$.dialog = false;
		$('.fm-dialog-overlay').addClass('hidden');
		$('.fm-dialog.properties-dialog').addClass('hidden');
		return true;	
	}
	$.dialog = 'properties';	
	$('.fm-dialog-overlay').removeClass('hidden');
	$('.fm-dialog.properties-dialog').removeClass('hidden');	
	$('.fm-dialog.properties-dialog .fm-dialog-close,.fm-dialog.properties-dialog .close-button').unbind('click');
	$('.fm-dialog.properties-dialog .fm-dialog-close,.fm-dialog.properties-dialog .close-button').bind('click',function()
	{
		propertiesDialog(1);
	});
	$('.fm-dialog.properties-dialog .properties-shared-block').hide();
	$('.fm-dialog.properties-dialog .properties-link-block').hide();	
	$('.fm-dialog.properties-dialog #keyoption').hide();	
	var filecnt=0, foldercnt=0, size=0,sfilecnt=0,sfoldercnt=0;	
	for (var i in $.selected)
	{
		var n = M.d[$.selected[i]];
		if (n.t)
		{
			var nodes = fm_getnodes(n.h);			
			for (var i in nodes)
			{
				if (M.d[nodes[i]] && !M.d[nodes[i]].t)
				{
					size += M.d[nodes[i]].s;
					sfilecnt++;
				}
				else sfoldercnt++;
			}
			foldercnt++;
		}
		else
		{	
			filecnt++
			size+= n.s;
		}
	}	
	var p = {};
	if ((filecnt + foldercnt) == 1)
	{
		p.t6='';
		p.t7='';
		
		$('.fm-dialog.properties-dialog').removeClass('multiple');
		if (filecnt) 
		{
			p.t3 = l[87] + ':';
			p.t5 = ' second';
			
			if (n.mtime)
			{			
				p.t6 = l[94] + ':';		
				p.t7 = htmlentities(time2date(n.mtime));
			}
		}
		else
		{
			p.t3 = l[894] + ':';
			p.t5 = '';
		}
		p.t1 = l[86] + ':';
		p.t2 = htmlentities(n.name);		
		p.t4 = bytesToSize(size);		
		if (foldercnt)
		{
			p.t6 = l[897] + ':';		
			p.t7 = fm_contains(sfilecnt,sfoldercnt);
		}
		
		
		p.t8 = l[896] + ':';
		p.t9 = htmlentities(time2date(n.ts));
	}
	else
	{
		$('.fm-dialog.properties-dialog').addClass('multiple');
		p.t1 = '';
		p.t2 = '<b>' + fm_contains(filecnt+sfilecnt,foldercnt+sfoldercnt) + '</b>';
		p.t3 = l[894] + ':';
		p.t4 = bytesToSize(size);
		p.t5 = ' second';
		p.t8 = l[93] + ':';
		p.t9 = l[1025];
	}
	var html = '<div class="properties-small-gray">' + p.t1 + '</div><div class="propreties-dark-txt">'+ p.t2 + '</div><div class="properties-float-bl"><span class="properties-small-gray">'+ p.t3 +'</span><span class="propreties-dark-txt">' + p.t4 + '</span></div><div class="properties-float-bl'+p.t5+'"><span class="properties-small-gray">' + p.t6 + '</span><span class="propreties-dark-txt">' + p.t7 + '</span></div><div class="properties-small-gray">' + p.t8 + '</div><div class="propreties-dark-txt">' + p.t9 +'</div>';	
	$('.properties-txt-pad').html(html);	
	if ((filecnt + foldercnt) == 1) $('.properties-file-icon').html('<div class="'+ fileicon(n) + '"></div>');
	else
	{		
		var a = 0,done = {};
		$('.properties-file-icon').html('');
		for (var i in $.selected)
		{
			var ico = fileicon(M.d[$.selected[i]]);
			if (a < 3 && !done[ico])
			{
				done[ico]=1;
				$('.properties-file-icon').prepend('<div class="'+ ico + '"></div>');			
				a++;
			}
		}	
	}
	$('.on_off :checkbox').iphoneStyle({checkedLabel:l[1021],uncheckedLabel:l[1022],resizeContainer: false, resizeHandle: false, onChange: function(elem, data) 
	{
		if(data) $(elem).closest('.on_off').addClass('active');
		else $(elem).closest('.on_off').removeClass('active');			
	}});
	$('input[name=properties-checkbox]').unbind('click');
	$('input[name=properties-checkbox]').bind('click',function()
	{
		if ($(this).attr('class').indexOf('checkboxOn') == -1)
		{
			$('.properties-file-lnk-pad').addClass('show-key');
			$(this).attr('class', 'checkboxOn');
			$(this).parent().attr('class', 'checkboxOn');
			$(this).attr('checked', true);
		} else {
			$('.properties-file-lnk-pad').removeClass('show-key');
			$(this).attr('class', 'checkboxOff');
			$(this).parent().attr('class', 'checkboxOff');
			$(this).attr('checked', false);
		}
	});
}

function paypalDialog(url,close)
{
	if (close)
	{
		$('.fm-dialog.paypal-dialog').addClass('hidden');
		$('.fm-dialog-overlay').addClass('hidden');
		$.dialog=false;
		return false;	
	}
	$.dialog='paypal';	
	$('.fm-dialog.paypal-dialog').removeClass('hidden');
	$('.fm-dialog-overlay').removeClass('hidden');	
	$('.fm-dialog.paypal-dialog a').attr('href',url);	
	$('.paypal-dialog .fm-dialog-close').unbind('click');
	$('.paypal-dialog .fm-dialog-close').bind('click',function(e)
	{
		paypalDialog(false,1);
	});
}

function termsDialog(close,pp)
{
	if (close)
	{
		$('.fm-dialog.terms-dialog').addClass('hidden');
		$('.fm-dialog-overlay').addClass('hidden');
		if ($.termsAgree) $.termsAgree=undefined;
		if ($.termsDeny) $.termsDeny=undefined;
		$.dialog=false;
		return false;
	}
	
	if (!pp) pp = 'terms';
	
	$.dialog=pp;
	
	if (!pages[pp])
	{
		loadingDialog.show();
		silent_loading=function()
		{
			loadingDialog.hide();
			termsDialog(false,$.dialog);
		};
		jsl.push(jsl2[pp]);
		jsl_start();
		return false;
	}
	
	$('.fm-dialog.terms-dialog').removeClass('hidden');
	$('.fm-dialog-overlay').removeClass('hidden');	
	$('.fm-dialog.terms-dialog .terms-main').html(pages[pp].split('((TOP))')[1].split('((BOTTOM))')[0].replace('main-mid-pad new-bottom-pages',''));
	
	$('.terms-body').jScrollPane({showArrows:true, arrowSize:5,animateScroll: true, verticalDragMinHeight: 50});
	jScrollFade('.terms-body');
	
	$('.fm-terms-cancel').unbind('click');
	$('.fm-terms-cancel').bind('click',function(e)
	{
		if ($.termsDeny) $.termsDeny();
		termsDialog(1);
	});
		
	$('.fm-terms-agree').unbind('click');
	$('.fm-terms-agree').bind('click',function(e)
	{
		if ($.termsAgree) $.termsAgree();
		termsDialog(1);
	});
	
	$('.terms-dialog .fm-dialog-close').unbind('click');
	$('.terms-dialog .fm-dialog-close').bind('click',function(e)
	{
		if ($.termsDeny) $.termsDeny();
		termsDialog(1);
	});
}

function slingshotDialog(close)
{
	if (close)
	{
		$('.fm-dialog.slingshot-dialog').addClass('hidden');
		$('.fm-dialog-overlay').addClass('hidden');	
		$.dialog=false;
		return false;
	}	
	$('.slingshot-dialog .fm-dialog-button.fm-terms-agree,.slingshot-dialog .fm-dialog-close').unbind('click');	
	$('.slingshot-dialog .fm-dialog-button.fm-terms-agree,.slingshot-dialog .fm-dialog-close').bind('click',function(e)
	{
		slingshotDialog(1);	
	});		
	$('.fm-dialog.slingshot-dialog').removeClass('hidden');
	$('.fm-dialog-overlay').removeClass('hidden');		
	$.dialog='slingshot';
}


var previews = {};
var preqs = {};
var pfails = {};
var slideshowid;

function slideshowsteps()
{
	var check=false, forward = [], backward=[];
	for (var i in M.v)
	{
		if (M.v[i].name && is_image(M.v[i].name))
		{	
			if (M.v[i].h == slideshowid) check=true;
			else if (check) forward.push(M.v[i].h);
			else backward.push(M.v[i].h);			
		}
	}
	return {backward:backward,forward:forward};
}

function slideshow_next()
{
	var valid = true;
	$.each(dl_queue || [], function(id, file) {
		if (file.id == slideshowid) {
			valid = false;
			return false; /* break loop */
		}
	});
	if (!valid) return;
	var steps = slideshowsteps();
	if (steps.forward.length > 0) slideshow(steps.forward[0]);
}

function slideshow_prev()
{
	var valid = true;
	$.each(dl_queue || [], function(id, file) {
		if (file.id == slideshowid) {
			valid = false;
			return false; /* break loop */
		}
	});
	if (!valid) return;
	var steps = slideshowsteps();
	if (steps.backward.length > 0) slideshow(steps.backward[steps.backward.length-1]);
}


function slideshow(id,close)
{
	if (close)
	{
		slideshowid=false;
		$('.slideshow-dialog').addClass('hidden');
		$('.slideshow-overlay').addClass('hidden');
		for (var i in dl_queue)
		{
			if (dl_queue[i] && dl_queue[i].id == id)
			{
				if (dl_queue[i].preview)
				{
					DownloadManager.abort({id: id});
				}
				break;
			}
		}
		return false;
	}
	
	if (folderlink)
	{
		$('.slideshow-getlink').hide();
		$('.slideshow-line').hide();
	}
	else
	{
		$('.slideshow-getlink').show();
		$('.slideshow-line').show();	
	}	
	$('.slideshow-dialog .close-slideshow,.slideshow-overlay,.slideshow-error-close').unbind('click');
	$('.slideshow-dialog .close-slideshow,.slideshow-overlay,.slideshow-error-close').bind('click',function(e)
	{
		slideshow(id,1);
	});	
	var n = M.d[id];	
	if (!n) return;
	$('.slideshow-filename').text(n.name);
	$('.slideshow-image').attr('src','');
	$('.slideshow-pending').removeClass('hidden');
	$('.slideshow-progress').addClass('hidden');
	$('.slideshow-error').addClass('hidden');
	$('.slideshow-image').width(0);
	$('.slideshow-image').height(0);
	$('.slideshow-image-bl').addClass('hidden');
	$('.slideshow-prev-button,.slideshow-next-button').removeClass('active');	
	slideshowid=id;
	var steps = slideshowsteps();	
	if (steps.backward.length > 0) $('.slideshow-prev-button').addClass('active');
	if (steps.forward.length > 0) $('.slideshow-next-button').addClass('active');	
	$('.slideshow-prev-button,.slideshow-next-button').unbind('click');
	$('.slideshow-prev-button,.slideshow-next-button').bind('click',function(e)
	{
		var c = $(this).attr('class');
		if (c && c.indexOf('active') > -1)
		{
			var steps = slideshowsteps();			
			if (c.indexOf('prev') > -1 && steps.backward.length > 0) slideshow_prev();
			else if (c.indexOf('next') > -1 && steps.forward.length > 0) slideshow_next();
		}
	});		
	
	$('.slideshow-download').unbind('click');
	$('.slideshow-download').bind('click',function(e)
	{
		for (var i in dl_queue)
		{
			if (dl_queue[i] && dl_queue[i].id == slideshowid)
			{
				dl_queue[i].preview=false;
				openTransferpanel();
				return;
			}		
		}		
		M.addDownload([slideshowid]);
	});
	
	$('.slideshow-getlink').unbind('click');
	$('.slideshow-getlink').bind('click',function(e)
	{
		if (u_type === 0) ephemeralDialog(l[1005]);
		else {
            M.getlinks([slideshowid]).done(function() {
                linksDialog();
            });
        }
	});
	
	if (previews[id])
	{
		previewsrc(previews[id].src);
		fetchnext();
	}
	else if (!preqs[id]) fetchsrc(id);
	
	$('.slideshow-overlay').removeClass('hidden');
	$('.slideshow-dialog').removeClass('hidden');
}

function fetchnext()
{
	var n = M.d[slideshowsteps().forward[0]];
	if (!n || !n.fa) return;	
	if (n.fa.indexOf(':1*') > -1 && !preqs[n.h] && !previews[n.h]) fetchsrc(n.h);
}


function fetchsrc(id)
{
	function eot(id, err)
	{
		delete preqs[id];
		delete pfails[id];
		M.addDownload([id],false,err? -1:true);
	}
	eot.timeout = 5100;

	if (pfails[id])
	{ // for slideshow_next/prev
		if (slideshowid == id) return eot(id,1);
		delete pfails[id];
	}

	var n = M.d[id];
	preqs[id]=1;
	var treq = {};
	treq[id] = {fa:n.fa,k:n.key};
	api_getfileattr(treq,1,function(ctx,id,uint8arr)
	{
		previewimg(id,uint8arr);
		if (id == slideshowid) fetchnext();
	},eot);
}

function previewsrc(src)
{
	var img = new Image();
	img.onload = function()
	{
		if (this.height > $(window).height()-100)
		{
			var factor = this.height/($(window).height()-100);
			this.height = $(window).height()-100;
			this.width = Math.round(this.width/factor);			
		}		
		var w = this.width, h = this.height;
		if (w < 700) w=700;
		if (h < 500) h=500;		
		$('.slideshow-image').attr('src',this.src);
		$('.slideshow-dialog').css('margin-top',h/2*-1);
		$('.slideshow-dialog').css('margin-left',w/2*-1);
		$('.slideshow-image').width(this.width);
		$('.slideshow-image').height(this.height);		
		$('.slideshow-dialog').width(w);
		$('.slideshow-dialog').height(h);		
		$('.slideshow-image-bl').removeClass('hidden');
		$('.slideshow-pending').addClass('hidden');
		$('.slideshow-progress').addClass('hidden');
	};
	img.src = src;
}

function previewimg(id,uint8arr)
{
	try { var blob = new Blob([uint8arr],{ type: 'image/jpeg' });} catch(err) { }
	if (!blob || blob.size < 25) blob = new Blob([uint8arr.buffer]);
	previews[id] = 
	{
		blob: blob,
		src: myURL.createObjectURL(blob),
		time: new Date().getTime()	
	};
	if (id == slideshowid)
	{
		previewsrc(previews[id].src);
	}
	if (Object.keys(previews).length == 1)
	{
		$(window).unload(function()
		{
			for (var id in previews)
			{
				myURL.revokeObjectURL(previews[id].src);
			}
		});
	}
}


var thumbnails = [];
var thumbnailblobs = [];
var th_requested = [];
var fa_duplicates = {};

function fm_thumbnails()
{
	var treq = {},a=0;	
	if (myURL)
	{
		for (var i in M.v)
		{
			var n = M.v[i];			
			if (n.fa)
			{				
				if (typeof fa_duplicates[n.fa] == 'undefined') fa_duplicates[n.fa]=0;				
				else fa_duplicates[n.fa]=1;
				
				if (!thumbnails[n.h] && !th_requested[n.h])
				{
					treq[n.h] = 
					{
						fa: n.fa,
						k: 	n.key
					};
					th_requested.push(n.h);					
				}
				else fm_thumbnail_render(n);
			}
			a++;
		}				
		if (a > 0)
		{	
			api_getfileattr(treq,0,function(ctx,node,uint8arr)
			{
				try { var blob = new Blob([uint8arr],{ type: 'image/jpeg' });} catch(err) { }
				if (blob.size < 25) blob = new Blob([uint8arr.buffer]);
				thumbnailblobs[node] = blob;
				thumbnails[node] = myURL.createObjectURL(blob);				
				fm_thumbnail_render(M.d[node]);
				
				// deduplicate in view when there is a duplicate fa:
				if (M.d[node] && fa_duplicates[M.d[node].fa] > 0)
				{				
					for (var i in M.v)
					{
						if (M.v[i].h !== node && M.v[i].fa == M.d[node].fa && !thumbnails[M.v[i].h])
						{
							thumbnails[M.v[i].h] = thumbnails[node];
							fm_thumbnail_render(M.v[i]);						
						}
					}
				}
			});			
		}
	}
}



function fm_thumbnail_render(n)
{
	if (!n || !thumbnails[n.h]) return;
	if ($('.file-block#' + n.h).length > 0) 
	{
		$('.file-block#' + n.h + ' img').attr('src',thumbnails[n.h]);
		$('.file-block#' + n.h + ' img').parent().addClass('thumb');
	}
}


function fm_contains(filecnt,foldercnt)
{
	var containstxt = l[782];						
	if ((foldercnt > 1) && (filecnt > 1)) 			containstxt = l[828].replace('[X1]',foldercnt).replace('[X2]',filecnt);
	else if ((foldercnt > 1) && (filecnt == 1)) 	containstxt = l[829].replace('[X]',foldercnt);
	else if ((foldercnt == 1) && (filecnt > 1)) 	containstxt = l[830].replace('[X]',filecnt);
	else if ((foldercnt == 1) && (filecnt == 1)) 	containstxt = l[831];
	else if (foldercnt > 1)  						containstxt = l[832].replace('[X]',foldercnt);
	else if (filecnt > 1)  							containstxt = l[833].replace('[X]',filecnt);
	else if (foldercnt == 1)  						containstxt = l[834];
	else if (filecnt == 1)  						containstxt = l[835];
	return containstxt;
}


function clipboardcopycomplete()
{
	if (d) console.log('clipboard copied');
}

function saveprogress(id,bytesloaded,bytestotal)
{
	if (d) console.log('saveprogress',id,bytesloaded,bytestotal);
}

function savecomplete(id)
{		
	$('.fm-dialog.download-dialog').addClass('hidden');
	$('.fm-dialog-overlay').addClass('hidden');
	if (!$.dialog) 
	$('#dlswf_'+id).remove();
	var dl = IdToFile(id);
	M.dlcomplete(dl.id, dl.zipid, dl.pos);
	DownloadManager.cleanupUI(dl, true);
}

/**
 * Because of the left and transfer panes resizing options, we are now implementing the UI layout logic here, instead of
 * the original code from the styles.css.
 * The main reason is that, the CSS is not able to correctly calculate values based on other element's properties (e.g.
 * width, height, position, etc).
 * This is why we do a on('resize') handler which handles the resize of the generic layout of Mega's FM.
 */
function fm_resize_handler() {
    // transfer panel resize logic
    var right_pane_height = (
        $('#fmholder').outerHeight() - (
            $('#topmenu').outerHeight() + $('.transfer-panel').outerHeight()
        )
    );

    $('.fm-main.default').css({
       'height': right_pane_height  + "px"
    });


    $('.transfer-scrolling-table').css({
        'height': (
            $('.transfer-panel').outerHeight() - (
                    $('.transfer-panel-title').outerHeight() + $('.transfer-table-header').outerHeight()
                )
            ) + "px"
    });

    // left panel resize logic
	
	
    var right_panel_margin = $('.fm-left-panel').outerWidth();

	/*
    var resize_handle_width = $('.left-pane-drag-handle').outerWidth();
    $('.fm-main.default > div:not(.fm-left-panel)').each(function() {
		
        $(this).css({
            'margin-left':  right_panel_margin
        });
    });
	*/


    $('.fm-main.notifications > .new-notification-top').each(function() {
        $(this).css({
            'margin-left':  right_panel_margin
        });
    });

    $('.fm-main.notifications > .new-notifications-scroll').each(function() {
        $(this).css({
            'margin-left':  (304 - right_panel_margin) * -1
        });
    });

    $(['.files-grid-view .grid-scrolling-table','.file-block-scrolling','.contacts-grid-view .contacts-grid-scrolling-table'].join(", ")).css({
            'width': (
                $(document.body).outerWidth() - (
                    $('.fm-left-panel').outerWidth()
                )
            )
        });

	
	if (M.currentdirid == 'contacts')
	{
		if (M.viewmode) initContactsBlocksScrolling();
		else initContactsGridScrolling();
<<<<<<< HEAD
	}
	
	
	if (M.chat) {
        megaChat.resized();
    }
=======
	}	
>>>>>>> 8b549185

    var right_blocks_height =  right_pane_height - $('.fm-right-header.fm').outerHeight() - 10 /* padding */;
    $('.fm-right-files-block > *:not(.fm-right-header)').css({
        'height': right_blocks_height + "px",
        'min-height': right_blocks_height + "px"
    });


    // account page tweak, required since the transfer panel resize logic was introduced
    var $account_save_block = $('.fm-account-save-block');
    if($('.transfer-panel').size() > 0) {
        $account_save_block.css({
            'top': $('.transfer-panel').position().top - $account_save_block.outerHeight(),
            'bottom': ''
        });
    }
		
}
















/**
 * Implements the behavior of "File Manager - Resizable Panes":
 * - Initializes a jQuery UI .resizable
 * - Sets w/h/direction
 * - Persistance (only saving is implemented here, you should implement by yourself an initial set of the w/h from the
 *  localStorage
 * - Proxies the jQ UI's resizable events - `resize` and `resizestop`
 * - Can be initialized only once per element (instance is stored in $element.data('fmresizable'))
 *
 * @param element
 * @param opts
 * @returns {*}
 * @constructor
 */
function FMResizablePane(element, opts) {
    var $element = $(element);
    var self = this;
    var $self = $(this);


    self.element = element;

    /**
     * Default options
     *
     * @type {{direction: string, persistanceKey: string, minHeight: undefined, minWidth: undefined, handle: string}}
     */
    var defaults = {
        'direction': 'n',
        'persistanceKey': 'transferPanelHeight',
        'minHeight': undefined,
        'minWidth': undefined,
        'handle': '.transfer-drag-handle'
    };


    var size_attr = 'height';

    opts = $.extend(true, {}, defaults, opts);

    self.options = opts; //expose as public


    /**
     * Depending on the selected direction, pick which css attr should we be changing - width OR height
     */
    if(opts.direction == 'n' || opts.direction == 's') {
        size_attr = 'height';
    } else if(opts.direction == 'e' || opts.direction == 'w') {
        size_attr = 'width';
    }

    /**
     * Destroy if already initialized.
     */
    if($element.data('fmresizable')) {
        $element.data('fmresizable').destroy();
    }

    self.destroy = function() {
        // some optimizations can be done here in the future.
    };


    /**
     * Basic init/constructor code
     */
    {
        var $handle = $(opts.handle, $element);

        $handle.addClass('ui-resizable-handle ui-resizable-' + opts.direction);

        var resizable_opts = {
            'handles': {

            },
            minHeight: opts.minHeight,
            minWidth: opts.minWidth,
            maxHeight: opts.maxHeight,
            maxWidth: opts.maxWidth,
            start: function(e, ui) {

            },
            resize: function(e, ui) {
                var css_attrs = {
                    'top': 0
                };

                css_attrs[size_attr] = ui.size[size_attr];
                $element.css(css_attrs);
                localStorage[opts.persistanceKey] = ui.size[size_attr];

                $self.trigger('resize', [e, ui]);
            },
            'stop': function(e, ui) {
                $self.trigger('resizestop', [e, ui]);
                $(window).trigger('resize');
            }
        };

        resizable_opts['handles'][opts.direction] = $handle;

        $element.resizable(resizable_opts);

        $element.data('fmresizable', this)
    }
    return this;
}<|MERGE_RESOLUTION|>--- conflicted
+++ resolved
@@ -224,10 +224,9 @@
 			var c = $(e.target).attr('class');			
 			if (c && c.indexOf('folder') > -1) t = $(e.target).attr('id');			
 		}
-
-
+		
 		if (ids.length && t) dd = ddtype(ids,t);
-
+		
 		$('.dragger-block').removeClass('move copy warning drag');
 		if (a == 'drop' || a == 'out')
 		{			
@@ -262,8 +261,7 @@
 				}			
 			},1000);
 			
-
-
+			
 			if (t == M.RubbishID) $('.dragger-block').addClass('warning');
 			else if (dd == 'move') $('.dragger-block').addClass('move');
 			else if (dd == 'copy') $('.dragger-block').addClass('copy');
@@ -706,6 +704,7 @@
 			if (e)
 			{
 				M.copyNodes($.selected,M.RubbishID,1);
+				topContextMenu(1);
 			}
 		});
 	}
@@ -716,6 +715,7 @@
 			if (e)
 			{
 				M.moveNodes($.selected,M.RubbishID);
+				topContextMenu(1);
 			}
 		});
 	}
@@ -840,6 +840,7 @@
 		M.favourite($.selected,$.delfav);		
 		if (M.viewmode) $('.file-block').removeClass('ui-selected');
 		else $('.grid-table.fm tr').removeClass('ui-selected');
+		topContextMenu(1);
 	});
 	
 	$(c+'.open-item').unbind('click');
@@ -1009,11 +1010,9 @@
 			if (c.indexOf('active') == -1) 
 			{
 				$('.fm-new-folder').addClass('active');
-			}
-			else {
-				$('.fm-new-folder').removeClass('active');
-				$('.fm-new-folder').removeClass('filled-input');
-			}
+				$('.create-new-folder input').focus();
+			}
+			else $('.fm-new-folder').removeClass('active');
 		}		
 		$.hideContextMenu();
 	});
@@ -1022,17 +1021,10 @@
 	{
 		docreatefolderUI(e);
 		return false;
-	});
-	$('.create-folder-button-cancel').unbind('click');
-	$('.create-folder-button-cancel').bind('click',function(e) 
-	{
-		 $('.fm-new-folder').removeClass('active');
-		 $('.fm-new-folder').removeClass('filled-input');
-	});
+	});	
 	$('.create-folder-input-bl input').unbind('keypress');
 	$('.create-folder-input-bl input').bind('keypress',function(e) 
 	{
-	    $('.fm-new-folder').addClass('filled-input');
 		if (e.which == 13) docreatefolderUI(e);
 	});
 }
@@ -1045,8 +1037,7 @@
 
 function fmtopUI()
 {
-	$('.fm-clearbin-button,.fm-add-user,.fm-new-folder,.fm-file-upload,.fm-folder-upload').addClass('hidden');
-	$('.fm-new-folder').removeClass('filled-input');
+	$('.fm-clearbin-button,.fm-add-user,.fm-new-folder,.fm-file-upload,.fm-folder-upload').addClass('hidden');	
 	if (RootbyId(M.currentdirid) == M.RubbishID)
 	{	
 		$('.fm-clearbin-button').removeClass('hidden');	
@@ -2432,7 +2423,13 @@
             if($jsp) {
                 $jsp.scrollToElement($element);
             }
-        }
+        }		
+		var r = Math.random();
+		$.topcR = r;
+		setTimeout(function(r)
+		{
+			if ($.topcR == r) topContextMenu();
+		},50,r);
     };
 
     /**
@@ -2458,7 +2455,14 @@
             $selectable_containers
         ).filter(":visible");
 
-        $selectables.addClass("ui-selected");		
+        $selectables.addClass("ui-selected");
+		
+		var r = Math.random();
+		$.topcR = r;
+		setTimeout(function(r)
+		{
+			if ($.topcR == r) topContextMenu();
+		},50,r);
     };
 
     /**
@@ -2645,6 +2649,12 @@
 
                 quickFinder.disable_if_active();
 			}
+			var r = Math.random();
+			$.topcR = r;
+			setTimeout(function(r)
+			{
+				if ($.topcR == r) topContextMenu();
+			},50,r);
 		}
 		else if (e.keyCode == 40 && s.length > 0 && $.selectddUIgrid == '.grid-scrolling-table' && !$.dialog)
 		{		
@@ -2658,6 +2668,12 @@
 
                 quickFinder.disable_if_active();
 			}
+			var r = Math.random();
+			$.topcR = r;
+			setTimeout(function(r)
+			{
+				if ($.topcR == r) topContextMenu();
+			},50,r);
 		}
 		else if (e.keyCode == 46 && s.length > 0 && !$.dialog && RightsbyID(M.currentdirid) > 1)
 		{
@@ -2902,6 +2918,7 @@
 	$($.selectddUIgrid).selectable({filter: $.selectddUIitem,start:function(e,u) { $.hideContextMenu(e); $.hideTopMenu(); }, stop: function(e,u) 
 	{ 
 		searchPath();
+		topContextMenu();
 	}});
 
     /**
@@ -3041,6 +3058,120 @@
 
 
 
+function topContextMenu(close)
+{
+	return;
+	
+	if (close)
+	{
+		fmtopUI();
+		$('.top-context-menu').fadeOut(350, function() 
+		{
+			$('.fm-right-header').removeClass('context');
+		});
+		delete $.topContextR;
+		return;	
+	}
+	cacheselect();
+	if ($.selected.length == 0)
+	{
+		topContextMenu(1);
+		return false;
+	}
+	
+	var items = menuItems();
+	
+	delete items['zipdownload'];
+	delete items['refresh'];
+	$('.top-icons-block .context-menu-item').hide();
+	$('.top-icons-block .context-menu-divider').hide();
+	
+	$('.top-context-menu').fadeIn(350);
+	setTimeout(function(id)
+	{
+		if (id !== M.currentdirid) return;
+		$('.fm-right-header').addClass('context');
+		$('.fm-file-upload').addClass('hidden');
+		$('.fm-folder-upload').addClass('hidden');
+	},180,M.currentdirid);
+	
+	$.topContextSub = {};
+	var moreWidth = $('.top-icons-block .context-menu-item.more-item').outerWidth();
+	var w = 0,i=0, total=0;
+	for (var item in items) total++;	
+	$('.top-icons-block .context-menu-item').each(function(j,e)
+	{		
+		var c = $(e).attr('class');
+		for (var item in items)
+		{						
+			if (c && c.indexOf(' ' + item + '-item') > -1)
+			{
+				w = w + $('.top-icons-block .context-menu-item').filter('.' + item + '-item').outerWidth()+3;				
+				if ((w > $('.top-context-menu').width()-50) || (w+moreWidth > $('.top-context-menu').width()-50 && i < total-1))
+				{
+					w=w+200;
+					$.topContextSub[item]=1;
+					$('.context-menu-item.more-item').show();
+				}
+				else 
+				{
+					$('.top-icons-block .context-menu-item').filter('.' + item + '-item').show();
+					$('.top-icons-block .context-menu-divider').filter('.' + item).show();		
+				}
+				i++;
+			}						
+		}		
+	});
+	
+	$('.top-icons-block .context-menu-item.more-item').unbind('click');
+	$('.top-icons-block .context-menu-item.more-item').bind('click',function(e)
+	{
+		$('.context-menu-item.download-item.dropdown').removeClass('active');
+		var c = $(this).attr('class');		
+		if (c && c.indexOf('active') > -1)
+		{
+			$(this).removeClass('active');
+			$.hideContextMenu(e);
+		}
+		else
+		{
+			if (c.indexOf('active') > -1) 
+			{
+				$('.context-menu.files-menu').addClass('hidden');
+				$(this).removeClass('active');
+				return false;			
+			}
+			$(this).addClass('active');
+			$('.context-menu.files-menu .context-menu-divider').hide();
+			$('.context-menu.files-menu .context-menu-item').hide();
+			for (var item in $.topContextSub) $('.context-menu.files-menu .' + item + '-item').show();
+			$('.context-menu.files-menu').removeClass('hidden');
+            var offset = $(this).offset();
+            $('.context-menu.files-menu').css({top: offset.top+35, left: offset.left});
+		}
+	});	
+	
+	$('.top-icons-block').unbind('mouseover');
+	$('.top-icons-block').bind('mouseover',function(e)
+	{
+		delete $.topContextR;
+	});
+	
+	var r = Math.random();	
+	$.topContextR = r;	
+	setTimeout(function(r)
+	{
+		if (r == $.topContextR)
+		{
+			topContextMenu(300);
+		}
+	},2000,r);	
+	$('.top-context-close').unbind('click');
+	$('.top-context-close').bind('click',function()
+	{
+		topContextMenu(10);
+	});
+}
 
 
 
@@ -3050,11 +3181,20 @@
 	{		
 		fm_resize_handler();
 		var el = $('.transfer-table-header th');
-		$('.transfer-table th').each(function(i,e) {
+		$('.transfer-table tr:first-child th').each(function(i,e) {
 		  var headerColumn = $('.transfer-table-header th').get(i);
 		  $(headerColumn).width($(e).width());
 	    });
 
+		$('.tranfer-table').unbind('click')
+		$('.tranfer-table').bind('click', function() {
+			// we don't have selection, unless the 
+			// the contextmenu sets it (when it shows the menu)
+			$('.transfer-table tr')
+				.removeClass('ui-selected');
+		});
+
+		
 		$('.transfer-table tr').unbind('click contextmenu');
 		$('.transfer-table tr').bind('click contextmenu', function (e) 
 		{
@@ -3091,9 +3231,8 @@
 				}
 				else if (e.metaKey == false) 
 				{
-					var had = $(this).hasClass('ui-selected');
 					$('.transfer-table tr').removeClass('ui-selected');
-					if (!had) $(this).addClass('ui-selected');
+					$(this).addClass('ui-selected');
 					$.TgridLastSelected = this;
 				}
 				else 
@@ -3171,14 +3310,12 @@
 			$(this).removeClass('active');
 			dlQueue.resume();
 			ulQueue.resume();
-			ui_paused = false;
 		}
 		else
 		{
 			$(this).addClass('active');
 			dlQueue.pause();
 			ulQueue.pause();
-			ui_paused = true;
 
 			$('.transfer-table tr td:eq(4), .transfer-table tr td:eq(6)').each(function()
 			{
@@ -3251,7 +3388,8 @@
 
 function contextmenuUI(e,ll,topmenu)
 {
-	if (localStorage.contextmenu) return true;
+	if (localStorage.contextmenu) return true;	
+	topContextMenu(1);	
 	var t = '.context-menu.files-menu .context-menu-item';	
 	if (ll == 2)
 	{
@@ -3429,9 +3567,7 @@
 	$('.content-panel').removeClass('active');
 	$('.nw-fm-left-icon.' + id).addClass('active');	
 	$('.content-panel.' + id).addClass('active');	
-	$('.fm-left-menu').removeClass('cloud-drive shared-with-me rubbish-bin contacts conversations').addClass(id);	
-	$('.fm-right-header').addClass('hidden');	
-	if (id !== 'conversations') $('.fm-right-header.fm').removeClass('hidden');
+	$('.fm-left-menu').removeClass('cloud-drive shared-with-me contacts conversations').addClass(id);
 }
 
 function treeUIopen(id,event,ignoreScroll,dragOver,DragOpen)
@@ -3440,7 +3576,6 @@
 	else if (id == M.RootID) sectionUIopen('cloud-drive');
 	else if (id == 'contacts') sectionUIopen('contacts');
 	else if (id == 'chat') sectionUIopen('conversations');
-	else if (id == M.RubbishID) sectionUIopen('rubbish-bin');
 	if (!fminitialized) return false;
 	if (!event)
 	{
@@ -4015,6 +4150,7 @@
 				var n=[];
 				for (var i in $.selected) if (!isCircular($.selected[i],t)) n.push($.selected[i]);
 				M.moveNodes(n,t);
+				topContextMenu(1);
 			}
 			else if ($.mctype.substr(0,4) == 'copy')
 			{
@@ -5146,16 +5282,12 @@
 	{
 		if (M.viewmode) initContactsBlocksScrolling();
 		else initContactsGridScrolling();
-<<<<<<< HEAD
 	}
 	
 	
 	if (M.chat) {
         megaChat.resized();
     }
-=======
-	}	
->>>>>>> 8b549185
 
     var right_blocks_height =  right_pane_height - $('.fm-right-header.fm').outerHeight() - 10 /* padding */;
     $('.fm-right-files-block > *:not(.fm-right-header)').css({
