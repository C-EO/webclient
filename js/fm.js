--- conflicted
+++ resolved
@@ -1410,19 +1410,12 @@
         if (ctHandle === u_handle) {
             $('#qr-ctn-add', $dialog).addClass('disabled');
             $('#qr-ctn-add', $dialog).off('click');
-<<<<<<< HEAD
-=======
             $('.qr-ct-exist', $dialog).text(l[18514]).removeClass('hidden');
->>>>>>> 7d0b62f7
         }
         else if (M.u[ctHandle] && M.u[ctHandle]._data.c) {
             contactStatus = 2;
             $('#qr-ctn-add', $dialog).addClass('disabled');
-<<<<<<< HEAD
-            $('.qr-ct-exist', $dialog).removeClass('hidden');
-=======
             $('.qr-ct-exist', $dialog).text(l[17886]).removeClass('hidden');
->>>>>>> 7d0b62f7
             $('#qr-ctn-add', $dialog).off('click');
         }
         else {
@@ -1454,14 +1447,10 @@
                     QRContactDialogPrepare(res['+a'], res.e, res.fn + ' ' + res.ln, res.h);
                     return $dialog;
                 });
-<<<<<<< HEAD
-                
-=======
 
             }
             else {
                 msgDialog('warningb', l[8531], l[17865]);
->>>>>>> 7d0b62f7
             }
         }
     });
@@ -1491,13 +1480,8 @@
                 text: myHost
             };
             $('.qr-icon-big', $dialog).text('').qrcode(QRoptions);
-<<<<<<< HEAD
-            
-            
-=======
-
-
->>>>>>> 7d0b62f7
+
+
             $('.qr-http-link', $dialog).text(myHost);
             var curAvatar = useravatar.contact(u_handle);
             $('.avatar-container-qr', $dialog).html(curAvatar);
@@ -1512,11 +1496,7 @@
                 }
             };
             mega.attr.get(u_handle, 'clv', -2, 0).done(handleAutoAccept);
-<<<<<<< HEAD
-            
-=======
-
->>>>>>> 7d0b62f7
+
         }
     };
 
