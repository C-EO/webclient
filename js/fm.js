--- conflicted
+++ resolved
@@ -8178,15 +8178,9 @@
     else if (type === 'warninga' || type === 'warningb' || type === 'info') {
         if (extraButton) {
             $('#msgDialog .fm-notifications-bottom')
-<<<<<<< HEAD
                 .safeHTML('<div class="default-white-button right notification-button confirm"><span>@@</span></div>' +
                     '<div class="default-white-button right notification-button cancel"><span>@@</span></div>' +
-                    '<div class="clear"></div>', l[81], extraButton);
-=======
-                .safeHTML('<div class="fm-dialog-button notification-button confirm"><span>@@</span></div>' +
-                    '<div class="fm-dialog-button notification-button cancel"><span>@@</span></div>' +
                     '<div class="clear"></div>', doneButton, extraButton);
->>>>>>> 6e9b5543
 
             $('#msgDialog .default-white-button').eq(0).bind('click', function() {
                 closeMsg();
