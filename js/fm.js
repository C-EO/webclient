--- conflicted
+++ resolved
@@ -1263,10 +1263,7 @@
         DownloadManager.abort(toabort);
         UploadManager.abort(toabort);
         $.clearTransferPanel();
-<<<<<<< HEAD
-=======
         fmUpdateCount();
->>>>>>> e21d37fa
         Soon(function() {
             $(window).trigger('resize');
         });
