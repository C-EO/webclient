--- conflicted
+++ resolved
@@ -9867,11 +9867,7 @@
         this.initSendingReasonToApi();
         this.initCloseAndBackButtons();
     },
-<<<<<<< HEAD
-
-=======
-        
->>>>>>> 5859eeb3
+
     /**
      * Close the dialog when either the close or back buttons are clicked
      */
@@ -9882,7 +9878,7 @@
             cancelSubscriptionDialog.$dialog.addClass('hidden');
             cancelSubscriptionDialog.$backgroundOverlay.addClass('hidden').removeClass('payment-dialog-overlay');
         });
-        
+
         // Prevent clicking on the background overlay which closes it unintentionally
         cancelSubscriptionDialog.$backgroundOverlay.rebind('click', function(event) {
             event.stopPropagation();
