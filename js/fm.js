function voucherCentering($button) {
    var $popupBlock = $('.fm-voucher-popup');
    var popupHeight = $popupBlock.outerHeight();

    $popupBlock.css({
        'top': $button.offset().top - popupHeight - 10,
        'right': $('body').outerWidth() -$button.outerWidth() - $button.offset().left
    });

    if ($button.offset().top + 10 > popupHeight) {
        $popupBlock.css('top', $button.offset().top - popupHeight - 10);
    }
    else {
        $popupBlock.css('top', $button.offset().top + $button.outerHeight() + 10);
    }
}

function deleteScrollPanel(from, data) {
    var jsp = $(from).data(data);
    if (jsp) {
        jsp.destroy();
    }
}

function initDashboardScroll(scroll)
{
    $('.fm-right-block.dashboard').jScrollPane({
        enableKeyboardNavigation: false, showArrows: true, arrowSize: 5, animateScroll: true
    });
    jScrollFade('.fm-right-block.dashboard');
    if (scroll) {
        var jsp = $('.fm-right-block.dashboard').data('jsp');
        if (jsp) {
            jsp.scrollToBottom();
        }
    }
}

function initAccountScroll(scroll)
{
    $('.account.tab-content:visible').jScrollPane({
        enableKeyboardNavigation: false, showArrows: true, arrowSize: 5, animateScroll: true
    });
    jScrollFade('.account.tab-content:visible');
    if (scroll) {
        var jsp = $('.account.tab-content:visible').data('jsp');
        if (jsp) {
            jsp.scrollToBottom();
        }
    }
}

function initGridScrolling()
{
    $('.grid-scrolling-table').jScrollPane({enableKeyboardNavigation: false, showArrows: true, arrowSize: 5});
    jScrollFade('.grid-scrolling-table');
}

function initSelectScrolling(scrollBlock)
{
    $(scrollBlock).jScrollPane({enableKeyboardNavigation: false, showArrows: true, arrowSize: 5});
    jScrollFade(scrollBlock);
}

function initFileblocksScrolling()
{
    $('.file-block-scrolling').jScrollPane({enableKeyboardNavigation: false, showArrows: true, arrowSize: 5});
    jScrollFade('.file-block-scrolling');
}

function initFileblocksScrolling2()
{
    $('.contact-details-view .file-block-scrolling').jScrollPane({enableKeyboardNavigation: false, showArrows: true, arrowSize: 5});
    jScrollFade('.contact-details-view .file-block-scrolling');
}

function initContactsGridScrolling() {
    var scroll = '.grid-scrolling-table.contacts';
    deleteScrollPanel(scroll, 'jsp');
    $(scroll).jScrollPane({enableKeyboardNavigation: false, showArrows: true, arrowSize: 5});
    jScrollFade(scroll);
}

/**
 * initTextareaScrolling
 *
 * @param {Object} $textarea. DOM textarea element.
 * @param {Number} textareaMaxHeight Textarea max height. Default is 100
 * @param {Boolean} resizeEvent If we need to bind window resize event
 */
function initTextareaScrolling($textarea, textareaMaxHeight, resizeEvent) {
    var textareaWrapperClass = $textarea.parent().attr('class'),
          $textareaClone,
          textareaLineHeight = parseInt($textarea.css('line-height'))
          textareaMaxHeight = textareaMaxHeight ? textareaMaxHeight: 100;

    // Textarea Clone block to define height of autoresizeable textarea
    if (!$textarea.next('div').length) {
        $('<div></div>').insertAfter($textarea);
    }
    $textareaClone = $textarea.next('div');

    function textareaScrolling(keyEvents) {
        var $textareaScrollBlock = $textarea.closest('.textarea-scroll'),
              $textareaCloneSpan,
              textareaContent = $textarea.val(),
              cursorPosition = $textarea.getCursorPosition(),
              jsp = $textareaScrollBlock.data('jsp'),
              viewLimitTop = 0,
              scrPos = 0,
              viewRatio = 0;

        // Set textarea height according to  textarea clone height
        textareaContent = '<span>'+textareaContent.substr(0, cursorPosition) +
                          '</span>' + textareaContent.substr(cursorPosition, textareaContent.length);

        // try NOT to update the DOM twice if nothing had changed (and this is NOT a resize event).
        if (keyEvents && $textareaClone.data('lastContent') === textareaContent) {
            return;
        }
        else {
            $textareaClone.data('lastContent', textareaContent);
            textareaContent = textareaContent.replace(/\n/g, '<br />');
            $textareaClone.safeHTML(textareaContent + '<br />');
        }

        var textareaCloneHeight = $textareaClone.height();
        $textarea.height(textareaCloneHeight);
        $textareaCloneSpan = $textareaClone.children('span');
        var textareaCloneSpanHeight = $textareaCloneSpan.height();
        scrPos = jsp ? $textareaScrollBlock.find('.jspPane').position().top : 0;
        viewRatio = Math.round(textareaCloneSpanHeight + scrPos);

        // Textarea wrapper scrolling init
        if (textareaCloneHeight > textareaMaxHeight) {
            $textareaScrollBlock.jScrollPane(
                {enableKeyboardNavigation: false, showArrows: true, arrowSize: 5, animateScroll: false});
            if (!jsp && keyEvents) {
                $textarea.focus();
            }
        }
        else if (jsp) {
            jsp.destroy();
            if (keyEvents) {
                $textarea.focus();
            }
        }

        // Scrolling according cursor position
        if (viewRatio > textareaLineHeight || viewRatio < viewLimitTop) {
            jsp = $textareaScrollBlock.data('jsp');
            if (textareaCloneSpanHeight > 0 && jsp) {
                jsp.scrollToY(textareaCloneSpanHeight - textareaLineHeight);
            }
            else if (jsp) {
                jsp.scrollToY(0);
            }
        }
        $textarea.trigger('autoresized');
    }

    // Init textarea scrolling
    textareaScrolling();

    // Reinit scrolling after keyup/keydown/paste events
    $textarea.off('keyup keydown paste');
    $textarea.on('keyup keydown paste', function() {
        textareaScrolling(1);
    });

    // Bind window resize if textarea is resizeable
    if (resizeEvent) {
        var eventName = textareaWrapperClass.replace(/[_\s]/g, '');
        $(window).bind('resize.' + eventName, function () {
            textareaScrolling();
        });
    }
}

/**
 * Sent Contact Requests
 *
 *
 */
function initOpcGridScrolling() {
    var scroll = '.grid-scrolling-table.opc';
    deleteScrollPanel(scroll, 'jsp');
    $(scroll).jScrollPane({enableKeyboardNavigation: false, showArrows: true, arrowSize: 5});
    jScrollFade(scroll);
}

/**
 * Received Contact Requests
 *
 *
 */
function initIpcGridScrolling() {
    var scroll = '.grid-scrolling-table.ipc';
    deleteScrollPanel(scroll, 'jsp');
    $(scroll).jScrollPane({enableKeyboardNavigation: false, showArrows: true, arrowSize: 5});
    jScrollFade(scroll);
}

function initContactsBlocksScrolling() {
    var scroll = '.contacts-blocks-scrolling';
    if ($('.contacts-blocks-scrolling:visible').length === 0) {
        return;
    }
    deleteScrollPanel(scroll, 'jsp');
    $(scroll).jScrollPane({enableKeyboardNavigation: false, showArrows: true, arrowSize: 5});
    jScrollFade(scroll);
}

function initShareBlocksScrolling() {
    var scroll = '.shared-blocks-scrolling';
    if ($('.shared-blocks-scrolling:visible').length === 0) {
        return;
    }
    deleteScrollPanel(scroll, 'jsp');
    $(scroll).jScrollPane({enableKeyboardNavigation: false, showArrows: true, arrowSize: 5});
    jScrollFade(scroll);
}

function initTransferScroll()
{
    $('.transfer-scrolling-table').jScrollPane({enableKeyboardNavigation: false, showArrows: true, arrowSize: 5, verticalDragMinHeight: 20});
    jScrollFade('.transfer-scrolling-table');
}

function initTreeScroll()
{
    if (d) console.time('treeScroll');
    /**
     if (localStorage.leftPaneWidth && $('.fm-left-panel').css('width').replace("px", "") != localStorage.leftPaneWidth)
     {
     $('.fm-left-panel').css({'width': localStorage.leftPaneWidth + "px"});
     }
     **/

    // .fm-tree-panel's with .manual-tree-panel-scroll-management would manage their jscroll pane by themself.
    $('.fm-tree-panel:not(.manual-tree-panel-scroll-management)').jScrollPane({enableKeyboardNavigation: false, showArrows: true, arrowSize: 5, animateScroll: true});
    // $('.fm-tree-panel').unbind('jsp-scroll-y.droppable');
    // $('.fm-tree-panel').bind('jsp-scroll-y.droppable',function(event, scrollPositionY, isAtTop, isAtBottom)
    // {
    // var t =Math.random();
    // $.scroller=t;
    // setTimeout(function()
    // {
    // if (t == $.scroller) treeDroppable();
    // },100);
    // });
    jScrollFade('.fm-tree-panel:not(.manual-tree-panel-scroll-management)');
    if (d) console.timeEnd('treeScroll');
}

var ddtreedisabled = {};
function treeDroppable()
{
    // if (d) console.time('treeDroppable');
    var tt = $('.fm-tree-panel .jspPane').position().top;
    var toptop = false;
    $('.fm-tree-panel .ui-droppable').each(function(i, e)
    {
        var id = $(e).attr('id');
        if (!id)
        {
            $(e).uniqueId();
            id = $(e).attr('id');
        }
        if (toptop || (tt + $(e).height() + $(e).position().top - 10 > 0))
        {
            toptop = 1;
            if (ddtreedisabled[id])
            {
                delete ddtreedisabled[id];
                $(e).droppable("enable");
            }
        }
        else
        {
            ddtreedisabled[id] = 1;
            $(e).droppable("disable");
        }
    });
    // if (d) console.timeEnd('treeDroppable');
}

function cacheselect()
{
    $.selected = [];
    $($.selectddUIgrid + ' ' + $.selectddUIitem).each(function(i, o) {
        if ($(o).hasClass('ui-selected')) {
            $.selected.push($(o).attr('id'));
        }
    });
}

function hideEmptyGrids() {
    $('.fm-empty-trashbin,.fm-empty-contacts,.fm-empty-search,.fm-empty-cloud,.fm-invalid-folder').addClass('hidden');
    $('.fm-empty-folder,.fm-empty-incoming,.fm-empty-folder-link').addClass('hidden');
    $('.fm-empty-pad.fm-empty-sharef').remove();
}

function reselect(n)
{
    $('.ui-selected').removeClass('ui-selected');
    if (typeof $.selected == 'undefined')
        $.selected = [];
    for (var i in $.selected)
    {
        $('#' + $.selected[i]).addClass('ui-selected');
        if (n)
        {
            $('#' + $.selected[i] + ' .grid-status-icon').addClass('new');
            $('#' + $.selected[i] + ' .file-status-icon').addClass('new');
        }
    }
    if (n)
    {
        if (M.viewmode)
        {
            var jsp = $('.file-block-scrolling').data('jsp');
            var el = $('a.ui-selected');
        }
        else
        {
            var jsp = $('.grid-scrolling-table').data('jsp');
            var el = $('tr.ui-selected');
        }
        if (el.length > 0)
            el = el[0];
        else
            el = false;
        if (el && jsp)
            jsp.scrollToElement(el);
    }
}

var treesearch = false;

function treeredraw()
{
    $('li.tree-item-on-search-hidden').removeClass('tree-item-on-search-hidden');

    if (M.currentrootid == M.RootID)
        M.buildtree(M.d[M.RootID]);
    if (M.currentrootid === M.InboxID)
        M.buildtree(M.d[M.InboxID]);
    else if (M.currentrootid == M.RubbishID)
        M.buildtree({h: M.RubbishID});
    else if (M.currentrootid == 'shares')
        M.buildtree({h: 'shares'});
    else if (M.currentrootid == 'contacts')
        M.contacts();
    else if (M.currentrootid == 'chat')
    {
        console.log('render the entire contact list filtered by search query into the conversations list');
    }
    treeUI();
}

function treePanelType() {
    return $.trim($('.nw-fm-left-icon.active').attr('class').replace(/(active|nw-fm-left-icon|ui-droppable)/g, ''));
}

function initUI() {
    if (d) {
        console.time('initUI');
    }
    $('.not-logged .fm-not-logged-button.create-account').rebind('click', function()
    {
        document.location.hash = 'register';
    });

    $('.fm-dialog-overlay').rebind('click.fm', function()
    {
        closeDialog();
        $.hideContextMenu();
    });
    if (folderlink)
    {
        $('.fm-main').addClass('active-folder-link');
        $('.activity-status-block').hide();
    }
    else
    {
        $('.fm-tree-header.cloud-drive-item').text(l[164]);
        $('.fm-tree-header').not('.cloud-drive-item').show();
        $('.fm-left-menu .folderlink').addClass('hidden');
        $('.fm-main').removeClass('active-folder-link');
    }

    var sortMenu = new mega.SortMenu();

    sortMenu.treeSearchUI();
    sortMenu.initializeTreePanelSorting();
    sortMenu.initializeDialogTreePanelSorting();

    $.doDD = function(e, ui, a, type)
    {

        function nRevert(r)
        {
            try {
                $(ui.draggable).draggable("option", "revert", false);
                if (r)
                    $(ui.draggable).remove();
            } catch (e) {
            }
        }
        var c = $(ui.draggable.context).attr('class');
        var t, ids, dd;


        if (c && c.indexOf('nw-fm-tree-item') > -1)
        {
            // tree dragged:
            var id = $(ui.draggable.context).attr('id');
            if (id.indexOf('treea_') > -1) {
                ids = [id.replace('treea_', '')];
            }
            else if (id.indexOf('contact_') > -1) {
                ids = [id.replace('contact_', '')];
            }
        }
        else
        {
            // grid dragged:
            if ($.selected && $.selected.length > 0)
                ids = $.selected;
        }

        // Workaround a problem where we get over[1] -> over[2] -> out[1]
        if (a === 'out' && $.currentOver !== $(e.target).attr('id'))
            a = 'noop';

        if (type == 1)
        {
            // tree dropped:
            var c = $(e.target).attr('class');
            if (c && c.indexOf('nw-fm-left-icon') > -1)
            {
                dd = 'nw-fm-left-icon';
                if (a == 'drop')
                {
                    if (c.indexOf('cloud') > -1) {
                        t = M.RootID;
                    }
                    else if (c.indexOf('rubbish-bin') > -1) {
                        t = M.RubbishID;
                    }
                    else if (c.indexOf('transfers') > -1) {
                        dd = 'download';
                    }
                }
            }
            else if (c && c.indexOf('nw-fm-tree-item') > -1 && !$(e.target).visible(!0))
                dd = 'download';
            else if (
                $(e.target).is('ul.conversations-pane > li') ||
                $(e.target).closest('ul.conversations-pane > li').size() > 0 ||
                $(e.target).is('.messages-block')
            ) {
                if (M.isFile(ids)) {
                    dd = 'chat-attach';
                }
                else {
                    dd = 'noop';
                }
            }
            else
            {
                var t = $(e.target).attr('id');
                if (t && t.indexOf('treea_') > -1)
                    t = t.replace('treea_', '');
                else if (t && t.indexOf('path_') > -1)
                    t = t.replace('path_', '');
                else if (t && t.indexOf('contact2_') > -1)
                    t = t.replace('contact2_', '');
                else if (t && t.indexOf('contact_') > -1)
                    t = t.replace('contact_', '');
                else if (M.currentdirid !== 'shares' || !M.d[t] || RootbyId(t) !== 'shares')
                    t = undefined;
            }
        }
        else
        {
            // grid dropped:
            var c = $(e.target).attr('class');
            if (c && c.indexOf('folder') > -1)
                t = $(e.target).attr('id');
        }

        if (ids && ids.length && t)
        {
            dd = ddtype(ids, t, e.altKey);
            if (dd === 'move' && e.altKey)
                dd = 'copy';
        }

        if (a !== 'noop')
        {
            if ($.liTimerK)
                clearTimeout($.liTimerK);
            $('body').removeClassWith('dndc-');
            $('.hide-settings-icon').removeClass('hide-settings-icon');
        }
        if (a == 'drop' || a == 'out' || a == 'noop')
        {
            $(e.target).removeClass('dragover');
            // if (a !== 'noop') $('.dragger-block').addClass('drag');
        }
        else if (a == 'over')
        {
            var id = $(e.target).attr('id');
            if (!id)
            {
                $(e.target).uniqueId();
                id = $(e.target).attr('id');
            }

            $.currentOver = id;
            setTimeout(function()
            {
                if ($.currentOver == id)
                {
                    var h;
                    if (id.indexOf('treea_') > -1)
                        h = id.replace('treea_', '');
                    else
                    {
                        var c = $(id).attr('class');
                        if (c && c.indexOf('cloud-drive-item') > -1)
                            h = M.RootID;
                        else if (c && c.indexOf('recycle-item') > -1)
                            h = M.RubbishID;
                        else if (c && c.indexOf('contacts-item') > -1)
                            h = 'contacts';
                    }
                    if (h)
                        treeUIexpand(h, 1);
                    else if ($(e.target).hasClass('nw-conversations-item'))
                        $(e.target).click();
                    else if ($(e.target).is('ul.conversations-pane > li')) {
                        $(e.target).click();
                    }
                }
            }, 890);

            if (dd == 'move')
                $.draggingClass = ('dndc-move');
            else if (dd == 'copy')
                $.draggingClass = ('dndc-copy');
            else if (dd == 'download')
                $.draggingClass = ('dndc-download');
            else if (dd === 'nw-fm-left-icon')
            {
                var c = '' + $(e.target).attr('class');

                if (~c.indexOf('rubbish-bin'))
                    $.draggingClass = ('dndc-to-rubbish');
                else if (~c.indexOf('shared-with-me'))
                    $.draggingClass = ('dndc-to-shared');
                else if (~c.indexOf('contacts'))
                    $.draggingClass = ('dndc-to-contacts');
                else if (~c.indexOf('conversations')) {
                    $.draggingClass = ('dndc-to-conversations');
                }
                else if (~c.indexOf('cloud-drive'))
                    $.draggingClass = ('dndc-to-conversations'); // TODO: cursor, please?
                else
                    c = null;

                if (c)
                {
                    if ($.liTooltipTimer)
                        clearTimeout($.liTooltipTimer);
                    $.liTimerK = setTimeout(function() {
                        $(e.target).click()
                    }, 920);
                }
            }
            else if (dd === 'chat-attach') {
                $.draggingClass = ('dndc-to-conversations');
            }
            // else $('.dragger-block').addClass('drag');
            else {
                $.draggingClass = ('dndc-warning');
            }

            $('body').addClass($.draggingClass);

            $(e.target).addClass('dragover');
            $($.selectddUIgrid + ' ' + $.selectddUIitem).removeClass('ui-selected');
            if ($(e.target).hasClass('folder'))
            {
                $(e.target).addClass('ui-selected').find('.file-settings-icon, .grid-url-arrow').addClass('hide-settings-icon');
            }
        }
        // if (d) console.log('!a:'+a, dd, $(e.target).attr('id'), (M.d[$(e.target).attr('id').split('_').pop()]||{}).name, $(e.target).attr('class'), $(ui.draggable.context).attr('class'));


        if ((a === 'drop') && dd) {
            if (dd === 'nw-fm-left-icon') {
                // do nothing
            }
            else if (
                $(e.target).hasClass('nw-conversations-item') ||
                dd === 'chat-attach'
            ) {
                nRevert();

                // drop over a chat window
                var currentRoom = megaChat.getCurrentRoom();
                assert(currentRoom, 'Current room missing - this drop action should be impossible.');
                currentRoom.attachNodes(ids);
            }
            else if (dd === 'move') {
                nRevert(t !== M.RubbishID);
                $.moveids = ids;
                $.movet = t;
                setTimeout(function() {
                    if ($.movet === M.RubbishID) {
                        $.selected = $.moveids;
                        fmremove();
                    }
                    else {
                        M.moveNodes($.moveids, $.movet);
                    }
                }, 50);
            }
            else if ((dd === 'copy') || (dd === 'copydel')) {
                nRevert();
                $.copyids = ids;
                $.copyt = t;
                setTimeout(function() {
                    M.copyNodes($.copyids, $.copyt, (dd === 'copydel'), new MegaPromise())
                        .done(function() {

                            // Update files count...
                            if (M.currentdirid === 'shares' && !M.viewmode) {
                                M.openFolder('shares', 1);
                            }
                        })
                        .fail(function(error) {
                            if (error === EOVERQUOTA) {
                                return msgDialog('warninga', l[135], l[8435]);
                            }
                            return msgDialog('warninga', l[135], l[47], api_strerror(error));
                        });
                }, 50);
            }
            else if (dd === 'download') {
                nRevert();
                var as_zip = e.altKey;
                M.addDownload(ids, as_zip);
            }
            $('.dragger-block').hide();
        }
    };
    InitFileDrag();
    createFolderUI();
    M.buildRootSubMenu();
    initContextUI();
    copyDialog();
    moveDialog();
    initShareDialog();
    transferPanelUI();
    UIkeyevents();
    addContactUI();
    Soon(topmenuUI);

    $('.fm-files-view-icon').rebind('click', function() {

        $.hideContextMenu();
        cacheselect();
        if ($(this).attr('class').indexOf('listing-view') > -1) {
            if (fmconfig.uiviewmode) {
                mega.config.set('viewmode', 0);
            }
            else {
                fmviewmode(M.currentdirid, 0);
            }
            M.openFolder(M.currentdirid, true);
        }
        else {
            if (fmconfig.uiviewmode) {
                mega.config.set('viewmode', 1);
            }
            else {
                fmviewmode(M.currentdirid, 1);
            }
            M.openFolder(M.currentdirid, true);
        }
        reselect();

        return false;
    });

    $.hideContextMenu = function(event) {

        var a, b, currentNodeClass;

        if (event && event.target) {
            currentNodeClass = $(event.target).attr('class');
            if (!currentNodeClass) {
                currentNodeClass = $(event.target).parent();
                if (currentNodeClass) {
                    currentNodeClass = $(currentNodeClass).attr('class');
                }
            }
            if (currentNodeClass && currentNodeClass.indexOf('dropdown') > -1
                && (currentNodeClass.indexOf('download-item') > -1
                || currentNodeClass.indexOf('move-item') > -1)
                && currentNodeClass.indexOf('active') > -1) {
                return false;
            }
        }

        $('.nw-sorting-menu').addClass('hidden');
        $('.fm-start-chat-dropdown').addClass('hidden').removeClass('active');
        $('.start-chat-button').removeClass('active');
        $('.nw-tree-panel-arrows').removeClass('active');
        $('.dropdown-item.dropdown').removeClass('active');
        $('.fm-tree-header').removeClass('dragover');
        $('.nw-fm-tree-item').removeClass('dragover');
        $('.nw-fm-tree-item.hovered').removeClass('hovered');

        // Set to default
        a = $('.dropdown.body.files-menu,.dropdown.body.download');
        a.addClass('hidden');
        b = a.find('.dropdown.body.submenu');
        b.attr('style', '');
        b.removeClass('active left-position overlap-right overlap-left mega-height');
        a.find('.disabled,.context-scrolling-block').removeClass('disabled context-scrolling-block');
        a.find('.dropdown-item.contains-submenu.opened').removeClass('opened');

        // Remove all sub-menues from context-menu move-item
        $('#csb_' + M.RootID).empty();
    };

    $('#fmholder').rebind('click.contextmenu', function(e) {
        $.hideContextMenu(e);
        if ($.hideTopMenu) {
            $.hideTopMenu(e);
        }
        var $target = $(e.target);
        var exclude = '.upgradelink, .campaign-logo, .resellerbuy, .linkified, a.red';

        if ($target.attr('data-reactid') || $target.is('.chatlink')) {
            // chat can handle its own links..no need to return false on every "click" and "element" :O
            return;
        }
        if ($target.attr('type') !== 'file'
                && !$target.is(exclude)
                && !$target.parent().is(exclude)) {
            return false;
        }
    });

    $('.fm-back-button').rebind('click', function(e) {

        if (!M.currentdirid) {
            return;
        }

        if (M.currentdirid == 'notifications'
            || M.currentdirid.substr(0, 7) == 'search/'
            || M.currentdirid.substr(0, 5) == 'chat/') {
            window.history.back();
        }
        else {
            var n = M.d[M.currentdirid];
            if ((n && n.p && M.d[n.p]) || (n && n.p === 'contacts')) {
                M.openFolder(n.p);
            }
        }
    });

    $('.fm-right-header.fm').removeClass('hidden');

    if (folderlink) {
        $('.fm-tree-header.cloud-drive-item span').text('');
    }
    else {
        folderlink = 0;
    }

    if ((typeof dl_import !== 'undefined') && dl_import) {
        importFile();
    }

    $('.dropdown.body').rebind('contextmenu.dropdown', function(e) {
        if (!localStorage.contextmenu)
            e.preventDefault();
    });

    $('.nw-fm-left-icon').rebind('contextmenu', function(ev) {
        contextMenuUI(ev,1);
        return false;
    });

    var fmTabState;
    $('.nw-fm-left-icon').rebind('click', function() {
        treesearch = false;
        var clickedClass = $(this).attr('class');
        if (!clickedClass) {
            return;
        }
        if (!fmTabState || fmTabState['cloud-drive'].root !== M.RootID) {
            fmTabState = {
                'cloud-drive':    { root: M.RootID,    prev: null },
                'folder-link':    { root: M.RootID,    prev: null },
                'shared-with-me': { root: 'shares',    prev: null },
                'conversations':  { root: 'chat',      prev: null },
                'contacts':       { root: 'contacts',  prev: null },
                'transfers':      { root: 'transfers', prev: null },
                'account':        { root: 'account',  prev: null },
                'dashboard':    { root: 'dashboard',  prev: null },
                'inbox':          { root: M.InboxID,   prev: null },
                'rubbish-bin':    { root: M.RubbishID, prev: null }
            };
        }

        var activeClass = (''+$('.nw-fm-left-icon.active:visible')
            .attr('class')).split(" ").filter(function(c) {
                return !!fmTabState[c];
            })[0];

        var activeTab = fmTabState[activeClass];
        if (activeTab) {
            if (activeTab.root === M.currentrootid) {
                activeTab.prev = M.currentdirid;
                M.lastActiveTab = activeClass;
            }
            else if (d) {
                console.warn('Root mismatch', M.currentrootid, M.currentdirid, activeTab);
            }
        }

        if ($(this).hasClass('account') || $(this).hasClass('dashboard')) {
            if (u_type === 0) {
                ephemeralDialog(l[7687]);
            }
            else if ($(this).hasClass('dashboard')) {
                document.location.hash = 'fm/dashboard';
            }
            else {
                document.location.hash = 'fm/account';
            }
            return false;
        }

        for (var tab in fmTabState) {
            if (~clickedClass.indexOf(tab)) {
                tab = fmTabState[tab];

                var targetFolder = null;

                // Clicked on the currently active tab, should open the root (e.g. go back)
                if (~clickedClass.indexOf(activeClass)) {
                    targetFolder = tab.root;
                }
                else if (tab.prev && M.d[tab.prev]) {
                    targetFolder = tab.prev;
                }
                else {
                    targetFolder = tab.root
                }

                M.openFolder(targetFolder, true);

                break;
            }
        }
    });

    if (dlMethod.warn && !localStorage.browserDialog && !$.browserDialog)
    {
        setTimeout(browserDialog, 2000);
    }

    // chat can handle the left-panel resizing on its own
    var lPane = $('.fm-left-panel').filter(":not(.chat-left-panel)");
    $.leftPaneResizable = new FMResizablePane(lPane, {
        'direction': 'e',
        'minWidth': 200,
        'maxWidth': 400,
        'persistanceKey': 'leftPaneWidth',
        'handle': '.left-pane-drag-handle'
    });

    if (fmconfig.leftPaneWidth) {
        lPane.width(Math.min(
            $.leftPaneResizable.options.maxWidth,
            Math.max($.leftPaneResizable.options.minWidth, fmconfig.leftPaneWidth)
            ));
    }

    $($.leftPaneResizable).on('resize', function() {
        var w = lPane.width()
        if (w >= $.leftPaneResizable.options.maxWidth) {
            $('.left-pane-drag-handle').css('cursor', 'w-resize')
        } else if (w <= $.leftPaneResizable.options.minWidth) {
            $('.left-pane-drag-handle').css('cursor', 'e-resize')
        } else {
            $('.left-pane-drag-handle').css('cursor', 'we-resize')
        }
        $(window).trigger('resize');
    });

    $(window).rebind('resize.fmrh hashchange.fmrh', fm_resize_handler);
    if (d) {
        console.timeEnd('initUI');
    }
}

function transferPanelContextMenu(target)
{
    var file;
    var tclear;

    $('.dropdown.body.files-menu .dropdown-item').hide();
    var menuitems = $('.dropdown.body.files-menu .dropdown-item');

    menuitems.filter('.transfer-pause,.transfer-play,.move-up,.move-down,.transfer-clear')
        .show();

    tclear = menuitems.filter('.transfer-clear').contents().last().get(0) || {};
    tclear.textContent = l[103];

    if (target === null && (target = $('.transfer-table tr.ui-selected')).length > 1) {
        var ids = target.attrs('id');
        var finished = 0;
        var paused = 0;
        var started = false;

        ids.forEach(function(id) {
            file = GlobalProgress[id];
            if (!file) {
                finished++;
            }
            else {
                if (file.paused) {
                    paused++;
                }
                if (file.started) {
                    started = true;
                }
            }
        });

        if (finished === ids.length) {
            menuitems.hide()
                .filter('.transfer-clear')
                .show();
            tclear.textContent = (l[7218] || 'Clear transfer');
        }
        else {
            if (started) {
                menuitems.filter('.move-up,.move-down').hide();
            }
            if (paused === ids.length) {
                menuitems.filter('.transfer-pause').hide();
            }

            var prev = target.first().prev();
            var next = target.last().next();

            if (prev.length === 0 || !prev.hasClass('transfer-queued')) {
                menuitems.filter('.move-up').hide();
            }
            if (next.length === 0) {
                menuitems.filter('.move-down').hide();
            }
        }
    }
    else if (!(file = GlobalProgress[$(target).attr('id')])) {
        /* no file, it is a finished operation */
        menuitems.hide()
            .filter('.transfer-clear')
            .show();
        tclear.textContent = (l[7218] || 'Clear transfer');
    }
    else {
        if (file.started) {
            menuitems.filter('.move-up,.move-down').hide();
        }
        if (file.paused) {
            menuitems.filter('.transfer-pause').hide();
        } else {
            menuitems.filter('.transfer-play').hide();
        }

        if (!target.prev().length || !target.prev().hasClass('transfer-queued')) {
            menuitems.filter('.move-up').hide();
        }
        if (target.next().length === 0) {
            menuitems.filter('.move-down').hide();
        }
    }

    // XXX: Hide context-menu's menu-up/down items for now to check if that's the
    // origin of some problems, users can still use the new d&d logic to move transfers
    menuitems.filter('.move-up,.move-down').hide();

    if (target.length === 1 && target.eq(0).attr('id').match(/^dl_/) && !!localStorage.d) {
        menuitems.filter('.network-diagnostic').show();
    }


    var parent = menuitems.parent();
    parent
        .children('hr').hide().end()
        .children('hr.pause').show().end();

    if (parent.height() < 56) {
        parent.find('hr.pause').hide();
    }
}

function openTransferpanel()
{
    $.tresizer();
    $('.nw-fm-left-icon.transfers').addClass('transfering');
    // Start the new transfer right away even if the queue is paused?
    // XXX: Remove fm_tfspause calls at M.addDownload/addUpload to enable this
    /*if (uldl_hold) {
        uldl_hold = false;
        dlQueue.resume();
        ulQueue.resume();
        $('.transfer-pause-icon').removeClass('active').find('span').text(l[6993]);
        $('.nw-fm-left-icon.transfers').removeClass('paused');
    }*/
    // $(window).trigger('resize'); // this will call initTreeScroll();

    if ($('table.transfer-table tr').length > 1) {
        $('.transfer-clear-all-icon').removeClass('hidden');
    }

    if (!$.mSortableT) {
        $.mSortableT = $('.transfer-table tbody');
        $.mSortableT.sortable({
            delay: 200,
            revert: 100,
            start: function(ev, ui) {
                $('body').addClass('dndc-sort');
            },
            helper: function(ev, tr) {
                if (!tr.hasClass('ui-selected')) {
                    tr.addClass('ui-selected');
                }
                this.order = fm_tfsorderupd();
                var $selected = tr.parent().children('.ui-selected').clone();
                tr.data('multidrag', $selected).siblings('.ui-selected').hide();
                var $helper = $('<tr/>');
                return $helper.append($selected);
            },
            stop: function(ev, ui) {
                var cancel = false;
                $('body').removeClass('dndc-sort');

                var $selected = ui.item.data('multidrag');
                ui.item.after($selected).remove();
                $('.transfer-table tr.ui-selected:not(:visible)').remove();
                $.transferHeader(); // rebind cloned trs

                // var $tr = $(ui.item[0]);
                // var id = String($tr.attr('id'));
                // var $next = $tr.next();

                /*if ($selected.hasClass('started')) {
                    cancel = true;
                }
                else {
                    var $prev = $tr.prev();
                    var pid = $prev.attr('id');
                    var nid = $next.attr('id');

                    cancel = ((id[0] === 'u' && nid && nid[0] !== 'u')
                            || (id[0] !== 'u' && pid && pid[0] === 'u'));
                }*/
                if (cancel) {
                    $.mSortableT.sortable('cancel');
                }
                else {
                    var order = fm_tfsorderupd();

                    if (JSON.stringify(order) !== JSON.stringify(this.order)) {
                        var mDL = {
                            pos: 0,
                            etmp: [],
                            oQueue: [],
                            pQueue: {},
                            mQueue: dlQueue,
                            m_queue: dl_queue,
                            prop: 'dl'
                        };
                        var mUL = {
                            pos: 0,
                            etmp: [],
                            oQueue: [],
                            pQueue: {},
                            mQueue: ulQueue,
                            m_queue: ul_queue,
                            prop: 'ul'
                        };
                        var id;
                        var dst;
                        var i = 0;
                        var len = Object.keys(order).length / 2;

                        [dl_queue, ul_queue].forEach(function(queue) {
                            var t_queue = queue.filter(isQueueActive);
                            if (t_queue.length !== queue.length) {
                                var m = t_queue.length;
                                var i = 0;
                                while (i < m) {
                                    (queue[i] = t_queue[i]).pos = i;
                                    ++i;
                                }
                                queue.length = i;
                                while (queue[i]) {
                                    delete queue[i++];
                                }
                            }
                        });

                        while (len > i) {
                            id = M.t[i++];

                            dst = (id[0] === 'u' ? mUL : mDL);
                            var mQ = dst.mQueue.slurp(id);
                            // for (var x in mQ) {
                                // if (mQ.hasOwnProperty(x)) {
                                    // var entry = mQ[x][0][dst.prop];
                                    // if (dst.etmp.indexOf(entry) === -1) {
                                        // (dst.m_queue[dst.pos] = entry).pos = dst.pos;
                                        // dst.etmp.push(entry);
                                        // dst.pos++;
                                    // }
                                // }
                            // }
                            dst.oQueue = dst.oQueue.concat(mQ);

                            if (dst.mQueue._qpaused.hasOwnProperty(id)) {
                                dst.pQueue[id] = dst.mQueue._qpaused[id];
                            }
                        }

                        dlQueue._queue = mDL.oQueue;
                        ulQueue._queue = mUL.oQueue;
                        dlQueue._qpaused = mDL.pQueue;
                        ulQueue._qpaused = mUL.pQueue;

                        // Check for transfers moved before any started one
                        var $prev = $('.transfer-table tr.transfer-started')
                            .first()
                            .prevAll()
                            .not('.transfer-paused');
                        // XXX: we rely on the speed field being non-numeric
                        if ($prev.length && !$prev.find('.speed').text().replace(/\D/g, '')) {
                            var ids = $('.transfer-table tr:not(.transfer-paused)').attrs('id');
                            ids.forEach(fm_tfspause);
                            if (dlQueue._queue.length || ulQueue._queue.length) {
                                dlmanager.logger.error('The move operation should have cleared the queues.');
                            }
                            ids.forEach(fm_tfsresume);
                            i = 0;
                            mDL.pQueue = {};
                            mUL.pQueue = {};
                            while (len > i) {
                                id = M.t[i++];
                                dst = (id[0] === 'u' ? mUL : mDL);
                                if (dst.mQueue._qpaused.hasOwnProperty(id)) {
                                    dst.pQueue[id] = dst.mQueue._qpaused[id];
                                }
                            }
                            dlQueue._qpaused = mDL.pQueue;
                            ulQueue._qpaused = mUL.pQueue;
                        }
                    }
                }

                $('.transfer-table tr.ui-selected').removeClass('ui-selected');
            }
        });
    }
}

function showTransferToast(t_type, t_length, isPaused) {
    if (!$('.fmholder').hasClass('transfer-panel-opened')) {
        var $toast,
            $second_toast,
            timer,
            nt_txt;

        if (t_type != 'u') {
            timer = dl_interval;
            $toast = $('.toast-notification.download');
            $second_toast = $('.toast-notification.upload');
            if (t_length > 1) {
                nt_txt = l[12481].replace('%1', t_length);
            } else {
                nt_txt = l[7222];
            }
        } else {
            timer = ul_interval;
            $toast = $('.toast-notification.upload');
            $second_toast = $('.toast-notification.download');
            if (t_length > 1) {
                nt_txt = l[12480].replace('%1', t_length);
            } else {
                nt_txt = l[7223];
            }
        }
        if (uldl_hold || isPaused) {
            nt_txt += '<b> (' + l[1651] + ') </b>';
        }

        $toast.find('.toast-col:first-child span').safeHTML(nt_txt);

        if ($second_toast.hasClass('visible')) {
            $second_toast.addClass('second');
        }

        clearTimeout(timer);
        $toast.removeClass('second hidden').addClass('visible');
        timer = setTimeout(function() {
            hideTransferToast($toast);
        }, 5000);

        $('.transfer .toast-button').rebind('click', function(e)
        {
            $('.toast-notification').removeClass('visible second');
            if (!$('.slideshow-dialog').hasClass('hidden')) {
                $('.slideshow-dialog').addClass('hidden');
                $('.slideshow-overlay').addClass('hidden');
            }
            // M.openFolder('transfers', true);
            $('.nw-fm-left-icon.transfers').click();
        });

        $('.toast-close-button', $toast).rebind('click', function()
        {
            $(this).closest('.toast-notification').removeClass('visible');
            $('.toast-notification').removeClass('second');
        });

        $toast.rebind('mouseover', function(e)
        {
            clearTimeout(timer);
        });
        $toast.rebind('mouseout', function(e)
        {
            timer = setTimeout(function() {
                hideTransferToast($toast);
            }, 5000);
        });
    }
}

function hideTransferToast ($toast) {
    $toast.removeClass('visible');
    $('.toast-notification').removeClass('second');
}

function removeUInode(h, parent) {

    var n = M.d[h],
        i = 0;

    // check subfolders
    if (n && n.t) {
        var cns = M.c[n.p];
        if (cns) {
            for (var cn in cns) {
                if (M.d[cn] && M.d[cn].t && cn !== h) {
                    i++;
                    break;
                }
            }
        }
    }

    var hasItems = !!M.v.length;
    switch (M.currentdirid) {
        case "shares":
            $('#treeli_' + h).remove();// remove folder and subfolders
            if (!hasItems) {
                $('.files-grid-view .grid-table-header tr').remove();
                $('.fm-empty-cloud').removeClass('hidden');
            }
            break;
        case "contacts":

            //Clear left panel:
            $('#contact_' + h).fadeOut('slow', function() {
                $(this).remove();
            });

            //Clear right panel:
            $('.grid-table.contacts tr#' + h + ', .contacts-blocks-scrolling a#' + h)
                .fadeOut('slow', function() {
                    $(this).remove();
                });

            // clear the contacts grid:
            $('.contacts-grid-view #' + h).remove();
            if (!hasItems) {
                $('.contacts-grid-view .contacts-grid-header tr').remove();
                $('.fm-empty-contacts .fm-empty-cloud-txt').text(l[784]);
                $('.fm-empty-contacts').removeClass('hidden');
            }
            break;
        case "chat":
            if (!hasItems) {
                $('.contacts-grid-view .contacts-grid-header tr').remove();
                $('.fm-empty-chat').removeClass('hidden');
            }
            break;
        case M.RubbishID:
            if (i == 0 && n) {
                $('#treea_' + n.p).removeClass('contains-folders expanded');
            }

            // Remove item
            $('#' + h).remove();

            // Remove folder and subfolders
            $('#treeli_' + h).remove();
            if (!hasItems) {
                $('.contacts-grid-view .contacts-grid-header tr').remove();
                $('.fm-empty-trashbin').removeClass('hidden');
            }
            break;
        case M.RootID:
            if (i == 0 && n) {
                $('#treea_' + n.p).removeClass('contains-folders expanded');
            }

            // Remove item
            $('#' + h).remove();

            // Remove folder and subfolders
            $('#treeli_' + h).remove();
            if (!hasItems) {
                $('.files-grid-view').addClass('hidden');
                $('.grid-table.fm tr').remove();
                $('.fm-empty-cloud').removeClass('hidden');
            }
            break;
        default:
            if (i == 0 && n) {
                $('#treea_' + n.p).removeClass('contains-folders expanded');
            }
            $('#' + h).remove();// remove item
            $('#treeli_' + h).remove();// remove folder and subfolders
            if (!hasItems) {
                if (sharedFolderUI()) {
                    M.emptySharefolderUI();
                }
                else {
                    $('.files-grid-view').addClass('hidden');
                    $('.fm-empty-folder').removeClass('hidden');
                }
                $('.grid-table.fm tr').remove();
            }
            break;
    }

    if (M.currentdirid === h || isCircular(h, M.currentdirid) === true) {
        parent = parent || Object(M.getNodeByHandle(h)).p || RootbyId(h);
        M.openFolder(parent);
    }
}

/**
 * addContactToFolderShare
 *
 * Add verified email addresses to folder shares.
 */
function addContactToFolderShare() {

    var targets = [],
        $shareDialog = $('.share-dialog'),
        $newContacts, permissionLevel, iconPermLvl, permissionClass, selectedNode;

    // Share button enabled
    if (($.dialog === 'share') && !$shareDialog.find('.dialog-share-button').is('.disabled')) {

        selectedNode = $.selected[0];
        $newContacts = $shareDialog.find('.token-input-list-mega .token-input-token-mega');

        loadingDialog.show();

        // Is there a new contacts planned for addition to share
        if ($newContacts.length) {

            // Determin current group permission level
            iconPermLvl = $shareDialog.find('.permissions-icon')[0];
            permissionClass = checkMultiInputPermission($(iconPermLvl));
            permissionLevel = sharedPermissionLevel(permissionClass[0]);

            // Add new planned contact to list
            $.each($newContacts, function(ind, val) {
                targets.push({ u: $(val).contents().eq(1).text(), r: permissionLevel });
            });
        }

        closeDialog();
        $('.export-links-warning').addClass('hidden');

        // Add new contacts to folder share
        if (targets.length > 0) {
            doShare(selectedNode, targets, true);
        }

        loadingDialog.hide();
    }
}

/**
 * addNewContact
 *
 * User adding new contact/s from add contact dialog.
 * @param {String} $addBtnClass, contact dialog add button class, i.e. .add-user-popup-button.
 */
function addNewContact($addButton) {

    var mailNum, msg, title, email, emailText, $mails;

    // Add button is enabled
    if (!$addButton.is('.disabled') && $addButton.is('.add')) {

        // Check user type
        if (u_type === 0) {
            ephemeralDialog(l[997]);
        }
        else {

            // Custom text message
            emailText = $('.add-user-textarea textarea').val();

            // List of email address planned for addition
            $mails = $('.token-input-list-mega .token-input-token-mega');

            mailNum = $mails.length;

            if (mailNum) {

                // Loop through new email list
                $mails.each(function(index, value) {

                    // Extract email addresses one by one
                    email = $(value).contents().eq(1).text();

                    // Make sure that API return positive value, otherwise we have API error
                    if (!M.inviteContact(M.u[u_handle].m, email, emailText)) {

                        // Singular or plural
                        if (index === mailNum - 1) {
                            if (mailNum === 1) {
                                title = l[150]; // Contact invited
                                msg = l[5898].replace('[X]', email); // The user [X] has been invited and will appear in your contact list once accepted."
                            }
                            else {
                                title = l[165] + ' ' + l[5859]; // Contacts Invited
                                msg = l[5899]; // The users have been invited and will appear in your contact list once accepted
                            }

                            closeDialog();
                            msgDialog('info', title, msg);
                            $('.token-input-token-mega').remove();
                        }
                    }
                });
            }
        }
    }

    // Cancel button clicked, close dialog
    else if ($addButton.is('.cancel')) {
        closeDialog();
    }
}

/**
 * sharedUInode
 *
 * Handle shared/export link icons in Cloud Drive
 * @param {String} nodeHandle, selected node id
 */
function sharedUInode(nodeHandle) {

    var oShares;
    var bExportLink = false;
    var bAvailShares = false;
    var UiExportLink = new mega.UI.Share.ExportLink();
    var share = new mega.Share();

    if (!fminitialized) {
        if (d) {
            UiExportLink.logger.warn('Skipping sharedUInode call...');
        }
        return;
    }
    if (d) {
        UiExportLink.logger.debug('Entering sharedUInode...');
    }

    // Is there a full share or pending share available
    if ((M.d[nodeHandle] && M.d[nodeHandle].shares) || M.ps[nodeHandle]) {

        // Contains full shares and/or export link
        oShares = M.d[nodeHandle] && M.d[nodeHandle].shares;

        // Do we have export link for selected node?
        if (oShares && oShares.EXP) {

            UiExportLink.addExportLinkIcon(nodeHandle);

            // Item is taken down, make sure that user is informed
            if (oShares.EXP.down === 1) {
                UiExportLink.addTakenDownIcon(nodeHandle);
            }

            bExportLink = true;
        }

        // Add share icon in left panel for selected node only if we have full or pending share
        // Don't show share icon when we have export link only
        if (share.isShareExist([nodeHandle], true, true, false)) {

            // Left panel
            $('#treea_' + nodeHandle + ' .nw-fm-tree-folder').addClass('shared-folder');

            bAvailShares = true;
        }
    }

    // t === 1, folder
    if (M.d[nodeHandle] && M.d[nodeHandle].t) {
        var icon = fileIcon(M.d[nodeHandle]);

        // Update right panel selected node with appropriate icon for list view
        $('.grid-table.fm #' + nodeHandle + ' .transfer-filtype-icon').addClass(icon);

        // Update right panel selected node with appropriate icon for block view
        $('#' + nodeHandle + '.file-block .block-view-file-type').addClass(icon);
    }

    // If no shares are available, remove share icon from left panel, right panel (list and block view)
    if (!bAvailShares) {
        $('#treea_' + nodeHandle + ' .nw-fm-tree-folder').removeClass('shared-folder'); // Left panel
        $('.grid-table.fm #' + nodeHandle + ' .transfer-filtype-icon').removeClass('folder-shared'); // Right panel list view
        $('#' + nodeHandle + '.file-block .block-view-file-type').removeClass('folder-shared'); // Right panel block view
    }

    // If no export link is available, remove export link from left and right panels (list and block view)
    if (!bExportLink) {
        UiExportLink.removeExportLinkIcon(nodeHandle);
    }
}

/**
 * getContactsEMails
 *
 * Loop through all available contacts, full and pending ones (outgoing and incomming)
 * and creates a list of contacts email addresses.
 * @returns {Array} contacts, array of contacts email.
 */
function getContactsEMails() {

    var contact,
        contacts = [];
    var contactName = '';

    // Loop through full contacts
    M.u.forEach(function(contact) {
        // Active contacts with email set
        if (contact.c === 1 && contact.m) {
            contacts.push({ id: contact.m, name: M.getNameByHandle(contact.u) });
        }
    });

    // Loop through outgoing pending contacts
    for (var k in M.opc) {
        if (M.opc.hasOwnProperty(k)) {
            contact = M.opc[k];
            contactName = M.getNameByHandle(M.opc[k].p);

            // Is contact deleted
            if (!contact.dts) {
                contacts.push({ id: contact.m, name: contactName });
            }
        }
    }

    // Loop through incomming pending contacts
    for (var m in M.ipc) {
        if (M.ipc.hasOwnProperty(m)) {
            contact = M.ipc[m];
            contactName = M.getNameByHandle(M.ipc[m].p);

            // Is there a email available
            if (contact.m) {
                contacts.push({ id: contact.m, name: contactName });
            }
        }
    }

    return contacts;
}

/**
 * initAddDialogInputPlugin
 */
function initAddDialogMultiInputPlugin() {

    // Plugin configuration
    var contacts = getContactsEMails();
    var $this  = $('.add-contact-multiple-input');
    var $scope = $this.parents('.add-user-popup');

    $this.tokenInput(contacts, {
        theme: 'mega',
        hintText: l[5908],
        //hintText: '',
        //placeholder: 'Type in an email or contact',
        searchingText: '',
        noResultsText: '',
        addAvatar: true,
        autocomplete: null,
        searchDropdown: true,
        emailCheck: true,
        preventDoublet: true,
        tokenValue: 'id',
        propertyToSearch: 'id',
        resultsLimit: 5,
        // Prevent showing of drop down list with contacts email addresses
        // Max allowed email address is 254 chars
        minChars: 255,
        accountHolder: (M.u[u_handle] || {}).m || '',
        scrollLocation: 'add',
        // Exclude from dropdownlist only emails/names which exists in multi-input (tokens)
        excludeCurrent: false,
        onEmailCheck: function() {
            errorMsg(l[7415]);
        },
        onDoublet: function(u) {
            errorMsg(l[7413]);
        },
        onHolder: function() {
            errorMsg(l[7414]);
        },
        onReady: function() {
            var $input = $this.parent().find('li input').eq(0);
            $input.rebind('keyup', function() {
                var value = $.trim($input.val());
                if ($scope.find('li.token-input-token-mega').length > 0 || checkMail(value) === false) {
                    $scope.find('.add-user-popup-button.add').removeClass('disabled');
                } else {
                    $scope.find('.add-user-popup-button.add').addClass('disabled');
                }
            });
        },
        onAdd: function() {

            var itemNum = $('.token-input-list-mega .token-input-token-mega').length,
                $addUserPopup = $('.add-user-popup');

            $('.add-user-popup-button.add').removeClass('disabled');

            // In case of 1 contact use singular
            if (itemNum === 1) {
                $addUserPopup.find('.nw-fm-dialog-title').text(l[101]); // Add Contact
            }
            else { // Use plural
                $addUserPopup.find('.nw-fm-dialog-title').text(l[5911]); // Add Contacts

                var $inputTokens = $addUserPopup.find('.share-added-contact.token-input-token-mega'),
                    $multiInput = $addUserPopup.find('.multiple-input'),
                    h1 = $inputTokens.outerHeight(true),// margin included
                    h2 = $multiInput.height();

                // show/hide scroll box
                if ((5 <= h2 / h1) && (h2 / h1 < 6)) {
                    $multiInput.jScrollPane({
                        enableKeyboardNavigation: false,
                        showArrows: true,
                        arrowSize: 8,
                        animateScroll: true
                    });
                    setTimeout(function() {
                        $addUserPopup.find('.token-input-input-token-mega input').focus();
                    }, 0);
                }
            }
        },
        onDelete: function() {

            var itemNum,
                $addUserPopup = $('.add-user-popup');

            setTimeout(function() {
                $addUserPopup.find('.token-input-input-token-mega input').blur();
            }, 0);

            // Get number of emails
            itemNum = $('.token-input-list-mega .token-input-token-mega').length;


            if (itemNum === 0) {
                $('.add-user-popup-button.add').addClass('disabled');
                $addUserPopup.find('.nw-fm-dialog-title').text(l[101]); // Add Contact

            }
            else if (itemNum === 1) {
                $('.add-user-popup-button.add').removeClass('disabled');
                $('.add-user-popup .nw-fm-dialog-title').text(l[101]); // Add Contact

            }
            else {
                $('.add-user-popup-button.add').removeClass('disabled');
                $('.add-user-popup .nw-fm-dialog-title').text(l[101]);

                var $inputTokens = $addUserPopup.find('.share-added-contact.token-input-token-mega'),
                    $multiInput = $addUserPopup.find('.multiple-input'),
                    $scrollBox = $('.multiple-input .jspPane')[0],
                    h1 = $inputTokens.outerHeight(true),// margin included
                    h2 = 0;

                // Calculate complete scroll box height
                if ($scrollBox) {
                    h2 = $scrollBox.scrollHeight;
                }
                else { // Just multi input height
                    h2 = $multiInput.height();
                }

                if (h2 / h1 < 6) {
                    clearScrollPanel('.add-user-popup');
                }
            }
        }
    });

    /**
     * errorMsg
     *
     * Show error popup next to multi input box in case that email is wrong.
     * @param {String} msg, error message.
     */
    function errorMsg(msg) {

        var $addUserPopup = $('.add-user-popup'),
            $warning = $addUserPopup.find('.multiple-input-warning span');

        $warning.text(msg);
        $addUserPopup.addClass('error');

        setTimeout(function() {
            $addUserPopup.removeClass('error');
        }, 3000);
    }
}

/**
 * addContactUI
 *
 * Handle add contact dialog UI
 */
function addContactUI() {

    // not for ephemeral
    if (!u_type) {
        return;
    }

    function iconSize(par) {

        // full size icon, popup at bottom of Add contact button
        if (par) {
            $('.add-user-size-icon')
                .removeClass('short-size')
                .addClass('full-size');
        }

        // short size icon, centered dialog
        else {
            $('.add-user-size-icon')
                .removeClass('full-size')
                .addClass('short-size');
        }
    };

    function focusOnInput() {
        var $tokenInput = $('#token-input-');

        $tokenInput
            .val('')
            .focus();
    }

    $('.add-user-notification textarea').rebind('focus.add-user-n', function() {
        var $this = $(this);
        $this.parent().addClass('active');
    });

    $('.add-user-notification textarea').rebind('blur.add-user-n', function() {
        $('.add-user-notification').removeClass('active');
    });

    if (!$('.add-contact-multiple-input').tokenInput("getSettings")) {
        initAddDialogMultiInputPlugin();
    }

    $('.fm-empty-contacts .fm-empty-button').rebind('mouseover', function() {
        $('.fm-empty-contacts').addClass('hovered');
    });

    $('.fm-empty-contacts .fm-empty-button').rebind('mouseout', function() {
        $('.fm-empty-contacts').removeClass('hovered');
    });

    $('.fm-empty-contacts .fm-empty-button').rebind('click', function(event) {

        $.hideContextMenu();
        $.dialog = 'add-contact-popup';
        $.sharedTokens = []; // Holds items currently visible in share folder contet (above input)

        // Just in case hide import links
        $('.add-user-popup .import-contacts-dialog').fadeOut(0);
        $('.import-contacts-link').removeClass('active');

        // Prepare multi-input and dialog
        $('.add-user-popup .multiple-input .token-input-token-mega').remove();
        $('.add-user-popup-button.add').addClass('disabled');
        $('.add-user-popup .nw-fm-dialog-title').text(l[71]);
        $('.fm-add-user').removeClass('active');

        iconSize(false);

        $('.add-user-popup')
            .addClass('dialog')
            .removeClass('hidden');

        fm_showoverlay();

        event.stopPropagation();

        // Focus the input after everything else is done or it won't work
        focusOnInput();
    });

    $('.fm-add-user').rebind('click', function() {

        var $this = $(this),
            $d = $('.add-user-popup');

        $.hideContextMenu();
        $.dialog = 'add-contact-popup';

        // Holds items currently visible in share folder content (above input)
        $.sharedTokens = [];

        // Hide
        if ($this.is('.active')) {
            $this.removeClass('active');
            $d.addClass('hidden');
        }

        // Show
        else {
            $('.add-user-popup .import-contacts-dialog').fadeOut(0);
            $('.import-contacts-link').removeClass('active');
            $this.addClass('active');
            $d.removeClass('hidden dialog');
            $('.add-user-popup .multiple-input .token-input-token-mega').remove();

            $('.add-user-popup-button.add').addClass('disabled');
            $('.add-user-popup .nw-fm-dialog-title').text(l[71]);

            topPopupAlign(this, '.add-user-popup');

            initTextareaScrolling($('.add-user-textarea textarea'), 39);
            focusOnInput();
        }

        iconSize(true);
        return false;
    });

    // List of elements related to pending contacts
    //
    // Received requests:
    // empty grid: fm-empty-contacts (have button on it, .empty-contact-requests-button with label 'View sent requests')
    // full grid: contact-requests-grid (have action buttons,
    //  'Accept': .contact-request-button.accept
    //  'Delete': .contact-request-button.delete
    //  'Ignore': .contact-request-button.ignore
    //
    // Sent requests:
    // empty grid: fm-empty-contacts (have button on it, .empty-sent-request-button with label 'View received requests')
    // full grid: sent-requests-grid (have action buttons,
    //  'ReInvite': .contact-request-button.reinvite
    //  'Cancel Reques': .contact-request-button.cancel
    //
    // Header buttons:
    // fm-contact-requests 'View sent requests'
    // fm-received-requests 'View received requests'

    // View received contact requests, M.ipc
    $('.fm-received-requests, .empty-sent-requests-button').rebind('click', function() {
        M.openFolder('ipc');
        $('.fm-contact-requests').removeClass('active');
        $(this).addClass('active');
    });

    // View sent contact requests, M.opc
    $('.fm-contact-requests, .empty-contact-requests-button').rebind('click', function() {
        M.openFolder('opc');
        $('.fm-received-requests').removeClass('active');
        $(this).addClass('active');
    });

    $('.add-user-size-icon').rebind('click', function() {

        var iPos = 0;

        $('.add-user-popup .import-contacts-dialog').fadeOut(0);
        $('.import-contacts-link').removeClass('active');

        if ($(this).is('.full-size')) {

            $('.add-user-popup').addClass('dialog');
            fm_showoverlay();
            iconSize(false);
            $('.fm-add-user').removeClass('active');
            focusOnInput();
        }

        // .short-size
        else {

            fm_hideoverlay();
            $('.add-user-popup').removeClass('dialog');
            iconSize(true);
            $('.fm-add-user').addClass('active');

            iPos = $(window).width() - $('.fm-add-user').offset().left - $('.add-user-popup').outerWidth() + 2;

            if (iPos > 8) {
                $('.add-user-popup').css('right', iPos + 'px');
            }
            else {
                $('.add-user-popup').css('right', 8 + 'px');
            }
            focusOnInput();
        }
    });

    $('.add-user-popup-button').rebind('click', function() {

        addNewContact($(this));
    });

    $('.add-user-popup .fm-dialog-close').rebind('click', function() {

        fm_hideoverlay();
        $('.add-user-popup').addClass('hidden');
        $('.fm-add-user').removeClass('active');
        clearScrollPanel('.add-user-popup');
    });

    $('.add-user-popup .import-contacts-service').rebind('click', function() {

        // NOT imported
        if (!$(this).is('.imported')) {
            var contacts = new mega.GContacts({'where': 'contacts'});

            // NOT failed
            if (!contacts.options.failed) {
                contacts.importGoogleContacts();
            } else {
                closeImportContactNotification('.add-user-popup');
            }
        }
        else {
            var n = $('.imported-contacts-notification');
            n.css('margin-left', '-' + n.outerWidth() / 2 + 'px');
            n.fadeIn(200);
            $('.share-dialog .import-contacts-dialog').fadeOut(200);
        }
    });

    $('.add-user-popup .import-contacts-link').rebind('click', function(e) {

        if (!$(this).is('.active')) {
            $('.add-user-popup .import-contacts-link').addClass('active');// Do not use this, because of doubled class
            $('.add-user-popup .import-contacts-dialog').fadeIn(200);

            $('.imported-notification-close').rebind('click', function()
            {
                $('.imported-contacts-notification').fadeOut(200);
            });
        }
        else {
            $('.add-user-popup .import-contacts-link').removeClass('active');
            $('.add-user-popup .import-contacts-dialog').fadeOut(200);
            $('.imported-contacts-notification').fadeOut(200);
        }

        e.stopPropagation();
        e.preventDefault();
    });

    $('.add-user-popup .import-contacts-info').rebind('mouseover.add-user-p', function() {
        $('.add-user-popup .import-contacts-info-txt').fadeIn(200);
    });

    $('.add-user-popup .import-contacts-info').rebind('mouseout.add-user-p', function() {
        $('.add-user-popup .import-contacts-info-txt').fadeOut(200);
    });
}

/**
 * Bind actions to Received Pending Conctact Request buttons
 *
 */
function initBindIPC() {

    DEBUG('initBindIPC()');

    $('.contact-requests-grid .contact-request-button').off('click');
    $('.contact-requests-grid .contact-request-button').on('click', function() {

        var $self = $(this),
            $reqRow = $self.closest('tr'),
            ipcId = $reqRow.attr('id').replace('ipc_', '');

        if ($self.is('.accept')) {
            if (M.acceptPendingContactRequest(ipcId) === 0) {
                $reqRow.remove();
            }
        }
        else if ($self.is('.delete')) {
            if (M.denyPendingContactRequest(ipcId) === 0) {
                $reqRow.remove();
            }
        }
        else if ($self.is('.ignore')) {
            if (M.ignorePendingContactRequest(ipcId) === 0) {
                $reqRow.remove();
            }
        }
    });
}

/**
 * Bind actions to Received pending contacts requests buttons
 *
 */
function initBindOPC() {

    DEBUG('initBindOPC()');

    $('.sent-requests-grid .contact-request-button').off('click');
    $('.sent-requests-grid .contact-request-button').on('click', function() {

        var $self = $(this),
            $reqRow = $self.closest('tr'),
            opcId = $reqRow.attr('id').replace('opc_', '');

        if ($self.is('.reinvite')) {
            M.reinvitePendingContactRequest(M.opc[opcId].m);
            $reqRow.children().children('.contact-request-button.reinvite').addClass('hidden');
        }
        else if ($self.is('.cancel')) {

            // If successfully deleted, grey column and hide buttons
            if (M.cancelPendingContactRequest(M.opc[opcId].m) === 0) {
                $(this).addClass('hidden');
                $reqRow.children().children('.contact-request-button.cancel').addClass('hidden');
                $reqRow.children().children('.contact-request-button.reinvite').addClass('hidden');
                $reqRow.addClass('deleted');
            }
        }
    });
}

function ephemeralDialog(msg) {

    msgDialog('confirmation', l[998], msg + ' ' + l[999], l[1000], function(e) {
        if (e) {
            document.location.hash = 'register';
        }
    });
}

/**
 * Removes the user from the share
 *
 * @param {String} shareId The share id
 * @param {Boolean} nfk
 */
function removeShare(shareId, nfk) {

    if (d) {
        console.log('removeShare', shareId);
    }

    if (!nfk) {
        api_updfkey(shareId);
    }

    M.delNode(shareId, true);   // must not update DB pre-API
    api_req({ a: 'd', n: shareId/*, i: requesti*/ });

    M.buildtree({h: 'shares'}, M.buildtree.FORCE_REBUILD);

    if ((M.currentdirid === shareId) || (isCircular(shareId, M.currentdirid) === true)) {
        M.openFolder(RootbyId(shareId));
    }

    delete u_sharekeys[shareId];
}

function fmremove() {
    var filecnt = 0,
        foldercnt = 0,
        contactcnt = 0,
        removesharecnt = 0;

    // Loop throught selected items
    for (var i in $.selected) {
        var n = M.d[$.selected[i]];

        // ToDo: Not clear what this represents
        if (n && n.p.length === 11) {
            removesharecnt++;
        }

        // ToDo: Replace counting contact id chars with something more reliable
        else if (String($.selected[i]).length === 11) {
            contactcnt++;
        }

        // Folder
        else if (n && n.t) {
            foldercnt++;
        }

        // File
        else {
            filecnt++;
        }
    }

    if (removesharecnt) {
        for (var i in $.selected) {
            removeShare($.selected[i]);
        }
        M.openFolder('shares', true);
    }

    // Remove contacts from list
    else if (contactcnt) {

        var c = $.selected.length;
        var replaceString = '';
        var contact = '';

        if (c > 1) {
            replaceString = c + ' ' + l[5569];
            contact = 'contacts';
        }
        else {
            replaceString = '<strong>' + htmlentities(M.d[$.selected[0]].name) + '</strong>';
            contact = 'contact';
        }

        msgDialog('delete-contact', l[1001], l[1002].replace('[X]', replaceString), l[7872].replace('[X]', contact),
        function(e) {
            if (e) {
                $.selected.forEach(function(selected) {

                    if (M.c[selected]) {
                        Object.keys(M.c[selected])
                            .forEach(function(sharenode) {
                                removeShare(sharenode, 1);
                            });
                    }

                    api_req({ a: 'ur2', u: $.selected[i], l: '0', i: requesti });
                    M.handleEmptyContactGrid();
                });
            }
        });
        if (c > 1) {
            $('#msgDialog').addClass('multiple');
            $('.fm-del-contacts-number').text($.selected.length);
            $('#msgDialog .fm-del-contact-avatar').attr('class', 'fm-del-contact-avatar');
            $('#msgDialog .fm-del-contact-avatar span').empty();
        }
        else {
            var user = M.u[$.selected[0]],
                avatar = useravatar.contact(user, 'avatar-remove-dialog');

            $('#msgDialog .fm-del-contact-avatar').html(avatar);
        }
    }

    // Remove selected nodes from rubbish bin
    else if (RootbyId($.selected[0]) === M.RubbishID) {

        var dlgMessage = '';
        var toastMessage = '';

        if ((filecnt === 1) && (!foldercnt)) {
            dlgMessage = l[13749];// 1 file
            toastMessage = l[13757];
        }
        else if ((filecnt > 1) && (!foldercnt)) {
            dlgMessage = l[13750].replace('%1', filecnt);
            toastMessage = l[13758].replace('%1', filecnt);
        }
        else if ((!filecnt) && (foldercnt === 1)) {
            dlgMessage = l[13751];// 1 folder
            toastMessage = l[13759];
        }
        else if ((!filecnt) && (foldercnt > 1)) {
            dlgMessage = l[13752].replace('%1', foldercnt);
            toastMessage = l[13760].replace('%1', foldercnt);
        }
        else if ((filecnt === 1) && (foldercnt === 1)) {
            dlgMessage = l[13753];// 1 file 1 folder
            toastMessage = l[13761];
        }
        else if ((filecnt === 1) && (foldercnt > 1)) {
            dlgMessage = l[13754].replace('%1', foldercnt);
            toastMessage = l[13762].replace('%1', foldercnt);
        }
        else if ((filecnt > 1) && (foldercnt === 1)) {
            dlgMessage = l[13755].replace('%1', filecnt);
            toastMessage = l[13763].replace('%1', filecnt);
        }
        else if ((filecnt > 1) && (foldercnt > 1)) {
            dlgMessage = l[13756].replace('%1', filecnt).replace('%2', foldercnt);
            toastMessage = l[13764].replace('%1', filecnt).replace('%2', foldercnt);
        }

        msgDialog('clear-bin', l[1003], dlgMessage, l[1007], function(e) {
            if (e) {
                var tmp = null;
                if (String(M.currentdirid).substr(0, 7) === 'search/') {
                    tmp = M.currentdirid;
                    M.currentdirid = M.getNodeByHandle($.selected[0]).p || M.RubbishID;
                }
                M.clearRubbish(1);

                if (tmp) {
                    M.currentdirid = tmp;
                }

                showToast('settings', toastMessage);
            }
        });

        // ToDo: is this necessary?
        // $('.fm-dialog-button.notification-button').each(function(i, e) {
        //     if ($(e).text() === l[1018]) {
        //         $(e).safeHTML('<span>@@</span>', l[83]);
        //     }
        // });
    }

    // Remove contacts
    else if (RootbyId($.selected[0]) === 'contacts') {
        if (localStorage.skipDelWarning) {
            M.copyNodes($.selected, M.RubbishID, 1);
        } else {
            msgDialog('confirmation', l[1003], l[1004].replace('[X]', fm_contains(filecnt, foldercnt)), false, function(e) {
                if (e) {
                    M.copyNodes($.selected, M.RubbishID, 1);
                }
            }, true);
        }
    }
    else {
        if (localStorage.skipDelWarning) {
            if (M.currentrootid === 'shares') {
                M.copyNodes($.selected, M.RubbishID, true);
            }
            else {
                M.moveNodes($.selected, M.RubbishID);
            }
        }
        else {
            // Contains complete directory structure of selected nodes, their ids
            var selected = [], dirTree = [];

            for (var i in $.selected) {
                selected.push($.selected[i]);
                var nodes = fm_getnodes($.selected[i], true);
                dirTree = dirTree.concat(nodes);
            }

            // Additional message in case that there's a shared node
            var share = new mega.Share({});
            var delShareInfo = share.isShareExist(dirTree, true, true, true) ? ' ' + l[1952] + ' ' + l[7410] : '';

            msgDialog('remove', l[1003], l[1004].replace('[X]', fm_contains(filecnt, foldercnt)) + delShareInfo, false, function(e) {
                if (e) {
                    if (M.currentrootid === 'shares') {
                        M.copyNodes($.selected, M.RubbishID, true);
                    }
                    else {
                        var delctx = { pending : 1, selected : selected };

                        // Remove all shares related to selected nodes
                        for (var i = dirTree.length; i--; ) {
                            var h = dirTree[i];

                            // remove established shares
                            for (var share in Object(M.d[dirTree[i]]).shares) {
                                delctx.pending++;
                                api_req({ a: 's2',
                                          n: h,
                                          s: [{ u: M.d[h].shares[share].u, r: ''}],
                                          ha: '',
                                          i: requesti
                                        }, {
                                          n: h,
                                          u: M.d[h].shares[share].u,
                                          delctx: delctx,
                                          callback: function(res, ctx) {
                                                if (typeof res == 'object') {
                                                    // FIXME: verify error codes in res.r
                                                    M.delNodeShare(ctx.n, ctx.u);
                                                    setLastInteractionWith(ctx.u, "0:" + unixtime());
                                                }
                                                else {
                                                    // FIXME: display error to user
                                                }

                                                if (!--ctx.delctx.pending) {
                                                    M.moveNodes(ctx.delctx.selected, M.RubbishID);
                                                }
                                            }
                                        });
                            }

                            // remove pending shares
                            for (var pendingUserId in M.ps[h]) {
                                var userEmailOrID = Object(M.opc[pendingUserId]).m || pendingUserId;
                                delctx.pending++;
                                api_req({
                                    a: 's2',
                                    n: h,
                                    s: [{u: userEmailOrID, r: ''}],
                                    ha: '',
                                    i: requesti
                                }, {
                                    n: h,
                                    u: pendingUserId,
                                    delctx: delctx,
                                    callback: function(res, ctx) {
                                        if (typeof res == 'object') {
                                            // FIXME: verify error codes in res.r
                                            M.deletePendingShare(ctx.n, ctx.u);
                                        }
                                        else {
                                            // FIXME: display error to user
                                        }

                                        if (!--ctx.delctx.pending) {
                                            M.moveNodes(ctx.delctx.selected, M.RubbishID);
                                        }
                                    }
                                });
                            }
                        }

                        if (!--delctx.pending) {
                            M.moveNodes(delctx.selected, M.RubbishID);
                        }
                    }
                }
            }, true);
        }
    }
}

function fmremdupes(test)
{
    var hs = {}, i, f = [], s = 0;
    var cRootID = M.currentrootid;
    loadingDialog.show();
    for (i in M.d)
    {
        var n = M.d[i];
        if (n && n.hash && n.h && RootbyId(n.h) === cRootID)
        {
            if (!hs[n.hash])
                hs[n.hash] = [];
            hs[n.hash].push(n.h);
        }
    }
    for (i in hs)
    {
        var h = hs[i];
        while (h.length > 1)
            f.push(h.pop());
    }
    for (i in f)
    {
        console.debug('Duplicate node: ' + f[i] + ' at ~/'
           + M.getPath(f[i]).reverse().map(function(n) {
                return M.d[n].name || ''
             }).filter(String).join("/"));
        s += M.d[f[i]].s | 0;
    }
    loadingDialog.hide();
    console.log('Found ' + f.length + ' duplicated files using a sum of ' + bytesToSize(s));
    if (!test && f.length)
    {
        $.selected = f;
        fmremove();
    }
    return f.length;
}

function initContextUI() {

<<<<<<< HEAD
    var c = '.dropdown.body.context .dropdown-item';

    $('.dropdown-section').off('mouseover', '.dropdown-item');
    $('.dropdown-section').on('mouseover', '.dropdown-item', function() {
        var $this = $(this),
            pos = $this.offset(),
            menuPos,
            currentId;

        // Hide opened submenus
        if (!$this.parent().parent().hasClass('submenu')) {
            $('.dropdown-item').removeClass('opened');
            $('.dropdown.body.submenu').removeClass('active');
        }
        else {
            $this.parent().find('.dropdown-item').removeClass('opened');
            $this.parent().find('.submenu').removeClass('active');
=======
    var c = '.context-menu .context-menu-item';

    $('.context-menu-section').off('mouseover', '.context-menu-item');
    $('.context-menu-section').on('mouseover', '.context-menu-item', function() {
        var $this = $(this);
        var pos = $this.offset();
        var menuPos;
        var currentId;

        // Hide opened submenus
        if (!$this.parent().parent().hasClass('context-submenu')) {
            $('.context-menu-item').removeClass('opened');
            $('.context-submenu').removeClass('active');
        }
        else {
            $this.parent().find('.context-menu-item').removeClass('opened');
            $this.parent().find('.context-submenu').removeClass('active');
>>>>>>> 80318007
        }

        currentId = $this.attr('id');
        if (currentId) {
            M.buildSubMenu(currentId.replace('fi_', ''));
        }

        // Show necessary submenu
        if (!$this.hasClass('opened') && $this.hasClass('contains-submenu')) {
            menuPos = reCalcMenuPosition($this, pos.left, pos.top, 'submenu');

            $this.next('.submenu')
                .css({'top': menuPos.top})
                .addClass('active');
<<<<<<< HEAD

=======
  
>>>>>>> 80318007
            $this.addClass('opened');
        }
    });

    $(c + '.cloud-item').rebind('click', function() {

        var t = $(this).attr('id').replace('fi_', ''),
            n = [];
        if (!$(this).is('.disabled')) {
            for (var i in $.selected) {
                if (!isCircular($.selected[i], t)) {
                    n.push($.selected[i]);
                }
            }
            $.hideContextMenu();
            M.moveNodes(n, t);
        }
    });

    $('.dropdown.body.files-menu').off('click', '.folder-item');
    $('.dropdown.body.files-menu').on('click', '.folder-item', function() {

        var t = $(this).attr('id').replace('fi_', '');
        var n = [];
        if (!$(this).is('.disabled')) {
            for (var i in $.selected) {
                if (!isCircular($.selected[i], t)) {
                    n.push($.selected[i]);
                }
            }
            $.hideContextMenu();
            M.moveNodes(n, t);
        }
    });

    $(c + '.download-item').rebind('click', function(event) {
        var c = $(event.target).attr('class');
        if (c && c.indexOf('contains-submenu') > -1)
            M.addDownload($.selected);
    });

    $(c + '.download-standart-item').rebind('click', function() {
        M.addDownload($.selected);
    });

    $(c + '.zipdownload-item').rebind('click', function() {
        M.addDownload($.selected, true);
    });

    $(c + '.getlink-item').rebind('click', function() {

        if (u_type === 0) {
            ephemeralDialog(l[1005]);
        }
        else {
            initCopyrightsDialog($.selected);
        }
    });

    $(c + '.removelink-item').rebind('click', function() {

        if (u_type === 0) {
            ephemeralDialog(l[1005]);
        }
        else {
            var exportLink = new mega.Share.ExportLink({ 'updateUI': true, 'nodesToProcess': $.selected });
            exportLink.removeExportLink();
        }
    });

    $(c + '.rename-item').rebind('click', function() {
        renameDialog();
    });

    $(c + '.sh4r1ng-item').rebind('click', function() {

        var $shareDialog = $('.share-dialog');

        if (u_type === 0) {
            ephemeralDialog(l[1006]);
        }
        else {
            // this is used like identifier when key with key code 27 is pressed
            $.dialog = 'share';
            $.hideContextMenu();

            // Show the share dialog
            $shareDialog.removeClass('hidden');

            // Hide the optional message by default.
            // This gets enabled if user want to share
            $shareDialog.find('.share-message').hide();

            fm_showoverlay();
            handleShareDialogContent();

        }
    });

    // Move Dialog
    $(c + '.advanced-item, ' + c + '.move-item').rebind('click', function() {

        $.moveDialog = 'move';// this is used like identifier when key with key code 27 is pressed
        $.mcselected = M.RootID;
        $('.move-dialog').removeClass('hidden');
        handleDialogContent('cloud-drive', 'ul', true, 'move', 'Move');
        disableCircularTargets('#mctreea_');
        fm_showoverlay();
    });

    $(c + '.copy-item').rebind('click', function() {

        $.copyDialog = 'copy';// this is used like identifier when key with key code 27 is pressed
        $.mcselected = M.RootID;
        $('.copy-dialog').removeClass('hidden');
        handleDialogContent('cloud-drive', 'ul', true, 'copy', $.mcImport ? l[236] : "Paste" /*l[63]*/);
        fm_showoverlay();
    });

    $(c + '.import-item').rebind('click', function() {
        ASSERT(folderlink, 'Import needs to be used in folder links.');

        fm_importflnodes($.selected);
    });

    $(c + '.newfolder-item').rebind('click', function() {
        createFolderDialog();
    });

    $(c + '.fileupload-item').rebind('click', function() {
        $('#fileselect3').click();
    });

    $(c + '.folderupload-item').rebind('click', function() {
        $('#fileselect4').click();
    });

    $(c + '.remove-item').rebind('click', function() {
        fmremove();
    });

    $(c + '.startchat-item').rebind('click', function() {
        var $this = $(this);
        var user_handle = $.selected;


        if (user_handle.length === 1) {
            if (!$this.is(".disabled") && user_handle) {
                window.location = "#fm/chat/" + user_handle;
            }
        }
        else {
            megaChat.createAndShowGroupRoomFor(user_handle);
        }
    });

    $(c + '.startaudio-item').rebind('click', function() {
        var $this = $(this);
        var user_handle = $.selected && $.selected[0];
        var room;

        if (!$this.is(".disabled") && user_handle) {
            window.location = "#fm/chat/" + user_handle;
            room = megaChat.createAndShowPrivateRoomFor(user_handle);
            if (room) {
                room.startAudioCall();
            }
        }
    });

    $(c + '.startvideo-item').rebind('click', function() {
        var $this = $(this);
        var user_handle = $.selected && $.selected[0];
        var room;

        if (!$this.is(".disabled") && user_handle) {
            window.location = "#fm/chat/" + user_handle;
            room = megaChat.createAndShowPrivateRoomFor(user_handle);
            if (room) {
                room.startVideoCall();
            }
        }
    });

    $(c + '.removeshare-item').rebind('click', function() {
        fmremove();
    });

    $(c + '.properties-item').rebind('click', function() {
        propertiesDialog();
    });

    $(c + '.findupes-item').rebind('click', mega.utils.findDupes);

    $(c + '.permissions-item').rebind('click', function() {
        if (d) {
            console.log('permissions');
        }
    });

    $(c + '.add-star-item').rebind('click', function() {
        var newFavState = Number(!M.isFavourite($.selected));

        M.favourite($.selected, newFavState);

        if (M.viewmode) {
            $('.file-block').removeClass('ui-selected');
        }
        else {
            $('.grid-table.fm tr').removeClass('ui-selected');
        }
    });

    $('.labels .dropdown-colour-item').click(function() {
        var labelId = parseInt(this.dataset.labelId);

        if (labelId && (RightsbyID($.selected[0]) > 1)) {
            M.colourLabeling($.selected, labelId);
        }
    });

    $(c + '.open-item').rebind('click', function() {
        M.openFolder($.selected[0]);
    });

    $(c + '.preview-item').rebind('click', function() {
        slideshow($.selected[0]);
    });

    $(c + '.clearbin-item').rebind('click', function() {
        doClearbin(true);
    });

    $(c + '.move-up').rebind('click', function() {
        $('.transfer-table tr.ui-selected')
            .attrs('id')
            .map(function(id) {
                fm_tfsmove(id, -1);
            });
        $('.transfer-table tr.ui-selected').removeClass('ui-selected');
        delay('fm_tfsupdate', fm_tfsupdate);
    });

    $(c + '.move-down').rebind('click', function() {
        $('.transfer-table tr.ui-selected')
            .attrs('id')
            .reverse()
            .map(function(id) {
                fm_tfsmove(id, 1);
            });
        $('.transfer-table tr.ui-selected').removeClass('ui-selected');
        delay('fm_tfsupdate', fm_tfsupdate);
    });

    $(c + '.transfer-play').rebind('click', function() {
        $('.transfer-table tr.ui-selected').attrs('id').map(fm_tfsresume);
        $('.transfer-table tr.ui-selected').removeClass('ui-selected');
        if (uldl_hold) {
            dlQueue.resume();
            ulQueue.resume();
            uldl_hold = false;
        }
    });

    $(c + '.transfer-pause').rebind('click', function() {
        $('.transfer-table tr.ui-selected').attrs('id').map(fm_tfspause);
        $('.transfer-table tr.ui-selected').removeClass('ui-selected');
    });

    $(c + '.network-diagnostic').rebind('click', function() {
        var $trs = $('.transfer-table tr.ui-selected');
        mega.utils.require('network_js')
            .then(function() {
                NetworkTesting.dialog($trs.attrs('id')[0].replace(/^dl_/, '#!'));
            });
    });

    $(c + '.canceltransfer-item,' + c + '.transfer-clear').rebind('click', function() {
        var $trs = $('.transfer-table tr.ui-selected');
        var toabort = $trs.attrs('id');
        $trs.remove();
        dlmanager.abort(toabort);
        ulmanager.abort(toabort);
        $.clearTransferPanel();
        fm_tfsupdate();

        Soon(function() {
            // XXX: better way to stretch the scrollbar?
            $(window).trigger('resize');
        });
        $('.transfer-table tr.ui-selected').removeClass('ui-selected');
    });

    $(document).trigger('onInitContextUI');
}

function createFolderUI() {

    $('.fm-new-folder').rebind('click', function(e) {

        var c = $('.fm-new-folder').attr('class'),
            c2 = $(e.target).attr('class'),
            c3 = $(e.target).parent().attr('class'),
            b1 = $('.fm-new-folder');

        $('.create-new-folder').removeClass('filled-input');
        var d1 = $('.create-new-folder');
        if ((!c2 || c2.indexOf('fm-new-folder') === -1) && (!c3 || c3.indexOf('fm-new-folder') === -1)) {
            return false;
        }
        if (c.indexOf('active') === -1) {
            b1.addClass('active');
            d1.removeClass('hidden');
            topPopupAlign(this, '.dropdown.create-new-folder');
            $('.create-new-folder input').focus();
        }
        else {
            b1.removeClass('active filled-input');
            d1.addClass('hidden');
            $('.fm-new-folder input').val(l[157]);
        }
        $.hideContextMenu();
    });

    $('.create-folder-button').rebind('click', function(e) {
        doCreateFolderUI(e);
        return false;
    });

    $('.create-folder-button-cancel').rebind('click', function() {
        $('.fm-new-folder').removeClass('active');
        $('.create-new-folder').addClass('hidden');
        $('.create-new-folder').removeClass('filled-input');
        $('.create-new-folder input').val(l[157]);
    });

    $('.create-folder-size-icon.full-size').rebind('click', function() {

        var v = $('.create-new-folder input').val();

        if (v !== l[157] && v !== '') {
            $('.create-folder-dialog input').val(v);
        }

        $('.create-new-folder input').focus();
        $('.create-new-folder').removeClass('filled-input');
        $('.create-new-folder').addClass('hidden');
        $('.fm-new-folder').removeClass('active');
        createFolderDialog(0);
        $('.create-new-folder input').val(l[157]);
    });

    $('.create-folder-size-icon.short-size').rebind('click', function() {

        var v = $('.create-folder-dialog input').val();

        if (v !== l[157] && v !== '') {
            $('.create-new-folder input').val(v);
            $('.create-new-folder').addClass('filled-input');
        }

        $('.fm-new-folder').addClass('active');
        $('.create-new-folder').removeClass('hidden');
        topPopupAlign('.link-button.fm-new-folder', '.add-user-popup');

        createFolderDialog(1);
        $('.create-folder-dialog input').val(l[157]);
        $('.create-new-folder input').focus();
    });

    $('.create-new-folder input').rebind('keyup.create-new-f', function(e) {
        $('.create-new-folder').addClass('filled-input');
        if ($(this).val() == '') {
            $('.create-new-folder').removeClass('filled-input');
        }
        if (e.which == 13) {
            doCreateFolderUI(e);
        }
    });

    $('.create-new-folder input').rebind('focus.create-new-f', function() {
        if ($(this).val() == l[157]) {
            $(this).val('');
        }
        $('.create-new-folder').addClass('focused');
    });

    $('.create-new-folder input').rebind('blur.create-new-f', function() {
        if ($('.create-new-folder input').val() == '') {
            $('.create-new-folder input').val(l[157]);
        }
        $('.create-new-folder').removeClass('focused');
    });
}

function doCreateFolderUI() {

    if ($('.create-new-folder input').val() === '') {
        $('.create-new-folder input').animate({backgroundColor: "#d22000"}, 150, function() {
            $('.create-new-folder input').animate({backgroundColor: "white"}, 350, function() {
                $('.create-new-folder input').focus();
            });
        });
    }
    else {
        createFolder(M.currentdirid, $('.create-new-folder input').val());
    }
}

/**
 * fmtopUI
 *
 *
 */
function fmtopUI() {
    $('.fm-clearbin-button,.fm-add-user,.fm-new-folder,.fm-file-upload,.fm-folder-upload').addClass('hidden');
    $('.fm-contact-requests,.fm-received-requests').removeClass('active');
    $('.fm-new-folder').removeClass('filled-input');

    if (M.currentrootid === M.RubbishID) {
        $('.fm-clearbin-button').removeClass('hidden');
        $('.fm-right-files-block').addClass('rubbish-bin');
    }
    else {
        $('.fm-right-files-block').removeClass('rubbish-bin');
        if (M.currentrootid === M.InboxID) {
            if (d) {
                console.log('Inbox');
            }
        }
        else if (M.currentdirid === 'contacts'
                || M.currentdirid === 'ipc'
                || M.currentdirid === 'opc'
                || (String(M.currentdirid).length === 11
                    && M.currentdirid.substr(0, 6) !== 'search')) {

            $('.fm-add-user').removeClass('hidden');


            // don't add .contacts-panel to ALL .fm-left-panel's
            $('.fm-left-panel:visible').addClass('contacts-panel');

            if (M.currentdirid === 'ipc') {
                $('.fm-received-requests').addClass('active');
                $('.fm-right-header').addClass('requests-panel');
            }
            else if (M.currentdirid === 'opc') {
                $('.fm-contact-requests').addClass('active');
                $('.fm-right-header').addClass('requests-panel');
            }
        }
        else if (String(M.currentdirid).length === 8
                && RightsbyID(M.currentdirid) > 0) {

            $('.fm-new-folder').removeClass('hidden');
            $('.fm-file-upload').removeClass('hidden');
            if ((is_chrome_firefox & 2) || 'webkitdirectory' in document.createElement('input')) {
                $('.fm-folder-upload').removeClass('hidden');
            }
            else if (ua.details.engine === 'Gecko') {
                $('.fm-folder-upload').removeClass('hidden');
                $('input[webkitdirectory], .fm-folder-upload input')
                    .rebind('click', function() {
                        firefoxDialog();
                        return false;
                    });
            }
            else {
                $('.fm-file-upload').addClass('last-button');
            }
        }

    }
    $('.fm-clearbin-button').rebind('click', function() {
        doClearbin(false);
    });

    // handle the Inbox section use cases
    if (M.hasInboxItems()) {
        $('.nw-fm-left-icon.inbox').removeClass('hidden');
    }
    else {
        $('.nw-fm-left-icon.inbox').addClass('hidden');

        if (M.InboxID && M.currentrootid === M.InboxID) {
            M.openFolder(M.RootID);
        }
    }

    // handle the RubbishBin icon changes
    var $icon = $('.nw-fm-left-icon.rubbish-bin');
    var rubNodes = Object.keys(M.c[M.RubbishID] || {});
    if (rubNodes.length) {
        $('.fm-tree-header.recycle-item').addClass('recycle-notification contains-subfolders');

        if (!$icon.hasClass('filled')) {
            $icon.addClass('filled');
        }
        else if (!$icon.hasClass('glow')) {
            $icon.addClass('glow');
        }
        else {
            $icon.removeClass('glow');
        }
    }
    else {
        $('.fm-tree-header.recycle-item')
            .removeClass('recycle-notification expanded contains-subfolders')
            .prev('.fm-connector-first').removeClass('active');

        $icon.removeClass('filled glow');
    }
}

function doClearbin(selected)
{
    msgDialog('clear-bin', l[14], l[15], l[1007], function(e)
    {
        if (e) {
            M.clearRubbish(selected);
        }
    });
}

function notificationsUI(close)
{
    if (close)
    {
        $('.fm-main.notifications').addClass('hidden');
        $('.fm-main.default').removeClass('hidden');
        return false;
    }
    $('.fm-main.notifications').removeClass('hidden');
    $('.notifications .nw-fm-left-icon').removeClass('active');
    $('.fm-main.default').addClass('hidden');
    $.tresizer();
}


function dashboardUI() {
    $('.fm-right-files-block, .section.conversations, .fm-right-account-block').addClass('hidden');
    $('.fm-right-block.dashboard').removeClass('hidden');

    // Hide backup widget is user already saved recovery key before
    if (localStorage.recoverykey) {
        $('.account.widget.recovery-key').addClass('hidden');
    }
    else {
         $('.account.widget.recovery-key').removeClass('hidden');
         // Button on dashboard to backup their master key
        $('.backup-master-key').rebind('click', function() {
            document.location.hash = 'backup';
        });
    }

    sectionUIopen('dashboard');

    // Show Membership plan
    $('.small-icon.membership').removeClass('pro1 pro2 pro3 pro4');
    if (u_attr.p) {
        // LITE/PRO account
        var planNum = u_attr.p;
        var planText = getProPlan(planNum);

        $('.account.membership-plan').text(planText);
        $('.small-icon.membership').addClass('pro' + planNum);
    }
    else {
        $('.account.membership-plan').text(l[435]);
    }

    // Show first name or last name
    if (u_attr.firstname) {
        $('.membership-big-txt.name').text(u_attr.firstname + ' ' + u_attr.lastname);
    }
    else {
        $('.membership-big-txt.name').text(u_attr.name);
    }

    // Show email address
    if (u_attr.email) {
        $('.membership-big-txt.email').text(u_attr.email);
    }
    else {
        $('.membership-big-txt.email').hide();
    }

    // Add-contact plus
    $('.dashboard .contacts-widget .add-contacts').rebind('click', function() {
        addContactUI();
        $('.fm-add-user').trigger('click');
        $('.add-user-size-icon').trigger('click');
        return false;
    });

    // Data plus, upload file
    $('.data-float-bl .icon-button').rebind('click', function() {
        $('.fm-file-upload input').trigger('click');
        return false;
    });

    // Space-widget clickable sections
    $('.account.widget.storage .pr-item')
        .rebind('click', function() {
            var section = String($(this).attr('class')).replace(/account|pr-item/g, '').trim();
            switch (section) {
                case 'cloud-drive':
                    section = M.RootID;
                    break;
                case 'rubbish-bin':
                    section = M.RubbishID;
                    break;
                case 'inbox':
                    section = M.InboxID;
                    break;
                case 'incoming-shares':
                    section = 'shares';
                    break;
                default:
                    section = null;
                    break;
            }

            if (section && !$(this).hasClass('empty')) {
                M.openFolder(section);
            }

            return false;
        });

    // Account data
    M.accountData(function(account) {

        var perc, perc_c, b_exceeded, s_exceeded;

        // Show ballance
        $('.account.left-pane.balance-info').text(l[7108]);
        $('.account.left-pane.balance-txt').safeHTML('@@ &euro; ', account.balance[0][0]);

        $('.fm-account-blocks.storage, .fm-account-blocks.bandwidth').removeClass('exceeded going-out');

        // Achievements Widget
        if (account.maf) {
            $('.fm-right-block.dashboard').addClass('active-achievements');
            var $achWidget = $('.account.widget.achievements');
            var maf = M.maf;
            var $storage = $('.account.bonuses-size.storage', $achWidget);
            var $transfer = $('.account.bonuses-size.transfer', $achWidget);
            var storageCurrentValue = maf.storage.current + maf.storage.base;
            var transferCurrentValue = maf.transfer.current + maf.transfer.base;

            $storage.text(bytesToSize(storageCurrentValue, 0));
            $transfer.text(bytesToSize(transferCurrentValue, 0));
            if (maf.storage.current > 0) {
                $storage.removeClass('light-grey');
            }
            else {
                $storage.addClass('light-grey');
            }
            if (maf.transfer.current > 0) {
                $transfer.removeClass('light-grey');
            }
            else {
                $transfer.addClass('light-grey');
            }

            $('.progress-bar.storage', $achWidget)
                .css('width', Math.round(maf.storage.current * 100 / maf.storage.max) + '%');
            $('.progress-bar.transfers', $achWidget)
                .css('width', Math.round(maf.transfer.current * 100 / maf.transfer.max) + '%');

            $('.more-bonuses', $achWidget).rebind('click', function() {
                achievementsListDialog();
            });
        }
        else {
            $('.fm-right-block.dashboard').removeClass('active-achievements');
        }

        // Elements for free/pro accounts. Expites date / Registration date
        if (u_attr.p) {

            // Subscription
            if (account.stype == 'S') {

                // Get the date their subscription will renew
                var timestamp = account.srenew[0];

                // Display the date their subscription will renew
                if (timestamp > 0) {
                    $('.account.left-pane.plan-date-val').text(time2date(timestamp, 2));
                    $('.account.left-pane.plan-date-info').text(l[7354]);
                }
                else {
                    // Otherwise hide info blocks
                    $('.account.left-pane.plan-date-val, .account.left-pane.plan-date-info').addClass('hidden');
                }
            }
            else if (account.stype == 'O') {
                // one-time or cancelled subscription
                $('.account.left-pane.plan-date-info').text(l[987]);
                $('.account.left-pane.plan-date-val').text(time2date(account.expiry, 2));
            }
        }

        /* Registration date, bandwidth notification link */
        $('.dashboard .button.upgrade-account, .bandwidth-info a').rebind('click', function() {
            window.location.hash = 'pro';
        });
        $('.account.left-pane.reg-date-info').text('MEMBER SINCE');
        $('.account.left-pane.reg-date-val').text(time2date(u_attr.since, 2));


        /* New Used Bandwidth chart */
        var base = account.downbw_used;
        var max  = 1.5 * 1024 * 1024 * 1024;
        if (u_attr.p) {
            max = account.bw;
            base += account.servbw_used;
        }
        else if (M.maf) {
            max = M.maf.transfer.base + M.maf.transfer.current;
            base += account.servbw_used;
        }
        perc   = Math.round(base * 100 / max) || 1;
        perc_c = perc;
        if (perc_c > 100) {
            perc_c = 100;
        }
        else if (perc > 99) {
            $('.fm-account-blocks.bandwidth').addClass('exceeded');
            b_exceeded = 1;
        }

        var deg =  230 * perc_c / 100;

        // Used Bandwidth chart
        if (deg <= 180) {
            $('.bandwidth .main-chart.left-chart span').css('transform', 'rotate(' + deg + 'deg)');
        }
        else {
            $('.bandwidth .main-chart.left-chart span').css('transform', 'rotate(180deg)');
            $('.bandwidth .main-chart.right-chart span').css('transform', 'rotate(' + (deg - 180) + 'deg)');
        }

        // Maximum bandwidth
        var b2 = bytesToSize(max, 0).split(' ');
        $('.bandwidth .chart.data .size-txt').text(bytesToSize(base, 0));
        $('.bandwidth .chart.data .pecents-txt').text((b2[0]));
        $('.bandwidth .chart.data .gb-txt').text((b2[1]));
        if (u_attr.p || M.maf) {
            $('.bandwidth .chart.data .perc-txt').text(perc_c + '%');
        }
        else {
            $('.bandwidth .chart.data span:not(.size-txt)').text('');
            $('.bandwidth .chart.data .pecents-txt').text(l[5801]);
        }
        /* End of New Used Bandwidth chart */


        /* New Used Storage chart */
        perc = Math.round(account.space_used / account.space * 100);
        perc_c = perc;
        if (perc_c > 100) {
            perc_c = 100;
        } else if (perc > 99) {
            $('.fm-account-blocks.storage').addClass('exceeded');
            s_exceeded = 1;
        } else if (perc > 80) {
            $('.fm-account-blocks.storage').addClass('going-out');
        }

        var deg =  230 * perc_c / 100;

        // Used space chart
        if (deg <= 180) {
            $('.storage .main-chart.left-chart span').css('transform', 'rotate(' + deg + 'deg)');
        }
        else {
            $('.storage .main-chart.left-chart span').css('transform', 'rotate(180deg)');
            $('.storage .main-chart.right-chart span').css('transform', 'rotate(' + (deg - 180) + 'deg)');
        }

        // Maximum disk space
        var b2 = bytesToSize(account.space, 0).split(' ');
        $('.storage .chart.data .pecents-txt').text((b2[0]));
        $('.storage .chart.data .gb-txt').text((b2[1]));
        $('.storage .chart.data .perc-txt').text(perc_c + '%');
        $('.storage .chart.data .size-txt').text(bytesToSize(account.space_used));
        /* End of New Used Storage chart */


        /* Charts warning notifications */
        $('.dashboard .chart-warning:not(.hidden)').addClass('hidden');
        if (b_exceeded && s_exceeded) {
            // Bandwidth and Storage quota exceeded
            $('.dashboard .chart-warning.storage-and-bandwidth').removeClass('hidden');
        }
        else if (s_exceeded) {
            // Storage quota exceeded
            $('.dashboard .chart-warning.storage').removeClass('hidden');
        }
        else if (b_exceeded) {
            // Bandwidth quota exceeded
            $('.dashboard .chart-warning.bandwidth').removeClass('hidden');
        }
        else if (perc > 97) {
            // Running out of cloud space
            $('.dashboard .chart-warning.out-of-space').removeClass('hidden');
        }
        /* End of Charts warning notifications */


        /* Used Storage progressbar */
        var c = account.cstrgn, k = Object.keys(c), iSharesBytes = 0;
        var percents = [
            100 * c[k[0]][0] / account.space,
            100 * c[k[2]][0] / account.space,
            0,
            100 * c[k[1]][0] / account.space
        ];
        for (var i = 3 ; i < k.length ; ++i ) {
            iSharesBytes += c[k[i]][0];
            percents[2] += (100 * c[k[i]][0] / account.space);
        }
        for (var i = 0; i < 4; i++) {
            var $percBlock = $('.storage .account.progress-perc.pr' + i);console.log(percents[i]);
            if (percents[i] > 0) {
                $percBlock.text(Math.round(percents[i]) + ' %');
                $percBlock.parent().removeClass('empty');
            }
            else {
                $percBlock.text('');
                $percBlock.parent().addClass('empty');
            }
        }
        var prSize;
        // Cloud drive
        $('.account.progress-size.cloud-drive').text(
            prSize = c[k[0]][0] > 0 ? bytesToSize(c[k[0]][0]) : '-'
        );
        // Rubbish bin
        $('.account.progress-size.rubbish-bin').text(
            prSize = c[k[2]][0] > 0 ? bytesToSize(c[k[2]][0]) : '-'
        );
        // Incoming shares
        $('.account.progress-size.incoming-shares').text(
            prSize = iSharesBytes > 0 ? bytesToSize(iSharesBytes) : '-'
        );
        // Inbox
        $('.account.progress-size.inbox').text(
            prSize = c[k[1]][0] > 0 ? bytesToSize(c[k[1]][0]) : '-'
        );
        /* End of Used Storage progressbar */


        /* Used Bandwidth progressbar */
        var base = account.downbw_used;
        var max  = 1.5 * 1024 * 1024 * 1024;
        if (u_attr.p) {
            max = account.bw;
            base += account.servbw_used;
            $('.account.widget.bandwidth').addClass('enabled-pr-bar');
            $('.dashboard .account.rounded-icon.right').addClass('hidden');
            $('.bandwidth .account.progress-size.available-quota').text(bytesToSize(max - base, 0));
            $('.bandwidth .account.progress-bar.green').css('width', (Math.round(base * 100 / max) || 1) + '%');
        }
        else {

            // Show available bandwith for FREE accounts with enabled achievements
            if (account.maf) {
                var maxTransferQuota = maf.transfer.current + maf.transfer.base;

                $('.dashboard .account.rounded-icon.right').addClass('hidden');
                $('.account.widget.bandwidth').addClass('enabled-pr-bar');
                $('.bandwidth .account.progress-size.available-quota').text(bytesToSize(maxTransferQuota, 0));
                $('.bandwidth .account.progress-bar.green').css('width', (Math.round(base * 100 / maxTransferQuota) || 1) + '%');
            }
            else {
                $('.dashboard .account.rounded-icon.right').removeClass('hidden');
                $('.account.widget.bandwidth').removeClass('enabled-pr-bar');

                /* Bandwidth notification */
                $('.dashboard .account.rounded-icon.right').rebind('click', function() {
                    if (!$(this).hasClass('active')) {
                        $(this).addClass('active');
                        $(this).find('.dropdown').removeClass('hidden');
                    }
                    else {
                        $(this).removeClass('active');
                        $(this).find('.dropdown').addClass('hidden');
                    }
                });
                $('.fm-right-block.dashboard').rebind('click', function(e) {
                    if (!$(e.target).hasClass('rounded-icon') && $('.account.rounded-icon.info').hasClass('active')) {
                        $('.account.rounded-icon.info').removeClass('active');
                        $('.dropdown.body.bandwidth-info').addClass('hidden');
                    }
                });
            }

            // Get more transfer quota button
            $('.account.widget.bandwidth .free .more-quota').rebind('click', function() {
                // if the account have achievements, show them, otherwise #pro
                if (M.maf) {
                    achievementsListDialog();
                }
                else {
                    location.hash = '#pro';
                }
                return false;
            });
        }
        $('.bandwidth .account.progress-size.base-quota').text(bytesToSize(base, 0));

        /* End of Used Bandwidth progressbar */

        // Fill rest of widgets
        dashboardUI.updateWidgets();

        Soon(fm_resize_handler);
        initTreeScroll();
    });
}
dashboardUI.updateWidgets = function(widget) {
    /* Contacts block */
    dashboardUI.updateContactsWidget();

    /* Chat block */
    dashboardUI.updateChatWidget();

    // Cloud data block
    dashboardUI.updateCloudDataWidget();
};
dashboardUI.updateContactsWidget = function() {
    var contacts = M.getActiveContacts();
    if (!contacts.length) {
        $('.account.widget.text.contacts').removeClass('hidden');
        $('.account.data-table.contacts').addClass('hidden');
    }
    else {
        var recent = 0;
        var now = unixtime();
        contacts.forEach(function(handle) {
            var user = M.getUserByHandle(handle);

            if ((now - user.ts) < (7 * 86400)) {
                recent++;
            }
        });
        $('.account.widget.text.contacts').addClass('hidden');
        $('.account.data-table.contacts').removeClass('hidden');
        $('.data-right-td.all-contacts span').text(contacts.length);
        $('.data-right-td.new-contacts span').text(recent);
        $('.data-right-td.waiting-approval span').text(Object.keys(M.ipc || {}).length);
        $('.data-right-td.sent-requests span').text(Object.keys(M.opc || {}).length);
    }
};
dashboardUI.updateChatWidget = function() {
    var allChats = 0;
    var privateChats = 0;
    var groupChats = 0;
    var unreadMessages = $('.nw-fm-left-icon.conversations > .new-messages-indicator:visible').text();

    if (!megaChatIsDisabled && typeof megaChat !== 'undefined') {
        megaChat.chats.forEach(function(chatRoom) {
            if (chatRoom.type === "group") {
                groupChats++;
            }
            else {
                privateChats++;
            }
            allChats++;
        });
    }
    if (allChats === 0) {
        $('.account.widget.text.chat').removeClass('hidden');
        $('.account.icon-button.add-contacts').addClass('hidden');
        $('.account.data-table.chat').addClass('hidden');
    }
    else {
        $('.account.widget.text.chat').addClass('hidden');
        $('.account.icon-button.add-contacts').removeClass('hidden');
        $('.account.data-table.chat').removeClass('hidden');
        $('.data-right-td.all-chats span').text(allChats);
        $('.data-right-td.group-chats span').text(groupChats);
        $('.data-right-td.private-chats span').text(privateChats);
        $('.data-right-td.unread-messages-data span').text(unreadMessages | 0);
    }
    $('.chat-widget .account.data-item, .chat-widget .account.widget.title')
        .rebind('click.chatlink', function() {
            window.location = '#fm/chat';
        });
    $('.chat-widget .add-contacts').rebind('click.chatlink', function() {
        window.location = '#fm/chat';
        Soon(function() {
            $('.conversations .small-icon.white-medium-plus').parent().trigger('click');
        });
    });
};
dashboardUI.updateCloudDataWidget = function() {
    var file1   = 835;
    var files   = 833;
    var folder1 = 834;
    var folders = 832;
    var data    = M.getDashboardData();
    var locale  = [files, folders, files, folders, folders, files, files];
    var map     = ['files', 'folders', 'rubbish', 'ishares', 'oshares', 'links', 'favs'];
    var intl    = typeof Intl !== 'undefined' && Intl.NumberFormat && new Intl.NumberFormat();

    $('.data-float-bl').find('.data-item')
        .each(function(idx, elm) {
            var props = data[map[idx]];
            var str   = l[locale[idx]];
            var cnt   = props.cnt;
            if (cnt === 1) {
                str = l[(locale[idx] === files) ? file1 : folder1];
            }
            else if (intl) {
                cnt = intl.format(props.cnt || 0);
            }

            elm.children[1].textContent = String(str).replace('[X]', cnt);
            if (props.cnt > 0) {
                elm.children[2].textContent = bytesToSize(props.size);
                $(elm).removeClass('empty');
            }
            else {
                elm.children[2].textContent = '-';
                $(elm).addClass('empty');
            }
        });
};
dashboardUI.prototype = undefined;
Object.freeze(dashboardUI);


function accountUI() {

    var sectionClass;

    $('.fm-account-notifications').removeClass('hidden');
    $('.fm-account-button').removeClass('active');
    $('.fm-account-sections').addClass('hidden');
    $('.fm-right-files-block, .section.conversations, .fm-right-block.dashboard').addClass('hidden');
    $('.fm-right-account-block').removeClass('hidden');
    $('.nw-fm-left-icon').removeClass('active');
    $('.nw-fm-left-icon.settings').addClass('active');
    $('.account.data-block.storage-data').removeClass('exceeded');

    if ($('.fmholder').hasClass('transfer-panel-opened')) {
        $.transferClose();
    }

    // Destroy jScrollings in select dropdowns
    $('.fm-account-main .default-select-scroll').each(function(i, e) {
        $(e).parent().fadeOut(200).parent().removeClass('active');
        deleteScrollPanel(e, 'jsp');
    });

    sectionUIopen('account');
    if (typeof zxcvbn === 'undefined' && !silent_loading) {
        silent_loading = accountUI;
        jsl.push(jsl2['zxcvbn_js']);
        return jsl_start();
    }

    M.accountData(function(account) {

        var perc, warning, perc_c;
        var id = document.location.hash;

        if (id === '#fm/account/advanced') {
            $('.fm-account-settings').removeClass('hidden');
            sectionClass = 'advanced';

            $('#network-testing-button').rebind('click', function() {
                mega.utils.require('network_js')
                    .then(function() {
                        NetworkTesting.dialog();
                    });
            });

            if (is_chrome_firefox) {
                if (!$('#acc_dls_folder').length) {
                    $('.transfer-settings').safeAppend(
                        '<div id="acc_dls_folder">' +
                            '<div class="fm-account-header">Downloads folder:</div>' +
                            '<input type="button" value="Browse..." style="-moz-appearance:' +
                                'button;margin-right:12px;cursor:pointer" />' +
                            '</div>');
                    var fld = mozGetDownloadsFolder();
                    $('#acc_dls_folder').append($('<span/>').text(fld && fld.path));
                    $('#acc_dls_folder input').click(function() {
                        var fs = mozFilePicker(0,2);
                        if (fs) {
                            mozSetDownloadsFolder(fs);
                            $(this).next().text(fs.path);
                        }
                    });
                }
            }
        }
        else if (id === '#fm/account') {
            $('.fm-account-profile').removeClass('hidden');
            sectionClass = 'account-s';
        }
        else if (id === '#fm/account/history') {
            $('.fm-account-history').removeClass('hidden');
            sectionClass = 'history';
        }
        else if (id === '#fm/account/reseller' && M.account.reseller) {
            $('.fm-account-reseller').removeClass('hidden');
            sectionClass = 'reseller';
        }
        else {
            // This is the main entry point for users who just had upgraded their accounts
            if (isNonActivatedAccount()) {
                alarm.nonActivatedAccount.render(true);
            }

            $('.fm-account-notifications').removeClass('hidden');
            sectionClass = 'notifications';
        }

        $('.fm-account-button.' + sectionClass).addClass('active');

        if (u_attr.p) {

            // LITE/PRO account
            var planNum = u_attr.p;
            var planText = getProPlan(planNum);

            $('.account.plan-info.accounttype span').text(planText);
            $('.small-icon.membership').addClass('pro' + planNum);

            // Subscription
            if (account.stype == 'S') {

                $('.fm-account-header.typetitle').text(l[434]);
                if (account.scycle == '1 M') {
                    $('.membership-big-txt.type').text(l[748]);
                }
                else if (account.scycle == '1 Y') {
                    $('.membership-big-txt.type').text(l[749]);
                }
                else {
                    $('.membership-big-txt.type').text('');
                }

                // Get the date their subscription will renew
                var timestamp = account.srenew[0];
                var paymentType = (account.sgw.length > 0) ? account.sgw[0] : '';   // Credit Card etc

                // Display the date their subscription will renew if known
                if (timestamp > 0) {
                    var date = new Date(timestamp * 1000);
                    var dateString = l[6971] + ' ' + date.getDate() + ' ' + date_months[date.getMonth()] + ' '
                                   + date.getFullYear();

                    // Use format: 14 March 2015 - Credit Card
                    paymentType = dateString + ' - ' + paymentType;
                }

                // Otherwise just show payment type
                $('.membership-medium-txt.expiry').text(paymentType);

                // Check if there are any active subscriptions
                // ccqns = Credit Card Query Number of Subscriptions
                api_req({ a: 'ccqns' }, {
                    callback : function(numOfSubscriptions, ctx) {

                        // If there is an active subscription
                        if (numOfSubscriptions > 0) {

                            // Show cancel button and show cancellation dialog
                            $('.fm-account-blocks .btn-cancel').show().rebind('click', function() {
                                cancelSubscriptionDialog.init();
                            });
                            $('.subscription-bl').addClass('active-subscription');
                        }
                    }
                });
            }
            else if (account.stype == 'O') {

                // one-time or cancelled subscription
                $('.account.plan-info.expiry a').rebind('click', function() {
                    document.location = $(this).attr('href');
                });
                $('.account.plan-info.expiry-txt').text(l[987]);
                $('.account.plan-info.expiry a').text(time2date(account.expiry, 2));
                $('.account.data-block .btn-cancel').hide();
                $('.subscription-bl').removeClass('active-subscription');
            }
			// Maximum bandwidth
			$('.account.plan-info.bandwidth span').text(bytesToSize(account.bw, 0));
			$('.account.plan-info-row.bandwidth').show();
        }
        else {

            // free account:
            $('.account.plan-info.accounttype span').text(l[435]);
            $('.account.plan-info.expiry').text(l[436]);
            $('.btn-cancel').hide();
            $('.subscription-bl').removeClass('active-subscription');
			$('.account.plan-info-row.bandwidth').hide();
        }



        // Maximum disk space
        $('.account.plan-info.storage span').text(bytesToSize(account.space, 0));

        /* New Used Bandwidth chart */
        var base = account.downbw_used;
        var max  = 1.5 * 1024 * 1024 * 1024;
        if (u_attr.p) {
            max = account.bw;
            base += account.servbw_used;
        }
        else if (M.maf) {
            max = M.maf.transfer.base + M.maf.transfer.current;
            base += account.servbw_used;
        }
        perc   = Math.round(base * 100 / max) || 1;
        perc_c = perc;
        if (perc_c > 100)
            perc_c = 100;
        if (perc > 99)
            $('.fm-account-blocks.bandwidth').addClass('exceeded');

        var deg =  230 * perc_c / 100;

        /* Used Bandwidth chart */
        if (deg <= 180) {
            $('.bandwidth .main-chart.left-chart span').css('transform', 'rotate(' + deg + 'deg)');
        }
        else {
            $('.bandwidth .main-chart.left-chart span').css('transform', 'rotate(180deg)');
            $('.bandwidth .main-chart.right-chart span').css('transform', 'rotate(' + (deg - 180) + 'deg)');
        }

        // Maximum bandwidth
        var b2 = bytesToSize(account.bw, 0).split(' ');
        $('.bandwidth .chart.data .size-txt').text(bytesToSize(account.servbw_used + account.downbw_used, 0));
        $('.bandwidth .chart.data .pecents-txt').text((b2[0]));
        $('.bandwidth .chart.data .gb-txt').text((b2[1]));
        if (u_attr.p || M.maf) {
            $('.bandwidth .chart.data .perc-txt').text(perc_c + '%');
        }
        else {
            $('.bandwidth .chart.data span:not(.size-txt)').text('');
            $('.bandwidth .chart.data .pecents-txt').text('used');
        }

        /* End of New Used Bandwidth chart */


        /* New Used space */
        perc = Math.round(account.space_used / account.space * 100);
        perc_c = perc;
        if (perc_c > 100)
            perc_c = 100;
        if (perc > 99) {
            $('.account.data-block.storage-data').addClass('exceeded');
            $('.storage-data .button.upgrade-account, .storage-data.chart-warning')
                .rebind('click', function() {
                    window.location.hash = 'pro';
                })
        }

        var deg =  230 * perc_c / 100;

        /* Used space chart */
        if (deg <= 180) {
            $('.storage .main-chart.left-chart span').css('transform', 'rotate(' + deg + 'deg)');
        }
        else {
            $('.storage .main-chart.left-chart span').css('transform', 'rotate(180deg)');
            $('.storage .main-chart.right-chart span').css('transform', 'rotate(' + (deg - 180) + 'deg)');
        }

        // Maximum disk space
        var b2 = bytesToSize(account.space, 0).split(' ');
        $('.storage .chart.data .pecents-txt').text(b2[0]);
        $('.storage .chart.data .gb-txt').text(b2[1]);
        $('.storage .chart.data .perc-txt').text(perc_c + '%');
        $('.storage .chart.data .size-txt').text(bytesToSize(account.space_used));


        $('.account.quota-txt.used-space')
            .safeHTML('<span>@@</span> @@ @@',
                bytesToSize(account.space_used), l[5528], b2.join(' '));

        var c = account.cstrgn, k = Object.keys(c), iSharesBytes = 0;

        var percents = [
            100 * c[k[0]][0] / account.space,
            100 * c[k[1]][0] / account.space,
            0,
            100 * c[k[2]][0] / account.space
        ];
        for (var i = 3 ; i < k.length ; ++i) {
            iSharesBytes += c[k[i]][0];
            percents[2] += (100 * c[k[i]][0] / account.space);
        }
        for (var i = 0; i < 4; i++) {
            var $percBlock = $('.data-block.storage-data .account.pr-item.pr' + i);
            if (percents[i] > 0) {
                $percBlock.removeClass('empty');
            }
            else {
                $percBlock.addClass('empty');
            }
        }

        var prSize;
        // Cloud drive
        $('.account.progress-size.cloud-drive').text(
            prSize = c[k[0]][0] > 0 ? bytesToSize(c[k[0]][0]) : '-'
        );
        // Rubbish bin
        $('.account.progress-size.rubbish-bin').text(
            prSize = c[k[2]][0] > 0 ? bytesToSize(c[k[2]][0]) : '-'
        );
        // Incoming shares
        $('.account.progress-size.incoming-shares').text(
            prSize = iSharesBytes > 0 ? bytesToSize(iSharesBytes) : '-'
        );
        // Inbox
        $('.account.progress-size.inbox').text(
            prSize = c[k[1]][0] > 0 ? bytesToSize(c[k[1]][0]) : '-'
        );
        // Available
        $('.tab-content .account.progress-size.available').text(
            prSize = account.space - account.space_used > 0 ?
                bytesToSize(account.space - account.space_used) : '-'
        );
        // Progressbar
        $('.tab-content .account.progress-bar').css('width', perc_c + '%');


        /* achievements */
        if (!account.maf) {
            $('.fm-right-account-block').removeClass('active-achievements');
        }
        else {
            $('.fm-right-account-block').addClass('active-achievements');

            // hide everything until seen on the api reply (maf)
            $('.achievements-table .achievements-cell').addClass('hidden');
            var $items = $('.account.progress-list.achievem .progress-item')
                .not('.baseq').addClass('hidden');
            $items.find('.progress-indicator').removeClass('active');
            $('.progress-title span', $items).remove();

            var $achStorage = $('.account.progress-list.achievem.storage');
            var $achTransfer = $('.account.progress-list.achievem.transfer');
            var $achTable = $('.account.data-block .achievements-table');
            var storageMaxValue = 0;
            var storageCurrentValue = 0;
            var transferMaxValue = 0;
            var transferCurrentValue = 0;
            var storageBaseQuota = 0;
            var transferBaseQuota = 0;

            var ach = mega.achievem;
            var maf = M.maf;
            for (var idx in maf) {
                if (maf.hasOwnProperty(idx)) {
                    idx |= 0;
                    var data = maf[idx];
                    var selector = ach.mapToElement[idx];
                    if (selector) {
                        var base = (Object(data.rwds).length || 1);
                        var storageValue = (data[0] * base);
                        var $cell = $('.' + selector, $achTable).closest('.achievements-cell');
                        var $storageItem = $('.progress-item.' + selector, $achStorage).removeClass('hidden');
                        var $transferItem = $('.progress-item.' + selector, $achTransfer).removeClass('hidden');
                        $storageItem.parent().removeClass('hidden');
                        $transferItem.parent().removeClass('hidden');

                        storageMaxValue += storageValue;
                        $('.progress-txt', $storageItem).text(bytesToSize(storageValue, 0));

                        $('.rewards .reward:first-child .reward-txt', $cell).safeHTML(bytesToSize(data[0], 0, 2));
                        if (data[1]) {
                            var transferValue = (data[1] * base);

                            transferMaxValue += transferValue;
                            $('.progress-txt', $transferItem).text(bytesToSize(transferValue, 0));

                            if (data.rwd) {
                                transferCurrentValue += transferValue;
                                $('.progress-indicator', $transferItem).addClass('active');

                                if (idx !== ach.ACH_INVITE) {
                                    $('.progress-title', $transferItem)
                                        .safeAppend('<span class="red-txt">&nbsp;(@@)</span>',
                                            '%1 days left'.replace('%1', data.rwd.left));
                                }
                                else {
                                    if (base > 1) {
                                        ach.bind.call($transferItem, '~invitationStatusDialog');
                                        $transferItem
                                            .css('cursor', 'pointer')
                                            .attr('title',
                                                'Achieved %1 times, click for status.'.replace('%1', base));
                                    }
                                }
                            }

                            $('.rewards .reward:last-child', $cell)
                                .removeClass('hidden')
                                .find('.reward-txt')
                                .safeHTML(bytesToSize(data[1], 0, 2));
                        }
                        else {
                            $transferItem.addClass('disabled');
                            $('.rewards .reward:last-child', $cell).addClass('hidden');
                        }

                        if (idx === ach.ACH_INVITE) {
                            ach.bind.call($('.button', $cell), ach.mapToAction[idx]);

                            if (data.rwd) {
                                storageCurrentValue += storageValue;
                                $('.progress-indicator', $storageItem).addClass('active');

                                if (base > 1) {
                                    ach.bind.call($storageItem, '~invitationStatusDialog');
                                    $storageItem
                                        .css('cursor', 'pointer')
                                        .attr('title',
                                            'Achieved %1 times, click for status.'.replace('%1', base));
                                }
                            }
                        }
                        else if (data.rwd) {
                            // Achieved
                            storageCurrentValue += storageValue;
                            $('.progress-indicator', $storageItem).addClass('active');
                            $('.progress-title', $storageItem)
                                .safeAppend('<span class="red-txt">&nbsp;(@@)</span>', '%1 days left'.replace('%1', data.rwd.left));

                            $('.status', $cell)
                                .safeHTML(
                                    '<div class="achievement-complete">@@</div>' +
                                    '<div class="achievement-date">@@ <span class="red-txt">(@@)</span></div>' +
                                    '<div class="clear"></div>',
                                    'Achieved', data.rwd.date.toLocaleDateString(),
                                    '%1 days left'.replace('%1', data.rwd.left));

                            if (data.rwd.left < 1) {
                                $storageItem.addClass('disabled');
                                $transferItem.addClass('disabled');
                            }
                        }
                        else {
                            ach.bind.call($('.button', $cell), ach.mapToAction[idx]);
                        }
                        $cell.removeClass('hidden');
                    }
                }
            }


            // For free users only show base quota for storage and remove it for bandwidth.
            // For pro users replace base quota by pro quota
            if (u_attr.p) {
                var $baseq = $('.achievements-block .data-block.storage .baseq');
                storageBaseQuota = maf.storage.base;
                $('.progress-txt', $baseq).text(bytesToSize(storageBaseQuota, 0));
                $('.progress-title', $baseq).text('PRO Base Quota');

                transferBaseQuota = maf.transfer.base;
                $baseq = $('.achievements-block .data-block.transfer .baseq');
                $('.progress-txt', $baseq).text(bytesToSize(transferBaseQuota, 0));
                $('.progress-title', $baseq).text('PRO Base Quota');
            }
            else {
                storageBaseQuota = maf.storage.base;
                $('.achievements-block .data-block.transfer .baseq').addClass('hidden');
            }

            $('.account.plan-info.bandwidth .plan-comment')
                .text('%1 base quota + %2'
                    .replace('%1', bytesToSize(transferBaseQuota, 0))
                    .replace('%2', bytesToSize(transferCurrentValue, 0))
                );
            $('.account.plan-info.storage .plan-comment')
                .text('%1 base quota + %2'
                    .replace('%1', bytesToSize(storageBaseQuota, 0))
                    .replace('%2', bytesToSize(storageCurrentValue, 0))
                );

            storageMaxValue += storageBaseQuota;
            storageCurrentValue += storageBaseQuota;
            transferMaxValue += transferBaseQuota;
            transferCurrentValue += transferBaseQuota;

            $('.account.plan-info.bandwidth span').text(bytesToSize(transferCurrentValue, 0));
            $('.account.plan-info.storage span').text(bytesToSize(storageCurrentValue, 0));

            storageMaxValue = Math.max(50 * (1024 * 1024 * 1024), storageMaxValue * 1.3);
            transferMaxValue = Math.max(50 * (1024 * 1024 * 1024), transferMaxValue * 1.3);

            storageBaseQuota = Math.round(storageBaseQuota * 100 / storageMaxValue);
            transferBaseQuota = Math.round(transferBaseQuota * 100 / transferMaxValue);

            // TODO: l[]
            var quotaTxt = '[S]@@[/S] of @@'.replace('[S]', '<span>').replace('[/S]', '</span>');

            var $achBlock = $('.account.achievements-block');
            var $quotaTxt = $('.account.quota-txt.storage', $achBlock);

            $quotaTxt.safeHTML(quotaTxt,
                bytesToSize(storageCurrentValue, 0),
                bytesToSize(storageMaxValue, 0));

            $quotaTxt = $('.account.quota-txt.transfer', $achBlock);

            $quotaTxt.safeHTML(quotaTxt,
                bytesToSize(transferCurrentValue, 0),
                bytesToSize(transferMaxValue, 0));
        }
        /* End of No achievements */

        /* End of New Used space */


        $('.fm-account-main .pro-upgrade').rebind('click', function(e)
        {
            window.location.hash = 'pro';
        });
        $('.account.plan-info.balance span').safeHTML('&euro; @@', account.balance[0][0]);
        var a = 0;
        if (M.c['contacts']) {
            for (var i in M.c['contacts'])
                a++;
        }
        if (!$.sessionlimit)
            $.sessionlimit = 10;
        if (!$.purchaselimit)
            $.purchaselimit = 10;
        if (!$.transactionlimit)
            $.transactionlimit = 10;
        if (!$.voucherlimit)
            $.voucherlimit = 10;

        $('.account-history-dropdown-button.sessions').text(l[472].replace('[X]', $.sessionlimit));
        $('.account-history-drop-items.session10-').text(l[472].replace('[X]', 10));
        $('.account-history-drop-items.session100-').text(l[472].replace('[X]', 100));
        $('.account-history-drop-items.session250-').text(l[472].replace('[X]', 250));

        var $passwords = $('#account-password,#account-new-password,#account-confirm-password').unbind('click');

        M.account.sessions.sort(function(a, b) {
            if (a[0] < b[0]) {
                return 1;
            }
            else {
                return -1;
            }
        });

        $('#sessions-table-container').empty();
        var html =
            '<table width="100%" border="0" cellspacing="0" cellpadding="0" class="grid-table sessions">' +
            '<tr><th>' + l[479] + '</th><th>' + l[480] + '</th><th>' + l[481] + '</th><th>' + l[482] + '</th>' +
            '<th class="no-border session-status">' + l[7664] + '</th>' +
            '<th class="no-border logout-column">&nbsp;</th></tr>';
        var numActiveSessions = 0;

        $(account.sessions).each(function(i, el) {

            if (i == $.sessionlimit) {
                return false;
            }

            var userAgent = el[2];
            var dateTime = htmlentities(time2date(el[0]));
            var browser = browserdetails(userAgent);
            var browserName = browser.nameTrans;
            var ipAddress = htmlentities(el[3]);
            var country = countrydetails(el[4]);
            var currentSession = el[5];
            var sessionId = el[6];
            var activeSession = el[7];
            var status = '<span class="current-session-txt">' + l[7665] + '</span>';    // Current

            // Show if using an extension e.g. "Firefox on Linux (+Extension)"
            if (browser.isExtension) {
                browserName += ' (+' + l[7683] + ')';
            }

            // If not the current session
            if (!currentSession) {
                if (activeSession) {
                    status = '<span class="active-session-txt">' + l[7666] + '</span>';     // Active
                }
                else {
                    status = '<span class="expired-session-txt">' + l[1664] + '</span>';    // Expired
                }
            }

            // If unknown country code use question mark gif
            if (!country.icon || country.icon === '??.gif') {
                country.icon = 'ud.gif';
            }

            // Generate row html
            html += '<tr class="' + (currentSession ? "current" : sessionId) +  '">'
                + '<td><span class="fm-browsers-icon"><img title="' + escapeHTML(userAgent.replace(/\s*megext/i, ''))
                    + '" src="' + staticpath + 'images/browser/' + browser.icon
                    + '" /></span><span class="fm-browsers-txt">' + htmlentities(browserName)
                    + '</span></td>'
                + '<td>' + ipAddress + '</td>'
                + '<td><span class="fm-flags-icon"><img alt="" src="' + staticpath + 'images/flags/' + country.icon + '" style="margin-left: 0px;" /></span><span class="fm-flags-txt">' + htmlentities(country.name) + '</span></td>'
                + '<td>' + dateTime + '</td>'
                + '<td>' + status + '</td>';

            // If the session is active show logout button
            if (activeSession) {
                html += '<td>' + '<span class="settings-logout">' + l[967] + '</span>' + '</td></tr>';
            }
            else {
                html += '<td>&nbsp;</td>';
            }

            // If the current session or active then increment count
            if (currentSession || activeSession) {
                numActiveSessions++;
            }
        });
        $('#sessions-table-container').safeHTML(html + '</table>');

        // Don't show button to close other sessions if there's only the current session
        if (numActiveSessions === 1) {
            $('.fm-close-all-sessions').hide();
        }

        $('.fm-close-all-sessions').rebind('click', function() {

            loadingDialog.show();
            var $activeSessionsRows = $('.active-session-txt').parents('tr');

            // Expire all sessions but not the current one
            api_req({ a: 'usr', ko: 1 }, {
                callback: function() {
                    M.account = null; /* clear account cache */
                    $activeSessionsRows.find('.settings-logout').remove();
                    $activeSessionsRows.find('.active-session-txt').removeClass('active-session-txt')
                        .addClass('expired-session-txt').text(l[1664]);
                    loadingDialog.hide();
                }
            });
        });

        $('.settings-logout').rebind('click', function() {

            var $this = $(this).parents('tr');
            var sessionId = $this.attr('class');

            if (sessionId === 'current') {
                mLogout();
            }
            else {
                loadingDialog.show();
                /* usr - user session remove
                 * remove a session Id from the current user,
                 * usually other than the current session
                 */
                api_req({ a: 'usr', s: [sessionId] }, {
                    callback: function(res, ctx) {
                        M.account = null; /* clear account cache */
                        $this.find('.settings-logout').remove();
                        $this.find('.active-session-txt').removeClass('active-session-txt')
                            .addClass('expired-session-txt').text(l[1664]);
                        loadingDialog.hide();
                    }
                });
            }
        });

        $('.account-history-dropdown-button.purchases').text(l[469].replace('[X]', $.purchaselimit));
        $('.account-history-drop-items.purchase10-').text(l[469].replace('[X]', 10));
        $('.account-history-drop-items.purchase100-').text(l[469].replace('[X]', 100));
        $('.account-history-drop-items.purchase250-').text(l[469].replace('[X]', 250));

        M.account.purchases.sort(function(a, b) {
            if (a[1] < b[1]) {
                return 1;
            }
            else {
                return -1;
            }
        });

        $('.grid-table.purchases tr').remove();
        var html = '<tr><th>' + l[475] + '</th><th>' + l[476] + '</th><th>' + l[477] + '</th><th>' + l[478] + '</th></tr>';

        // Render every purchase made into Purchase History on Account page
        $(account.purchases).each(function(index, purchaseTransaction) {

            if (index === $.purchaselimit) {
                return false;// Break the loop
            }

            // Set payment method
            var paymentMethodId = purchaseTransaction[4];
            var paymentMethod = getGatewayName(paymentMethodId).displayName;

            // Set Date/Time, Item (plan purchased), Amount, Payment Method
            var dateTime = time2date(purchaseTransaction[1]);
            var price = purchaseTransaction[2];
            var proNum = purchaseTransaction[5];
            var numOfMonths = purchaseTransaction[6];
            var monthWording = (numOfMonths == 1) ? l[931] : 'months';  // Todo: l[6788] when generated
            var item = getProPlan(proNum) + ' (' + numOfMonths + ' ' + monthWording + ')';

            // Render table row
            html += '<tr>'
                 +      '<td>' + dateTime + '</td>'
                 +      '<td>'
                 +           '<span class="fm-member-icon">'
                 +                '<i class="small-icon membership pro' + proNum + '"></i>'
                 +           '</span>'
                 +           '<span class="fm-member-icon-txt"> ' + item + '</span>'
                 +      '</td>'
                 +      '<td>&euro;' + htmlentities(price) + '</td>'
                 +      '<td>' + paymentMethod + '</td>'
                 +  '</tr>';
        });

        $('.grid-table.purchases').html(html);
        $('.account-history-dropdown-button.transactions').text(l[471].replace('[X]', $.transactionlimit));
        $('.account-history-drop-items.transaction10-').text(l[471].replace('[X]', 10));
        $('.account-history-drop-items.transaction100-').text(l[471].replace('[X]', 100));
        $('.account-history-drop-items.transaction250-').text(l[471].replace('[X]', 250));

        M.account.transactions.sort(function(a, b) {
            if (a[1] < b[1]) {
                return 1;
            }
            else {
                return -1;
            }
        });

        $('.grid-table.transactions tr').remove();
        var html = '<tr><th>' + l[475] + '</th><th>' + l[484] + '</th><th>' + l[485] + '</th><th>' + l[486] + '</th></tr>';

        $(account.transactions).each(function(i, el) {

            if (i === $.transactionlimit) {
                return false;
            }

            var credit = '', debit = '';

            if (el[2] > 0) {
                credit = '<span class="green">&euro;' + htmlentities(el[2]) + '</span>';
            }
            else {
                debit = '<span class="red">&euro;' + htmlentities(el[2]) + '</span>';
            }
            html += '<tr><td>' + time2date(el[1]) + '</td><td>' + htmlentities(el[0]) + '</td><td>' + credit + '</td><td>' + debit + '</td></tr>';
        });

        $('.grid-table.transactions').html(html);
        var i = new Date().getFullYear() - 10, html = '', sel = '';
        $('.default-select.year span').text('YYYY');

        while (i >= 1900) {
            if (u_attr.birthyear && i == u_attr.birthyear) {
                sel = 'active';
                $('.default-select.year span').text(u_attr.birthyear);
            }
            else {
                sel = '';
            }

            html += '<div class="default-dropdown-item ' + sel + '" data-value="' + i + '">' + i + '</div>';
            i--;
        }

        $('.default-select.year .default-select-scroll').html(html);
        var i = 1, html = '', sel = '';
        $('.default-select.day span').text('DD');

        while (i < 32) {
            if (u_attr.birthday && i == u_attr.birthday) {
                sel = 'active';
                $('.default-select.day span').text(u_attr.birthday);
            }
            else {
                sel = '';
            }
            html += '<div class="default-dropdown-item ' + sel + '" data-value="' + i + '">' + i + '</div>';
            i++;
        }

        $('.default-select.day .default-select-scroll').html(html);
        var i = 1, html = '', sel = '';
        $('.default-select.month span').text('MM');

        while (i < 13) {
            if (u_attr.birthmonth && i == u_attr.birthmonth) {
                sel = 'active';
                $('.default-select.month span').text(u_attr.birthmonth);
            }
            else {
                sel = '';
            }
            html += '<div class="default-dropdown-item ' + sel + '" data-value="' + i + '">' + i + '</div>';
            i++;
        }

        $('.default-select.month .default-select-scroll').html(html);
        var html = '', sel = '';
        $('.default-select.country span').text(l[996]);

        for (var country in isoCountries) {
            if (!isoCountries.hasOwnProperty(country)) {
                continue;
            }
            if (u_attr.country && country == u_attr.country) {
                sel = 'active';
                $('.default-select.country span').text(isoCountries[country]);
            }
            else {
                sel = '';
            }
            html += '<div class="default-dropdown-item ' + sel + '" data-value="' + country + '">'
                  +      isoCountries[country]
                  + '</div>';
        }
        $('.default-select.country .default-select-scroll').safeHTML(html);

        // Bind Dropdowns events
        bindDropdownEvents($('.fm-account-main .default-select'), 1);

        // Cache selectors
        var $newEmail = $('#account-email');
        var $emailInfoMessage = $('.fm-account-change-email');

        // Reset change email fields after change
        $newEmail.val('');
        $emailInfoMessage.addClass('hidden');

        $passwords.rebind('keyup', function() {
            var texts = [];
            $passwords.each(function() {
                texts.push($(this).val());
            });
            $newEmail.val('');
            if (texts.join("") === "") {
                $newEmail.removeAttr('disabled').parents('.fm-account-blocks').removeClass('disabled');
            }
            else {
                $newEmail.attr('disabled', 'disabled').parents('.fm-account-blocks').addClass('disabled');
            }
        });

        // On text entry in the new email text field
        $newEmail.rebind('keyup', function() {
            var mail = $.trim($newEmail.val());

            $passwords.val('');

            if (mail === "") {
                $passwords.removeAttr('disabled').parents('.fm-account-blocks').removeClass('disabled');
            } else {
                $passwords.attr('disabled', 'disabled').parents('.fm-account-blocks').addClass('disabled');
            }

            // Show information message
            $emailInfoMessage.removeClass('hidden');

            // If not valid email yet, exit
            if (checkMail(mail)) {
                return;
            }

            // Show save button
            if (mail !== u_attr.email) {
                $('.profile-form.first').addClass('email-confirm');
                $('.fm-account-save-block').removeClass('hidden');
            }
        });

        $('#account-firstname,#account-lastname,#account-phonenumber').rebind('keyup', function(e)
        {
            $('.fm-account-save-block').removeClass('hidden');
        });
        $('.fm-account-cancel').rebind('click', function(e)
        {
            $passwords.removeAttr('disabled').parents('.fm-account-blocks').removeClass('disabled');
            $newEmail.removeAttr('disabled').parents('.fm-account-blocks').removeClass('disabled');
            $('.fm-account-save-block').addClass('hidden');
            $('.profile-form.first').removeClass('email-confirm');
            accountUI();
        });

        $('.fm-account-save').rebind('click', function()
        {
            $passwords.removeAttr('disabled').parents('.fm-account-blocks').removeClass('disabled');
            $newEmail.removeAttr('disabled').parents('.fm-account-blocks').removeClass('disabled');
            u_attr.firstname = $('#account-firstname').val().trim();
            u_attr.lastname = $('#account-lastname').val().trim();
            u_attr.birthday = $('.default-select.day .default-dropdown-item.active').attr('data-value');
            u_attr.birthmonth = $('.default-select.month .default-dropdown-item.active').attr('data-value');
            u_attr.birthyear = $('.default-select.year .default-dropdown-item.active').attr('data-value');
            u_attr.country = $('.default-select.country .default-dropdown-item.active').attr('data-value');

            $('.fm-account-avatar').safeHTML(useravatar.contact(u_handle, '', 'div', true));
            $('.fm-avatar img').attr('src', useravatar.mine());

            api_req({
                a : 'up',
                firstname  : base64urlencode(to8(u_attr.firstname)),
                lastname   : base64urlencode(to8(u_attr.lastname)),
                birthday   : base64urlencode(u_attr.birthday),
                birthmonth : base64urlencode(u_attr.birthmonth),
                birthyear  : base64urlencode(u_attr.birthyear),
                country    : base64urlencode(u_attr.country)
            }, {
                callback : function(res) {
                    if (res === u_handle) {
                        $('.user-name').text(u_attr.name);
                    }
                }
            });

            var pws = zxcvbn($('#account-new-password').val());

            if (typeof M.account.rubsched !== 'undefined') {
                mega.config.set('rubsched', M.account.rubsched);
            }

            if ($('#account-password').val() == '' && ($('#account-new-password').val() !== '' || $('#account-confirm-password').val() !== ''))
            {
                msgDialog('warninga', l[135], l[719], false, function()
                {
                    $('#account-password').focus();
                    $('#account-password').bind('keyup.accpwd', function() {
                        $('.fm-account-save-block').removeClass('hidden');
                        $('#account-password').unbind('keyup.accpwd');
                    });
                });
            } else if ($('#account-password').val() !== '' && !checkMyPassword($('#account-password').val())) {
                msgDialog('warninga', l[135], l[724], false, function() {
                    $('#account-password').val('');
                    $('#account-password').focus();
                    $('#account-password').bind('keyup.accpwd', function() {
                        $('.fm-account-save-block').removeClass('hidden');
                        $('#account-password').unbind('keyup.accpwd');
                    });
                });
            } else if ($('#account-new-password').val() !== $('#account-confirm-password').val()) {
                msgDialog('warninga', 'Error', l[715], false, function()
                {
                    $('#account-new-password').val('');
                    $('#account-confirm-password').val('');
                    $('#account-new-password').focus();
                });
            }
            else if ($('#account-password').val() !== '' && $('#account-confirm-password').val() !== '' && $('#account-new-password').val() !== '' &&  (pws.score === 0 || pws.entropy < 16)) {
                msgDialog('warninga', 'Error', l[1129], false, function() {
                    $('#account-new-password').val('');
                    $('#account-confirm-password').val('');
                    $('#account-new-password').focus();
                });
            } else if ($('#account-confirm-password').val() !== '' && $('#account-password').val() !== ''
                && $('#account-confirm-password').val() !== $('#account-password').val())
            {
                loadingDialog.show();
                changepw($('#account-password').val(), $('#account-confirm-password').val(), {callback: function(res)
                    {
                        loadingDialog.hide();
                        if (res == EACCESS)
                        { // pwd incorrect
                            msgDialog('warninga', l[135], l[724], false, function()
                            {
                                $('#account-password').val('');
                                $('#account-password').focus();
                                $('#account-password').bind('keyup.accpwd', function() {
                                    $('.fm-account-save-block').removeClass('hidden');
                                    $('#account-password').unbind('keyup.accpwd');
                                });
                            });
                        }
                        else if (typeof res == 'number' && res < 0)
                        { // something went wrong
                            $passwords.val('');
                            msgDialog('warninga', 'Error', l[6972]);
                        }
                        else
                        { // success
                            msgDialog('info', l[726], l[725], false, function()
                            {
                                $passwords.val('');
                            });
                        }
                    }});
            }
            else {
                $passwords.val('');
            }

            // Get the new email address
            var email = $('#account-email').val().trim().toLowerCase();

            // If there is text in the email field and it doesn't match the existing one
            if ((email !== '') && (u_attr.email !== email)) {

                loadingDialog.show();

                // Request change of email
                // e => new email address
                // i => requesti (Always has the global variable requesti (last request ID))
                api_req({ a: 'se', aa: 'a', e: email, i: requesti }, {
                    callback: function (res) {

                        loadingDialog.hide();

                        if (res === -12) {
                            return msgDialog('warninga', l[135], l[7717]);
                        }

                        fm_showoverlay();
                        dialogPositioning('.awaiting-confirmation');

                        $('.awaiting-confirmation').removeClass('hidden');
                        $('.fm-account-save-block').addClass('hidden');

                        localStorage.new_email = email;
                    }
                });

                return;
            }

            $('.fm-account-save-block').addClass('hidden');
            showToast('settings', l[7698]);
            accountUI();
        });
        $('#current-email').val(u_attr.email);
        $('#account-firstname').val(u_attr.firstname);
        $('#account-lastname').val(u_attr.lastname);

        $('.account-history-dropdown-button').rebind('click', function() {
            $(this).addClass('active');
            $('.account-history-dropdown').addClass('hidden');
            $(this).next().removeClass('hidden');
        });

        $('.account-history-drop-items').rebind('click', function() {

            $(this).parent().prev().removeClass('active');
            $(this).parent().find('.account-history-drop-items').removeClass('active');
            $(this).parent().parent().find('.account-history-dropdown-button').text($(this).text());

            var c = $(this).attr('class');

            if (!c) {
                c = '';
            }

            if (c.indexOf('session10-') > -1) {
                $.sessionlimit = 10;
            }
            else if (c.indexOf('session100-') > -1) {
                $.sessionlimit = 100;
            }
            else if (c.indexOf('session250-') > -1) {
                $.sessionlimit = 250;
            }

            if (c.indexOf('purchase10-') > -1) {
                $.purchaselimit = 10;
            }
            else if (c.indexOf('purchase100-') > -1) {
                $.purchaselimit = 100;
            }
            else if (c.indexOf('purchase250-') > -1) {
                $.purchaselimit = 250;
            }

            if (c.indexOf('transaction10-') > -1) {
                $.transactionlimit = 10;
            }
            else if (c.indexOf('transaction100-') > -1) {
                $.transactionlimit = 100;
            }
            else if (c.indexOf('transaction250-') > -1) {
                $.transactionlimit = 250;
            }

            if (c.indexOf('voucher10-') > -1) {
                $.voucherlimit = 10;
            }
            else if (c.indexOf('voucher100-') > -1) {
                $.voucherlimit = 100;
            }
            else if (c.indexOf('voucher250-') > -1) {
                $.voucherlimit = 250;
            }
            else if (c.indexOf('voucherAll-') > -1) {
                $.voucherlimit = 'all';
            }

            $(this).addClass('active');
            $(this).closest('.account-history-dropdown').addClass('hidden');
            accountUI();
        });

        // LITE/PRO account
        if (u_attr.p) {
            var bandwidthLimit = Math.round(account.servbw_limit | 0);

            $('#bandwidth-slider').slider({
                min: 0, max: 100, range: 'min', value: bandwidthLimit,
                change: function(e, ui) {
                    if (M.currentdirid === 'account/advanced') {
                        bandwidthLimit = ui.value;

                        if (parseInt(localStorage.bandwidthLimit) !== bandwidthLimit) {

                            var done = delay.bind(null, 'bandwidthLimit', function() {
                                api_req({"a": "up", "srvratio": Math.round(bandwidthLimit)});
                                localStorage.bandwidthLimit = bandwidthLimit;
                            }, 2600);

                            if (bandwidthLimit > 99) {
                                msgDialog('warningb:!' + l[776], l[882], l[12689], 0, function(e) {
                                    if (e) {
                                        done();
                                    }
                                    else {
                                        $('.slider-percentage span').text('0 %').removeClass('bold warn');
                                        $('#bandwidth-slider').slider('value', 0);
                                    }
                                });
                            }
                            else {
                                done();
                            }
                        }
                    }
                },
                slide: function(e, ui) {
                    $('.slider-percentage span').text(ui.value + ' %');

                    if (ui.value > 90) {
                        $('.slider-percentage span').addClass('warn bold');
                    }
                    else {
                        $('.slider-percentage span').removeClass('bold warn');
                    }
                }
            });
            $('.slider-percentage span').text(bandwidthLimit + ' %');
            $('.bandwith-settings').removeClass('hidden');
        }

        $('#slider-range-max').slider({
            min: 1, max: 6, range: "min", value: fmconfig.dl_maxSlots || 4,
            change: function(e, ui) {
                if (M.currentdirid === 'account/advanced') {
                    mega.config.set('dl_maxSlots', ui.value);
                    dlQueue.setSize(fmconfig.dl_maxSlots);
                }
            },
            slide: function(e, ui) {
                $('.upload-settings .numbers.active').removeClass('active');
                $('.upload-settings .numbers.val' + ui.value).addClass('active');
            }
        });
        $('.upload-settings .numbers.active').removeClass('active');
        $('.upload-settings .numbers.val' + $('#slider-range-max').slider('value')).addClass('active');

        $('#slider-range-max2').slider({
            min: 1, max: 6, range: "min", value: fmconfig.ul_maxSlots || 4,
            change: function(e, ui) {
                if (M.currentdirid === 'account/advanced') {
                    mega.config.set('ul_maxSlots', ui.value);
                    ulQueue.setSize(fmconfig.ul_maxSlots);
                }
            },
            slide: function(e, ui) {
                $('.download-settings .numbers.active').removeClass('active');
                $('.download-settings .numbers.val' + ui.value).addClass('active');
            }
        });
        $('.download-settings .numbers.active').removeClass('active');
        $('.download-settings .numbers.val' + $('#slider-range-max2').slider('value')).addClass('active');

        $('.ulspeedradio').removeClass('radioOn').addClass('radioOff');
        var i = 3;
        if ((fmconfig.ul_maxSpeed | 0) === 0) {
            i = 1;
        }
        else if (fmconfig.ul_maxSpeed === -1) {
            i = 2;
        }
        else {
            $('#ulspeedvalue').val(Math.floor(fmconfig.ul_maxSpeed / 1024));
        }
        $('#rad' + i + '_div').removeClass('radioOff').addClass('radioOn');
        $('#rad' + i).removeClass('radioOff').addClass('radioOn');
        if (fmconfig.font_size) {
            $('.uifontsize input')
                .removeClass('radioOn').addClass('radioOff')
                .parent()
                .removeClass('radioOn').addClass('radioOff');
            $('#fontsize' + fmconfig.font_size)
                .removeClass('radioOff').addClass('radioOn')
                .parent()
                .removeClass('radioOff').addClass('radioOn');
        }
        $('.ulspeedradio input').rebind('click', function(e)
        {
            var ul_maxSpeed;
            var id = $(this).attr('id');
            if (id == 'rad2') {
                ul_maxSpeed = -1;
            }
            else if (id == 'rad1') {
                ul_maxSpeed = 0;
            }
            else {
                if (parseInt($('#ulspeedvalue').val()) > 0) {
                    ul_maxSpeed = parseInt($('#ulspeedvalue').val()) * 1024;
                }
                else {
                    ul_maxSpeed = 100 * 1024;
                }
            }
            $('.ulspeedradio').removeClass('radioOn').addClass('radioOff');
            $(this).addClass('radioOn').removeClass('radioOff');
            $(this).parent().addClass('radioOn').removeClass('radioOff');
            mega.config.set('ul_maxSpeed', ul_maxSpeed);
        });
        $('#ulspeedvalue').rebind('click keyup', function(e) {
            $('.ulspeedradio').removeClass('radioOn').addClass('radioOff');
            $('#rad3,#rad3_div').addClass('radioOn').removeClass('radioOff');
            $('#rad3').trigger('click');
        });

        $('.uifontsize input').rebind('click', function(e) {
            $('body').removeClass('fontsize1 fontsize2').addClass('fontsize' + $(this).val());
            $('.uifontsize input').removeClass('radioOn').addClass('radioOff').parent().removeClass('radioOn').addClass('radioOff');
            $(this).removeClass('radioOff').addClass('radioOn').parent().removeClass('radioOff').addClass('radioOn');
            mega.config.set('font_size', $(this).val());
        });

        $('.ulskip').removeClass('radioOn').addClass('radioOff');
        var i = 5;
        if (fmconfig.ul_skipIdentical) {
            i = 4;
        }
        $('#rad' + i + '_div').removeClass('radioOff').addClass('radioOn');
        $('#rad' + i).removeClass('radioOff').addClass('radioOn');
        $('.ulskip input').rebind('click', function(e)
        {
            var ul_skipIdentical = 0;
            var id               = $(this).attr('id');
            if (id == 'rad4') {
                ul_skipIdentical = 1;
            }

            $('.ulskip').removeClass('radioOn').addClass('radioOff');
            $(this).addClass('radioOn').removeClass('radioOff');
            $(this).parent().addClass('radioOn').removeClass('radioOff');
            mega.config.set('ul_skipIdentical', ul_skipIdentical);
        });

        $('.dlThroughMEGAsync').removeClass('radioOn').addClass('radioOff');
        i = 19;
        if (fmconfig.dlThroughMEGAsync) {
            i = 18;
        }
        $('#rad' + i + '_div').removeClass('radioOff').addClass('radioOn');
        $('#rad' + i).removeClass('radioOff').addClass('radioOn');
        $('.dlThroughMEGAsync input').rebind('click', function(e)
        {
            var dlThroughMEGAsync = 0;
            var id                = $(this).attr('id');
            if (id === 'rad18') {
                dlThroughMEGAsync = 1;
            }

            $('.dlThroughMEGAsync').removeClass('radioOn').addClass('radioOff');
            $(this).addClass('radioOn').removeClass('radioOff');
            $(this).parent().addClass('radioOn').removeClass('radioOff');
            mega.config.set('dlThroughMEGAsync', dlThroughMEGAsync);
        });

        $('.uisorting').removeClass('radioOn').addClass('radioOff');
        var i = 8;
        if (fmconfig.uisorting)
            i = 9;
        $('#rad' + i + '_div').removeClass('radioOff').addClass('radioOn');
        $('#rad' + i).removeClass('radioOff').addClass('radioOn');
        $('.uisorting input').rebind('click', function(e)
        {
            var uisorting = 0;
            var id        = $(this).attr('id');
            if (id == 'rad9') {
                uisorting = 1;
            }
            $('.uisorting').removeClass('radioOn').addClass('radioOff');
            $(this).addClass('radioOn').removeClass('radioOff');
            $(this).parent().addClass('radioOn').removeClass('radioOff');
            mega.config.set('uisorting', uisorting);
        });

        $('.uiviewmode').removeClass('radioOn').addClass('radioOff');
        var i = 10;
        if (fmconfig.uiviewmode)
            i = 11;
        $('#rad' + i + '_div').removeClass('radioOff').addClass('radioOn');
        $('#rad' + i).removeClass('radioOff').addClass('radioOn');
        $('.uiviewmode input').rebind('click', function(e)
        {
            var uiviewmode = 0;
            var id         = $(this).attr('id');
            if (id == 'rad11') {
                uiviewmode = 1;
            }
            $('.uiviewmode').removeClass('radioOn').addClass('radioOff');
            $(this).addClass('radioOn').removeClass('radioOff');
            $(this).parent().addClass('radioOn').removeClass('radioOff');
            mega.config.set('uiviewmode', uiviewmode);
        });

        $('.rubsched, .rubschedopt').removeClass('radioOn').addClass('radioOff');
        var i = 13;
        if (fmconfig.rubsched) {
            i = 12;
            $('#rubsched_options').removeClass('hidden');
            var opt = String(fmconfig.rubsched).split(':');
            $('#rad' + opt[0] + '_opt').val(opt[1]);
            $('#rad' + opt[0] + '_div').removeClass('radioOff').addClass('radioOn');
            $('#rad' + opt[0]).removeClass('radioOff').addClass('radioOn');
        }
        $('#rad' + i + '_div').removeClass('radioOff').addClass('radioOn');
        $('#rad' + i).removeClass('radioOff').addClass('radioOn');
        $('.rubschedopt input').rebind('click', function(e) {
            var id = $(this).attr('id');
            var opt = $('#' + id + '_opt').val();
            M.account.rubsched = id.substr(3) + ':' + opt;
            $('.rubschedopt').removeClass('radioOn').addClass('radioOff');
            $(this).addClass('radioOn').removeClass('radioOff');
            $(this).parent().addClass('radioOn').removeClass('radioOff');
            $('.fm-account-save-block').removeClass('hidden');
            initAccountScroll(1);
        });
        $('.rubsched_textopt').rebind('click keyup', function(e) {
            var id = String($(this).attr('id')).split('_')[0];
            $('.rubschedopt').removeClass('radioOn').addClass('radioOff');
            $('#'+id+',#'+id+'_div').addClass('radioOn').removeClass('radioOff');
            M.account.rubsched = id.substr(3) + ':' + $(this).val();
            $('.fm-account-save-block').removeClass('hidden');
            initAccountScroll(1);
        });
        $('.rubsched input').rebind('click', function(e) {
            var id = $(this).attr('id');
            if (id == 'rad13') {
                M.account.rubsched = 0;
                $('#rubsched_options').addClass('hidden');
            }
            else if (id == 'rad12') {
                $('#rubsched_options').removeClass('hidden');
                if (!fmconfig.rubsched) {
                    M.account.rubsched = "14:15";
                    var defOption = 14;
                    $('#rad' + defOption + '_div').removeClass('radioOff').addClass('radioOn');
                    $('#rad' + defOption).removeClass('radioOff').addClass('radioOn');
                }
            }
            $('.rubsched').removeClass('radioOn').addClass('radioOff');
            $(this).addClass('radioOn').removeClass('radioOff');
            $(this).parent().addClass('radioOn').removeClass('radioOff');
            $('.fm-account-save-block').removeClass('hidden');
            initAccountScroll(1);
        });

        $('.redeem-voucher').rebind('click', function(event)
        {
            var $this = $(this);
            if ($this.attr('class').indexOf('active') == -1)
            {
                $('.fm-account-overlay').fadeIn(100);
                $this.addClass('active');
                $('.fm-voucher-popup').removeClass('hidden');
                voucherCentering($this);
                $(window).rebind('resize.voucher', function (e) {
                    voucherCentering($this);
                });

                $('.fm-account-overlay, .fm-purchase-voucher, .fm-voucher-button').rebind('click.closeDialog', function() {
                    $('.fm-account-overlay').fadeOut(100);
                    $('.redeem-voucher').removeClass('active');
                    $('.fm-voucher-popup').addClass('hidden');
                });
            }
            else
            {
                $('.fm-account-overlay').fadeOut(200);
                $this.removeClass('active');
                $('.fm-voucher-popup').addClass('hidden');
                $(window).unbind('resize.voucher');
            }
        });

        $('.fm-voucher-body input').rebind('focus', function(e)
        {
            if ($(this).val() == l[487])
                $(this).val('');
        });

        $('.fm-voucher-body input').rebind('blur', function(e)
        {
            if ($(this).val() == '')
                $(this).val(l[487]);
        });

        $('.fm-voucher-button').rebind('click', function(e)
        {
            if ($('.fm-voucher-body input').val() == l[487])
                msgDialog('warninga', l[135], l[1015]);
            else
            {
                loadingDialog.show();
                api_req({a: 'uavr', v: $('.fm-voucher-body input').val()},
                {
                    callback: function(res, ctx)
                    {
                        loadingDialog.hide();
                        $('.fm-voucher-popup').addClass('hidden');
                        $('.fm-voucher-body input').val(l[487]);
                        if (typeof res == 'number')
                        {
                            if (res == -11)
                                msgDialog('warninga', l[135], l[714]);
                            else if (res < 0)
                                msgDialog('warninga', l[135], l[473]);
                            else
                            {
                                if (M.account)
                                    M.account.lastupdate = 0;
                                accountUI();
                            }
                        }
                    }
                });
            }
        });

        $('.vouchercreate').rebind('click', function(e)
        {
            var vouchertype = $('.default-select.vouchertype .default-dropdown-item.active').attr('data-value');
            var voucheramount = parseInt($('#account-voucheramount').val());
            var proceed = false;
            for (var i in M.account.prices)
                if (M.account.prices[i][0] == vouchertype)
                    proceed = true;
            if (!proceed)
            {
                msgDialog('warninga', 'Error', 'Please select the voucher type.');
                return false;
            }
            if (!voucheramount)
            {
                msgDialog('warninga', 'Error', 'Please enter a valid voucher amount.');
                return false;
            }
            if (vouchertype === '19.99') {
                vouchertype = '19.991';
            }
            loadingDialog.show();
            api_req({a: 'uavi', d: vouchertype, n: voucheramount, c: 'EUR'},
            {
                callback: function(res, ctx)
                {
                    M.account.lastupdate = 0;
                    accountUI();
                }
            });
        });

        if (M.account.reseller) {
            var email = 'resellers@mega.nz';

            $('.resellerbuy').attr('href', 'mailto:' + email)
                .find('span').text(l[9106].replace('%1', email));

            // Use 'All' or 'Last 10/100/250' for the dropdown text
            var buttonText = ($.voucherlimit === 'all') ? l[7557] : l['466a'].replace('[X]', $.voucherlimit);

            $('.account-history-dropdown-button.vouchers').text(buttonText);
            $('.account-history-drop-items.voucher10-').text(l['466a'].replace('[X]', 10));
            $('.account-history-drop-items.voucher100-').text(l['466a'].replace('[X]', 100));
            $('.account-history-drop-items.voucher250-').text(l['466a'].replace('[X]', 250));

            // Sort vouchers by most recently created at the top
            M.account.vouchers.sort(function(a, b) {

                if (a['date'] < b['date']) {
                    return 1;
                }
                else {
                    return -1;
                }
            });

            $('.grid-table.vouchers tr').remove();
            $('.fm-account-button.reseller').removeClass('hidden');
            var html = '<tr><th>' + l[475] + '</th><th>' + l[7714] + '</th><th>' + l[477] + '</th><th>' + l[488] + '</th></tr>';

            $(account.vouchers).each(function(i, el) {

                // Only show the last 10, 100, 250 or if the limit is not set show all vouchers
                if (($.voucherlimit !== 'all') && (i >= $.voucherlimit)) {
                    return false;
                }

                var status = l[489];
                if (el.redeemed > 0 && el.cancelled == 0 && el.revoked == 0)
                    status = l[490] + ' ' + time2date(el.redeemed);
                else if (el.revoked > 0 && el.cancelled > 0)
                    status = l[491] + ' ' + time2date(el.revoked);
                else if (el.cancelled > 0)
                    status = l[492] + ' ' + time2date(el.cancelled);

                var voucherLink = 'https://mega.nz/#voucher' + htmlentities(el.code);

                html += '<tr><td>' + time2date(el.date) + '</td><td class="selectable">' + voucherLink + '</td><td>&euro; ' + htmlentities(el.amount) + '</td><td>' + status + '</td></tr>';
            });
            $('.grid-table.vouchers').html(html);
            $('.default-select.vouchertype .default-select-scroll').html('');
            var prices = [];
            for (var i in M.account.prices) {
                prices.push(M.account.prices[i][0]);
            }
            prices.sort(function(a, b) {
                return (a - b)
            })

            var voucheroptions = '';
            for (var i in prices)
                voucheroptions += '<div class="default-dropdown-item" data-value="' + htmlentities(prices[i]) + '">&euro;' + htmlentities(prices[i]) + ' voucher</div>';
            $('.default-select.vouchertype .default-select-scroll').html(voucheroptions);
            bindDropdownEvents($('.default-select.vouchertype'));
        }

        $('.fm-purchase-voucher,.default-white-button.topup').rebind('click', function(e)
        {
            document.location.hash = 'resellers';
        });

        if (is_extension || ssl_needed())
            $('#acc_use_ssl').hide();

        $('.usessl').removeClass('radioOn').addClass('radioOff');
        var i = 7;
        if (use_ssl)
            i = 6;
        $('#rad' + i + '_div').removeClass('radioOff').addClass('radioOn');
        $('#rad' + i).removeClass('radioOff').addClass('radioOn');
        $('.usessl input').rebind('click', function(e)
        {
            var id = $(this).attr('id');
            if (id == 'rad7') {
                use_ssl = 0;
            }
            else if (id == 'rad6') {
                use_ssl = 1;
            }
            $('.usessl').removeClass('radioOn').addClass('radioOff');
            $(this).addClass('radioOn').removeClass('radioOff');
            $(this).parent().addClass('radioOn').removeClass('radioOff');
            mega.config.set('use_ssl', use_ssl | 0);
            localStorage.use_ssl = fmconfig.use_ssl;
        });

        $('.fm-account-remove-avatar,.fm-account-avatar').rebind('click', function() {
            msgDialog('confirmation', l[1756], l[6973], false, function(e) {
                if (e) {
                    mega.attr.set('a', 'none', true, false);

                    useravatar.invalidateAvatar(u_handle);
                    $('.fm-account-avatar').safeHTML(useravatar.contact(u_handle, '', 'div', true));
                    $('.fm-avatar img').attr('src', useravatar.mine());
                    $('.fm-account-remove-avatar').hide();
                }
            });
        });

        $('.fm-account-change-avatar,.fm-account-avatar').rebind('click', function(e)
        {
            avatarDialog();
        });
        $('.fm-account-avatar').safeHTML(useravatar.contact(u_handle, '', 'div', true));

        $('#find-duplicate').rebind('click', mega.utils.findDupes);

        $.tresizer();

    }, 1);

    // Show first name or last name
    if (u_attr.firstname) {
        $('.membership-big-txt.name').text(u_attr.firstname + ' ' + u_attr.lastname);
    }
    else {
        $('.membership-big-txt.name').text(u_attr.name);
    }

    // Show Membership plan
    $('.fm-tree-panel .small-icon.membership').removeClass('pro1 pro2 pro3 pro4');
    if (u_attr.p) {
        // LITE/PRO account
        var planNum = u_attr.p;
        var planText = getProPlan(planNum);

        $('.account.membership-plan').text(planText);
        $('.small-icon.membership').addClass('pro' + planNum);
    }
    else {
        $('.account.membership-plan').text(l[435]);
    }

    // Show email address
    if (u_attr.email) {
        $('.membership-big-txt.email').text(u_attr.email);
    }
    else {
        $('.membership-big-txt.email').hide();
    }

    $('.editprofile, .account.settings-button').rebind('click', function() {
        document.location.hash = 'fm/account';
    });

    $('.rubbish-bin-link').rebind('click', function() {
        document.location.hash = 'fm/rubbish';
    });

    // Cancel account button on main Account page
    $('.cancel-account').rebind('click', function() {

        // Please confirm that all your data will be deleted
        var confirmMessage = l[1974];

        // Search through their Pro plan purchase history
        $(account.purchases).each(function(index, purchaseTransaction) {

            // Get payment method name
            var paymentMethodId = purchaseTransaction[4];
            var paymentMethod = getGatewayName(paymentMethodId).name;

            // If they have paid with iTunes or Google Play in the past
            if ((paymentMethod === 'apple') || (paymentMethod === 'google')) {

                // Update confirmation message to remind them to cancel iTunes or Google Play
                confirmMessage += ' ' + l[8854];
                return false;
            }
        });

        // Ask for confirmation
        msgDialog('confirmation', l[6181], confirmMessage, false, function(event) {
            if (event) {
                loadingDialog.show();
                api_req({ a: 'erm', m: Object(M.u[u_handle]).m, t: 21 }, {
                    callback: function(res) {
                        loadingDialog.hide();
                        if (res === ENOENT) {
                            msgDialog('warningb', l[1513], l[1946]);
                        }
                        else if (res === 0) {
                            handleResetSuccessDialogs('.reset-success', l[735], 'deleteaccount');
                        }
                        else {
                            msgDialog('warningb', l[135], l[200]);
                        }
                    }
                });
            }
        });
    });

    // Button on main Account page to backup their master key
    $('.backup-master-key').rebind('click', function() {
        document.location.hash = 'backup';
    });

    $('.fm-account-button').rebind('click', function() {
        if ($(this).attr('class').indexOf('active') == -1) {
            switch (true) {
                case ($(this).hasClass('account-s')):
                    document.location.hash = 'fm/account';
                    break;
                case ($(this).hasClass('advanced')):
                    document.location.hash = 'fm/account/advanced';
                    break;
                case ($(this).hasClass('notifications')):
                    document.location.hash = 'fm/account/notifications';
                    break;
                case ($(this).hasClass('history')):
                    document.location.hash = 'fm/account/history';
                    break;
                case ($(this).hasClass('reseller')):
                    document.location.hash = 'fm/account/reseller';
                    break;
            }
        }
    });

    $('.account.tab-lnk').rebind('click', function() {
        if (!$(this).hasClass('active')) {
            var $this = $(this);
            var $sectionBlock = $this.closest('.fm-account-sections');
            var currentTab = $this.attr('data-tab');

            $sectionBlock.find('.account.tab-content:not(.hidden)').addClass('hidden');
            $sectionBlock.find('.account.tab-content.' + currentTab).removeClass('hidden');
            $sectionBlock.find('.account.tab-lnk.active').removeClass('active');
            $this.addClass('active');
            $(window).trigger('resize');
        }
    });

    $('.account-pass-lines').attr('class', 'account-pass-lines');
    $('#account-new-password').rebind('keyup', function(el)
    {
        $('.account-pass-lines').attr('class', 'account-pass-lines');
        if ($(this).val() !== '') {
            var pws = zxcvbn($(this).val());
            if (pws.score > 3 && pws.entropy > 75) {
                $('.account-pass-lines').addClass('good4');
            } else if (pws.score > 2 && pws.entropy > 50) {
                $('.account-pass-lines').addClass('good3');
            } else if (pws.score > 1 && pws.entropy > 40) {
                $('.account-pass-lines').addClass('good2');
            } else if (pws.score > 0 && pws.entropy > 15) {
                $('.account-pass-lines').addClass('good1');
            } else {
                $('.account-pass-lines').addClass('weak-password');
            }
        }
    });

    $('#account-confirm-password').rebind('keyup', function(el) {

        if ($(this).val() === $('#account-new-password').val()) {
            $('.fm-account-save-block').removeClass('hidden');
        }
    });

    // Account Notifications settings handling
    var accNotifHandler = function accNotifHandler() {
        var $parent = $(this);
        var $input = $parent.find('input');
        var $tab = $parent.closest('.tab-content');
        var type = $input.attr('type');
        var tab = accNotifHandler.getTabName($tab);

        if (type === 'radio') {
            var RADIO_ENABLE = "1";
            var RADIO_DISABLE = "2";

            var $container = $parent.closest('.radio-buttons');

            $('.radioOn', $container)
                .removeClass('radioOn').addClass('radioOff');

            $input.removeClass('radioOff').addClass('radioOn');
            $parent.removeClass('radioOff').addClass('radioOn');

            switch ($input.val()) {
                case RADIO_ENABLE:
                    mega.notif.set('enabled', tab);
                    break;
                case RADIO_DISABLE:
                    mega.notif.unset('enabled', tab);
                    break;
                default:
                    console.error('Invalid radio value...', tab, $input);
                    break;
            }
        }
        else if (type === 'checkbox') {

            if ($input.hasClass('checkboxOn')) {
                $input.removeClass('checkboxOn').addClass('checkboxOff').prop('checked', false);
                $parent.removeClass('checkboxOn').addClass('checkboxOff');
                mega.notif.unset($input.attr('name'), tab);
            }
            else {
                $input.removeClass('checkboxOff').addClass('checkboxOn').prop('checked', true);
                $parent.removeClass('checkboxOff').addClass('checkboxOn');
                mega.notif.set($input.attr('name'), tab);
            }
        }
        else {
            console.error('Unknown type.', type, $input);
        }

        return false;
    };
    accNotifHandler.getTabName = function($tab) {
        var tab = String($tab.attr('class'))
            .split(" ").filter(function(c) {
                return ({
                    'chat': 1,
                    'contacts': 1,
                    'cloud-drive': 1
                })[c];
            });
        return String(tab).split('-').shift();
    };
    $('.fm-account-notifications input').each(function(i, e) {
        $(e).parent().rebind('click', accNotifHandler);
    });
    $('.fm-account-notifications .tab-content').each(function(i, e) {
        var $input;
        var $tab = $(e);
        var $radios = $('.radio-buttons', $tab);
        var tab = accNotifHandler.getTabName($tab);

        $('.radioOn', $radios)
            .removeClass('radioOn').addClass('radioOff');

        if (mega.notif.has('enabled', tab)) {
            $input = $('input:first', $radios);
        }
        else {
            $input = $('input:last', $radios);
        }

        $input.removeClass('radioOff').addClass('radioOn');
        $input.parent().removeClass('radioOff').addClass('radioOn');

        var $checkboxes = $('.checkbox-buttons', $tab);
        if ($checkboxes.length) {
            $('input', $checkboxes).each(function(i, e) {
                var $input = $(e);
                var $item = $input.closest('.checkbox-item');

                $('.checkboxOn', $item)
                    .removeClass('checkboxOn')
                    .addClass('checkboxOff')
                    .prop('checked', false);

                if (mega.notif.has($input.attr('name'), tab)) {
                    $input.removeClass('checkboxOff').addClass('checkboxOn').prop('checked', true);
                    $input.parent().removeClass('checkboxOff').addClass('checkboxOn');
                }
            });
        }
    });
    accNotifHandler = undefined;
}

function handleResetSuccessDialogs(dialog, txt, dlgString) {

    $('.fm-dialog' + dialog + ' .reg-success-txt').text(txt);

    $('.fm-dialog' + dialog + ' .default-white-button').rebind('click', function() {
        $('.fm-dialog-overlay').addClass('hidden');
        $('body').removeClass('overlayed');
        $('.fm-dialog' + dialog).addClass('hidden');
        delete $.dialog;
    });

    $('.fm-dialog-overlay').removeClass('hidden');
    $('body').addClass('overlayed');
    $('.fm-dialog' + dialog).removeClass('hidden');

    $.dialog = dlgString;
}

function avatarDialog(close)
{
    if (close)
    {
        $.dialog = false;
        $('.avatar-dialog').addClass('hidden');
        fm_hideoverlay();
        return true;
    }
    $.dialog = 'avatar';
    $('.fm-dialog.avatar-dialog').removeClass('hidden');
    fm_showoverlay();
    $('.avatar-body').safeHTML(
        '<div id="avatarcrop">' +
            '<div class="image-upload-and-crop-container">' +
                '<div class="image-explorer-container empty">' +
                    '<div class="image-explorer-image-view">' +
                        '<img class="image-explorer-source" />' +
                        '<div class="avatar-white-bg"></div>' +
                        '<div class="image-explorer-mask circle-mask"></div>' +
                        '<div class="image-explorer-drag-delegate"></div>' +
                    '</div>' +
                    '<div class="image-explorer-scale-slider-wrapper">' +
                        '<input class="image-explorer-scale-slider disabled" type="range" ' +
                            'min="0" max="100" step="1" value="0" disabled="" />' +
                    '</div>' +
                '</div>' +
                '<div class="fm-notifications-bottom">' +
                    '<input type="file" id="image-upload-and-crop-upload-field" class="image-upload-field" ' +
                        'accept="image/jpeg, image/gif, image/png" />' +
                    '<label for="image-upload-and-crop-upload-field" ' +
                        'class="image-upload-field-replacement default-white-button right">' +
                        '<span>@@</span>' +
                    '</label>' +
                    '<div class="default-white-button right" id="fm-change-avatar">' +
                        '<span>@@</span>' +
                    '</div>' +
                    '<div  class="default-white-button right" id="fm-cancel-avatar">' +
                        '<span>@@</span>' +
                    '</div>' +
                    '<div class="clear"></div>' +
                '</div>' +
            '</div>' +
        '</div>', l[1016], l[1017], l[82]);
    $('#fm-change-avatar').hide();
    $('#fm-cancel-avatar').hide();
    var imageCrop = new ImageUploadAndCrop($("#avatarcrop").find('.image-upload-and-crop-container'),
        {
            cropButton: $('#fm-change-avatar'),
            dragDropUploadPrompt:l[1390],
            outputFormat: 'image/jpeg',
            onCrop: function(croppedDataURI)
            {
                if (croppedDataURI.length > 64 * 1024) {
                    return msgDialog('warninga', l[8645], l[8646]);
                }
                var data = dataURLToAB(croppedDataURI);

                mega.attr.set('a', ab_to_base64(data), true, false);
                useravatar.setUserAvatar(u_handle, data, this.outputFormat);

                $('.fm-account-avatar').safeHTML(useravatar.contact(u_handle, '', 'div', true));
                $('.fm-avatar img').attr('src', useravatar.mine());
                avatarDialog(1);
            },
            onImageUpload: function()
            {
                $('.image-upload-field-replacement.fm-account-change-avatar').hide();
                $('#fm-change-avatar').show();
                $('#fm-cancel-avatar').show();
            },
            onImageUploadError: function()
            {

            }
        });
    $('#fm-cancel-avatar,.fm-dialog.avatar-dialog .fm-dialog-close').rebind('click', function(e)
    {
        avatarDialog(1);
    });
}

function gridUI() {
    if (M.chat)
        return;
    if (d)
        console.time('gridUI');
    // $.gridDragging=false;
    $.gridLastSelected = false;
    $('.fm-files-view-icon.listing-view').addClass('active');
    $('.fm-files-view-icon.block-view').removeClass('active');

    $.gridHeader = function() {
        var headerColumn = '';
        $('.grid-table tr:first-child td:visible').each(function(i, e) {
            headerColumn = $('.grid-table-header th').get(i);
            $(headerColumn).width($(e).width());
        });
    };

    $.detailsGridHeader = function() {
        var headerColumn = '';
        $('.contact-details-view .grid-table tr:first-child td').each(function(i, e) {
            headerColumn = $('.contact-details-view .grid-table-header th').get(i);
            $(headerColumn).width($(e).width());
        });
    };

    $.contactGridHeader = function() {
        var headerColumn = '';
        $('.files-grid-view.contacts-view .grid-scrolling-table tr:first-child td').each(function(i, e) {
            headerColumn = $('.files-grid-view.contacts-view .grid-table-header th').get(i);
            $(headerColumn).width($(e).width());
        });
    };

    $.opcGridHeader = function() {
        var headerColumn = '';
        $('.sent-requests-grid .grid-scrolling-table tr:first-child td').each(function(i, e) {
            headerColumn = $('.sent-requests-grid .grid-table-header th').get(i);
            $(headerColumn).width($(e).width());
        });
    };

    $.ipcGridHeader = function() {
        var headerColumn = '';
        $('.contact-requests-grid .grid-scrolling-table tr:first-child td').each(function(i, e) {
            headerColumn = $('.contact-requests-grid .grid-table-header th').get(i);
            $(headerColumn).width($(e).width());
        });
    };

    $.sharedGridHeader = function() {
        var el = headerColumn = '';
        $('.shared-grid-view .grid-scrolling-table tr:first-child td').each(function(i, e) {
            headerColumn = $('.shared-grid-view .grid-table-header th').get(i);
            $(headerColumn).width($(e).width());
        });
    };

    $('.fm-blocks-view.fm').addClass('hidden');
    $('.fm-chat-block').addClass('hidden');
    $('.shared-blocks-view').addClass('hidden');
    $('.shared-grid-view').addClass('hidden');

    $('.files-grid-view.fm').addClass('hidden');
    $('.fm-blocks-view.contacts-view').addClass('hidden');
    $('.files-grid-view.contacts-view').addClass('hidden');
    $('.contacts-details-block').addClass('hidden');
    $('.files-grid-view.contact-details-view').addClass('hidden');
    $('.fm-blocks-view.contact-details-view').addClass('hidden');

    if (M.currentdirid === 'contacts') {
        $('.files-grid-view.contacts-view').removeClass('hidden');
        $.contactGridHeader();
        initContactsGridScrolling();
    } else if (M.currentdirid === 'opc') {
        $('.grid-table.sent-requests').removeClass('hidden');
        $.opcGridHeader();
        initOpcGridScrolling();
    } else if (M.currentdirid === 'ipc') {
        $('.grid-table.contact-requests').removeClass('hidden');
        $.ipcGridHeader();
        initIpcGridScrolling();
    } else if (M.currentdirid === 'shares') {
        $('.shared-grid-view').removeClass('hidden');
        $.sharedGridHeader();
        initGridScrolling();
    } else if (String(M.currentdirid).length === 11 && M.currentrootid == 'contacts') {// Cloud-drive/File manager
        $('.contacts-details-block').removeClass('hidden');
        if (M.v.length > 0) {
            $('.files-grid-view.contact-details-view').removeClass('hidden');
            $.detailsGridHeader();
            initGridScrolling();
        }
    } else {
        $('.files-grid-view.fm').removeClass('hidden');
        initGridScrolling();
        $.gridHeader();
    }

    if (folderlink) {
        $('.grid-url-arrow').hide();
        $('.grid-url-header').text('');
    } else {
        $('.grid-url-arrow').show();
        $('.grid-url-header').text('');
    }

    $('.fm .grid-table-header th').rebind('contextmenu', function(e) {
        $('.file-block').removeClass('ui-selected');
        $.selected = [];
        $.hideTopMenu();
        return !!contextMenuUI(e, 6);
    });

    $('.files-grid-view, .fm-empty-cloud, .fm-empty-folder').rebind('contextmenu.fm', function(e) {
        $('.file-block').removeClass('ui-selected');
        $.selected = [];
        $.hideTopMenu();
        return !!contextMenuUI(e, 2);
    });

    // enable add star on first column click (make favorite)
    $('.grid-table.fm tr td:first-child').rebind('click', function() {
        var id = [$(this).parent().attr('id')];
        var newFavState = Number(!M.isFavourite(id));
        M.favourite(id, newFavState);
    });

    // enable add star on first column click (make favorite)
    $('.grid-table.shared-with-me tr td:first-child').rebind('click', function() {
        var id = [$(this).parent().attr('id')];
        var newFavState = Number(!M.isFavourite(id));

        // Handling favourites is allowed for full permissions shares only
        if (RightsbyID(id) > 1) {
            M.favourite(id, newFavState);
        }
    });

    $('.dropdown-item.do-sort').rebind('click', function() {
        M.setLastColumn($(this).data('by'));
        M.doSort($(this).data('by'), -1);
        M.renderMain();
    });

    $('.grid-table-header .arrow').rebind('click', function() {
        var c = $(this).attr('class');
        var d = 1;
        var pattern = '';

        if (c && (c.indexOf('desc') > -1)) {
            d = -1;
        }

        for (var e in M.sortRules) {
            if (c.indexOf(e) !== -1) {
                M.doSort(e, d);
                M.renderMain();
                break;
            }
        }

        // Stop bubbling
        return false;
    });

    $('.grid-first-th').rebind('click', function() {
        var c = $(this).children().first().attr('class');
        var d = 1;
        var pattern = '';

        if (c && (c.indexOf('desc') > -1)) {
            d = -1;
        }

        for (var e in M.sortRules) {
            if (M.sortRules.hasOwnProperty(e)) {
                if (c.indexOf(e) !== -1) {
                    M.doSort(e, d);
                    M.renderMain();
                    break;
                }
            }
        }
    });

    if (M.currentdirid === 'shares')
        $.selectddUIgrid = '.shared-grid-view .grid-scrolling-table';
    else if (M.currentdirid === 'contacts')
        $.selectddUIgrid = '.grid-scrolling-table.contacts';
    else if (M.currentdirid === 'ipc')
        $.selectddUIgrid = '.contact-requests-grid .grid-scrolling-table';
    else if (M.currentdirid === 'opc')
        $.selectddUIgrid = '.sent-requests-grid .grid-scrolling-table';
    else if (String(M.currentdirid).length === 11 && M.currentrootid == 'contacts')
        $.selectddUIgrid = '.files-grid-view.contact-details-view .grid-scrolling-table';
    else
        $.selectddUIgrid = '.files-grid-view.fm .grid-scrolling-table';

    $.selectddUIitem = 'tr';
    Soon(selectddUI);

    if (d)
        console.timeEnd('gridUI');
}

/**
 * Really simple shortcut logic for select all, copy, paste, delete
 *
 * @constructor
 */
function FMShortcuts() {

    var current_operation = null;

    // unbind if already bound.
    $(window).unbind('keydown.fmshortcuts');

    // bind
    $(window).bind('keydown.fmshortcuts', function(e) {

        if (!is_fm())
            return true;

        e = e || window.event;

        // DO NOT start the search in case that the user is typing something in a form field... (eg.g. contacts -> add
        // contact field)
        if ($(e.target).is("input, textarea, select") || $.dialog) {
            return;
        }
        var charCode = e.which || e.keyCode; // ff
        var charTyped = String.fromCharCode(charCode).toLowerCase();

        if (charTyped == "a" && (e.ctrlKey || e.metaKey)) {
            if (typeof selectionManager != 'undefined' && selectionManager) {
                selectionManager.select_all();
            }
            return false; // stop prop.
        } else if (
            (charTyped == "c" || charTyped == "x") &&
            (e.ctrlKey || e.metaKey)
            ) {
            var $items = selectionManager.get_selected();
            if ($items.size() == 0) {
                return; // dont do anything.
            }

            current_operation = {
                'op': charTyped == "c" ? 'copy' : 'cut',
                'src': $items
            };
            return false; // stop prop.
        } else if (charTyped == "v" && (e.ctrlKey || e.metaKey)) {
            if (!current_operation) {
                return false; // stop prop.
            }

            $.each(current_operation.src, function(k, v) {
                if (current_operation.op == "copy") {
                    M.copyNodes([$(v).attr('id')], M.currentdirid);
                } else if (current_operation.op == "cut") {
                    M.moveNodes([$(v).attr('id')], M.currentdirid);
                }
            });

            if (current_operation.op == "cut") {
                current_operation = null;
            }

            return false; // stop prop.
        } else if (charCode == 8) {
            var $items = selectionManager.get_selected();
            if ($items.size() == 0 || (RightsbyID(M.currentdirid || '') | 0) < 1) {
                return; // dont do anything.
            }

            $.selected = [];
            $items.each(function() {
                $.selected.push($(this).attr('id'));
            });

            fmremove();

            // force remove, no confirmation
            if (e.ctrlKey || e.metaKey) {
                $('#msgDialog:visible default-white-button.confirm').trigger('click');
            }

            return false;
        }

    });
}

/**
 * Simple way for searching for nodes by their first letter.
 *
 * PS: This is meant to be somehow reusable.
 *
 * @param searchable_elements selector/elements a list/selector of elements which should be searched for the user
 * specified key press character
 * @param containers selector/elements a list/selector of containers to which the input field will be centered (the code
 * will dynamically detect and pick the :visible container)
 *
 * @returns {*}
 * @constructor
 */
var QuickFinder = function(searchable_elements, containers) {
    var self = this;

    var DEBUG = false;

    self._is_active = false; // defined as a prop of this. so that when in debug mode it can be easily accessed from
    // out of this scope

    var last_key = null;
    var next_idx = 0;

    // hide on page change
    $(window).rebind('hashchange.quickfinder', function() {
        if (self.is_active()) {
            self.deactivate();
        }
    });

    $(window).rebind('keypress.quickFinder', function(e) {

        e = e || window.event;
        // DO NOT start the search in case that the user is typing something in a form field... (eg.g. contacts -> add
        // contact field)
        if ($(e.target).is("input, textarea, select") || $.dialog)
            return;

        var charCode = e.which || e.keyCode; // ff

        if (
            (charCode >= 48 && charCode <= 57) ||
            (charCode >= 65 && charCode <= 123) ||
            charCode > 255
            ) {
            var charTyped = String.fromCharCode(charCode);

            // get the currently visible container
            var $container = $(containers).filter(":visible");
            if ($container.size() == 0) {
                // no active container, this means that we are receiving events for a page, for which we should not
                // do anything....
                return;
            }

            self._is_active = true;

            $(self).trigger("activated");

            var $found = $(searchable_elements).filter(":visible:istartswith('" + charTyped + "')");

            if (
                /* repeat key press, but show start from the first element */
                    (last_key != null && ($found.size() - 1) <= next_idx)
                    ||
                    /* repeat key press is not active, should reset the target idx to always select the first element */
                        (last_key == null)
                        ) {
                    next_idx = 0;
                    last_key = null;
                } else if (last_key == charTyped) {
                    next_idx++;
                } else if (last_key != charTyped) {
                    next_idx = 0;
                }
                last_key = charTyped;

                $(searchable_elements).parents(".ui-selectee, .ui-draggable").removeClass('ui-selected');

                var $target_elm = $($found[next_idx]);

                $target_elm.parents(".ui-selectee, .ui-draggable").addClass("ui-selected");

                var $jsp = $target_elm.getParentJScrollPane();
                if ($jsp) {
                    var $scrolled_elm = $target_elm.parent("a");

                    if ($scrolled_elm.size() == 0) { // not in icon view, its a list view, search for a tr
                        $scrolled_elm = $target_elm.parents('tr:first');
                    }
                    $jsp.scrollToElement($scrolled_elm);
                }

                $(self).trigger('search');

                if ($target_elm && $target_elm.size() > 0) {
                    // ^^ DONT stop prop. if there are no found elements.
                    return false;
                }
            }
            else if (charCode >= 33 && charCode <= 36)
            {
                var e = '.files-grid-view.fm';
                if (M.viewmode == 1)
                    e = '.fm-blocks-view.fm';

                if ($(e + ':visible').length)
                {
                    e = $('.grid-scrolling-table:visible, .file-block-scrolling:visible');
                    var jsp = e.data('jsp');

                    if (jsp)
                    {
                        switch (charCode)
                        {
                            case 33: /* Page Up   */
                                jsp.scrollByY(-e.height(), !0);
                                break;
                            case 34: /* Page Down */
                                jsp.scrollByY(e.height(), !0);
                                break;
                            case 35: /* End       */
                                jsp.scrollToBottom(!0);
                                break;
                            case 36: /* Home      */
                                jsp.scrollToY(0, !0);
                                break;
                        }
                    }
                }
            }
        });

    // hide the search field when the user had clicked somewhere in the document
    $(document.body).delegate('> *', 'mousedown', function(e) {
        if (!is_fm()) {
            return;
        }
        if (self.is_active()) {
            self.deactivate();
            return false;
        }
    });

    // use events as a way to communicate with this from the outside world.
    self.deactivate = function() {
        self._is_active = false;
        $(self).trigger("deactivated");
    };

    self.is_active = function() {
        return self._is_active;
    };

    self.disable_if_active = function() {
        if (self.is_active()) {
            self.deactivate();
        }
    };

    return this;
};

var quickFinder = new QuickFinder(
    '.tranfer-filetype-txt, .file-block-title, td span.contacts-username',
    '.files-grid-view, .fm-blocks-view.fm, .contacts-grid-table'
    );

/**
 * This should take care of flagging the LAST selected item in those cases:
 *
 *  - jQ UI $.selectable's multi selection using drag area (integrated using jQ UI $.selectable's Events)
 *
 *  - Single click selection (integrated by assumption that the .get_currently_selected will also try to cover this case
 *  when there is only one .ui-selected...this is how no other code had to be changed :))
 *
 *  - Left/right/up/down keys (integrated by using the .set_currently_selected and .get_currently_selected public
 *  methods)
 *
 * @param $selectable
 * @returns {*}
 * @constructor
 */
var SelectionManager = function($selectable) {
    var self = this;

    $selectable.unbind('selectableselecting');
    $selectable.unbind('selectableselected');
    $selectable.unbind('selectableunselecting');
    $selectable.unbind('selectableunselected');

    /**
     * Store all selected items in an _ordered_ array.
     *
     * @type {Array}
     */
    var selected_list = [];

    /**
     * Helper func to clear old reset state from other icons.
     */
    this.clear = function() {
        $('.currently-selected', $selectable).removeClass('currently-selected');
    };

    this.clear(); // remove ANY old .currently-selected values.

    /**
     * The idea of this method is to _validate_ and return the .currently-selected element.
     *
     * @param first_or_last string ("first" or "last") by default will return the first selected element if there is
     * not .currently-selected
     *
     * @returns {*|jQuery|HTMLElement}
     */
    this.get_currently_selected = function(first_or_last) {
        if (!first_or_last) {
            first_or_last = "first";
        }

        var $currently_selected = $('.currently-selected', $selectable);

        if ($currently_selected.size() == 0) { // NO .currently-selected
            return $('.ui-selected:' + first_or_last, $selectable);
        } else if (!$currently_selected.is(".ui-selected")) { // validate that the currently selected is actually selected.
            // if not, try to get the first_or_last .ui-selected item
            var selected_elms = $('.ui-selected:' + first_or_last, $selectable);
            return selected_elms;
        } else { // everything is ok, we should return the .currently-selected
            return $currently_selected;
        }
    };

    /**
     * Used from the shortcut keys code.
     *
     * @param element
     */
    this.set_currently_selected = function($element) {

        self.clear();
        $element.addClass("currently-selected");
        quickFinder.disable_if_active();

        // Do .scrollIntoView if the parent or parent -> parent DOM Element is a JSP.
        {
            var $jsp = $element.getParentJScrollPane();
            if ($jsp) {
                $jsp.scrollToElement($element);
            }
        }
    };

    /**
     * Simple helper func, for selecting all elements in the current view.
     */
    this.select_all = function() {
        $(window).trigger('dynlist.flush');
        var $selectable_containers = $(
            [
                ".fm-transfers-block",
                ".fm-blocks-view.fm",
                ".fm-blocks-view.contacts-view",
                ".files-grid-view.fm",
                ".files-grid-view.contacts-view",
                ".contacts-grid-view",
                ".fm-contacts-blocks-view",
                ".files-grid-view.contact-details-view",
                ".shared-grid-view",
                ".shared-blocks-view",
                ".shared-details-block"
            ].join(",")
            ).filter(":visible");

        var $selectables = $(
            [
                ".file-block",
                "tr.ui-draggable",
                "tr.ui-selectee",
                ".contact-block-view.ui-draggable",
                ".transfer-table tr"
            ].join(","),
            $selectable_containers
            ).filter(":visible");

        $selectables.addClass("ui-selected");
    };

    /**
     * Use this to get ALL (multiple!) selected items in the currently visible view/grid.
     */
    this.get_selected = function() {
        var $selectable_containers = $(
            [
                ".fm-blocks-view.fm",
                ".fm-blocks-view.contacts-view",
                ".files-grid-view.fm",
                ".files-grid-view.contacts-view",
                ".contacts-grid-view",
                ".fm-contacts-blocks-view",
                ".files-grid-view.contact-details-view"
            ].join(",")
            ).filter(":visible");

        var $selected = $(
            [
                ".file-block",
                "tr.ui-draggable",
                "tr.ui-selectee",
                ".contact-block-view.ui-draggable"
            ].join(","),
            $selectable_containers
            ).filter(":visible.ui-selected");

        return $selected;
    };

    /**
     * Push the last selected item to the end of the selected_list array.
     */
    $selectable.bind('selectableselecting', function(e, data) {
        var $selected = $(data.selecting);
        selected_list.push(
            $selected
            );
    });

    /**
     * Remove any unselected element from the selected_list array.
     */
    $selectable.bind('selectableunselecting', function(e, data) {
        var $unselected = $(data.unselecting);
        var idx = $.elementInArray($unselected, selected_list);

        if (idx > -1) {
            delete selected_list[idx];
        }
    });

    /**
     * After the user finished selecting the icons, flag the last selected one as .currently-selecting
     */
    $selectable.bind('selectablestop', function(e, data) {

        self.clear();

        // remove `undefined` from the list
        selected_list = $.map(selected_list, function(n, i) {
            if (n != undefined) {
                return n;
            }
        });

        // add the .currently-selected
        if (selected_list.length > 0) {
            $(selected_list[selected_list.length - 1]).addClass('currently-selected');
        }
        selected_list = []; // reset the state of the last selected items for the next selectablestart
    });
    return this;
};

var selectionManager;

function UIkeyevents() {
    $(window).rebind('keydown.uikeyevents', function(e) {
        if (e.keyCode == 9 && !$(e.target).is("input,textarea,select")) {
            return false;
        }

        var sl = false, s;
        if (M.viewmode) {
            s = $('.file-block.ui-selected');
        }
        else {
            s = $('.grid-table tr.ui-selected');
        }
        var selPanel = $('.fm-transfers-block tr.ui-selected');

        if (M.chat) {
            return true;
        }

        if (!is_fm() && (page !== 'login') && (page.substr(0, 3) !== 'pro')) {
            return true;
        }

        /**
         * Because of te .unbind, this can only be here... it would be better if its moved to iconUI(), but maybe some
         * other day :)
         */
        if (!$.dialog && !slideshowid && M.viewmode == 1) {
            var items_per_row = Math.floor($('.file-block').parent().outerWidth() / $('.file-block:first').outerWidth(true));
            var total_rows = Math.ceil($('.file-block').size() / items_per_row);

            if (e.keyCode == 37) {
                // left
                var current = selectionManager.get_currently_selected("first");
                // clear old selection if no shiftKey
                if (!e.shiftKey) {
                    s.removeClass("ui-selected");
                }
                var $target_element = null;
                if (current.length > 0 && current.prev(".file-block").length > 0) {
                    $target_element = current.prev(".file-block");
                }
                else {
                    $target_element = $('.file-block:last');
                }
                if ($target_element) {
                    $target_element.addClass('ui-selected');
                    selectionManager.set_currently_selected($target_element);
                }
            }
            else if (e.keyCode == 39) {

                // right
                var current = selectionManager.get_currently_selected("last");
                if (!e.shiftKey) {
                    s.removeClass("ui-selected");
                }
                var $target_element = null;
                var next = current.next(".file-block");

                // clear old selection if no shiftKey
                if (next.length > 0) {
                    $target_element = next;
                }
                else {
                    $target_element = $('.file-block:first');
                }
                if ($target_element) {
                    $target_element.addClass('ui-selected');
                    selectionManager.set_currently_selected($target_element);
                }
            }

            // up & down
            else if (e.keyCode == 38 || e.keyCode == 40) {
                var current = selectionManager.get_currently_selected("first"),
                    current_idx = $.elementInArray(current, $('.file-block')) + 1;

                if (!e.shiftKey) {
                    s.removeClass("ui-selected");
                }

                var current_row = Math.ceil(current_idx / items_per_row),
                    current_col = current_idx % items_per_row,
                    target_row;

                if (e.keyCode == 38) { // up
                    // handle the case when the users presses ^ and the current row is the first row
                    target_row = current_row == 1 ? total_rows : current_row - 1;
                } else if (e.keyCode == 40) { // down
                    // handle the case when the users presses DOWN and the current row is the last row
                    target_row = current_row == total_rows ? 1 : current_row + 1;
                }

                // calc the index of the target element
                var target_element_num = ((target_row - 1) * items_per_row) + (current_col - 1),
                    $target = $('.file-block:eq(' + target_element_num + ')');

                $target.addClass("ui-selected");
                selectionManager.set_currently_selected($target);
            }
        }

        if ((e.keyCode == 38) && (s.length > 0) && ($.selectddUIgrid.indexOf('.grid-scrolling-table') > -1) && !$.dialog) {

            // up in grid
            if (e.shiftKey) {
                $(e).addClass('ui-selected');
            }
            if ($(s[0]).prev().length > 0) {
                if (!e.shiftKey) {
                    $('.grid-table tr').removeClass('ui-selected');
                }
                $(s[0]).prev().addClass('ui-selected');
                sl = $(s[0]).prev();

                quickFinder.disable_if_active();
            }
        }
        else if (e.keyCode == 40 && s.length > 0 && $.selectddUIgrid.indexOf('.grid-scrolling-table') > -1 && !$.dialog) {

            // down in grid
            if (e.shiftKey) {
                $(e).addClass('ui-selected');
            }
            if ($(s[s.length - 1]).next().length > 0) {
                if (!e.shiftKey) {
                    $('.grid-table tr').removeClass('ui-selected');
                }
                $(s[s.length - 1]).next().addClass('ui-selected');
                sl = $(s[0]).next();

                quickFinder.disable_if_active();
            }
        }
        else if (e.keyCode == 46 && s.length > 0 && !$.dialog && RightsbyID(M.currentdirid) > 1) {
            $.selected = [];
            s.each(function(i, e) {
                $.selected.push($(e).attr('id'));
            });
            fmremove();
        }
        else if (e.keyCode == 46 && selPanel.length > 0 && !$.dialog && RightsbyID(M.currentdirid) > 1) {
            var selected = [];
            selPanel.each(function() {
                selected.push($(this).attr('id'));
            });
            msgDialog('confirmation', l[1003], "Cancel " + selected.length + " transferences?", false, function(e) {

                // we should encapsule the click handler
                // to call a function rather than use this hacking
                if (e) {
                    $('.transfer-clear').trigger('click');
                }
            });
        }
        else if (e.keyCode == 13 && s.length > 0 && !$.dialog && !$.msgDialog && $('.fm-new-folder').attr('class').indexOf('active') == -1 && $('.top-search-bl').attr('class').indexOf('active') == -1) {
            $.selected = [];
            s.each(function(i, e) {
                $.selected.push($(e).attr('id'));
            });
            if ($.selected && $.selected.length > 0) {
                var n = M.d[$.selected[0]];
                if (n && n.t) {
                    M.openFolder(n.h);
                }
                else if ($.selected.length == 1 && M.d[$.selected[0]] && is_image(M.d[$.selected[0]])) {
                    slideshow($.selected[0]);
                }
                else {
                    M.addDownload($.selected);
                }
            }
        }
        else if ((e.keyCode === 13) && ($.dialog === 'share')) {

            var share = new mega.Share();
            share.updateNodeShares();
        }
        else if ((e.keyCode === 13) && ($.dialog === 'add-contact-popup')) {
            addNewContact($('.add-user-popup-button.add'));
        }
        else if ((e.keyCode === 13) && ($.dialog === 'rename')) {
            doRename();
        }

        // If the Esc key is pressed while the payment address dialog is visible, close it
        else if ((e.keyCode === 27) && !$('.payment-address-dialog').hasClass('hidden')) {
            addressDialog.closeDialog();
        }
        else if (e.keyCode == 27 && ($.copyDialog || $.moveDialog || $.copyrightsDialog)) {
            closeDialog();
        }
        else if (e.keyCode == 27 && $.topMenu) {
            topMenu(1);
        }
        else if (e.keyCode == 27 && $.dialog) {
            closeDialog();
        }
        else if (e.keyCode == 27 && $('.default-select.active').length) {
            var $selectBlock = $('.default-select.active');
            $selectBlock.find('.default-select-dropdown').fadeOut(200);
            $selectBlock.removeClass('active');
        }
        else if (e.keyCode == 27 && $.msgDialog) {
            closeMsg();
            if ($.warningCallback) {
                $.warningCallback(false);
            }
        }
        else if ((e.keyCode == 13 && $.msgDialog == 'confirmation') && (e.keyCode == 13 && $.msgDialog == 'remove')) {
            closeMsg();
            if ($.warningCallback) {
                $.warningCallback(true);
            }
        }
        else if ((e.keyCode === 113 /* F2 */) && (s.length > 0) && !$.dialog && RightsbyID(M.currentdirid) > 1) {
            $.selected = [];
            s.each(function(i, e) {
                $.selected.push($(e).attr('id'));
            });
            renameDialog();
        }
        else if (e.keyCode == 65 && e.ctrlKey && !$.dialog) {
            $('.grid-table.fm tr').addClass('ui-selected');
            $('.file-block').addClass('ui-selected');
        }
        else if (e.keyCode == 37 && slideshowid) {
            slideshow_prev();
        }
        else if (e.keyCode == 39 && slideshowid) {
            slideshow_next();
        }
        else if (e.keyCode == 27 && slideshowid) {
            slideshow(slideshowid, true);
        }
        else if (e.keyCode == 27) {
            $.hideTopMenu();
        }

        if (sl && $.selectddUIgrid.indexOf('.grid-scrolling-table') > -1) {
            var jsp = $($.selectddUIgrid).data('jsp');
            jsp.scrollToElement(sl);
        }

        searchPath();
    });
}

function searchPath()
{
    if (M.currentdirid && M.currentdirid.substr(0,7) == 'search/')
    {
        var sel;
        if (M.viewmode) sel = $('.fm-blocks-view .ui-selected');
        else sel = $('.grid-table .ui-selected');
        if (sel.length == 1)
        {
            var html = '';
            var path = M.getPath($(sel[0]).attr('id'));
            path.reverse();
            for (var i in path)
            {
                var c,name,id=false,iconimg='';
                var n = M.d[path[i]];
                if (path[i].length == 11 && M.u[path[i]])
                {
                    id = path[i];
                    c = 'contacts-item';
                    name = M.u[path[i]].m;
                }
                else if (path[i] == M.RootID)
                {
                    id = M.RootID;
                    c = 'cloud-drive';
                    name = l[164];
                }
                else if (path[i] == M.RubbishID)
                {
                    id = M.RubbishID;
                    c = 'recycle-item';
                    name = l[168];
                }
                else if (path[i] == M.InboxID)
                {
                    id = M.InboxID;
                    c = 'inbox-item';
                    name = l[166];
                }
                else if (n)
                {
                    id = n.h;
                    c = '';
                    name = n.name;
                    if (n.t) c = 'folder';
                    else iconimg = '<span class="search-path-icon-span ' + fileIcon(n) + '"></span>';
                }
                if (id)
                {
                    html += '<div class="search-path-icon '+c+'" id="spathicon_'+htmlentities(id) + '">' + iconimg + '</div><div class="search-path-txt" id="spathname_'+htmlentities(id) + '">' + htmlentities(name) + '</div>';
                    if (i < path.length-1) html += '<div class="search-path-arrow"></div>';
                }
            }
            html += '<div class="clear"></div>';
            $('.search-bottom-menu').html(html);
            $('.fm-blocks-view,.files-grid-view').addClass('search');
            $('.search-path-icon,.search-path-icon').unbind('click');
            $('.search-path-icon,.search-path-txt').bind('click',function(e)
            {
                var id = $(this).attr('id');
                if (id)
                {
                    id = id.replace('spathicon_','').replace('spathname_','');
                    var n = M.d[id];
                    $.selected=[];
                    if (!n.t)
                    {
                        $.selected.push(id);
                        id = n.p;
                    }
                    if (n) M.openFolder(id);
                    if ($.selected.length > 0) reselect(1);
                }
            });
        }
        else $('.fm-blocks-view,.files-grid-view').removeClass('search');
    }
    else $('.fm-blocks-view,.files-grid-view').removeClass('search');
}

function selectddUI() {
    if (M.currentdirid && M.currentdirid.substr(0, 7) === 'account') {
        return false;
    }

    if (d) {
        console.time('selectddUI');
    }

    var mainSel = $.selectddUIgrid + ' ' + $.selectddUIitem;
    var dropSel = $.selectddUIgrid + ' ' + $.selectddUIitem + '.folder';
    if (M.currentrootid === 'contacts') {
        dropSel = mainSel;
    }

    $(dropSel).droppable(
        {
            tolerance: 'pointer',
            drop: function(e, ui)
            {
                $.doDD(e, ui, 'drop', 0);
            },
            over: function(e, ui)
            {
                $.doDD(e, ui, 'over', 0);
            },
            out: function(e, ui)
            {
                $.doDD(e, ui, 'out', 0);
            }
        });

    if ($.gridDragging) {
        $('body').addClass('dragging ' + ($.draggingClass || ''));
    }

    var $ddUIitem = $(mainSel);
    var $ddUIgrid = $($.selectddUIgrid);
    $ddUIitem.draggable(
        {
            start: function(e, u)
            {
                if (d) console.log('draggable.start');
                $.hideContextMenu(e);
                $.gridDragging = true;
                $('body').addClass('dragging');
                if (!$(this).hasClass('ui-selected'))
                {
                    $($.selectddUIgrid + ' ' + $.selectddUIitem).removeClass('ui-selected');
                    $(this).addClass('ui-selected');
                }
                var s = $($.selectddUIgrid + ' .ui-selected'), max = ($(window).height() - 96) / 24, html = [];
                $.selected = [];
                s.each(function(i, e)
                {
                    var id = $(e).attr('id'), n = M.d[id];
                    if (n) {
                        $.selected.push(id);
                        if (max > i) {
                            html.push('<div class="transfer-filtype-icon ' + fileIcon(n) + ' tranfer-filetype-txt dragger-entry">' + str_mtrunc(htmlentities(n.name)) + '</div>');
                        }
                    }
                });
                if (s.length > max)
                {
                    $('.dragger-files-number').text(s.length);
                    $('.dragger-files-number').show();
                }
                $('#draghelper .dragger-content').html(html.join(""));
                $.draggerHeight = $('#draghelper .dragger-content').outerHeight();
                $.draggerWidth = $('#draghelper .dragger-content').outerWidth();
                $.draggerOrigin = M.currentdirid;
            },
            drag: function(e, ui)
            {
                if (ui.position.top + $.draggerHeight - 28 > $(window).height())
                    ui.position.top = $(window).height() - $.draggerHeight + 26;
                if (ui.position.left + $.draggerWidth - 58 > $(window).width())
                    ui.position.left = $(window).width() - $.draggerWidth + 56;
            },
            refreshPositions: true,
            containment: 'document',
            scroll: false,
            distance: 10,
            revertDuration: 200,
            revert: true,
            cursorAt: {right: 90, bottom: 56},
            helper: function(e, ui)
            {
                $(this).draggable("option", "containment", [72, 42, $(window).width(), $(window).height()]);
                return getDDhelper();
            },
            stop: function(event)
            {
                if (d) console.log('draggable.stop');
                $.gridDragging = $.draggingClass = false;
                $('body').removeClass('dragging').removeClassWith("dndc-");
                var origin = $.draggerOrigin;
                setTimeout(function __onDragStop() {
                    if (M.currentdirid === 'contacts') {
                        if (origin !== 'contacts') {
                            M.openFolder(origin, true);
                        }
                    } else {
                        treeUIopen(M.currentdirid, false, true);
                    }
                }, 200);
            }
        });

    $('.ui-selectable-helper').remove();

    $ddUIgrid.selectable({
        filter: $.selectddUIitem,
        start: function(e, u) {
            $.hideContextMenu(e);
            $.hideTopMenu();
        },
        stop: function(e, u) {
            searchPath();
        }
    });

    /**
     * (Re)Init the selectionManager, because the .selectable() is reinitialized and we need to reattach to its
     * events.
     *
     * @type {SelectionManager}
     */

    if (!window.fmShortcuts) {
        window.fmShortcuts = new FMShortcuts();
    }
    selectionManager = new SelectionManager($ddUIgrid);

    $ddUIitem.rebind('contextmenu', function(e)
    {
        if ($(this).attr('class').indexOf('ui-selected') == -1)
        {
            $($.selectddUIgrid + ' ' + $.selectddUIitem).removeClass('ui-selected');
            $(this).addClass('ui-selected');
        }
        cacheselect();
        searchPath();
        $.hideTopMenu();
        return !!contextMenuUI(e, 1);
    });

    $ddUIitem.rebind('click', function(e)
    {
        if ($.gridDragging)
            return false;
        var s = e.shiftKey && $($.selectddUIgrid + ' .ui-selected');
        if (s && s.length > 0)
        {
            var start = s[0];
            var end = this;
            if ($.gridLastSelected && $($.gridLastSelected).attr('class').indexOf('ui-selected') > -1)
                start = $.gridLastSelected;
            else
                $.gridLastSelected = this;
            if ($(start).index() > $(end).index())
            {
                end = start;
                start = this;
            }
            $($.selectddUIgrid + ' ' + $.selectddUIitem).removeClass('ui-selected');
            $([start, end]).addClass('ui-selected');
            $(start).nextUntil($(end)).each(function(i, e)
            {
                $(e).addClass('ui-selected');
            });

            selectionManager.set_currently_selected($(this));
        }
        else if (e.ctrlKey == false && e.metaKey == false)
        {
            $($.selectddUIgrid + ' ' + $.selectddUIitem).removeClass('ui-selected');
            $(this).addClass('ui-selected');
            $.gridLastSelected = this;
            selectionManager.set_currently_selected($(this));
        }
        else
        {
            if ($(this).hasClass("ui-selected"))
                $(this).removeClass("ui-selected");
            else
            {
                $(this).addClass("ui-selected");
                $.gridLastSelected = this;
                selectionManager.set_currently_selected($(this));
            }
        }
        searchPath();
        $.hideContextMenu(e);
        if ($.hideTopMenu)
            $.hideTopMenu();
        return false;
    });

    $ddUIitem.rebind('dblclick', function(e)
    {
        var h = $(e.currentTarget).attr('id');
        var n = M.d[h] || {};
        if (n.t)
        {
            $('.top-context-menu').hide();
            M.openFolder(h);
        }
        else if (is_image(n))
            slideshow(h);
        else
            M.addDownload([h]);
    });

    if ($.rmInitJSP)
    {
        var jsp = $($.rmInitJSP).data('jsp');
        if (jsp)
            jsp.reinitialise();
        if (d)
            console.log('jsp:!u', !!jsp);
        delete $.rmInitJSP;
    }
    $.tresizer();
    if (d) {
        console.timeEnd('selectddUI');
    }

    $ddUIitem = $ddUIgrid = undefined;
}

function iconUI(aQuiet)
{
    if (d) console.time('iconUI');

    $('.fm-files-view-icon.block-view').addClass('active');
    $('.fm-files-view-icon.listing-view').removeClass('active');
    $('.shared-grid-view').addClass('hidden');
    $('.files-grid-view.fm').addClass('hidden');
    $('.fm-blocks-view.fm').addClass('hidden');
    $('.fm-blocks-view.contacts-view').addClass('hidden');
    $('.files-grid-view.contacts-view').addClass('hidden');
    $('.contacts-details-block').addClass('hidden');
    $('.files-grid-view.contact-details-view').addClass('hidden');
    $('.fm-blocks-view.contact-details-view').addClass('hidden');

    if (M.currentdirid == 'contacts')
    {
        $('.fm-blocks-view.contacts-view').removeClass('hidden');
        initContactsBlocksScrolling();
    }
    else if (M.currentdirid == 'shares')
    {
        $('.shared-blocks-view').removeClass('hidden');
        initShareBlocksScrolling();
    }
    else if (String(M.currentdirid).length === 11 && M.currentrootid == 'contacts')
    {
        $('.contacts-details-block').removeClass('hidden');
        if (M.v.length > 0)
        {
            $('.fm-blocks-view.contact-details-view').removeClass('hidden');
            initFileblocksScrolling2();
        }
    }
    else if (M.currentdirid === M.InboxID || RootbyId(M.currentdirid) === M.InboxID)
    {
        //console.error("Inbox iconUI");
        if (M.v.length > 0)
        {
            $('.fm-blocks-view.fm').removeClass('hidden');
            initFileblocksScrolling();
        }
    }
    else
    {
        $('.fm-blocks-view.fm').removeClass('hidden');
        if (!aQuiet) initFileblocksScrolling();
    }

    $('.fm-blocks-view, .shared-blocks-view').rebind('contextmenu.blockview', function(e)
    {
        $('.file-block').removeClass('ui-selected');
        selectionManager.clear(); // is this required? don't we have a support for a multi-selection context menu?
        $.selected = [];
        $.hideTopMenu();
        return !!contextMenuUI(e, 2);
    });

    if (M.currentdirid == 'contacts')
    {
        $.selectddUIgrid = '.contacts-blocks-scrolling';
        $.selectddUIitem = 'a';
    }
    else if (M.currentdirid == 'shares')
    {
        $.selectddUIgrid = '.shared-blocks-scrolling';
        $.selectddUIitem = 'a';
    }
    else if (String(M.currentdirid).length === 11 && M.currentrootid == 'contacts')
    {
        $.selectddUIgrid = '.contact-details-view .file-block-scrolling';
        $.selectddUIitem = 'a';
    }
    else
    {
        $.selectddUIgrid = '.file-block-scrolling';
        $.selectddUIitem = 'a';
    }
    selectddUI();
    if (d) console.timeEnd('iconUI');
}

function transferPanelUI()
{
    $.transferHeader = function(tfse)
    {
        tfse                  = tfse || M.getTransferElements();
        var domTableEmptyTxt  = tfse.domTableEmptyTxt;
        var domTableHeader    = tfse.domTableHeader;
        var domScrollingTable = tfse.domScrollingTable;
        var domTable          = tfse.domTable;
        tfse                  = undefined;

        // Show/Hide header if there is no items in transfer list
        if (domTable.querySelector('tr')) {
            domTableEmptyTxt.classList.add('hidden');
            domScrollingTable.style.display = '';
            domTableHeader.style.display    = '';
        }
        else {
            domTableEmptyTxt.classList.remove('hidden');
            domScrollingTable.style.display = 'none';
            domTableHeader.style.display    = 'none';
        }

        $(domScrollingTable).rebind('click.tst contextmenu.tst', function(e) {
            if (!$(e.target).closest('.transfer-table').length) {
                $('.ui-selected', domTable).removeClass('ui-selected');
            }
        });

        var $tmp = $('.grid-url-arrow, .clear-transfer-icon', domTable);
        $tmp.rebind('click', function(e) {
            var target = $(this).closest('tr');
            e.preventDefault();
            e.stopPropagation(); // do not treat it as a regular click on the file
            $('tr', domTable).removeClass('ui-selected');

            if ($(this).hasClass('grid-url-arrow')) {
                target.addClass('ui-selected');
                e.currentTarget = target;
                transferPanelContextMenu(target);
                if (!$(this).hasClass('active')) {
                    contextMenuUI(e);
                    $(this).addClass('active');
                }
                else {
                    $.hideContextMenu();
                    $(this).removeClass('active');
                }
            }
            else {
                if (!target.hasClass('.transfer-completed')) {
                    var toabort = target.attr('id');
                    dlmanager.abort(toabort);
                    ulmanager.abort(toabort);
                }
                target.fadeOut(function() {
                    $(this).remove();
                    $.clearTransferPanel();
                    fm_tfsupdate();
                    $.tresizer();
                });
            }

            return false;
        });

        $tmp = $('tr', domTable);
        $tmp.rebind('dblclick', function(e) {
            if ($(this).hasClass('transfer-completed')) {
                var id = String($(this).attr('id'));
                if (id[0] === 'd') {
                    id = id.split('_').pop();
                }
                else if (id[0] === 'u') {
                    id = String(ulmanager.ulIDToNode[id]);
                }
                var path = M.getPath(id);
                if (path.length > 1) {
                    M.openFolder(path[1], true);
                    if (!$('#' + id).length) {
                        $(window).trigger('dynlist.flush');
                    }
                    $.selected = [id];
                    reselect(1);
                }
            }
            return false;
        });

        $tmp.rebind('click contextmenu', function(e)
        {
            if (e.type == 'contextmenu')
            {
                $('.ui-selected', domTable).removeClass('ui-selected');
                $(this).addClass('ui-selected dragover');
                transferPanelContextMenu(null);
                return !!contextMenuUI(e);
            }
            else
            {
                var domNode = domTable.querySelector('tr');
                if (e.shiftKey && domNode)
                {
                    var start = domNode;
                    var end   = this;
                    if ($.TgridLastSelected && $($.TgridLastSelected).hasClass('ui-selected')) {
                        start = $.TgridLastSelected;
                    }
                    if ($(start).index() > $(end).index()) {
                        end = start;
                        start = this;
                    }
                    $('.ui-selected', domTable).removeClass('ui-selected');
                    $([start, end]).addClass('ui-selected');
                    $(start).nextUntil($(end)).each(function(i, e) {
                        $(e).addClass('ui-selected');
                    });
                }
                else if (!e.ctrlKey && !e.metaKey)
                {
                    $('.ui-selected', domTable).removeClass('ui-selected');
                    $(this).addClass('ui-selected');
                    $.TgridLastSelected = this;
                }
                else
                {
                    if ($(this).hasClass("ui-selected"))
                        $(this).removeClass("ui-selected");
                    else
                    {
                        $(this).addClass("ui-selected");
                        $.TgridLastSelected = this;
                    }
                }
            }

            return false;
        });
        $tmp = undefined;

        // initTransferScroll(domScrollingTable);
        delay('tfs-ps-update', Ps.update.bind(Ps, domScrollingTable));
    };

    $.transferClose = function() {
        $('.nw-fm-left-icon.transfers').removeClass('active');
        $('#fmholder').removeClass('transfer-panel-opened');
    };

    $.transferOpen = function(force) {
        if (force || !$('.nw-fm-left-icon.transfers').hasClass('active')) {
            $('.nw-fm-left-icon').removeClass('active');
            $('.nw-fm-left-icon.transfers').addClass('active');
            $('#fmholder').addClass('transfer-panel-opened');
            notificationsUI(1);
            var domScrollingTable = M.getTransferElements().domScrollingTable;
            if (!domScrollingTable.classList.contains('ps-container')) {
                Ps.initialize(domScrollingTable, {suppressScrollX: true});
            }
            fm_tfsupdate(); // this will call $.transferHeader();
        }
    };

    $.clearTransferPanel = function() {
        var obj = M.getTransferElements();
        if (!obj.domTable.querySelector('tr')) {
            $('.transfer-clear-all-icon').addClass('disabled');
            $('.transfer-pause-icon').addClass('disabled');
            $('.transfer-clear-completed').addClass('disabled');
            $('.transfer-table-header').hide();
            $('.transfer-panel-empty-txt').removeClass('hidden');
            $('.transfer-panel-title').text('');
            $('.nw-fm-left-icon.transfers').removeClass('transfering').find('p').removeAttr('style');
            if (M.currentdirid === 'transfers') {
                fm_tfsupdate();
                $.tresizer();
            }
        }
    };

    $.removeTransferItems = function($trs) {
        if (!$trs) {
            $trs = $('.transfer-table tr.transfer-completed');
        }
        var $len = $trs.length;
        if ($len && $len < 100) {
            $trs.fadeOut(function() {
                $(this).remove();
                if (!--$len) {
                    $.clearTransferPanel();
                }
            });
        }
        else {
            $trs.remove();
            Soon($.clearTransferPanel);
        }
    };

    $('.transfer-clear-all-icon').rebind('click', function() {
        if (!$(this).hasClass('disabled')) {
            msgDialog('confirmation', 'clear all transfers', l[7225], '', function(e) {
                if (!e) {
                    return;
                }

                dlmanager.abort(null);
                ulmanager.abort(null);

                $.removeTransferItems($('.transfer-table tr'));
            });
        }
    });

    $('.transfer-clear-completed').rebind('click', function() {
        if (!$(this).hasClass('disabled')) {
            $.removeTransferItems();
        }
    });

    $('.transfer-pause-icon').rebind('click', function() {

        if (dlmanager.isOverQuota) {
            return dlmanager.showOverQuotaDialog();
        }

        if (!$(this).hasClass('disabled')) {
            if ($(this).hasClass('active')) {
                // terms of service
                if (u_type || folderlink || Object(u_attr).terms) {
                    [dlQueue, ulQueue].forEach(function(queue) {
                        Object.keys(queue._qpaused).map(fm_tfsresume);
                    });
                    uldl_hold = false;
                    ulQueue.resume();
                    dlQueue.resume();

                    $(this).removeClass('active').find('span').text(l[6993]);
                    $('.transfer-table-wrapper tr').removeClass('transfer-paused');
                    $('.nw-fm-left-icon').removeClass('paused');
                }
                else {
                    alert(l[214]);
                    DEBUG(l[214]);
                }
            }
            else {
                var $trs = $('.transfer-table tr:not(.transfer-completed)');

                $trs.attrs('id')
                    .concat(Object.keys(M.tfsdomqueue))
                    .map(fm_tfspause);

                dlQueue.pause();
                ulQueue.pause();
                uldl_hold = true;

                $(this).addClass('active').find('span').text(l[7101]);
                $trs.addClass('transfer-paused');
                $('.nw-fm-left-icon').addClass('paused');
            }
        }
    });
}

function getDDhelper()
{
    var id = '#fmholder';
    if (page == 'start')
        id = '#startholder';
    $('.dragger-block').remove();
    $(id).append('<div class="dragger-block drag" id="draghelper"><div class="dragger-content"></div><div class="dragger-files-number">1</div></div>');
    $('.dragger-block').show();
    $('.dragger-files-number').hide();
    return $('.dragger-block')[0];
}


/**
 * menuItems
 *
 * Select what in context menu will be shown of actions and what not, depends on selected item/s
 * @returns {menuItems.items|Array}
 */
function menuItems() {

    var selItem,
        items = [],
        share = {},
        exportLink = {},
        isTakenDown = false,
        hasExportLink = false,
        sourceRoot = RootbyId($.selected[0]);

    // Show Rename action in case that only one item is selected
    if (($.selected.length === 1) && (RightsbyID($.selected[0]) > 1)) {
        items['.rename-item'] = 1;
    }

    if (((Object.keys($.selected)).length < 2)
            && (RightsbyID($.selected[0]) > 1)) {

        items['.add-star-item'] = 1;

        if (M.isFavourite($.selected)) {
            $('.add-star-item').safeHTML('<i class="small-icon context broken-heart"></i>@@', l[5872]);
        }
        else {
            $('.add-star-item').safeHTML('<i class="small-icon context heart"/></i>@@', l[5871]);
        }

        items['.colour-label-items'] = 1;
        M.colourLabelcmUpdate(M.d[$.selected[0]]);
    }

    selItem = M.d[$.selected[0]];

    if (selItem && (selItem.p.length === 11)) {
        items['.removeshare-item'] = 1;
    }
    else if (RightsbyID($.selected[0]) > 1) {
        items['.remove-item'] = 1;
    }

    if (selItem && ($.selected.length === 1) && selItem.t) {
        items['.open-item'] = 1;
    }

    if (
        selItem
        && ($.selected.length === 1)
        && is_image(selItem)
        ) {
        items['.preview-item'] = 1;
    }

    if (
        selItem
        && (sourceRoot === M.RootID)
        && ($.selected.length === 1)
        && selItem.t
        && !folderlink
        ) {
        items['.sh4r1ng-item'] = 1;
    }

    if ((sourceRoot === M.RootID) && !folderlink) {
        items['.move-item'] = 1;
        items['.getlink-item'] = 1;

        share = new mega.Share();
        hasExportLink = share.hasExportLink($.selected);

        if (hasExportLink) {
            items['.removelink-item'] = true;
        }

        exportLink = new mega.Share.ExportLink();
        isTakenDown = exportLink.isTakenDown($.selected);

        // If any of selected items is taken down remove actions from context menu
        if (isTakenDown) {
            delete items['.getlink-item'];
            delete items['.removelink-item'];
            delete items['.sh4r1ng-item'];
            delete items['.add-star-item'];
            delete items['.colour-label-items'];
        }
    }

    else if (sourceRoot === M.RubbishID && !folderlink) {
        items['.move-item'] = 1;
    }

    items['.download-item'] = 1;
    items['.zipdownload-item'] = 1;
    items['.copy-item'] = 1;
    items['.properties-item'] = 1;
    items['.refresh-item'] = 1;

    if (folderlink) {
        delete items['.copy-item'];
        delete items['.add-star-item'];
        delete items['.colour-label-items'];
        if (u_type) {
            items['.import-item'] = 1;
        }
    }

    return items;
}

function contextMenuUI(e, ll) {

    var v;
    var flt;
    var items = {};
    var m = $('.dropdown.body.files-menu');

    // Selection of first child level ONLY of .dropdown-item in .dropdown.body
    var menuCMI = '.dropdown.body.files-menu .dropdown-section > .dropdown-item';
    var currNodeClass = $(e.currentTarget).attr('class');
    var id = $(e.currentTarget).attr('id');

    // is contextmenu disabled
    if (localStorage.contextmenu) {
        return true;
    }

    $.hideContextMenu();

    // Used when right click is occured outside item, on empty canvas
    if (ll === 2) {

        // Enable upload item menu for clould-drive, don't show it for rubbish and rest of crew
        if (RightsbyID(M.currentdirid) && (M.currentrootid !== M.RubbishID)) {
            $(menuCMI).filter('.dropdown-item').hide();
            $(menuCMI).filter('.fileupload-item,.newfolder-item').show();

            if ((is_chrome_firefox & 2) || 'webkitdirectory' in document.createElement('input')) {
                $(menuCMI).filter('.folderupload-item').show();
            }
        }
        else {
            return false;
        }
    }
    else if (ll === 3) {// we want just the download menu
        $(menuCMI).hide();
        m = $('.dropdown.body.download');
        menuCMI = '.dropdown.body.download .dropdown-item';
    }
    else if (ll === 4 || ll === 5) {// contactUI
        $(menuCMI).hide();
        items = menuItems();

        delete items['.download-item'];
        delete items['.zipdownload-item'];
        delete items['.copy-item'];
        delete items['.open-item'];

        if (ll === 5) {
            delete items['.properties-item'];
        }

        for (var item in items) {
            $(menuCMI).filter(item).show();
        }
    }
    else if (ll === 6) { // sort menu
        $('.dropdown-item').hide();
        $('.dropdown-item.do-sort').show();
    }
    else if (ll) {// Click on item

        // Hide all menu-items
        $(menuCMI).hide();

        id = $(e.currentTarget).attr('id');

        if (id) {

            // Contacts left panel click
            if (id.indexOf('contact_') !== -1) {
                id = id.replace('contact_', '');
            }

            // File manager left panel click
            else if (id.indexOf('treea_') !== -1) {
                id = id.replace('treea_', '');
            }
        }

        if (id && !M.d[id]) {

            // exist in node list
            id = undefined;
        }

        // In case that id belongs to contact, 11 char length
        if (id && (id.length === 11)) {
            flt = '.remove-item';
            if (!window.megaChatIsDisabled) {
                flt += ',.startchat-item,.startaudio-item,.startvideo-item';
            }
            $(menuCMI).filter(flt).show();

            $(menuCMI).filter('.startaudio-item,.startvideo-item').removeClass('disabled');

            // If selected contact is offline make sure that audio and video calls are forbiden (disabled)
            if ($('#' + id).find('.offline').length || $.selected.length > 1) {
                $(menuCMI).filter('.startaudio-item').addClass('disabled');
                $(menuCMI).filter('.startvideo-item').addClass('disabled');
            }

        }
        else if (currNodeClass && (currNodeClass.indexOf('cloud-drive') > -1
                    || currNodeClass.indexOf('folder-link') > -1)) {
            flt = '.properties-item';
            if (folderlink) {
                flt += ',.import-item';
            }
            else {
                flt += ',.findupes-item';
            }
            if (M.v.length) {
                flt += ',.zipdownload-item,.download-item';
            }
            $.selected = [M.RootID];
            $(menuCMI).filter(flt).show();
        }
        else if (currNodeClass && $(e.currentTarget).hasClass('inbox')) {
            $.selected = [M.InboxID];
            $(menuCMI).filter('.properties-item').show();
        }
        else if (currNodeClass && currNodeClass.indexOf('rubbish-bin') > -1) {
            $.selected = [M.RubbishID];
            $(menuCMI).filter('.properties-item').show();
        }
        else if (currNodeClass && currNodeClass.indexOf('recycle-item') > -1) {
            $(menuCMI).filter('.clearbin-item').show();
        }
        else if (currNodeClass && currNodeClass.indexOf('contacts-item') > -1) {
            $(menuCMI).filter('.addcontact-item').show();
        }
        else if (currNodeClass && currNodeClass.indexOf('messages-item') > -1) {
            e.preventDefault();
            return false;
        }
        else if (currNodeClass
            && (currNodeClass.indexOf('file-block') > -1
            || currNodeClass.indexOf('folder') > -1
            || currNodeClass.indexOf('fm-tree-folder') > -1)
            || id) {
            items = menuItems();
            for (var item in items) {
                $(menuCMI).filter(item).show();
            }

            // Hide context menu items not needed for undecrypted nodes
            if (missingkeys[id]) {
                $(menuCMI).filter('.add-star-item').hide();
                $(menuCMI).filter('.download-item').hide();
                $(menuCMI).filter('.rename-item').hide();
                $(menuCMI).filter('.copy-item').hide();
                $(menuCMI).filter('.getlink-item').hide();
                $(menuCMI).filter('.colour-label-items').hide();
            }
            else if (M.getNodeShare(id).down === 1) {
                $(menuCMI).filter('.copy-item').hide();
            }
            else if (items['.getlink-item']) {
                Soon(setContextMenuGetLinkText);
            }
        }
        else {
            return false;
        }
    }
    // This part of code is also executed when ll == 'undefined'
    v = m.children($('.dropdown-section'));

    // Count all items inside section, and hide dividers if necessary
    v.each(function() {
        var $this = $(this);
        var a = $this.find('a.dropdown-item');
        var b = $this.find('hr');
        var x = a.filter(function() {
                return $(this).css('display') === 'none';
            });
        if (x.length === a.length || a.length === 0) {
            $this.addClass('hidden');
        }
        else {
            $this.removeClass('hidden');
        }
    });

    adjustContextMenuPosition(e, m);

    disableCircularTargets('#fi_');

    m.removeClass('hidden');

    // Hide last divider
    v.find('hr').removeClass('hidden');
    m.find('.dropdown-section:visible:last hr').addClass('hidden');

    e.preventDefault();
}

/**
 * Sets the text in the context menu for the Get link and Remove link items. If there are
 * more than one nodes selected then the text will be pluralised. If all the selected nodes
 * have public links already then the text will change to 'Update link/s'.
 */
function setContextMenuGetLinkText() {

    var numOfExistingPublicLinks = 0;
    var numOfSelectedNodes = Object($.selected).length;
    var getLinkText = '';

    // Loop through all selected nodes
    for (var i = 0; i < numOfSelectedNodes; i++) {

        // Get the node handle of the current node
        var nodeHandle = $.selected[i];

        // If it has a public link, then increment the count
        if (M.getNodeShare(nodeHandle)) {
            numOfExistingPublicLinks++;
        }
    }

    // If all the selected nodes have existing public links, set text to 'Update links' or 'Update link'
    if (numOfSelectedNodes === numOfExistingPublicLinks) {
        getLinkText = (numOfSelectedNodes > 1) ? l[8733] : l[8732];
    }
    else {
        // Otherwise change text to 'Get links' or 'Get link' if there are selected nodes without links
        getLinkText = (numOfSelectedNodes > 1) ? l[8734] : l[59];
    }

    // If there are multiple nodes with existing links selected, set text to 'Remove links', otherwise 'Remove link'
    var removeLinkText = (numOfExistingPublicLinks > 1) ? l[8735] : l[6821];

    // Set the text for the 'Get/Update link/s' and 'Remove link/s' context menu items
    var $contextMenu = $('.dropdown.body');
    $contextMenu.find('.getlink-menu-text').text(getLinkText);
    $contextMenu.find('.removelink-menu-text').text(removeLinkText);
}

/**
 * disableCircularTargets
 *
 * Disable parent tree DOM element and all children.
 * @param {String} pref, id prefix i.e. { #fi_, #mctreea_ }
 */
function disableCircularTargets(pref) {

    var nodeId;

    for (var s in $.selected) {
        if ($.selected.hasOwnProperty(s)) {
            nodeId = $.selected[s];
            if (M.d[nodeId]) {
                $(pref + nodeId).addClass('disabled');
            }

            if (M.d[nodeId] && M.d[nodeId].p) {

                // Disable parent dir
                $(pref + M.d[nodeId].p).addClass('disabled');
            }
            else if (d) {
                console.error('disableCircularTargets: Invalid node', nodeId, pref);
            }

            // Disable all children folders
            disableDescendantFolders(nodeId, pref);
        }
    }
}

function adjustContextMenuPosition(e, m)
{
    var mPos;// menu position
    var mX = e.clientX, mY = e.clientY;    // mouse cursor, returns the coordinates within the application's client area at which the event occurred (as opposed to the coordinates within the page)

    if (e.type === 'click' && !e.calculatePosition)// clicked on file-settings-icon
    {
        var ico = {'x': e.currentTarget.context.clientWidth, 'y': e.currentTarget.context.clientHeight};
        var icoPos = getHtmlElemPos(e.delegateTarget);// get position of clicked file-settings-icon
        mPos = reCalcMenuPosition(m, icoPos.x, icoPos.y, ico);
    }
    else// right click
    {
        mPos = reCalcMenuPosition(m, mX, mY);
    }

    m.css({'top': mPos.y, 'left': mPos.x});// set menu position

    return true;
}

function reCalcMenuPosition(m, x, y, ico)
{
    var TOP_MARGIN = 12;
    var SIDE_MARGIN = 12;
    var cmW = m.outerWidth(), cmH = m.outerHeight();// dimensions without margins calculated
    var wH = window.innerHeight, wW = window.innerWidth;
    var maxX = wW - SIDE_MARGIN;// max horizontal
    var maxY = wH - TOP_MARGIN;// max vertical
    var minX = SIDE_MARGIN + $('div.nw-fm-left-icons-panel').outerWidth();// min horizontal
    var minY = TOP_MARGIN;// min vertical
    var wMax = x + cmW;// coordinate of right edge
    var hMax = y + cmH;// coordinate of bottom edge

    var overlapParentMenu = function(n)
    {
        var tre = wW - wMax;// to right edge
        var tle = x - minX - SIDE_MARGIN;// to left edge

        if (tre >= tle)
        {
            n.addClass('overlap-right');
            n.css({'top': top, 'left': (maxX - x - nmW) + 'px'});
        }
        else
        {
            n.addClass('overlap-left');
            n.css({'top': top, 'right': (wMax - nmW - minX) + 'px'});
        }

        return;
    };

    // submenus are absolutely positioned, which means that they are relative to first parent, positioned other then static
    // first parent, which is NOT a .contains-submenu element (it's previous in same level)
    var horPos = function(n)// used for submenues
    {
        var top;
        var nTop = parseInt(n.css('padding-top'));
        var tB = parseInt(n.css('border-top-width'));
        var pPos = m.position();

        var b = y + nmH - (nTop - tB);// bottom of submenu
        var mP = m.closest('.dropdown.body.submenu');
        var pT = 0, bT = 0, pE = 0;
        if (mP.length)
        {
            pE = mP.offset();
            pT = parseInt(mP.css('padding-top'));
            bT = parseInt(mP.css('border-top-width'));
        }
        if (b > maxY)
            top = (maxY - nmH + nTop - tB) - pE.top + 'px';
        else
            top = pPos.top - tB + 'px';

        return top;
    };

    var dPos;
    var cor;// corner, check setBordersRadius for more info
    if (typeof ico === 'object')// draw context menu relative to file-settings-icon
    {
        cor = 1;
        dPos = {'x': x - 2, 'y': y + ico.y + 8};// position for right-bot
        if (wMax > maxX)// draw to the left
        {
            dPos.x = x - cmW + ico.x + 2;// additional pixels to align with -icon
            cor = 3;
        }
        if (hMax > maxY)// draw to the top
        {
            dPos.y = y - cmH;// additional pixels to align with -icon
            cor++;
        }
    }
    else if (ico === 'submenu')// submenues
    {
        var n = m.next('.dropdown.body.submenu');
        var nmW = n.outerWidth();// margin not calculated
        var nmH = n.outerHeight();// margins not calculated

        if (nmH > (maxY - TOP_MARGIN))// Handle huge menu
        {
            nmH = maxY - TOP_MARGIN;
            var tmp = document.getElementById('csb_' + m.attr('id').replace('fi_', ''));
            $(tmp).addClass('context-scrolling-block');
            tmp.addEventListener('mousemove', scrollMegaSubMenu);

            n.addClass('mega-height');
            n.css({'height': nmH + 'px'});
        }

        var top = 'auto', left = '100%', right = 'auto';

        top = horPos(n);
        if (m.parent().parent('.left-position').length === 0)
        {
            if (maxX >= (wMax + nmW))
                left = 'auto', right = '100%';
            else if (minX <= (x - nmW))
                n.addClass('left-position');
            else
            {
                overlapParentMenu(n);

                return true;
            }
        }
        else
        {
            if (minX <= (x - nmW))
                n.addClass('left-position');
            else if (maxX >= (wMax + nmW))
                left = 'auto', right = '100%';
            else
            {
                overlapParentMenu(n);

                return true;
            }
        }

        return {'top': top, 'left': left, 'right': right};
    }
    else// right click
    {
        cor = 0;
        dPos = {'x': x, 'y': y};
        if (x < minX)
            dPos.x = minX;// left side alignment
        if (wMax > maxX)
            dPos.x = maxX - cmW;// align with right side, 12px from it
        if (hMax > maxY)
            dPos.y = maxY - cmH;// align with bottom, 12px from it
    }

    setBordersRadius(m, cor);

    return {'x': dPos.x, 'y': dPos.y};
}

// corner position 0 means default
function setBordersRadius(m, c)
{
    var DEF = 8;// default corner radius
    var SMALL = 4;// small carner radius
    var TOP_LEFT = 1, TOP_RIGHT = 3, BOT_LEFT = 2, BOT_RIGHT = 4;
    var tl = DEF, tr = DEF, bl = DEF, br = DEF;

    var pos = (typeof c === 'undefined') ? 0 : c;

    switch (pos)
    {
        case TOP_LEFT:
            tl = SMALL;
            break;
        case TOP_RIGHT:
            tr = SMALL;
            break
        case BOT_LEFT:
            bl = SMALL;
            break
        case BOT_RIGHT:
            br = SMALL;
            break;
        default:// situation when c is undefined, all border radius are by DEFAULT
            break;

    }

    // set context menu border radius
    m.css({
        'border-top-left-radius': tl,
        'border-top-right-radius': tr,
        'border-bottom-left-radius': bl,
        'border-bottom-right-radius': br
    });

    return true;
}

// Scroll menus which height is bigger then window.height
function scrollMegaSubMenu(e)
{
    var ey = e.pageY;
    var c = $(e.target).closest('.dropdown.body.submenu');
    var pNode = c.children(':first')[0];

    if (typeof pNode !== 'undefined')
    {
        var h = pNode.offsetHeight;
        var dy = h * 0.1;// 10% dead zone at the begining and at the bottom
        var pos = getHtmlElemPos(pNode, true);
        var py = (ey - pos.y - dy) / (h - dy * 2);
        if (py > 1)
        {
            py = 1;
            c.children('.context-bottom-arrow').addClass('disabled');
        }
        else if (py < 0)
        {
            py = 0;
            c.children('.context-top-arrow').addClass('disabled');
        }
        else
        {
            c.children('.context-bottom-arrow,.context-top-arrow').removeClass('disabled');
        }
        pNode.scrollTop = py * (pNode.scrollHeight - h);
    }
}

// var treeUI = SoonFc(__treeUI, 240);

function treeUI()
{
    //console.error('treeUI');
    if (d)
        console.time('treeUI');
    $('.fm-tree-panel .nw-fm-tree-item:visible').draggable(
        {
            revert: true,
            containment: 'document',
            revertDuration: 200,
            distance: 10,
            scroll: false,
            cursorAt: {right: 88, bottom: 58},
            helper: function(e, ui)
            {
                $(this).draggable("option", "containment", [72, 42, $(window).width(), $(window).height()]);
                return getDDhelper();
            },
            start: function(e, ui)
            {
                $.treeDragging = true;
                $.hideContextMenu(e);
                var html = '';
                var id = $(e.target).attr('id');
                if (id)
                    id = id.replace('treea_', '');
                if (id && M.d[id])
                    html = ('<div class="transfer-filtype-icon ' + fileIcon(M.d[id]) + ' tranfer-filetype-txt dragger-entry">' + str_mtrunc(htmlentities(M.d[id].name)) + '</div>');
                $('#draghelper .dragger-icon').remove();
                $('#draghelper .dragger-content').html(html);
                $('body').addClass('dragging');
                $.draggerHeight = $('#draghelper .dragger-content').outerHeight();
                $.draggerWidth = $('#draghelper .dragger-content').outerWidth();
            },
            drag: function(e, ui)
            {
                //console.log('tree dragging',e);
                if (ui.position.top + $.draggerHeight - 28 > $(window).height())
                    ui.position.top = $(window).height() - $.draggerHeight + 26;
                if (ui.position.left + $.draggerWidth - 58 > $(window).width())
                    ui.position.left = $(window).width() - $.draggerWidth + 56;
            },
            stop: function(e, u)
            {
                $.treeDragging = false;
                $('body').removeClass('dragging').removeClassWith("dndc-");
            }
        });

    $(
        '.fm-tree-panel .nw-fm-tree-item,' +
        '.rubbish-bin,' +
        '.fm-breadcrumbs,' +
        '.nw-fm-left-icons-panel .nw-fm-left-icon,' +
        '.shared-with-me tr,' +
        '.nw-conversations-item,' +
        'ul.conversations-pane > li,' +
        '.messages-block,' +
        '.nw-contact-item'
    ).filter(":visible").droppable({
            tolerance: 'pointer',
            drop: function(e, ui)
            {
                $.doDD(e, ui, 'drop', 1);
            },
            over: function(e, ui)
            {
                $.doDD(e, ui, 'over', 1);
            },
            out: function(e, ui)
            {
                $.doDD(e, ui, 'out', 1);
            }
        });

    // disabling right click, default contextmenu.
    $(document).unbind('contextmenu');
    $(document).bind('contextmenu', function(e) {
        if (!is_fm() ||
            $(e.target).parents('#startholder').length ||
            $(e.target).is('input') ||
            $(e.target).is('textarea') ||
            $(e.target).is('.download.info-txt') ||
            $(e.target).closest('.content-panel.conversations').length ||
            $(e.target).closest('.messages.content-area').length ||
            $(e.target).closest('.chat-right-pad .user-card-data').length ||
            $(e.target).parents('.fm-account-main').length ||
            $(e.target).parents('.export-link-item').length ||
            $(e.target).parents('.contact-fingerprint-txt').length ||
            $(e.target).parents('.fm-breadcrumbs').length ||
            $(e.target).hasClass('contact-details-user-name') ||
            $(e.target).hasClass('contact-details-email') ||
            $(e.target).hasClass('nw-conversations-name')) {
            return;
        } else if (!localStorage.contextmenu) {
            $.hideContextMenu();
            return false;
        }
    });

    $('.fm-tree-panel .nw-fm-tree-item:visible').rebind('click.treeUI, contextmenu.treeUI', function(e) {
        var $this = $(this);
        var id = $this.attr('id').replace('treea_', '');

        if (e.type === 'contextmenu') {
            $('.nw-fm-tree-item').removeClass('dragover');
            $this.addClass('dragover');

            var $uls = $this.parents('ul').find('.selected');

            if ($uls.length > 1) {
                $.selected = $uls.attrs('id')
                    .map(function(id) {
                        return id.replace('treea_', '');
                    });
            }
            else {
                $.selected = [id];

                Soon(function() {
                    $this.addClass('hovered');
                });
            }
            return !!contextMenuUI(e, 1);
        }

        var $target = $(e.target);
        if ($target.hasClass('nw-fm-arrow-icon')) {
            treeUIexpand(id);
        }
        else if (e.shiftKey) {
            $this.addClass('selected');
        }
        else {
            // plain click, remove all .selected from e.shiftKey
            $('#treesub_' + M.currentrootid + ' .nw-fm-tree-item').removeClass('selected');
            $this.addClass('selected');

            if ($target.hasClass('opened')) {
                treeUIexpand(id);
            }
            M.openFolder(id);
        }

        return false;
    });

    $('.fm-tree-panel .nw-contact-item').rebind('contextmenu.treeUI', function(e) {
        var $self = $(this);

        if ($self.attr('class').indexOf('selected') === -1) {
            $('.content-panel.contacts .nw-contact-item.selected').removeClass('selected');
            $self.addClass('selected');
        }

        $.selected = [$self.attr('id').replace('contact_', '')];
        searchPath();
        $.hideTopMenu();

        return Boolean(contextMenuUI(e, 1));
    });

    /**
     * Let's shoot two birds with a stone, when nodes are moved we need a resize
     * to let dynlist refresh - plus, we'll implicitly invoke initTreeScroll.
     */
    $(window).trigger('resize');

    if (d) {
        console.timeEnd('treeUI');
    }
}

function treeUIexpand(id, force, moveDialog)
{
    M.buildtree(M.d[id]);

    var b = $('#treea_' + id);
    var d = b.attr('class');

    if (M.currentdirid !== id)
    {
        var path = M.getPath(M.currentdirid), pid = {}, active_sub = false;
        for (var i in path)
            pid[path[i]] = i;
        if (pid[M.currentdirid] < pid[id])
            active_sub = true;
    }

    if (d && d.indexOf('expanded') > -1 && !force)
    {
        fmtreenode(id, false);
        $('#treesub_' + id).removeClass('opened');
        b.removeClass('expanded');
    }
    else if (d && d.indexOf('contains-folders') > -1)
    {
        fmtreenode(id, true);
        $('#treesub_' + id).addClass('opened');
        b.addClass('expanded');
    }

    treeUI();
}

function sectionUIopen(id) {
    var tmpId;
    if (d) {
        console.log('sectionUIopen', id, folderlink);
    }

    $('.nw-fm-left-icon').removeClass('active');
    if (M.hasInboxItems() === true) {
        $('.nw-fm-left-icon.inbox').removeClass('hidden');
    } else {
        $('.nw-fm-left-icon.inbox').addClass('hidden');
    }

    $('.content-panel').removeClass('active');

    if (id === 'opc' || id === 'ipc') {
        tmpId = 'contacts';
    } else if (id === 'account') {
        tmpId = 'account';
    } else if (id === 'dashboard') {
        tmpId = 'dashboard';
    } else {
        tmpId = id;
    }
    $('.nw-fm-left-icon.' + tmpId).addClass('active');
    $('.content-panel.' + tmpId).addClass('active');
    $('.fm-left-menu').removeClass(
        'cloud-drive folder-link shared-with-me rubbish-bin contacts conversations opc ipc inbox account dashboard transfers'
    ).addClass(tmpId);
    $('.fm.fm-right-header, .fm-import-to-cloudrive, .fm-download-as-zip').addClass('hidden');
    $('.fm-import-to-cloudrive, .fm-download-as-zip').unbind('click');

    $('.fm-main').removeClass('active-folder-link');
    $('.nw-fm-tree-header.folder-link').hide();
    $('.nw-fm-left-icon.folder-link').removeClass('active');

    if (folderlink) {
        // XXX: isValidShareLink won't work properly when navigating from/to a folderlink
        /*if (!isValidShareLink()) {
            $('.fm-breadcrumbs.folder-link .right-arrow-bg').text('Invalid folder');
        } else*/ if (id === 'cloud-drive' || id === 'transfers') {
            $('.fm-main').addClass('active-folder-link');
            $('.fm-right-header').addClass('folder-link');
            $('.nw-fm-left-icon.folder-link').addClass('active');
            $('.fm-left-menu').addClass('folder-link');
            $('.nw-fm-tree-header.folder-link').show();
            $('.fm-import-to-cloudrive, .fm-download-as-zip').removeClass('hidden');
            $('.fm-import-to-cloudrive, .fm-download-as-zip').rebind('click', function() {
                var c = '' + $(this).attr('class');

                if (~c.indexOf('fm-import-to-cloudrive')) {
                    fm_importflnodes([M.currentdirid]);
                } else if (~c.indexOf('fm-download-as-zip')) {
                    M.addDownload([M.currentdirid], true);
                }
            });
            // if (!u_type) {
                // $('.fm-import-to-cloudrive').addClass('hidden');
            // }
        }
    }

    if (id !== 'conversations') {
        $('.fm-right-header').removeClass('hidden');
        $('.fm-chat-block').addClass('hidden');
        $('.section.conversations').addClass('hidden');
    } else {
        $('.section.conversations').removeClass('hidden');
    }

    if (
        (id !== 'cloud-drive') &&
        (id !== 'rubbish-bin') &&
        (id !== 'inbox') &&
        (
            (id !== 'shared-with-me') &&
            (M.currentdirid !== 'shares')
        )
    ) {
        $('.files-grid-view.fm').addClass('hidden');
        $('.fm-blocks-view.fm').addClass('hidden');
    }

    if (id !== 'contacts' && id !== 'opc' && id !== 'ipc' && String(M.currentdirid).length !== 11) {
        $('.fm-left-panel').removeClass('contacts-panel');
        $('.fm-right-header').removeClass('requests-panel');
        $('.fm-received-requests').removeClass('active');
        $('.fm-contact-requests').removeClass('active');
    }

    if (id !== 'contacts') {
        $('.contacts-details-block').addClass('hidden');
        $('.files-grid-view.contacts-view').addClass('hidden');
        $('.fm-blocks-view.contacts-view').addClass('hidden');
    }

    if (id !== 'opc') {
        $('.sent-requests-grid').addClass('hidden');

        // this's button in left panel of contacts tab
        $('.fm-recived-requests').removeClass('active');
    }

    if (id !== 'ipc') {
        $('.contact-requests-grid').addClass('hidden');

        // this's button in left panel of contacts tab
        $('.fm-contact-requests').removeClass('active');
    }

    if (id !== 'shared-with-me') {
        $('.shared-blocks-view').addClass('hidden');
        $('.shared-grid-view').addClass('hidden');
    }

    if (id !== 'transfers') {
        if ($.transferClose) {
            $.transferClose();
        }
    }
    else {
        if (!$.transferOpen) {
            transferPanelUI();
        }
        $.transferOpen(true);
    }

    var headertxt = '';
    switch (id) {
        case 'contacts':
        case 'ipc':
        case 'opc':
            headertxt = l[5903];
            break;
        case 'conversations':
            headertxt = l[5914];
            break;
        case 'shared-with-me':
            headertxt = l[5915];
            break;
        case 'cloud-drive':
            if (folderlink) {
                headertxt = Object(M.d[M.RootID]).name || '';
            }
            else {
                headertxt = l[5916];
            }
            break;
        case 'inbox':
            headertxt = l[949];
            break;
        case 'rubbish-bin':
            headertxt = l[6771];
            break;
    }

    $('.fm-left-panel .nw-tree-panel-header span').text(headertxt);

    {
        // required tricks to make the conversations work with the old UI HTML/css structure
        if (id == "conversations") { // moving the control of the headers in the tree panel to chat.js + ui/conversations.jsx
            $('.fm-left-panel .nw-tree-panel-header').addClass('hidden');
            $('.fm-main.default > .fm-left-panel').addClass('hidden');
        } else {
            $('.fm-left-panel .nw-tree-panel-header').removeClass('hidden');
            $('.fm-main.default > .fm-left-panel').removeClass('hidden');
        }

        // prevent unneeded flashing of the conversations section when switching between chats
        // new sections UI
        if (id == "conversations") {
            $('.section:not(.conversations)').addClass('hidden');
            $('.section.' + id).removeClass('hidden');
        }
        else {
            $('.section').addClass('hidden');
            $('.section.' + id).removeClass('hidden');
        }

    }
}

function treeUIopen(id, event, ignoreScroll, dragOver, DragOpen) {
    id = String(id);
    var id_r = RootbyId(id);
    var id_s = id.split('/')[0];
    var e, scrollTo = false, stickToTop = false;

    //console.error("treeUIopen", id);

    if (id_r === 'shares') {
        sectionUIopen('shared-with-me');
    } else if (M.InboxID && id_r === M.InboxID) {
        sectionUIopen('inbox');
    } else if (id_r === M.RootID) {
        sectionUIopen('cloud-drive');
    } else if (id_s === 'chat') {
        sectionUIopen('conversations');
    } else if (id_r === 'contacts') {
        sectionUIopen('contacts');
    } else if (id_r === 'ipc') {
        sectionUIopen('ipc');
    } else if (id_r === 'opc') {
        sectionUIopen('opc');
    } else if (id_r === 'account') {
        sectionUIopen('account');
    } else if (id_r === 'dashboard') {
        sectionUIopen('dashboard');
    } else if (M.RubbishID && id_r === M.RubbishID) {
        sectionUIopen('rubbish-bin');
    } else if (id_s === 'transfers') {
        sectionUIopen('transfers');
    }

    if (!fminitialized) {
        return false;
    }

    if (!event) {
        var ids = M.getPath(id);
        var i = 1;
        while (i < ids.length) {
            if (M.d[ids[i]]) {
                treeUIexpand(ids[i], 1);
            }
            i++;
        }
        if (
            (ids[0] === 'contacts')
            && M.currentdirid
            && (String(M.currentdirid).length === 11)
            && (M.currentrootid === 'contacts')
            ) {
            sectionUIopen('contacts');
        } else if (ids[0] === 'contacts') {
            // XX: whats the goal of this? everytime when i'm in the contacts and I receive a share, it changes ONLY the
            // UI tree -> Shared with me... its a bug from what i can see and i also don't see any points of automatic
            // redirect in the UI when another user had sent me a shared folder.... its very bad UX. Plus, as a bonus
            // sectionUIopen is already called with sectionUIopen('contacts') few lines before this (when this func
            // is called by the renderNew()

            // sectionUIopen('shared-with-me');
        } else if (ids[0] === M.RootID) {
            sectionUIopen('cloud-drive');
        }
    }
    if ($.hideContextMenu) {
        $.hideContextMenu(event);
    }

    e = $('#treea_' + id_s);
    $('.fm-tree-panel .nw-fm-tree-item').removeClass('selected');
    e.addClass('selected');

    if (!ignoreScroll) {
        if (id === M.RootID || id === 'shares' || id === 'contacts' || id === 'chat' || id === 'opc' || id === 'ipc') {
            stickToTop = true;
            scrollTo = $('.nw-tree-panel-header');
        } else if (e.length && !e.visible()) {
            scrollTo = e;
        }
        // if (d) console.log('scroll to element?',ignoreScroll,scrollTo,stickToTop);

        var jsp = scrollTo && $('.fm-tree-panel').data('jsp');
        if (jsp) {
            setTimeout(function() {
                jsp.scrollToElement(scrollTo, stickToTop);
            }, 50);
        }
    }
    treeUI();
}

function fm_hideoverlay() {
    if (!$.propertiesDialog) {
        $('.fm-dialog-overlay').addClass('hidden');
        $('body').removeClass('overlayed');
    }
    $(document).trigger('MegaCloseDialog');
}

function fm_showoverlay() {
    $('.fm-dialog-overlay').removeClass('hidden');
    $('body').addClass('overlayed');
}

function renameDialog() {

    if ($.selected.length > 0) {
        $.dialog = 'rename';
        $('.rename-dialog').removeClass('hidden');
        $('.rename-dialog').addClass('active');
        fm_showoverlay();

        $('.rename-dialog .fm-dialog-close, .rename-dialog-button.cancel').rebind('click', function() {
            $.dialog = false;
            $('.rename-dialog').addClass('hidden');
            fm_hideoverlay();
        });

        $('.rename-dialog-button.rename').rebind('click', function() {
            if ($('.rename-dialog').hasClass('active')) {
                doRename();
            }
        });

        var n = M.d[$.selected[0]];
        if (n.t) {
            $('.rename-dialog .fm-dialog-title').text(l[425]);
        }
        else {
            $('.rename-dialog .fm-dialog-title').text(l[426]);
        }

        $('.rename-dialog input').val(n.name);
        var ext = fileext(n.name);
        $('.rename-dialog .transfer-filtype-icon').attr('class', 'transfer-filtype-icon ' + fileIcon(n));
        if (!n.t && ext.length > 0) {
            $('.rename-dialog input')[0].selectionStart = 0;
            $('.rename-dialog input')[0].selectionEnd = $('.rename-dialog input').val().length - ext.length - 1;
        }

        $('.rename-dialog input').rebind('focus', function() {
            var selEnd;
            $(this).closest('.rename-dialog').addClass('focused');
            var d = $(this).val().lastIndexOf('.');
            if (d > -1) {
                selEnd = d;
            }
            else {
                selEnd = $(this).val().length;
            }
            $(this)[0].selectionStart = 0;
            $(this)[0].selectionEnd = selEnd;

        });

        $('.rename-dialog input').rebind('blur', function() {
            $(this).closest('.rename-dialog').removeClass('focused');
        });

        $('.rename-dialog input').unbind('click keydown keyup keypress');
        $('.rename-dialog input').focus();
        $('.rename-dialog input').bind('click keydown keyup keypress', function(e) {
            var n = M.d[$.selected[0]],
                ext = fileext(n.name);
            if ($(this).val() == '' || (!n.t && ext.length > 0 && $(this).val() == '.' + ext)) {
                $('.rename-dialog').removeClass('active');
            }
            else {
                $('.rename-dialog').addClass('active');
            }
            if (!n.t && ext.length > 0) {
                if (this.selectionStart > $('.rename-dialog input').val().length - ext.length - 2) {
                    this.selectionStart = $('.rename-dialog input').val().length - ext.length - 1;
                    this.selectionEnd = $('.rename-dialog input').val().length - ext.length - 1;
                    if (e.which === 46) {
                        return false;
                    }
                }
                else if (this.selectionEnd > $('.rename-dialog input').val().length - ext.length - 1) {
                    this.selectionEnd = $('.rename-dialog input').val().length - ext.length - 1;
                    return false;
                }
            }
        });
    }
}

/* @type {function} doRename
 *
 * On context menu rename
 */
function doRename() {

    var itemName = $('.rename-dialog input').val();
    var handle = $.selected[0];
    var nodeData = M.d[handle];

    if (itemName !== '') {
        if (nodeData) {
            if (nodeData && (itemName !== nodeData.name)) {
                M.rename(handle, itemName);
            }
        }

        $.dialog = false;
        $('.rename-dialog').addClass('hidden');
        fm_hideoverlay();
    }
}

function msgDialog(type, title, msg, submsg, callback, checkbox) {
    var doneButton  = l[81];
    var extraButton = String(type).split(':');
    if (extraButton.length === 1) {
        extraButton = null;
    }
    else {
        type = extraButton.shift();
        extraButton = extraButton.join(':');

        if (extraButton[0] === '!') {
            doneButton  = l[82];
            extraButton = extraButton.substr(1);
        }
    }
    $.msgDialog = type;
    $.warningCallback = callback;

    $('#msgDialog').removeClass('clear-bin-dialog confirmation-dialog warning-dialog-b warning-dialog-a ' +
        'notification-dialog remove-dialog delete-contact loginrequired-dialog multiple');
    $('#msgDialog .icon').removeClass('fm-bin-clear-icon .fm-notification-icon');
    $('#msgDialog .confirmation-checkbox').addClass('hidden');

    if (type === 'clear-bin') {
        $('#msgDialog').addClass('clear-bin-dialog');
        $('#msgDialog .icon').addClass('fm-bin-clear-icon');
        $('#msgDialog .fm-notifications-bottom')
            .safeHTML('<div class="default-white-button right notification-button confirm"><span>@@</span></div>' +
                '<div class="default-white-button right notification-button cancel"><span>@@</span></div>' +
                '<div class="clear"></div>', l[1018], l[82]);

        $('#msgDialog .default-white-button').eq(0).bind('click', function() {
            closeMsg();
            if ($.warningCallback) {
                $.warningCallback(true);
            }
        });
        $('#msgDialog .default-white-button').eq(1).bind('click', function() {
            closeMsg();
            if ($.warningCallback) {
                $.warningCallback(false);
            }
        });
    }
    else if (type === 'delete-contact') {
        $('#msgDialog').addClass('delete-contact');
        $('#msgDialog .fm-notifications-bottom')
            .safeHTML('<div class="default-white-button right notification-button confirm"><span>@@</span></div>' +
                '<div class="default-white-button right notification-button cancel"><span>@@</span></div>' +
                '<div class="clear"></div>', l[78], l[79]);

        $('#msgDialog .default-white-button').eq(0).bind('click', function() {
            closeMsg();
            if ($.warningCallback) {
                $.warningCallback(true);
            }
        });
        $('#msgDialog .default-white-button').eq(1).bind('click', function() {
            closeMsg();
            if ($.warningCallback) {
                $.warningCallback(false);
            }
        });
    }
    else if (type === 'warninga' || type === 'warningb' || type === 'info') {
        if (extraButton) {
            $('#msgDialog .fm-notifications-bottom')
                .safeHTML('<div class="default-white-button right notification-button confirm"><span>@@</span></div>' +
                    '<div class="default-white-button right notification-button cancel"><span>@@</span></div>' +
                    '<div class="clear"></div>', doneButton, extraButton);

            $('#msgDialog .default-white-button').eq(0).bind('click', function() {
                closeMsg();
                if ($.warningCallback) {
                    $.warningCallback(false);
                }
            });
            $('#msgDialog .default-white-button').eq(1).bind('click', function() {
                closeMsg();
                if ($.warningCallback) {
                    $.warningCallback(true);
                }
            });
        }
        else {
            $('#msgDialog .fm-notifications-bottom')
                .safeHTML('<div class="default-white-button right notification-button"><span>@@</span></div>' +
                    '<div class="clear"></div>', l[81]);

            $('#msgDialog .default-white-button').bind('click', function() {
                closeMsg();
                if ($.warningCallback) {
                    $.warningCallback(true);
                }
            });
        }

        $('#msgDialog .icon').addClass('fm-notification-icon');
        if (type === 'warninga') {
            $('#msgDialog').addClass('warning-dialog-a');
        }
        else if (type === 'warningb') {
            $('#msgDialog').addClass('warning-dialog-b');
        }
        else if (type === 'info') {
            $('#msgDialog').addClass('notification-dialog');
        }
    }
    else if (type === 'confirmation' || type === 'remove') {
        $('#msgDialog .fm-notifications-bottom')
            .safeHTML('<div class="left checkbox-block hidden">' +
                '<div class="checkdiv checkboxOff">' +
                    '<input type="checkbox" name="confirmation-checkbox" ' +
                        'id="confirmation-checkbox" class="checkboxOff">' +
                '</div>' +
                '<label for="export-checkbox" class="radio-txt">@@</label></div>' +
                '<div class="default-white-button right notification-button confirm"><span>@@</span></div>' +
                '<div class="default-white-button right notification-button cancel"><span>@@</span></div>' +
                '<div class="clear"></div>', l[229], l[78], l[79]);

        $('#msgDialog .default-white-button').eq(0).bind('click', function() {
            closeMsg();
            if ($.warningCallback) {
                $.warningCallback(true);
            }
        });

        $('#msgDialog .default-white-button').eq(1).bind('click', function() {
            closeMsg();
            if ($.warningCallback) {
                $.warningCallback(false);
            }
        });
        $('#msgDialog .icon').addClass('fm-notification-icon');
        $('#msgDialog').addClass('confirmation-dialog');
        if (type === 'remove') {
            $('#msgDialog').addClass('remove-dialog');
        }

        if (checkbox) {
            $('#msgDialog .left.checkbox-block .checkdiv,' +
                '#msgDialog .left.checkbox-block input')
                    .removeClass('checkboxOn').addClass('checkboxOff');

            $.warningCheckbox = false;
            $('#msgDialog .left.checkbox-block').removeClass('hidden');
            $('#msgDialog .left.checkbox-block').rebind('click', function(e) {
                var $o = $('#msgDialog .left.checkbox-block .checkdiv, #msgDialog .left.checkbox-block input');
                if ($('#msgDialog .left.checkbox-block input').hasClass('checkboxOff')) {
                    $o.removeClass('checkboxOff').addClass('checkboxOn');
                    localStorage.skipDelWarning = 1;
                }
                else {
                    $o.removeClass('checkboxOn').addClass('checkboxOff');
                    delete localStorage.skipDelWarning;
                }
            });
        }
    }
    else if (type === 'loginrequired') {

        $('#msgDialog').addClass('loginrequired-dialog');

        $('#msgDialog .fm-notifications-bottom')
            .addClass('hidden')
            .html('');

        $('#msgDialog .default-white-button').bind('click', function() {
            closeMsg();
            if ($.warningCallback) {
                $.warningCallback(true);
            }
        });
        $('#msgDialog').addClass('notification-dialog');
        title = l[5841];
        msg = '<p>' + escapeHTML(l[5842]) + '</p>\n' +
            '<a class="top-login-button" href="#login">' + escapeHTML(l[171]) + '</a>\n' +
            '<a class="create-account-button" href="#register">' + escapeHTML(l[1076]) + '</a><br/>';

        var $selectedPlan = $('.reg-st3-membership-bl.selected');
        var plan = 1;
        if ($selectedPlan.is(".pro4")) { plan = 4; }
        else if ($selectedPlan.is(".pro1")) { plan = 1; }
        else if ($selectedPlan.is(".pro2")) { plan = 2; }
        else if ($selectedPlan.is(".pro3")) { plan = 3; }

        $('.loginrequired-dialog .fm-notification-icon')
            .removeClass('plan1')
            .removeClass('plan2')
            .removeClass('plan3')
            .removeClass('plan4')
            .addClass('plan' + plan);
    }

    $('#msgDialog .fm-dialog-title span').text(title);

    $('#msgDialog .fm-notification-info p').safeHTML(msg);
    if (submsg) {
        $('#msgDialog .fm-notification-warning').text(submsg);
        $('#msgDialog .fm-notification-warning').show();
    }
    else {
        $('#msgDialog .fm-notification-warning').hide();
    }

    $('#msgDialog .fm-dialog-close').rebind('click', function() {
        closeMsg();
        if ($.warningCallback) {
            $.warningCallback(false);
        }
    });
    $('#msgDialog').removeClass('hidden');
    fm_showoverlay();
}

function closeMsg() {
    $('#msgDialog').addClass('hidden');

    if (!$('.pro-register-dialog').is(':visible')) {
        fm_hideoverlay();
    }

    delete $.msgDialog;
}

function dialogScroll(s) {
    var cls = s;

    cls += ':visible';
    $(cls).jScrollPane({enableKeyboardNavigation: false, showArrows: true, arrowSize: 8, animateScroll: true});
    jScrollFade(cls);
}

function dialogPositioning(s) {
    $(s).css('margin-top', '-' + $(s).height() / 2 + 'px');
}

/**
 * handleDialogTabContent
 *
 * Handle DOM directly, no return value.
 * @param {String} dialogTabClass, dialog tab class name.
 * @param {String} parentTag, tag of source element.
 * @param {String} dialogPrefix, dialog prefix i.e. { copy, move }.
 * @param {String} htmlContent, html content.
 */
function handleDialogTabContent(dialogTabClass, parentTag, dialogPrefix, htmlContent) {

    var html = htmlContent.replace(/treea_/ig, 'mctreea_').replace(/treesub_/ig, 'mctreesub_').replace(/treeli_/ig, 'mctreeli_'),
        prefix = '.' + dialogPrefix,
        tabClass = '.' + dialogTabClass;

    $(prefix + '-dialog-tree-panel' + tabClass + ' .dialog-content-block')
        .empty()
        .safeHTML(html);

    // Empty message, no items available
    if (!$(prefix + '-dialog-tree-panel' + tabClass + ' .dialog-content-block ' + parentTag).length){
        $(prefix + '-dialog-empty' + tabClass).addClass('active');
        $(prefix + '-dialog-tree-panel' + tabClass + ' ' + prefix + '-dialog-panel-header').addClass('hidden');
    }

    // Items available, hide empty message
    else {
        $(prefix + '-dialog-tree-panel' + tabClass).addClass('active');
        $(prefix + '-dialog-tree-panel' + tabClass + ' ' + prefix + '-dialog-panel-header').removeClass('hidden');
    }
}

/**
 * disableReadOnlySharedFolders
 *
 * Find shared folders marked read-only and disable it in dialog.
 * @param {String} dialogName Dialog name i.e. { copy, move }.
 */
function disableReadOnlySharedFolders(dialogName) {

    var nodeId, accessRight, rootParentDirId,
        $mcTreeSub = $("#mctreesub_shares"),
        $ro = $('.' + dialogName + '-dialog-tree-panel.shared-with-me .dialog-content-block span[id^="mctreea_"]');

    $ro.each(function(i, v) {
        nodeId = $(v).attr('id').replace('mctreea_', '');

        // Apply access right of root parent dir to all subfolders
        rootParentDirId = $("#mctreea_" + nodeId).parentsUntil($mcTreeSub).last().attr('id').replace('mctreeli_', '');

        if (M.d[rootParentDirId]) {
            accessRight = M.d[rootParentDirId].r;
        }

        if (!accessRight || (accessRight === 0)) {
            $(v).addClass('disabled');
        }
    });
}

/**
 * handleDialogContent
 *
 * Copy|Move dialogs content  handler
 * @param {String} dialogTabClass Dialog tab class name.
 * @param {String} parentTag Tag that contains one menu-item.
 * @param {Boolean} newFolderButton Should we show new folder button.
 * @param {String} dialogPrefix i.e. [copy, move].
 * @param {String} buttonLabel Action button label.
 * @param {String} convTab In case of conversations tab.
 */
function handleDialogContent(dialogTabClass, parentTag, newFolderButton, dialogPrefix, buttonLabel, convTab) {

    var html,
        $btn = '';// Action button label

    if ($.onImportCopyNodes && (!newFolderButton || (dialogPrefix !== 'copy'))) {

        // XXX: Ideally show some notification that importing from folder link to anything else than the cloud isn't supported.
        $('.copy-dialog-button.' + dialogTabClass).fadeOut(200).fadeIn(100);

        return;
    }
    $('.' + dialogPrefix + '-dialog-txt').removeClass('active');
    $('.' + dialogPrefix + '-dialog-empty').removeClass('active');
    $('.' + dialogPrefix + '-dialog-button').removeClass('active');
    $('.' + dialogPrefix + '-dialog-tree-panel').removeClass('active');
    $('.' + dialogPrefix + '-dialog-panel-arrows').removeClass('active');
    $('.' + dialogPrefix + '-dialog .dialog-sorting-menu').addClass('hidden');

    $('.dialog-' + dialogPrefix + '-button span').text(buttonLabel);

    // Action button label
    $btn = $('.dialog-' + dialogPrefix + '-button');

    // Disable/enable button
    if ($.mcselected) {
        $btn.removeClass('disabled');
    }
    else {
        $btn.addClass('disabled');
    }

    // Activate proper tab
    $('.' + dialogPrefix + '-dialog-txt' + '.' + dialogTabClass).addClass('active');

    // Added cause of conversations-container
    if (convTab) {
        html = $('.content-panel ' + convTab).html();
    }
    else {
        html = $('.content-panel' + '.' + dialogTabClass).html();
    }

    handleDialogTabContent(dialogTabClass, parentTag, dialogPrefix, html);

    // Make sure that dialog tab content is properly sorted
    if ((dialogTabClass === 'cloud-drive') || (dialogTabClass === 'folder-link')) {
        M.buildtree(M.d[M.RootID], dialogPrefix + '-dialog');
    }
    else if (dialogTabClass === 'shared-with-me') {
        M.buildtree({ h: 'shares' }, dialogPrefix + '-dialog');
        disableReadOnlySharedFolders(dialogPrefix);
    }
    else if (dialogTabClass === 'rubish-bin') {
        M.buildtree({h: M.RubbishID}, dialogPrefix + '-dialog');
    }
    else if (dialogTabClass === 'conversations') {
        //@ToDo: make this working when chat start functioning
    }

    // 'New Folder' button
    if (newFolderButton) {
        $('.dialog-newfolder-button').removeClass('hidden');
    }
    else {
        $('.dialog-newfolder-button').addClass('hidden');
    }

    // If copying from contacts tab (Ie, sharing)
    if (buttonLabel === l[1344]) {
        $('.fm-dialog.copy-dialog .share-dialog-permissions').removeClass('hidden');
        $('.dialog-newfolder-button').addClass('hidden');
        $('.copy-operation-txt').text(l[1344]);

        $('.fm-dialog.copy-dialog .share-dialog-permissions')
            .rebind('click', function() {
                var $btn = $(this);
                var $menu = $('.permissions-menu', this.parentNode);
                var $items = $('.permissions-menu-item', $menu);

                $items
                    .rebind('click', function() {
                        $items.unbind('click');

                        $items.removeClass('active');
                        $(this).addClass('active');
                        $btn.attr('class', 'share-dialog-permissions ' + this.classList[1])
                            .safeHTML('<span></span>' + $(this).text());
                        $menu.fadeOut(200);
                    });
                $menu.fadeIn(200);
            });
    }
    else {
        $('.fm-dialog.copy-dialog .share-dialog-permissions').addClass('hidden');
        $('.copy-dialog-button').removeClass('hidden');
        $('.copy-operation-txt').text(l[63]);
    }

    $('.' + dialogPrefix + '-dialog .nw-fm-tree-item').removeClass('expanded active opened selected');
    $('.' + dialogPrefix + '-dialog ul').removeClass('opened');

    dialogPositioning('.fm-dialog' + '.' + dialogPrefix + '-dialog');

    dialogScroll('.dialog-tree-panel-scroll');

    // Activate tab
    $('.' + dialogPrefix + '-dialog-button' + '.' + dialogTabClass).addClass('active');
}

/**
 * shareDialogContentCheck
 *
 * Taking care about share dialog button 'Done'/share enabled/disabled and scroll
 *
 */
function shareDialogContentCheck() {

    var dc = '.share-dialog',
        itemsNum = 0,
        newItemsNum = 0,
        $btn = $('.default-white-button.dialog-share-button');
    var $groupPermissionDropDown = $('.share-dialog .permissions-icon');

    newItemsNum = $(dc + ' .token-input-token-mega').length;
    itemsNum = $(dc + ' .share-dialog-contacts .share-dialog-contact-bl').length;

    if (itemsNum) {

        $(dc + ' .share-dialog-img').addClass('hidden');
        $(dc + ' .share-dialog-contacts').removeClass('hidden');
        handleDialogScroll(itemsNum, dc);
    }
    else {
        $(dc + ' .share-dialog-img').removeClass('hidden');
        $(dc + ' .share-dialog-contacts').addClass('hidden');
    }

    // If new items are availble in multiInput box
    // or permission is changed on some of existing items
    if (newItemsNum || $.changedPermissions.length || $.removedContactsFromShare.length) {
        $btn.removeClass('disabled');
    }
    else {
        $btn.addClass('disabled');
    }

    if (newItemsNum) {
        $groupPermissionDropDown.removeClass('disabled');
    }
    else {
        $groupPermissionDropDown.addClass('disabled');
    }
}

function addShareDialogContactToContent(userEmail, type, id, av, userName, permClass, permText) {

    var html = '',
        htmlEnd = '',
        item = '',
        exportClass = '';

    var contactEmailHtml = '';

    if (userEmail !== userName) {
        contactEmailHtml = '<div class="contact-email">'
            + htmlentities(userEmail)
            + '</div>';
    }

    item = av
        + '<div class="fm-share-user-info">'
        + '<div class="fm-share-centered">'
        + '<div class="fm-chat-user">' + htmlentities(userName) + '</div>'
        + contactEmailHtml
        + '</div>'
        + '</div>';

    html = '<div class="share-dialog-contact-bl ' + type + '" id="sdcbl_' + id + '">'
           + item
           + '<div class="share-dialog-remove-button"></div>'
           + '<div class="share-dialog-permissions ' + permClass + '">'
           + '<span></span>' + permText
           +  '</div>';


    htmlEnd = '<div class="clear"></div>'
              + '</div>';

    return html + htmlEnd;
}

function fillShareDialogWithContent() {

    $.sharedTokens = [];// GLOBAL VARIABLE, Hold items currently visible in share folder content (above multi-input)
    $.changedPermissions = [];// GLOBAL VAR, changed permissions shared dialog
    $.removedContactsFromShare = [];// GLOBAL VAR, removed contacts from a share

    var pendingShares = {};
    var nodeHandle    = String($.selected[0]);
    var node          = M.getNodeByHandle(nodeHandle);
    var userHandles   = M.getNodeShareUsers(node, 'EXP');

    if (Object(M.ps).hasOwnProperty(nodeHandle)) {
        pendingShares = Object(M.ps[nodeHandle]);
        userHandles   = userHandles.concat(Object.keys(pendingShares));
    }
    var seen = {};

    userHandles.forEach(function(handle) {
        var user = M.getUser(handle) || Object(M.opc[handle]);

        if (!user.m) {
            console.warn('Unknown user "%s"!', handle);
        }
        else if (!seen[user.m]) {
            var name  = M.getNameByHandle(handle) || user.m;
            var share = M.getNodeShare(node, handle) || Object(pendingShares[handle]);

            generateShareDialogRow(name, user.m, share.r | 0, handle);
            seen[user.m] = 1;
        }
    });
}

/**
 * Generates and inserts a share or pending share row into the share dialog
 * @param {String} displayNameOrEmail
 * @param {String} email
 * @param {Number} shareRights
 * @param {String} userHandle Optional
 */
function generateShareDialogRow(displayNameOrEmail, email, shareRights, userHandle) {

    var rowId = '',
        html = '',
        av =  useravatar.contact(email),
        perm = '',
        permissionLevel = 0;

    if (typeof shareRights != 'undefined') {
        permissionLevel = shareRights;
    }

    // Permission level
    if (permissionLevel === 1) {
        perm = ['read-and-write', l[56]];
    } else if (permissionLevel === 2) {
        perm = ['full-access', l[57]];
    } else {
        perm = ['read-only', l[55]];
    }

    // Add contact
    $.sharedTokens.push(email);

    // Update token.input plugin
    removeFromMultiInputDDL('.share-multiple-input', {id: email, name: email});

    rowId = (userHandle) ? userHandle : email;
    html = addShareDialogContactToContent(email, '', rowId, av, displayNameOrEmail, perm[0], perm[1]);

    $('.share-dialog .share-dialog-contacts').safeAppend(html);
}

function handleDialogScroll(num, dc)
{
    var SCROLL_NUM = 5;// Number of items in dialog before scroll is implemented
    //
    // Add scroll in case that we have more then 5 items in list
    if (num > SCROLL_NUM)
    {
        dialogScroll(dc + ' .share-dialog-contacts');
    }
    else
    {
        var $x = $(dc + ' .share-dialog-contacts').jScrollPane();
        var el = $x.data('jsp');
        el.destroy();
    }
}

function handleShareDialogContent() {

    var dc = '.share-dialog';

    fillShareDialogWithContent();

    // Taking care about share dialog button 'Done'/share and scroll
    shareDialogContentCheck();

    // Maintain drop down list updated
    updateDialogDropDownList('.share-multiple-input');

    $('.share-dialog-icon.permissions-icon')
        .removeClass('active full-access read-and-write')
        .safeHTML('<span></span>' + l[55])
        .addClass('read-only');

    // Update dialog title text
    $(dc + ' .fm-dialog-title').text(l[5631] + ' "' + M.d[$.selected].name + '"');
    $(dc + ' .multiple-input .token-input-token-mega').remove();
    dialogPositioning('.fm-dialog.share-dialog');
    $(dc + ' .token-input-input-token-mega input').focus();
}

/**
 * updateDialogDropDownList
 *
 * Extract id from list of emails, preparing it for extrusion,
 * fill multi-input dropdown list with not used emails.
 *
 * @param {String} dialog multi-input dialog class name.
 */
function updateDialogDropDownList(dialog) {

    var listOfEmails = getContactsEMails(),
        allEmails = [],
        contacts;

    // Loop through email list and extrude id
    for (var i in listOfEmails) {
        if (listOfEmails.hasOwnProperty(i)) {
            allEmails.push(listOfEmails[i].id);
        }
    }

    contacts = excludeIntersected($.sharedTokens, allEmails);
    addToMultiInputDropDownList(dialog, contacts);
}

/**
 * checkMultiInputPermission
 *
 * Check DOM element permission level class name.
 * @param {Object} $this, DOM drop down list element.
 * @returns {Array} [drop down list permission class name, translation string].
 */
function checkMultiInputPermission($this) {

    var permissionLevel;

    if ($this.is('.read-and-write')) {
        permissionLevel = ['read-and-write', l[56]]; // Read & Write
    }
    else if ($this.is('.full-access')) {
        permissionLevel = ['full-access', l[57]]; // Full access
    }
    else {
        permissionLevel = ['read-only', l[55]]; // Read-only
    }

    return permissionLevel;
}

/**
 * Checks if an email address is already known by the user
 * @param {String} email
 * @returns {Boolean} Returns true if it exists in the state, false if it is new
 */
function checkIfContactExists(email) {

    var userIsAlreadyContact = false;
    var userContacts = M.u;

    // Loop through the user's contacts
    for (var contact in userContacts) {
        if (userContacts.hasOwnProperty(contact)) {

            // Check if the users are already contacts by comparing email addresses of known contacts and the one entered
            if (email === userContacts[contact].m) {
                userIsAlreadyContact = true;
                break;
            }
        }
    }

    return userIsAlreadyContact;
}

/**
 * sharedPermissionLevel
 *
 * Translate class name to numeric permission level.
 * @param {String} value Permission level as a string i.e. 'read-and-write', 'full-access', 'read-only'.
 * @returns {Number} integer value of permission level.
 */
function sharedPermissionLevel(value) {

    var permissionLevel = 0;

    if (value === 'read-and-write') {
        permissionLevel = 1; // Read and Write access
    }
    else if (value === 'full-access') {
        permissionLevel = 2; // Full access
    }
    else {
        permissionLevel = 0; // read-only
    }

    return permissionLevel;
}

/**
 * initShareDialogMultiInputPlugin
 *
 * Initialize share dialog multi input plugin
 */
function initShareDialogMultiInputPlugin() {

        // Plugin configuration
        var contacts = getContactsEMails();

        function errorMsg(msg) {

            var $shareDialog = $('.share-dialog'),
                $warning = $shareDialog.find('.multiple-input-warning span');

            $warning.text(msg);
            $shareDialog.addClass('error');

            setTimeout(function() {
                $shareDialog.removeClass('error');
            }, 3000);
        }

        var $input = $('.share-multiple-input');
        var $scope = $input.parents('.share-dialog');

        $input.tokenInput(contacts, {
            theme: "mega",
            hintText: l[5908],
            // placeholder: "Type in an email or contact",
            searchingText: "",
            noResultsText: "",
            addAvatar: true,
            autocomplete: null,
            searchDropdown: true,
            emailCheck: true,
            preventDoublet: false,
            tokenValue: "id",
            propertyToSearch: "name",
            resultsLimit: 5,
            minChars: 1,
            accountHolder: (M.u[u_handle] || {}).m || '',
            scrollLocation: 'share',
            // Exclude from dropdownlist only emails/names which exists in multi-input (tokens)
            excludeCurrent: true,

            onEmailCheck: function() {
                errorMsg(l[7415]); // Looks like there's a malformed email
            },
            onReady: function() {
                var $this = $scope.find('li input');
                $this.rebind('keyup', function() {
                    var value = $.trim($this.val());
                    if ($scope.find('li.token-input-token-mega').length > 0 || checkMail(value) === false) {
                        $scope.find('.dialog-share-button').removeClass('disabled');
                    } else {
                        $scope.find('.dialog-share-button').addClass('disabled');
                    }
                });
            },
            onDoublet: function(u) {
                errorMsg(l[7413]); // You already have a contact with that email
            },
            onHolder: function() {
                errorMsg(l[7414]); // There's no need to add your own email address
            },
            onAdd: function(item) {

                // If the user is not already a contact, then show a text area
                // where they can add a custom message to the pending share request
                if (checkIfContactExists(item.id) === false) {
                    $('.share-message').show();
                    initTextareaScrolling($('.share-message-textarea textarea'), 39);
                }

                $('.dialog-share-button').removeClass('disabled');

                // Enable group permission change drop down list
                $('.share-dialog .permissions-icon').removeClass('disabled');

                var $shareDialog = $('.share-dialog');
                var $inputToken = $('.share-added-contact.token-input-token-mega');
                var $multiInput = $shareDialog.find('.multiple-input');
                var h1 = $inputToken.outerHeight(true);// margin
                var h2 = $multiInput.height();

                // Add scroll box if there's enough items available
                if (5 <= h2 / h1 && h2 / h1 < 6) {
                    $multiInput.jScrollPane({
                        enableKeyboardNavigation: false,
                        showArrows: true,
                        arrowSize: 8,
                        animateScroll: true
                    });
                    setTimeout(function() {
                        $shareDialog.find('.token-input-input-token-mega input').focus();
                    }, 0);
                }
            },
            onDelete: function() {

                var $btn = $('.dialog-share-button'),
                    $shareDialog = $('.share-dialog'),
                    iNewItemsNum, iItemsNum;

                setTimeout(function() {
                    $shareDialog.find('.token-input-input-token-mega input').blur();
                }, 0);

                iNewItemsNum = $shareDialog.find('.token-input-list-mega .token-input-token-mega').length;
                iItemsNum = $shareDialog.find('.share-dialog-contacts .share-dialog-contact-bl').length;

                // If new items are still availble in multiInput box
                // or permission is changed on some of existing items
                if (iNewItemsNum  || $.changedPermissions.length || $.removedContactsFromShare.length) {
                    $btn.removeClass('disabled');
                }
                else {
                    $btn.addClass('disabled');
                }

                if (iNewItemsNum) {

                    var inputToken = $shareDialog.find('.share-added-contact.token-input-token-mega'),
                        $multiInput = $shareDialog.find('.multiple-input'),
                        $c = $shareDialog.find('.multiple-input .jspPane')[0],
                        h1 = inputToken.outerHeight(),// margin excluded
                        h2 = 0;

                    if ($c) {
                        h2 = $c.scrollHeight;
                    }
                    else {
                        h2 = $multiInput.height();
                    }

                    // If there's less items then necessary remove scroll box
                    if (h2 / h1 < 6) {
                        clearScrollPanel('.share-dialog');
                    }
                }
                else {

                    // Disable group permission change drop down list
                    $('.share-dialog .permissions-icon').addClass('disabled');
                }
            }
        });
}

/**
 * Shows the copyright warning dialog.
 *
 * @param {Array} nodesToProcess Array of strings, node ids
 */
function initCopyrightsDialog(nodesToProcess) {

    $.itemExport = nodesToProcess;
    // If they've already agreed to the copyright warning this session
    if (localStorage.getItem('agreedToCopyrightWarning') !== null) {

        // Go straight to Get Link dialog
        var exportLink = new mega.Share.ExportLink({ 'showExportLinkDialog': true, 'updateUI': true, 'nodesToProcess': nodesToProcess });
        exportLink.getExportLink();

        return false;
    }

    // Cache selector
    var $copyrightDialog = $('.copyrights-dialog');

    // Otherwise show the copyright warning dialog
    fm_showoverlay();
    $.copyrightsDialog = 'copyrights';
    $copyrightDialog.show();

    // Init click handler for 'I agree' / 'I disagree' buttons
    $copyrightDialog.find('.default-white-button').rebind('click', function() {

        // User disagrees with copyright warning
        if ($(this).hasClass('cancel')) {
            closeDialog();
        }
        else {
            // User agrees, store flag in localStorage so they don't see it again for this session
            localStorage.setItem('agreedToCopyrightWarning', '1');

            // Go straight to Get Link dialog
            closeDialog();
            var exportLink = new mega.Share.ExportLink({ 'showExportLinkDialog': true, 'updateUI': true, 'nodesToProcess': nodesToProcess });
            exportLink.getExportLink();
        }
    });

    // Init click handler for 'Close' button
    $copyrightDialog.find('.fm-dialog-close').rebind('click', function() {
        closeDialog();
    });
}

function initShareDialog() {

    $.shareTokens = [];

    /*if (!u_type) {
        return; // not for ephemeral
    }*/

    // Prevents double initialization of token input
    if (!$('.share-multiple-input').tokenInput("getSettings")) {

        initShareDialogMultiInputPlugin();
    }

    function menuPermissionState($this) {

        var mi = '.permissions-menu .permissions-menu-item',
            cls = checkMultiInputPermission($this);

        $(mi).removeClass('active');

        $(mi + '.' + cls[0]).addClass('active');
    }

    function handlePermissionMenu($this, m, x, y) {

        m.css('left', x + 'px');
        m.css('top', y + 'px');
        menuPermissionState($this);
        $this.addClass('active');
        m.fadeIn(200);
    }

    $('.share-dialog').rebind('click', function(e) {

        var hideMenus = function() {

            // share dialog permission menu
            $('.permissions-menu', $this).fadeOut(200);
            $('.import-contacts-dialog').fadeOut(200);
            $('.permissions-icon', $this).removeClass('active');
            $('.share-dialog-permissions', $this).removeClass('active');
            closeImportContactNotification('.share-dialog');
            $('.import-contacts-service', $this).removeClass('imported');
        };

        var $this = $(this);

        if (typeof e.originalEvent.path !== 'undefined') {

            // This's sensitive to dialog DOM element positioning
            var trg = e.originalEvent.path[0];
            var trg1 = e.originalEvent.path[1];
            var trg2 = e.originalEvent.path[2];

            if (!$(trg).is('.permissions-icon,.import-contacts-link,.share-dialog-permissions')
                && !$(trg1).is('.permissions-icon,.import-contacts-link,.share-dialog-permissions')
                && !$(trg2).is('.permissions-icon,.import-contacts-link,.share-dialog-permissions'))
            {
                hideMenus();
            }
        }
        else if ($this.get(0) === e.currentTarget) {
            hideMenus();
        }
    });

    $('.share-dialog .fm-dialog-close, .share-dialog .dialog-cancel-button').rebind('click', function() {
        $('.export-links-warning').addClass('hidden');
        closeDialog();
    });

    /*
     * On share dialog, done/share button
     *
     * Adding new contacts to shared item
     */
    $('.share-dialog .dialog-share-button').rebind('click', function() {

        var share = new mega.Share();
        share.updateNodeShares();
    });

    $('.share-dialog').off('click', '.share-dialog-remove-button');
    $('.share-dialog').on('click', '.share-dialog-remove-button', function() {

        var $this = $(this);

        var userEmail, pendingContactId, selectedNodeHandle, num,
            handleOrEmail = $this.parent().attr('id').replace('sdcbl_', '');

        $this.parent()
            .fadeOut(200)
            .remove();

        selectedNodeHandle = $.selected[0];
        if (handleOrEmail !== '') {

            // Due to pending shares, the id could be an email instead of a handle
            userEmail = Object(M.opc[handleOrEmail]).m || handleOrEmail;

            $.removedContactsFromShare.push({
                'selectedNodeHandle': selectedNodeHandle,
                'userEmail': userEmail,
                'handleOrEmail': handleOrEmail
            });

            $.sharedTokens.splice($.sharedTokens.indexOf(userEmail), 1);
        }

        shareDialogContentCheck();
    });

    // related to specific contact
    $('.share-dialog').off('click', '.share-dialog-permissions');
    $('.share-dialog').on('click', '.share-dialog-permissions', function(e) {

        var $this = $(this);
        var $m = $('.permissions-menu');
        var scrollBlock = $('.share-dialog-contacts .jspPane');
        var scrollPos = 0;
        var x = 0;
        var y = 0;

        $m.removeClass('search-permissions');

        if (scrollBlock.length) {
            scrollPos = scrollBlock.position().top;
        }

        // fadeOut this popup
        if ($this.is('.active')) {
            $m.fadeOut(200);
            $this.removeClass('active');
        }
        else {
            $('.share-dialog-permissions').removeClass('active');
            $('.permissions-icon').removeClass('active');
            closeImportContactNotification('.share-dialog');

            x = $this.position().left + 10;
            y = $this.position().top + 13 + scrollPos;

            handlePermissionMenu($this, $m, x, y);
        }

        e.stopPropagation();
    });

    // related to multi-input contacts
    $('.share-dialog .permissions-icon').rebind('click', function(e) {

        var $this = $(this);
        var $m = $('.permissions-menu');
        var x = 0;
        var y = 0;

        if (!$this.is('.disabled')) {

            // fadeOut permission menu for this icon
            if ($this.is('.active')) {
                $m.fadeOut(200);
                $this.removeClass('active');
            }
            else {
                $('.share-dialog-permissions').removeClass('active');
                $('.permissions-icon').removeClass('active');
                $m.addClass('search-permissions');
                closeImportContactNotification('.share-dialog');

                x = $this.position().left - 4;
                y = $this.position().top - 35;

                handlePermissionMenu($this, $m, x, y);
            }
        }

        e.stopPropagation();
    });

    /* Handles permission changes
     * 1. Group permission change '.share-dialog .permissions-icon.active'
     * 2. Specific perm. change '.share-dialog .share-dialog-permissions.active'
    */
    $('.permissions-menu-item').rebind('click', function(e) {

        var $this = $(this);
        var id;
        var perm;
        var $existingContacts;
        var shares = M.d[$.selected[0]].shares;
        var newPermLevel = checkMultiInputPermission($this);
        var $itemPermLevel = $('.share-dialog .share-dialog-permissions.active');
        var $groupPermLevel = $('.share-dialog .permissions-icon.active');
        var currPermLevel = [];

        $('.permissions-menu').fadeOut(200);

        // Single contact permission change, .share-dialog-permissions
        if ($itemPermLevel.length) {

            currPermLevel = checkMultiInputPermission($itemPermLevel);
            id = $itemPermLevel.parent().attr('id').replace('sdcbl_', '');

            if (id !== '') {
                perm = sharedPermissionLevel(newPermLevel[0]);

                if (!shares || !shares[id] || shares[id].r !== perm) {
                    $.changedPermissions.push({ u: id, r: perm });
                }
            }

            $itemPermLevel
                .removeClass(currPermLevel[0])
                .removeClass('active')
                .safeHTML('<span></span>@@', newPermLevel[1])
                .addClass(newPermLevel[0]);
        }
        else if ($groupPermLevel.length) {// Group permission change, .permissions-icon

            // $.changedPermissions = [];// Reset global var

            currPermLevel = checkMultiInputPermission($groupPermLevel);

            // Get all items from dialog content block (avatar, name/email, permission)
            /*$existingContacts = $('.share-dialog-contact-bl');
            $.each($existingContacts, function(index, value) {

                extract id of contact
                id = $(value).attr('id').replace('sdcbl_', '');

                if (id !== '') {
                    perm = sharedPermissionLevel(newPermLevel[0]);

                    if (!shares || !shares[id] || shares[id].r !== perm) {
                        $.changedPermissions.push({ u: id, r: perm });
                    }
                }
            });*/

            $groupPermLevel
                .removeClass(currPermLevel[0])
                .removeClass('active')
                .safeHTML('<span></span>@@', newPermLevel[1])
                .addClass(newPermLevel[0]);

            /*$('.share-dialog-contact-bl .share-dialog-permissions')
                .removeClass('read-only')
                .removeClass('read-and-write')
                .removeClass('full-access')
                .safeHTML('<span></span>@@', newPermLevel[1])
                .addClass(newPermLevel[0]);*/
        }

        if ($.changedPermissions.length > 0) {// Enable Done button
            $('.default-white-button.dialog-share-button').removeClass('disabled');
        }

        $('.permissions-icon.active').removeClass('active');
        $('.share-dialog-permissions.active').removeClass('active');

        e.stopPropagation();
    });

    //Pending info block
    $('.pending-indicator').rebind('mouseover', function() {
        var x = $(this).position().left,
            y = $(this).position().top,
            infoBlock = $('.share-pending-info'),
            scrollPos = 0;
        if ($('.share-dialog-contacts .jspPane'))
            scrollPos = $('.share-dialog-contacts .jspPane').position().top;
        infoHeight = infoBlock.outerHeight();
        infoBlock.css({
            'left': x,
            'top': y - infoHeight + scrollPos
        });
        infoBlock.fadeIn(200);
    });
    $('.pending-indicator').rebind('mouseout', function() {
        $('.share-pending-info').fadeOut(200);
    });

    // Personal message
    $('.share-message textarea').rebind('focus', function() {

        var $this = $(this);
        $('.share-message').addClass('active');

        if ($this.val() === l[6853]) {

            // Clear the default message
            $this.val('');

            window.setTimeout(function() {
                $this.select();
            }, 1);

            function mouseUpHandler() {
                $this.off("mouseup", mouseUpHandler);
                return false;
            }
            $this.mouseup(mouseUpHandler);
        }
    });

    $('.share-message textarea').rebind('blur', function() {
        var $this = $(this);
        $('.share-message').removeClass('active');
    });
}

function addImportedDataToSharedDialog(data, from) {
    $.each(data, function(ind, val) {
        $('.share-dialog .share-multiple-input').tokenInput("add", {id: val, name: val});
    });

    closeImportContactNotification('.share-dialog');
}

function addImportedDataToAddContactsDialog(data, from) {
    $.each(data, function(ind, val) {
        $('.add-user-popup .add-contact-multiple-input').tokenInput("add", {id: val, name: val});
    });

    closeImportContactNotification('.add-user-popup');
}

function closeImportContactNotification(c) {
    loadingDialog.hide();
    $('.imported-contacts-notification').fadeOut(200);
    $(c + ' .import-contacts-dialog').fadeOut(200);
    $('.import-contacts-link').removeClass('active');

    // Remove focus from input element, related to tokeninput plugin
    $(c + ' input#token-input-').blur();
}

function clearScrollPanel(from) {
    var j = $(from + ' .multiple-input').jScrollPane().data();
    if (j && j.jsp) {
        j.jsp.destroy();
    }
    $(from + ' .multiple-input .jspPane').unwrap();
    $(from + ' .multiple-input .jspPane:first-child').unwrap();

    // remove share dialog contacts, jScrollPane
    j = $(from + ' .share-dialog-contacts').jScrollPane().data();
    if (j && j.jsp) {
        j.jsp.destroy();
    }
}

function closeDialog() {

    if (d) {
        MegaLogger.getLogger('closeDialog').debug($.dialog);
    }

    if (!$('.fm-dialog.registration-page-success').hasClass('hidden')) {
        fm_hideoverlay();
        $('.fm-dialog.registration-page-success').addClass('hidden').removeClass('special');
    }

    if ($('.fm-dialog.incoming-call-dialog').is(':visible') === true) {
        // managing dialogs should be done properly in the future, so that we won't need ^^ bad stuff like this one
        return false;
    }

    if ($.dialog === 'passwordlink-dialog') {
        if (String(page).substr(0, 2) === 'P!') {
            // do nothing while on the password-link page
            return false;
        }
        $('.fm-dialog.password-dialog').addClass('hidden');
    }

    if ($.dialog === 'createfolder' && ($.copyDialog || $.moveDialog)) {
        $('.fm-dialog.create-folder-dialog').addClass('hidden');
        $('.fm-dialog.create-folder-dialog .create-folder-size-icon').removeClass('hidden');
    }
    else if (($.dialog === 'slideshow') && $.copyrightsDialog) {
        $('.copyrights-dialog').hide();

        delete $.copyrightsDialog;
    }
    else {
        if ($.dialog === 'properties') {
            propertiesDialog(1);
        }
        else {
            fm_hideoverlay();
        }
        if (!$.propertiesDialog) {
            $('.fm-dialog').addClass('hidden');
        }
        $('.dialog-content-block').empty();

        // add contact popup
        $('.add-user-popup').addClass('hidden');
        $('.fm-add-user').removeClass('active');

        $('.add-contact-multiple-input').tokenInput("clearOnCancel");
        $('.share-multiple-input').tokenInput("clearOnCancel");

        clearScrollPanel('.add-user-popup');

        // share dialog
        $('.share-dialog-contact-bl').remove();
        $('.import-contacts-service').removeClass('imported');
        clearScrollPanel('.share-dialog');

        // share dialog permission menu
        $('.permissions-menu').fadeOut(0);
        $('.permissions-icon').removeClass('active');
        closeImportContactNotification('.share-dialog');
        closeImportContactNotification('.add-user-popup');

        $('.copyrights-dialog').hide();
        $('.export-link-dropdown').hide();

        delete $.copyDialog;
        delete $.moveDialog;
        delete $.copyrightsDialog;
    }
    $('.fm-dialog').removeClass('arrange-to-back');

    $('.export-links-warning').addClass('hidden');
    if ($.dialog == 'terms' && $.termsAgree) {
        delete $.termsAgree;
    }

    delete $.dialog;
    delete $.mcImport;
}

function copyDialog() {

    var copyDialogTooltipTimer;

    // Clears already selected sub-folders, and set selection to root
    function selectCopyDialogTabRoot(section) {

        var $btn = $('.dialog-copy-button');

        $('.copy-dialog .nw-fm-tree-item').removeClass('selected');

        if ((section === 'cloud-drive') || (section === 'folder-link')) {
            $.mcselected = M.RootID;
        }
        else {
            $.mcselected = undefined;
        }

        // Disable/enable button
        if ($.mcselected) {
            $btn.removeClass('disabled');
        }
        else {
            $btn.addClass('disabled');
        }
    };

    $('.copy-dialog .fm-dialog-close, .copy-dialog .dialog-cancel-button').rebind('click', function() {

        closeDialog();
        delete $.onImportCopyNodes;
    });

    $('.copy-dialog-button').rebind('click', function() {

        var section;

        if ($(this).attr('class').indexOf('active') === -1) {

            section = $(this).attr('class').split(" ")[1];
            selectCopyDialogTabRoot(section);

            if ((section === 'cloud-drive') || (section === 'folder-link')) {
                handleDialogContent(section, 'ul', true, 'copy', $.mcImport ? l[236] : "Paste" /*l[63]*/); // Import
            }
            else if (section === 'shared-with-me') {
                handleDialogContent(section, 'ul', false, 'copy', l[1344]); // Share
            }
            else if (section === 'conversations') {
                handleDialogContent(section, 'div', false, 'copy', l[1940], '.conversations-container'); // Send
            }
        }
    });

    /**
     * On click, copy dialog, dialog-sorting-menu will be shown.
     * Handles that valid informations about current sorting options
     * for selected tab of copy dialog are up to date.
     */
    $('.copy-dialog-panel-arrows').rebind('click', function() {

        var $self = $(this),
            $copyDialog = $('.copy-dialog'),
            type, menu, key;

        if ($self.attr('class').indexOf('active') === -1) {

            menu = $('.dialog-sorting-menu').removeClass('hidden');
            type = $('.fm-dialog-title .copy-dialog-txt.active').attr('class').split(' ')[1];

            // Enable all menu items
            if (type === 'contacts') {
                menu.find('.sorting-item-divider,.sorting-menu-item').removeClass('hidden');
            }

            // Hide sort by status and last-interaction items from menu
            else {
                menu.find('*[data-by=status],*[data-by=last-interaction]').addClass('hidden');
            }

            // @ToDo: Make sure .by is hadeled properly once when we have chat available

            // Copy dialog key only
            key = 'Copy' + type;

            // Check existance of previous sort options, direction (dir)
            if (localStorage['sort' + key + 'Dir']) {
                $.sortTreePanel[key].dir = localStorage['sort' + key + 'Dir'];
            }
            else {
                $.sortTreePanel[key].dir = 1;
            }

            // Check existance of previous sort option, ascending/descending (By)
            if (localStorage['sort' + key + 'By']) {
                $.sortTreePanel[key].by = localStorage['sort' + key + 'By'];
            }
            else {
                $.sortTreePanel[key].by = 'name';
            }

            // dir stands for direction i.e. [ascending, descending]
            $copyDialog.find('.dialog-sorting-menu .sorting-menu-item')
                .removeClass('active')
                .filter('*[data-by=' + $.sortTreePanel[key].by + '],*[data-dir=' + $.sortTreePanel[key].dir + ']')
                .addClass('active');

            $self.addClass('active');
            $copyDialog.find('.dialog-sorting-menu').removeClass('hidden');
        }
        else {
            $self.removeClass('active');
            $copyDialog.find('.dialog-sorting-menu').addClass('hidden');
        }
    });

    $('.copy-dialog .sorting-menu-item').rebind('click', function() {

        var $self = $(this),
            data, type, key;

        if ($self.attr('class').indexOf('active') === -1) {

            // Arbitrary element data
            data = $self.data();
            type = $('.fm-dialog-title .copy-dialog-txt.active').attr('class').split(' ')[1];
            key = 'Copy' + type;

            // Check arbitrary data associated with current menu item
            if (data.dir) {
                localStorage['sort' + key + 'Dir'] = $.sortTreePanel[key].dir = data.dir;
            }
            if (data.by) {
                localStorage['sort' + key + 'By'] = $.sortTreePanel[key].by = data.by;
            }

            if ((type === 'cloud-drive') || (type === 'folder-link')) {
                M.buildtree(M.d[M.RootID], 'copy-dialog');
            }
            else if (type === 'shared-with-me') {
                M.buildtree({ h: 'shares' }, 'copy-dialog');
                disableReadOnlySharedFolders('copy');
            }
            else if (type === 'conversations') {
                //@ToDo: make this working when chat start functioning
            }

            // Disable previously selected
            $self.parent().find('.sorting-menu-item').removeClass('active');
            $self.addClass('active');
        }

        // Hide menu
        $('.copy-dialog .dialog-sorting-menu').addClass('hidden');
        $('.copy-dialog-panel-arrows.active').removeClass('active');
    });

    $('.copy-dialog .dialog-newfolder-button').rebind('click', function() {

        $('.copy-dialog').addClass('arrange-to-back');
        var dest = $(this).parents('.fm-dialog').find('.active .nw-fm-tree-item.selected');
        if (dest.length) {
            $.cftarget = dest.attr('id').replace(/[^_]+_/, '');
        } else {
            /* No folder is selected, "New Folder" must create a new folder in Root */
            $.cftarget = M.RootID;
        }
        createFolderDialog();

        $('.fm-dialog.create-folder-dialog .create-folder-size-icon').addClass('hidden');
    });

    $('.copy-dialog').off('click', '.nw-fm-tree-item');
    $('.copy-dialog').on('click', '.nw-fm-tree-item', function(e) {

        var old = $.mcselected;

        $.mcselected = $(this).attr('id').replace('mctreea_', '');
        M.buildtree(M.d[$.mcselected]);

        var html = $('#treesub_' + $.mcselected).html();
        if (html) {
            $('#mctreesub_' + $.mcselected).html(html.replace(/treea_/ig, 'mctreea_').replace(/treesub_/ig, 'mctreesub_').replace(/treeli_/ig, 'mctreeli_'));
        }

        disableReadOnlySharedFolders('copy');

        var $btn = $('.dialog-copy-button');
        var c = $(e.target).attr('class');

        // Sub-folder exist?
        if (c && c.indexOf('nw-fm-arrow-icon') > -1) {

            var c = $(this).attr('class');

            // Sub-folder expanded
            if (c && c.indexOf('expanded') > -1) {
                $(this).removeClass('expanded');
                $('#mctreesub_' + $.mcselected).removeClass('opened');
            }
            else {
                $(this).addClass('expanded');
                $('#mctreesub_' + $.mcselected).addClass('opened');
            }
        }
        else {

            var c = $(this).attr('class');

            if (c && c.indexOf('selected') > -1) {
                if (c && c.indexOf('expanded') > -1) {
                    $(this).removeClass('expanded');
                    $('#mctreesub_' + $.mcselected).removeClass('opened');
                }
                else {
                    $(this).addClass('expanded');
                    $('#mctreesub_' + $.mcselected).addClass('opened');
                }
            }
        }

        if (!$(this).is('.disabled')) {

            // unselect previously selected item
            $('.copy-dialog .nw-fm-tree-item').removeClass('selected');
            $(this).addClass('selected');
            $btn.removeClass('disabled');
        }
        else {
            $.mcselected = old;
        }

        // dialogScroll('.copy-dialog-tree-panel .dialog-tree-panel-scroll');
        dialogScroll('.dialog-tree-panel-scroll');

        // Disable action button if there is no selected items
        if (typeof $.mcselected == 'undefined') {
            $btn.addClass('disabled');
        }
    });

    $('.copy-dialog .shared-with-me').off('mouseenter', '.nw-fm-tree-item');
    $('.copy-dialog .shared-with-me').on('mouseenter', '.nw-fm-tree-item', function() {

        var $item = $(this).find('.nw-fm-tree-folder');
        var itemLeftPos = $item.offset().left;
        var itemTopPos = $item.offset().top;
        var $tooltip = $('.copy-dialog .contact-preview');
        var sharedNodeHandle = $(this).attr('id').replace('mctreea_', '');
        var ownerHandle = M.d[sharedNodeHandle].u;
        var ownerEmail = M.u[ownerHandle].m;
        var ownerName = M.u[ownerHandle].name;

        // Not allowing undefined to be shown like owner name
        if (typeof ownerName === 'undefined') {
            ownerName = '';
        }

        var html = useravatar.contact(ownerHandle, 'small-rounded-avatar', 'div') +
            '<div class="user-card-data no-status">' +
                '<div class="user-card-name small">' + htmlentities(ownerName) +
                    ' <span class="grey">(' + l[8664] + ')</span></div>' +
                '<div class="user-card-email small">' + htmlentities(ownerEmail) +
                '</div></div>';

        $tooltip.find('.contacts-info.body').safeHTML(html);

        copyDialogTooltipTimer = setTimeout(function () {
            $tooltip.css({
                'left': itemLeftPos + (($item.outerWidth() / 2) - ($tooltip.outerWidth() / 2))  + 'px',
                'top': (itemTopPos - 63) + 'px'
            });
            $tooltip.fadeIn(200);
        }, 200);
    });

    $('.copy-dialog .shared-with-me').off('mouseleave', '.nw-fm-tree-item');
    $('.copy-dialog .shared-with-me').on('mouseleave', '.nw-fm-tree-item', function() {

        var $tooltip = $('.copy-dialog .contact-preview');

        clearTimeout(copyDialogTooltipTimer);
        $tooltip.hide();
    });

    // Handle conversations tab item selection
    $('.copy-dialog').off('click', '.nw-conversations-item');
    $('.copy-dialog').on('click', '.nw-conversations-item', function() {

        $.mcselected = $(this).attr('id').replace('contact2_', '');
        var $btn = $('.dialog-copy-button');

        // unselect previously selected item
        $('.copy-dialog .nw-conversations-item').removeClass('selected');
        $(this).addClass('selected');
        $btn.removeClass('disabled');

        // Disable action button if there is no selected items
        if (typeof $.mcselected == 'undefined') {
            $btn.addClass('disabled');
        }
    });

    $('.copy-dialog .dialog-copy-button').rebind('click', function() {

        if (typeof $.mcselected != 'undefined') {

            // Get active tab
            var section = $('.fm-dialog-title .copy-dialog-txt.active').attr('class').split(" ")[1];
            switch (section) {
                case 'cloud-drive':
                case 'folder-link':
                    var n = [];
                    for (var i in $.selected) {
                        if (!isCircular($.selected[i], $.mcselected)) {
                            n.push($.selected[i]);
                        }
                    }
                    closeDialog();

                    // If copying from contacts tab (Ie, sharing)
                    if ($(this).text().trim() === l[1344]) {
                        var user = {
                            u: M.currentdirid,
                        };
                        var $sp = $('.fm-dialog.copy-dialog .share-dialog-permissions');
                        if ($sp.hasClass('read-and-write')) {
                            user.r = 1;
                        }
                        else if ($sp.hasClass('full-access')) {
                            user.r = 2;
                        }
                        else {
                            user.r = 0;
                        }
                        doShare($.mcselected, [user], true);
                    }
                    else {
                        M.copyNodes(n, $.mcselected);
                    }
                    delete $.onImportCopyNodes;
                    break;
                case 'shared-with-me':
                    var n = [];
                    for (var i in $.selected) {
                        if (!isCircular($.selected[i], $.mcselected)) {
                            n.push($.selected[i]);
                        }
                    }
                    closeDialog();
                    M.copyNodes(n, $.mcselected);
                    break;
                case 'conversations':
                    var $selectedConv = $('.copy-dialog .nw-conversations-item.selected');
                    closeDialog();
                    megaChat.chats[$selectedConv.attr('data-room-jid') + "@conference." + megaChat.options.xmppDomain].attachNodes($.selected);
                    break;
                default:
                    break;
            }
        }
    });
}

function moveDialog() {

    var moveDialogTooltipTimer;

    // Clears already selected sub-folders, and set selection to root
    function selectMoveDialogTabRoot(section) {

        var $btn = $('.dialog-move-button'), timer;

        $('.move-dialog .nw-fm-tree-item').removeClass('selected');

        if ((section === 'cloud-drive') || (section === 'folder-link')) {
            $.mcselected = M.RootID;
        }
        else if (section === 'rubbish-bin') {
            $.mcselected = M.RubbishID;
        }
        else {
            $.mcselected = undefined;
        }

        // Disable/enable button
        if ($.mcselected) {
            $btn.removeClass('disabled');
        }
        else {
            $btn.addClass('disabled');
        }
    };

    $('.move-dialog .fm-dialog-close, .move-dialog .dialog-cancel-button').rebind('click', function() {
        closeDialog();
    });

    $('.move-dialog-button').rebind('click', function(e) {

        var section;

        if ($(this).attr('class').indexOf('active') === -1) {

            section = $(this).attr('class').split(" ")[1];
            selectMoveDialogTabRoot(section);

            if ((section === 'cloud-drive') || (section === 'folder-link')) {
                    handleDialogContent(section, 'ul', true, 'move', l[62]); // Move
            }
            else if (section === 'shared-with-me') {
                handleDialogContent(section, 'ul', false, 'move', l[1344]); // Share
            }
            else if (section === 'rubbish-bin') {
                handleDialogContent(section, 'ul', false, 'move', l[62]); // Move
            }
        }
    });

    $('.move-dialog-panel-arrows').rebind('click', function() {

        var $self = $(this),
            $moveDialog = $('.move-dialog'),
            menu, type, key;

        if ($self.attr('class').indexOf('active') === -1) {

            menu = $('.dialog-sorting-menu').removeClass('hidden'),
            type = $('.fm-dialog-title .move-dialog-txt.active').attr('class').split(' ')[1];

            // Enable all menu items
            menu.find('.sorting-item-divider,.sorting-menu-item').removeClass('hidden');

            // Hide sort by status and last-interaction items from menu
            menu.find('*[data-by=status],*[data-by=last-interaction]').addClass('hidden');

            // Move dialog key only
            key = 'Move' + type;

            // Check existance of previous sort options, direction (dir)
            if (localStorage['sort' + key + 'Dir']) {
                $.sortTreePanel[key].dir = localStorage['sort' + key + 'Dir'];
            }
            else {
                $.sortTreePanel[key].dir = 1;
            }

            // Check existance of previous sort option, ascending/descending (By)
            if (localStorage['sort' + key + 'By']) {
                $.sortTreePanel[key].by = localStorage['sort' + key + 'By'];
            }
            else {
                $.sortTreePanel[key].by = 'name';
            }

            $moveDialog.find('.dialog-sorting-menu .sorting-menu-item')
                .removeClass('active')
                .filter('*[data-by=' + $.sortTreePanel[key].by + '],*[data-dir=' + $.sortTreePanel[key].dir + ']')
                .addClass('active');

            $self.addClass('active');
            $moveDialog.find('.dialog-sorting-menu').removeClass('hidden');
        }
        else {
            $self.removeClass('active');
            $moveDialog.find('.dialog-sorting-menu').addClass('hidden');
        }
    });

    /**
     * Click on sort menu item
     */
    $('.move-dialog .sorting-menu-item').rebind('click', function() {

        var $self = $(this),
            type, data, key;

        if ($self.attr('class').indexOf('active') === -1) {

            // Arbitrary element data
            data = $self.data();
            type = $('.fm-dialog-title .move-dialog-txt.active').attr('class').split(' ')[1];
            key = 'Move' + type;

            // Check arbitrary data associated with current menu item
            if (data.dir) {
                localStorage['sort' + key + 'Dir'] = $.sortTreePanel[key].dir = data.dir;
            }
            if (data.by) {
                localStorage['sort' + key + 'By'] = $.sortTreePanel[key].by = data.by;
            }

            if ((type === 'cloud-drive') || (type === 'folder-link')) {
                M.buildtree(M.d[M.RootID], 'move-dialog');
                disableCircularTargets('#mctreea_');
            }
            else if (type === 'shared-with-me') {
                M.buildtree({ h: 'shares' }, 'move-dialog');
                disableReadOnlySharedFolders('move');
            }
            else if (type === 'rubbish-bin') {
                M.buildtree({ h: M.RubbishID }, 'move-dialog');
            }

            $self.parent().find('.sorting-menu-item').removeClass('active');
            $self.addClass('active');
        }

        $('.move-dialog .dialog-sorting-menu').addClass('hidden');
        $('.move-dialog-panel-arrows.active').removeClass('active');
    });

    /**
     * Create new folder button clicket inside move-dialog
     */
    $('.move-dialog .dialog-newfolder-button').rebind('click', function() {

        $('.move-dialog').addClass('arrange-to-back');
        createFolderDialog();

        $('.fm-dialog.create-folder-dialog .create-folder-size-icon').addClass('hidden');
    });

    $('.move-dialog').off('click', '.nw-fm-tree-item');
    $('.move-dialog').on('click', '.nw-fm-tree-item', function(e) {

        var old = $.mcselected;

        $.mcselected = $(this).attr('id').replace('mctreea_', '');
        M.buildtree(M.d[$.mcselected]);

        var html = $('#treesub_' + $.mcselected).html();
        if (html) {
            $('#mctreesub_' + $.mcselected).html(html.replace(/treea_/ig, 'mctreea_').replace(/treesub_/ig, 'mctreesub_').replace(/treeli_/ig, 'mctreeli_'));
        }

        disableCircularTargets('#mctreea_');

        var $btn = $('.dialog-move-button'),
            c = $(e.target).attr('class');

        // Sub-folder exist?
        if (c && c.indexOf('nw-fm-arrow-icon') > -1) {

            var c = $(this).attr('class');

            // Sub-folder expanded
            if (c && c.indexOf('expanded') > -1) {
                $(this).removeClass('expanded');
                $('#mctreesub_' + $.mcselected).removeClass('opened');
            }
            else {
                $(this).addClass('expanded');
                $('#mctreesub_' + $.mcselected).addClass('opened');
            }
        }
        else {

            var c = $(this).attr('class');
            if (c && c.indexOf('selected') > -1) {
                if (c && c.indexOf('expanded') > -1) {
                    $(this).removeClass('expanded');
                    $('#mctreesub_' + $.mcselected).removeClass('opened');
                }
                else {
                    $(this).addClass('expanded');
                    $('#mctreesub_' + $.mcselected).addClass('opened');
                }
            }
        }
        if (!$(this).is('.disabled')) {

            // unselect previously selected item
            $('.move-dialog .nw-fm-tree-item').removeClass('selected');
            $(this).addClass('selected');
            $btn.removeClass('disabled');
        }
        else {
            $.mcselected = old;
        }

        // dialogScroll('.move-dialog-tree-panel .dialog-tree-panel-scroll');
        dialogScroll('.dialog-tree-panel-scroll');

        // Disable action button if there is no selected items
        if (typeof $.mcselected == 'undefined') {
            $btn.addClass('disabled');
        }
    });

    $('.move-dialog .shared-with-me').off('mouseenter', '.nw-fm-tree-item');
    $('.move-dialog .shared-with-me').on('mouseenter', '.nw-fm-tree-item', function() {

        var $item = $(this).find('.nw-fm-tree-folder');
        var itemLeftPos = $item.offset().left;
        var itemTopPos = $item.offset().top;
        var $tooltip = $('.move-dialog .contact-preview');
        var sharedNodeHandle = $(this).attr('id').replace('mctreea_', '');
        var ownerHandle = M.d[sharedNodeHandle].u;
        var ownerEmail = M.u[ownerHandle].m;
        var ownerName = M.u[ownerHandle].name;

        // Not allowing undefined to be shown like owner name
        if (typeof ownerName === 'undefined') {
            ownerName = '';
        }

        var html = useravatar.contact(ownerHandle, 'small-rounded-avatar', 'div') +
            '<div class="user-card-data no-status">' +
                '<div class="user-card-name small">' + htmlentities(ownerName) +
                    ' <span class="grey">(' + l[8664] + ')</span></div>' +
                '<div class="user-card-email small">' + htmlentities(ownerEmail) +
                '</div></div>';

        $tooltip.find('.contacts-info.body').safeHTML(html);

        moveDialogTooltipTimer = setTimeout(function () {
            $tooltip.css({
                'left': itemLeftPos + (($item.outerWidth() / 2) - ($tooltip.outerWidth() / 2))  + 'px',
                'top': (itemTopPos - 63) + 'px'
            });
            $tooltip.fadeIn(200);
        }, 200);
    });

    $('.move-dialog .shared-with-me').off('mouseleave', '.nw-fm-tree-item');
    $('.move-dialog .shared-with-me').on('mouseleave', '.nw-fm-tree-item', function() {

        var $tooltip = $('.move-dialog .contact-preview');

        clearTimeout(moveDialogTooltipTimer);
        $tooltip.hide();
    });

    $('.move-dialog .dialog-move-button').rebind('click', function() {

        if (typeof $.mcselected != 'undefined') {

            var n = [];
            for (var i in $.selected) {
                if (!isCircular($.selected[i], $.mcselected)) {
                    n.push($.selected[i]);
                }
            }
            closeDialog();
            if (RootbyId($.mcselected) === 'shares') {
                M.copyNodes(n, $.mcselected, true);
            }
            else {
                M.moveNodes(n, $.mcselected);
            }
        }
    });
}

/**
 * Show toast notification
 * @param {String} toastClass Custom style for the notification
 * @param {String} notification The text for the toast notification
 */
function showToast(toastClass, notification, buttonLabel) {

    var $toast, timeout;

    $toast = $('.toast-notification.common-toast');
    $toast.attr('class', 'toast-notification common-toast ' + toastClass)
        .find('.toast-col:first-child span').safeHTML(notification);

    $toast.removeClass('hidden').addClass('visible');

    timeout = setTimeout(function() {
        hideToast();
    }, 7000);

    var closeSelector = '.toast-close-button';
    if (buttonLabel) {
        $('.common-toast .toast-button').safeHTML(buttonLabel);
    }
    else {
        closeSelector += ', .common-toast .toast-button';
        $('.common-toast .toast-button').safeHTML(l[726]);
    }

    $(closeSelector)
        .rebind('click', function() {
            $('.toast-notification').removeClass('visible');
            clearTimeout(timeout);
        });

    $toast.rebind('mouseover', function() {
        clearTimeout(timeout);
    });

    $toast.rebind('mouseout', function() {
        timeout = setTimeout(function() {
            hideToast();
        }, 7000);
    });
}

function hideToast () {
    $('.toast-notification.common-toast').removeClass('visible');
}

function refreshDialogContent() {
    // Refresh dialog content with newly created directory
    var b = $('.content-panel.cloud-drive').html();
    if ($.copyDialog) {
        handleDialogTabContent('cloud-drive', 'ul', 'copy', b);
    }
    else if ($.moveDialog) {
        handleDialogTabContent('cloud-drive', 'ul', 'move', b);
    }
}

function createFolderDialog(close)
{
    $.dialog = 'createfolder';
    if (close) {
        $.dialog = false;
        if ($.cftarget) {
            delete $.cftarget;
        }
        if (!($.copyDialog || $.moveDialog)) {
            fm_hideoverlay();
        }
        $('.fm-dialog').removeClass('arrange-to-back');
        $('.fm-dialog.create-folder-dialog').addClass('hidden');

        return true;
    }

    $('.create-folder-dialog input').rebind('focus', function() {
        if ($(this).val() == l[157]) {
            $('.create-folder-dialog input').val('');
        }
        $('.create-folder-dialog').addClass('focused');
    });

    $('.create-folder-dialog input').rebind('blur', function() {
        if ($('.create-folder-dialog input').val() == '') {
            $('.create-folder-dialog input').val(l[157]);
        }
        $('.create-folder-dialog').removeClass('focused');
    });

    $('.create-folder-dialog input').rebind('keyup', function() {
        if ($('.create-folder-dialog input').val() === '' || $('.create-folder-dialog input').val() === l[157]) {
            $('.create-folder-dialog').removeClass('active');
        }
        else {
            $('.create-folder-dialog').addClass('active');
        }
    });

    $('.create-folder-dialog input').rebind('keypress', function(e) {

        if (e.which === 13 && $(this).val() !== '') {
            if (!$.cftarget) {
                $.cftarget = M.currentdirid;
            }
            createFolder($.cftarget, $(this).val());
            createFolderDialog(1);
        }
    });

    $('.create-folder-dialog .fm-dialog-close, .create-folder-dialog .create-folder-button-cancel').rebind('click', function() {
        createFolderDialog(1);
        $('.fm-dialog').removeClass('arrange-to-back');
        $('.create-folder-dialog input').val(l[157]);
    });

    $('.fm-dialog-input-clear').rebind('click', function() {
        $('.create-folder-dialog input').val('');
        $('.create-folder-dialog').removeClass('active');
    });

    $('.fm-dialog-new-folder-button').rebind('click', function() {

        var v = $('.create-folder-dialog input').val();

        if (v === '' || v === l[157]) {
            alert(l[1024]);
        }
        else {
            if (!$.cftarget) {
                $.cftarget = M.currentdirid;
            }
            createFolder($.cftarget, v);
            createFolderDialog(1);
        }
    });

    fm_showoverlay();

    $('.fm-dialog.create-folder-dialog').removeClass('hidden');
    $('.create-folder-input-bl input').focus();
    $('.create-folder-dialog').removeClass('active');
}

function chromeDialog(close)
{
    if (close)
    {
        $.dialog = false;
        fm_hideoverlay();
        $('.fm-dialog.chrome-dialog').addClass('hidden');
        return true;
    }
    fm_showoverlay();
    $('.fm-dialog.chrome-dialog').removeClass('hidden');
    $.dialog = 'chrome';
    $('.chrome-dialog .browsers-button,.chrome-dialog .fm-dialog-close').rebind('click', function()
    {
        chromeDialog(1);
    });
    $('#chrome-checkbox').rebind('click', function()
    {
        if ($(this).attr('class').indexOf('checkboxOn') == -1)
        {
            localStorage.chromeDialog = 1;
            $(this).attr('class', 'checkboxOn');
            $(this).parent().attr('class', 'checkboxOn');
            $(this).attr('checked', true);
        }
        else
        {
            delete localStorage.chromeDialog;
            $(this).attr('class', 'checkboxOff');
            $(this).parent().attr('class', 'checkboxOff');
            $(this).attr('checked', false);
        }
    });
}

/**
 * Open a dialog asking the user to download MEGAsync for files over 1GB
 */
function megaSyncDialog() {

    // Cache selector
    var $dialog = $('.fm-dialog.download-megasync-dialog');

    // Show the dialog and overlay
    $dialog.removeClass('hidden');
    fm_showoverlay();

    // Add close button handler
    $dialog.find('.fm-dialog-close, .close-button').rebind('click', function() {
        $dialog.addClass('hidden');
        fm_hideoverlay();
    });

    // Add checkbox handling
    $dialog.find('#megasync-checkbox').rebind('click', function() {

        var $this = $(this);

        // If it has not been checked, check it
        if (!$this.hasClass('checkboxOn')) {

            // Store a flag so that it won't show this dialog again if triggered
            localStorage.megaSyncDialog = 1;
            $this.attr('class', 'checkboxOn');
            $this.parent().attr('class', 'checkboxOn');
            $this.attr('checked', true);
        }
        else {
            // Otherwise uncheck it
            delete localStorage.megaSyncDialog;
            $this.attr('class', 'checkboxOff');
            $this.parent().attr('class', 'checkboxOff');
            $this.attr('checked', false);
        }
    });
};

function firefoxDialog(close)
{
    if (close)
    {
        $.dialog = false;
        fm_hideoverlay();
        $('.fm-dialog.firefox-dialog').addClass('hidden');
        return true;
    }

    if (page == 'download')
        $('.ff-extension-txt').text(l[1932]);
    else
        $('.ff-extension-txt').text(l[1174]);

    fm_showoverlay();
    $('.fm-dialog.firefox-dialog').removeClass('hidden');
    $.dialog = 'firefox';

    $('.firefox-dialog .browsers-button,.firefox-dialog .fm-dialog-close,.firefox-dialog .close-button').rebind('click', function()
    {
        firefoxDialog(1);
    });

    $('#firefox-checkbox').rebind('click', function()
    {
        if ($(this).hasClass('checkboxOn') === false)
        {
            localStorage.firefoxDialog = 1;
            $(this).removeClass('checkboxOff').addClass('checkboxOn');
            $(this).parent().removeClass('checkboxOff').addClass('checkboxOn');
            $(this).attr('checked', true);
        }
        else
        {
            delete localStorage.firefoxDialog;
            $(this).removeClass('checkboxOn').addClass('checkboxOff');
            $(this).parent().removeClass('checkboxOn').addClass('checkboxOff');
            $(this).attr('checked', false);
        }
    });
}

function browserDialog(close) {
    if (close) {
        $.dialog = false;
        fm_hideoverlay();
        $('.fm-dialog.browsers-dialog').addClass('hidden');
        return true;
    }
    $.browserDialog = 1;
    $.dialog = 'browser';
    fm_showoverlay();
    $('.fm-dialog.browsers-dialog').removeClass('hidden');

    $('.browsers-dialog .browsers-button,.browsers-dialog .fm-dialog-close').rebind('click', function() {
        browserDialog(1);
    });

    $('#browsers-checkbox').rebind('click', function() {
        if ($(this).attr('class').indexOf('checkboxOn') == -1) {
            localStorage.browserDialog = 1;
            $(this).attr('class', 'checkboxOn');
            $(this).parent().attr('class', 'checkboxOn');
            $(this).attr('checked', true);
        }
        else {
            delete localStorage.chromeDialog;
            $(this).attr('class', 'checkboxOff');
            $(this).parent().attr('class', 'checkboxOff');
            $(this).attr('checked', false);
        }
    });

    $('.browsers-top-icon').removeClass('ie9 ie10 safari');
    var bc, bh, bt;
    var type = browserDialog.isWeak();
    if (type && type.ie11)
    {
        if (page !== 'download' && ('' + page).split('/').shift() !== 'fm')
        {
            browserDialog(1);
            return false;
        }
        // IE11
        bc = 'ie10';
        bh = l[884].replace('[X]', type.edge ? 'Edge' : 'IE 11');
        // if (page == 'download') bt = l[1933];
        // else bt = l[886];
        bt = l[1933];
    }
    else if (type && type.ie10)
    {
        bc = 'ie10';
        bh = l[884].replace('[X]', 'Internet Explorer 10');
        if (page == 'download')
            bt = l[1933];
        else
            bt = l[886];
    }
    else if (type && type.safari)
    {
        bc = 'safari';
        bh = l[884].replace('[X]', 'Safari');
        if (page == 'download')
            bt = l[1933];
        else
            bt = l[887].replace('[X]', 'Safari');
    }
    else
    {
        bc = 'safari';
        bh = l[884].replace('[X]', l[885]);
        bt = l[887].replace('[X]', 'Your browser');
    }
    $('.browsers-top-icon').addClass(bc);
    $('.browsers-info-block p').text(bt);
    $('.browsers-info-header').text(bh);
    $('.browsers-info-header').text(bh);
    $('.browsers-info-header p').text(bt);
}

browserDialog.isWeak = function() {
    var result = {};
    var ua = String(navigator.userAgent);
    var style = document.documentElement.style;

    result.ie10 = (ua.indexOf('MSIE 10') > -1);
    result.ie11 = ('-ms-scroll-limit' in style) && ('-ms-ime-align' in style);
    result.edge = /\sEdge\/\d/.test(ua);
    result.safari = (ua.indexOf('Safari') > -1) && (ua.indexOf('Chrome') === -1);

    result.weak = result.edge || result.ie11 || result.ie10 || result.safari;

    return result.weak && result;
};

/* jshint -W074 */
function propertiesDialog(close) {

    /*
    * fillPropertiesContactList, Handles node properties/info dialog contact list content
    *
    * @param {Object} shares Node related shares
    * @param {Object} pendingShares Node related pending shares
    * @param {Number} totalSharesNum
    */
    var fillPropertiesContactList = function(shares, pendingShares, totalSharesNum) {

        var DEFAULT_CONTACTS_NUMBER = 5;
        var counter = 0;
        var tmpStatus = '';
        var onlinestatus = '';
        var user;
        var hiddenClass = '';
        var $shareUsers = pd.find('.properties-body .properties-context-menu')
                        .empty()
                        .append('<div class="properties-context-arrow"></div>');
        var shareUsersHtml = '';

        // Add contacts with full contact relation
        for (var userId in shares) {
            if (shares.hasOwnProperty(userId)) {

                if (++counter <= DEFAULT_CONTACTS_NUMBER) {
                    hiddenClass = '';
                }
                else {
                    hiddenClass = 'hidden';
                }

                if (M.u[userId]) {
                    user = M.u[userId];
                    tmpStatus = megaChatIsReady && megaChat.karere.getPresence(megaChat.getJidFromNodeId(user.u));
                    onlinestatus = M.onlineStatusClass(tmpStatus);
                    shareUsersHtml += '<div class="properties-context-item '
                        + onlinestatus[1] + ' ' +  hiddenClass + '">'
                        + '<div class="properties-contact-status"></div>'
                        + '<span>' + htmlentities(user.name || user.m) + '</span>'
                        + '</div>';
                }
            }
        }

        // Add outgoing pending contacts for node handle [n.h]
        for (userId in pendingShares) {
            if (pendingShares.hasOwnProperty(userId)) {

                if (++counter <= DEFAULT_CONTACTS_NUMBER) {
                    hiddenClass = '';
                }
                else {
                    hiddenClass = 'hidden';
                }

                if (M.opc[userId]) {
                    user = M.opc[userId];
                    shareUsersHtml += '<div class="properties-context-item offline ' + hiddenClass + '">'
                        + '<div class="properties-contact-status"></div>'
                        + '<span>' + htmlentities(user.m) + '</span>'
                        + '</div>';
                }
            }
        }

        var hiddenNum = totalSharesNum - DEFAULT_CONTACTS_NUMBER;
        var repStr = l[10663];// '... and [X] more';

        if (hiddenNum > 0) {
            shareUsersHtml += '<div class="properties-context-item show-more">'
                + '<span>...' + repStr.replace('[X]', hiddenNum) + '</span>'
                + '</div>';
        }

        if (shareUsersHtml !== '') {
            $shareUsers.append(shareUsersHtml);
        }
    };// END of fillPropertiesContactList function

    var pd = $('.fm-dialog.properties-dialog');
    var c = $('.properties-elements-counter span');

    $(document).unbind('MegaNodeRename.Properties');
    $(document).unbind('MegaCloseDialog.Properties');

    if (close) {
        $.dialog = false;
        delete $.propertiesDialog;
        fm_hideoverlay();
        pd.addClass('hidden');
        $('.contact-list-icon').removeClass('active');
        $('.properties-context-menu').fadeOut(200);
        $.hideContextMenu();

        return true;
    }

    $.propertiesDialog = $.dialog = 'properties';
    fm_showoverlay();

    pd.removeClass('hidden multiple folders-only two-elements shared shared-with-me');
    pd.removeClass('read-only read-and-write full-access taken-down');

    var exportLink = new mega.Share.ExportLink({});
    var isTakenDown = exportLink.isTakenDown($.selected);
    var isUndecrypted = missingkeys[$.selected];
    var notificationText = '';

    if (isTakenDown || isUndecrypted) {
        if (isTakenDown) {
            pd.addClass('taken-down');
            notificationText  = l[7703] + '\n';
        }
        if (isUndecrypted) {
            pd.addClass('undecryptable');

            if (M.d[$.selected].t) {// folder
                notificationText  += l[8595];
            }
            else {// file
                notificationText  += l[8602];
            }
        }
        showToast('clipboard', notificationText);
    }

    $('.properties-elements-counter span').text('');
    $('.fm-dialog.properties-dialog .properties-body').rebind('click', function() {

        // Clicking anywhere in the dialog will close the context-menu, if open
        var e = $('.fm-dialog.properties-dialog .file-settings-icon');
        if (e.hasClass('active'))
            e.click();
    });

    $('.fm-dialog.properties-dialog .fm-dialog-close').rebind('click', function() {
        propertiesDialog(1);
    });

    var filecnt = 0, foldercnt = 0, size = 0, sfilecnt = 0, sfoldercnt = 0, n;

    for (var i in $.selected) {
        n = M.d[$.selected[i]];
        if (!n) {
            console.error('propertiesDialog: invalid node', $.selected[i]);
        }
        else if (n.t) {
            var nodes = fm_getnodes(n.h);
            for (var j = 0; j < nodes.length; j++) {
                if (M.d[nodes[j]] && !M.d[nodes[j]].t) {
                    size += M.d[nodes[j]].s;
                    sfilecnt++;
                }
                else {
                    sfoldercnt++;
                }
            }
            foldercnt++;
        }
        else {
            filecnt++;
            size += n.s;
        }
    }
    if (!n) {
        // $.selected had no valid nodes!
        return propertiesDialog(1);
    }

    var star = '';
    if (n.fav)
        star = ' star';
    pd.find('.file-status-icon').attr('class', 'file-status-icon ' + star)

    if (fileIcon(n).indexOf('shared') > -1) {
        pd.addClass('shared');
    }

    if (typeof n.r === "number") {
        var cs = M.contactstatus(n.h);
        var zclass = "read-only";

        if (n.r === 1) {
            zclass = "read-and-write";
        }
        else if (n.r === 2) {
            zclass = "full-access";
        }
        pd.addClass('shared shared-with-me ' + zclass);
    }

    var p = {}, user = Object(M.d[n.su || n.p]);

    if (d) {
        console.log('propertiesDialog', n, user);
    }

    if ((filecnt + foldercnt) === 1) {
        p.t6 = '';
        p.t7 = '';

        if (filecnt) {
            p.t3 = l[87] + ':';
            p.t5 = ' second';

            if (n.mtime) {
                p.t6 = l[94] + ':';
                p.t7 = htmlentities(time2date(n.mtime));
            }
        }
        else {
            p.t3 = l[894] + ':';
            p.t5 = '';
        }
        p.t1 = l[86] + ':';
        if (n.name) {
            p.t2 = htmlentities(n.name);
        }
        else if (n.h === M.RootID) {
            p.t2 = htmlentities(l[164]);
        }
        else if (n.h === M.InboxID) {
            p.t2 = htmlentities(l[166]);
        }
        else if (n.h === M.RubbishID) {
            p.t2 = htmlentities(l[167]);
        }
        // 'Shared with me' tab, info dialog, undecrypted nodes
        else if (missingkeys[n.h]) {
            p.t2 = htmlentities(l[8649]);
        }

        p.t4 = bytesToSize(size);
        p.t9 = n.ts && htmlentities(time2date(n.ts)) || '';
        p.t8 = p.t9 ? (l[896] + ':') : '';
        p.t10 = '';
        p.t11 = '';

        if (foldercnt) {
            p.t6 = l[897] + ':';
            p.t7 = fm_contains(sfilecnt, sfoldercnt);
            if (pd.attr('class').indexOf('shared') > -1) {

                var fullSharesNum = Object.keys(n.shares || {}).length;
                var pendingSharesNum = Object.keys(M.ps[n.h] || {}).length;
                var totalSharesNum = fullSharesNum + pendingSharesNum;

                // In case that user doesn't share with other
                // Or in case that more then one node is selected
                // Do NOT show contact informations in property dialog
                if ((totalSharesNum === 0) || ($.selected.length > 1)) {
                    p.hideContacts = true;
                }
                else {
                    p.t8 = l[1036] + ':';
                    p.t9 = (totalSharesNum === 1) ? l[990] : l[989].replace("[X]", totalSharesNum);
                    p.t11 = n.ts ? htmlentities(time2date(n.ts)) : '';
                    p.t10 = p.t11 ? l[896] : '';
                    $('.properties-elements-counter span').text(typeof n.r === "number" ? '' : totalSharesNum);

                    fillPropertiesContactList(n.shares, M.ps[n.h], totalSharesNum);
                }
            }
            if (pd.attr('class').indexOf('shared-with-me') > -1) {
                p.t3 = l[64];
                var rights = l[55];
                if (n.r == 1) {
                    rights = l[56];
                } else if (n.r == 2) {
                    rights = l[57];
                }
                p.t4 = rights;
                p.t6 = l[5905];
                p.t7 = htmlentities(M.getNameByHandle(user.h));
                p.t8 = l[894] + ':';
                p.t9 = bytesToSize(size);
                p.t10 = l[897] + ':';
                p.t11 = fm_contains(sfilecnt, sfoldercnt);
            }
        }
    }
    else
    {
        pd.addClass('multiple folders-only');
        p.t1 = '';
        p.t2 = '<b>' + fm_contains(filecnt, foldercnt) + '</b>';
        p.t3 = l[894] + ':';
        p.t4 = bytesToSize(size);
        p.t5 = ' second';
        p.t8 = l[93] + ':';
        p.t9 = l[1025];
    }
    var html = '<div class="properties-small-gray">' + p.t1 + '</div>'
        +'<div class="properties-name-block"><div class="propreties-dark-txt">' + p.t2 + '</div>'
        +' <span class="file-settings-icon"><span></span></span></div>'
        +'<div><div class="properties-float-bl"><span class="properties-small-gray">' + p.t3 + '</span>'
        +'<span class="propreties-dark-txt">' + p.t4 + '</span></div>'
        +'<div class="properties-float-bl' + p.t5 + '"><span class="properties-small-gray">' + p.t6 + '</span>'
        +'<span class="propreties-dark-txt">' + p.t7 + '</span></div><div class="properties-float-bl">'
        +'<div class="properties-small-gray">' + p.t8 + '</div><div class="propreties-dark-txt contact-list">' + p.t9
        +'<div class="contact-list-icon"></div></div></div>'
        +'<div class="properties-float-bl"><div class="properties-small-gray t10">' + p.t10 + '</div>'
        +'<div class="propreties-dark-txt t11">' + p.t11 + '</div></div></div>';
    $('.properties-txt-pad').html(html);

    if (typeof p.t10 === 'undefined' && typeof p.t11 === 'undefined') {
        $('.properties-small-gray.t10').addClass('hidden');
        $('.propreties-dark-txt.t11').addClass('hidden');
    }

    pd.find('.file-settings-icon').rebind('click context', function(e) {
        if ($(this).attr('class').indexOf('active') == -1) {
            e.preventDefault();
            e.stopPropagation();
            $(this).addClass('active');
            $('.fm-dialog').addClass('arrange-to-front');
            $('.properties-dialog').addClass('arrange-to-back');
            $('.dropdown.body').addClass('arrange-to-front');
            e.currentTarget = $('#' + n.h)
            e.calculatePosition = true;
            $.selected = [n.h];
            contextMenuUI(e, n.h.length === 11 ? 5 : 1);
        } else {
            __fsi_close();
        }
    });
    $(document).bind('MegaNodeRename.Properties', function(e, h, name) {
        if (n.h === h) {
            pd.find('.properties-name-block .propreties-dark-txt').text(name);
        }
    });
    $(document).bind('MegaCloseDialog.Properties', __fsi_close);
    function __fsi_close() {
        pd.find('.file-settings-icon').removeClass('active');
        $('.dropdown.body').removeClass('arrange-to-front');
        $('.properties-dialog').removeClass('arrange-to-back');
        $('.fm-dialog').removeClass('arrange-to-front');
        $.hideContextMenu();
    }

    if (p.hideContacts) {
        $('.properties-txt-pad .contact-list-icon').hide();
    }

    if (pd.attr('class').indexOf('shared') > -1) {
        $('.contact-list-icon').rebind('click', function() {
            if ($(this).attr('class').indexOf('active') == -1) {
                $(this).addClass('active');
                $('.properties-context-menu').css({
                    'left': $(this).position().left + 8 + 'px',
                    'top': $(this).position().top - $('.properties-context-menu').outerHeight() - 8 + 'px',
                    'margin-left': '-' + $('.properties-context-menu').width() / 2 + 'px'
                });
                $('.properties-context-menu').fadeIn(200);
            } else {
                $(this).removeClass('active');
                $('.properties-context-menu').fadeOut(200);
            }

            return false;
        });

        $('.properties-dialog').rebind('click', function() {
            var $list = $('.contact-list-icon');
            if ($list.attr('class').indexOf('active') !== -1) {
                $list.removeClass('active');
                $('.properties-context-menu').fadeOut(200);
            }
        });

        // ToDo: Can we redirects to contacts page when user clicks?
        $('.properties-context-item').rebind('click', function(e) {
            $('.contact-list-icon').removeClass('active');
            $('.properties-context-menu').fadeOut(200);
        });

        // Expands properties-context-menu so rest of contacts can be shown
        // By default only 5 contacts is shown
        $('.properties-context-item.show-more').rebind('click', function() {

            // $('.properties-context-menu').fadeOut(200);
            $('.properties-dialog .properties-context-item')
                .remove('.show-more')
                .removeClass('hidden');// un-hide rest of contacts

            var $cli = $('.contact-list-icon');
            $('.properties-context-menu').css({
                'left': $cli.position().left + 8 + 'px',
                'top': $cli.position().top - $('.properties-context-menu').outerHeight() - 8 + 'px',
                'margin-left': '-' + $('.properties-context-menu').width() / 2 + 'px'
            });
            // $('.properties-context-menu').fadeIn(200);

            return false;// Prevent bubbling
        });
    }

    if ((filecnt + foldercnt) == 1)
        $('.properties-file-icon').html('<div class="' + fileIcon(n) + '"></div>');
    else
    {
        if ((filecnt + foldercnt) == 2)
            pd.addClass('two-elements');
        $('.properties-elements-counter span').text(filecnt + foldercnt);
        var a = 0;
        $('.properties-file-icon').html('');
        for (var i in $.selected)
        {
            var ico = fileIcon(M.d[$.selected[i]]);

            if (a <= 3)
            {
                if (ico.indexOf('folder') == -1)
                    pd.removeClass('folders-only');
                $('.properties-file-icon').prepend('<div class="' + ico + '"></div>');
                a++;
            }
        }
    }
}
/* jshint +W074 */

function termsDialog(close, pp)
{
    if (close)
    {
        $('.fm-dialog.terms-dialog').addClass('hidden');
        if (!$('.pro-register-dialog').is(":visible")) {
            fm_hideoverlay();
            $.dialog=false;
        }
        if ($.termsAgree) $.termsAgree=undefined;
        if ($.termsDeny) $.termsDeny=undefined;
        return false;
    }

    if (!pp)
        pp = 'terms';

    $.dialog = pp;

    if (!pages[pp])
    {
        loadingDialog.show();
        silent_loading = function()
        {
            loadingDialog.hide();
            termsDialog(false, $.dialog);
        };
        jsl.push(jsl2[pp]);
        jsl_start();
        return false;
    }

    fm_showoverlay();
    $('.fm-dialog.terms-dialog').removeClass('hidden');
    $('.fm-dialog.terms-dialog .terms-main').html(pages[pp].split('((TOP))')[1].split('((BOTTOM))')[0].replace('main-mid-pad new-bottom-pages', ''));

    $('.terms-body').jScrollPane({showArrows: true, arrowSize: 5, animateScroll: true, verticalDragMinHeight: 50});
    jScrollFade('.terms-body');

    $('.fm-terms-cancel').rebind('click', function(e)
    {
        if ($.termsDeny)
            $.termsDeny();
        termsDialog(1);
    });

    $('.fm-terms-agree').rebind('click', function(e)
    {
        if ($.termsAgree)
            $.termsAgree();
        termsDialog(1);
    });

    $('.terms-dialog .fm-dialog-close').rebind('click', function(e)
    {
        if ($.termsDeny)
            $.termsDeny();
        termsDialog(1);
    });
}

/**
 * Show achievement dialog
 * @param {String} achievement title
 * @param {String} close dialog parameter
 */
function achievementDialog(title, close) {
    var headerTxt, descriptionTxt, storageSpace, transferQuota, monthNumber;
    var $dialog = $('.fm-dialog.achievement-dialog')
    if (close) {
        $.dialog = false;
        fm_hideoverlay();
        $dialog.addClass('hidden');
        return true;
    }
    $.dialog = 'achievement';
    fm_showoverlay();
    $dialog.removeClass('hidden');

    $('.achievement-dialog .button.continue,.achievement-dialog .fm-dialog-close').rebind('click', function() {
        achievementDialog(title, 1);
    });
    switch (title) {
        case 'create-account':
            headerTxt = 'Create an account in MEGA';
            storageSpace = '10 GB';
            monthNumber = 1;
            break;
        case 'install-megasync':
            headerTxt = 'Install MEGAsync';
            storageSpace = '20 GB';
            transferQuota = '20 GB';
            monthNumber = 2;
            break;
        case 'install-mobile-app':
            headerTxt = 'Install a mobile app';
            storageSpace = '20 GB';
            transferQuota = '20 GB';
            monthNumber = 2;
            break;
        case 'read-intro':
            headerTxt = 'Read our introduction';
            storageSpace = '20 GB';
            transferQuota = '20 GB';
            monthNumber = 2;
            break;
        case 'invite-friend':
            headerTxt = 'Invite a friend to MEGA';
            storageSpace = '20 GB';
            transferQuota = '20 GB';
            monthNumber = 2;
            break;
        case 'verify-number':
            headerTxt = 'Verify your mobile number';
            storageSpace = '20 GB';
            transferQuota = '20 GB';
            monthNumber = 2;
            break;
        case 'start-chat':
            headerTxt = 'Start a group chat';
            storageSpace = '20 GB';
            transferQuota = '20 GB';
            monthNumber = 2;
            break;
        case 'share-folder':
            headerTxt = 'Share a folder';
            storageSpace = '20 GB';
            transferQuota = '20 GB';
            monthNumber = 2;
            break;
    }
    if(!descriptionTxt) {
        descriptionTxt = 'Lorem ipsum dolor sit amet, consectetur adipiscing elit, sed do eiusmod tempor incididunt ut labore et dolore magna aliqua.';
    }
    $dialog.find('.fm-dialog-title').text(headerTxt);
    $dialog.find('.storage .reward-txt span').text(storageSpace);
    if (transferQuota) {
        $dialog.find('.bandwidth .reward-txt span').removeClass('hidden').text(transferQuota);
    } else {
        $dialog.find('.bandwidth .reward-txt span').addClass('hidden');
    }
    $dialog.find('.achievement-dialog.expires-txt span').text(monthNumber);
    $dialog.attr('class','fm-dialog achievement-dialog ' + title);
}

/**
 * Show achievements list dialog
 * @param {String} close dialog parameter
 */
function achievementsListDialog(close) {
    var $dialog = $('.fm-dialog.achievements-list-dialog');
    var $scrollBlock = $dialog.find('.achievements-scroll');
    var bodyHeight = $('body').height();
    var $contentBlock;

    if (close) {
        $.dialog = false;
        fm_hideoverlay();
        $dialog.addClass('hidden');
        return true;
    }
    $.dialog = 'achievements';

    $dialog.find('.fm-dialog-close').rebind('click', achievementsListDialog);

    // hide everything until seen on the api reply (maf)
    $('.achievements-cell', $dialog).addClass('hidden');

    var ach = mega.achievem;
    var maf = M.maf;
    for (var idx in maf) {
        if (maf.hasOwnProperty(idx)) {
            idx |= 0;
            var data = maf[idx];
            var selector = ach.mapToElement[idx];
            if (selector) {
                var $cell = $('.achievements-cell.' + selector, $dialog).removeClass('hidden');

                var locFmt = '[S]@@[/S] storage space'.replace('[S]', '<span>').replace('[/S]', '</span>');
                $('.reward.storage .reward-txt', $cell)
                    .safeHTML(locFmt, bytesToSize(data[0], 0));

                if (!data[1]) {
                    $cell.addClass('one-reward');
                }
                else {
                    locFmt = '[S]@@[/S] transfer quota'.replace('[S]', '<span>').replace('[/S]', '</span>');
                    $('.reward.bandwidth .reward-txt', $cell)
                        .safeHTML(locFmt, bytesToSize(data[1], 0));
                }

                if (data.rwd && idx !== ach.ACH_INVITE) {
                    $cell.addClass('achived');

                    locFmt = '(Expires in [S]@@[/S] @@)'.replace('[S]', '<span>').replace('[/S]', '</span>');
                    $('.expires-txt', $cell).addClass('red').safeHTML(locFmt, data.rwd.left, 'days');
                }
                else {
                    ach.bind.call($('.button', $cell), ach.mapToAction[idx]);

                    locFmt = '(Expires after [S]@@[/S] @@)'.replace('[S]', '<span>').replace('[/S]', '</span>');
                    $('.expires-txt', $cell).removeClass('red').safeHTML(locFmt, data.expiry.value, data.expiry.utxt);
                }

                $cell.removeClass('hidden');
            }
        }
    }
    maf = ach = undefined;

    // Show dialog
    fm_showoverlay();
    $dialog.removeClass('hidden');

    // Init scroll
    $contentBlock = $dialog.find('.acivements-content');

    if ($dialog.outerHeight() > bodyHeight) {
        $scrollBlock.css('max-height', bodyHeight - 60);
        $scrollBlock.jScrollPane({enableKeyboardNavigation: false, showArrows: true, arrowSize: 5});
    }
    else if ($contentBlock.outerHeight() > 666) {
        $scrollBlock.jScrollPane({enableKeyboardNavigation: false, showArrows: true, arrowSize: 5});
    }
    else {
        deleteScrollPanel($scrollBlock, 'jsp');
    }

    // Dialog aligment
    $dialog.css('margin-top', '-' + $dialog.outerHeight()/2 + 'px');
}

/**
 * Show Invite a friend dialog
 * @param {String} close dialog parameter
 */
function inviteFriendDialog(close) {
    var $dialog = $('.fm-dialog.invite-dialog');

    if (close) {
        $.dialog = false;
        fm_hideoverlay();
        $dialog.addClass('hidden');
        return true;
    }
    $.dialog = 'invite-friend';

    $dialog.find('.fm-dialog-close').rebind('click', inviteFriendDialog);

    var ach = mega.achievem;
    var maf = M.maf;
    maf = maf[ach.ACH_INVITE];

    var locFmt = 'Get [S]@@[/S] free storage and [S]@@[/S] of transfer quota for each friend who installs a MEGA app'.replace(/\[S\]/g, '<span>').replace(/\[\/S\]/g, '</span>');
    $('.header.default', $dialog).safeHTML(locFmt, bytesToSize(maf[0], 0), bytesToSize(maf[1], 0));

    if (!$('.achievement-dialog.input').tokenInput("getSettings")) {
        initInviteDialogMultiInputPlugin();

        locFmt = "Encourage your friend to register and install a MEGA app. As long as your friend uses the same email address as you've entered, you will receive your free [S]@@[/S] of storage space and [S]@@[/S] of transfer quota.".replace(/\[S\]/g, '<span class="red">').replace(/\[\/S\]/g, '</span>');
        $('.success-content .info-body p:first', $dialog).safeHTML(locFmt, bytesToSize(maf[0], 0), bytesToSize(maf[1], 0));
    }

    // Remove all previously added emails
    $('.fm-dialog.invite-dialog .share-added-contact.token-input-token-invite').remove();

    // Remove success dialog look
    $('.fm-dialog.invite-dialog').removeClass('success');

    // Default buttons states
    $('.button.back', $dialog).addClass('hidden');
    $('.button.send', $dialog).removeClass('hidden').addClass('disabled');
    $('.button.status', $dialog).addClass('hidden');

    // Show dialog
    fm_showoverlay();
    $dialog.removeClass('hidden');

    // Remove unfinished user inputs
    $('#token-input-ach-invite-dialog-input', $dialog).val('');

    // Set focus on input so user can type asap
    $('.multiple-input .token-input-list-invite', $dialog).click();

    // Show "Invitation Status" button if invitations were sent before
    if (maf && maf.rwd) {
        $('.default-white-button.inline.status', $dialog)
            .removeClass('hidden')
            .rebind('click', function() {
                closeDialog();
                invitationStatusDialog();
            });
    }
    else {
        $('.default-white-button.inline.status', $dialog).addClass('hidden');
    }
}

function initInviteDialogMultiInputPlugin() {

    // Init textarea logic
    var $dialog = $('.fm-dialog.invite-dialog');
    var $this  = $('.achievement-dialog.multiple-input.emails input');
    var $inputWrapper  = $('.achievement-dialog.multiple-input');
    var $sendButton = $dialog.find('.default-grey-button.send');
    var contacts = getContactsEMails();

    $this.tokenInput(contacts, {
        theme: "invite",
        hintText: l[5908],
        searchingText: "",
        noResultsText: "",
        addAvatar: false,
        autocomplete: null,
        searchDropdown: false,
        emailCheck: true,
        preventDoublet: false,
        tokenValue: "id",
        propertyToSearch: "name",
        resultsLimit: 5,
        // Prevent showing of drop down list with contacts email addresses
        // Max allowed email address is 254 chars
        minChars: 255,
        visibleComma: true,
        accountHolder: (M.u[u_handle] || {}).m || '',
        scrolLocation: 'invite',
        excludeCurrent: false,
        visibleComma: false,
        enableHTML: true,
        onEmailCheck: function() {
            $('.achievement-dialog.input-info').addClass('red').text(l[7415]);
            $('.achievement-dialog.multiple-input').find('li input').eq(0).addClass('red');
            resetInfoText();
        },
        onDoublet: function(u) {
            $('.achievement-dialog.input-info').addClass('red').text(l[7413]);
            $('.achievement-dialog.multiple-input').find('li input').eq(0).addClass('red');
            resetInfoText();
        },
        onHolder: function() {
            $('.achievement-dialog.input-info').addClass('red').text(l[7414]);
            $('.achievement-dialog.multiple-input').find('li input').eq(0).addClass('red');
            resetInfoText();
        },
        onReady: function() {// Called once on dialog initialization
            var $input = $this.find('li input').eq(0);

            $input.rebind('keyup click', function() {
                var value = $.trim($input.val());
                var $wrapper = $('.achievement-dialog.multiple-input');
                if ($wrapper.find('.share-added-contact').length > 0 || checkMail(value) === false) {
                    $wrapper.find('li input').eq(0).removeClass('red');
                    $('.achievement-dialog.input-info').removeClass('red').text(l[9093]);
                    $('.invite-dialog .default-grey-button.send').removeClass('disabled');
                } else {
                    $('.invite-dialog .default-grey-button.send').addClass('disabled');
                }
                // TODO: scroll more then 64px of .input-field block
            });
            resetInfoText(0);
        },
        onAdd: function() {
            var $inviteDialog = $('.invite-dialog');

            $('.invite-dialog .default-grey-button.send').removeClass('disabled');

            var $inputTokens = $inviteDialog.find('.share-added-contact.token-input-token-invite');
            var itemNum = $inputTokens.length;
            var $multiInput = $inviteDialog.find('.achievement-dialog.multiple-input');
            var h1 = $inputTokens.outerHeight(true);// margin included
            var h2 = $multiInput.height();

            // show scroll box when we have more then 2 rows
            if ((2 <= h2 / h1) && (h2 / h1 < 3)) {
                $multiInput.jScrollPane({
                    enableKeyboardNavigation: false,
                    showArrows: true,
                    arrowSize: 8,
                    animateScroll: true
                });
            }

            resetInfoText(0);
        },
        onDelete: function(item) {
            var $inviteDialog = $('.invite-dialog');
            var $inputTokens = $inviteDialog.find('.share-added-contact.token-input-token-invite');
            var itemNum = $inputTokens.length;
            var $multiInput = $inviteDialog.find('.achievement-dialog.multiple-input');
            var $scrollBox = $('.achievement-dialog.multiple-input .jspPane')[0];
            var h1 = $inputTokens.outerHeight(true);// margin included
            var h2 = 0;

            // Get number of emails
            if (itemNum === 0) {
                $('.invite-dialog .default-grey-button.send').addClass('disabled');
            }
            else {
                $('.invite-dialog .default-grey-button.send').removeClass('disabled');

                // Calculate complete scroll box height
                if ($scrollBox) {
                    h2 = $scrollBox.scrollHeight;
                }
                else { // Just multi input height
                    h2 = $multiInput.height();
                }

                // Remove scroll when we have less then 3 rows
                if (h2 / h1 < 3) {
                    clearScrollPanel('.invite-dialog');
                }
            }
        }
    });

    // Rest input info text and color
    function resetInfoText(timeOut) {

        timeOut = timeOut || 3000;

        setTimeout(function() {
            // Rest input info text and color
            $('.achievement-dialog.input-info')
                .removeClass('red')
                .text(l[9093]);

            $('.achievement-dialog.multiple-input').find('li input').eq(0).removeClass('red');
        }, timeOut);
    }

    // Invite dialog back button click event handler
    $('.fm-dialog.invite-dialog .button.back').rebind('click', function() {

        var $dialog = $('.fm-dialog.invite-dialog');

        // Remove all previously added emails
        $('.share-added-contact.token-input-token-invite', $dialog).remove();

        // Disable Send button
        $('.button.send', $dialog).addClass('disabled');

        // Set focus on input so user can type asap
        $('.multiple-input .token-input-list-invite', $dialog).click();

        $dialog.removeClass('success');
    });

    // Invite dialog send button click event handler
    $('.fm-dialog.invite-dialog .button.send').rebind('click', function() {

        // Text message
        var emailText = l[5878];

        // List of email address planned for addition
        var $mails = $('.token-input-list-invite .token-input-token-invite');
        var mailNum = $mails.length;

        if (mailNum) {

            var email = '';

            // Loop through new email list
            $mails.each(function(index, value) {

                // Extract email addresses one by one
                email = $(value).text().replace(',', '');

                M.inviteContact(M.u[u_handle].m, email, emailText);
            });

            // Singular or plural
            if (mailNum === 1) {
                title = l[150]; // Contact invited

                // Extract email address
                email = $($mails).text().replace(',', '');

                // The user [X] has been invited and will appear in your contact list once accepted.
                msg = l[5898].replace('[X]', email);
            }
            else {
                title = l[165] + ' ' + l[5859]; // Contacts Invited
                msg = l[5899]; // The users have been invited and will appear in your contact list once accepted
            }

            $('.fm-dialog.invite-dialog').addClass('success');
            $('.fm-dialog.invite-dialog button.back').removeClass('hidden');
        }
    });
}

/**
 * Show invitation status dialog
 * @param {String} close dialog parameter
 */
function invitationStatusDialog(close) {
    var $dialog = $('.fm-dialog.invitation-dialog');
    var $scrollBlock = $dialog.find('.table-scroll');

    if (close) {
        $.dialog = false;
        fm_hideoverlay();
        $dialog.addClass('hidden');
        return true;
    }
    $.dialog = 'invitations';
    var $table = $scrollBlock.find('.table');

    if (!invitationStatusDialog.$tmpl) {
        invitationStatusDialog.$tmpl = $('.table-row:first', $table).clone();
    }

    var getConfig = function () {
        return invitationStatusDialog.config;
    };

    var setConfig = function (what, value) {
        invitationStatusDialog.config[what] = value;
    };

    if (!invitationStatusDialog.config) {
        invitationStatusDialog.config = {};
        setConfig('sortBy', l[16100]);
        setConfig('sortDir', 1);
    }
    $table.empty();

    $dialog.find('.fm-dialog-close').rebind('click', invitationStatusDialog);

    var ach = mega.achievem;
    var maf = M.maf;
    maf = maf[ach.ACH_INVITE];

    var locFmt = "Encourage your friend to register and install a MEGA app. As long as your friend uses the same email address as you've entered, you will receive your free [S]@@[/S] of storage space and [S]@@[/S] of transfer quota.".replace(/\[S\]/g, '<span>').replace(/\[\/S\]/g, '</span>');
    $('.hint', $dialog).safeHTML(locFmt, bytesToSize(maf[0], 0), bytesToSize(maf[1], 0));

    // Due specific M.maf.rwds structure sorting must be done respecting it
    var getSortByMafEmailFn = function () {
        var sortfn;

        sortfn = function (a, b, d) {
            if (typeof a.m[0] == 'string' && typeof b.m[0] == 'string') {
                return a.m[0].localeCompare(b.m[0]) * d;
            }
            else {
                return -1;
            }
        };

        return sortfn;
    };

    /**
     * getSortByMafStatusFn, sort by .c and .csu attrs
     */
    var getSortByMafStatusFn = function () {
        var sortfn;

        sortfn = function(a, b, d) {

            var compare = function (x, y, d) {
                if (x < y) {
                    return (-1 * d);
                }
                else if (x > y) {
                    return d;
                }
                else {
                    return 0;
                }
            };

            if (a.c && b.c) {
                return compare(a.c, b.c);
            }
            else if (a.c && !b.c) {
                return d;
            }
            else if (!a.c && b.c) {
                return (-1 * d);
            }

            // No completed, search for .csu contact signed up
            else {
                if (a.csu && b.csu) {
                    return compare(a.csu, b.csu);
                }
                else if (a.csu && !b.csu) {
                    return d;
                }
                else if (!a.csu && b.csu) {
                    return (-1 * d);
                }

                // No completed and not signed up, sort by challenge timestamp
                else {
                    return compare(a.ts, b.ts);
                }
            }
        };

        return sortfn;
    };

    var sortFn = getSortByMafEmailFn();
    var sortBy = getConfig().sortBy;

    if (sortBy === l[89]) {// Status
        sortFn = getSortByMafStatusFn();
    }
    else if (sortBy === l[16100]) {// Date Sent
        sortFn = M.getSortByDateTimeFn();
    }

    maf.rwds.sort(
        function (a, b) {
            return sortFn(a, b, getConfig().sortDir);
        }
    );

    var rwds = maf.rwds;
    var rlen = rwds.length;

    while (rlen--) {
        var rwd = rwds[rlen];
        var $tmpl = invitationStatusDialog.$tmpl.clone();

        $('.email strong', $tmpl).text(rwd.m[0]);
        $('.date span', $tmpl).text(time2date(rwd.ts));

        // If no pending (the invitee signed up)
        if (rwd.csu) {// csu - contact (invitee) signed up
            if (rwd.c) {// c - completed, time elapsed from time when app is installed

                $('.status', $tmpl)
                    .safeHTML(
                    '<strong class="green">@@</strong>' +
                    '<span class="light-grey"></span>',
                    l[16105]);// Quota Granted

                var expiry = rwd.expiry || maf.expiry;
                var locFmt = '(Expires in [S]@@[/S] @@)'.replace('[S]', '').replace('[/S]', '');
                $('.status .light-grey', $tmpl)
                    .safeHTML(locFmt, expiry.value, expiry.utxt);

                $('.icon i', $tmpl).addClass('tick');
            }
            else {// Pending APP Install

                $('.status', $tmpl)
                    .safeHTML('<strong class="orange">@@</span>', l[16104]);// Pending App Install

                $('.icon i', $tmpl).addClass('exclamation-point');
            }

            // Remove reinvite button
            $('.date div', $tmpl).remove();
        }
        else {// Pending

            $('.status', $tmpl)
                .safeHTML('<strong >@@</span>', l[7379]);// Pending

            $('.icon i', $tmpl).addClass('dots');

            // In case that time-limit is not
            $('.date div', $tmpl).rebind('click', function () {
                var $row = $(this).closest('.table-row');

                reinvite($('.email strong', $row).text(), $row);
                return false;
            });
        }

        $table.append($tmpl);
    }

    // Show dialog
    fm_showoverlay();
    $dialog.removeClass('hidden');

    // Init scroll
    var $contentBlock = $dialog.find('.table-bg');

    if ($contentBlock.height() > 384) {// ToDo: how 384 is calculated?
        $table.jScrollPane({ enableKeyboardNavigation: false, showArrows: true, arrowSize: 5 });
    }
    else {
        deleteScrollPanel($scrollBlock, 'jsp');
    }

    // Dialog aligment
    $dialog.css('margin-top', '-' + $dialog.outerHeight() / 2 + 'px');

    $('.button.invite-more', $dialog).rebind('click', function () {
        closeDialog();
        inviteFriendDialog();
        return false;
    });

    $('.button.reinvite-all', $dialog).rebind('click', function () {
        $('.table-row', $table).each(function (idx, $row) {
            $row = $($row);

            if ($('.date div', $row).length) {
                reinvite($('.email strong', $row).text(), $row);
            }
        });
        $(this).addClass('hidden');
        return false;
    });

    // Click on sort column Email, Status or Date Sent
    $('.header .table-cell', $dialog).rebind('click', function () {

        $this = $(this);
        var config = getConfig();
        var $elem = $this.find('span');
        var sortBy = $elem.text();
        var sortClass = 'asc';

        // Do not sort for first colum
        if (!sortBy) {
            return false;
        }

        if (config.sortBy === sortBy) {
            setConfig('sortDir', config.sortDir*(-1))
        }
        else {
            setConfig('sortBy', sortBy);
            setConfig('sortDir', 1);
        }

        if (config.sortDir === -1) {
            sortClass = 'desc';
        }

        $('.invitation-dialog.table-cell span', $dialog).removeClass('asc desc');
        $($elem).addClass(sortClass);

        // Repaint dialog
        invitationStatusDialog();
    });

    var reinvite = function (email, $row) {
        var email = String(email).trim();
        var opc = M.findOutgoingPendingContactIdByEmail(email);

        if (opc) {
            M.reinvitePendingContactRequest(email);
        }
        else {
            console.warn('No outgoing pending contact request for %s', email);
        }

        $('.date div', $row).fadeOut(700);
    };
}

var previews = {};
var preqs = {};
var pfails = {};
var slideshowid;

function slideshowsteps()
{
    var forward = [], backward = [], ii = [], ci;
    // Loop through available items and extract images
    for (var i in M.v) {
        if (is_image(M.v[i]))
        {
            // is currently previewed item
            if (M.v[i].h == slideshowid)
                ci = i;
            ii.push(i);
        }
    }

    var len = ii.length;
    // If there is at least 2 images
    if (len > 1)
    {
        var n = ii.indexOf(ci);
        switch (n)
        {
            // last
            case len - 1:
                forward.push(M.v[ii[0]].h);
                backward.push(M.v[ii[n - 1]].h);
                break;
            // first
            case 0:
                forward.push(M.v[ii[n + 1]].h);
                backward.push(M.v[ii[len - 1]].h);
            case -1:
                break;
            default:
                forward.push(M.v[ii[n + 1]].h);
                backward.push(M.v[ii[n - 1]].h);
        }
    }
    return {backward: backward, forward: forward};
}

function slideshow_next()
{
    var valid = true;
    $.each(dl_queue || [], function(id, file) {
        if (file.id == slideshowid) {
            valid = false;
            return false; /* break loop */
        }
    });
    if (!valid)
        return;
    var steps = slideshowsteps();
    if (steps.forward.length > 0)
        slideshow(steps.forward[0]);
}

function slideshow_prev()
{
    var valid = true;
    $.each(dl_queue || [], function(id, file) {
        if (file.id == slideshowid) {
            valid = false;
            return false; /* break loop */
        }
    });
    if (!valid)
        return;
    var steps = slideshowsteps();
    if (steps.backward.length > 0)
        slideshow(steps.backward[steps.backward.length - 1]);
}

function slideshow(id, close)
{
    if (d)
        console.log('slideshow', id, close, slideshowid);

    if (close)
    {
        slideshowid = false;
        $('.slideshow-dialog').addClass('hidden');
        $('.slideshow-overlay').addClass('hidden');
        for (var i in dl_queue)
        {
            if (dl_queue[i] && dl_queue[i].id == id)
            {
                if (dl_queue[i].preview)
                {
                    dlmanager.abort(dl_queue[i]);
                }
                break;
            }
        }
        return false;
    }

    var n = M.getNodeByHandle(id);
    if (n && RootbyId(id) === 'shares' || folderlink)
    {
        $('.slideshow-getlink').hide();
        $('.slideshow-line').hide();
    }
    else
    {
        $('.slideshow-getlink').show();
        $('.slideshow-line').show();
    }
    $('.slideshow-dialog .close-slideshow,.slideshow-overlay,.slideshow-error-close').rebind('click', function(e)
    {
        slideshow(id, 1);
    });
    if (!n)
        return;
    $('.slideshow-filename').text(n.name);
    $('.slideshow-image').attr('src', '');
    $('.slideshow-pending').removeClass('hidden');
    $('.slideshow-progress').addClass('hidden');
    $('.slideshow-error').addClass('hidden');
    $('.slideshow-image').width(0);
    $('.slideshow-image').height(0);
    $('.slideshow-image-bl').addClass('hidden');
    $('.slideshow-prev-button,.slideshow-next-button').removeClass('active');
    slideshowid = id;
    var steps = slideshowsteps();
    if (steps.backward.length > 0)
        $('.slideshow-prev-button').addClass('active');
    if (steps.forward.length > 0)
        $('.slideshow-next-button').addClass('active');
    $('.slideshow-prev-button,.slideshow-next-button').rebind('click', function(e)
    {
        var c = $(this).attr('class');
        if (c && c.indexOf('active') > -1)
        {
            var steps = slideshowsteps();
            if (c.indexOf('prev') > -1 && steps.backward.length > 0)
                slideshow_prev();
            else if (c.indexOf('next') > -1 && steps.forward.length > 0)
                slideshow_next();
        }
    });

    $('.slideshow-download').rebind('click', function() {

        for (var i in dl_queue) {
            if (dl_queue[i] && dl_queue[i].id === slideshowid) {
                dl_queue[i].preview = false;
                openTransferpanel();
                return;
            }
        }

        if (M.d[slideshowid]) {
            M.addDownload([slideshowid]);
        }
        else {
            M.addDownload([n]);
        }
    });


    if (M.d[slideshowid]) {
        $('.slideshow-getlink')
            .show()
            .rebind('click', function() {
                if (u_type === 0) {
                    ephemeralDialog(l[1005]);
                }
                else {
                    initCopyrightsDialog([slideshowid]);
                }
            })
            .next('.slideshow-line')
                .show();
    }
    else {
        $('.slideshow-getlink')
            .hide()
                .next('.slideshow-line')
                    .hide();
    }

    if (previews[id]) {
        previewsrc(previews[id].src);
        fetchnext();
    }
    else if (!preqs[id]) {
        fetchsrc(id);
    }

    $('.slideshow-overlay').removeClass('hidden');
    $('.slideshow-dialog').removeClass('hidden');
}

function fetchnext()
{
    var n = M.d[slideshowsteps().forward[0]];
    if (!n || !n.fa)
        return;
    if (n.fa.indexOf(':1*') > -1 && !preqs[n.h] && !previews[n.h])
        fetchsrc(n.h);
}

function fetchsrc(id)
{
    function eot(id, err)
    {
        delete preqs[id];
        delete pfails[id];
        M.addDownload([id], false, err ? -1 : true);
    }
    eot.timeout = 8500;

    if (pfails[id])
    { // for slideshow_next/prev
        if (slideshowid == id)
            return eot(id, 1);
        delete pfails[id];
    }

    var n = M.getNodeByHandle(id);
    if (!n) {
        console.error('handle "%s" not found...', id);
        return false;
    }

    preqs[id] = 1;
    var treq = {};
    treq[id] = {fa: n.fa, k: n.k};
    api_getfileattr(treq, 1, function(ctx, id, uint8arr)
    {
        previewimg(id, uint8arr);
        if (!n.fa || n.fa.indexOf(':0*') < 0) {
            if (d) {
                console.log('Thumbnail found missing on preview, creating...', id, n);
            }
            var aes = new sjcl.cipher.aes([
                n.k[0] ^ n.k[4],
                n.k[1] ^ n.k[5],
                n.k[2] ^ n.k[6],
                n.k[3] ^ n.k[7]]);
            createnodethumbnail(n.h, aes, id, uint8arr);
        }
        if (id == slideshowid)
            fetchnext();
    }, eot);
}

function previewsrc(src)
{
    var img = new Image();
    img.onload = function()
    {
        if (this.height > $(window).height() - 100)
        {
            var factor = this.height / ($(window).height() - 100);
            this.height = $(window).height() - 100;
            this.width = Math.round(this.width / factor);
        }
        var w = this.width, h = this.height;
        if (w < 700)
            w = 700;
        if (h < 500)
            h = 500;
        $('.slideshow-image').attr('src', this.src);
        $('.slideshow-dialog').css('margin-top', h / 2 * -1);
        $('.slideshow-dialog').css('margin-left', w / 2 * -1);
        $('.slideshow-image').width(this.width);
        $('.slideshow-image').height(this.height);
        $('.slideshow-dialog').width(w);
        $('.slideshow-dialog').height(h);
        $('.slideshow-image-bl').removeClass('hidden');
        $('.slideshow-pending').addClass('hidden');
        $('.slideshow-progress').addClass('hidden');
    };
    img.src = src;
}

function previewimg(id, uint8arr)
{
    try {
        var blob = new Blob([uint8arr], {type: 'image/jpeg'});
    } catch (err) {}
    if (!blob || blob.size < 25)
        blob = new Blob([uint8arr.buffer]);
    previews[id] =
        {
            blob: blob,
            src: myURL.createObjectURL(blob),
            time: new Date().getTime()
        };
    if (id == slideshowid)
    {
        previewsrc(previews[id].src);
    }
    if (Object.keys(previews).length == 1)
    {
        $(window).unload(function()
        {
            for (var id in previews)
            {
                myURL.revokeObjectURL(previews[id].src);
            }
        });
    }
}

var thumbnails = [];
var thumbnailblobs = [];
var th_requested = [];
var fa_duplicates = {};
var fa_reqcnt = 0;
var fa_addcnt = 8;
var fa_tnwait = 0;

function fm_thumbnails()
{
    var treq = {}, a = 0, max = Math.max($.rmItemsInView || 1, 71) + fa_addcnt, u = max - Math.floor(max / 3), y;
    if (!fa_reqcnt)
        fa_tnwait = y;
    if (d)
        console.time('fm_thumbnails');
    if (M.viewmode || M.chat)
    {
        for (var i in M.v)
        {
            var n = M.v[i];
            if (n && n.fa && String(n.fa).indexOf(':0') > 0)
            {
                if (fa_tnwait == n.h && n.seen)
                    fa_tnwait = 0;
                // if (!fa_tnwait && !thumbnails[n.h] && !th_requested[n.h])
                if (n.seen && !thumbnails[n.h] && !th_requested[n.h])
                {
                    if (typeof fa_duplicates[n.fa] == 'undefined')
                        fa_duplicates[n.fa] = 0;
                    else
                        fa_duplicates[n.fa] = 1;
                    treq[n.h] =
                        {
                            fa: n.fa,
                            k: n.k
                        };
                    th_requested[n.h] = 1;

                    if (u == a)
                        y = n.h;
                    if (++a > max)
                    {
                        if (!n.seen)
                            break;
                        y = n.h;
                    }
                }
                else if (n.seen && n.seen !== 2)
                {
                    fm_thumbnail_render(n);
                }
            }
        }
        if (y)
            fa_tnwait = y;
        if (a > 0)
        {
            fa_reqcnt += a;
            if (d)
                console.log('Requesting %d thumbs (%d loaded)', a, fa_reqcnt);

            var rt = Date.now();
            var cdid = M.currentdirid;
            api_getfileattr(treq, 0, function(ctx, node, uint8arr)
            {
                if (uint8arr === 0xDEAD)
                {
                    if (d)
                        console.log('Aborted thumbnail retrieval for ' + node);
                    delete th_requested[node];
                    return;
                }
                if (rt)
                {
                    if (((Date.now() - rt) > 4000) && ((fa_addcnt += u) > 300))
                        fa_addcnt = 301;
                    rt = 0;
                }
                try {
                    var blob = new Blob([uint8arr], {type: 'image/jpeg'});
                } catch (err) {}
                if (blob.size < 25)
                    blob = new Blob([uint8arr.buffer]);
                // thumbnailblobs[node] = blob;
                thumbnails[node] = myURL.createObjectURL(blob);

                var targetNode = M.getNodeByHandle(node);

                if (targetNode && targetNode.seen && M.currentdirid === cdid) {
                    fm_thumbnail_render(targetNode);
                }

                // deduplicate in view when there is a duplicate fa:
                if (targetNode && fa_duplicates[targetNode.fa] > 0)
                {
                    for (var i in M.v)
                    {
                        if (M.v[i].h !== node && M.v[i].fa === targetNode.fa && !thumbnails[M.v[i].h])
                        {
                            thumbnails[M.v[i].h] = thumbnails[node];
                            if (M.v[i].seen && M.currentdirid === cdid)
                                fm_thumbnail_render(M.v[i]);
                        }
                    }
                }
            });
        }
    }
    if (d)
        console.timeEnd('fm_thumbnails');
}


function fm_thumbnail_render(n) {
    if (n && thumbnails[n.h]) {
        var imgNode = document.getElementById(n.h);

        if (imgNode && (imgNode = imgNode.querySelector('img'))) {
            n.seen = 2;
            imgNode.setAttribute('src', thumbnails[n.h]);
            imgNode.parentNode.classList.add('thumb');
        }
    }
}

function fm_contains(filecnt, foldercnt) {
    var containstxt = l[782];
    if ((foldercnt > 1) && (filecnt > 1)) {
        containstxt = l[828].replace('[X1]', foldercnt).replace('[X2]', filecnt);
    } else if ((foldercnt > 1) && (filecnt === 1)) {
        containstxt = l[829].replace('[X]', foldercnt);
    } else if ((foldercnt === 1) && (filecnt > 1)) {
        containstxt = l[830].replace('[X]', filecnt);
    } else if ((foldercnt === 1) && (filecnt === 1)) {
        containstxt = l[831];
    } else if (foldercnt > 1) {
        containstxt = l[832].replace('[X]', foldercnt);
    } else if (filecnt > 1) {
        containstxt = l[833].replace('[X]', filecnt);
    } else if (foldercnt === 1) {
        containstxt = l[834];
    } else if (filecnt === 1) {
        containstxt = l[835];
    }
    return containstxt;
}

function fm_importflnodes(nodes)
{
    var sel = [].concat(nodes || []);
    if (sel.length) {
        var FLRootID = M.RootID;

        mega.ui.showLoginRequiredDialog().done(function() {

            $.onImportCopyNodes = fm_getcopynodes(sel);
            document.location.hash = 'fm';

            $(document).one('onInitContextUI', SoonFc(function(e) {
                if (M.RootID === FLRootID) {
                    // TODO: How to reproduce this?
                    console.warn('Unable to complete import, apparnetly we did not reached the cloud.');
                }
                else {
                    if (d) console.log('Importing Nodes...', sel, $.onImportCopyNodes);

                    $.selected = sel;
                    $.mcImport = true;

                    // XXX: ...
                    $('.dropdown-item.copy-item').click();
                }
            }));
        }).fail(function(aError) {
            // If no aError, it was canceled
            if (aError) {
                alert(aError);
            }
        });
    }
}

function clipboardcopycomplete()
{
    if (d)
        console.log('clipboard copied');
}

function saveprogress(id, bytesloaded, bytestotal)
{
    if (d)
        console.log('saveprogress', id, bytesloaded, bytestotal);
}

function savecomplete(id)
{
    $('.fm-dialog.download-dialog').addClass('hidden');
    fm_hideoverlay();
    if (!$.dialog)
        $('#dlswf_' + id).remove();
    var dl = dlmanager.getDownloadByHandle(id);
    if (dl) {
        M.dlcomplete(dl);
        dlmanager.cleanupUI(dl, true);
    }
}

/**
 * Because of the left and transfer panes resizing options, we are now implementing the UI layout logic here, instead of
 * the original code from the styles.css.
 * The main reason is that, the CSS is not able to correctly calculate values based on other element's properties (e.g.
 * width, height, position, etc).
 * This is why we do a on('resize') handler which handles the resize of the generic layout of Mega's FM.
 */
function fm_resize_handler() {
    if ($.tresizer.last === -1) {
        return;
    }
    if (d) {
        console.time('fm_resize_handler');
    }

    if (window.chrome) {
        // XXX: Seems this 110% zoom bug got fixed as of Chrome 54?
        mega.utils.chrome110ZoomLevelNotification();
    }

    if (ulmanager.isUploading || dlmanager.isDownloading) {
        var tfse = M.getTransferElements();

        if (tfse) {
            tfse.domScrollingTable.style.height = (
                    $(tfse.domTransfersBlock).outerHeight() -
                    $(tfse.domTableHeader).outerHeight() -
                    $(tfse.domTransferHeader).outerHeight()
                ) + "px";
        }
    }

    if (M.currentdirid !== 'transfers') {
        $('.files-grid-view .grid-scrolling-table, .file-block-scrolling,' +
            ' .contacts-grid-view .contacts-grid-scrolling-table')
            .css({
                'width': $(document.body).outerWidth() - $('.fm-left-panel').outerWidth()
            });

        initTreeScroll();
    }

    if (M.currentdirid === 'contacts') {
        if (M.viewmode) {
            initContactsBlocksScrolling();
        }
        else {
            if ($.contactGridHeader) {
                $.contactGridHeader();
            }
            initContactsGridScrolling();
        }
    }
    else if (M.currentdirid === 'shares') {
        if (M.viewmode) {
            initShareBlocksScrolling();
        }
        else {
            initGridScrolling();
            if ($.sharedGridHeader) {
                $.sharedGridHeader();
            }
        }
    }
    else if (M.currentdirid === 'transfers') {
        fm_tfsupdate(); // this will call $.transferHeader();
    }
    else if (M.currentdirid && M.currentdirid.substr(0, 7) === 'account') {
        var $mainBlock = $('.fm-account-main');
        $mainBlock.removeClass('low-width hi-width');

        if ($mainBlock.width() > 1675) {
            $mainBlock.addClass('hi-width');
        }
        else if ($mainBlock.width() < 880) {
            $mainBlock.addClass('low-width');
        }
        initAccountScroll();
    }
    else if (M.currentdirid && M.currentdirid.substr(0, 9) === 'dashboard') {
        var $mainBlock = $('.fm-right-block.dashboard');

        $mainBlock.removeClass('hidden ultra low-width hi-width');
        if ($mainBlock.width() > 1675) {
            $mainBlock.addClass('hi-width');
        }
        else if ($mainBlock.width() < 880 && $mainBlock.width() > 850) {
            $mainBlock.addClass('low-width');
        }
        else if ($mainBlock.width() < 850) {
            $mainBlock.addClass('ultra low-width');
        }
        initDashboardScroll();
    }
    else {
        if (M.viewmode) {
            initFileblocksScrolling();
        }
        else {
            initGridScrolling();
            if ($.gridHeader) {
                $.gridHeader();
                $.detailsGridHeader();
            }
        }
    }

    if (M.currentdirid !== 'transfers') {
        if (slideshowid && previews[slideshowid]) {
            previewsrc(previews[slideshowid].src);
        }

        if (megaChatIsReady && megaChat.resized) {
            megaChat.resized();
        }

        $('.fm-right-files-block, .fm-right-account-block, .fm-right-block.dashboard').css({
            'margin-left': ($('.fm-left-panel:visible').width() + $('.nw-fm-left-icons-panel').width()) + "px"
        });
    }

    if (M.currentrootid === 'shares') {
        var shared_block_height = $('.shared-details-block').height() - $('.shared-top-details').height();

        if (shared_block_height > 0) {
            $('.shared-details-block .files-grid-view, .shared-details-block .fm-blocks-view').css({
                'height': shared_block_height + "px",
                'min-height': shared_block_height + "px"
            });
        }
    }

    if (d) {
        console.timeEnd('fm_resize_handler');
    }
}

/**
 * Fire "find duplicates"
 */
mega.utils.findDupes = function() {
    loadingDialog.show();
    Soon(function() {
        M.overrideModes = 1;
        location.hash = '#fm/search/~findupes';
    });
};

function sharedFolderUI() {
    /* jshint -W074 */
    var nodeData = M.d[M.currentdirid];
    var browsingSharedContent = false;
    var c;

    // Browsing shared content
    if ($('.shared-details-block').length > 0) {

        $('.shared-details-block .files-grid-view, .shared-details-block .fm-blocks-view').removeAttr('style');
        $('.shared-details-block .shared-folder-content').unwrap();
        $('.shared-folder-content').removeClass('shared-folder-content');
        $('.shared-top-details').remove();
        browsingSharedContent = true;
    }

    // Checks it's not a contact, contacts handles are 11 chars long
    // file/folder handles are 8 chars long
    if (!nodeData || (nodeData.p.length !== 11)) {

        // [<current selection handle>, 'owners handle', 'tab name']
        var p = M.getPath(M.currentdirid);
        nodeData = null;

        if (p[p.length - 1] === 'shares') {
            c = M.d[p[0]];
            nodeData = M.d[p[p.length - 3]];

            if (!nodeData || (nodeData.p.length !== 11)) {
                nodeData = 0;
            }
        }
    }

    if (nodeData) {

        var rights = l[55];
        var rightsclass = ' read-only';
        var rightPanelView = '.files-grid-view.fm';

        // Handle of initial share owner
        var ownersHandle = nodeData.su;
        var displayName = htmlentities(M.getNameByHandle(ownersHandle));
        var avatar = useravatar.contact(M.d[ownersHandle], 'nw-contact-avatar');

        if (Object(M.u[ownersHandle]).m) {
            displayName += ' &nbsp;&lt;' + htmlentities(M.u[ownersHandle].m) + '&gt;';
        }

        // Access rights
        if (nodeData.r === 1) {
            rights = l[56];
            rightsclass = ' read-and-write';
        }
        else if (nodeData.r === 2) {
            rights = l[57];
            rightsclass = ' full-access';
        }

        if (M.viewmode === 1) {
            rightPanelView = '.fm-blocks-view.fm';
        }

        $(rightPanelView).wrap('<div class="shared-details-block"></div>');

        $('.shared-details-block').prepend(
            '<div class="shared-top-details">'
                + '<div class="shared-details-icon"></div>'
                + '<div class="shared-details-info-block">'
                    + '<div class="shared-details-pad">'
                        + '<div class="shared-details-folder-name">' + htmlentities((c || nodeData).name) + '</div>'
                        + '<a href="javascript:;" class="grid-url-arrow"></a>'
                        + '<div class="shared-folder-access' + rightsclass + '">' + rights + '</div>'
                        + '<div class="clear"></div>'
                        + avatar
                        + '<div class="fm-chat-user-info">'
                            + '<div class="fm-chat-user">' + displayName + '</div>'
                        + '</div>'
                    + '</div>'
                    + '<div class="shared-details-buttons">'
                        + '<div class="fm-leave-share default-white-button right small grey-txt"><span>' + l[5866] + '</span></div>'
                        + '<div class="fm-share-copy default-white-button right small grey-txt"><span>' + l[63] + '</span></div>'
                        + '<div class="fm-share-download default-white-button right small grey-txt"><span class="fm-chatbutton-arrow">' + l[58] + '</span></div>'
                        + '<div class="clear"></div>'
                    + '</div>'
                    + '<div class="clear"></div>'
                + '</div>'
            + '</div>');

        $(rightPanelView).addClass('shared-folder-content');

        Soon(function() {
            $(window).trigger('resize');
            Soon(fm_resize_handler);
        });
    }

    return browsingSharedContent;
    /* jshint -W074 */
}

function userFingerprint(userid, callback) {
    userid = userid.u || userid;
    var user = M.u[userid];
    if (!user || !user.u) {
        return callback([]);
    }
    if (userid === u_handle) {
        var fprint = authring.computeFingerprint(u_pubEd25519, 'Ed25519', 'hex');
        return callback(fprint.toUpperCase().match(/.{4}/g), fprint);
    }
    var fingerprintPromise = crypt.getFingerprintEd25519(user.h || userid);
    fingerprintPromise.done(function (response) {
        callback(
            response.toUpperCase().match(/.{4}/g),
            response
        );
    });
}

/**
 * Get and display the fingerprint
 * @param {Object} user The user object e.g. same as M.u[userHandle]
 */
function showAuthenticityCredentials(user) {

    var $fingerprintContainer = $('.contact-fingerprint-txt');

    // Compute the fingerprint
    userFingerprint(user, function(fingerprints) {

        // Clear old values immediately
        $fingerprintContainer.empty();

        // Render the fingerprint into 10 groups of 4 hex digits
        $.each(fingerprints, function(key, value) {
            $('<span>').text(value).appendTo(
                $fingerprintContainer.filter(key <= 4 ? ':first' : ':last')
            );
        });
    });
}

/**
 * Enables the Verify button
 * @param {String} userHandle The user handle
 */
function enableVerifyFingerprintsButton(userHandle) {
    $('.fm-verify').removeClass('verified');
    $('.fm-verify').find('span').text(l[1960] + '...');
    $('.fm-verify').rebind('click', function() {
        fingerprintDialog(userHandle);
    });
}

function fingerprintDialog(userid) {

    // Add log to see how often they open the verify dialog
    api_req({ a: 'log', e: 99601, m: 'Fingerprint verify dialog opened' });

    userid = userid.u || userid;
    var user = M.u[userid];
    if (!user || !user.u) {
        return;
    }

    function closeFngrPrntDialog() {
        fm_hideoverlay();
        $this.addClass('hidden');
        $('.fm-dialog-close').unbind('click');
        $('.dialog-approve-button').unbind('click');
        $('.dialog-skip-button').unbind('click');
        $this = null;
    }

    var $this = $('.fingerprint-dialog');

    $this.find('.fingerprint-avatar').empty().append($(useravatar.contact(userid)).removeClass('avatar'));

    $this.find('.contact-details-user-name')
        .text(M.getNameByHandle(user.u)) // escape HTML things
        .end()
        .find('.contact-details-email')
        .text(user.m); // escape HTML things

    $this.find('.fingerprint-txt').empty();
    userFingerprint(u_handle, function(fprint) {
        var target = $('.fingerprint-bott-txt .fingerprint-txt');
        fprint.forEach(function(v) {
            $('<span>').text(v).appendTo(target);
        });
    });

    userFingerprint(user, function(fprint) {
        var offset = 0;
        $this.find('.fingerprint-code .fingerprint-txt').each(function() {
            var that = $(this);
            fprint.slice(offset, offset + 5).forEach(function(v) {
                $('<span>').text(v).appendTo(that);
                offset++;
            });
        });
    });

    $('.fm-dialog-close').rebind('click', function() {
        closeFngrPrntDialog();
    });

    $('.dialog-approve-button').rebind('click', function() {

        // Add log to see how often they verify the fingerprints
        api_req({ a: 'log', e: 99602, m: 'Fingerprint verification approved' });

        loadingDialog.show();
        // Generate fingerprint
        crypt.getFingerprintEd25519(userid, 'string')
            .done(function(fingerprint) {

                // Authenticate the contact
                authring.setContactAuthenticated(
                    userid,
                    fingerprint,
                    'Ed25519',
                    authring.AUTHENTICATION_METHOD.FINGERPRINT_COMPARISON,
                    authring.KEY_CONFIDENCE.UNSURE
                );

                // Change button state to 'Verified'
                $('.fm-verify').unbind('click').addClass('verified').find('span').text(l[6776]);

                closeFngrPrntDialog();
            })
            .always(function() {
                loadingDialog.hide();
            });
    });

    $('.dialog-skip-button').rebind('click', function() {
        closeFngrPrntDialog();
    });

    $this.removeClass('hidden')
        .css({
            'margin-top': '-' + $this.height() / 2 + 'px',
            'margin-left': '-' + $this.width() / 2 + 'px'
        });
    fm_showoverlay();
}

function contactUI() {
    $('.nw-contact-item').removeClass('selected');
    $('.contact-details-pad .grid-url-arrow').unbind('click');

    var n = M.u[M.currentdirid];
    if (n && n.u) {
        var u_h = M.currentdirid;
//        var cs = M.contactstatus(u_h);
        var user = M.u[u_h];
        var avatar = $(useravatar.contact(u_h));

        var onlinestatus = M.onlineStatusClass(
            megaChatIsReady &&
            megaChat.karere.getPresence(megaChat.getJidFromNodeId(u_h))
        );

        $('.contact-top-details .nw-contact-block-avatar').empty().append( avatar.removeClass('avatar').addClass('square') );
        $('.contact-top-details .onlinestatus').removeClass('away offline online busy');
        $('.contact-top-details .onlinestatus').addClass(onlinestatus[1]);
        $('.contact-top-details .fm-chat-user-status').text(onlinestatus[0]);
        $('.contact-top-details .contact-details-user-name').text(
            M.getNameByHandle(user.u)
        );
        $('.contact-top-details .contact-details-email').text(user.m);

        $('.contact-details-pad .grid-url-arrow').rebind('click', function(e) {
            e.preventDefault();
            e.stopPropagation(); // do not treat it as a regular click on the file
            // $(this).addClass('active');
            $('.dropdown.body').addClass('arrange-to-front');
            e.currentTarget = $(this);
            e.calculatePosition = true;
            $.selected = [location.hash.replace('#fm/', '')];
            searchPath();
            if (!$(this).hasClass('active')) {
                contextMenuUI(e, 4);
                $(this).addClass('active');
            }
            else {
                $.hideContextMenu();
                $(this).removeClass('active');
            }
        });

        // Display the current fingerpring
        showAuthenticityCredentials(user);

        // Set authentication state of contact from authring.
        // To be called on settled authring promise.
        authring.onAuthringReady('contactUI').done(function _setVerifiedState() {

            var handle = user.u || user;
            var verificationState = u_authring.Ed25519[handle] || {};
            var isVerified = (verificationState.method
                              >= authring.AUTHENTICATION_METHOD.FINGERPRINT_COMPARISON);

            // Show the user is verified
            if (isVerified) {
                $('.fm-verify').addClass('verified');
                $('.fm-verify').find('span').text(l[6776]);
            }
            else {
                // Otherwise show the Verify... button.
                enableVerifyFingerprintsButton(handle);
            }
        });

        // Reset seen or verified fingerprints and re-enable the Verify button
        $('.fm-reset-stored-fingerprint').rebind('click', function() {
            authring.resetFingerprintsForUser(user.u);
            enableVerifyFingerprintsButton(user.u);

            // Refetch the key
            showAuthenticityCredentials(user);
        });

        $('.fm-share-folders').rebind('click', function() {
            $('.copy-dialog').removeClass('hidden');

            $.copyDialog = 'copy';
            $.mcselected = undefined;

            handleDialogContent('cloud-drive', 'ul', true, 'copy', l[1344]);
            fm_showoverlay();
        });

        // Remove contact button on contacts page
        $('.fm-remove-contact').rebind('click', function() {
            $.selected = [M.currentdirid];
            fmremove();
        });

        if (!megaChatIsDisabled) {

            // Bind the "Start conversation" button
            $('.fm-start-conversation').rebind('click.megaChat', function() {

                window.location = '#fm/chat/' + u_h;
                return false;
            });
        }

        $('.nw-contact-item#contact_' + u_h).addClass('selected');
    }
}

/**
 * Implements the behavior of "File Manager - Resizable Panes":
 * - Initializes a jQuery UI .resizable
 * - Sets w/h/direction
 * - Persistance (only saving is implemented here, you should implement by yourself an initial set of the w/h from the
 *  localStorage
 * - Proxies the jQ UI's resizable events - `resize` and `resizestop`
 * - Can be initialized only once per element (instance is stored in $element.data('fmresizable'))
 *
 * @param element
 * @param opts
 * @returns {*}
 * @constructor
 */
function FMResizablePane(element, opts) {
    var $element = $(element);
    var self = this;
    var $self = $(this);

    self.element = element;

    /**
     * Default options
     *
     * @type {{direction: string, persistanceKey: string, minHeight: undefined, minWidth: undefined, handle: string}}
     */
    var defaults = {
        'direction': 'n',
        'persistanceKey': 'transferPanelHeight',
        'minHeight': undefined,
        'minWidth': undefined,
        'handle': '.transfer-drag-handle'
    };

    var size_attr = 'height';

    opts = $.extend(true, {}, defaults, opts);

    self.options = opts; //expose as public

    /**
     * Depending on the selected direction, pick which css attr should we be changing - width OR height
     */
    if (opts.direction == 'n' || opts.direction == 's') {
        size_attr = 'height';
    } else if (opts.direction == 'e' || opts.direction == 'w') {
        size_attr = 'width';
    } else if (opts.direction.length == 2) {
        size_attr = 'both';
    }

    /**
     * Already initialized.
     */
    if ($element.data('fmresizable')) {
        return;
    }

    self.destroy = function() {
        // some optimizations can be done here in the future.
    };

    /**
     * Basic init/constructor code
     */
    {
        var $handle = $(opts.handle, $element);

        if (d) {
            if (!$handle.length) {
                console.warn('FMResizablePane: Element not found: ' + opts.handle);
            }
        }

        $handle.addClass('ui-resizable-handle ui-resizable-' + opts.direction);

        var resizable_opts = {
            'handles': {
            },
            minHeight: opts.minHeight,
            minWidth: opts.minWidth,
            maxHeight: opts.maxHeight,
            maxWidth: opts.maxWidth,
            start: function(e, ui) {

            },
            resize: function(e, ui) {
                var css_attrs = {
                    'top': 0
                };

                if (size_attr == 'both') {
                    css_attrs['width'] = ui.size['width'];
                    css_attrs['height'] = ui.size['height'];

                    $element.css(css_attrs);

                    if (opts.persistanceKey) {
                        mega.config.set(opts.persistanceKey, css_attrs);
                    }
                } else {
                    css_attrs[size_attr] = ui.size[size_attr];
                    $element.css(css_attrs);
                    if (opts.persistanceKey) {
                        mega.config.set(opts.persistanceKey, ui.size[size_attr]);
                    }
                }

                $self.trigger('resize', [e, ui]);
            },
            'stop': function(e, ui) {
                $self.trigger('resizestop', [e, ui]);
                $(window).trigger('resize');
            }
        };

        if (opts['aspectRatio']) {
            resizable_opts['aspectRatio'] = opts['aspectRatio'];
        }

        resizable_opts['handles'][opts.direction] = $handle;

        $element.resizable(resizable_opts);

        $element.data('fmresizable', this);
    }
    return this;
}

/**
 * bindDropdownEvents Bind custom select event
 *
 * @param {Selector} $dropdown  Class .dropdown elements selector
 * @param {String}   saveOption Addition option for account page only. Allows to show "Show changes" notification
 */
function bindDropdownEvents($dropdown, saveOption) {

    var $dropdownsItem = $dropdown.find('.default-dropdown-item');

    $($dropdown).rebind('click', function(e)
    {
        var $this = $(this);
        if (!$this.hasClass('active')) {
            var bottPos, jsp,
                scrollBlock = '#' + $this.attr('id') + ' .default-select-scroll',
                $dropdown = $this.find('.default-select-dropdown'),
                $activeDropdownItem = $this.find('.default-dropdown-item.active');

            //Show select dropdown
            $('.active .default-select-dropdown').fadeOut(200);
            $this.addClass('active');
            $dropdown.css('margin-top', '0px');
            $dropdown.fadeIn(200);

            //Dropdown position relative to the window
            bottPos = $(window).height() - ($dropdown.offset().top + $dropdown.outerHeight());
            if (bottPos < 50) {
                $dropdown.css('margin-top', '-' + (60 - bottPos) + 'px');
            }

            //Dropdown scrolling initialization
            initSelectScrolling(scrollBlock);
            jsp = $(scrollBlock).data('jsp');
            if (jsp && $activeDropdownItem.length) {
                jsp.scrollToElement($activeDropdownItem)
            }
        } else {
            $this.find('.default-select-dropdown').fadeOut(200);
            $this.removeClass('active');
        }
    });

    $dropdownsItem.rebind('click', function(e)
    {
        var $this = $(this);
        if (!$this.hasClass('active')) {
            var $select = $(this).closest('.default-select');

            //Select dropdown item
            $select.find('.default-dropdown-item').removeClass('active');
            $this.addClass('active');
            $select.find('span').text($this.text());

            //Save changes for account page
            if (saveOption) {
                $('.fm-account-save-block').removeClass('hidden');
            }
        }
    });

    $('#fmholder, .fm-dialog').rebind('click.defaultselect', function(e) {

        // ToDo: Narrow this condition and find main reason why it's made
        if (!$(e.target).hasClass('default-select')) {
            $selectBlock = $('.default-select.active');
            $selectBlock.find('.default-select-dropdown').fadeOut(200);
            $selectBlock.removeClass('active');
        }
    });
}

/**
 * Highlights some text inside an element as if you had selected it with the mouse
 * From http://stackoverflow.com/a/987376
 * @param {String} elementId The name of the id
 */
function selectText(elementId) {

    var range, selection;
    var text = document.getElementById(elementId);

    if (document.body.createTextRange) {
        range = document.body.createTextRange();
        range.moveToElementText(text);
        range.select();
    }
    else if (window.getSelection) {
        selection = window.getSelection();
        range = document.createRange();
        range.selectNodeContents(text);
        selection.removeAllRanges();
        selection.addRange(range);
    }
}

/**
 * Dialog to cancel subscriptions
 */
var cancelSubscriptionDialog = {

    $backgroundOverlay: null,
    $dialog: null,
    $dialogSuccess: null,
    $accountPageCancelButton: null,
    $accountPageSubscriptionBlock: null,
    $continueButton: null,
    $cancelReason: null,

    init: function() {

        this.$dialog = $('.cancel-subscription-st1');
        this.$dialogSuccess = $('.cancel-subscription-st2');
        this.$accountPageCancelButton = $('.fm-account-blocks .btn-cancel');
        this.$continueButton = this.$dialog.find('.continue-cancel-subscription');
        this.$cancelReason = this.$dialog.find('.cancel-textarea textarea');
        this.$backgroundOverlay = $('.fm-dialog-overlay');
        this.$accountPageSubscriptionBlock = $('.subscription-bl');

        // Show the dialog
        this.$dialog.removeClass('hidden');
        this.$backgroundOverlay.removeClass('hidden').addClass('payment-dialog-overlay');

        // Init textarea scrolling
        initTextareaScrolling($('.cancel-textarea textarea'), 126);

        // Init functionality
        this.enableButtonWhenReasonEntered();
        this.initSendingReasonToApi();
        this.initCloseAndBackButtons();
    },

    /**
     * Close the dialog when either the close or back buttons are clicked
     */
    initCloseAndBackButtons: function() {

        // Close main dialog
        this.$dialog.find('.default-white-button.cancel, .fm-dialog-close').rebind('click', function() {
            cancelSubscriptionDialog.$dialog.addClass('hidden');
            cancelSubscriptionDialog.$backgroundOverlay.addClass('hidden').removeClass('payment-dialog-overlay');
        });

        // Prevent clicking on the background overlay which closes it unintentionally
        cancelSubscriptionDialog.$backgroundOverlay.rebind('click', function(event) {
            event.stopPropagation();
        });
    },

    /**
     * Close success dialog
     */
    initCloseButtonSuccessDialog: function() {

        this.$dialogSuccess.find('.fm-dialog-close').rebind('click', function() {
            cancelSubscriptionDialog.$dialogSuccess.addClass('hidden');
            cancelSubscriptionDialog.$backgroundOverlay.addClass('hidden').removeClass('payment-dialog-overlay');
        });
    },

    /**
     * Make sure text has been entered before making the button available
     */
    enableButtonWhenReasonEntered: function() {

        this.$cancelReason.rebind('keyup', function() {

            // Trim for spaces
            var reason = $(this).val();
                reason = $.trim(reason);

            // Make sure at least 1 character
            if (reason.length > 0) {
                cancelSubscriptionDialog.$continueButton.removeClass('disabled');
            }
            else {
                cancelSubscriptionDialog.$continueButton.addClass('disabled');
            }
        });
    },

    /**
     * Send the cancellation reason
     */
    initSendingReasonToApi: function() {

        this.$continueButton.rebind('click', function() {

            // Get the cancellation reason
            var reason = cancelSubscriptionDialog.$cancelReason.val();

            // Hide the dialog and show loading spinner
            cancelSubscriptionDialog.$dialog.addClass('hidden');
            cancelSubscriptionDialog.$backgroundOverlay.addClass('hidden').removeClass('payment-dialog-overlay');
            loadingDialog.show();

            // Cancel the subscription/s
            // cccs = Credit Card Cancel Subscriptions, r = reason
            api_req({ a: 'cccs', r: reason }, {
                callback: function() {

                    // Hide loading dialog and cancel subscription button on account page
                    loadingDialog.hide();
                    cancelSubscriptionDialog.$accountPageCancelButton.hide();
                    cancelSubscriptionDialog.$accountPageSubscriptionBlock.removeClass('active-subscription');

                    // Show success dialog and refresh UI
                    cancelSubscriptionDialog.$dialogSuccess.removeClass('hidden');
                    cancelSubscriptionDialog.$backgroundOverlay.removeClass('hidden');
                    cancelSubscriptionDialog.$backgroundOverlay.addClass('payment-dialog-overlay');
                    cancelSubscriptionDialog.initCloseButtonSuccessDialog();

                    // Reset account cache so all account data will be refetched and re-render the account page UI
                    M.account.lastupdate = 0;
                    accountUI();
                }
            });
        });
    }
};

/**
 * addToMultiInputDropDownList
 *
 * Add item from token.input plugin drop down list.
 *
 * @param {String} dialog, The class name.
 * @param {Array} item An array of JSON objects e.g. { id, name }.
 *
 */
function addToMultiInputDropDownList(dialog, item) {

    if (dialog) {
        $(dialog).tokenInput("addToDDL", item);
    }
}

/**
 * removeFromMultiInputDDL
 *
 * Remove item from token.input plugin drop down list.
 *
 * @param {String} dialog, The class name.
 * @param {Array} item An array of JSON objects e.g. { id, name }.
 *
 */
function removeFromMultiInputDDL(dialog, item) {

    if (dialog) {
        $(dialog).tokenInput("removeFromDDL", item);
    }
}

(function($, scope) {
    /**
     * Sort dialogs, dialogs used for sorting content in left panels, copy and move dialogs.
     *
     * @param opts {Object}
     *
     * @constructor
     */
    var SortMenu = function(opts) {

        var self = this;
        var defaultOptions = {
        };

        self.options = $.extend(true, {}, defaultOptions, opts);
    };

    /**
     * treesearchUI
     */
    SortMenu.prototype.treeSearchUI = function() {

        $('.nw-fm-tree-header').unbind('click');
        $('.nw-fm-search-icon').unbind('click');
        $('.nw-fm-tree-header input').unbind('keyup');
        $('.nw-fm-tree-header input').unbind('blur');

        // Items are NOT available in left panel, hide search
        if (!$('.fm-tree-panel .content-panel.active').find('ul li, .nw-contact-item').length) {
            $('.nw-fm-tree-header input').prop('readonly', true);
            $('.nw-fm-search-icon').hide();
        }
        else { // There's items available
            $('.nw-fm-search-icon').show();
            $('.nw-fm-tree-header input').prop('readonly', false);

            // Left panel header click, show search input box
            $('.nw-fm-tree-header').rebind('click', function(e) {

                var $self = $(this);

                var targetClass = $(e.target).attr('class'),
                    filledInput = $self.attr('class'),
                    $input = $self.find('input');

                // Search icon visible
                if (targetClass && (targetClass.indexOf('nw-fm-search-icon') > -1)) {

                    // Remove previous search text
                    if (filledInput && (filledInput.indexOf('filled-input') > -1)) {
                        $self.removeClass('filled-input');
                    }
                }
                else {
                    $self.addClass('focused-input');
                    $input.focus();
                }
            }); // END left panel header click

            // Make a search
            $('.nw-fm-search-icon').rebind('click', function() {

                var $self = $(this);

                treesearch = false;
                treeredraw();
                $self.prev().val('');
                $self.parent().find('input').blur();
            });

            $('.nw-fm-tree-header input').rebind('keyup', function(e) {

                var $self = $(this);

                var $parentElem = $self.parent();

                if (e.keyCode === 27) {
                    $parentElem.removeClass('filled-input');
                    $self.val('');
                    $self.blur();
                    treesearch = false;
                }
                else {
                    $parentElem.addClass('filled-input');
                    treesearch = $self.val();
                }

                if ($self.val() === '') {
                    $parentElem.removeClass('filled-input');
                }

                treeredraw();
            });

            $('.nw-fm-tree-header input').rebind('blur', function() {

                var $self = $(this);

                if ($self.val() === '') {
                    $self.parent('.nw-fm-tree-header').removeClass('focused-input filled-input');
                    //$self.val($self.attr('placeholder'));
                }
                else {
                    $self.parent('.nw-fm-tree-header').removeClass('focused-input');
                }
            });
        }

        /**
         * Show/hide sort dialog in left panel
         */
        $('.nw-tree-panel-arrows').rebind('click', function() {

            var $self = $(this);

            var menu, type, sortTreePanel, $sortMenuItems;

            // Show sort menu
            if ($self.attr('class').indexOf('active') === -1) {

                $.hideContextMenu();

                $self.addClass('active');

                menu = $('.nw-sorting-menu').removeClass('hidden');
                type = treePanelType();

                if (type === 'settings') {
                    type = M.lastActiveTab || 'cloud-drive';
                }

                // Show all items in sort dialog in case contacts tab is choosen
                if (type === 'contacts') {
                    menu.find('.sorting-item-divider,.sorting-menu-item').removeClass('hidden');
                }
                else { // Hide status and last-interaction sorting options in sort dialog
                    menu.find('*[data-by=status],*[data-by=last-interaction]').addClass('hidden');
                }

                sortTreePanel = $.sortTreePanel[type];

                if (d && !sortTreePanel) {
                    console.error('No sortTreePanel', type);
                }

                $sortMenuItems = $('.sorting-menu-item').removeClass('active');

                if (sortTreePanel) {
                    $sortMenuItems.filter('*[data-by=' + sortTreePanel.by + '],*[data-dir=' + sortTreePanel.dir + ']').addClass('active');
                }

                return false; // Prevent bubbling
            }

            // Hide sort menu
            else {
                $self.removeClass('active');
                $('.nw-sorting-menu').addClass('hidden');
            }
        });

        /**
         * React on user input when new sorting criteria is picked
         */
        $('.fm-left-panel .sorting-menu-item').rebind('click', function() {

            var $self = $(this),
                data = $self.data(),
                type = treePanelType();

            if (type === 'settings') {
                type = M.lastActiveTab || 'cloud-drive';
            }

            if (!$self.hasClass('active') && $.sortTreePanel[type]) {
                $self.parent().find('.sorting-menu-item').removeClass('active');
                $self.addClass('active');
                $('.nw-sorting-menu').addClass('hidden');
                $('.nw-tree-panel-arrows').removeClass('active');

                if (data.dir) {
                    localStorage['sort' + type + 'Dir'] = $.sortTreePanel[type].dir = data.dir;
                }
                if (data.by) {
                    localStorage['sort' + type + 'By'] = $.sortTreePanel[type].by = data.by;
                }

                if (type === 'contacts') {
                    M.contacts();
                }
                else if (type === 'shared-with-me') {
                    M.buildtree({ h: 'shares' }, M.buildtree.FORCE_REBUILD);
                }
                else if (type === 'inbox') {
                    M.buildtree(M.d[M.InboxID], M.buildtree.FORCE_REBUILD);
                }
                else if (type === 'rubbsih-bin') {
                    M.buildtree({ h: M.RubbishID }, M.buildtree.FORCE_REBUILD);
                }
                else if ((type === 'cloud-drive') || (type === 'folder-link')) {
                    M.buildtree(M.d[M.RootID], M.buildtree.FORCE_REBUILD);
                }

                treeUI(); // reattach events
            }
        });

    };

    SortMenu.prototype.initializeTreePanelSorting = function() {

        var self = this;

        $.sortTreePanel = {};

        $.each(['folder-link', 'contacts', 'conversations', 'inbox', 'shared-with-me', 'cloud-drive', 'rubbish-bin'], function(key, type) {
            $.sortTreePanel[type] = {
                by: anyOf(['name', 'status', 'last-interaction'], localStorage['sort' + type + 'By']) || (type === 'contacts' ? "status": "name"),
                dir: parseInt(anyOf(['-1', '1'], localStorage['sort' + type + 'Dir']) || '1')
            };
        });
    };

    /**
     * initializeDialogTreePanelSorting
     *
     * Initialize sorting menu in copy and move dialogs
    */
    SortMenu.prototype.initializeDialogTreePanelSorting = function() {

        var dlgKey;

        // Copy dialog
        $.each(['folder-link', 'contacts', 'conversations', 'inbox', 'shared-with-me', 'cloud-drive', 'rubbish-bin'], function(key, type) {
            dlgKey = 'Copy' + type;
            $.sortTreePanel[dlgKey] = {
                by: anyOf(['name', 'status', 'last-interaction'], localStorage['sort' + dlgKey + 'By']) || (type === 'contacts' ? "status": "name"),
                dir: parseInt(anyOf(['-1', '1'], localStorage['sort' + dlgKey + 'Dir']) || '1')
            };
        });

        // Move dialog
        $.each(['folder-link', 'contacts', 'conversations', 'inbox', 'shared-with-me', 'cloud-drive', 'rubbish-bin'], function(key, type) {
            dlgKey = 'Move' + type;
            $.sortTreePanel[dlgKey] = {
                by: anyOf(['name', 'status', 'last-interaction'], localStorage['sort' + dlgKey + 'By']) || (type === 'contacts' ? "status": "name"),
                dir: parseInt(anyOf(['-1', '1'], localStorage['sort' + dlgKey + 'Dir']) || '1')
            };
        });
    };

    // export
    scope.mega = scope.mega || {};
    scope.mega.SortMenu = SortMenu;
})(jQuery, window);<|MERGE_RESOLUTION|>--- conflicted
+++ resolved
@@ -2434,7 +2434,6 @@
 
 function initContextUI() {
 
-<<<<<<< HEAD
     var c = '.dropdown.body.context .dropdown-item';
 
     $('.dropdown-section').off('mouseover', '.dropdown-item');
@@ -2452,25 +2451,6 @@
         else {
             $this.parent().find('.dropdown-item').removeClass('opened');
             $this.parent().find('.submenu').removeClass('active');
-=======
-    var c = '.context-menu .context-menu-item';
-
-    $('.context-menu-section').off('mouseover', '.context-menu-item');
-    $('.context-menu-section').on('mouseover', '.context-menu-item', function() {
-        var $this = $(this);
-        var pos = $this.offset();
-        var menuPos;
-        var currentId;
-
-        // Hide opened submenus
-        if (!$this.parent().parent().hasClass('context-submenu')) {
-            $('.context-menu-item').removeClass('opened');
-            $('.context-submenu').removeClass('active');
-        }
-        else {
-            $this.parent().find('.context-menu-item').removeClass('opened');
-            $this.parent().find('.context-submenu').removeClass('active');
->>>>>>> 80318007
         }
 
         currentId = $this.attr('id');
@@ -2485,11 +2465,7 @@
             $this.next('.submenu')
                 .css({'top': menuPos.top})
                 .addClass('active');
-<<<<<<< HEAD
-
-=======
   
->>>>>>> 80318007
             $this.addClass('opened');
         }
     });
