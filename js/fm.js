

function voucherCentering(button)
{
	var popupBlock = $('.fm-voucher-popup');
	var rigthPosition = $('.fm-account-main').outerWidth()-$(popupBlock).outerWidth();
	var buttonMid = button.width()/2;
	popupBlock.css('top', button.position().top + 30);
	popupBlock.css('left', button.position().left + buttonMid + 20 - popupBlock.width()/2);
	if(rigthPosition - 20 < popupBlock.position().left)
	{
		popupBlock.css('left', rigthPosition - 20);
	}
}

function andreiScripts()
{
	/*
	$('.on_off :checkbox').iphoneStyle({ resizeContainer: false, resizeHandle: false, onChange: function(elem, data)
	{
		if(data) $(elem).closest('.on_off').addClass('active');
		else $(elem).closest('.on_off').removeClass('active');
	}});
	*/
}

function initAccountScroll()
{
	$('.fm-account-main').jScrollPane({enableKeyboardNavigation:false,showArrows:true, arrowSize:5,animateScroll: true});
	jScrollFade('.fm-account-main');
}

function initGridScrolling()
{
	$('.grid-scrolling-table').jScrollPane({enableKeyboardNavigation:false,showArrows:true, arrowSize:5});
	jScrollFade('.grid-scrolling-table');
}
function initFileblocksScrolling()
{
	$('.file-block-scrolling').jScrollPane({enableKeyboardNavigation:false,showArrows:true, arrowSize:5});
	jScrollFade('.file-block-scrolling');
}

function initFileblocksScrolling2()
{
	$('.contact-details-view .file-block-scrolling').jScrollPane({enableKeyboardNavigation:false,showArrows:true, arrowSize:5});
	jScrollFade('.contact-details-view .file-block-scrolling');
}

function initContactsGridScrolling()
{
	var jsp = $('.grid-scrolling-table.contacts').data('jsp');
	if (jsp) jsp.destroy();
	$('.grid-scrolling-table.contacts').jScrollPane({enableKeyboardNavigation:false,showArrows:true,arrowSize:5});
	jScrollFade('.grid-scrolling-table.contacts');
}

function initContactsBlocksScrolling()
{
	var jsp = $('.contacts-blocks-scrolling').data('jsp');
	if (jsp) jsp.destroy();
	$('.contacts-blocks-scrolling').jScrollPane({enableKeyboardNavigation:false,showArrows:true,arrowSize:5});
	jScrollFade('.contacts-blocks-scrolling');
}

function initShareBlocksScrolling()
{
	var jsp = $('.shared-blocks-scrolling').data('jsp');
	if (jsp) jsp.destroy();
	$('.shared-blocks-scrolling').jScrollPane({enableKeyboardNavigation:false,showArrows:true,arrowSize:5});
	jScrollFade('.shared-blocks-scrolling');
}

function initTransferScroll()
{
	$('.transfer-scrolling-table').jScrollPane({enableKeyboardNavigation:false,showArrows:true,arrowSize:5, verticalDragMinHeight:20});
	jScrollFade('.transfer-scrolling-table');
}

function initTreeScroll()
{
    /**
    if(localStorage.leftPaneWidth && $('.fm-left-panel').css('width').replace("px", "") != localStorage.leftPaneWidth)
	{
        $('.fm-left-panel').css({'width': localStorage.leftPaneWidth + "px"});
    }
    **/

	$('.fm-tree-panel').jScrollPane({enableKeyboardNavigation:false,showArrows:true, arrowSize:5,animateScroll: true});
	// $('.fm-tree-panel').unbind('jsp-scroll-y.droppable');
	// $('.fm-tree-panel').bind('jsp-scroll-y.droppable',function(event, scrollPositionY, isAtTop, isAtBottom)
	// {
		// var t =Math.random();
		// $.scroller=t;
		// setTimeout(function()
		// {
			// if (t == $.scroller) treeDroppable();
		// },100);
	// });
	jScrollFade('.fm-tree-panel');
}

var ddtreedisabled = {};
function treeDroppable()
{
	// if (d) console.time('treeDroppable');
	var tt = $('.fm-tree-panel .jspPane').position().top;
	var toptop=false;
	$('.fm-tree-panel .ui-droppable').each(function(i,e)
	{
		var id = $(e).attr('id');
		if (!id)
		{
			$(e).uniqueId();
			id = $(e).attr('id');
		}
		if (toptop || (tt+$(e).height()+$(e).position().top-10 > 0))
		{
			toptop=1;
			if (ddtreedisabled[id])
			{
				delete ddtreedisabled[id];
				$(e).droppable("enable");
			}
		}
		else
		{
			ddtreedisabled[id]=1;
			$(e).droppable("disable");
		}
	});
	// if (d) console.timeEnd('treeDroppable');
}

function notificationsScroll()
{
	$('.new-notifications-scroll').jScrollPane({enableKeyboardNavigation:false,showArrows:true,arrowSize:5,verticalDragMinHeight:250});
	jScrollFade('.new-notifications-scroll');
}

function cacheselect()
{
	$.selected=[];
	$($.selectddUIgrid + ' ' + $.selectddUIitem).each(function(i,o)
	{
		if ($(o).attr('class').indexOf('ui-selected') > -1) $.selected.push($(o).attr('id'));
	});
}

function hideEmptyMsg()
{
	$('.fm-empty-trashbin,.fm-empty-contacts,.fm-empty-search,.fm-empty-cloud,.fm-empty-messages,.fm-empty-folder,.fm-empty-conversations,.fm-empty-incoming, .fm-empty-contacts').addClass('hidden');
}

function reselect(n)
{
	$('.ui-selected').removeClass('ui-selected');
	if (typeof $.selected == 'undefined') $.selected=[];
	for (var i in $.selected)
	{
		$('#' + $.selected[i]).addClass('ui-selected');
		if (n)
		{
			$('#' + $.selected[i] + ' .grid-status-icon').addClass('new');
			$('#' + $.selected[i] + ' .file-status-icon').addClass('new');
		}
	}
	if (n)
	{
		if (M.viewmode)
		{
			var jsp = $('.file-block-scrolling').data('jsp');
			var el = $('a.ui-selected');
		}
		else
		{
			var jsp = $('.grid-scrolling-table').data('jsp');
			var el = $('tr.ui-selected');
		}
		if (el.length > 0) el = el[0];
		else el=false;
		if (el && jsp) jsp.scrollToElement(el);
	}
}

var treesearch = false;

function treeredraw()
{
	if (RootbyId(M.currentdirid) == M.RootID) M.buildtree(M.d[M.RootID]);
	else if (RootbyId(M.currentdirid) == M.RubbishID) M.buildtree({h:M.RubbishID});
	else if (RootbyId(M.currentdirid) == 'shares') M.buildtree({h:'shares'});
	else if (RootbyId(M.currentdirid) == 'contacts') M.contacts();
	else if (RootbyId(M.currentdirid) == 'chat')
	{
		console.log('render the entire contact list filtered by search query into the conversations list');
	}
	treeUI();
}

function treesearchUI()
{
	$('.nw-fm-tree-header').unbind('click');
	$('.nw-fm-tree-header').bind('click', function(e)
	{
		var c = $(e.target).attr('class');
		if (c && c.indexOf('nw-fm-search-icon') > -1)
		{
			var c = $(this).attr('class');
			if (c && c.indexOf('filled-input') > -1)
			{
				$(this).removeClass('filled-input');
				return;
			}
		}
		var i = $(this).find('input');
		$(this).addClass('focused-input');
		if (i.val() == i.attr('placeholder'))
		{
			i.val('');
			i.focus();
		}
	});
	$('.nw-fm-search-icon').unbind('click');
	$('.nw-fm-search-icon').bind('click', function()
	{
		treesearch=false;
		treeredraw();
		$(this).prev().val('');
		$(this).parent().find('input').blur();
	});

	$('.nw-fm-tree-header input').unbind('keyup');
	$('.nw-fm-tree-header input').bind('keyup', function(e)
	{
		var h = $(this).parent();
		if (e.keyCode == 27)
		{
			h.removeClass('filled-input');
			$(this).val('');
			$(this).blur();
			treesearch=false;
		}
		else
		{
			h.addClass('filled-input');
			treesearch = $(this).val();
		}
		if ($(this).val()=='') h.removeClass('filled-input');
		treeredraw()
	});

	$('.nw-fm-tree-header input').unbind('blur');
	$('.nw-fm-tree-header input').bind('blur', function()
	{
		if ($(this).val() == $(this).attr('placeholder') || $(this).val()=='')
		{
			$(this).parent('.nw-fm-tree-header').removeClass('focused-input filled-input');
			$(this).val($(this).attr('placeholder'));
		}
		else $(this).parent('.nw-fm-tree-header').removeClass('focused-input');
	});

	$('.nw-tree-panel-arrows').unbind('click');
	$('.nw-tree-panel-arrows').bind('click', function()
	{
		if ($(this).attr('class').indexOf('active') == -1)
		{
			$(this).addClass('active');
			var menu = $('.nw-sorting-menu').removeClass('hidden')
				, type = treePanelType()
			switch (type) {
			case 'contacts':
				// show all the options
				menu.find('.sorting-item-divider,.sorting-menu-item').removeClass('hidden');
				break;
			default:
				// hide everything
				menu.find('.sorting-item-divider,*[data-by=name],*[data-by=status],*[data-by=last-interaction]').addClass('hidden');
			}

			$('.sorting-menu-item')
				.removeClass('active')
				.filter('*[data-by=' + $.sortTreePanel[type].by  + '],*[data-dir='+$.sortTreePanel[type].dir+']')
				.addClass('active');
			return false;
		}
		else
		{
			$(this).removeClass('active');
			$('.nw-sorting-menu').addClass('hidden');
		}
	});
	$('.sorting-menu-item').unbind('click');
	$('.sorting-menu-item').bind('click', function()
	{
		var $this = $(this);
		if ($this.attr('class').indexOf('active') == -1)
		{
			$this.parent().find('.sorting-menu-item').removeClass('active');
			$this.addClass('active');
			$('.nw-sorting-menu').addClass('hidden');
			$('.nw-tree-panel-arrows').removeClass('active');
			var data = $this.data()
				, type = treePanelType()
			if (data.dir) {
				localStorage['sort' + type + 'Dir'] = $.sortTreePanel[type].dir = data.dir;
			} else {
				localStorage['sort' + type + 'By'] = $.sortTreePanel[type].by = data.by;
			}
			switch (type) {
				case 'contacts':
					M.contacts();
					break;
				case 'shared-with-me':
					M.buildtree({h:'shares'});
					break;
				case 'cloud-drive':
					M.buildtree(M.d[M.RootID]);
					break;
				case 'rubbish-bin':
					M.buildtree({h:M.RubbishID});
					break;
			}
		}
	});
	initializeTreePanelSorting()
}

function treePanelType()
{
	// is there an easy way of knowing it?
	return $.trim($('.nw-fm-left-icon.active').attr('class').replace(/(active|nw-fm-left-icon|ui-droppable)/g, ''))
}

function treePanelSortElements(type, elements, handlers, ifEq) {
	var settings = $.sortTreePanel[type]
		, sort	 = handlers[settings.by]
	if (!sort) return;
	elements.sort(function(a, b) {
		var d = sort(a, b)
		if (d == 0 && ifEq) return ifEq(a, b)
		return d * settings.dir
	});
}

function initializeTreePanelSorting()
{
	$.sortTreePanel = {};
	$.each(['contacts', 'conversations', 'shared-with-me', 'cloud-drive','rubbish-bin'], function(key, type) {
		$.sortTreePanel[type] = {
			by: anyOf(['name' , 'status', 'last-interaction'], localStorage['sort' + type + 'By']) || "name",
			dir: parseInt(anyOf(['-1', '1'], localStorage['sort' + type + 'Dir']) || '1')
		};
	});
}

/**
 *	Set the right drag icon to the transfer panel
 */
function tpDragCursor() {
	var h = $('.transfer-panel').height()
	if (h >= $.transferPaneResizable.options.maxHeight) {
		$('.transfer-drag-handle').css('cursor', 's-resize')
	} else if (h <= $.transferPaneResizable.options.minHeight) {
		$('.transfer-drag-handle').css('cursor', 'n-resize')
	} else {
		$('.transfer-drag-handle').css('cursor', 'ns-resize')
	}
}

function initUI()
{
	if (!folderlink)
	{
		$('.fm-tree-header.cloud-drive-item').text(l[164]);
		$('.fm-tree-header').not('.cloud-drive-item').show();
		$('.fm-menu-item').show();
		$('.fm-left-menu .folderlink').addClass('hidden');
	}

	treesearchUI();

	$.doDD = function(e,ui,a,type)
	{
		function nRevert(r)
		{
			try {
				$(ui.draggable).draggable( "option", "revert", false );
				if (r) $(ui.draggable).remove();
			} catch(e) {}
		}
		var c = $(ui.draggable.context).attr('class');
		var t, ids, dd;

		if (c && c.indexOf('nw-fm-tree-item') > -1)
		{
			// tree dragged:
			var id = $(ui.draggable.context).attr('id');
			if (id.indexOf('treea_') > -1) ids = [id.replace('treea_','')];
		}
		else
		{
			// grid dragged:
			if ($.selected && $.selected.length > 0) ids = $.selected;
		}

		// Workaround a problem where we get over[1] -> over[2] -> out[1]
		if (a === 'out' && $.currentOver !== $(e.target).attr('id')) a = 'noop';

		if (type == 1)
		{
			// tree dropped:
			var c = $(e.target).attr('class');
			if (c && c.indexOf('nw-fm-left-icon') > -1)
			{
				dd = 'nw-fm-left-icon';
				if (a == 'drop')
				{
					if (c.indexOf('cloud') > -1) t = M.RootID;
					else if (c.indexOf('rubbish-bin') > -1) t = M.RubbishID;
				}
			}
			else if (c && c.indexOf('transfer-panel') > -1) dd = 'download';
			else if (c && c.indexOf('nw-fm-tree-item') > -1 && !$(e.target).visible(!0)) dd = 'download';
			else
			{
				var t = $(e.target).attr('id');
				if (t && t.indexOf('treea_') > -1) t = t.replace('treea_','');
				else if (t && t.indexOf('path_') > -1) t = t.replace('path_','');
				else if (t && t.indexOf('contact2_') > -1) t = t.replace('contact2_','');
				else if (M.currentdirid !== 'shares' || !M.d[t] || RootbyId(t) !== 'shares') t=undefined;
			}
		}
		else
		{
			// grid dropped:
			var c = $(e.target).attr('class');
			if (c && c.indexOf('folder') > -1) t = $(e.target).attr('id');
		}
<<<<<<< HEAD

		if (ids && ids.length && t)
		{
			dd = ddtype(ids,t,e.altKey);
			if (dd === 'move' && e.altKey) dd = 'copy';
		}

		if (a !== 'noop')
		{
			if ($.liTimerK) clearTimeout($.liTimerK);
			$('body').removeClassWith('dndc-');
			$('.hide-settings-icon').removeClass('hide-settings-icon');
		}
		if (a == 'drop' || a == 'out' || a == 'noop')
		{
=======
		
		if (ids && ids.length && t) dd = ddtype(ids,t);
		
		$('.dragger-block').removeClass('move copy warning drag');
		if (a == 'drop' || a == 'out')
		{			
>>>>>>> c5751509
			$(e.target).removeClass('dragover');
			// if (a !== 'noop') $('.dragger-block').addClass('drag');
		}
		else if (a == 'over')
		{
			var id = $(e.target).attr('id');
			if (!id)
			{
				$(e.target).uniqueId();
				id = $(e.target).attr('id');
			}

			$.currentOver = id;
			setTimeout(function()
			{
				if ($.currentOver == id)
				{
					var h;
					if (id.indexOf('treea_') > -1) h = id.replace('treea_','');
					else
					{
						var c = $(id).attr('class');
						if (c && c.indexOf('cloud-drive-item') > -1) h = M.RootID;
						else if (c && c.indexOf('recycle-item') > -1) h = M.RubbishID;
						else if (c && c.indexOf('contacts-item') > -1) h = 'contacts';
					}
					if (h) treeUIexpand(h,1);
					else if ($(e.target).hasClass('nw-conversations-item')) $(e.target).click();
				}
			},890);

			if (dd == 'move') $('body').addClass('dndc-move');
			else if (dd == 'copy') $('body').addClass('dndc-copy');
			else if (dd == 'download') $('body').addClass('dndc-download');
			else if (dd === 'nw-fm-left-icon')
			{
				var c = '' + $(e.target).attr('class');

				if (~c.indexOf('rubbish-bin')) $('body').addClass('dndc-to-rubbish');
				else if (~c.indexOf('shared-with-me')) $('body').addClass('dndc-to-shared');
				else if (~c.indexOf('contacts')) $('body').addClass('dndc-to-contacts');
				else if (~c.indexOf('conversations')) $('body').addClass('dndc-to-conversations');
				else if (~c.indexOf('cloud-drive')) $('body').addClass('dndc-to-conversations'); // XXX: cursor, please?
				else c = null;

				if (c)
				{
					if ($.liTooltipTimer) clearTimeout($.liTooltipTimer);
					$.liTimerK = setTimeout(function() { $(e.target).click() }, 920);
				}
			}
			// else $('.dragger-block').addClass('drag');
			else $('body').addClass('dndc-warning');

			$(e.target).addClass('dragover');
			$($.selectddUIgrid + ' ' + $.selectddUIitem).removeClass('ui-selected');
			if ($(e.target).hasClass('folder'))
			{
				$(e.target).addClass('ui-selected').find('.file-settings-icon, .grid-url-arrow').addClass('hide-settings-icon');
			}
		}
		// if (d) console.log('!a:'+a, dd, $(e.target).attr('id'), (M.d[$(e.target).attr('id').split('_').pop()]||{}).name, $(e.target).attr('class'), $(ui.draggable.context).attr('class'));

		if (a == 'drop' && dd)
		{
			if (dd === 'nw-fm-left-icon')
			{
				// do nothing
			}
			else if ($(e.target).hasClass('nw-conversations-item'))
			{
				nRevert();

				// drop over a chat window
				var currentRoom = megaChat.getCurrentRoom();
				assert(currentRoom, 'Current room missing - this drop action should be impossible.');
				currentRoom.attachNodes(ids);

				if (d) console.error('TODO: dragging to the chat', currentRoom);
			}
			else if (dd == 'move')
			{
				nRevert(1);
				$.moveids=ids;
				$.movet=t;
				setTimeout(function()
				{
					M.moveNodes($.moveids,$.movet);
				},50);
			}
			else if (dd == 'copy')
			{
				nRevert();
				$.copyids=ids;
				$.copyt=t;
				setTimeout(function()
				{
					M.copyNodes($.copyids,$.copyt,0,function()
					{
						// Update files count...
						if (M.currentdirid === 'shares' && !M.viewmode)
						{
							M.openFolder('shares',1);
						}
					});
				},50);
			}
			else if (dd === 'download')
			{
				nRevert();
				var as_zip = e.altKey;
				M.addDownload(ids, as_zip);
			}
			$('.dragger-block').hide();
		}
	};
	InitFileDrag();
	createfolderUI();
	cSortMenuUI();
	M.buildSubmenu();
	copyDialog();
	moveDialog();
	shareDialog();
	transferPanelUI();
	UIkeyevents();
	addContactUI();

	$('.fm-files-view-icon').unbind('click');
	$('.fm-files-view-icon').bind('click',function(event)
	{
		$.hideContextMenu();
		cacheselect();
		if($(this).attr('class').indexOf('listing-view') > -1)
		{
		  if (fmconfig.uiviewmode) storefmconfig('viewmode',0);
		  else fmviewmode(M.currentdirid,0);
		  M.openFolder(M.currentdirid,true);
		}
		else
		{
		  if (fmconfig.uiviewmode) storefmconfig('viewmode',1);
		  else fmviewmode(M.currentdirid,1);
		  M.openFolder(M.currentdirid,true);
		}
		reselect();
		return false;
	});

	$.hideContextMenu = function(e)
	{
		if (e && e.target)
		{
			var c = $(e.target).attr('class');
			if (!c)
			{
				c = $(e.target).parent();
				if (c) c = $(c).attr('class');
			}
			if (c && c.indexOf('dropdown') > -1 && (c.indexOf('download-item') > -1 || c.indexOf('more-item') > -1) && c.indexOf('active') > -1) return false;
		}
		$('.nw-sorting-menu').addClass('hidden')
		$('.nw-tree-panel-arrows').removeClass('active')
		$('.context-menu-item.dropdown').removeClass('active');
		$('.fm-tree-header').removeClass('dragover');
		$('.nw-fm-tree-item').removeClass('dragover');
		// Set to default
		var a = $('.context-menu.files-menu');
		a.addClass('hidden');
		var b = a.find('.context-submenu');
		b.attr('style', '');
		b.removeClass('active left-position overlap-right overlap-left mega-height');
		a.find('.disabled,.context-scrolling-block').removeClass('disabled context-scrolling-block');
		a.find('.context-menu-item.contains-submenu.opened').removeClass('opened');
	};

	$('#fmholder').unbind('click.contextmenu');
	$('#fmholder').bind('click.contextmenu', function(e)
	{
		$.hideContextMenu(e);
		if ($.hideTopMenu) $.hideTopMenu(e);
		var c = $(e.target).attr('class');
		if ($(e.target).attr('type') !== 'file' && (c && c.indexOf('upgradelink') == -1) && (c && c.indexOf('campaign-logo') == -1) && (c && c.indexOf('resellerbuy') == -1) && (c && c.indexOf('linkified') == -1)) return false;

    });

	$('.fm-back-button').unbind('click');
	$('.fm-back-button').bind('click', function(e)
	{
		if (!M.currentdirid) return;
		if (M.currentdirid == 'notifications' || M.currentdirid.substr(0,7) == 'search/' || M.currentdirid.substr(0,5) == 'chat/') window.history.back();
		else
		{
			var n = M.d[M.currentdirid];
			if ((n && n.p && M.d[n.p]) || (n && n.p == 'contacts')) M.openFolder(n.p);
		}
	});

	$('.fm-right-header.fm').removeClass('hidden');
	if (folderlink)
	{
		// todo: enable folder link in header
	}
	else folderlink=0;
	if (u_type === 0 && !u_attr.terms)
	{
		$.termsAgree = function()
		{
			u_attr.terms=1;
			api_req({a:'up',terms:'Mq'});
                        // queued work is continued when user accept terms of service
			$('.transfer-pause-icon').removeClass('active');
			dlQueue.resume();
			ulQueue.resume();
			ui_paused = false;
		};
		$.termsDeny = function()
		{
			u_logout();
			document.location.reload();
		};
		termsDialog();
	}
	if (ul_queue.length > 0) openTransferpanel();
	M.avatars();

	if (typeof dl_import !== 'undefined' && dl_import) dl_fm_import();

	$('.context-menu').unbind('contextmenu');
	$('.context-menu').bind('contextmenu',function(e)
	{
		if (!localStorage.contextmenu) e.preventDefault();
	});


	$('.nw-fm-left-icon').unbind('click');
	$('.nw-fm-left-icon').bind('click',function()
	{
		treesearch=false;
		var c = $(this).attr('class');
		if (c && c.indexOf('cloud-drive') > -1) M.openFolder(M.RootID);
		else if (c && c.indexOf('shared-with-me') > -1) M.openFolder('shares');
		else if (c && c.indexOf('conversations') > -1) M.openFolder('chat');
		else if (c && c.indexOf('contacts') > -1) M.openFolder('contacts');
		else if (c && c.indexOf('rubbish-bin') > -1) M.openFolder(M.RubbishID);
	});

	$('.nw-fm-left-icon').unbind('mouseover');
	$('.nw-fm-left-icon').bind('mouseover', function () {
	  var  tooltip = $(this).find('.nw-fm-left-tooltip');
	  if ($.liTooltipTimer) clearTimeout( $.liTooltipTimer );
	  $.liTooltipTimer = window.setTimeout(
      function() {
        $(tooltip).addClass('hovered');
      }, 1000);
    });

	$('.nw-fm-left-icon').unbind('mouseout');
	$('.nw-fm-left-icon').bind('mouseout', function () {
	    $(this).find('.nw-fm-left-tooltip').removeClass('hovered');
		clearTimeout( $.liTooltipTimer );
    });

	if (dlMethod.warn && !localStorage.browserDialog && !$.browserDialog)
	{
		setTimeout(function()
		{
			browserDialog();
		},2000);
	}

    $.transferPaneResizable = new FMResizablePane($('.transfer-panel'), {
        'direction': 'n',
        'minHeight': 96,
        'maxHeight': 312,
        'persistanceKey': 'transferPaneHeight',
        'handle': '.transfer-drag-handle'
    });

    $($.transferPaneResizable).on('resize', function(e, resize_event, ui)
	{
        if($('#fmholder.transfer-panel-opened').size() == 0)
		{
            $.transferOpen(undefined, true);
            $.transferHeader();
        }
		tpDragCursor();
    });

    $($.transferPaneResizable).on('resizestop', function(e, resize_event, ui) {
        if($.transferPaneResizable.options.minHeight >= ui.size.height) {
            $.transferOpen();
            $.transferHeader();
        };
    });

	var lPane = $('.fm-left-panel')
    $.leftPaneResizable  = new FMResizablePane(lPane, {
        'direction': 'e',
        'minWidth': 200,
        'maxWidth': 400,
        'persistanceKey': 'leftPaneWidth',
        'handle': '.left-pane-drag-handle'
	});

    if(localStorage.leftPaneWidth) {
		lPane.width(Math.min(
			$.leftPaneResizable.options.maxWidth,
			Math.max($.leftPaneResizable.options.minWidth, localStorage.leftPaneWidth)
		));
	}

    $($.leftPaneResizable).on('resize', function() {
		var w = lPane.width()
		if (w >= $.leftPaneResizable.options.maxWidth) {
			$('.left-pane-drag-handle').css('cursor', 'w-resize')
		} else if (w <= $.leftPaneResizable.options.minWidth) {
			$('.left-pane-drag-handle').css('cursor', 'e-resize')
		} else {
			$('.left-pane-drag-handle').css('cursor', 'we-resize')
		}
		$(window).trigger('resize');
    });

	$(window).unbind('resize.fmrh hashchange.fmrh');
	$(window).bind('resize.fmrh hashchange.fmrh', fm_resize_handler);

	if (lang != 'en') $('.download-standart-item').text(l[58]);

	megaChat.karere.unbind("onPresence.maintainUI");
	megaChat.karere.bind("onPresence.maintainUI", function(e, presenceEventData)
	{
		M.onlineStatusEvent(megaChat.getContactFromJid(presenceEventData.getFromJid()),presenceEventData.getShow());
	});
}

function transferPanelContextMenu(target)
{
	$('.context-menu.files-menu .context-menu-item').hide();
	var menuitems = $('.context-menu.files-menu .context-menu-item');

	menuitems.filter('.transfer-pause,.transfer-play,.move-up,.move-down,.tranfer-clear')
		.show();

	var file = GlobalProgress[$(target).attr('id')]
	if (!file) {
		/* no file, it is a finished operation */
		menuitems.hide()
			.filter('.tranfer-clear,.refresh-item')
			.show()

	} else {
		if (file.started) {
			menuitems.filter('.move-up,.move-down').hide();
		}
		if (file.paused) {
			menuitems.filter('.transfer-pause').hide();
		} else {
			menuitems.filter('.transfer-play').hide();
		}

		if (target.prev().length == 0 || target.prev().find('.queued').length == 0) {
			menuitems.filter('.move-up').hide();
		}
		if (target.next().length == 0) {
			menuitems.filter('.move-down').hide();
		}
	}

	menuitems.parent()
		.children('.context-menu-divider').hide().end()
		.children('.pause-item-divider').show().end()
}

function openTransferpanel()
{
	$.transferOpen(1);
	if (M.currentdirid == 'notifications') notificationsScroll();
	else if (M.viewmode) initFileblocksScrolling();
	else initGridScrolling();
	if (!uldl_hold) ulQueue.resume();
	else// make sure that terms of service are accepted before any action
	{
		$('.transfer-pause-icon').addClass('active');
		dlQueue.pause();
		ulQueue.pause();
		ui_paused = true;

//		$('.transfer-table tr td:eq(4), .transfer-table tr td:eq(6)').each(function()
//		{
//			$(this).text('');
//		});
	}
	initTreeScroll();
	$(window).trigger('resize');

	if ($('table.transfer-table tr').length > 1) {
		$('.transfer-clear-all-icon').removeClass('hidden');
	}

	$('.tranfer-table .grid-url-arrow').unbind('click')
	$('.tranfer-table .grid-url-arrow').bind('click', function(e) {
		var target = $(this).closest('tr');
		e.preventDefault(); e.stopPropagation(); // do not treat it as a regular click on the file
		e.currentTarget = target;
		transferPanelContextMenu(target);
		target.parent().find('tr').removeClass('ui-selected');
		target.addClass('ui-selected')
		contextmenuUI(e);
	});

}

function doAddContact(dialog)
{
	// ToDo: comment this
	var c = '.add-user-popup input';
	if (dialog) c = '.add-contact-dialog input';
	if (checkMail($(c).val()))
	{
		$.doAddContactVal = $(c).val();
		$(c).val('email@domain.com');
		$(c).css('color','#D22000');
		setTimeout(function(c)
		{
			$(c).val($.doAddContactVal);
			$(c).css('color','#000000');
			$(c).select();
		},850,c);
	}
	else
	{
		loadingDialog.show();
		M.addContact($(c).val());
		// Absolute we are using add-contact-dialog ToDo: replace with add-user-popup
//		if (dialog) addContactDialog(1);
	}
}

function searchFM()
{

}

function removeUInode(h)
{

	var n = M.d[h];
	var i=0;
	// check subfolders
	if (n && n.t)
    {
		var cns = M.c[n.p];
		if (cns)
		{
			for (var cn in cns)
			{
				if (M.d[cn] && M.d[cn].t && cn !== h)
				{
					i++;
					break;
				}
			}
		}
	}
    var hasItems=false;
	if (M.v.length) hasItems = true;
    switch (M.currentdirid)
    {
		case "shares":
			if (!hasItems)
            {
				$('.files-grid-view .grid-table-header tr').remove();
				// ToDo: Missing empty picture for shares
				$('.fm-empty-cloud').removeClass('hidden');
			}
			break;
		case "contacts":
			//Clear left panel:
			$('#contact_' + h).remove();
			// clear the contacts grid:
			$('.contacts-grid-view #' + h).remove();
			// TODO: remove from conversations?
			if (!hasItems)
			{
				$('.contacts-grid-view .contacts-grid-header tr').remove();
				$('.fm-empty-contacts').removeClass('hidden');
			}
			break;
		case "chat":
			if (!hasItems)
			{
				// ToDo: Missing grid header for conversation
				$('.contacts-grid-view .contacts-grid-header tr').remove();
				$('.fm-empty-chat').removeClass('hidden');
			}
			break;
		case M.RubbishID:
			if (i == 0) $('#treea_'+n.p).removeClass('contains-folders expanded');
			$('#' + h).remove();// remove item
			$('#treeli_' + h).remove();// remove folder and subfolders
			if (!hasItems)
			{
				$('.contacts-grid-view .contacts-grid-header tr').remove();
				$('.fm-empty-trashbin').removeClass('hidden');
			}
			break;
		case M.RootID:
			if (i == 0) $('#treea_'+n.p).removeClass('contains-folders expanded');
			$('#' + h).remove();// remove item
			$('#treeli_' + h).remove();// remove folder and subfolders
			if (!hasItems)
			{
				$('.files-grid-view').addClass('hidden');
				$('.grid-table.fm tr').remove();
				$('.fm-empty-cloud').removeClass('hidden');
			}
			break;
		default:
			if (i == 0) $('#treea_'+n.p).removeClass('contains-folders expanded');
			$('#' + h).remove();// remove item
			$('#treeli_' + h).remove();// remove folder and subfolders
			if (!hasItems)
			{
				$('.files-grid-view').addClass('hidden');
				$('.grid-table.fm tr').remove();
				$('.fm-empty-folder').removeClass('hidden');
			}
            break;
	}
}

function sharedUInode(h,s)
{
	if (s) $('#treea_' + h + ' .nw-fm-tree-folder').addClass('shared-folder');
	else
	{
		$('#treea_' + h + ' .nw-fm-tree-folder').removeClass('shared-folder');
		$('.grid-table.fm #'+ h + ' .transfer-filtype-icon').removeClass('folder-shared');
		$('.file-block#'+ h + ' .block-view-file-type').removeClass('folder-shared');
	}
	$('.grid-table.fm #'+ h + ' .transfer-filtype-icon').addClass(fileicon({t:1,shares:s}));
	$('.file-block#'+ h + ' .block-view-file-type').addClass(fileicon({t:1,shares:s}));
}

function addnotification(n)
{
	if (typeof notifications == 'undefined') return false;
	var timestamp = Math.round(new Date().getTime()/1000);
	var updated = false;
	if (n.t == 'put')
	{
		for (i in notifications)
		{
			if (notifications[i].folderid == n.n && notifications[i].user == n.u && notifications[i].timestamp > timestamp-120 && notifications[i].type !== 'share' && !updated)
			{
				notifications[i].timestamp = timestamp;
				notifications[i].read=false;
				notifications[i].count=false;
				if (!notifications[i].nodes) notifications[i].nodes = [];
				for (var i in n.f) notifications[i].nodes.push(n.f[i]);
				updated=true;
			}
		}
	}
	if (!updated)
	{
		notifications.push({id:makeid(10),type:n.t,timestamp:timestamp,user:n.u,folderid:n.n,nodes:n.f,read:false,popup:false,count:false,rendered:false});
	}
	donotify();
}

function addContactUI()
{
	iconSize = function(par)
	{
		if (par)// full size icon, popup at bottom of Add contact button
		{
			$('.add-user-size-icon')
				.removeClass('short-size')
				.addClass('full-size');
		}
		else// short size icon, centered dialog
		{
			$('.add-user-size-icon')
				.removeClass('full-size')
				.addClass('short-size');
		}
	};

	// Due problems with tokeninput plugin this is absolute
	fillContactTokenInput = function(val, $d)
	{
//		if (checkMail(val))// !!! Not valid email
//		{
//			$d.addClass('error');
//			setTimeout(function()
//			{
//				$d.removeClass('error');
//			}, 3000);
//			
//			return false;
//		}
//		else// Valid email
//		{
//			var id = Math.floor((Math.random() * 10000));
//			$('.add-contact-multiple-input').tokenInput({id: id, name: val});
//		}
	};


	// Plugin configuration
	$('.add-contact-multiple-input').tokenInput(null, {
		theme:				"mega",
		hintText:			"Type in a contact email",
		addAvatar:			false,
		autocomplete:		null,
		searchDropdown:		false,
		emailValidation:	true,
		preventDuplicates:	true
    });

	$('.fm-add-user').unbind('click');
	$('.fm-add-user').bind('click',function()
	{
		$.hideContextMenu();
		
		var $this = $(this);
		var $d = $('.add-user-popup');
		if ($this.is('.active'))// Hide
		{
			$this.removeClass('active');
			$d.addClass('hidden');
		}
		else// Show
		{
			$this.addClass('active');
			$d.removeClass('hidden dialog');
			$('.add-user-popup .multiple-input .token-input-token-mega').remove();
			var pos = $(window).width() - $this.offset().left - $d.outerWidth() + 2;
			// Positioning, not less then 8px from right side
	        if (pos > 8)
			{
				$d.css('right', pos + 'px');
			}
	        else
			{
				$d.css('right', 8 + 'px');
			}
		}
		
		iconSize(true);
	});
	
	$('.add-user-size-icon').off('click');
	$('.add-user-size-icon').on('click', function()
	{
		if ($(this).is('.full-size'))
		{
			$('.add-user-popup').addClass('dialog');
			$('.fm-dialog-overlay').removeClass('hidden');
			iconSize(false);
			$('.fm-add-user').removeClass('active');
		}
		else// .short-size
		{
			$('.fm-dialog-overlay').addClass('hidden');
			$('.add-user-popup').removeClass('dialog');
			iconSize(true);
			$('.fm-add-user').addClass('active');
		}
	});
	
	$('.add-user-popup-button').off('click');
	$('.add-user-popup-button').on('click', function()
	{
		if ($(this).is('.add'))// Add
		{
			if (u_type === 0) ephemeralDialog(l[997]);
			else
			{
//				loadingDialog.show();
				var $mails = $('.token-input-list-mega .token-input-token-mega');
				// Can I send array of email addreses to server at once?
				$mails.each(function(index, value)
				{
					M.addContact($(value).text());
				});
//				loadingDialog.hide();
			}
		}

		$('.fm-dialog-overlay').addClass('hidden');
		$('.add-user-popup').addClass('hidden');
		$('.fm-add-user').removeClass('active');
	});
}

function ephemeralDialog(msg)
{
	msgDialog('confirmation',l[998], msg + ' ' + l[999],l[1000],function(e)
	{
		if(e) document.location.hash = 'register';
	});
}

function fmremove()
{
	var filecnt=0,foldercnt=0,contactcnt=0,removesharecnt=0;
	for (var i in $.selected)
	{
		var n = M.d[$.selected[i]];
		if (n && n.p.length == 11) removesharecnt++;
		else if ($.selected[i].length == 11) contactcnt++;
		else if (M.d[$.selected[i]].t) foldercnt++;
		else filecnt++;
	}

	if (removesharecnt)
	{
		for(var i in $.selected)
		{
			M.delNode($.selected[i]);
			api_req({a:'d',n:$.selected[i],i:requesti});
			delete u_sharekeys[$.selected[i]];
		}
	}
	else if (contactcnt)
	{
		msgDialog('confirmation',l[1001],l[1002].replace('[X]',M.d[$.selected[0]].name),false,function(e)
		{
			if (e)
			{
				for(var i in $.selected)
				{
					if (M.c[$.selected[i]])
					{
						for (var sharenode in M.c[$.selected[i]])
						{
							console.log(sharenode);
							M.delNode(sharenode);
							api_req({a:'d',n:sharenode,i:requesti});
							delete u_sharekeys[sharenode];
						}
					}
					M.delNode($.selected[i]);
					api_req({a:'ur',u:$.selected[i],l:'0',i: requesti});
				}
			}
		});
	}
	else if (RootbyId($.selected[0]) == M.RubbishID)
	{
		msgDialog('clear-bin',l[1003],l[76].replace('[X]',(filecnt+foldercnt)) + ' ' + l[77],l[1007],function(e)
		{
			if (e) M.clearRubbish(1);
		});
		$('.fm-dialog-button.notification-button').each(function(i,e) { if ($(e).text() == l[1018]) $(e).text(l[83]);});
	}
	else if (RootbyId($.selected[0]) == 'contacts')
	{
		if (localStorage.skipDelWarning) M.copyNodes($.selected,M.RubbishID,1);
		else
		{
			msgDialog('confirmation',l[1003],l[1004].replace('[X]',fm_contains(filecnt,foldercnt)),false,function(e)
			{				
				if (e)
				{
					M.copyNodes($.selected,M.RubbishID,1);
				}
			},true);
		}
	}
	else
	{
		if (localStorage.skipDelWarning) M.moveNodes($.selected,M.RubbishID);
		else
		{
			msgDialog('remove',l[1003],l[1004].replace('[X]',fm_contains(filecnt,foldercnt)),false,function(e)
			{
				if (e)
				{
					M.moveNodes($.selected,M.RubbishID);
				}
			},true);
		}
	}
}
function initContextUI()
{
	var c = '.context-menu-item';

	$(c).unbind('mouseover');
	$(c).bind('mouseover', function()
	{
		if ($(this).parent().parent().is('.context-submenu'))// is move... or download...
		{
			if (!$(this).is('.contains-submenu'))// if just item hide child context-submenu
			{
				$(this).parent().children().removeClass('active opened');
				$(this).parent().find('.context-submenu').addClass('hidden');
			}
		}
		else
		{
			if (!$(this).is('.contains-submenu'))// Hide all submenues, for download and for move...
			{
				$('.context-menu .context-submenu.active ').removeClass('active');
				$('.context-menu .contains-submenu.opened').removeClass('opened');
				$('.context-menu .context-submenu').addClass('hidden');
			}
		}
	});

	$(c+'.contains-submenu').unbind('mouseover');
	$(c+'.contains-submenu').bind('mouseover', function()
	{
		var a = $(this).next();// context-submenu
		a.children().removeClass('active opened');
		a.find('.context-submenu').addClass('hidden');
		a.find('.opened').removeClass('opened');
		// situation when we have 2 contains-submenus in same context-submenu one neer another
		var b = $(this).closest('.context-submenu').find('.context-submenu,.contains-submenu').not($(this).next());
		if (b.length)
		{
			b.removeClass('active opened')
				.find('.context-submenu').addClass('hidden');
		}
		if ($(this).is('.move-item'))
		{
			$('.context-menu .download-item').removeClass('opened')
				.next().removeClass('active opened')
				.next().find('.context-submenu').addClass('hidden');
		}
		if ($(this).is('.download-item'))
		{
			$('.context-menu .move-item').removeClass('opened')
				.next().removeClass('active opened')
				.next().find('.context-submenu').addClass('hidden');
		}

		if (!$(this).is('.opened'))
		{
			var pos = $(this).offset();
			var c = reCalcMenuPosition($(this), pos.left, pos.top, 'submenu');
			$(this).next('.context-submenu')
				.css({'top': c.top})
				.addClass('active')
				.removeClass('hidden');

			$(this).addClass('opened');
		}
	});

	$(c + '.folder-item, ' + c + '.cloud-item').unbind('click');
	$(c + '.folder-item, ' + c + '.cloud-item').bind('click', function(e)
	{
		if (!$(this).is('.disabled'))
		{
			var t = $(this).attr('id').replace('fi_','');
			var n=[];
			for (var i in $.selected) if (!isCircular($.selected[i],t)) n.push($.selected[i]);
			$.hideContextMenu();
			M.moveNodes(n,t);
		}
	});
	// Not sure if this will work
//	$(c + '.folder-item.disabled, ' + c + '.cloud-item.disabled').off('click');

	$(c+'.download-item').unbind('click');
	$(c+'.download-item').bind('click',function(event)
	{
		var c = $(event.target).attr('class');
		if (c && c.indexOf('contains-submenu') > -1) M.addDownload($.selected);
	});

	$(c+'.download-standart-item').unbind('click');
	$(c+'.download-standart-item').bind('click',function(event)
	{
		M.addDownload($.selected);
	});

	$(c+'.zipdownload-item').unbind('click');
	$(c+'.zipdownload-item').bind('click',function(event)
	{
		M.addDownload($.selected,true);
	});

	$(c+'.getlink-item').unbind('click');
	$(c+'.getlink-item').bind('click',function(event)
	{
		if (u_type === 0) ephemeralDialog(l[1005]);
		else {
            M.getlinks($.selected).done(function() {
                linksDialog();
            });
        }
	});

	$(c+'.rename-item').unbind('click');
	$(c+'.rename-item').bind('click',function(event)
	{
		renameDialog();
	});

	$(c+'.move-item').unbind('click');
	$(c+'.move-item').bind('click',function(event)
	{
		$.mctype='move';
		mcDialog();
	});

	$(c+'.sharing-item').unbind('click');
	$(c+'.sharing-item').bind('click',function(event)
	{
		if (u_type === 0) ephemeralDialog(l[1006]);
		else
		{
			$.dialog = 'share';// this is used like identifier when key with key code 27 is pressed
			handleShareDialogContent();
			$.hideContextMenu();
			$('.share-dialog').removeClass('hidden');
			$('.fm-dialog-overlay').removeClass('hidden');
		}
	});

	$(c+'.advanced-item').unbind('click');
	$(c+'.advanced-item').bind('click',function()
	{
		$.moveDialog = 'move';// this is used like identifier when key with key code 27 is pressed
		$.mcselected = M.RootID;
		$('.move-dialog .dialog-move-button').addClass('active');
		$('.move-dialog').removeClass('hidden');		
		handleDialogContent('cloud-drive', 'ul', true, 'move', 'Move');
		disableCircularTargets('#mctreea_');
		$('.fm-dialog-overlay').removeClass('hidden');
	});
	
	$(c+'.copy-item').unbind('click');
	$(c+'.copy-item').bind('click',function()
	{
		$.copyDialog = 'copy';// this is used like identifier when key with key code 27 is pressed
		$.mcselected = M.RootID;
		$('.copy-dialog .dialog-copy-button').addClass('active');
		$('.copy-dialog').removeClass('hidden');
		handleDialogContent('cloud-drive', 'ul', true, 'copy', 'Paste');
		$('.fm-dialog-overlay').removeClass('hidden');
	});

	$(c+'.move-item').unbind('click');
	$(c+'.move-item').bind('click',function()
	{
		$.moveDialog = 'move';// this is used like identifier when key with key code 27 is pressed
		$.mcselected = M.RootID;
		$('.move-dialog .dialog-move-button').addClass('active');
		$('.move-dialog').removeClass('hidden');
		handleDialogContent('cloud-drive', 'ul', true, 'move', 'Move');
		disableCircularTargets('#mctreea_');
		$('.fm-dialog-overlay').removeClass('hidden');
	});
	
	$(c+'.newfolder-item').unbind('click');
	$(c+'.newfolder-item').bind('click',function(event)
	{
		createfolderDialog();
	});

	$(c+'.fileupload-item').unbind('click');
	$(c+'.fileupload-item').bind('click',function(event)
	{
		$('#fileselect3').click();
	});

	$(c+'.folderupload-item').unbind('click');
	$(c+'.folderupload-item').bind('click',function(event)
	{
		$('#fileselect4').click();
	});

	$(c+'.remove-item').unbind('click');
	$(c+'.remove-item').bind('click',function(event)
	{
		fmremove();
	});

	$(c+'.removeshare-item').unbind('click');
	$(c+'.removeshare-item').bind('click',function(event)
	{
		fmremove();
	});

	$(c+'.properties-item').unbind('click');
	$(c+'.properties-item').bind('click',function(event)
	{
		propertiesDialog();
	});

	$(c+'.permissions-item').unbind('click');
	$(c+'.permissions-item').bind('click',function(event)
	{
		if (d) console.log('permissions');
	});

	$(c+'.add-star-item').unbind('click');
	$(c+'.add-star-item').bind('click',function(event)
	{
		M.favourite($.selected,$.delfav);
		if (M.viewmode) $('.file-block').removeClass('ui-selected');
		else $('.grid-table.fm tr').removeClass('ui-selected');
	});

	$(c+'.open-item').unbind('click');
	$(c+'.open-item').bind('click',function(event)
	{
		M.openFolder($.selected[0]);
	});

	$(c+'.preview-item').unbind('click');
	$(c+'.preview-item').bind('click',function(event)
	{
		slideshow($.selected[0]);
	});

	$(c+'.clearbin-item').unbind('click');
	$(c+'.clearbin-item').bind('click',function(event)
	{
		doClearbin();
	});

// Absolute
//	$(c+'.addcontact-item').unbind('click');
//	$(c+'.addcontact-item').bind('click',function(event)
//	{
//		addContactDialog();
//		if (d) console.log('addcontact');
//	});

	$(c+'.move-up').unbind('click');
	$(c+'.move-up').bind('click',function(event)
	{
		$('.transfer-table tr.ui-selected').not('.clone-of-header').each(function(j,el) {
			fm_tfsmove($(this).attr('id'), -1);
		});
		Soon(fmUpdateCount);
	});

	$(c+'.move-down').unbind('click');
	$(c+'.move-down').bind('click',function(event)
	{
		$('.transfer-table tr.ui-selected').not('.clone-of-header').each(function(j,el) {
			fm_tfsmove($(this).attr('id'), +1);
		});
		Soon(fmUpdateCount);
	});

	$(c+'.transfer-play').unbind('click');
	$(c+'.transfer-play').bind('click',function(event)
	{
		$('.transfer-table tr.ui-selected').not('.clone-of-header').each(function(j,el) {
			var id = $(this).attr('id')
			fm_tfsresume(id)
			$('span.transfer-type', this).removeClass('paused');
		});
	});

	$(c+'.transfer-pause').unbind('click');
	$(c+'.transfer-pause').bind('click',function(event)
	{
		$('.transfer-table tr.ui-selected').not('.clone-of-header').each(function(j,el) {
			var id = $(this).attr('id')
			fm_tfspause(id);
			$('span.transfer-type', this).addClass('paused');
		});
		$('.tranfer-download-indicator,.transfer-upload-indicator').removeClass('active');
	});

	$(c+'.refresh-item').unbind('click');
	$(c+'.refresh-item').bind('click',function(event)
	{
		stopsc();
		stopapi();
		if (typeof mDB !== 'undefined' && !pfid) mDBreload();
		else loadfm();
	});

    $(c+'.select-all').unbind('click');
	$(c+'.select-all').bind('click',function(event)
	{
        selectionManager.select_all();
	});

	$(c+'.canceltransfer-item,' + c + '.tranfer-clear').unbind('click');
	$(c+'.canceltransfer-item,' + c + '.tranfer-clear').bind('click',function(event)
	{
		var toabort = {};
		$('.transfer-table tr.ui-selected').not('.clone-of-header').each(function(j,el)
		{
			toabort[$(el).attr('id')] = 1;
			$(this).remove();
		});

		toabort = Object.keys(toabort);
		DownloadManager.abort(toabort);
		  UploadManager.abort(toabort);

		Soon(function() {
			// XXX: better way to stretch the scrollbar?
			$(window).trigger('resize');
		});
	});
}

function cSortMenuUI()
{
	$('.contacts-arrows').unbind('click');
	$('.contacts-arrows').bind('click', function(e)
	{
		var menuBlock = $('.sorting-menu');
		var bottomPosition = $('body').outerHeight()-$(menuBlock).outerHeight();
		if($(this).attr('class').indexOf('active') == -1)
		{
			menuBlock.removeClass('hidden');
			$(this).addClass('active');
			var topl=0,jsp = $('.fm-tree-panel').data('jsp');
			if (jsp) topl = jsp.getContentPositionY();
			menuBlock.css('top', $(this).position().top - topl + 95);
			menuBlock.css('left', $(this).position().left + 35);
			if(bottomPosition- $(menuBlock).position().top < 50) menuBlock.css('top', bottomPosition-50);
		}
		else
		{
			$('.fm-main').bind('click');
			menuBlock.addClass('hidden');
			$(this).removeClass('active');
		}
		return false;
	});

	$('.contacts-sorting-by').unbind('click');
	$('.contacts-sorting-by').bind('click', function(e)
	{
		var c = $(this).attr('class');
		if (c && c.indexOf('name') > -1)
		{
			localStorage.csort = 'name';
			localStorage.csortd = 1;
		}
		else if (c && c.indexOf('shares') > -1)
		{
			localStorage.csort = 'shares';
			localStorage.csortd = -1;
		} else if (c && c.indexOf('chat-activity') > -1)
        {
			localStorage.csort = 'chat-activity';
			localStorage.csortd = -1;
		}
		M.renderContacts();
	});

	$('.contacts-sorting-type').unbind('click');
	$('.contacts-sorting-type').bind('click', function(e)
	{
		var c = $(this).attr('class');
		if (c && c.indexOf('desc') > -1) localStorage.csortd = -1;
		else localStorage.csortd = 1;
		M.renderContacts();
	});
}

function createfolderUI()
{
	$('.fm-new-folder').unbind('click');
	$('.fm-new-folder').bind('click',function(e)
	{
			var c = $('.fm-new-folder').attr('class');
			var c2 = $(e.target).attr('class');
			var c3 = $(e.target).parent().attr('class');
			var b1 = $('.fm-new-folder');
			$('.create-new-folder').removeClass('filled-input');
			var d1 = $('.create-new-folder');
			if ((!c2 || c2.indexOf('fm-new-folder') == -1) && (!c3 || c3.indexOf('fm-new-folder') == -1)) return false;
			if (c.indexOf('active') == -1)
			{
				b1.addClass('active');
				d1.removeClass('hidden');
				var w1 = $(window).width() - $(this).offset().left - d1.outerWidth() + 2;
				if(w1 > 8 ) d1.css('right', w1 + 'px');
				else d1.css('right', 8 + 'px');
				$('.create-new-folder input').focus();
			}
			else
			{
				b1.removeClass('active filled-input');
				d1.addClass('hidden');
				$('.fm-new-folder input').val(l[157]);
			}
		$.hideContextMenu();
	});
	$('.create-folder-button').unbind('click');
	$('.create-folder-button').bind('click',function(e)
	{
		docreatefolderUI(e);
		return false;
	});

	$('.create-folder-button-cancel').unbind('click');
	$('.create-folder-button-cancel').bind('click',function(e)
	{
		$('.fm-new-folder').removeClass('active');
		$('.create-new-folder').addClass('hidden');
		$('.create-new-folder').removeClass('filled-input');
		$('.create-new-folder input').val(l[157]);
	});

	$('.create-folder-size-icon.full-size').unbind('click');
	$('.create-folder-size-icon.full-size').bind('click',function(e)
	{
		var v = $('.create-new-folder input').val();
		if(v != l[157] && v != '') $('.create-folder-dialog input').val(v);
		$('.create-new-folder input').focus();
		$('.create-new-folder').removeClass('filled-input');
		$('.create-new-folder').addClass('hidden');
		$('.fm-new-folder').removeClass('active');
		createfolderDialog(0);
		$('.create-new-folder input').val(l[157]);
	});
	$('.create-folder-size-icon.short-size').unbind('click');
	$('.create-folder-size-icon.short-size').bind('click',function(e)
	{
		var v = $('.create-folder-dialog input').val();
		if(v != l[157] && v != '') {
			$('.create-new-folder input').val(v);
			$('.create-new-folder').addClass('filled-input');
		}
		$('.fm-new-folder').addClass('active');
		$('.create-new-folder').removeClass('hidden');
		createfolderDialog(1);
		$('.create-folder-dialog input').val(l[157]);
		$('.create-new-folder input').focus();
	});
	$('.create-new-folder input').unbind('keyup');
	$('.create-new-folder input').bind('keyup',function(e)
	{
	    $('.create-new-folder').addClass('filled-input');
		if ($(this).val()=='') $('.create-new-folder').removeClass('filled-input');
		if (e.which == 13) docreatefolderUI(e);
	});
	$('.create-new-folder input').unbind('focus');
	$('.create-new-folder input').bind('focus',function()
	{
		if ($(this).val() == l[157]) $(this).val('');
		$('.create-new-folder').addClass('focused');
	});
	$('.create-new-folder input').unbind('blur');
	$('.create-new-folder input').bind('blur',function()
	{
		if($('.create-new-folder input').val() == '')
		$('.create-new-folder input').val(l[157]);
		$('.create-new-folder').removeClass('focused');
	});
}

function docreatefolderUI(e)
{
	if ($('.create-folder-input-bl input').val() == '') $('.create-folder-input-bl input').animate({backgroundColor: "#d22000"}, 150, function() { $('.create-folder-input-bl input').animate({backgroundColor: "white"}, 350, function(){$('.create-folder-input-bl input').focus();});});
	else {
		createfolder(M.currentdirid,$('.create-folder-input-bl input').val());
	}
}

function fmtopUI()
{
	$('.fm-clearbin-button,.fm-add-user,.fm-new-folder,.fm-file-upload,.fm-folder-upload').addClass('hidden');
	$('.fm-new-folder').removeClass('filled-input')
	if (RootbyId(M.currentdirid) == M.RubbishID)
	{
		$('.fm-clearbin-button').removeClass('hidden');
		$('.files-grid-view.fm,.fm-blocks-view.fm').addClass('rubbish-bin');
	}
	else
	{
		$('.files-grid-view.fm,.fm-blocks-view.fm').removeClass('rubbish-bin');
	    if (RootbyId(M.currentdirid) == M.InboxID)
	    {
		   if (d) console.log('Inbox');
	    }
	    else if (M.currentdirid == 'contacts')
	    {
		   $('.fm-add-user').removeClass('hidden');
	    }
	    else if (M.currentdirid.length == 8 && RightsbyID(M.currentdirid) > 0)
	    {
		    $('.fm-new-folder').removeClass('hidden');
		    $('.fm-file-upload').removeClass('hidden');
		    if ((is_chrome_firefox & 2) || 'webkitdirectory' in document.createElement('input')) $('.fm-folder-upload').removeClass('hidden');
		    else $('.fm-file-upload').addClass('last-button');
	    }
	}
	$('.fm-clearbin-button').unbind('click');
	$('.fm-clearbin-button').bind('click',function()
	{
		doClearbin();
	});
}

function doClearbin()
{
	msgDialog('clear-bin',l[14],l[15],l[1007],function(e)
	{
		if (e) M.clearRubbish();
	});
}

function notificationsUI(close)
{
	if (close)
	{
		$('.fm-main.notifications').addClass('hidden');
		$('.fm-main.default').removeClass('hidden');
		treeUI();
		if (M.viewmode) iconUI();
		else gridUI();
		return false;
	}
	notifymarkcount(true);
	donotify();
	$('.fm-main.notifications').removeClass('hidden');
	$('.fm-main.default').addClass('hidden');
    $(window).trigger('resize');
}

function accountUI()
{
	$('.fm-account-overview').removeClass('hidden');
	$('.fm-account-button').removeClass('active');
	$('.fm-account-sections').addClass('hidden');
	$('.fm-right-files-block').addClass('hidden');
	$('.fm-right-account-block').removeClass('hidden');
	M.accountData(function(account)
	{
		var perc,warning,perc_c;
		var id = document.location.hash;
		if (id == '#fm/account/settings')
		{
			$('.fm-account-settings-button').addClass('active');
			$('.fm-account-settings').removeClass('hidden');

			if (is_chrome_firefox)
			{
				if (!$('#acc_dls_folder').length)
				{
					$('#acc_use_ssl').before(
						$('<div id="acc_dls_folder" style="margin-top:25px">' +
							'<div class="account-bandwidth-txt">Downloads folder:</div>' +
							'<input type="button" value="Browse..." style="-moz-appearance:' +
								'progressbar;margin-right:12px;cursor:pointer" />' +
							'</div>'));
					var fld = mozGetDownloadsFolder();
					$('#acc_dls_folder').append($('<span/>').text(fld && fld.path));
					$('#acc_dls_folder input').click(function()
					{
						var fs = mozFilePicker(0,2);
						if (fs) {
							mozSetDownloadsFolder(fs);
							$(this).next().text(fs.path);
						}
					});
				}
			}
		}
		else if (id == '#fm/account/profile')
		{
			$('.fm-account-profile-button').addClass('active');
			$('.fm-account-profile').removeClass('hidden');
		}
		else if (id == '#fm/account/history')
		{
			$('.fm-account-history-button').addClass('active');
			$('.fm-account-history').removeClass('hidden');
		}
		else if (id == '#fm/account/reseller' && M.account.reseller)
		{
			$('.fm-account-reseller-button').addClass('active');
			$('.fm-account-reseller').removeClass('hidden');
		}
		else
		{
			$('.fm-account-overview-button').addClass('active');
			$('.fm-account-overview').removeClass('hidden');
		}
		$('.fm-account-blocks .membership-icon.type').removeClass('free pro1 pro2 pro3');
		if (u_attr.p)
		{
			// pro account:
			var protext;
			if (u_attr.p == 1) protext = 'PRO I';
			else if (u_attr.p == 2) protext = 'PRO II';
			else if (u_attr.p == 3) protext = 'PRO III';
			$('.membership-big-txt.accounttype').text(protext);
			$('.fm-account-blocks .membership-icon.type').addClass('pro' + u_attr.p);
			if (account.stype == 'S')
			{
				// subscription
				$('.fm-account-header.typetitle').text(l[434]);
				if (u.stime == 'W') $('.membership-big-txt.type').text(l[747]);
				else if (u.stime == 'M') $('.membership-big-txt.type').text(l[748]);
				else if (u.stime == 'Y') $('.membership-big-txt.type').text(l[749]);
				$('.membershtip-medium-txt.expiry').html(htmlentities(l[750]) + ' <span class="red">' + time2date(account.scycle) + '</span>');
			}
			else if (account.stype == 'O')
			{
				// one-time
				$('.fm-account-header.typetitle').text(l[746]+':');
				$('.membership-big-txt.type').text(l[751]);
				$('.membershtip-medium-txt.expiry').html(l[987] + ' <span class="red">' + time2date(account.expiry) + '</span>');
			}
		}
		else
		{
			// free account:
			$('.fm-account-blocks .membership-icon.type').addClass('free');
			$('.membership-big-txt.type').text(l[435]);
			$('.membership-big-txt.accounttype').text(l[435]);
			$('.membershtip-medium-txt.expiry').text(l[436]);
		}
		perc = Math.round((account.servbw_used+account.downbw_used)/account.bw*100);
		perc_c=perc;
		if (perc_c > 100) perc_c=100;
		warning = '';
		if (perc > 99 && u_attr.p)
		{
			warning = '<div class="account-warning-icon"><span class="membership-notification"><span><span class="yellow">'+ l[34] + ':</span> ' + l[1008] + ' ' + l[1009] + ' <a href="#pro" class="upgradelink">' + l[920] + '.</a></span><span class="membership-arrow"></span></span>&nbsp;</div>';
		}
		else if (perc > 99 && !u_attr.p)
		{
			// @@@ TODO: add dynamic bandwidth available in X minutes:
			warning = '<div class="account-warning-icon"><span class="membership-notification"><span><span class="yellow">' + l[34] + '</span> ' + l[1008] + ' ' + l[1009] + ' <a href="#pro" class="upgradelink">' + l[920] + '</a></span><span class="membership-arrow"></span></span>&nbsp;</div>';
		}
		else if (!u_attr.p)
		{
			// @@@ TODO: add dynamic bandwidth available in X minutes:

			var waittime = '30 minutes';

			warning = '<span class="membership-question">?<span class="membership-notification"><span>' + l[1056] + ' ' + l[1054].replace('[X]',waittime) + '</span><span class="membership-arrow"></span></span></span>';
		}
		$('.fm-account-main .membership-circle-bg.green-circle').attr('class','membership-circle-bg green-circle percents-' + perc_c);
		if (perc > 100) $('.fm-account-main .membership-circle-bg.green-circle').text(':-(');
		else $('.fm-account-main .membership-circle-bg.green-circle').html(perc + '<span class="membershtip-small-txt">%</span>');
		$('.fm-account-bar.green').width(perc_c+'%');
		var b1 = bytesToSize(account.servbw_used+account.downbw_used);
		b1 = b1.split(' ');
		b1[0] = Math.round(b1[0]) + ' ';
		var b2 = bytesToSize(account.bw);
		b2 = b2.split(' ');
		b2[0] = Math.round(b2[0]) + ' ';
		$('.pro-bandwidth .membership-big-txt.floating').html('<span class="membershtip-small-txt">' + l['439a'].replace('[X1]','<span class="green lpxf">' + htmlentities(b1[0]) + '<span class="membershtip-small-txt">' + htmlentities(b1[1]) + '</span></span>').replace('[X2]','<span class="lpxf">' + htmlentities(b2[0]) + '</span>' + ' <span class="membershtip-small-txt">' + htmlentities(b2[1]) + '</span>') + '</span>'+warning);
		$('.fm-account-main .pro-bandwidth').removeClass('hidden');
		$('.fm-account-main .free-bandwidth').addClass('hidden');

		if (perc > 99) $('.fm-account-mutliple-bl.bandwidth').addClass('exceeded');

		perc = Math.round(account.space_used / account.space * 100);
		perc_c=perc;
		if (perc_c > 100) perc_c=100;
		if (perc > 99) $('.fm-account-mutliple-bl.storage').addClass('exceeded');

		warning = '';
		if (perc > 99) warning = '<div class="account-warning-icon"><span class="membership-notification"><span><span class="yellow">'+ l[34] + ':</span> ' + l[1010] + ' ' + l[1011] + ' <a href="#pro"  class="upgradelink">' + l[920] + '.</a></span><span class="membership-arrow"></span></span>&nbsp;</div>';
		else if (perc > 79) warning = '<div class="account-warning-icon"><span class="membership-notification"><span><span class="yellow">'+ l[34] + ':</span> ' + l[1012] + ' ' + l[1013] + ' <a href="#pro"  class="upgradelink">' + l[920] + '.</a></span><span class="membership-arrow"></span></span>&nbsp;</div>';

		$('.fm-account-main .membership-circle-bg.blue-circle').attr('class','membership-circle-bg blue-circle percents-' + perc_c);
		if (perc > 100) $('.fm-account-main .membership-circle-bg.blue-circle').text(':-(');
		else $('.fm-account-main .membership-circle-bg.blue-circle').html(perc + '<span class="membershtip-small-txt">%</span>');
		$('.fm-account-bar.blue').width(perc_c+'%');
		var b1 = bytesToSize(account.space_used);
		b1 = b1.split(' ');
		b1[0] = Math.round(b1[0]) + ' ';
		var b2 = bytesToSize(account.space);
		b2 = b2.split(' ');
		b2[0] = Math.round(b2[0]) + ' ';
		$('.membership-big-txt.space').html('<span class="membershtip-small-txt">' + l['439a'].replace('[X1]','<span class="blue lpxf">' + htmlentities(b1[0]) + '<span class="membershtip-small-txt">' + htmlentities(b1[1]) + '</span></span>').replace('[X2]','<span class="lpxf">' + htmlentities(b2[0]) + '</span>' + ' <span class="membershtip-small-txt">' + htmlentities(b2[1]) + '</span>') + '</span>' + warning);
		$('.fm-account-main .pro-upgrade').unbind('click');
		$('.fm-account-main .pro-upgrade').bind('click',function(e)
		{
			window.location.hash = 'pro';
		});
		$('.membership-big-txt.balance').html('&euro; ' + htmlentities(account.balance[0][0]));
		var a = 0;
		if (M.c['contacts']) for(var i in M.c['contacts']) a++;
		if (a == 1) $('.membership-big-txt.contacts').text(l[990]);
		else $('.membership-big-txt.contacts').text(l[989].replace('[X]',a));
		$('.membershtip-medium-txt.contacts').unbind('click');
		$('.membershtip-medium-txt.contacts').bind('click',function(e)
		{
			M.openFolder('contacts');
			return false;
		});
		if (!$.sessionlimit) $.sessionlimit=10;
		if (!$.purchaselimit) $.purchaselimit=10;
		if (!$.transactionlimit) $.transactionlimit=10;
		if (!$.voucherlimit) $.voucherlimit=10;

		$('.account-history-dropdown-button.sessions').text(l[472].replace('[X]',$.sessionlimit));
		$('.account-history-drop-items.session10-').text(l[472].replace('[X]',10));
		$('.account-history-drop-items.session100-').text(l[472].replace('[X]',100));
		$('.account-history-drop-items.session250-').text(l[472].replace('[X]',250));

		M.account.sessions.sort(function(a,b)
		{
			if (a[0] < b[0]) return 1;
			else return -1;
		});
		$('.grid-table.sessions tr').remove();
		var html = '<tr><th>' + l[479] + '</th><th>' + l[480] + '</th><th>' + l[481] + '</th><th>' + l[482] + '</th></tr>';
		$(account.sessions).each(function(i,el)
		{
			if (i == $.sessionlimit) return false;
			var country = countrydetails(el[4]);
			var browser = browserdetails(el[2]);
			var recent = l[483];
			if (!el[5]) recent = time2date(el[0]);
			html += '<tr><td><span class="fm-browsers-icon"><img alt="" src="' + staticpath + 'images/browser/' + browser.icon +'" /></span><span class="fm-browsers-txt">' + htmlentities(browser.name) + '</span></td><td>' + htmlentities(el[3]) + '</td><td><span class="fm-flags-icon"><img alt="" src="' + staticpath + 'images/flags/' + country.icon +'" style="margin-left: 0px;" /></span><span class="fm-flags-txt">' + htmlentities(country.name) + '</span></td><td>' + htmlentities(recent) + '</td></tr>';
		});
		$('.grid-table.sessions').html(html);

		$('.account-history-dropdown-button.purchases').text(l[469].replace('[X]',$.purchaselimit));
		$('.account-history-drop-items.purchase10-').text(l[469].replace('[X]',10));
		$('.account-history-drop-items.purchase100-').text(l[469].replace('[X]',100));
		$('.account-history-drop-items.purchase250-').text(l[469].replace('[X]',250));

		M.account.purchases.sort(function(a,b)
		{
			if (a[1] < b[1]) return 1;
			else return -1;
		});
		$('.grid-table.purchases tr').remove();
		var html = '<tr><th>' + l[475] + '</th><th>' + l[476] + '</th><th>' + l[477] + '</th><th>' + l[478] + '</th></tr>';
		$(account.purchases).each(function(i,el)
		{
			var paymentmethod = 'Voucher';
			if (el[4] == 1) paymentmethod = 'PayPal';
			var pro = {'9.99':['PRO I (' + l[918] + ')','1'],'19.99':['PRO II (' + l[918] + ')','2'],'29.99':['PRO III (' + l[918] + ')','3'],'99.99':['PRO I (' + l[919] + ')','1'],'199.99':['PRO II (' + l[919] + ')','2'],'299.99':['PRO III (' + l[919] + ')','3']};
			html += '<tr><td>' + time2date(el[1]) + '</td><td><span class="fm-member-icon"><img alt="" src="' + staticpath + 'images/mega/icons/retina/pro'+pro[el[2]][1]+'@2x.png" /></span><span class="fm-member-icon-txt"> '+pro[el[2]][0]+'</span></td><td>&euro;'+htmlentities(el[2])+'</td><td>' + paymentmethod + '</td></tr>';
		});
		$('.grid-table.purchases').html(html);

		$('.account-history-dropdown-button.transactions').text(l[471].replace('[X]',$.transactionlimit));
		$('.account-history-drop-items.transaction10-').text(l[471].replace('[X]',10));
		$('.account-history-drop-items.transaction100-').text(l[471].replace('[X]',100));
		$('.account-history-drop-items.transaction250-').text(l[471].replace('[X]',250));

		M.account.transactions.sort(function(a,b)
		{
			if (a[1] < b[1]) return 1;
			else return -1;
		});
		$('.grid-table.transactions tr').remove();
		var html = '<tr><th>' + l[475] + '</th><th>' + l[484] + '</th><th>' + l[485] + '</th><th>' + l[486] + '</th></tr>';
		$(account.transactions).each(function(i,el)
		{
			var credit='',debit='';
			if (el[2] > 0) credit = '<span class="green">&euro;' + htmlentities(el[2]) + '</span>';
			else debit = '<span class="red">&euro;' + htmlentities(el[2]) + '</span>';
			html += '<tr><td>' + time2date(el[1]) + '</td><td>' + htmlentities(el[0]) + '</td><td>' + credit + '</td><td>' + debit + '</td></tr>';
		});
		$('.grid-table.transactions').html(html);
		var i = new Date().getFullYear()-10,html='<option value="">YYYY</option>';
		$('.fm-account-select.year .account-select-txt').text('YYYY');
		while (i >= 1900)
		{
			if (u_attr.birthyear && i == u_attr.birthyear)
			{
				sel = ' selected';
				$('.fm-account-select.year .account-select-txt').text(u_attr.birthyear);
			}
			else sel='';
			html += '<option value="' + i + '"'+sel+'>' + i + '</option>';
			i--;
		}
		$('.fm-account-select.year select').html(html);
		var i=1, html='<option value="">DD</option>',sel='';;
		$('.fm-account-select.day .account-select-txt').text('DD');
		while (i < 32)
		{
			if (u_attr.birthday && i == u_attr.birthday)
			{
				sel = ' selected';
				$('.fm-account-select.day .account-select-txt').text(u_attr.birthday);
			}
			else sel='';
			html += '<option value="' + i + '"'+sel+'>' + i + '</option>';
			i++;
		}
		$('.fm-account-select.day select').html(html);
		var i=1, html='<option value="">MM</option>',sel='';
		$('.fm-account-select.month .account-select-txt').text('MM');
		while (i < 13)
		{
			if (u_attr.birthmonth && i == u_attr.birthmonth)
			{
				sel = ' selected';
				$('.fm-account-select.month .account-select-txt').text(u_attr.birthmonth);
			}
			else sel='';
			html += '<option value="' + i + '"'+sel+'>' + i + '</option>';
			i++;
		}
		$('.fm-account-select.month select').html(html);
		var html='<option value="">' + l[996] + '</option>',sel='';
		$('.fm-account-select.country .account-select-txt').text(l[996]);
		for(country in isocountries)
		{
			if (u_attr.country && country == u_attr.country)
			{
				sel = ' selected';
				$('.fm-account-select.country .account-select-txt').text(isocountries[country]);
			}
			else sel='';
			html += '<option value="' + country + '"'+sel+'>' + isocountries[country] + '</option>';
		}
		$('.fm-account-select.country select').html(html);
		$('.fm-account-select select').unbind('change');
		$('.fm-account-select select').bind('change',function(e)
		{
			var val = $(this).val();
			if ($(this).attr('name') == 'account-vouchertype')
			{
				$(this).find('option').each(function(i,e)
				{
					if (val == $(e).val()) val =  $(e).text();
				});
			}
			else
			{
				if ($(this).attr('name') == 'account-country') val = isocountries[val];
				$('.fm-account-save-block').removeClass('hidden');
			}
			$(this).parent().find('.account-select-txt').text(val);
		});
		$('#account-firstname,#account-lastname').unbind('keyup');
		$('#account-firstname,#account-lastname').bind('keyup',function(e)
		{
			$('.fm-account-save-block').removeClass('hidden');
		});
		$('.fm-account-cancel').unbind('click');
		$('.fm-account-cancel').bind('click',function(e)
		{
			$('.fm-account-save-block').addClass('hidden');
			accountUI();
		});
		$('.fm-account-save').unbind('click');
		$('.fm-account-save').bind('click',function(e)
		{
			u_attr.firstname = $('#account-firstname').val();
			u_attr.lastname = $('#account-lastname').val();
			u_attr.birthday = $('.fm-account-select.day select').val();
			u_attr.birthmonth = $('.fm-account-select.month select').val();
			u_attr.birthyear = $('.fm-account-select.year select').val();
			u_attr.country = $('.fm-account-select.country select').val();
			api_req({a:'up',firstname:base64urlencode(to8(u_attr.firstname)),lastname:base64urlencode(to8(u_attr.lastname)),birthday:base64urlencode(u_attr.birthday),birthmonth:base64urlencode(u_attr.birthmonth),birthyear:base64urlencode(u_attr.birthyear),country:base64urlencode(u_attr.country)});
			$('.fm-account-save-block').addClass('hidden');
			if (M.account.dl_maxSlots)
			{
				localStorage.dl_maxSlots = M.account.dl_maxSlots;
				dl_maxSlots = M.account.dl_maxSlots;
				dlQueue.setSize(dl_maxSlots);
			}
			if (M.account.ul_maxSlots)
			{
				localStorage.ul_maxSlots = M.account.ul_maxSlots;
				ul_maxSlots = M.account.ul_maxSlots;
				ulQueue.setSize(ul_maxSlots);
			}
			if (typeof M.account.ul_maxSpeed !== 'undefined')
			{
				localStorage.ul_maxSpeed = M.account.ul_maxSpeed;
				ul_maxSpeed = M.account.ul_maxSpeed;
			}
			if (typeof M.account.use_ssl !== 'undefined')
			{
				localStorage.use_ssl = M.account.use_ssl;
				use_ssl = M.account.use_ssl;
			}
			if (typeof M.account.ul_skipIdentical !== 'undefined')
			{
				localStorage.ul_skipIdentical = M.account.ul_skipIdentical;
				ul_skipIdentical = M.account.ul_skipIdentical;
			}

			if (typeof M.account.uisorting !== 'undefined') storefmconfig('uisorting',M.account.uisorting);
			if (typeof M.account.uiviewmode !== 'undefined') storefmconfig('uiviewmode',M.account.uiviewmode);

			if ($('#account-password').val() == '' && ($('#account-new-password').val() !== '' || $('#account-confirm-password').val() !== ''))
			{
				 msgDialog('warninga',l[135],l[719],false,function()
				 {
					$('#account-password').focus();
				 });
			}
			else if ($('#account-new-password').val() !== $('#account-confirm-password').val())
			{
				 msgDialog('warninga','Error',l[715],false,function()
				 {
					$('#account-new-password').val('');
					$('#account-confirm-password').val('');
					$('#account-new-password').focus();
				 });
			}
			else if ($('#account-confirm-password').val() !== '' && $('#account-password').val() !== '')
			{
				loadingDialog.show();
				changepw($('#account-password').val(),$('#account-confirm-password').val(),{callback: function(res)
				{
					loadingDialog.hide();
					if (res == EACCESS)
					{
						msgDialog('warninga',l[135],l[724],false,function()
						{
							$('#account-password').val('');
							$('#account-password').focus();
						});
					}
					else if (typeof res == 'number' && res < 0) msgDialog('warninga','Error',l[200]);
					else
					{
						 msgDialog('info',l[726],l[725],false,function()
						 {
							$('#account-confirm-password,#account-password,#account-new-password').val('');
						 });
					}
				}});
			}
			else $('#account-confirm-password,#account-password,#account-new-password').val('');
			accountUI();
		});
		$('#account-firstname').val(u_attr.firstname);
		$('#account-lastname').val(u_attr.lastname);
		$('.account-history-dropdown-button').unbind('click');
		$('.account-history-dropdown-button').bind('click',function()
		{
			$(this).addClass('active');
			$('.account-history-dropdown').addClass('hidden');
			$(this).next().removeClass('hidden');

		});
		$('.account-history-drop-items').unbind('click');
		$('.account-history-drop-items').bind('click',function()
		{
			$(this).parent().prev().removeClass('active');
			$(this).parent().find('.account-history-drop-items').removeClass('active');
			$(this).parent().parent().find('.account-history-dropdown-button').text($(this).text());
			var c = $(this).attr('class');
			if (!c) c='';
			if (c.indexOf('session10-') > -1) $.sessionlimit=10;
			else if (c.indexOf('session100-') > -1) $.sessionlimit=100;
			else if (c.indexOf('session250-') > -1) $.sessionlimit=250;
			if (c.indexOf('purchaselimit10-') > -1) $.purchaselimit=10;
			else if (c.indexOf('purchase100-') > -1) $.purchaselimit=100;
			else if (c.indexOf('purchase250-') > -1) $.purchaselimit=250;
			if (c.indexOf('transaction10-') > -1) $.transactionlimit=10;
			else if (c.indexOf('transaction100-') > -1) $.transactionlimit=100;
			else if (c.indexOf('transaction250-') > -1) $.transactionlimit=250;
			if (c.indexOf('voucher10-') > -1) $.voucherlimit=10;
			else if (c.indexOf('voucher100-') > -1) $.voucherlimit=100;
			else if (c.indexOf('voucher250-') > -1) $.voucherlimit=250;
			$(this).addClass('active');
			$(this).closest('.account-history-dropdown').addClass('hidden');
			accountUI();
		});
        $("#slider-range-max").slider({
			min: 1,max: 6,range: "min",value:dl_maxSlots,slide:function(e,ui)
			{
				M.account.dl_maxSlots = ui.value;
				$('.fm-account-save-block').removeClass('hidden');
			}
        });
		$("#slider-range-max2").slider({
			min: 1,max: 6,range: "min",value:ul_maxSlots,slide:function(e,ui)
			{
				M.account.ul_maxSlots = ui.value;
				$('.fm-account-save-block').removeClass('hidden');
			}
        });
		$('.ulspeedradio').removeClass('radioOn').addClass('radioOff');
		var i=3;
		if (ul_maxSpeed == 0) i=1;
		else if (ul_maxSpeed == -1) i=2;
		else $('#ulspeedvalue').val(Math.floor(ul_maxSpeed/1024));
		$('#rad'+i+'_div').removeClass('radioOff').addClass('radioOn');
		$('#rad'+i).removeClass('radioOff').addClass('radioOn');
		$('.ulspeedradio input').unbind('click');
		$('.ulspeedradio input').bind('click',function(e)
		{
			var id = $(this).attr('id');
			if (id == 'rad2') M.account.ul_maxSpeed=-1;
			else if (id == 'rad1') M.account.ul_maxSpeed=0;
			else
			{
				if (parseInt($('#ulspeedvalue').val()) > 0) M.account.ul_maxSpeed=parseInt($('#ulspeedvalue').val())*1024;
				else M.account.ul_maxSpeed=100*1024;
			}
			$('.ulspeedradio').removeClass('radioOn').addClass('radioOff');
			$(this).addClass('radioOn').removeClass('radioOff');
			$(this).parent().addClass('radioOn').removeClass('radioOff');
			$('.fm-account-save-block').removeClass('hidden');
		});
		$('#ulspeedvalue').unbind('click keyup');
		$('#ulspeedvalue').bind('click keyup',function(e)
		{
			$('.ulspeedradio').removeClass('radioOn').addClass('radioOff');
			$('#rad3,#rad3_div').addClass('radioOn').removeClass('radioOff');
			if (parseInt($('#ulspeedvalue').val()) > 0) M.account.ul_maxSpeed=parseInt($('#ulspeedvalue').val())*1024;
			else M.account.ul_maxSpeed=100*1024;
			$('.fm-account-save-block').removeClass('hidden');
		});

		$('.ulskip').removeClass('radioOn').addClass('radioOff');
		var i = 5;
		if (ul_skipIdentical) i=4;
		$('#rad'+i+'_div').removeClass('radioOff').addClass('radioOn');
		$('#rad'+i).removeClass('radioOff').addClass('radioOn');
		$('.ulskip input').unbind('click');
		$('.ulskip input').bind('click',function(e)
		{
			var id = $(this).attr('id');
			if (id == 'rad4') M.account.ul_skipIdentical=1;
			else if (id == 'rad5') M.account.ul_skipIdentical=0;
			$('.ulskip').removeClass('radioOn').addClass('radioOff');
			$(this).addClass('radioOn').removeClass('radioOff');
			$(this).parent().addClass('radioOn').removeClass('radioOff');
			$('.fm-account-save-block').removeClass('hidden');
		});

		$('.uisorting').removeClass('radioOn').addClass('radioOff');
		var i = 8;
		if (fmconfig.uisorting) i=9;
		$('#rad'+i+'_div').removeClass('radioOff').addClass('radioOn');
		$('#rad'+i).removeClass('radioOff').addClass('radioOn');
		$('.uisorting input').unbind('click');
		$('.uisorting input').bind('click',function(e)
		{
			var id = $(this).attr('id');
			if (id == 'rad8') M.account.uisorting=0;
			else if (id == 'rad9') M.account.uisorting=1;
			$('.uisorting').removeClass('radioOn').addClass('radioOff');
			$(this).addClass('radioOn').removeClass('radioOff');
			$(this).parent().addClass('radioOn').removeClass('radioOff');
			$('.fm-account-save-block').removeClass('hidden');
		});

		$('.uiviewmode').removeClass('radioOn').addClass('radioOff');
		var i = 10;
		if (fmconfig.uiviewmode) i=11;
		$('#rad'+i+'_div').removeClass('radioOff').addClass('radioOn');
		$('#rad'+i).removeClass('radioOff').addClass('radioOn');
		$('.uiviewmode input').unbind('click');
		$('.uiviewmode input').bind('click',function(e)
		{
			var id = $(this).attr('id');
			if (id == 'rad10') M.account.uiviewmode=0;
			else if (id == 'rad11') M.account.uiviewmode=1;
			$('.uiviewmode').removeClass('radioOn').addClass('radioOff');
			$(this).addClass('radioOn').removeClass('radioOff');
			$(this).parent().addClass('radioOn').removeClass('radioOff');
			$('.fm-account-save-block').removeClass('hidden');
		});

		$('.redeem-voucher').unbind('click');
		$('.redeem-voucher').bind('click',function(event)
		{
			if($(this).attr('class').indexOf('active') == -1)
			{
				$(this).addClass('active');
				$('.fm-voucher-popup').removeClass('hidden');
				voucherCentering($(this));
				$(window).bind('resize', function ()
				{
				   voucherCentering($('.redeem-voucher'));
				});
			}
			else
			{
				$(this).removeClass('active');
				$('.fm-voucher-popup').addClass('hidden');
			}
		});

		$('.fm-voucher-body input').unbind('focus');
		$('.fm-voucher-body input').bind('focus',function(e)
		{
			if ($(this).val() == l[487]) $(this).val('');
		});

		$('.fm-voucher-body input').unbind('blur');
		$('.fm-voucher-body input').bind('blur',function(e)
		{
			if ($(this).val() == '') $(this).val(l[487]);
		});

		$('.fm-voucher-button').unbind('click');
		$('.fm-voucher-button').bind('click',function(e)
		{
			if ($('.fm-voucher-body input').val() == l[487]) msgDialog('warninga',l[135],l[1015]);
			else
			{
				loadingDialog.show();
				api_req({a:'uavr',v:$('.fm-voucher-body input').val()},
				{
					callback : function(res,ctx)
					{
						loadingDialog.hide();
						$('.fm-voucher-popup').addClass('hidden');
						$('.fm-voucher-body input').val(l[487]);
						if (typeof res == 'number')
						{
							if (res == -11) msgDialog('warninga',l[135],l[714]);
							else if (res < 0) msgDialog('warninga',l[135],l[473]);
							else
							{
								if (M.account) M.account.lastupdate=0;
								accountUI();
							}
						}
					}
				});
			}
		});

		$('.vouchercreate').unbind('click');
		$('.vouchercreate').bind('click',function(e)
		{
			var vouchertype = $('.fm-account-select.vouchertype select').val();
			var voucheramount = parseInt($('#account-voucheramount').val());
			var proceed=false;
			for (var i in M.account.prices) if (M.account.prices[i][0] == vouchertype) proceed=true;
			if (!proceed)
			{
				msgDialog('warninga','Error','Please select the voucher type.');
				return false;
			}
			if (!voucheramount)
			{
				msgDialog('warninga','Error','Please enter a valid voucher amount.');
				return false;
			}
			if (vouchertype == '19.99') vouchertype = '19.991';
			loadingDialog.show();
			api_req({a:'uavi',d:vouchertype,n:voucheramount,c:'EUR'},
			{
				callback : function (res,ctx)
				{
					M.account.lastupdate=0;
					accountUI();
				}
			});
		});

		if (M.account.reseller)
		{
			$('.fm-account-reseller-button').removeClass('hidden');
			$('.account-history-dropdown-button.vouchers').text(l['466a'].replace('[X]',$.voucherlimit));
			$('.account-history-drop-items.voucher10-').text(l['466a'].replace('[X]',10));
			$('.account-history-drop-items.voucher100-').text(l['466a'].replace('[X]',100));
			$('.account-history-drop-items.voucher250-').text(l['466a'].replace('[X]',250));
			M.account.vouchers.sort(function(a,b)
			{
				if (a['date'] < b['date']) return 1;
				else return -1;
			});
			$('.grid-table.vouchers tr').remove();
			var html = '<tr><th>' + l[475] + '</th><th>' + l[487] + '</th><th>' + l[477] + '</th><th>' + l[488] + '</th></tr>';
			$(account.vouchers).each(function(i,el)
			{
				if (i > $.voucherlimit) return false;
				var status = l[489];
				if (el.redeemed > 0 && el.cancelled == 0 && el.revoked == 0) status = l[490] + ' ' + time2date(el.redeemed);
				else if (el.revoked > 0 && el.cancelled > 0) status = l[491] + ' ' + time2date(el.revoked);
				else if (el.cancelled > 0) status = l[492] + ' ' + time2date(el.cancelled);
				html += '<tr><td>' + time2date(el.date) + '</td><td class="selectable">' + htmlentities(el.code) + '</td><td>&euro; ' + htmlentities(el.amount) + '</td><td>' + status + '</td></tr>';
			});
			$('.grid-table.vouchers').html(html);
			$('.fm-account-select.vouchertype select option').remove();
			var prices = [];
			for (var i in M.account.prices) prices.push(M.account.prices[i][0]);
			prices.sort(function(a,b) { return (a-b) })
			var voucheroptions = '';
			for (var i in prices) voucheroptions += '<option value="'+ htmlentities(prices[i]) +'">&euro;' + htmlentities(prices[i]) + ' voucher</option>';
			$('.fm-account-select.vouchertype select').html(voucheroptions);
		}

		$('.fm-purchase-voucher,.membershtip-medium-txt.topup').unbind('click');
		$('.fm-purchase-voucher,.membershtip-medium-txt.topup').bind('click',function(e)
		{
			document.location.hash = 'resellers';
		});

		if (is_extension || ssl_needed()) $('#acc_use_ssl').hide();

		$('.usessl').removeClass('radioOn').addClass('radioOff');
		var i = 7;
		if (use_ssl) i=6;
		$('#rad'+i+'_div').removeClass('radioOff').addClass('radioOn');
		$('#rad'+i).removeClass('radioOff').addClass('radioOn');
		$('.usessl input').unbind('click');
		$('.usessl input').bind('click',function(e)
		{
			var id = $(this).attr('id');
			if (id == 'rad7') M.account.use_ssl=0;
			else if (id == 'rad6') M.account.use_ssl=1;
			$('.usessl').removeClass('radioOn').addClass('radioOff');
			$(this).addClass('radioOn').removeClass('radioOff');
			$(this).parent().addClass('radioOn').removeClass('radioOff');
			$('.fm-account-save-block').removeClass('hidden');
		});

		$('.fm-account-change-avatar,.fm-account-avatar').unbind('click');
		$('.fm-account-change-avatar,.fm-account-avatar').bind('click',function(e)
		{
			avatarDialog();
		});
		if (avatars[u_handle]) $('.fm-account-avatar img').attr('src',avatars[u_handle].url);
		else $('.fm-account-avatar img').attr('src',staticpath + 'images/mega/default-avatar.png');

		$(window).unbind('resize.account');
<<<<<<< HEAD
		$(window).bind('resize.account', function ()
		{
			if (M.currentdirid.substr(0,7) == 'account') initAccountScroll();
=======
		$(window).bind('resize.account', function () 
		{			
			if (M.currentdirid && M.currentdirid.substr(0,7) == 'account') initAccountScroll();
>>>>>>> c5751509
		});

		initAccountScroll();
	},1);

	if (u_attr.firstname) $('.membership-big-txt.name').text(u_attr.firstname + ' ' + u_attr.lastname);
	else $('.membership-big-txt.name').text(u_attr.name);

	$('.editprofile').unbind('click');
	$('.editprofile').bind('click',function(event)
	{
		document.location.hash = 'fm/account/profile';
	});

	$('.fm-account-button').unbind('click');
	$('.fm-account-button').bind('click',function(event)
	{
	  if($(this).attr('class').indexOf('active') == -1)
      {
		switch (true)
		{
           case ($(this).attr('class').indexOf('fm-account-overview-button') >= 0):
			   document.location.hash = 'fm/account';
               break;
           case ($(this).attr('class').indexOf('fm-account-profile-button') >= 0):
			   document.location.hash = 'fm/account/profile';
               break;
           case ($(this).attr('class').indexOf('fm-account-settings-button') >= 0):
			   document.location.hash = 'fm/account/settings';
               break;
		   case ($(this).attr('class').indexOf('fm-account-history-button') >= 0):
			   document.location.hash = 'fm/account/history';
               break;
		   case ($(this).attr('class').indexOf('fm-account-reseller-button') >= 0):
			   document.location.hash = 'fm/account/reseller';
               break;
         }
	  }
	});

	$('.account-pass-lines').attr('class','account-pass-lines');
	$('#account-new-password').unbind('keyup');
	$('#account-new-password').bind('keyup',function(el)
	{
		$('.account-pass-lines').attr('class','account-pass-lines');
		if ($(this).val() !== '')
		{
			var pws = checkPassword($(this).val());
			if (pws <= 25) $('.account-pass-lines').addClass('good1');
			else if (pws <= 50) $('.account-pass-lines').addClass('good2');
			else if (pws <= 75) $('.account-pass-lines').addClass('good3');
			else $('.account-pass-lines').addClass('good4');
		}
	});

	$('#account-confirm-password').unbind('keyup');
	$('#account-confirm-password').bind('keyup',function(el)
	{
		if ($(this).val() == $('#account-new-password').val()) $('.fm-account-save-block').removeClass('hidden');
	});
}

function acc_checkpassword(pass)
{
	if ((pass == 'Password') || (pass == ''))
	{
		document.getElementById('acc_pwstatus_text').innerHTML = '';
		document.getElementById('acc_pwstatus').className = 'register-pass-status-block account';
		return false;
	}
	var strength = checkPassword(pass);
	if (strength <= 25)
	{
		document.getElementById('acc_pwstatus_text').innerHTML = l[220];
		document.getElementById('acc_pwstatus').className = 'register-pass-status-block account good1';
	}
	else if (strength <= 50)
	{
		document.getElementById('acc_pwstatus_text').innerHTML = l[221];
		document.getElementById('acc_pwstatus').className = 'register-pass-status-block account good2';
	}
	else if (strength <= 75)
	{
		document.getElementById('acc_pwstatus_text').innerHTML = l[222];
		document.getElementById('acc_pwstatus').className = 'register-pass-status-block account good3';
	}
	else
	{
		document.getElementById('acc_pwstatus_text').innerHTML = l[223];
		document.getElementById('acc_pwstatus').className = 'register-pass-status-block account good1 good4';
	}
}

var imageCrop;

function avatarDialog(close)
{
	if (close)
	{
		$.dialog=false;
		$('.avatar-dialog').addClass('hidden');
		$('.fm-dialog-overlay').addClass('hidden');
		return true;
	}
	$.dialog='avatar';
	$('.fm-dialog.avatar-dialog').removeClass('hidden');
	$('.fm-dialog-overlay').removeClass('hidden');
	$('.avatar-body').html('<div id="avatarcrop"><div class="image-upload-and-crop-container"><div class="image-explorer-container empty"><div class="image-explorer-image-view"><img class="image-explorer-source"><div class="avatar-white-bg"></div><div class="image-explorer-mask circle-mask"></div><div class="image-explorer-drag-delegate"></div></div><div class="image-explorer-scale-slider-wrapper"><input class="image-explorer-scale-slider disabled" type="range" min="0" max="100" step="1" value="0" disabled=""></div></div><div class="fm-notifications-bottom"><input type="file" id="image-upload-and-crop-upload-field" class="image-upload-field" accept="image/jpeg, image/gif, image/png"><label for="image-upload-and-crop-upload-field" class="image-upload-field-replacement fm-account-change-avatar">' + l[1016] + '</label><div class="fm-account-change-avatar" id="fm-change-avatar">' + l[1017] + '</div><div  class="fm-account-change-avatar" id="fm-cancel-avatar">Cancel</div><div class="clear"></div></div></div></div>');
	$('#fm-change-avatar').hide();
	$('#fm-cancel-avatar').hide();
	imageCrop = new ImageUploadAndCrop($("#avatarcrop").find('.image-upload-and-crop-container'),
	{
		cropButton: $('#fm-change-avatar'),
		onCrop: function(croppedDataURI)
		{
			var data = dataURLToAB(croppedDataURI);
			api_req({'a':'up','+a':base64urlencode(ab_to_str(data))});
			var blob = new Blob([data],{ type: 'image/jpeg'});
			avatars[u_handle] =
			{
				data: blob,
				url: myURL.createObjectURL(blob)
			}
			$('.fm-account-avatar img').attr('src',avatars[u_handle].url);
			$('.fm-avatar img').attr('src',avatars[u_handle].url);
			avatarDialog(1);
		},
		onImageUpload: function()
		{
			$('.image-upload-field-replacement.fm-account-change-avatar').hide();
			$('#fm-change-avatar').show();
			$('#fm-cancel-avatar').show();
		},
		onImageUploadError: function()
		{

		}
	});
	$('#fm-cancel-avatar,.fm-dialog.avatar-dialog .fm-dialog-close').unbind('click');
	$('#fm-cancel-avatar,.fm-dialog.avatar-dialog .fm-dialog-close').bind('click',function(e)
	{
		avatarDialog(1);
	});
}

function gridUI()
{
	if (d) console.time('gridUI');
	// $.gridDragging=false;
	$.gridLastSelected=false;
	$('.fm-files-view-icon.listing-view').addClass('active');
	$('.fm-files-view-icon.block-view').removeClass('active');

	$.gridHeader = function()
	{
		$('.grid-table tbody tr:first-child td').each(function(i,e)
		{
		  var headerColumn = $('.grid-table-header th').get(i);
		  $(headerColumn).width($(e).width());
	    });
		initTransferScroll();
	}
	$.contactgridHeader = function()
	{
		var el = $('.files-grid-view.contacts-view .grid-table-header th');
		var i=0;
		var w=0;
		while (i < el.length)
		{
			if (i !== 0) w+=$(el[i]).width();
			i++;
		}
		$('.files-grid-view.contacts-view .grid-scrolling-table tbody tr:first-child td').each(function(i,e)
		{
		  var headerColumn = $('.files-grid-view.contacts-view .grid-table-header th').get(i);
		  $(headerColumn).width($(e).width());
	    });
		initTransferScroll();
	}

	$.sharedgridHeader = function()
	{
		var el = $('.shared-grid-view .grid-table-header th');
		var i=0;
		var w=0;
		while (i < el.length)
		{
			if (i !== 0) w+=$(el[i]).width();
			i++;
		}
		$('.shared-grid-view .grid-scrolling-table tbody tr:first-child td').each(function(i,e)
		{
		  var headerColumn = $('.shared-grid-view .grid-table-header th').get(i);
		  $(headerColumn).width($(e).width());
	    });
		initTransferScroll();
	}

	$(window).unbind('resize.grid');
	$(window).bind('resize.grid', function ()
	{
		if (M.viewmode == 0)
		{
			if (M.currentdirid == 'contacts')
			{
				$.contactgridHeader();
				initContactsGridScrolling();
			}
			else if (M.currentid == 'shares')
			{
				initGridScrolling();
				$.sharedgridHeader();
			}
			else
			{
				initGridScrolling();
				$.gridHeader();
			}
		}
    });

	$('.fm-blocks-view.fm').addClass('hidden');
	$('.fm-chat-block').addClass('hidden');
	$('.shared-blocks-view').addClass('hidden');
	$('.shared-grid-view').addClass('hidden');

	$('.files-grid-view.fm').addClass('hidden');
	$('.fm-blocks-view.contacts-view').addClass('hidden');
	$('.files-grid-view.contacts-view').addClass('hidden');
	$('.contacts-details-block').addClass('hidden');
	$('.files-grid-view.contact-details-view').addClass('hidden');
	$('.fm-blocks-view.contact-details-view').addClass('hidden');

	if (M.currentdirid == 'contacts')
	{
		$('.files-grid-view.contacts-view').removeClass('hidden');
		$.contactgridHeader();
		initContactsGridScrolling();
	}
	else if (M.currentdirid == 'shares')
	{
		$('.shared-grid-view').removeClass('hidden');
		$.sharedgridHeader();
		initGridScrolling();
	}
	else if (M.currentdirid.length == 11)
	{
		$('.contacts-details-block').removeClass('hidden');
		if (M.v.length > 0)
		{
			$('.files-grid-view.contact-details-view').removeClass('hidden');
			initGridScrolling();
			$.gridHeader();
		}
	}
	else
	{
		$('.files-grid-view.fm').removeClass('hidden');
		initGridScrolling();
		$.gridHeader();
	}
	if (RootbyId(M.currentdirid) == 'contacts' || folderlink || RootbyId(M.currentdirid) == M.RubbishID)
	{
		$('.grid-url-arrow').hide();
		$('.grid-url-header').text('');
	}
	else
	{
		$('.grid-url-arrow').show();
		$('.grid-url-header').text('');
	}
	$('.files-grid-view,.fm-empty-cloud').unbind('contextmenu');
	$('.files-grid-view,.fm-empty-cloud').bind('contextmenu',function(e)
	{
		$('.file-block').removeClass('ui-selected');
		$.selected=[];
		if (contextmenuUI(e,2)) return true;
		else return false;
		$.hideTopMenu();
	});
        // enable add star on first column click (make favorite)
	$('.grid-table.fm tr td:first-child').unbind('click');
	$('.grid-table.fm tr td:first-child').bind('click',function(e)
	{
		var id = [$(this).parent().attr('id')];
		M.favourite(id, $('.grid-table.fm #' + id[0] + ' .grid-status-icon').hasClass('star'));
	});

	$('.grid-table-header .arrow').unbind('click');
	$('.grid-table-header .arrow').bind('click',function(e)
	{
		var c = $(this).attr('class');
		var d=1;
		if (c && c.indexOf('desc') > -1) d=-1;
		if (c && c.indexOf('name') > -1) M.doSort('name',d);
		else if (c && c.indexOf('size') > -1) M.doSort('size',d);
		else if (c && c.indexOf('type') > -1) M.doSort('type',d);
		else if (c && c.indexOf('date') > -1) M.doSort('date',d);
		else if (c && c.indexOf('owner') > -1) M.doSort('owner',d);
		else if (c && c.indexOf('access') > -1) M.doSort('access',d);
		else if (c && c.indexOf('status') > -1) M.doSort('status',d);
		else if (c && c.indexOf('interaction') > -1) M.doSort('interaction',d);
		if (c) M.renderMain();
	});

	if (M.currentdirid == 'shares') $.selectddUIgrid = '.shared-grid-view .grid-scrolling-table';
	else if (M.currentdirid == 'contacts') $.selectddUIgrid = '.grid-scrolling-table.contacts';
	else if (M.currentdirid.length == 11) $.selectddUIgrid = '.files-grid-view.contact-details-view .grid-scrolling-table';
	else $.selectddUIgrid = '.files-grid-view.fm .grid-scrolling-table';

	$.selectddUIitem = 'tr';
	Soon(selectddUI);

	if (d) console.timeEnd('gridUI');
}

/**
 * Helper function to get the jScrollPane container of this element
 *
 * @returns {*}
 */
$.fn.getParentJScrollPane = function() {
    var $scrollable_parent = $(this).parents('.jspScrollable:first');
    if($scrollable_parent.size() > 0) {
        var $jsp = $scrollable_parent.data('jsp');
        if($jsp) {
            return $jsp;
        } else {
            return false;
        }
    }
}

/**
 * Find jQuery Element in an jQuery array of elements and return its index OR -1 if not found.
 * Pretty similar to the $.inArray, but will match the object IDs.
 *
 *
 * @param el
 * @param arr
 * @returns int -1 or key index
 */
$.elementInArray = function(el, arr) {
    var found = $.map(
        arr,
        function(n, i) {
            return el.is(n) ? i : undefined;
        }
    );
    return found.length > 0 ? found[0] : -1;
};

/**
 * Case insensitive :istartswith.
 *
 * @param a
 * @param i
 * @param m
 * @returns {boolean}
 */
jQuery.expr[':'].istartswith = function(a, i, m) {
    return jQuery(a).text().toUpperCase()
        .indexOf(m[3].toUpperCase()) == 0;
};

/**
 * Really simple shortcut logic for select all, copy, paste, delete
 *
 * @constructor
 */
var FMShortcuts = function() {

    var current_operation = null;

    // unbind if already bound.
    $(window).unbind('keydown.fmshortcuts');

    // bind
    $(window).bind('keydown.fmshortcuts', function(e) {

		if (!is_fm()) return true;

        e = e || window.event;

        // DO NOT start the search in case that the user is typing something in a form field... (eg.g. contacts -> add
        // contact field)
        if($(e.target).is("input, textarea, select") || $.dialog) {
            return;
        }
        var charCode = e.which || e.keyCode; // ff
        var charTyped = String.fromCharCode(charCode).toLowerCase();

        if(charTyped == "a" && (e.ctrlKey || e.metaKey)) {
            selectionManager.select_all();
            return false; // stop prop.
        } else if(
            (charTyped == "c" || charTyped == "x") &&
            (e.ctrlKey || e.metaKey)
        ) {
            var $items = selectionManager.get_selected();
            if($items.size() == 0) {
                return; // dont do anything.
            }

            current_operation = {
                'op': charTyped == "c" ? 'copy' : 'cut',
                'src': $items
            };
            return false; // stop prop.
        } else if(charTyped == "v" && (e.ctrlKey || e.metaKey)) {
            if(!current_operation) {
                return false; // stop prop.
            }

            $.each(current_operation.src, function(k, v) {
                if(current_operation.op == "copy") {
                    M.copyNodes([$(v).attr('id')], M.currentdirid);
                } else if(current_operation.op == "cut") {
                    M.moveNodes([$(v).attr('id')], M.currentdirid);
                }
            });

            if(current_operation.op == "cut") {
                current_operation = null;
            }

            return false; // stop prop.
        } else if(charCode == 8) {
            var $items = selectionManager.get_selected();
            if($items.size() == 0) {
                return; // dont do anything.
            }

            $.selected = [];
            $items.each(function() {
                $.selected.push($(this).attr('id'));
            });

            fmremove();

            // force remove, no confirmation
            if(e.ctrlKey || e.metaKey) {
                $('#msgDialog:visible .fm-dialog-button.confirm').trigger('click');
            }

            return false;
        }

    });
}

var fmShortcuts = new FMShortcuts();

/**
 * Simple way for searching for nodes by their first letter.
 *
 * PS: This is meant to be somehow reusable.
 *
 * @param searchable_elements selector/elements a list/selector of elements which should be searched for the user
 * specified key press character
 * @param containers selector/elements a list/selector of containers to which the input field will be centered (the code
 * will dynamically detect and pick the :visible container)
 *
 * @returns {*}
 * @constructor
 */
var QuickFinder = function(searchable_elements, containers) {
    var self = this;

    var DEBUG = false;

    self._is_active = false; // defined as a prop of this. so that when in debug mode it can be easily accessed from
                             // out of this scope

    var last_key = null;
    var next_idx = 0;

    // hide on page change
    $(window).unbind('hashchange.quickfinder');
    $(window).bind('hashchange.quickfinder', function() {
        if(self.is_active()) {
            self.deactivate();
        }
    });

    // unbind if already bound.
    $(window).unbind('keypress.quickFinder');

    // bind
    $(window).bind('keypress.quickFinder', function(e) {

        e = e || window.event;
        // DO NOT start the search in case that the user is typing something in a form field... (eg.g. contacts -> add
        // contact field)
        if($(e.target).is("input, textarea, select") || $.dialog)  return;

        var charCode = e.which || e.keyCode; // ff

        if(
            (charCode >= 48 && charCode <= 57) ||
            (charCode >= 65 && charCode <= 123) ||
            charCode > 255
        ) {
            var charTyped = String.fromCharCode(charCode);

            // get the currently visible container
            var $container = $(containers).filter(":visible");
            if($container.size() == 0) {
                // no active container, this means that we are receiving events for a page, for which we should not
                // do anything....
                return;
            }

            self._is_active = true;

            $(self).trigger("activated");

            var $found = $(searchable_elements).filter(":visible:istartswith('" + charTyped + "')");

            if(
            /* repeat key press, but show start from the first element */
                (last_key != null && ($found.size() - 1) <= next_idx)
                    ||
                    /* repeat key press is not active, should reset the target idx to always select the first element */
                    (last_key == null)
                ) {
                next_idx = 0;
                last_key = null;
            } else if(last_key == charTyped) {
                next_idx++;
            } else if(last_key != charTyped) {
                next_idx = 0;
            }
            last_key = charTyped;

            $(searchable_elements).parents(".ui-selectee, .ui-draggable").removeClass('ui-selected');

            var $target_elm = $($found[next_idx]);

            $target_elm.parents(".ui-selectee, .ui-draggable").addClass("ui-selected");

            var $jsp = $target_elm.getParentJScrollPane();
            if($jsp) {
                var $scrolled_elm = $target_elm.parent("a");

                if($scrolled_elm.size() == 0) { // not in icon view, its a list view, search for a tr
                    $scrolled_elm = $target_elm.parents('tr:first');
                }
                $jsp.scrollToElement($scrolled_elm);
            }

            $(self).trigger('search');

            if($target_elm && $target_elm.size() > 0) {
                // ^^ DONT stop prop. if there are no found elements.
                return false;
            }
        }
    });

    // hide the search field when the user had clicked somewhere in the document
    $(document.body).delegate('> *', 'mousedown', function(e) {
        if(self.is_active()) {
            self.deactivate();
            return false;
        }
    });

    // use events as a way to communicate with this from the outside world.
    self.deactivate = function() {
        self._is_active = false;
        $(self).trigger("deactivated");
    };

    self.is_active = function() {
        return self._is_active;
    };

    self.disable_if_active = function() {
        if(self.is_active()) {
            self.deactivate();
        }
    };

    return this;
};

var quickFinder = new QuickFinder(
    '.tranfer-filetype-txt, .file-block-title, td span.contacts-username',
    '.files-grid-view, .fm-blocks-view.fm, .contacts-grid-table'
);

/**
 * This should take care of flagging the LAST selected item in those cases:
 *
 *  - jQ UI $.selectable's multi selection using drag area (integrated using jQ UI $.selectable's Events)
 *
 *  - Single click selection (integrated by assumption that the .get_currently_selected will also try to cover this case
 *  when there is only one .ui-selected...this is how no other code had to be changed :))
 *
 *  - Left/right/up/down keys (integrated by using the .set_currently_selected and .get_currently_selected public
 *  methods)
 *
 * @param $selectable
 * @returns {*}
 * @constructor
 */
var SelectionManager = function($selectable) {
    var self = this;

    $selectable.unbind('selectableselecting');
    $selectable.unbind('selectableselected');
    $selectable.unbind('selectableunselecting');
    $selectable.unbind('selectableunselected');

    /**
     * Store all selected items in an _ordered_ array.
     *
     * @type {Array}
     */
    var selected_list = [];

    /**
     * Helper func to clear old reset state from other icons.
     */
    this.clear = function() {
        $('.currently-selected', $selectable).removeClass('currently-selected');
    };

    this.clear(); // remove ANY old .currently-selected values.

    /**
     * The idea of this method is to _validate_ and return the .currently-selected element.
     *
     * @param first_or_last string ("first" or "last") by default will return the first selected element if there is
     * not .currently-selected
     *
     * @returns {*|jQuery|HTMLElement}
     */
    this.get_currently_selected = function(first_or_last) {
        if(!first_or_last) {
            first_or_last = "first";
        }

        var $currently_selected = $('.currently-selected', $selectable);

        if($currently_selected.size() == 0) { // NO .currently-selected
            return $('.ui-selected:' + first_or_last, $selectable);
        } else if(!$currently_selected.is(".ui-selected")) { // validate that the currently selected is actually selected.
            // if not, try to get the first_or_last .ui-selected item
            var selected_elms = $('.ui-selected:' + first_or_last, $selectable);
            return selected_elms;
        } else { // everything is ok, we should return the .currently-selected
            return $currently_selected;
        }
    };

    /**
     * Used from the shortcut keys code.
     *
     * @param element
     */
    this.set_currently_selected = function($element) {

        self.clear();
        $element.addClass("currently-selected");
        quickFinder.disable_if_active();

        // Do .scrollIntoView if the parent or parent -> parent DOM Element is a JSP.
        {
            var $jsp = $element.getParentJScrollPane();
            if($jsp) {
                $jsp.scrollToElement($element);
            }
        }
    };

    /**
     * Simple helper func, for selecting all elements in the current view.
     */
    this.select_all = function() {
		$(window).trigger('dynlist.flush');
        var $selectable_containers = $(
            [
                ".fm-blocks-view.fm",
				".fm-blocks-view.contacts-view",
                ".files-grid-view.fm",
				".files-grid-view.contacts-view",
                ".contacts-grid-view",
                ".fm-contacts-blocks-view",
				".files-grid-view.contact-details-view"
            ].join(",")
        ).filter(":visible");

        var $selectables = $(
            [
                ".file-block",
                "tr.ui-draggable",
                "tr.ui-selectee",
                ".contact-block-view.ui-draggable"
            ].join(","),
            $selectable_containers
        ).filter(":visible");

        $selectables.addClass("ui-selected");
    };

    /**
     * Use this to get ALL (multiple!) selected items in the currently visible view/grid.
     */
    this.get_selected = function() {
        var $selectable_containers = $(
            [
                ".fm-blocks-view.fm",
                ".fm-blocks-view.contacts-view",
                ".files-grid-view.fm",
				".files-grid-view.contacts-view",
                ".contacts-grid-view",
                ".fm-contacts-blocks-view",
				".files-grid-view.contact-details-view"
            ].join(",")
        ).filter(":visible");

        var $selected = $(
            [
                ".file-block",
                "tr.ui-draggable",
                "tr.ui-selectee",
                ".contact-block-view.ui-draggable"
            ].join(","),
            $selectable_containers
        ).filter(":visible.ui-selected");

        return $selected;
    };

    /**
     * Push the last selected item to the end of the selected_list array.
     */
    $selectable.bind('selectableselecting', function(e, data) {
        var $selected = $(data.selecting);
        selected_list.push(
            $selected
        );
    });

    /**
     * Remove any unselected element from the selected_list array.
     */
    $selectable.bind('selectableunselecting', function(e, data) {
        var $unselected = $(data.unselecting);
        var idx = $.elementInArray($unselected, selected_list);

        if(idx > -1) {
            delete selected_list[idx];
        }
    });

    /**
     * After the user finished selecting the icons, flag the last selected one as .currently-selecting
     */
    $selectable.bind('selectablestop', function(e, data) {

        self.clear();

        // remove `undefined` from the list
        selected_list = $.map(selected_list, function(n, i) {
            if(n != undefined) {
                return n;
            }
        });

        // add the .currently-selected
        if(selected_list.length > 0) {
            $(selected_list[selected_list.length - 1]).addClass('currently-selected');
        }
        selected_list = []; // reset the state of the last selected items for the next selectablestart
    });
    return this;
};

var selectionManager;

function UIkeyevents()
{
	$(window).unbind('keydown.uikeyevents');
	$(window).bind('keydown.uikeyevents', function (e)
	{
		if (e.keyCode == 9 && !$(e.target).is("input,textarea,select")) return false;

		var sl=false,s;
		if (M.viewmode) s = $('.file-block.ui-selected');
		else s = $('.grid-table tr.ui-selected');

		if (M.chat) return true;
		
		if (!is_fm()) return true;

        /**
         * Because of te .unbind, this can only be here... it would be better if its moved to iconUI(), but maybe some
         * other day :)
         */
        if(!$.dialog && !slideshowid && M.viewmode == 1)
		{
            var items_per_row = Math.floor($('.file-block').parent().outerWidth() / $('.file-block:first').outerWidth(true));
            var total_rows = Math.ceil($('.file-block').size() / items_per_row);

            if(e.keyCode == 37)
			{
				// left
                var current = selectionManager.get_currently_selected("first");
				// clear old selection if no shiftKey
                if(!e.shiftKey) s.removeClass("ui-selected");
                var $target_element = null;
                if(current.length > 0 && current.prev(".file-block").length > 0)  $target_element = current.prev(".file-block");
                else $target_element = $('.file-block:last');
                if($target_element)
				{
                    $target_element.addClass('ui-selected');
                    selectionManager.set_currently_selected($target_element);
                }
            }
			else if(e.keyCode == 39)
			{
				// right
                var current = selectionManager.get_currently_selected("last");
                if(!e.shiftKey) s.removeClass("ui-selected");
                var $target_element = null;
                var next = current.next(".file-block");
				// clear old selection if no shiftKey
                if(next.length > 0) $target_element = next;
                else $target_element = $('.file-block:first');
                if($target_element)
				{
                    $target_element.addClass('ui-selected');
                    selectionManager.set_currently_selected($target_element);
                }

            } else if(e.keyCode == 38 || e.keyCode == 40) { // up & down
                var current = selectionManager.get_currently_selected("first");
                var current_idx = $.elementInArray(
                    current,
                    $('.file-block')
                ) + 1;

                if(!e.shiftKey) {
                    s.removeClass("ui-selected");
                }

                var current_row = Math.ceil(current_idx/items_per_row);
                var current_col = current_idx % items_per_row;
                var target_row;
                if(e.keyCode == 38) { // up
                    // handle the case when the users presses ^ and the current row is the first row
                    target_row = current_row == 1 ? total_rows : current_row - 1;
                } else if(e.keyCode == 40) { // down
                    // handle the case when the users presses DOWN and the current row is the last row
                    target_row = current_row == total_rows ? 1 : current_row + 1;
                }

                // calc the index of the target element
                var target_element_num = ((target_row-1) * items_per_row) + (current_col - 1);

                var $target = $('.file-block:eq(' + target_element_num + ')');

                $target.addClass("ui-selected");
                selectionManager.set_currently_selected(
                    $target
                );

            }
        }
        if (e.keyCode == 38 && s.length > 0 && $.selectddUIgrid.indexOf('.grid-scrolling-table') > -1 && !$.dialog)
		{
			// up in grid
			if (e.shiftKey) $(e).addClass('ui-selected');
			if ($(s[0]).prev().length > 0)
			{
				if (!e.shiftKey) $('.grid-table tr').removeClass('ui-selected');
				$(s[0]).prev().addClass('ui-selected');
				sl = $(s[0]).prev();

                quickFinder.disable_if_active();
			}
		}
		else if (e.keyCode == 40 && s.length > 0 && $.selectddUIgrid.indexOf('.grid-scrolling-table') > -1 && !$.dialog)
		{
			// down in grid
			if (e.shiftKey) $(e).addClass('ui-selected');
			if ($(s[s.length-1]).next().length > 0)
			{
				if (!e.shiftKey) $('.grid-table tr').removeClass('ui-selected');
				$(s[s.length-1]).next().addClass('ui-selected');
				sl = $(s[0]).next();

                quickFinder.disable_if_active();
			}
		}
		else if (e.keyCode == 46 && s.length > 0 && !$.dialog && RightsbyID(M.currentdirid) > 1)
		{
			$.selected=[];
			s.each(function(i,e)
			{
				$.selected.push($(e).attr('id'));
			});
			fmremove();
		}
		else if (e.keyCode == 13 && s.length > 0 && !$.dialog && !$.msgDialog && $('.fm-new-folder').attr('class').indexOf('active') == -1 && $('.top-search-bl').attr('class').indexOf('active') == -1)
		{
			$.selected=[];
			s.each(function(i,e)
			{
				$.selected.push($(e).attr('id'));
			});
			if ($.selected && $.selected.length > 0)
			{
				var n = M.d[$.selected[0]];
				if (n && n.t) M.openFolder(n.h);
				else if ($.selected.length == 1 && M.d[$.selected[0]] && M.d[$.selected[0]].name && is_image(M.d[$.selected[0]].name)) slideshow($.selected[0]);
				else M.addDownload($.selected);
			}
		}
		else if (e.keyCode == 13 && $.dialog == 'rename')
		{
			dorename();
		}
		else if (e.keyCode == 27 && ($.copyDialog || $.moveDialog))
		{
			closeDialog();
		}
		else if (e.keyCode == 27 && $.dialog)
		{
			closeDialog();
		}
		else if (e.keyCode == 27 && $.msgDialog)
		{
			closeMsg();
			if ($.warningCallback) $.warningCallback(false);
		}
		else if ((e.keyCode == 13 && $.msgDialog == 'confirmation') && (e.keyCode == 13 && $.msgDialog == 'remove'))
		{
			closeMsg();
			if ($.warningCallback) $.warningCallback(true);
		}
		else if (e.keyCode == 65 && e.ctrlKey && !$.dialog)
		{
			$('.grid-table.fm tr').addClass('ui-selected');
			$('.file-block').addClass('ui-selected');
		}
		else if (e.keyCode == 37 && slideshowid)
		{
			slideshow_prev();
		}
		else if (e.keyCode == 39 && slideshowid)
		{
			slideshow_next();
		}
		else if (e.keyCode == 27 && slideshowid)
		{
			slideshow(slideshowid,true);
		}
		else if (e.keyCode == 27)
		{
			$.hideTopMenu();
		}

		if (sl && $.selectddUIgrid.indexOf('.grid-scrolling-table') > -1)
		{
			var jsp = $($.selectddUIgrid).data('jsp');
			jsp.scrollToElement(sl);
		}

		searchPath();
	});
}

function searchPath()
{
	if (M.currentdirid && M.currentdirid.substr(0,7) == 'search/')
	{
		var sel;
		if (M.viewmode) sel = $('.fm-blocks-view .ui-selected');
		else sel = $('.grid-table .ui-selected');
		if (sel.length == 1)
		{
			var html = '';
			var path = M.getPath($(sel[0]).attr('id'));
			path.reverse();
			for (var i in path)
			{
				var c,name,id=false,iconimg='';;
				var n = M.d[path[i]];
				if (path[i].length == 11 && M.u[path[i]])
				{
					id = path[i];
					c = 'contacts-item';
					name = M.u[path[i]].m;
				}
				else if (path[i] == M.RootID)
				{
					id = M.RootID;
					c = 'cloud-drive';
					name = l[164];
				}
				else if (path[i] == M.RubbishID)
				{
					id = M.RubbishID;
					c = 'recycle-item';
					name = l[168];
				}
				else if (path[i] == M.InboxID)
				{
					id = M.InboxID;
					c = 'inbox-item';
					name = l[166];
				}
				else if (n)
				{
					id = n.h;
					c = '';
					name = n.name;
					if (n.t) c = 'folder';
					else iconimg = '<span class="search-path-icon-span ' + fileicon(n) + '"></span>';
				}
				if (id)
				{
					html += '<div class="search-path-icon '+c+'" id="spathicon_'+htmlentities(id) + '">' + iconimg + '</div><div class="search-path-txt" id="spathname_'+htmlentities(id) + '">' + htmlentities(name) + '</div>';
					if (i < path.length-1) html += '<div class="search-path-arrow"></div>';
				}
			}
			html += '<div class="clear"></div>';
			$('.search-bottom-menu').html(html);
			$('.fm-blocks-view,.files-grid-view').addClass('search');
			$('.search-path-icon,.search-path-icon').unbind('click');
			$('.search-path-icon,.search-path-txt').bind('click',function(e)
			{
				var id = $(this).attr('id');
				if (id)
				{
					id = id.replace('spathicon_','').replace('spathname_','');
					var n = M.d[id];
					$.selected=[];
					if (!n.t)
					{
						$.selected.push(id);
						id = n.p;
					}
					if (n) M.openFolder(id);
					if ($.selected.length > 0) reselect(1);
				}
			});
		}
		else $('.fm-blocks-view,.files-grid-view').removeClass('search');
	}
	else $('.fm-blocks-view,.files-grid-view').removeClass('search');
}

function selectddUI()
{
	if (M.currentdirid && M.currentdirid.substr(0,7) == 'account') return false;
	if (d) console.time('selectddUI');
	$($.selectddUIgrid + ' ' + $.selectddUIitem + '.folder').droppable(
	{
		tolerance: 'pointer',
		drop: function( e, ui)
		{
			$.doDD(e,ui,'drop',0);
		},
		over: function (e, ui)
		{
			$.doDD(e,ui,'over',0);
		},
		out: function (e, ui)
		{
			$.doDD(e,ui,'out',0);
		}
	});
	if ($.gridDragging) $('body').addClass('dragging');
	$($.selectddUIgrid + ' ' + $.selectddUIitem).draggable(
	{
		start: function(e,u)
		{
			$.hideContextMenu(e);
			$.gridDragging=true;
			$('body').addClass('dragging');
			if (!$(this).hasClass('ui-selected'))
			{
				$($.selectddUIgrid + ' ' + $.selectddUIitem).removeClass('ui-selected');
				$(this).addClass('ui-selected');
			}
			var s = $($.selectddUIgrid + ' .ui-selected'), max = ($(window).height() - 96) / 24, html = [];
			$.selected=[];
			s.each(function(i,e)
			{
				var n = $(e).attr('id');
				$.selected.push(n);
				n = M.d[n];
				if (max > i) html.push('<div class="transfer-filtype-icon ' + fileicon(n) + ' tranfer-filetype-txt dragger-entry">' + str_mtrunc(htmlentities(n.name)) + '</div>');
			});
			if (s.length > max)
			{
				$('.dragger-files-number').text(s.length);
				$('.dragger-files-number').show();
			}
			$('#draghelper .dragger-content').html(html.join(""));
			$.draggerHeight = $('#draghelper .dragger-content').outerHeight();
			$.draggerWidth = $('#draghelper .dragger-content').outerWidth();
		},
		drag: function(e,ui)
		{
			if (ui.position.top + $.draggerHeight - 28 > $(window).height()) ui.position.top = $(window).height() - $.draggerHeight + 26;
			if (ui.position.left + $.draggerWidth - 58 > $(window).width()) ui.position.left = $(window).width() - $.draggerWidth + 56;
		},
		refreshPositions: true,
		containment: 'document',
		scroll: false,
		distance:10,
		revertDuration:200,
		revert: true,
		cursorAt:{right:88,bottom:58},
		helper: function(e,ui)
		{
			$(this).draggable( "option", "containment", [72,42,$(window).width(),$(window).height()] );
			return getDDhelper();
		},
		stop: function(event)
		{
			$.gridDragging=false;
			$('body').removeClass('dragging').removeClassWith("dndc-");
			setTimeout(function()
			{
				treeUIopen(M.currentdirid, false, true);
			},500);
		}
	});

	$('.ui-selectable-helper').remove();

	$($.selectddUIgrid).selectable({filter: $.selectddUIitem,start:function(e,u) { $.hideContextMenu(e); $.hideTopMenu(); }, stop: function(e,u)
	{
		searchPath();
	}});

    /**
     * (Re)Init the selectionManager, because the .selectable() is reinitialized and we need to reattach to its
     * events.
     *
     * @type {SelectionManager}
     */

    selectionManager = new SelectionManager(
        $($.selectddUIgrid)
    );

	$($.selectddUIgrid + ' ' + $.selectddUIitem).unbind('contextmenu');
	$($.selectddUIgrid + ' ' + $.selectddUIitem).bind('contextmenu', function (e)
	{
		if ($(this).attr('class').indexOf('ui-selected') == -1)
		{
			$($.selectddUIgrid + ' ' + $.selectddUIitem).removeClass('ui-selected');
			$(this).addClass('ui-selected');
		}
		cacheselect();
		searchPath();
		if (contextmenuUI(e,1)) return true;
		else return false;
	});

	$($.selectddUIgrid + ' ' + $.selectddUIitem).unbind('click');
	$($.selectddUIgrid + ' ' + $.selectddUIitem).bind('click', function (e)
	{
		if ($.gridDragging) return false;
		var s = e.shiftKey && $($.selectddUIgrid + ' .ui-selected');
		if (s && s.length > 0)
		{
			var start = s[0];
			var end = this;
			if ($.gridLastSelected && $($.gridLastSelected).attr('class').indexOf('ui-selected') > -1) start = $.gridLastSelected;
			else $.gridLastSelected = this;
			if ($(start).index() > $(end).index())
			{
				end = start;
				start = this;
			}
			$($.selectddUIgrid + ' ' + $.selectddUIitem).removeClass('ui-selected');
			$([start,end]).addClass('ui-selected');
			$(start).nextUntil($(end)).each(function(i,e)
			{
				$(e).addClass('ui-selected');
			});

            selectionManager.set_currently_selected($(this));
		}
		else if (e.ctrlKey == false && e.metaKey == false)
		{
			$($.selectddUIgrid + ' ' + $.selectddUIitem).removeClass('ui-selected');
			$(this).addClass('ui-selected');
			$.gridLastSelected = this;
            selectionManager.set_currently_selected($(this));
		}
		else
		{
			if ($(this).hasClass("ui-selected"))  $(this).removeClass("ui-selected");
			else
			{
				$(this).addClass("ui-selected");
				$.gridLastSelected = this;
                selectionManager.set_currently_selected($(this));
			}
		}
		searchPath();
		$.hideContextMenu(e);
		if ($.hideTopMenu) $.hideTopMenu();
		return false;
	});

	$($.selectddUIgrid + ' ' + $.selectddUIitem).unbind('dblclick');
	$($.selectddUIgrid + ' ' + $.selectddUIitem).bind('dblclick', function (e)
	{
		var h = $(e.currentTarget).attr('id');
		if (M.d[h] && M.d[h].t)
		{
			$('.top-context-menu').hide();
			M.openFolder(h);
		}
		else if (M.d[h] && M.d[h].name && is_image(M.d[h].name)) slideshow(h);
		else M.addDownload([h]);
	});
	if (d) console.timeEnd('selectddUI');

	if ($.rmInitJSP)
	{
		var jsp=$($.rmInitJSP).data('jsp');
		if (jsp) jsp.reinitialise();
		if (d) console.log('jsp:!u', !!jsp);
		delete $.rmInitJSP;
	}
	$(window).trigger('resize');
}

function iconUI()
{
	if (d) console.time('iconUI');
	$('.fm-files-view-icon.block-view').addClass('active');
	$('.fm-files-view-icon.listing-view').removeClass('active');
	$('.shared-grid-view').addClass('hidden');
	$('.files-grid-view.fm').addClass('hidden');
	$('.fm-blocks-view.fm').addClass('hidden');
	$('.fm-blocks-view.contacts-view').addClass('hidden');
	$('.files-grid-view.contacts-view').addClass('hidden');
	$('.contacts-details-block').addClass('hidden');
	$('.files-grid-view.contact-details-view').addClass('hidden');
	$('.fm-blocks-view.contact-details-view').addClass('hidden');

	if (M.currentdirid == 'contacts')
	{
		$('.fm-blocks-view.contacts-view').removeClass('hidden');
		initContactsBlocksScrolling();
	}
	else if (M.currentdirid == 'shares')
	{
		$('.shared-blocks-view').removeClass('hidden');
		initShareBlocksScrolling();
	}
	else if (M.currentdirid.length == 11)
	{
		$('.contacts-details-block').removeClass('hidden');
		if (M.v.length > 0)
		{
			$('.fm-blocks-view.contact-details-view').removeClass('hidden');
			initFileblocksScrolling2();
		}
	}
	else
	{
		$('.fm-blocks-view.fm').removeClass('hidden');
		initFileblocksScrolling();
	}
	$(window).unbind('resize.icon');
	$(window).bind('resize.icon', function ()
	{
		if (M.viewmode == 1 && M.currentdirid == 'contacts') initContactsBlocksScrolling();
		else if (M.viewmode == 1 && M.currentdirid == 'shares') initShareBlocksScrolling();
        else if (M.viewmode == 1) initFileblocksScrolling();
    });

	$('.fm-blocks-view,.shared-blocks-view').unbind('contextmenu');
	$('.fm-blocks-view,.shared-blocks-view').bind('contextmenu',function(e)
	{
		$('.file-block').removeClass('ui-selected');
		selectionManager.clear(); // is this required? don't we have a support for a multi-selection context menu?
		$.selected=[];
		if (contextmenuUI(e,2)) return true;
		else return false;
		$.hideTopMenu();
	});

	if (M.currentdirid == 'contacts')
	{
		$.selectddUIgrid = '.contacts-blocks-scrolling';
		$.selectddUIitem = 'a';
	}
	else if (M.currentdirid == 'shares')
	{
		$.selectddUIgrid = '.shared-blocks-scrolling';
		$.selectddUIitem = 'a';
	}
	else if (M.currentdirid.length == 11)
	{
		$.selectddUIgrid = '.contact-details-view .file-block-scrolling';
		$.selectddUIitem = 'a';
	}
	else
	{
		$.selectddUIgrid = '.file-block-scrolling';
		$.selectddUIitem = 'a';

	}
	setTimeout(selectddUI,10);
	if (d) console.timeEnd('iconUI');
}

function transferPanelUI()
{
    $.transferHeader = function()
	{
		fm_resize_handler();
                var el = $('.transfer-table-header th');
                // Get first item in transfer queue, and loop through each column
                $('.transfer-table tr:nth-child(2) td').each(function(i,e)
                {
                        var headerColumn = $(el).get(i);
                        $(headerColumn).width($(e).width());
                });

                var tth = $('.transfer-table-header');
                var toHide = (dl_queue.length || ul_queue.length);
                // Show/Hide header if there is no items in transfer list
                if (!toHide)
                {
                        $('.transfer-panel-empty-txt').removeClass('hidden');
                        tth.hide(0);
                }
                else
                {
                        $('.transfer-panel-empty-txt').addClass('hidden');
                        tth.show(0);
                }

		$('.transfer-table tr').unbind('click contextmenu');
		$('.transfer-table tr').bind('click contextmenu', function (e)
		{
			if (e.type == 'contextmenu')
			{
				transferPanelContextMenu($(this));
				var c = $(this).attr('class');
				if (!c || (c && c.indexOf('ui-selected') == -1)) $('.transfer-table tr').removeClass('ui-selected');
				$(this).addClass('ui-selected');
				$(this).addClass('dragover');
				if (contextmenuUI(e)) return true;
				else return false;
			}
			else
			{
				var s = $('.transfer-table tr');
				if (e.shiftKey && s.length > 0)
				{
					var start = s[0];
					var end = this;
					if ($.TgridLastSelected && $($.TgridLastSelected).attr('class').indexOf('ui-selected') > -1) start = $.TgridLastSelected;
					if ($(start).index() > $(end).index())
					{
						end = start;
						start = this;
					}
					$('.transfer-table tr').removeClass('ui-selected');
					$([start,end]).addClass('ui-selected');
					$(start).nextUntil($(end)).each(function(i,e)
					{
						$(e).addClass('ui-selected');
					});
				}
				else if (e.metaKey == false)
				{
					var had = $(this).hasClass('ui-selected');
					$('.transfer-table tr').removeClass('ui-selected');
					if (!had) $(this).addClass('ui-selected');
					$.TgridLastSelected = this;
				}
				else
				{
					if ($(this).hasClass("ui-selected"))  $(this).removeClass("ui-selected");
					else
					{
						$(this).addClass("ui-selected");
						$.TgridLastSelected = this;
					}
				}
			}
		});
		initTransferScroll();
	}
	$(window).unbind('resize.transferpanel');
	$(window).bind('resize.transferpanel', function (e)
	{
         $.transferHeader();
    });

	$(window).unbind('resize.slideshow');
	$(window).bind('resize.slideshow', function (e)
	{
		if (slideshowid && previews[slideshowid]) previewsrc(previews[slideshowid].src);
    });

	$('.tranfer-view-icon,.file-transfer-icon').unbind('click');
	$('.tranfer-view-icon,.file-transfer-icon').bind('click', function (e)
	{
		$.transferOpen();
    });

	$.transferClose = function() {
		var panel = $('.transfer-panel')

		$('.transfer-drag-handle').css('cursor', 'n-resize')

        panel.animate({'height': $('.transfer-panel-title').height()}, {
			complete: function() {
				$('.tranfer-view-icon').removeClass('active');
				$('#fmholder').removeClass('transfer-panel-opened');
				$(window).trigger('resize');
			},
			progress: fm_resize_handler
		})
	}

	$.transferOpen = function(force, dont_animate)
	{
		if($('.tranfer-view-icon').attr('class').indexOf('active') == -1 || force)
		{
			$('.tranfer-view-icon').addClass('active');
			$('#fmholder').addClass('transfer-panel-opened');
			$.transferHeader();

			var height = 192
            if(localStorage.transferPaneHeight && $.transferPaneResizable) {
				height = Math.max($.transferPaneResizable.options.minHeight,localStorage.transferPaneHeight)
			}

			var panel = $('.transfer-panel')

			if (dont_animate) {
				panel.css({'height': height});
				return fm_resize_handler();
			}

			panel.animate({'height': height}, {
				complete: function() {
					tpDragCursor();
					$.transferHeader();
					$(window).trigger('resize');
				},
				progress: fm_resize_handler
			})

		}
		else
		{
			$.transferClose();
		}
		initTreeScroll();
		if (M.currentdirid == 'notifications') notificationsScroll();
		else if (M.currentdirid && M.currentdirid.substr(0,7) == 'account') initAccountScroll();
		else if (M.viewmode == 1) initFileblocksScrolling();
		else initGridScrolling();
        $(window).trigger('resize');
	};

	$('.transfer-settings-icon').unbind('click');
	$('.transfer-settings-icon').bind('click',function()
	{
		if (u_type === 0) ephemeralDialog('Transfer settings are for registered users only.');
		else document.location.hash = 'fm/account/settings';
	});
	$('.transfer-clear-all-icon').unbind('click');
	$('.transfer-clear-all-icon').bind('click', function() {
		msgDialog('confirmation','cancel all transfers','Are you sure you want to cancel all transfers?','',function(e) {
			if (!e) return;

			DownloadManager.abort(null);
			  UploadManager.abort(null);

			$('.transfer-table tr').not('.clone-of-header').fadeOut(function() {
				$(this).remove();
			});
		});
	});

	$('.transfer-pause-icon').unbind('click');
	$('.transfer-pause-icon').bind('click',function()
	{
		if ($(this).attr('class').indexOf('active') > -1)
		{
			// terms of service
			if (u_type || u_attr.terms)
			{
				$(this).removeClass('active');
				dlQueue.resume();
				ulQueue.resume();
				ui_paused = false;
				uldl_hold = false;
			} else
			{
				alert(l[214]);
				DEBUG(l[214]);
			}

			$('.tranfer-download-indicator,.tranfer-upload-indicator')
				.removeClass('active');
			$('.transfer-panel tr span.transfer-type').removeClass('paused');
		}
		else
		{
			$(this).addClass('active');
			dlQueue.pause();
			ulQueue.pause();
			ui_paused = true;
			uldl_hold = true;

			$('.transfer-panel tr span.transfer-type').addClass('paused');

			$('.tranfer-download-indicator,.tranfer-upload-indicator')
				.text('PAUSED');

			$('.transfer-table tr td:eq(3)').each(function()
			{
				$(this).text('');
			});
		}
	});
}

function getDDhelper()
{
	var id = '#fmholder';
	if (page == 'start') id = '#startholder';
	$('.dragger-block').remove();
	$(id).append('<div class="dragger-block drag" id="draghelper"><div class="dragger-content"></div><div class="dragger-files-number">1</div></div>');
	$('.dragger-block').show();
	$('.dragger-files-number').hide();
	return $('.dragger-block')[0];
}

function menuItems()
{
	var items = [];
	var sourceRoot = RootbyId($.selected[0]);
	if ($.selected.length == 1 && RightsbyID($.selected[0]) > 1) items['rename'] = 1;
	if (RightsbyID($.selected[0]) > 0)
	{
		items['add-star'] = 1;
		$.delfav=1;
		for (var i in $.selected)
		{
			var n = M.d[$.selected[i]];
			if (n && !n.fav) $.delfav=0;
		}
		if ($.delfav) $('.add-star-item').html('<span class="context-menu-icon"></span>'+l[976]);
		else $('.add-star-item').html('<span class="context-menu-icon"/></span>'+l[975]);
	}
	var n = M.d[$.selected[0]];
	if (n && n.p.length == 11) items['removeshare'] = 1;
	else if (RightsbyID($.selected[0]) > 1) items['remove'] = 1;
<<<<<<< HEAD
	if ($.selected.length == 1 && M.d[$.selected[0]].t) items['open'] = 1;
	if ($.selected.length == 1 && is_image(M.d[$.selected[0]].name)) items['preview'] = 1;
	if (sourceRoot == M.RootID && $.selected.length == 1 && M.d[$.selected[0]].t && !folderlink) items['sharing'] = 1;
=======
	if (n && $.selected.length == 1 && n.t) items['open'] = 1;					
	if (n && $.selected.length == 1 && is_image(n.name)) items['preview'] = 1;	
	if (n && sourceRoot == M.RootID && $.selected.length == 1 && n.t && !folderlink) items['sharing'] = 1;	
>>>>>>> c5751509
	if (sourceRoot == M.RootID && !folderlink)
	{
		items['move'] = 1;
		items['getlink'] = 1;
	}
	else if (sourceRoot == M.RubbishID && !folderlink) items['move'] = 1;

	items['download'] = 1;
	items['zipdownload'] = 1;
	items['copy'] = 1;
	items['properties'] = 1;
	items['refresh'] = 1;

	if (folderlink)
	{
		delete items['properties'];
		delete items['copy'];
		delete items['add-star'];
	}

	return items;
}

function contextmenuUI(e,ll,topmenu)
{
	// is contextmenu disabled
	if (localStorage.contextmenu) return true;

	$.hideContextMenu();

	var m = $('.context-menu.files-menu');// container/wrapper around menu
	var t = '.context-menu.files-menu .context-menu-item';
	// it seems that ll == 2 is used when right click is occured outside item, on empty canvas
	if (ll == 2)
	{
		// Enable upload item menu for clould-drive, don't show it for rubbish and rest of crew
		if (RightsbyID(M.currentdirid) && RootbyId(M.currentdirid) !== M.RubbishID)
		{
			$(t).filter('.context-menu-item').hide();
			$(t).filter('.fileupload-item,.newfolder-item,.refresh-item').show();
			if ((is_chrome_firefox & 2) || 'webkitdirectory' in document.createElement('input')) $(t).filter('.folderupload-item').show();
		}
		else return false;
	}
	else if (ll)// click on item
	{
		$(t).hide();// Hide all menu-items
		var c = $(e.currentTarget).attr('class');
		var id = $(e.currentTarget).attr('id');
		if (id) id = id.replace('treea_','');// if right clicked on left panel
		if (id && !M.d[id]) id = undefined;// exist in node list

		// detect and show right menu
		if (id && id.length === 11) $(t).filter('.refresh-item,.remove-item').show();// transfer panel
		else if (c && c.indexOf('cloud-drive-item') > -1)
		{
			var flt = '.refresh-item,.properties-item';
			if (folderlink) flt += ',.zipdownload-item';
			$.selected = [M.RootID];
			$(t).filter(flt).show();
		}
		else if (c && c.indexOf('recycle-item') > -1) $(t).filter('.refresh-item,.clearbin-item').show();
		else if (c && c.indexOf('contacts-item') > -1) $(t).filter('.refresh-item,.addcontact-item').show();
		else if (c && c.indexOf('messages-item') > -1)
		{
			e.preventDefault();
			return false;
		}
		else if (c && (c.indexOf('file-block') > -1 || c.indexOf('folder') > -1 || c.indexOf('fm-tree-folder') > -1) || id)
		{
			var items = menuItems();
			for (var item in items) $(t).filter('.' + item + '-item').show();
		}
		else return false;
	}
	// This part of code is also executed when ll == 'undefined'
	var v = m.children($('.context-menu-section'));
	// count all items inside section, and hide dividers if necessary
	v.each(function() {// hide dividers in hidden sections
		var a = $(this).find('a.context-menu-item');
		var b = $(this).find('.context-menu-divider');
		var c = a.filter(function() {
			return $(this).css('display') === 'none';
		});
		if (c.length === a.length || a.length === 0) b.hide();
		else b.show();
	});

	adjustContextMenuPosition(e, m);

	disableCircularTargets('#fi_');

	m.removeClass('hidden');
	e.preventDefault();
}

function disableCircularTargets(pref)
{
	for (var s in $.selected)
	{
		var x = $.selected[s];
		$(pref + x).addClass('disabled');
		$(pref + M.d[x].p).addClass('disabled');// Disable parent dir
		disableDescendantFolders(x, pref);// Disable all children folders
	}
	return true;
}

function adjustContextMenuPosition(e, m)
{
	var mPos;// menu position
	var mX = e.clientX, mY = e.clientY;	// mouse cursor, returns the coordinates within the application's client area at which the event occurred (as opposed to the coordinates within the page)

	if (e.type === 'click')// clicked on file-settings-icon
	{
		var ico = {'x':e.currentTarget.context.clientWidth, 'y':e.currentTarget.context.clientHeight};
		var icoPos = getHtmlElemPos(e.delegateTarget);// get position of clicked file-settings-icon
		mPos = reCalcMenuPosition(m, icoPos.x, icoPos.y, ico);
	}
	else// right click
	{
		mPos = reCalcMenuPosition(m, mX, mY);
	}

	m.css({'top':mPos.y,'left':mPos.x});// set menu position

	return true;
}

function reCalcMenuPosition(m, x, y, ico)
{
	var TOP_MARGIN = 12;
	var SIDE_MARGIN = 12;
	var cmW = m.outerWidth(), cmH = m.outerHeight();// dimensions without margins calculated
	var wH = window.innerHeight, wW = window.innerWidth;
	var maxX = wW - SIDE_MARGIN;// max horizontal
	var maxY = wH - TOP_MARGIN;// max vertical
	var minX = SIDE_MARGIN + $('div.nw-fm-left-icons-panel').outerWidth();// min horizontal
	var minY = TOP_MARGIN;// min vertical
	var wMax = x + cmW;// coordinate of right edge
	var hMax = y + cmH;// coordinate of bottom edge

	this.overlapParentMenu = function()
	{
				var tre = wW - wMax;// to right edge
				var tle = x - minX - SIDE_MARGIN;// to left edge

				if (tre >= tle)
				{
					n.addClass('overlap-right');
					n.css({'top': top, 'left': (maxX - x - nmW) + 'px'});
				}
				else
				{
					n.addClass('overlap-left');
					n.css({'top': top, 'right': (wMax - nmW - minX) + 'px'});
				}

				return;
	};

	// submenus are absolutely positioned, which means that they are relative to first parent, positioned other then static
	// first parent, which is NOT a .contains-submenu element (it's previous in same level)
	this.horPos = function()// used for submenues
	{
		var top;
		var nTop = parseInt(n.css('padding-top'));
		var tB = parseInt(n.css('border-top-width'));
		var pPos = m.position();

		var b = y + nmH - (nTop - tB);// bottom of submenu
		var mP = m.closest('.context-submenu');
		var pT = 0, bT = 0, pE = 0;
		if (mP.length)
		{
			pE = mP.offset();
			pT = parseInt(mP.css('padding-top'));
			bT = parseInt(mP.css('border-top-width'));
		}
		if (b > maxY) top =  (maxY - nmH + nTop - tB) - pE.top + 'px';
		else top = pPos.top - tB + 'px';

		return top;
	};

	var dPos;
	var cor;// corner, check setBordersRadius for more info
	if (typeof ico === 'object')// draw context menu relative to file-settings-icon
	{
		cor = 1;
		dPos = {'x':x - 2, 'y':y + ico.y + 8};// position for right-bot
		if (wMax > maxX)// draw to the left
		{
			dPos.x = x - cmW + ico.x + 2;// additional pixels to align with -icon
			cor = 3;
		}
		if (hMax > maxY)// draw to the top
		{
			dPos.y = y - cmH;// additional pixels to align with -icon
			cor++;
		}
	}
	else if (ico === 'submenu')// submenues
	{
		var n = m.next('.context-submenu');
		var nmW = n.outerWidth();// margin not calculated
		var nmH = n.outerHeight();// margins not calculated

		if (nmH > (maxY - TOP_MARGIN))// Handle huge menu
		{
			nmH = maxY - TOP_MARGIN;
			var tmp = document.getElementById('csb_' + m.attr('id').replace('fi_',''));
			$(tmp).addClass('context-scrolling-block');
			tmp.addEventListener('mousemove', scrollMegaSubMenu);

			n.addClass('mega-height');
			n.css({'height': nmH + 'px'});
		}

		var top = 'auto', left = '100%', right = 'auto';

		top = this.horPos();
		if (m.parent().parent('.left-position').length === 0)
		{
			if (maxX >= (wMax + nmW)) left = 'auto', right = '100%';
			else if (minX <= (x - nmW)) n.addClass('left-position');
			else
			{
				this.overlapParentMenu();

				return true;
			}
		}
		else
		{
			if (minX <= (x - nmW)) n.addClass('left-position');
			else if (maxX >= (wMax + nmW)) left = 'auto', right = '100%';
			else
			{
				this.overlapParentMenu();

				return true;
			}
		}

		return {'top': top, 'left': left, 'right':right};
	}
	else// right click
	{
		cor = 0;
		dPos = {'x':x, 'y':y};
		if (x < minX) dPos.x = minX;// left side alignment
		if (wMax > maxX) dPos.x = maxX - cmW;// align with right side, 12px from it
		if (hMax > maxY) dPos.y = maxY - cmH;// align with bottom, 12px from it
	}

	setBordersRadius(m, cor);

	return {'x':dPos.x, 'y':dPos.y};
}

// corner position 0 means default
function setBordersRadius(m, c)
{
	var DEF = 8;// default corner radius
	var SMALL = 4;// small carner radius
	var TOP_LEFT = 1, TOP_RIGHT = 3, BOT_LEFT = 2, BOT_RIGHT = 4;
	var tl = DEF, tr = DEF, bl = DEF, br = DEF;

	var pos = (typeof c === 'undefined') ? 0 : c;

	switch (pos)
	{
		case TOP_LEFT:
			tl = SMALL;
			break;
		case TOP_RIGHT:
			tr = SMALL;
			break
		case BOT_LEFT:
			bl = SMALL;
			break
		case BOT_RIGHT:
			br = SMALL;
			break;
		default:// situation when c is undefined, all border radius are by DEFAULT
			break;

	}

	// set context menu border radius
	m.css({
		'border-top-left-radius': tl,
		'border-top-right-radius': tr,
		'border-bottom-left-radius': bl,
		'border-bottom-right-radius': br});

	return true;
}

// Scroll menus which height is bigger then window.height
function scrollMegaSubMenu(e)
{
	var ey = e.pageY;
	var c = $(e.target).closest('.context-submenu');
	var pNode = c.children(':first')[0];

	if (typeof pNode !== 'undefined')
	{
		var h = pNode.offsetHeight;
		var dy = h * 0.1;// 10% dead zone at the begining and at the bottom
		var pos = getHtmlElemPos(pNode, true);
		var py = (ey - pos.y - dy) / (h - dy * 2);
		if (py > 1)
		{
			py = 1;
			c.children('.context-bottom-arrow').addClass('disabled');
		}
		else if (py < 0)
		{
			py = 0;
			c.children('.context-top-arrow').addClass('disabled');
		}
		else
		{
			c.children('.context-bottom-arrow,.context-top-arrow').removeClass('disabled');
		}
		pNode.scrollTop = py * (pNode.scrollHeight - h);
	}
}

// var treeUI = SoonFc(__treeUI, 240);

function treeUI()
{
	if (d) console.time('treeUI');
	$('.fm-tree-panel .nw-fm-tree-item').draggable(
	{
		revert: true,
		containment: 'document',
		revertDuration:200,
		distance: 10,
		scroll: false,
		cursorAt:{right:88,bottom:58},
		helper: function(e,ui)
		{
			$(this).draggable( "option", "containment", [72,42,$(window).width(),$(window).height()] );
			return getDDhelper();
		},
		start: function (e, ui)
		{
			$.treeDragging=true;
			$.hideContextMenu(e);
			var html = '';
			var id = $(e.target).attr('id');
			if (id) id = id.replace('treea_','');
			if (id && M.d[id]) html = ('<div class="transfer-filtype-icon ' + fileicon(M.d[id]) + ' tranfer-filetype-txt dragger-entry">' + str_mtrunc(htmlentities(M.d[id].name)) + '</div>');
			$('#draghelper .dragger-icon').remove();
			$('#draghelper .dragger-content').html(html);
			$('body').addClass('dragging');
			$.draggerHeight = $('#draghelper .dragger-content').outerHeight();
			$.draggerWidth = $('#draghelper .dragger-content').outerWidth();
		},
		drag: function(e,ui)
		{
			//console.log('tree dragging',e);
			if (ui.position.top + $.draggerHeight - 28 > $(window).height()) ui.position.top = $(window).height() - $.draggerHeight + 26;
			if (ui.position.left + $.draggerWidth - 58 > $(window).width()) ui.position.left = $(window).width() - $.draggerWidth + 56;
		},
		stop: function(e,u)
		{
			$.treeDragging=false;
			$('body').removeClass('dragging').removeClassWith("dndc-");
		}
	});

	$('.fm-tree-panel .nw-fm-tree-item, .rubbish-bin, .fm-breadcrumbs, .transfer-panel, .nw-fm-left-icons-panel .nw-fm-left-icon, .shared-with-me tr, .nw-conversations-item').droppable(
	{
		tolerance: 'pointer',
		drop: function(e, ui)
		{
			$.doDD(e,ui,'drop',1);
		},
		over: function (e, ui)
		{
			$.doDD(e,ui,'over',1);
		},
		out: function (e, ui)
		{
			$.doDD(e,ui,'out',1);
		}
	});

	$(document).unbind('contextmenu');
	$(document).bind('contextmenu', function(e) {
		if (!localStorage.contextmenu) {
			$.hideContextMenu();
			return false;
		}
	});


	$('.fm-tree-panel .nw-fm-tree-item').unbind('click contextmenu');
	$('.fm-tree-panel .nw-fm-tree-item').bind('click contextmenu',function(e)
	{
		var id = $(this).attr('id').replace('treea_','');
		if (e.type == 'contextmenu')
		{
			$('.nw-fm-tree-item').removeClass('dragover');
			$(this).addClass('dragover');
			$.selected=[id];
			if (contextmenuUI(e,1)) return true;
			else return false;
		}
		var c = $(e.target).attr('class');
		if (c && c.indexOf('nw-fm-arrow-icon') > -1)
		{
			treeUIexpand(id);
		}
		else
		{
			var c = $(this).attr('class');
			if (c && c.indexOf('opened') > -1) treeUIexpand(id);
			M.openFolder(id);
		}
		return false;
	});

	$(window).unbind('resize.tree');
	$(window).bind('resize.tree', function ()
	{
		initTreeScroll();
	});
	// setTimeout(initTreeScroll,10);
	Soon(function()
	{	/**
		 * Let's shoot two birds with a stone, when nodes are moved we need a resize
		 * to let dynlist refresh - plus, we'll implicitly invoke initTreeScroll.
		 */
		$(window).trigger('resize');
	});
	if (d) console.timeEnd('treeUI');
}

function treeUIexpand(id,force,moveDialog)
{
	M.buildtree(M.d[id]);

	var b = $('#treea_' + id);
	var d = b.attr('class');

	if (M.currentdirid !== id)
	{
		var path = M.getPath(M.currentdirid),pid={},active_sub=false;
		for (var i in path) pid[path[i]]=i;
		if (pid[M.currentdirid] < pid[id]) active_sub=true;
	}

	if (d && d.indexOf('expanded') > -1 && !force)
	{
		fmtreenode(id,false);
		$('#treesub_' + id).removeClass('opened');
		b.removeClass('expanded');
	}
	else if (d && d.indexOf('contains-folders') > -1)
	{
		fmtreenode(id,true);
		$('#treesub_' + id).addClass('opened');
		b.addClass('expanded');
	}

	treeUI();
}

function sectionUIopen(id)
{
	$('.nw-fm-left-icon').removeClass('active');
	$('.content-panel').removeClass('active');
	$('.nw-fm-left-icon.' + id).addClass('active');
	$('.content-panel.' + id).addClass('active');
	$('.fm-left-menu').removeClass('cloud-drive shared-with-me rubbish-bin contacts conversations').addClass(id);
	$('.fm-right-header').addClass('hidden');

	if (id !== 'conversations') $('.fm-right-header').removeClass('hidden');
	if ((id !== 'cloud-drive') && (id !== 'rubbish-bin') && ((id !== 'shared-with-me') && (M.currentdirid !== 'shares')))
	{
		$('.files-grid-view.fm').addClass('hidden');
		$('.fm-blocks-view.fm').addClass('hidden');
	}
	if (id !== 'contacts')
	{
		$('.contacts-details-block').addClass('hidden');
		$('.files-grid-view.contacts-view').addClass('hidden');
		$('.fm-blocks-view.contacts-view').addClass('hidden');
	}
	if (id !== 'shared-with-me')
	{
		$('.shared-blocks-view').addClass('hidden');
		$('.shared-grid-view').addClass('hidden');
	}

	var headertxt = '';
	switch(id)
	{
		case 'contacts':
		headertxt = 'My contacts';
		break;
		case 'conversations':
		headertxt = 'My conversations';
		break;
		case 'shared-with-me':
		headertxt = 'My incoming shares';
		break;
		case 'cloud-drive':
		headertxt = 'My folders';
		break;
	}
	$('.nw-tree-panel-header span').text(headertxt);
}

function treeUIopen(id,event,ignoreScroll,dragOver,DragOpen)
{
	var id_s = id.split('/')[0], id_r = RootbyId(id);
	var e, scrollTo = false, stickToTop = false;

	if (id_r == 'shares') sectionUIopen('shared-with-me');
	else if (id_r == M.RootID) sectionUIopen('cloud-drive');
	else if (id_s == 'chat') sectionUIopen('conversations');
	else if (id_r == 'contacts') sectionUIopen('contacts');
	else if (id_r == M.RubbishID) sectionUIopen('rubbish-bin');

	if (!fminitialized) return false;

	if (!event)
	{
		var ids = M.getPath(id);
		var i=1;
		while (i < ids.length)
		{
			if (M.d[ids[i]]) treeUIexpand(ids[i],1);
			i++;
		}
		if (ids[0] == 'contacts' && M.currentdirid && M.currentdirid.length == 11) sectionUIopen('contacts');
		else if (ids[0] == 'contacts') sectionUIopen('shared-with-me');
		else if (ids[0] == M.RootID) sectionUIopen('cloud-drive');
	}
	if ($.hideContextMenu) $.hideContextMenu(event);

	e = $('#treea_' + id_s);
	$('.fm-tree-panel .nw-fm-tree-item').removeClass('selected');
	e.addClass('selected');

	if (!ignoreScroll)
	{
		if (id == M.RootID || id == 'shares' || id == 'contacts' || id == 'chat')
		{
			stickToTop = true;
			scrollTo = $('.nw-tree-panel-header');
		}
		else if (e.length && !e.visible()) scrollTo = e;
		// if (d) console.log('scroll to element?',ignoreScroll,scrollTo,stickToTop);

		var jsp = scrollTo && $('.fm-tree-panel').data('jsp');
		if (jsp) setTimeout(function()
		{
			jsp.scrollToElement(scrollTo,stickToTop);
		},50);
	}
	treeUI();
}

function renameDialog()
{
	if ($.selected.length > 0)
	{
		$.dialog = 'rename';
		$('.rename-dialog').removeClass('hidden');
		$('.rename-dialog').addClass('active');
		$('.fm-dialog-overlay').removeClass('hidden');
		$('.rename-dialog .fm-dialog-close').unbind('click');
		$('.rename-dialog .fm-dialog-close').bind('click',function()
		{
			$.dialog=false;
			$('.rename-dialog').addClass('hidden');
			$('.fm-dialog-overlay').addClass('hidden');
		});
		$('.rename-dialog-button.rename').unbind('click');
		$('.rename-dialog-button.rename').bind('click',function()
		{
			var c = $('.rename-dialog').attr('class');
			if (c && c.indexOf('active') > -1) dorename();
		});
		$('.rename-dialog-button.cancel').unbind('click');
		$('.rename-dialog-button.cancel').bind('click',function()
		{
			$('.rename-dialog').addClass('hidden');
		    $('.fm-dialog-overlay').addClass('hidden');
		});
		var n = M.d[$.selected[0]];
		if (n.t) $('.rename-dialog .fm-dialog-title').text(l[425]);
		else $('.rename-dialog .fm-dialog-title').text(l[426]);
		$('.rename-dialog input').val(n.name);
		var ext = fileext(n.name);
		if (!n.t && ext.length > 0)
		{
			$('.rename-dialog input')[0].selectionStart=0;
			$('.rename-dialog input')[0].selectionEnd = $('.rename-dialog input').val().length - ext.length-1;
		}
		$('.rename-dialog input').unbind('focus');
		$('.rename-dialog input').bind('focus',function() {
			var selEnd;
			$(this).closest('.rename-dialog').addClass('focused');
			var d = $(this).val().indexOf('.');
			if (d > -1) selEnd = d;
		    else selEnd = $(this).val().length;
			$(this)[0].selectionStart=0;
			$(this)[0].selectionEnd = selEnd;
           
		});
		$('.rename-dialog input').unbind('blur');
		$('.rename-dialog input').bind('blur',function() {
			$(this).closest('.rename-dialog').removeClass('focused');
		});
		$('.rename-dialog input').unbind('click keydown keyup keypress');
		$('.rename-dialog input').focus();
		$('.rename-dialog input').bind('click keydown keyup keypress',function(e)
		{
			var n = M.d[$.selected[0]];
			var ext = fileext(n.name);
			if ($(this).val() == '' || (!n.t && ext.length > 0 && $(this).val() == '.' + ext)) $('.rename-dialog').removeClass('active');
			else $('.rename-dialog').addClass('active');
			if (!n.t && ext.length > 0)
			{
				if (this.selectionStart > $('.rename-dialog input').val().length - ext.length-2)
				{
					this.selectionStart = $('.rename-dialog input').val().length - ext.length-1;
					this.selectionEnd = $('.rename-dialog input').val().length - ext.length-1;
					if (e.which == 46) return false;
				}
				else if (this.selectionEnd > $('.rename-dialog input').val().length - ext.length-1)
				{
					this.selectionEnd = $('.rename-dialog input').val().length - ext.length-1;
					return false;
				}
			}
		});
	}
}

function dorename()
{
	if ($('.rename-dialog input').val() !== '')
	{
		var h = $.selected[0];
		var n = M.d[h];
		var nn = $('.rename-dialog input').val();
		if (nn !== n.name) M.rename(h,nn);
		$.dialog=false;
		$('.rename-dialog').addClass('hidden');
		$('.fm-dialog-overlay').addClass('hidden');
	}
}

function msgDialog(type,title,msg,submsg,callback,checkbox)
{
	$.msgDialog = type;
	$('#msgDialog').removeClass('clear-bin-dialog confirmation-dialog warning-dialog-b warning-dialog-a notification-dialog remove-dialog');
	$('#msgDialog .icon').removeClass('fm-bin-clear-icon .fm-notification-icon');
	$('#msgDialog .confirmation-checkbox').addClass('hidden');
	$.warningCallback = callback;
	if (type == 'clear-bin')
	{
		$('#msgDialog').addClass('clear-bin-dialog');
		$('#msgDialog .icon').addClass('fm-bin-clear-icon');
		$('#msgDialog .fm-notifications-bottom').html('<div class="fm-dialog-button notification-button active confirm">' + l[1018] + '</div><div class="fm-dialog-button notification-button active cancel">' + l[82] + '</div><div class="clear"></div>');
		$('#msgDialog .fm-dialog-button').eq(0).bind('click',function()
		{
			closeMsg();
			if ($.warningCallback) $.warningCallback(true);
		});
		$('#msgDialog .fm-dialog-button').eq(1).bind('click',function()
		{
			closeMsg();
			if ($.warningCallback) $.warningCallback(false);
		});
	}
	else if (type == 'warninga' || type == 'warningb' || type == 'info')
	{
		$('#msgDialog .fm-notifications-bottom').html('<div class="fm-dialog-button notification-button active">' + l[81] + '</div><div class="clear"></div>');
		$('#msgDialog .fm-dialog-button').bind('click',function()
		{
			closeMsg();
			if ($.warningCallback) $.warningCallback(true);
		});
		$('#msgDialog .icon').addClass('fm-notification-icon');
		if (type == 'warninga') $('#msgDialog').addClass('warning-dialog-a');
		else if (type == 'warningb') $('#msgDialog').addClass('warning-dialog-b');
		else if (type == 'info') $('#msgDialog').addClass('notification-dialog');
	}
	else if (type == 'confirmation' || type == 'remove')
	{ 
		$('#msgDialog .fm-notifications-bottom').html('<div class="left checkbox-block hidden"><div class="checkdiv checkboxOff"> <input type="checkbox" name="confirmation-checkbox" id="confirmation-checkbox" class="checkboxOff"> </div> <label for="export-checkbox" class="radio-txt">' +l[229]+'</label></div><div class="fm-dialog-button notification-button active confirm">' + l[78] + '</div><div class="fm-dialog-button notification-button active cancel">' + l[79] + '</div><div class="clear"></div>');

		$('#msgDialog .fm-dialog-button').eq(0).bind('click',function()
		{
			closeMsg();
			if ($.warningCallback) $.warningCallback(true);
		});
		$('#msgDialog .fm-dialog-button').eq(1).bind('click',function()
		{
			closeMsg();
			if ($.warningCallback) $.warningCallback(false);
		});
		$('#msgDialog .icon').addClass('fm-notification-icon');
		$('#msgDialog').addClass('confirmation-dialog');
		if (type == 'remove') $('#msgDialog').addClass('remove-dialog');
		
		if (checkbox)
		{
			$('#msgDialog .left.checkbox-block .checkdiv, #msgDialog .left.checkbox-block input').removeClass('checkboxOn').addClass('checkboxOff');			
			$.warningCheckbox=false;
			$('#msgDialog .left.checkbox-block').removeClass('hidden');
			$('#msgDialog .left.checkbox-block').unbind('click');
			$('#msgDialog .left.checkbox-block').bind('click',function(e)
			{
				var c = $('#msgDialog .left.checkbox-block input').attr('class');
				if (c && c.indexOf('checkboxOff') > -1)
				{
					$('#msgDialog .left.checkbox-block .checkdiv, #msgDialog .left.checkbox-block input').removeClass('checkboxOff').addClass('checkboxOn');
					localStorage.skipDelWarning=1;
				}
				else
				{
					$('#msgDialog .left.checkbox-block .checkdiv, #msgDialog .left.checkbox-block input').removeClass('checkboxOn').addClass('checkboxOff');
					delete localStorage.skipDelWarning;
				}			
			});			
		}
	}

	$('#msgDialog .fm-dialog-title span').text(title);
	$('#msgDialog .fm-notification-info p').html(msg);
	if (submsg)
	{
		$('#msgDialog .fm-notification-warning').text(submsg);
		$('#msgDialog .fm-notification-warning').show();
	}
	else $('#msgDialog .fm-notification-warning').hide();
	$('#msgDialog .fm-dialog-close').unbind('click');
	$('#msgDialog .fm-dialog-close').bind('click',function()
	{
		closeMsg();
		if ($.warningCallback) $.warningCallback(false);
	});
	$('#msgDialog').removeClass('hidden');
	$('.fm-dialog-overlay').removeClass('hidden');
}

function closeMsg()
{
	$('#msgDialog').addClass('hidden');
	$('.fm-dialog-overlay').addClass('hidden');
	delete $.msgDialog;
}

function dialogScroll(s)
{
	$(s).jScrollPane({enableKeyboardNavigation: false, showArrows: true, arrowSize: 8, animateScroll: true});
};

function dialogPositioning(s)
{
	$(s).css('margin-top', '-' + $(s).height()/2 + 'px');
};

/**
 * Handle DOM directly, no return value
 * @param {string} s - dialog tab
 * @param {string} m - tag of source element
 * @param {string} n - dialog prefix (copy|move)
 * @param {string} x - html, content
 * 
 * @returns {undefined}
 */
function handleDialogTabContent(s, m, n, x)
{
	var b = x.replace(/treea_/ig,'mctreea_').replace(/treesub_/ig,'mctreesub_').replace(/treeli_/ig,'mctreeli_');;
	$('.' + n + '-dialog-tree-panel' + '.' + s + ' .dialog-content-block')
		.empty()
		.html(b);
	if (!$('.' + n + '-dialog-tree-panel' + '.' + s + ' .dialog-content-block ' + m).length)// No items available, empty message
	{
		$('.' + n + '-dialog-empty' + '.' + s).addClass('active');
		$('.' + n + '-dialog-tree-panel' + '.' + s + ' ' + '.' + n + '-dialog-panel-header').addClass('hidden');
	}
	else
	{
		$('.' + n + '-dialog-tree-panel' + '.' + s).addClass('active');
		$('.' + n + '-dialog-tree-panel' + '.' + s + ' ' + '.' + n + '-dialog-panel-header').removeClass('hidden');						
	}	
}

// Find shared folders marked read-only and disable it in dialog
function disableReadOnlySharedFolders(m)
{
	var $ro = $('.' + m + '-dialog-tree-panel.shared-with-me .dialog-content-block span[id^="mctreea_"]');
	var x, i;
	$ro.each(function(i, v)
	{
		x = $(v).attr('id').replace('mctreea_', '');
		i = M.d[x].r;
		if (typeof i == 'undefined' || i === 0)
		{
			$(v).addClass('disabled');
		}
	});
};

/**
 * Copy|Move dialogs content  handler
 * 
 * @param {string} s - dialog tab
 * @param {string} m - tag of source element
 * @param {boolean} c - should we show new folder button
 * @param {string} n - dialog prefix (copy|move)
 * @param {string} t - action button label
 * @param {string} i - in case of conversations tab
 * @returns {undefined}
 */
function handleDialogContent(s, m, c, n, t, i)
{
	$('.' + n + '-dialog-txt').removeClass('active');
	$('.' + n + '-dialog-empty').removeClass('active');
	$('.' + n + '-dialog-button').removeClass('active');
	$('.' + n + '-dialog-tree-panel').removeClass('active');
	$('.' + n + '-dialog-panel-arrows').removeClass('active');
	$('.' + n + '-dialog .dialog-sorting-menu').addClass('hidden');
	// Action button label
	var $btn = $('.dialog-' + n + '-button');
	$btn.text(t);
	// Disable/enable button
	if (typeof $.mcselected != 'undefined') $btn.removeClass('disabled');
		else $btn.addClass('disabled');

	// Sorting menu
	var $mnu = $('.' + n + '-dialog .dialog-sorting-menu .context-menu-section').eq(0);
	switch (s)
	{
		case 'cloud-drive':
			$mnu.addClass('hidden');
			break;
		case 'shared-with-me':
			$mnu.removeClass('hidden');
			break;
		case 'conversations':
			$mnu.addClass('hidden');
			break;
		case 'rubbish-bin':
			$mnu.addClass('hidden');
			break;
		default:
			$mnu.addClass('hidden');
			break;
	}

	$('.' + n + '-dialog-txt' + '.' + s).addClass('active');
	var b;
	// Added cause of conversations-container
	if (typeof i === 'undefined') b = $('.content-panel' + '.' + s).html();
	else b = $('.content-panel ' + i).html();

	handleDialogTabContent(s, m, n, b);
	if (s === 'shared-with-me') disableReadOnlySharedFolders(n);
	
	//  'New Folder' button
	if (c) $('.dialog-newfolder-button').removeClass('hidden');
	else $('.dialog-newfolder-button').addClass('hidden');

	$('.' + n + '-dialog .nw-fm-tree-item').removeClass('expanded active opened selected');
	$('.' + n + '-dialog ul').removeClass('opened');

    dialogPositioning('.fm-dialog' + '.' + n + '-dialog');
	dialogScroll('.' + n + '-dialog-tree-panel');

	$('.' + n + '-dialog-button' + '.' + s).addClass('active');//Activate tab
}

function handleShareDialogContent()
{
	var SCROLL_NUM = -1;// Number of items in dialog before scroll is implemented
	handleDialogScroll = function(num, dc)
	{
		// Add scroll in case that we have more then 5 items in list
		if (num > SCROLL_NUM)
		{
			dialogScroll(dc + ' .share-dialog-contacts');
		}
		else
		{
			var $x = $(dc + ' .share-dialog-contacts').jScrollPane();
			var el = $x.data('jsp');
			el.destroy();
		}
	};
	
	fillDialogWithContent = function()
	{
		return;
	};

	var dc = '.share-dialog';
	// Disable/enable button
	var $btn = $('.fm-dialog-button .dialog-share-button');
	
	this.fillDialogWithContent();
	var num = $(dc + ' .share-dialog-contacts .share-dialog-contact-bl').length;
	if (num)
	{
		$btn.removeClass('disabled');
		$(dc + ' .share-dialog-img').addClass('hidden');
		$(dc + ' .share-dialog-contacts').removeClass('hidden');
		this.handleDialogScroll(num, dc);
	}
	else
	{
		$btn.addClass('disabled');
		$(dc + ' .share-dialog-img').removeClass('hidden');
		$(dc + ' .share-dialog-contacts').addClass('hidden');
	}

	// Update dialog title text
	$(dc + ' .fm-dialog-title').text('Share "' + M.d[$.selected].name + '"');

    dialogPositioning('.fm-dialog.share-dialog');
	
}

function shareDialog()
{
	$('.share-dialog .fm-dialog-close, .share-dialog .dialog-cancel-button').unbind('click');
	$('.share-dialog .fm-dialog-close, .share-dialog .dialog-cancel-button').bind('click',function()
	{
		closeDialog();
	});	
}

function closeDialog()
{
	if ($.dialog === 'createfolder' && ($.copyDialog || $.moveDialog))
	{
		$('.fm-dialog.create-folder-dialog').addClass('hidden');
		$('.fm-dialog.create-folder-dialog .create-folder-size-icon').removeClass('hidden');
	}
	else
	{
		$('.fm-dialog').addClass('hidden');
		$('.fm-dialog-overlay').addClass('hidden');
		$('.dialog-content-block,.share-dialog-contacts').empty();
		delete $.copyDialog;
		delete $.moveDialog;
	}
	$('.fm-dialog').removeClass('arrange-to-back');
	
	$('.export-links-warning').addClass('hidden');
	if ($.dialog == 'terms' && $.termsAgree) delete $.termsAgree;
	
	delete $.dialog;
}

function copyDialog()
{
	
	// Clears already selected sub-folders, and set selection to root
	function selectCopyDialogTabRoot(section)
	{
		$('.copy-dialog .nw-fm-tree-item').removeClass('selected');
		switch (section)
		{
			case 'cloud-drive':
				$.mcselected = M.RootID;
                break;
			case 'shared-with-me':
				$.mcselected = undefined;
				break;
			case 'conversations':
				$.mcselected = undefined;
				break;
			default:
				$.mcseleced = undefined;
				break;
		}
		// Disable/enable button
		var $btn = $('.dialog-copy-button');
		if (typeof $.mcselected != 'undefined') $btn.removeClass('disabled');
		else $btn.addClass('disabled');
		
	};
	
	$('.copy-dialog .fm-dialog-close, .copy-dialog .dialog-cancel-button').unbind('click');
	$('.copy-dialog .fm-dialog-close, .copy-dialog .dialog-cancel-button').bind('click',function()
	{
		closeDialog();
	});
	
    $('.copy-dialog-button').unbind('click');
    $('.copy-dialog-button').bind('click', function() {
		var section = $(this).attr('class').split(" ")[1];
		selectCopyDialogTabRoot(section);
        if ($(this).attr('class').indexOf('active') == -1)
		{
            switch (section)
            {
                case 'cloud-drive':
					handleDialogContent(section, 'ul', true, 'copy', 'Paste');
                    break;
                case 'shared-with-me':
					handleDialogContent(section, 'ul', false, 'copy', l[1344]);
                    break;
                case 'conversations':
					handleDialogContent(section, 'div', false, 'copy', l[1940], '.conversations-container');
                    break;
            }
        }
    });

    $('.copy-dialog-panel-arrows').unbind('click');
    $('.copy-dialog-panel-arrows').bind('click', function() {
        if ($(this).attr('class').indexOf('active') == -1) {
			var type = $('.fm-dialog-title .copy-dialog-txt.active').attr('class').split(" ")[1];
			$('.copy-dialog .dialog-sorting-menu .sorting-menu-item')
				.removeClass('active')
				.filter('*[data-by=' + $.sortTreePanel[type].by  + '],*[data-dir='+$.sortTreePanel[type].dir+']')
				.addClass('active');
		
            $(this).addClass('active');
            $('.copy-dialog .dialog-sorting-menu').removeClass('hidden');
        } else {
            $(this).removeClass('active');
            $('.copy-dialog .dialog-sorting-menu').addClass('hidden');
        }
    });

    $('.copy-dialog .dialog-sorting-menu .sorting-menu-item').unbind('click');
    $('.copy-dialog .dialog-sorting-menu .sorting-menu-item').bind('click', function()
	{
        if ($(this).attr('class').indexOf('active') == -1)
		{
			var data = $(this).data();
			var type = $('.fm-dialog-title .copy-dialog-txt.active').attr('class').split(" ")[1];
			if (data.dir) {
				localStorage['sort' + type + 'Dir'] = $.sortTreePanel[type].dir = data.dir;
			} else {
				localStorage['sort' + type + 'By'] = $.sortTreePanel[type].by = data.by;
			}
			switch (type) {
				// Sort contacts
//				case 'contacts':
//					M.contacts();
//					break;
				case 'shared-with-me':
					M.buildtree({h:'shares'}, 'copy-dialog');
					break;
				case 'cloud-drive':
					M.buildtree(M.d[M.RootID], 'copy-dialog');
					break;
			}
			
            $(this).parent().find('.sorting-menu-item').removeClass('active');
            $(this).addClass('active');
        }
		$('.copy-dialog .dialog-sorting-menu').addClass('hidden');
		$('.copy-dialog-panel-arrows.active').removeClass('active');
    });
	
	$('.copy-dialog .dialog-newfolder-button').unbind('click');
	$('.copy-dialog .dialog-newfolder-button').bind('click', function() {
		$('.copy-dialog').addClass('arrange-to-back');
		createfolderDialog();

		$('.fm-dialog.create-folder-dialog .create-folder-size-icon').addClass('hidden');
	});
	
	$('.copy-dialog').off('click', '.nw-fm-tree-item');
	$('.copy-dialog').on('click', '.nw-fm-tree-item', function(e)
	{
		var old = $.mcselected;
		$.mcselected = $(this).attr('id').replace('mctreea_','');
		M.buildtree(M.d[$.mcselected]);
		var html = $('#treesub_' + $.mcselected).html();
		if (html) $('#mctreesub_' + $.mcselected).html(html.replace(/treea_/ig,'mctreea_').replace(/treesub_/ig,'mctreesub_').replace(/treeli_/ig,'mctreeli_'));
		disableReadOnlySharedFolders('copy');
		var $btn = $('.dialog-copy-button');

		var c = $(e.target).attr('class');
		// Sub-folder exist?
		if (c && c.indexOf('nw-fm-arrow-icon') > -1)
		{
			var c = $(this).attr('class');
			// Sub-folder expanded
			if (c && c.indexOf('expanded') > -1)
			{
				$(this).removeClass('expanded');
				$('#mctreesub_' + $.mcselected).removeClass('opened');
			}
			else
			{
				$(this).addClass('expanded');
				$('#mctreesub_' + $.mcselected).addClass('opened');
			}
		}
		else
		{
			var c = $(this).attr('class');
			if (c && c.indexOf('selected') > -1)
			{
				if (c && c.indexOf('expanded') > -1)
				{
					$(this).removeClass('expanded');
					$('#mctreesub_' + $.mcselected).removeClass('opened');
				}
				else
				{
					$(this).addClass('expanded');
					$('#mctreesub_' + $.mcselected).addClass('opened');
				}
			}
		}
		if (!$(this).is('.disabled'))
		{
			// unselect previously selected item
			$('.copy-dialog .nw-fm-tree-item').removeClass('selected');
			$(this).addClass('selected');
			$btn.removeClass('disabled');
		}
		else $.mcselected = old;
		
		// Disable action button if there is no selected items
		if (typeof $.mcselected == 'undefined') $btn.addClass('disabled');
	});
	
	// Handle conversations tab item selection
	$('.copy-dialog').off('click', '.nw-conversations-item');
	$('.copy-dialog').on('click', '.nw-conversations-item', function()
	{
		$.mcselected = $(this).attr('id').replace('contact2_','');
		var $btn = $('.dialog-copy-button');

		// unselect previously selected item
		$('.copy-dialog .nw-conversations-item').removeClass('selected');
		$(this).addClass('selected');
		$btn.removeClass('disabled');
			
		// Disable action button if there is no selected items
		if (typeof $.mcselected == 'undefined') $btn.addClass('disabled');
	});

	$('.copy-dialog .dialog-copy-button').unbind('click');
	$('.copy-dialog .dialog-copy-button').bind('click', function()
	{
		if (typeof $.mcselected != 'undefined')
		{
			var section = $('.fm-dialog-title .copy-dialog-txt.active').attr('class').split(" ")[1];// Get active tab
			switch (section)
			{
				case 'cloud-drive':
					var n = [];
					for (var i in $.selected) if (!isCircular($.selected[i], $.mcselected)) n.push($.selected[i]);
					closeDialog();
					M.copyNodes(n, $.mcselected);
					break;
				case 'shared-with-me':
					var n = [];
					for (var i in $.selected) if (!isCircular($.selected[i], $.mcselected)) n.push($.selected[i]);
					closeDialog();
					M.copyNodes(n, $.mcselected);
					break;
				case 'conversations':
					var $selectedConv = $('.copy-dialog .nw-conversations-item.selected');
					closeDialog();
					megaChat.chats[$selectedConv.attr('data-room-jid') + "@conference." + megaChat.options.xmppDomain].attachNodes($.selected);
					break;
				default:
					break;
			}
		}
	});
}

function moveDialog()
{

	// Clears already selected sub-folders, and set selection to root
	function selectMoveDialogTabRoot(section)
	{
		$('.move-dialog .nw-fm-tree-item').removeClass('selected');
		switch (section)
		{
			case 'cloud-drive':
				$.mcselected = M.RootID;
				break;
			case 'shared-with-me':
				$.mcselected = undefined;
				break;
			case 'rubbish-bin':
				$.mcselected = M.RubbishID;
				break;
			default:
				$.mcseleced = undefined;
				break;
            }
		// Disable/enable button
		var $btn = $('.dialog-move-button');
		if (typeof $.mcselected != 'undefined') $btn.removeClass('disabled');
		else $btn.addClass('disabled');			
	};
	
	$('.move-dialog .fm-dialog-close, .move-dialog .dialog-cancel-button').unbind('click');
	$('.move-dialog .fm-dialog-close, .move-dialog .dialog-cancel-button').bind('click',function()
	{
		closeDialog();
	});
	
    $('.move-dialog-button').unbind('click');
    $('.move-dialog-button').bind('click', function(e) {
        var section = $(this).attr('class').split(" ")[1];
		selectMoveDialogTabRoot(section);
        if ($(this).attr('class').indexOf('active') == -1)
		{
            switch (section)
            {
                case 'cloud-drive':
					handleDialogContent(section, 'ul', true, 'move', l[62]);
                    break;
                case 'shared-with-me':
					handleDialogContent(section, 'ul', false, 'move', l[1344]);
                    break;
                case 'rubbish-bin':
					handleDialogContent(section, 'ul', false, 'move', l[62]);
                    break;
            }
        }
    });

    $('.move-dialog-panel-arrows').unbind('click');
    $('.move-dialog-panel-arrows').bind('click', function() {
        if ($(this).attr('class').indexOf('active') == -1) {
			var type = $('.fm-dialog-title .move-dialog-txt.active').attr('class').split(" ")[1];
			$('.move-dialog .dialog-sorting-menu .sorting-menu-item')
				.removeClass('active')
				.filter('*[data-by=' + $.sortTreePanel[type].by  + '],*[data-dir='+$.sortTreePanel[type].dir+']')
				.addClass('active');
		
            $(this).addClass('active');
            $('.move-dialog .dialog-sorting-menu').removeClass('hidden');
        } else {
            $(this).removeClass('active');
            $('.move-dialog .dialog-sorting-menu').addClass('hidden');
        }
    });

    $('.move-dialog .dialog-sorting-menu .sorting-menu-item').unbind('click');
    $('.move-dialog .dialog-sorting-menu .sorting-menu-item').bind('click', function()
	{
        if ($(this).attr('class').indexOf('active') == -1)
		{
			var data = $(this).data()
			var type = $('.fm-dialog-title .move-dialog-txt.active').attr('class').split(" ")[1];
			if (data.dir) {
				localStorage['sort' + type + 'Dir'] = $.sortTreePanel[type].dir = data.dir;
			} else {
				localStorage['sort' + type + 'By'] = $.sortTreePanel[type].by = data.by;
			}
			switch (type) {
				case 'shared-with-me':
					M.buildtree({h:'shares'}, 'move-dialog');
					break;
				case 'cloud-drive':
					M.buildtree(M.d[M.RootID], 'move-dialog');
					break;
				case 'rubbish-bin':
					M.buildtree({h:M.RubbishID}, 'move-dialog');
					break;
			}

            $(this).parent().find('.sorting-menu-item').removeClass('active');
            $(this).addClass('active');
        }
        $('.move-dialog .dialog-sorting-menu').addClass('hidden');
        $('.move-dialog-panel-arrows.active').removeClass('active');
    });
	
	$('.move-dialog .dialog-newfolder-button').unbind('click');
	$('.move-dialog .dialog-newfolder-button').bind('click', function() {
		$('.move-dialog').addClass('arrange-to-back');
		createfolderDialog();
		
		$('.fm-dialog.create-folder-dialog .create-folder-size-icon').addClass('hidden');
	});
	
	$('.move-dialog').off('click', '.nw-fm-tree-item');
	$('.move-dialog').on('click', '.nw-fm-tree-item', function(e)
	{
		var old = $.mcselected;
		$.mcselected = $(this).attr('id').replace('mctreea_','');		
		M.buildtree(M.d[$.mcselected]);
		var html = $('#treesub_' + $.mcselected).html();
		if (html) $('#mctreesub_' + $.mcselected).html(html.replace(/treea_/ig,'mctreea_').replace(/treesub_/ig,'mctreesub_').replace(/treeli_/ig,'mctreeli_'));
		disableCircularTargets('#mctreea_');
		var $btn = $('.dialog-move-button');

		var c = $(e.target).attr('class');
		// Sub-folder exist?
		if (c && c.indexOf('nw-fm-arrow-icon') > -1)
		{
			var c = $(this).attr('class');
			// Sub-folder expanded
			if (c && c.indexOf('expanded') > -1)
			{
				$(this).removeClass('expanded');
				$('#mctreesub_' + $.mcselected).removeClass('opened');
			}
			else
			{
				$(this).addClass('expanded');
				$('#mctreesub_' + $.mcselected).addClass('opened');
			}
		}
		else
		{
			var c = $(this).attr('class');
			if (c && c.indexOf('selected') > -1)
			{
				if (c && c.indexOf('expanded') > -1)
				{
					$(this).removeClass('expanded');
					$('#mctreesub_' + $.mcselected).removeClass('opened');
				}
				else
				{
					$(this).addClass('expanded');
					$('#mctreesub_' + $.mcselected).addClass('opened');
				}
			}
		}
		if (!$(this).is('.disabled'))
		{
			// unselect previously selected item
			$('.move-dialog .nw-fm-tree-item').removeClass('selected');
			$(this).addClass('selected');
			$btn.removeClass('disabled');
		}
		else $.mcselected = old;
		
		// Disable action button if there is no selected items
		if (typeof $.mcselected == 'undefined') $btn.addClass('disabled');
	});
	
	$('.move-dialog .dialog-move-button').unbind('click');
	$('.move-dialog .dialog-move-button').bind('click', function()
	{
		if (typeof $.mcselected != 'undefined')
		{
			var n = [];
			for (var i in $.selected) if (!isCircular($.selected[i], $.mcselected)) n.push($.selected[i]);
			closeDialog();
			M.moveNodes(n, $.mcselected);
		}
	});
}

function getclipboardlinks()
{
	var l='';
	for (var i in M.links)
	{
		var n = M.d[M.links[i]];
		var key,s;
		if (n.t)
		{
			key = u_sharekeys[n.h];
			s='';
		}
		else
		{
			key = n.key;
			s = htmlentities(bytesToSize(n.s));
		}
		if (n && n.ph)
		{
			var F='';
			if (n.t) F='F';
			if (i > 0) l += '\n';
			l += 'https://mega.co.nz/#'+F+'!' + htmlentities(n.ph);
			if ($('#export-checkbox').is(':checked')) l += '!' + a32_to_base64(key);
		}
	}
	return l;
}

function getclipboardkeys()
{
	var l='';
	for (var i in M.links)
	{
		var n = M.d[M.links[i]];
		var key;
		if (n.t) key = u_sharekeys[n.h];
		else key = n.key;
		l += a32_to_base64(key) + '\n';
	}
	return l;
}

function linksDialog(close)
{
	var jsp = $('.export-link-body').data('jsp');
	if (jsp) jsp.destroy();
	if (close)
	{
		$.dialog=false;
		$('.fm-dialog-overlay').addClass('hidden');
		$('.fm-dialog.export-links-dialog').addClass('hidden');
		$('.export-links-warning').addClass('hidden');
		return true;
	}

	$.dialog = 'links';
	var html = '';
	for (var i in M.links)
	{
		var n = M.d[M.links[i]];
		var key,s,F;
		if (n.t)
		{
			F='F';
			key = u_sharekeys[n.h];
			s='';
		}
		else
		{
			F='';
			key = n.key;
			s = htmlentities(bytesToSize(n.s));
		}

		if (n && n.ph)
		{
			html += '<div class="export-link-item"><div class="export-icon ' + fileicon(n) + '" ></div><div class="export-link-text-pad"><div class="export-link-txt">' + htmlentities(n.name) + ' <span class="export-link-gray-txt">' + s + '</span></div><div class="export-link-txt">https://mega.co.nz/#'+F+'!' + htmlentities(n.ph) + '<span class="export-link-gray-txt file-key">!' + a32_to_base64(key) + '</span></div></div></div>';
		}
	}
	$('.export-links-warning-close').unbind('click');
    $('.export-links-warning-close').bind('click',function()
	{
		$('.export-links-warning').addClass('hidden');
	});
	$('.export-links-dialog .fm-dialog-close').unbind('click');
    $('.export-links-dialog .fm-dialog-close').bind('click',function()
	{
		linksDialog(1);
	});

	if (is_extension)
	{
		if (!is_chrome_firefox)
		{
			$('.fm-dialog-chrome-clipboard').removeClass('hidden');
			$( "#chromeclipboard" ).fadeTo( 1,0.01 );
		}
		// chrome & firefox extension:
		$("#clipboardbtn1").unbind('click');
		$("#clipboardbtn1").bind('click',function()
		{
			if (is_chrome_firefox) mozSetClipboard(getclipboardlinks());
			else
			{
				$('#chromeclipboard')[0].value=getclipboardlinks();
				$('#chromeclipboard').select();
				document.execCommand('copy');
			}
		});
		$('#clipboardbtn2').unbind('click');
		$('#clipboardbtn2').bind('click',function()
		{
			if (is_chrome_firefox) mozSetClipboard(getclipboardkeys());
			else
			{
				$('#chromeclipboard')[0].value=getclipboardkeys();
				$('#chromeclipboard').select();
				document.execCommand('copy');
			}
		});
		$('#clipboardbtn1').text(l[370]);
		$('#clipboardbtn2').text(l[1033]);
	}
	else
	{
		$('#clipboardbtn1').html(htmlentities(l[370]) + '<object data="OneClipboard.swf" id="clipboardswf1" type="application/x-shockwave-flash"  width="100%" height="26" allowscriptaccess="always"><param name="wmode" value="transparent"><param value="always" name="allowscriptaccess"><param value="all" name="allowNetworkin"><param name=FlashVars value="buttonclick=1" /></object>');

		$('#clipboardbtn2').html(htmlentities(l[1033]) + '<object data="OneClipboard.swf" id="clipboardswf2" type="application/x-shockwave-flash"  width="100%" height="26" allowscriptaccess="always"><param name="wmode" value="transparent"><param value="always" name="allowscriptaccess"><param value="all" name="allowNetworkin"><param name=FlashVars value="buttonclick=1" /></object>');

		$('#clipboardbtn1').unbind('mouseover');
		$('#clipboardbtn1').bind('mouseover',function()
		{
			var e = $('#clipboardswf1')[0];
			if (e && e.setclipboardtext) e.setclipboardtext(getclipboardlinks());
		});
		$('#clipboardbtn2').unbind('mouseover');
		$('#clipboardbtn2').bind('mouseover',function()
		{
			var e = $('#clipboardswf2')[0];
			if (e && e.setclipboardtext) e.setclipboardtext(getclipboardkeys());
		});
	}
    $('.export-checkbox :checkbox').iphoneStyle({resizeContainer:false,resizeHandle:false,onChange:function(elem, data)
	{
	   if(data) {
		   $(elem).closest('.on_off').addClass('on');
		   $('.export-links-dialog').addClass('file-keys-view');
	   }
	   else {
		   $(elem).closest('.on_off').removeClass('on').addClass('off');
		   $('.export-links-dialog').removeClass('file-keys-view');
	   }
	}});
	$('.export-checkbox').addClass('on');
	$('.export-links-dialog').addClass('file-keys-view');
	$('.export-links-dialog .export-link-body').html(html);
	$('.fm-dialog-overlay').removeClass('hidden');
	$('.export-links-warning').removeClass('hidden');
	$('.fm-dialog.export-links-dialog').removeClass('hidden');
	$('.export-link-body').removeAttr('style');
	if ($('.export-link-body').outerHeight() == 384) {
	   $('.export-link-body').jScrollPane({showArrows:true, arrowSize:5});
	   jScrollFade('.export-link-body');
	}
	$('.fm-dialog.export-links-dialog').css('margin-top',$('.fm-dialog.export-links-dialog').outerHeight()/2*-1);
}

function refreshDialogContent()
{
	// Refresh dialog content with newly created directory
	var b = $('.content-panel.cloud-drive').html();
	if($.copyDialog)
	{
		handleDialogTabContent('cloud-drive', 'ul', 'copy', b);
	}
	else if ($.moveDialog)
	{
		handleDialogTabContent('cloud-drive', 'ul', 'move', b);
	}	
}

function createfolderDialog(close)
{
	$.dialog = 'createfolder';
	if (close)
	{
		$.dialog = false;
		if ($.cftarget) delete $.cftarget;
		$('.fm-dialog-overlay').addClass('hidden');
		$('.fm-dialog.create-folder-dialog').addClass('hidden');
		return true;
	}
	$('.create-folder-dialog input').unbind('focus');
	$('.create-folder-dialog input').bind('focus',function()
	{
		if ($(this).val() == l[157]) $('.create-folder-dialog input').val('');
		$('.create-folder-dialog').addClass('focused');
	});
	$('.create-folder-dialog input').unbind('blur');
	$('.create-folder-dialog input').bind('blur',function()
	{
		if($('.create-folder-dialog input').val() == '') 
			$('.create-folder-dialog input').val(l[157]);
		$('.create-folder-dialog').removeClass('focused');
	});
	$('.create-folder-dialog input').unbind('keyup');
	$('.create-folder-dialog input').bind('keyup',function()
	{
		if ($('.create-folder-dialog input').val() == '' || $('.create-folder-dialog input').val() == l[157]) $('.create-folder-dialog').removeClass('active');
		else $('.create-folder-dialog').addClass('active');
	});
	$('.create-folder-dialog input').unbind('keypress');
	$('.create-folder-dialog input').bind('keypress',function(e)
	{
		if (e.which == 13 && $(this).val() !== '')
		{
			if (!$.cftarget) $.cftarget = M.currentdirid;
			createfolder($.cftarget,$(this).val());
//			refreshDialogContent();
			createfolderDialog(1);
		}
	});
	$('.create-folder-dialog .fm-dialog-close, .create-folder-button-cancel.dialog').unbind('click');
	$('.create-folder-dialog .fm-dialog-close, .create-folder-button-cancel.dialog').bind('click',function()
	{
		createfolderDialog(1);
		$('.fm-dialog').removeClass('arrange-to-back');
		$('.create-folder-dialog input').val(l[157]);
	});
	$('.fm-dialog-input-clear').unbind('click');
	$('.fm-dialog-input-clear').bind('click',function()
	{
		$('.create-folder-dialog input').val('');
		$('.create-folder-dialog').removeClass('active');
	});

	$('.fm-dialog-new-folder-button').unbind('click');
	$('.fm-dialog-new-folder-button').bind('click',function()
	{
		var v = $('.create-folder-dialog input').val();
		if (v == '' || v == l[157]) alert(l[1024]);
		else
		{
			if (!$.cftarget) $.cftarget = M.currentdirid;
			createfolder($.cftarget,v);
//			refreshDialogContent();
			createfolderDialog(1);
		}
	});
	$('.fm-dialog-overlay').removeClass('hidden');
	$('.fm-dialog.create-folder-dialog').removeClass('hidden');
        $('.create-folder-input-bl input').focus();
	$('.create-folder-dialog').removeClass('active');
}

function addContactDialog(close)
{
	$.dialog = 'addcontact';
	if (close)
	{
		$.dialog = false;
		if ($.cftarget) delete $.cftarget;
		$('.fm-dialog-overlay').addClass('hidden');
		$('.fm-dialog.add-contact-dialog').addClass('hidden');
		return true;
	}
	$('.add-contact-dialog input').unbind('keyup');
	$('.add-contact-dialog input').bind('keyup',function()
	{
		if ($('.add-contact-dialog input').val() == '' || $('.add-contact-dialog input').val() == l[157]) $('.add-contact-dialog').removeClass('active');
		else $('.add-contact-dialog').addClass('active');
	});
	$('.add-contact-dialog input').unbind('keypress');
	$('.add-contact-dialog input').bind('keypress',function(e)
	{
		if (e.which == 13 && $(this).val() !== '')
		{
			if (u_type === 0) ephemeralDialog(l[997]);
			else doAddContact(e,1);
		}
	});

	$('.fm-dialog-add-contact-button').unbind('click');
	$('.fm-dialog-add-contact-button').bind('click',function(e)
	{
		if ($('.add-contact-dialog input').val() !== '')
		{
			if (u_type === 0) ephemeralDialog(l[997]);
			else doAddContact(e,1);
		}
	});

	$('.add-contact-dialog .fm-dialog-close').unbind('click');
	$('.add-contact-dialog .fm-dialog-close').bind('click',function()
	{
		addContactDialog(1);
	});
	$('.fm-dialog-input-clear').unbind('click');
	$('.fm-dialog-input-clear').bind('click',function()
	{
		$('.add-contact-dialog input').val('');
		$('.add-contact-dialog').removeClass('active');
		$('.add-contact-dialog input').focus();
	});

	$('.fm-dialog-add-folder-button').unbind('click');
	$('.fm-dialog-add-folder-button').bind('click',function(e)
	{
		var v = $('.add-contact-dialog input').val();
		if (v == '' || v == l[157]) alert(l[1024]);
		else
		{
			if (u_type === 0) ephemeralDialog(l[997]);
			else doAddContact(e,1);
		}
	});
	$('.fm-dialog-overlay').removeClass('hidden');
	$('.fm-dialog.add-contact-dialog').removeClass('hidden');
	$('.add-contact-dialog').removeClass('active');
	$('.add-contact-dialog input').val('');
	$('.add-contact-dialog input').focus();
}

function chromeDialog(close)
{
	if (close)
	{
		$.dialog = false;
		$('.fm-dialog-overlay').addClass('hidden');
		$('.fm-dialog.chrome-dialog').addClass('hidden');
		return true;
	}
	$('.fm-dialog-overlay').removeClass('hidden');
	$('.fm-dialog.chrome-dialog').removeClass('hidden');
	$.dialog = 'chrome';
	$('.chrome-dialog .browsers-button,.chrome-dialog .fm-dialog-close').unbind('click')
	$('.chrome-dialog .browsers-button,.chrome-dialog .fm-dialog-close').bind('click',function()
	{
		chromeDialog(1);
	});
	$('#chrome-checkbox').unbind('click');
    $('#chrome-checkbox').bind('click',function()
	{
		if ($(this).attr('class').indexOf('checkboxOn') == -1)
		{
			localStorage.chromeDialog=1;
			$(this).attr('class', 'checkboxOn');
			$(this).parent().attr('class', 'checkboxOn');
			$(this).attr('checked', true);
		}
		else
		{
			delete localStorage.chromeDialog;
			$(this).attr('class', 'checkboxOff');
			$(this).parent().attr('class', 'checkboxOff');
			$(this).attr('checked', false);
		}
	});
}

function firefoxDialog(close)
{
	if (close)
	{
		$.dialog = false;
		$('.fm-dialog-overlay').addClass('hidden');
		$('.fm-dialog.firefox-dialog').addClass('hidden');
		return true;
	}

	if (page == 'download') $('.ff-extension-txt').text(l[1932]);
	else $('.ff-extension-txt').text(l[1174]);

	$('.fm-dialog-overlay').removeClass('hidden');
	$('.fm-dialog.firefox-dialog').removeClass('hidden');
	$.dialog = 'firefox';
	$('.firefox-dialog .browsers-button,.firefox-dialog .fm-dialog-close,.firefox-dialog .close-button').unbind('click')
	$('.firefox-dialog .browsers-button,.firefox-dialog .fm-dialog-close,.firefox-dialog .close-button').bind('click',function()
	{
		firefoxDialog(1);
	});
	$('#firefox-checkbox').unbind('click');
    $('#firefox-checkbox').bind('click',function()
	{
		if ($(this).attr('class').indexOf('checkboxOn') == -1)
		{
			localStorage.firefoxDialog=1;
			$(this).attr('class', 'checkboxOn');
			$(this).parent().attr('class', 'checkboxOn');
			$(this).attr('checked', true);
		}
		else
		{
			delete localStorage.firefoxDialog;
			$(this).attr('class', 'checkboxOff');
			$(this).parent().attr('class', 'checkboxOff');
			$(this).attr('checked', false);
		}
	});
}

function browserDialog(close)
{
	if (close)
	{
		$.dialog = false;
		$('.fm-dialog-overlay').addClass('hidden');
		$('.fm-dialog.browsers-dialog').addClass('hidden');
		return true;
	}
	$.browserDialog=1;
	$.dialog = 'browser';
	$('.fm-dialog-overlay').removeClass('hidden');
	$('.fm-dialog.browsers-dialog').removeClass('hidden');
	$('.browsers-dialog .browsers-button,.browsers-dialog .fm-dialog-close').unbind('click')
	$('.browsers-dialog .browsers-button,.browsers-dialog .fm-dialog-close').bind('click',function()
	{
		browserDialog(1);
	});
	$('#browsers-checkbox').unbind('click');
    $('#browsers-checkbox').bind('click',function()
	{
		if ($(this).attr('class').indexOf('checkboxOn') == -1)
		{
			localStorage.browserDialog=1;
			$(this).attr('class', 'checkboxOn');
			$(this).parent().attr('class', 'checkboxOn');
			$(this).attr('checked', true);
		}
		else
		{
			delete localStorage.chromeDialog;
			$(this).attr('class', 'checkboxOff');
			$(this).parent().attr('class', 'checkboxOff');
			$(this).attr('checked', false);
		}
	});
	$('.browsers-top-icon').removeClass('ie9 ie10 safari');
	var bc,bh,bt;
	if ('-ms-scroll-limit' in document.documentElement.style && '-ms-ime-align' in document.documentElement.style)
	{
		if (page !== 'download' && (''+page).split('/').shift() !== 'fm')
		{
			browserDialog(1);
			return false;
		}
		// IE11
		bc = 'ie10';
		bh = l[884].replace('[X]','IE 11');
		// if (page == 'download') bt = l[1933];
		// else bt = l[886];
		bt = l[1933];
	}
	else if (navigator.userAgent.indexOf('MSIE 10') > -1)
	{
		bc = 'ie10';
		bh = l[884].replace('[X]','Internet Explorer 10');
		if (page == 'download') bt = l[1933];
		else bt = l[886];
	}
	else if ((navigator.userAgent.indexOf('Safari') > -1) && (navigator.userAgent.indexOf('Chrome') == -1))
	{
		bc = 'safari';
		bh = l[884].replace('[X]','Safari');
		if (page == 'download') bt = l[1933];
		else bt = l[887].replace('[X]','Safari');
	}
	else
	{
		bc = 'safari';
		bh = l[884].replace('[X]',l[885]);
		bt = l[887].replace('[X]','Your browser');
	}
	$('.browsers-top-icon').addClass(bc);
	$('.browsers-info-block p').text(bt);
	$('.browsers-info-header').text(bh);
	$('.browsers-info-header').text(bh);
	$('.browsers-info-header p').text(bt);
}

function propertiesDialog(close)
{
	if (close)
	{
		$.dialog = false;
		$('.fm-dialog-overlay').addClass('hidden');
		$('.fm-dialog.properties-dialog').addClass('hidden');
		return true;
	}
	$.dialog = 'properties';
	$('.fm-dialog-overlay').removeClass('hidden');
	$('.fm-dialog.properties-dialog').removeClass('hidden');
	$('.fm-dialog.properties-dialog .fm-dialog-close,.fm-dialog.properties-dialog .close-button').unbind('click');
	$('.fm-dialog.properties-dialog .fm-dialog-close,.fm-dialog.properties-dialog .close-button').bind('click',function()
	{
		propertiesDialog(1);
	});
	$('.fm-dialog.properties-dialog .properties-shared-block').hide();
	$('.fm-dialog.properties-dialog .properties-link-block').hide();
	$('.fm-dialog.properties-dialog #keyoption').hide();
	var filecnt=0, foldercnt=0, size=0,sfilecnt=0,sfoldercnt=0;
	for (var i in $.selected)
	{
		var n = M.d[$.selected[i]];
		if (n.t)
		{
			var nodes = fm_getnodes(n.h);
			for (var i in nodes)
			{
				if (M.d[nodes[i]] && !M.d[nodes[i]].t)
				{
					size += M.d[nodes[i]].s;
					sfilecnt++;
				}
				else sfoldercnt++;
			}
			foldercnt++;
		}
		else
		{
			filecnt++
			size+= n.s;
		}
	}
	var p = {};
	if ((filecnt + foldercnt) == 1)
	{
		p.t6='';
		p.t7='';

		$('.fm-dialog.properties-dialog').removeClass('multiple');
		if (filecnt)
		{
			p.t3 = l[87] + ':';
			p.t5 = ' second';

			if (n.mtime)
			{
				p.t6 = l[94] + ':';
				p.t7 = htmlentities(time2date(n.mtime));
			}
		}
		else
		{
			p.t3 = l[894] + ':';
			p.t5 = '';
		}
		p.t1 = l[86] + ':';
		p.t2 = htmlentities(n.name);
		p.t4 = bytesToSize(size);
		if (foldercnt)
		{
			p.t6 = l[897] + ':';
			p.t7 = fm_contains(sfilecnt,sfoldercnt);
		}

		p.t8 = l[896] + ':';
		p.t9 = htmlentities(time2date(n.ts));
	}
	else
	{
		$('.fm-dialog.properties-dialog').addClass('multiple');
		p.t1 = '';
		p.t2 = '<b>' + fm_contains(filecnt+sfilecnt,foldercnt+sfoldercnt) + '</b>';
		p.t3 = l[894] + ':';
		p.t4 = bytesToSize(size);
		p.t5 = ' second';
		p.t8 = l[93] + ':';
		p.t9 = l[1025];
	}
	var html = '<div class="properties-small-gray">' + p.t1 + '</div><div class="propreties-dark-txt">'+ p.t2 + '</div><div class="properties-float-bl"><span class="properties-small-gray">'+ p.t3 +'</span><span class="propreties-dark-txt">' + p.t4 + '</span></div><div class="properties-float-bl'+p.t5+'"><span class="properties-small-gray">' + p.t6 + '</span><span class="propreties-dark-txt">' + p.t7 + '</span></div><div class="properties-small-gray">' + p.t8 + '</div><div class="propreties-dark-txt">' + p.t9 +'</div>';
	$('.properties-txt-pad').html(html);
	if ((filecnt + foldercnt) == 1) $('.properties-file-icon').html('<div class="'+ fileicon(n) + '"></div>');
	else
	{
		var a = 0,done = {};
		$('.properties-file-icon').html('');
		for (var i in $.selected)
		{
			var ico = fileicon(M.d[$.selected[i]]);
			if (a < 3 && !done[ico])
			{
				done[ico]=1;
				$('.properties-file-icon').prepend('<div class="'+ ico + '"></div>');
				a++;
			}
		}
	}
	$('.on_off :checkbox').iphoneStyle({checkedLabel:l[1021],uncheckedLabel:l[1022],resizeContainer: false, resizeHandle: false, onChange: function(elem, data)
	{
		if(data) $(elem).closest('.on_off').addClass('active');
		else $(elem).closest('.on_off').removeClass('active');
	}});
	$('input[name=properties-checkbox]').unbind('click');
	$('input[name=properties-checkbox]').bind('click',function()
	{
		if ($(this).attr('class').indexOf('checkboxOn') == -1)
		{
			$('.properties-file-lnk-pad').addClass('show-key');
			$(this).attr('class', 'checkboxOn');
			$(this).parent().attr('class', 'checkboxOn');
			$(this).attr('checked', true);
		} else {
			$('.properties-file-lnk-pad').removeClass('show-key');
			$(this).attr('class', 'checkboxOff');
			$(this).parent().attr('class', 'checkboxOff');
			$(this).attr('checked', false);
		}
	});
}

function paypalDialog(url,close)
{
	if (close)
	{
		$('.fm-dialog.paypal-dialog').addClass('hidden');
		$('.fm-dialog-overlay').addClass('hidden');
		$.dialog=false;
		return false;
	}
	$.dialog='paypal';
	$('.fm-dialog.paypal-dialog').removeClass('hidden');
	$('.fm-dialog-overlay').removeClass('hidden');
	$('.fm-dialog.paypal-dialog a').attr('href',url);
	$('.paypal-dialog .fm-dialog-close').unbind('click');
	$('.paypal-dialog .fm-dialog-close').bind('click',function(e)
	{
		paypalDialog(false,1);
	});
}

function termsDialog(close,pp)
{
	if (close)
	{
		$('.fm-dialog.terms-dialog').addClass('hidden');
		$('.fm-dialog-overlay').addClass('hidden');
		if ($.termsAgree) $.termsAgree=undefined;
		if ($.termsDeny) $.termsDeny=undefined;
		$.dialog=false;
		return false;
	}

	if (!pp) pp = 'terms';

	$.dialog=pp;

	if (!pages[pp])
	{
		loadingDialog.show();
		silent_loading=function()
		{
			loadingDialog.hide();
			termsDialog(false,$.dialog);
		};
		jsl.push(jsl2[pp]);
		jsl_start();
		return false;
	}

	$('.fm-dialog.terms-dialog').removeClass('hidden');
	$('.fm-dialog-overlay').removeClass('hidden');
	$('.fm-dialog.terms-dialog .terms-main').html(pages[pp].split('((TOP))')[1].split('((BOTTOM))')[0].replace('main-mid-pad new-bottom-pages',''));

	$('.terms-body').jScrollPane({showArrows:true, arrowSize:5,animateScroll: true, verticalDragMinHeight: 50});
	jScrollFade('.terms-body');

	$('.fm-terms-cancel').unbind('click');
	$('.fm-terms-cancel').bind('click',function(e)
	{
		if ($.termsDeny) $.termsDeny();
		termsDialog(1);
	});

	$('.fm-terms-agree').unbind('click');
	$('.fm-terms-agree').bind('click',function(e)
	{
		if ($.termsAgree) $.termsAgree();
		termsDialog(1);
	});

	$('.terms-dialog .fm-dialog-close').unbind('click');
	$('.terms-dialog .fm-dialog-close').bind('click',function(e)
	{
		if ($.termsDeny) $.termsDeny();
		termsDialog(1);
	});
}

function slingshotDialog(close)
{
	if (close)
	{
		$('.fm-dialog.slingshot-dialog').addClass('hidden');
		$('.fm-dialog-overlay').addClass('hidden');
		$.dialog=false;
		return false;
	}
	$('.slingshot-dialog .fm-dialog-button.fm-terms-agree,.slingshot-dialog .fm-dialog-close').unbind('click');
	$('.slingshot-dialog .fm-dialog-button.fm-terms-agree,.slingshot-dialog .fm-dialog-close').bind('click',function(e)
	{
		slingshotDialog(1);
	});
	$('.fm-dialog.slingshot-dialog').removeClass('hidden');
	$('.fm-dialog-overlay').removeClass('hidden');
	$.dialog='slingshot';
}

var previews = {};
var preqs = {};
var pfails = {};
var slideshowid;

function slideshowsteps()
{
	var forward = [], backward = [], ii = [], ci;
        // Loop through available items and extract images
        for (var i in M.v) {
                if (M.v[i].name && is_image(M.v[i].name))
                {
                        // is currently previewed item
                        if (M.v[i].h == slideshowid) ci = i;
                        ii.push(i);
                }
        }

        var len = ii.length;
        // If there is at least 2 images
        if (len > 1)
        {
                var n = ii.indexOf(ci);
                switch (n)
                {
                        // last
                        case len-1:
                            forward.push(M.v[ii[0]].h);
                            backward.push(M.v[ii[n-1]].h);
                            break;
                        // first
                        case 0:
                            forward.push(M.v[ii[n+1]].h);
                            backward.push(M.v[ii[len-1]].h);
                            break;
                        default:
                            forward.push(M.v[ii[n+1]].h);
                            backward.push(M.v[ii[n-1]].h);
                }
        }
	return {backward:backward,forward:forward};
}

function slideshow_next()
{
	var valid = true;
	$.each(dl_queue || [], function(id, file) {
		if (file.id == slideshowid) {
			valid = false;
			return false; /* break loop */
		}
	});
	if (!valid) return;
	var steps = slideshowsteps();
	if (steps.forward.length > 0) slideshow(steps.forward[0]);
}

function slideshow_prev()
{
	var valid = true;
	$.each(dl_queue || [], function(id, file) {
		if (file.id == slideshowid) {
			valid = false;
			return false; /* break loop */
		}
	});
	if (!valid) return;
	var steps = slideshowsteps();
	if (steps.backward.length > 0) slideshow(steps.backward[steps.backward.length-1]);
}

function slideshow(id,close)
{
	if (close)
	{
		slideshowid=false;
		$('.slideshow-dialog').addClass('hidden');
		$('.slideshow-overlay').addClass('hidden');
		for (var i in dl_queue)
		{
			if (dl_queue[i] && dl_queue[i].id == id)
			{
				if (dl_queue[i].preview)
				{
					DownloadManager.abort(dl_queue[i]);
				}
				break;
			}
		}
		return false;
	}

	if (folderlink)
	{
		$('.slideshow-getlink').hide();
		$('.slideshow-line').hide();
	}
	else
	{
		$('.slideshow-getlink').show();
		$('.slideshow-line').show();
	}
	$('.slideshow-dialog .close-slideshow,.slideshow-overlay,.slideshow-error-close').unbind('click');
	$('.slideshow-dialog .close-slideshow,.slideshow-overlay,.slideshow-error-close').bind('click',function(e)
	{
		slideshow(id,1);
	});
	var n = M.d[id];
	if (!n) return;
	$('.slideshow-filename').text(n.name);
	$('.slideshow-image').attr('src','');
	$('.slideshow-pending').removeClass('hidden');
	$('.slideshow-progress').addClass('hidden');
	$('.slideshow-error').addClass('hidden');
	$('.slideshow-image').width(0);
	$('.slideshow-image').height(0);
	$('.slideshow-image-bl').addClass('hidden');
	$('.slideshow-prev-button,.slideshow-next-button').removeClass('active');
	slideshowid=id;
	var steps = slideshowsteps();
	if (steps.backward.length > 0) $('.slideshow-prev-button').addClass('active');
	if (steps.forward.length > 0) $('.slideshow-next-button').addClass('active');
	$('.slideshow-prev-button,.slideshow-next-button').unbind('click');
	$('.slideshow-prev-button,.slideshow-next-button').bind('click',function(e)
	{
		var c = $(this).attr('class');
		if (c && c.indexOf('active') > -1)
		{
			var steps = slideshowsteps();
			if (c.indexOf('prev') > -1 && steps.backward.length > 0) slideshow_prev();
			else if (c.indexOf('next') > -1 && steps.forward.length > 0) slideshow_next();
		}
	});

	$('.slideshow-download').unbind('click');
	$('.slideshow-download').bind('click',function(e)
	{
		for (var i in dl_queue)
		{
			if (dl_queue[i] && dl_queue[i].id == slideshowid)
			{
				dl_queue[i].preview=false;
				openTransferpanel();
				return;
			}
		}
		M.addDownload([slideshowid]);
	});

	$('.slideshow-getlink').unbind('click');
	$('.slideshow-getlink').bind('click',function(e)
	{
		if (u_type === 0) ephemeralDialog(l[1005]);
		else {
            M.getlinks([slideshowid]).done(function() {
                linksDialog();
            });
        }
	});

	if (previews[id])
	{
		previewsrc(previews[id].src);
		fetchnext();
	}
	else if (!preqs[id]) fetchsrc(id);

	$('.slideshow-overlay').removeClass('hidden');
	$('.slideshow-dialog').removeClass('hidden');
}

function fetchnext()
{
	var n = M.d[slideshowsteps().forward[0]];
	if (!n || !n.fa) return;
	if (n.fa.indexOf(':1*') > -1 && !preqs[n.h] && !previews[n.h]) fetchsrc(n.h);
}

function fetchsrc(id)
{
	function eot(id, err)
	{
		delete preqs[id];
		delete pfails[id];
		M.addDownload([id],false,err? -1:true);
	}
	eot.timeout = 5100;

	if (pfails[id])
	{ // for slideshow_next/prev
		if (slideshowid == id) return eot(id,1);
		delete pfails[id];
	}

	var n = M.d[id];
	preqs[id]=1;
	var treq = {};
	treq[id] = {fa:n.fa,k:n.key};
	api_getfileattr(treq,1,function(ctx,id,uint8arr)
	{
		previewimg(id,uint8arr);
		if (id == slideshowid) fetchnext();
	},eot);
}

function previewsrc(src)
{
	var img = new Image();
	img.onload = function()
	{
		if (this.height > $(window).height()-100)
		{
			var factor = this.height/($(window).height()-100);
			this.height = $(window).height()-100;
			this.width = Math.round(this.width/factor);
		}
		var w = this.width, h = this.height;
		if (w < 700) w=700;
		if (h < 500) h=500;
		$('.slideshow-image').attr('src',this.src);
		$('.slideshow-dialog').css('margin-top',h/2*-1);
		$('.slideshow-dialog').css('margin-left',w/2*-1);
		$('.slideshow-image').width(this.width);
		$('.slideshow-image').height(this.height);
		$('.slideshow-dialog').width(w);
		$('.slideshow-dialog').height(h);
		$('.slideshow-image-bl').removeClass('hidden');
		$('.slideshow-pending').addClass('hidden');
		$('.slideshow-progress').addClass('hidden');
	};
	img.src = src;
}

function previewimg(id,uint8arr)
{
	try { var blob = new Blob([uint8arr],{ type: 'image/jpeg' });} catch(err) { }
	if (!blob || blob.size < 25) blob = new Blob([uint8arr.buffer]);
	previews[id] =
	{
		blob: blob,
		src: myURL.createObjectURL(blob),
		time: new Date().getTime()
	};
	if (id == slideshowid)
	{
		previewsrc(previews[id].src);
	}
	if (Object.keys(previews).length == 1)
	{
		$(window).unload(function()
		{
			for (var id in previews)
			{
				myURL.revokeObjectURL(previews[id].src);
			}
		});
	}
}

var thumbnails = [];
var thumbnailblobs = [];
var th_requested = [];
var fa_duplicates = {};

function fm_thumbnails()
{
	var treq = {},a=0;
	if (d) console.time('fm_thumbnails');
	if (myURL)
	{
		for (var i in M.v)
		{
			var n = M.v[i];
			if (n.fa)
			{
				if (typeof fa_duplicates[n.fa] == 'undefined') fa_duplicates[n.fa]=0;
				else fa_duplicates[n.fa]=1;

				if (!thumbnails[n.h] && !th_requested[n.h])
				{
					treq[n.h] =
					{
						fa: n.fa,
						k: 	n.key
					};
					th_requested[n.h] = 1;
					a++;
				}
				else if (n.seen && n.seen !== 2)
				{
					fm_thumbnail_render(n);
				}
			}
		}
		if (a > 0)
		{
			api_getfileattr(treq,0,function(ctx,node,uint8arr)
			{
				try { var blob = new Blob([uint8arr],{ type: 'image/jpeg' });} catch(err) { }
				if (blob.size < 25) blob = new Blob([uint8arr.buffer]);
				// thumbnailblobs[node] = blob;
				thumbnails[node] = myURL.createObjectURL(blob);
				if (M.d[node].seen) fm_thumbnail_render(M.d[node]);

				// deduplicate in view when there is a duplicate fa:
				if (M.d[node] && fa_duplicates[M.d[node].fa] > 0)
				{
					for (var i in M.v)
					{
						if (M.v[i].h !== node && M.v[i].fa == M.d[node].fa && !thumbnails[M.v[i].h])
						{
							thumbnails[M.v[i].h] = thumbnails[node];
							if (M.v[i].seen) fm_thumbnail_render(M.v[i]);
						}
					}
				}
			});
		}
	}
	if (d) console.timeEnd('fm_thumbnails');
}

function fm_thumbnail_render(n)
{
	if (!n || !thumbnails[n.h]) return;
	if ($('.file-block#' + n.h).length > 0)
	{
		$('.file-block#' + n.h + ' img').attr('src',thumbnails[n.h]);
		$('.file-block#' + n.h + ' img').parent().addClass('thumb');
		n.seen = 2;
	}
}

function fm_contains(filecnt,foldercnt)
{
	var containstxt = l[782];
	if ((foldercnt > 1) && (filecnt > 1)) 			containstxt = l[828].replace('[X1]',foldercnt).replace('[X2]',filecnt);
	else if ((foldercnt > 1) && (filecnt == 1)) 	containstxt = l[829].replace('[X]',foldercnt);
	else if ((foldercnt == 1) && (filecnt > 1)) 	containstxt = l[830].replace('[X]',filecnt);
	else if ((foldercnt == 1) && (filecnt == 1)) 	containstxt = l[831];
	else if (foldercnt > 1)  						containstxt = l[832].replace('[X]',foldercnt);
	else if (filecnt > 1)  							containstxt = l[833].replace('[X]',filecnt);
	else if (foldercnt == 1)  						containstxt = l[834];
	else if (filecnt == 1)  						containstxt = l[835];
	return containstxt;
}

function clipboardcopycomplete()
{
	if (d) console.log('clipboard copied');
}

function saveprogress(id,bytesloaded,bytestotal)
{
	if (d) console.log('saveprogress',id,bytesloaded,bytestotal);
}

function savecomplete(id)
{
	$('.fm-dialog.download-dialog').addClass('hidden');
	$('.fm-dialog-overlay').addClass('hidden');
	if (!$.dialog)
	$('#dlswf_'+id).remove();
	var dl = IdToFile(id);
	M.dlcomplete(dl);
	DownloadManager.cleanupUI(dl, true);
}

/**
 * Because of the left and transfer panes resizing options, we are now implementing the UI layout logic here, instead of
 * the original code from the styles.css.
 * The main reason is that, the CSS is not able to correctly calculate values based on other element's properties (e.g.
 * width, height, position, etc).
 * This is why we do a on('resize') handler which handles the resize of the generic layout of Mega's FM.
 */
function fm_resize_handler() {
    // transfer panel resize logic
    var right_pane_height = (
        $('#fmholder').outerHeight() - (
            $('#topmenu').outerHeight() + $('.transfer-panel').outerHeight()
        )
    );

    $('.fm-main.default').css({
       'height': right_pane_height  + "px"
    });

    $('.transfer-scrolling-table').css({
        'height': (
            $('.transfer-panel').outerHeight() - (
                    $('.transfer-panel-title').outerHeight() + $('.transfer-table-header').outerHeight()
                )
            ) + "px"
    });

    // left panel resize logic

    var right_panel_margin = $('.fm-left-panel').outerWidth();

	/*
    var resize_handle_width = $('.left-pane-drag-handle').outerWidth();
    $('.fm-main.default > div:not(.fm-left-panel)').each(function() {

        $(this).css({
            'margin-left':  right_panel_margin
        });
    });
	*/

    $('.fm-main.notifications > .new-notification-top').each(function() {
        $(this).css({
            'margin-left':  right_panel_margin
        });
    });

    $('.fm-main.notifications > .new-notifications-scroll').each(function() {
        $(this).css({
            'margin-left':  (304 - right_panel_margin) * -1
        });
    });

    $(['.files-grid-view .grid-scrolling-table','.file-block-scrolling','.contacts-grid-view .contacts-grid-scrolling-table '].join(", ")).css({
            'width': (
                $(document.body).outerWidth() - (
                    $('.fm-left-panel').outerWidth()
                )
            )
        });

	if (M.currentdirid == 'contacts')
	{
		if (M.viewmode) initContactsBlocksScrolling();
		else initContactsGridScrolling();
	}

	if (M.chat) {
        megaChat.resized();
    }

    var right_blocks_height =  right_pane_height - $('.fm-right-header.fm').outerHeight() ;
    $('.fm-right-files-block > *:not(.fm-right-header)').css(
	{
        'height': right_blocks_height + "px",
        'min-height': right_blocks_height + "px"
    });

    $('.fm-right-files-block').css({
		'margin-left' : ($('.fm-left-panel:visible').width() + $('.nw-fm-left-icons-panel').width()) + "px"
	});

	var shared_block_height = $('.shared-details-block').height()-$('.shared-top-details').height();
	var shared_block_height = $('.shared-details-block').height()-$('.shared-top-details').height();
	$('.shared-details-block .files-grid-view, .shared-details-block .fm-blocks-view').css(
	{
        'height': shared_block_height + "px",
        'min-height': shared_block_height + "px"
    });

    // account page tweak, required since the transfer panel resize logic was introduced
    var $account_save_block = $('.fm-account-save-block');
    if($('.transfer-panel').size() > 0) {
        $account_save_block.css({
            'top': $('.transfer-panel').position().top - $account_save_block.outerHeight(),
            'bottom': ''
        });
    }

}

function sharedfolderUI()
{
	var r = false;

	if ($('.shared-details-block').length > 0)
	{
		$('.shared-details-block .shared-folder-content').unwrap();
		$('.shared-folder-content').removeClass('shared-folder-content');
		$('.shared-top-details').remove();
		r = true;
	}

	var n = M.d[M.currentdirid];
	if (n && n.p.length == 11)
	{
		var u_h = n.p;
		var user = M.d[u_h];
		var avatar = user.name.substr(0,2);
		if (avatars[u_h]) avatar = '<img src="' + avatars[u_h].url + '">';
		var rights = 'Read only', rightsclass = ' read-only';
		if (n.r == 1)
		{
			rights = 'Read and write';
			rightsclass = ' read-and-write';
		}
		else if (n.r == 2)
		{
			rights = 'Full access';
			rightsclass = ' full-access';
		}

		var e = '.files-grid-view.fm';
		if (M.viewmode == 1) e = '.fm-blocks-view.fm';

		$(e).wrap('<div class="shared-details-block"></div>');
		$('.shared-details-block').prepend(
			'<div class="shared-top-details">'
				+'<div class="shared-details-icon"></div>'
				+'<div class="shared-details-info-block">'
					+'<div class="shared-details-pad">'
						+'<div class="shared-details-folder-name">'+ htmlentities(n.name) +'</div>'
						+'<a href="" class="grid-url-arrow"><span></span></a>'
						+'<div class="shared-folder-access'+ rightsclass + '">' + rights + '</div>'
						+'<div class="clear"></div>'
						+'<div class="nw-contact-avatar color10">' + avatar + '</div>'
						+'<div class="fm-chat-user-info">'
							+'<div class="fm-chat-user">' + htmlentities(user.name) + '</div>'
						+'</div>'
					+'</div>'
					+'<div class="shared-details-buttons">'
						+'<div class="fm-leave-share"><span>Leave share</span></div>'
						+'<div class="fm-share-copy"><span>Copy</span></div>'
						+'<div class="fm-share-download"><span class="fm-chatbutton-arrow">Download...</span></div>'
						+'<div class="clear"></div>'
					+'</div>'
					+'<div class="clear"></div>'
				+'</div>'
			+'</div>');
		$(e).addClass('shared-folder-content');

		// fm_resize_handler();

		// if (M.viewmode == 1) initFileblocksScrolling();
		// else initGridScrolling();

		Soon(function() {
			$(window).trigger('resize');
			Soon(fm_resize_handler);
		});
	}

	return r;
}

function contactUI()
{
	$('.nw-contact-item').removeClass('selected');

	var n = M.u[M.currentdirid];
	if (n && n.u)
	{
		var u_h = M.currentdirid;
		var cs = M.contactstatus(u_h);
		var user = M.d[u_h];
		var avatar = user.name.substr(0,2), av_color = user.name.charCodeAt(0)%6 + user.name.charCodeAt(1)%6;
		if (avatars[u_h]) avatar = '<img src="' + avatars[u_h].url + '">';
		var onlinestatus = M.onlineStatusClass(megaChat.karere.getPresence(megaChat.getJidFromNodeId(u_h)));
		$('.contact-top-details .nw-contact-block-avatar').attr('class','nw-contact-block-avatar two-letters ' + htmlentities(u_h) + ' color' + av_color);
		$('.contact-top-details .nw-contact-block-avatar').html(avatar);
		$('.contact-top-details .onlinestatus').removeClass('away offline online busy');
		$('.contact-top-details .onlinestatus').addClass(onlinestatus[1]);
		$('.contact-top-details .fm-chat-user-status').text(onlinestatus[0]);
		$('.contact-top-details .contact-details-user-name').text(user.name);
		$('.contact-top-details .contact-details-email').text(user.m);

        if(onlinestatus[1] != "offline" && u_h != u_handle) {
            // user is online, lets display the "Start chat" button

            var startChatTxt = megaChat.getPrivateRoom(u_h) !== false ? "Show conversation" : "Start conversation";
            $('.fm-start-conversation')
                .removeClass('hidden')
                .text(startChatTxt);

        } else {
            // user is offline, hide the button
            $('.fm-start-conversation').addClass('hidden');
        }

        // bind the "start chat" button
        $('.fm-start-conversation').unbind("click.megaChat");
        $('.fm-start-conversation').bind("click.megaChat", function(e) {
            window.location = "#fm/chat/" + u_h;

            return false;
        });

		$('.nw-contact-item#contact_' + u_h).addClass('selected');
	}
}

/**
 * Implements the behavior of "File Manager - Resizable Panes":
 * - Initializes a jQuery UI .resizable
 * - Sets w/h/direction
 * - Persistance (only saving is implemented here, you should implement by yourself an initial set of the w/h from the
 *  localStorage
 * - Proxies the jQ UI's resizable events - `resize` and `resizestop`
 * - Can be initialized only once per element (instance is stored in $element.data('fmresizable'))
 *
 * @param element
 * @param opts
 * @returns {*}
 * @constructor
 */
function FMResizablePane(element, opts) {
    var $element = $(element);
    var self = this;
    var $self = $(this);

    self.element = element;

    /**
     * Default options
     *
     * @type {{direction: string, persistanceKey: string, minHeight: undefined, minWidth: undefined, handle: string}}
     */
    var defaults = {
        'direction': 'n',
        'persistanceKey': 'transferPanelHeight',
        'minHeight': undefined,
        'minWidth': undefined,
        'handle': '.transfer-drag-handle'
    };

    var size_attr = 'height';

    opts = $.extend(true, {}, defaults, opts);

    self.options = opts; //expose as public

    /**
     * Depending on the selected direction, pick which css attr should we be changing - width OR height
     */
    if(opts.direction == 'n' || opts.direction == 's') {
        size_attr = 'height';
    } else if(opts.direction == 'e' || opts.direction == 'w') {
        size_attr = 'width';
    } else if(opts.direction.length == 2) {
        size_attr = 'both';
    }

    /**
     * Destroy if already initialized.
     */
    if($element.data('fmresizable')) {
        $element.data('fmresizable').destroy();
    }

    self.destroy = function() {
        // some optimizations can be done here in the future.
    };

    /**
     * Basic init/constructor code
     */
    {
        var $handle = $(opts.handle, $element);

        $handle.addClass('ui-resizable-handle ui-resizable-' + opts.direction);

        var resizable_opts = {
            'handles': {

            },
            minHeight: opts.minHeight,
            minWidth: opts.minWidth,
            maxHeight: opts.maxHeight,
            maxWidth: opts.maxWidth,
            start: function(e, ui) {

            },
            resize: function(e, ui) {
                var css_attrs = {
                    'top': 0
                };

                if(size_attr == 'both') {
                    css_attrs['width'] = ui.size['width'];
                    css_attrs['height'] = ui.size['height'];

                    $element.css(css_attrs);

                    localStorage[opts.persistanceKey] = JSON.stringify(css_attrs);
                } else {
                    css_attrs[size_attr] = ui.size[size_attr];
                    $element.css(css_attrs);
                    localStorage[opts.persistanceKey] = JSON.stringify(ui.size[size_attr]);
                }

                $self.trigger('resize', [e, ui]);
            },
            'stop': function(e, ui) {
                $self.trigger('resizestop', [e, ui]);
                $(window).trigger('resize');
            }
        };

        if(opts['aspectRatio']) {
            resizable_opts['aspectRatio'] = opts['aspectRatio'];
        }

        resizable_opts['handles'][opts.direction] = $handle;

        $element.resizable(resizable_opts);

        $element.data('fmresizable', this)
    }
    return this;
}

//function shareDialog(close)
//{
//	if (close)
//	{
//		$('.share-dialog').addClass('hidden');
//		$('.fm-dialog-overlay').addClass('hidden');
//		$.dialog=false;
//		return true;
//	}
//
//	M.renderShare($.selected[0]);
//
//	$('.fm-share-add-contacts').removeClass('active');
//	$('.fm-share-contacts-popup').addClass('hidden');
//
//	$.dialog='sharing';
//	$('.fm-share-add-contacts').unbind('click');
//	$('.fm-share-add-contacts').bind('click',function()
//	{
//		if ($(this).attr('class').indexOf('active') == -1)
//		{
//			var jsp = $('.fm-share-contacts-body').data('jsp');
//			if (jsp) jsp.destroy();
//			var u = [];
//			var html='';
//			for(var i in M.c['contacts']) if (M.u[i]) u.push(M.u[i]);
//			u.sort(function(a,b)
//			{
//				if (a.name && b.name) return a.name.localeCompare(b.name);
//				else  return -1;
//			});
//			for (var i in u)
//			{
//				var avatar= staticpath + 'images/mega/default-top-avatar.png';
//				if (avatars[u[i].h]) avatar = avatars[u[i].h].url;
//				html += '<a class="add-contact-item" id="'+htmlentities(u[i].h)+'"><span class="add-contact-pad"><span class="avatar '+ u[i].h +'"><span><img src="' + avatar + '" alt=""></span></span><span class="add-contact-username">'+htmlentities(u[i].m)+'</span></span></a>';
//			}
//			$('.fm-share-contacts-body').html(html);
//			$('.fm-share-contacts-popup').removeClass('hidden');
//			$('.fm-share-contacts-popup input').val(l[1019]);
//			$('.fm-share-contacts-popup input').unbind('click');
//			$('.fm-share-contacts-popup input').bind('click',function()
//			{
//				if ($(this).val() == l[1019]) $(this).val('');
//			});
//
//			$('.fm-share-contacts-popup input').unbind('keyup');
//			$('.fm-share-contacts-popup input').bind('keyup',function()
//			{
//				if (!checkMail($(this).val())) $('.add-contact-button').addClass('active');
//			});
//
//			$('.fm-share-contacts-body .add-contact-item').unbind('click');
//			$('.fm-share-contacts-body .add-contact-item').bind('click',function()
//			{
//				if ($(this).attr('class').indexOf('ui-selected') > -1) $(this).removeClass('ui-selected');
//				else $(this).addClass('ui-selected');
//
//				var sl = $('.fm-share-contacts-body .ui-selected');
//				if (sl.length > 0) $('.add-contact-button').addClass('active');
//				else $('.add-contact-button').removeClass('active');
//			});
//			$(this).addClass('active');
//			$('.fm-share-contacts-body').jScrollPane({enableKeyboardNavigation:false,showArrows:true, arrowSize:5,animateScroll: true});
//			jScrollFade('.fm-share-contacts-body');
//		}
//		else
//		{
//			$('.fm-share-add-contacts').removeClass('active');
//			$('.fm-share-contacts-popup').addClass('hidden');
//		}
//	});
//	$('.cancel-contact-button').unbind('click');
//	$('.cancel-contact-button').bind('click',function()
//	{
//	    $('.fm-share-contacts-popup').addClass('hidden');
//		$('.fm-share-add-contacts').removeClass('active');
//	});
//	$('.add-contact-button, .fm-share-contacts-search').unbind('click');
//	$('.add-contact-button, .fm-share-contacts-search').bind('click',function()
//	{
//		var e = $('.fm-share-contacts-popup input').val();
//		if (e !== '' && e !== l[1019] && checkMail(e))
//		{
//			msgDialog('warninga',l[135],l[141],'',function()
//			{
//				$('.fm-dialog-overlay').removeClass('hidden');
//			});
//		}
//		else
//		{
//			var sl = $('.fm-share-contacts-body .ui-selected');
//			if (e == '' && sl.length == 0)
//			{
//				msgDialog('warninga',l[135],l[1020],'',function()
//				{
//					$('.fm-dialog-overlay').removeClass('hidden');
//					$('.fm-share-contacts-head input').focus();
//				});
//			}
//			else
//			{
//				var t = [];
//				var s = M.d[$.selected[0]].shares;
//				if (e !== '' && e !== l[1019])
//				{
//					var user = getuid(e);
//					if (user) e = user;
//					if (!(s && s[e])) t.push({u:e,r:0});
//				}
//				$('.fm-share-contacts-body .ui-selected').each(function(i,el)
//				{
//					var id = $(el).attr('id');
//					if (id && !(s && s[id])) t.push({u:id,r:0});
//				});
//				$('.fm-share-contacts-popup').addClass('hidden');
//				$('.fm-share-add-contacts').removeClass('active');
//				if (t.length > 0)
//				{
//					loadingDialog.show();
//					$('.fm-dialog.share-dialog').addClass('hidden');
//					doshare($.selected[0],t);
//				}
//			}
//		}
//	});
//
//	$('.share-folder-block').addClass('hidden');
//	var n = M.d[$.selected[0]];
//	if (n && n.shares && u_sharekeys[n.h])
//	{
//		for (var i in n.shares)
//		{
//			if (i == 'EXP')
//			{
//				$('#share_on_off').html('<div class="on_off public-checkbox"><input type="checkbox" id="public-checkbox" /></div>');
//				$('.public-checkbox input').attr('checked',true);
//				$('.share-folder-block :checkbox').iphoneStyle({checkedLabel:l[1021],uncheckedLabel:l[1022],resizeContainer:false,resizeHandle:false,onChange:function(elem, data)
//				{
//					if (d) console.log('remove shared folder...');
//				}});
//				$('.share-folder-icon div').addClass(fileicon(n));
//				$('.share-folder-block').removeClass('hidden');
//				$('.share-folder-info .propreties-dark-txt').text(n.name);
//				if (!n.ph)
//				{
//					api_req({a:'l',n:$.selected[0]},
//					{
//						n:n,
//						callback : function(res,ctx)
//						{
//							M.nodeAttr({h:ctx.n.h,ph:res});
//							$('.share-folder-block .properties-file-link').html('https://mega.co.nz/#F!' + htmlentities(res) + '!' + htmlentities(a32_to_base64(u_sharekeys[ctx.n.h])));
//						}
//					});
//				}
//				else $('.share-folder-block .properties-file-link').html('https://mega.co.nz/#F!' + htmlentities(n.ph) + '!' + htmlentities(a32_to_base64(u_sharekeys[n.h])));
//			}
//		}
//	}
//
//	$('.share-dialog .fm-dialog-close, .share-dialog .cancel-button, .share-dialog .save-button').unbind('click');
//	$('.share-dialog .fm-dialog-close, .share-dialog .cancel-button, .share-dialog .save-button').bind('click',function()
//	{
//		var sops=[];
//		if ($('.share-folder-block').attr('class').indexOf('hidden') == -1 && !$('.public-checkbox input').attr('checked'))
//		{
//			M.delnodeShare($.selected[0],'EXP');
//			api_req({a: 'l',n: $.selected[0]},
//			{
//			  callback : function (res) { if (typeof res != 'number') api_req({a:'l',p:res}); }
//			});
//			sops.push({u:'EXP',r:''});
//		}
//		if ($.delShare)
//		{
//			for (var i in $.delShare)
//			{
//				sops.push({u:$.delShare[i],r:''});
//				M.delnodeShare($.selected[0],$.delShare[i]);
//			}
//			delete $.delShare;
//		}
//		if (sops.length > 0) api_req({a:'s',n:$.selected[0],s:sops,ha:'',i: requesti});
//		shareDialog(1);
//	});
//	$('.fm-share-dropdown').unbind('click');
//	$('.fm-share-dropdown').bind('click',function()
//	{
//		$('.fm-share-permissions-block').addClass('hidden');
//		$(this).next().removeClass('hidden');
//		var dropdownPosition  = $(this).next().offset().top + 140;
//		var scrBlockPosition = 	$(this).closest('.fm-share-body').offset().top + 318;
//		if (scrBlockPosition - dropdownPosition < 10)
//		{
//			$(this).next().addClass('bottom');
//		}
//	});
//
//	$('.fm-dialog,.fm-dialog-overlay').unbind('click')
//	$('.fm-dialog,.fm-dialog-overlay').bind('click', function(e) {
//		if (!$(e.target).is('.fm-share-dropdown')) {
//			$('.fm-share-permissions-block').addClass('hidden');
//		}
//	});
//
//	$('.fm-share-permissions').unbind('click');
//	$('.fm-share-permissions').bind('click',function()
//	{
//		$(this).parent().parent().find('.fm-share-permissions').removeClass('active');
//		$(this).addClass('active');
//		var r = $(this).attr('id');
//		if (r) r = r.replace('rights_','');
//		var t = '';
//		if (r == 0) 	t = l[55];
//		else if (r == 1) t = l[56];
//		else if (r == 2) t = l[57];
//		else if (r == 3) t = l[83];
//		$(this).parent().parent().find('.fm-share-dropdown').text(t);
//		var id = $(this).parent().parent().parent().attr('id');
//		if (r == 3)
//		{
//			if (!$.delShare) $.delShare=[];
//			$.delShare.push(id);
//			if (d) console.log('delShare',$.delShare);
//		}
//		else doshare($.selected[0],[{u:id,r:r}]);
//		$('.fm-share-permissions-block').addClass('hidden');
//	});
//	$('.share-dialog').removeClass('hidden');
//	$('.share-dialog').css('margin-top','-'+$('.share-dialog').height()/2+'px');
//	$('.fm-dialog-overlay').removeClass('hidden');
//	$('.fm-share-body').jScrollPane({enableKeyboardNavigation:false,showArrows:true, arrowSize:5,animateScroll: true});
//	jScrollFade('.fm-share-body');
//}
<|MERGE_RESOLUTION|>--- conflicted
+++ resolved
@@ -438,7 +438,6 @@
 			var c = $(e.target).attr('class');
 			if (c && c.indexOf('folder') > -1) t = $(e.target).attr('id');
 		}
-<<<<<<< HEAD
 
 		if (ids && ids.length && t)
 		{
@@ -454,14 +453,6 @@
 		}
 		if (a == 'drop' || a == 'out' || a == 'noop')
 		{
-=======
-		
-		if (ids && ids.length && t) dd = ddtype(ids,t);
-		
-		$('.dragger-block').removeClass('move copy warning drag');
-		if (a == 'drop' || a == 'out')
-		{			
->>>>>>> c5751509
 			$(e.target).removeClass('dragover');
 			// if (a !== 'noop') $('.dragger-block').addClass('drag');
 		}
@@ -2486,17 +2477,11 @@
 		else $('.fm-account-avatar img').attr('src',staticpath + 'images/mega/default-avatar.png');
 
 		$(window).unbind('resize.account');
-<<<<<<< HEAD
-		$(window).bind('resize.account', function ()
-		{
-			if (M.currentdirid.substr(0,7) == 'account') initAccountScroll();
-=======
 		$(window).bind('resize.account', function () 
 		{			
 			if (M.currentdirid && M.currentdirid.substr(0,7) == 'account') initAccountScroll();
->>>>>>> c5751509
 		});
-
+		
 		initAccountScroll();
 	},1);
 
@@ -4067,15 +4052,9 @@
 	var n = M.d[$.selected[0]];
 	if (n && n.p.length == 11) items['removeshare'] = 1;
 	else if (RightsbyID($.selected[0]) > 1) items['remove'] = 1;
-<<<<<<< HEAD
-	if ($.selected.length == 1 && M.d[$.selected[0]].t) items['open'] = 1;
-	if ($.selected.length == 1 && is_image(M.d[$.selected[0]].name)) items['preview'] = 1;
-	if (sourceRoot == M.RootID && $.selected.length == 1 && M.d[$.selected[0]].t && !folderlink) items['sharing'] = 1;
-=======
 	if (n && $.selected.length == 1 && n.t) items['open'] = 1;					
 	if (n && $.selected.length == 1 && is_image(n.name)) items['preview'] = 1;	
 	if (n && sourceRoot == M.RootID && $.selected.length == 1 && n.t && !folderlink) items['sharing'] = 1;	
->>>>>>> c5751509
 	if (sourceRoot == M.RootID && !folderlink)
 	{
 		items['move'] = 1;
@@ -4137,8 +4116,8 @@
 			$.selected = [M.RootID];
 			$(t).filter(flt).show();
 		}
-		else if (c && c.indexOf('recycle-item') > -1) $(t).filter('.refresh-item,.clearbin-item').show();
-		else if (c && c.indexOf('contacts-item') > -1) $(t).filter('.refresh-item,.addcontact-item').show();
+		else if (c && c.indexOf('recycle-item') > -1) $(t).filter('.refresh-item,.clearbin-item').show();				
+		else if (c && c.indexOf('contacts-item') > -1) $(t).filter('.refresh-item,.addcontact-item').show();		
 		else if (c && c.indexOf('messages-item') > -1)
 		{
 			e.preventDefault();
