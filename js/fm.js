/**
 * Get a string for the payment plan number
 * @param {Number} planNum The plan number e.g. 1: PRO I, 2: PRO II, 3: PRO III, 4: LITE
 */
function getProPlan(planNum) {

    switch (planNum) {
        case 1:
            return l[5819];     // PRO I
        case 2:
            return l[6125];     // PRO II
        case 3:
            return l[6126];     // PRO III
        case 4:
            return l[6234];     // LITE
        default:
            return l[435];      // FREE
    }
}

function voucherCentering(button)
{
    var popupBlock = $('.fm-voucher-popup');
    var rigthPosition = $('.fm-account-main').outerWidth() - $(popupBlock).outerWidth();
    var buttonMid = button.width() / 2;
    popupBlock.css('top', button.position().top - 141);
}

function deleteScrollPanel(from, data) {
    var jsp = $(from).data(data);
    if (jsp) {
        jsp.destroy();
    }
}

function initAccountScroll(scroll)
{
    $('.fm-account-main').jScrollPane({enableKeyboardNavigation: false, showArrows: true, arrowSize: 5, animateScroll: true});
    jScrollFade('.fm-account-main');
    if (scroll) {
        var jsp = $('.fm-account-main').data('jsp');
        if (jsp) {
            jsp.scrollToBottom();
        }
    }
}

function initGridScrolling()
{
    $('.grid-scrolling-table').jScrollPane({enableKeyboardNavigation: false, showArrows: true, arrowSize: 5});
    jScrollFade('.grid-scrolling-table');
}

function initSelectScrolling(scrollBlock)
{
    $(scrollBlock).jScrollPane({enableKeyboardNavigation: false, showArrows: true, arrowSize: 5});
    jScrollFade(scrollBlock);
}

function initFileblocksScrolling()
{
    $('.file-block-scrolling').jScrollPane({enableKeyboardNavigation: false, showArrows: true, arrowSize: 5});
    jScrollFade('.file-block-scrolling');
}

function initFileblocksScrolling2()
{
    $('.contact-details-view .file-block-scrolling').jScrollPane({enableKeyboardNavigation: false, showArrows: true, arrowSize: 5});
    jScrollFade('.contact-details-view .file-block-scrolling');
}

function initContactsGridScrolling() {
    var scroll = '.grid-scrolling-table.contacts';
    deleteScrollPanel(scroll, 'jsp');
    $(scroll).jScrollPane({enableKeyboardNavigation: false, showArrows: true, arrowSize: 5});
    jScrollFade(scroll);
}

/**
 * Sent Contact Requests
 *
 *
 */
function initOpcGridScrolling() {
    var scroll = '.grid-scrolling-table.opc';
    deleteScrollPanel(scroll, 'jsp');
    $(scroll).jScrollPane({enableKeyboardNavigation: false, showArrows: true, arrowSize: 5});
    jScrollFade(scroll);
}

/**
 * Received Contact Requests
 *
 *
 */
function initIpcGridScrolling() {
    var scroll = '.grid-scrolling-table.ipc';
    deleteScrollPanel(scroll, 'jsp');
    $(scroll).jScrollPane({enableKeyboardNavigation: false, showArrows: true, arrowSize: 5});
    jScrollFade(scroll);
}

function initContactsBlocksScrolling() {
    var scroll = '.contacts-blocks-scrolling';
    if ($('.contacts-blocks-scrolling:visible').length === 0) {
        return;
    }
    deleteScrollPanel(scroll, 'jsp');
    $(scroll).jScrollPane({enableKeyboardNavigation: false, showArrows: true, arrowSize: 5});
    jScrollFade(scroll);
}

function initShareBlocksScrolling() {
    var scroll = '.shared-blocks-scrolling';
    if ($('.shared-blocks-scrolling:visible').length === 0) {
        return;
    }
    deleteScrollPanel(scroll, 'jsp');
    $(scroll).jScrollPane({enableKeyboardNavigation: false, showArrows: true, arrowSize: 5});
    jScrollFade(scroll);
}

function initTransferScroll()
{
    $('.transfer-scrolling-table').jScrollPane({enableKeyboardNavigation: false, showArrows: true, arrowSize: 5, verticalDragMinHeight: 20});
    jScrollFade('.transfer-scrolling-table');
}

function initTreeScroll()
{
    /**
     if (localStorage.leftPaneWidth && $('.fm-left-panel').css('width').replace("px", "") != localStorage.leftPaneWidth)
     {
     $('.fm-left-panel').css({'width': localStorage.leftPaneWidth + "px"});
     }
     **/

    $('.fm-tree-panel').jScrollPane({enableKeyboardNavigation: false, showArrows: true, arrowSize: 5, animateScroll: true});
    // $('.fm-tree-panel').unbind('jsp-scroll-y.droppable');
    // $('.fm-tree-panel').bind('jsp-scroll-y.droppable',function(event, scrollPositionY, isAtTop, isAtBottom)
    // {
    // var t =Math.random();
    // $.scroller=t;
    // setTimeout(function()
    // {
    // if (t == $.scroller) treeDroppable();
    // },100);
    // });
    jScrollFade('.fm-tree-panel');
}

var ddtreedisabled = {};
function treeDroppable()
{
    // if (d) console.time('treeDroppable');
    var tt = $('.fm-tree-panel .jspPane').position().top;
    var toptop = false;
    $('.fm-tree-panel .ui-droppable').each(function(i, e)
    {
        var id = $(e).attr('id');
        if (!id)
        {
            $(e).uniqueId();
            id = $(e).attr('id');
        }
        if (toptop || (tt + $(e).height() + $(e).position().top - 10 > 0))
        {
            toptop = 1;
            if (ddtreedisabled[id])
            {
                delete ddtreedisabled[id];
                $(e).droppable("enable");
            }
        }
        else
        {
            ddtreedisabled[id] = 1;
            $(e).droppable("disable");
        }
    });
    // if (d) console.timeEnd('treeDroppable');
}

function cacheselect()
{
    $.selected = [];
    $($.selectddUIgrid + ' ' + $.selectddUIitem).each(function(i, o) {
        if ($(o).hasClass('ui-selected')) {
            $.selected.push($(o).attr('id'));
        }
    });
}

function hideEmptyGrids() {
    $('.fm-empty-trashbin,.fm-empty-contacts,.fm-empty-search,.fm-empty-cloud,.fm-invalid-folder').addClass('hidden');
    $('.fm-empty-folder,.fm-empty-incoming,.fm-empty-folder-link').addClass('hidden');
    $('.fm-empty-pad.fm-empty-sharef').remove();
}

function reselect(n)
{
    $('.ui-selected').removeClass('ui-selected');
    if (typeof $.selected == 'undefined')
        $.selected = [];
    for (var i in $.selected)
    {
        $('#' + $.selected[i]).addClass('ui-selected');
        if (n)
        {
            $('#' + $.selected[i] + ' .grid-status-icon').addClass('new');
            $('#' + $.selected[i] + ' .file-status-icon').addClass('new');
        }
    }
    if (n)
    {
        if (M.viewmode)
        {
            var jsp = $('.file-block-scrolling').data('jsp');
            var el = $('a.ui-selected');
        }
        else
        {
            var jsp = $('.grid-scrolling-table').data('jsp');
            var el = $('tr.ui-selected');
        }
        if (el.length > 0)
            el = el[0];
        else
            el = false;
        if (el && jsp)
            jsp.scrollToElement(el);
    }
}

var treesearch = false;

function treeredraw()
{
    $('li.tree-item-on-search-hidden').removeClass('tree-item-on-search-hidden');

    if (M.currentrootid == M.RootID)
        M.buildtree(M.d[M.RootID]);
    if (M.currentrootid === M.InboxID)
        M.buildtree(M.d[M.InboxID]);
    else if (M.currentrootid == M.RubbishID)
        M.buildtree({h: M.RubbishID});
    else if (M.currentrootid == 'shares')
        M.buildtree({h: 'shares'});
    else if (M.currentrootid == 'contacts')
        M.contacts();
    else if (M.currentrootid == 'chat')
    {
        console.log('render the entire contact list filtered by search query into the conversations list');
    }
    treeUI();
}

function treePanelType() {
    return $.trim($('.nw-fm-left-icon.active').attr('class').replace(/(active|nw-fm-left-icon|ui-droppable)/g, ''));
}

/**
 * treePanelSortElements
 *
 * @param {String} type, key value for global variable $.sortTreepanel, can bi prexied with Copy and Move for those dialogs.
 * @param {Array} elements, elements that will be sorted
 * @param {type} handlers
 * @param {} ifEq
 */
function treePanelSortElements(type, elements, handlers, ifEq) {

    if (!$.sortTreePanel) {
       // XX: not yet initialised, initUI was not called yet, which means that most likely rendering/sorting should not be
       // triggered at the moment. Caused receiving action packets, BEFORE the ui was initialised, so this call can simply
       // do nothing at this moment.

       return;
    }

    var settings = $.sortTreePanel[type],
        sort = handlers[settings.by];

    if (!sort) {
        return;
    }

    elements.sort(function(a, b) {

        var d = sort(a, b);

        if (d == 0 && ifEq) {
            return ifEq(a, b);
        }
        return d * settings.dir;
    });
}

function initUI() {
    if (d) {
        console.time('initUI');
    }
    $('.not-logged .fm-not-logged-button.create-account').rebind('click', function()
    {
        document.location.hash = 'register';
    });

    $('.not-logged .fm-not-logged-button.login').rebind('click', function()
    {
        document.location.hash = 'login';
    });

    $('.fm-dialog-overlay').rebind('click.fm', function()
    {
        closeDialog();
        $.hideContextMenu();
    });
    if (folderlink)
    {
        $('.fm-main').addClass('active-folder-link');
        $('.activity-status-block').hide();
    }
    else
    {
        $('.fm-tree-header.cloud-drive-item').text(l[164]);
        $('.fm-tree-header').not('.cloud-drive-item').show();
        $('.fm-menu-item').show();
        $('.fm-left-menu .folderlink').addClass('hidden');
        $('.fm-main').removeClass('active-folder-link');
    }

    var sortMenu = new mega.SortMenu();

    sortMenu.treeSearchUI();
    sortMenu.initializeTreePanelSorting();
    sortMenu.initializeDialogTreePanelSorting();

    $.doDD = function(e, ui, a, type)
    {

        function nRevert(r)
        {
            try {
                $(ui.draggable).draggable("option", "revert", false);
                if (r)
                    $(ui.draggable).remove();
            } catch (e) {
            }
        }
        var c = $(ui.draggable.context).attr('class');
        var t, ids, dd;


        if (c && c.indexOf('nw-fm-tree-item') > -1)
        {
            // tree dragged:
            var id = $(ui.draggable.context).attr('id');
            if (id.indexOf('treea_') > -1) {
                ids = [id.replace('treea_', '')];
            }
            else if (id.indexOf('contact_') > -1) {
                ids = [id.replace('contact_', '')];
            }
        }
        else
        {
            // grid dragged:
            if ($.selected && $.selected.length > 0)
                ids = $.selected;
        }

        // Workaround a problem where we get over[1] -> over[2] -> out[1]
        if (a === 'out' && $.currentOver !== $(e.target).attr('id'))
            a = 'noop';

        if (type == 1)
        {
            // tree dropped:
            var c = $(e.target).attr('class');
            if (c && c.indexOf('nw-fm-left-icon') > -1)
            {
                dd = 'nw-fm-left-icon';
                if (a == 'drop')
                {
                    if (c.indexOf('cloud') > -1) {
                        t = M.RootID;
                    }
                    else if (c.indexOf('rubbish-bin') > -1) {
                        t = M.RubbishID;
                    }
                    else if (c.indexOf('transfers') > -1) {
                        dd = 'download';
                    }
                }
            }
            else if (c && c.indexOf('nw-fm-tree-item') > -1 && !$(e.target).visible(!0))
                dd = 'download';
            else if (
                $(e.target).is('ul.conversations-pane > li') ||
                $(e.target).parents('ul.conversations-pane > li').size() > 0 ||
                $(e.target).is('.messages-block')
            ) {
                if (M.isFile(ids)) {
                    dd = 'chat-attach';
                }
                else {
                    dd = 'noop';
                }
            }
            else
            {
                var t = $(e.target).attr('id');
                if (t && t.indexOf('treea_') > -1)
                    t = t.replace('treea_', '');
                else if (t && t.indexOf('path_') > -1)
                    t = t.replace('path_', '');
                else if (t && t.indexOf('contact2_') > -1)
                    t = t.replace('contact2_', '');
                else if (t && t.indexOf('contact_') > -1)
                    t = t.replace('contact_', '');
                else if (M.currentdirid !== 'shares' || !M.d[t] || RootbyId(t) !== 'shares')
                    t = undefined;
            }
        }
        else
        {
            // grid dropped:
            var c = $(e.target).attr('class');
            if (c && c.indexOf('folder') > -1)
                t = $(e.target).attr('id');
        }

        if (ids && ids.length && t)
        {
            dd = ddtype(ids, t, e.altKey);
            if (dd === 'move' && e.altKey)
                dd = 'copy';
        }

        if (a !== 'noop')
        {
            if ($.liTimerK)
                clearTimeout($.liTimerK);
            $('body').removeClassWith('dndc-');
            $('.hide-settings-icon').removeClass('hide-settings-icon');
        }
        if (a == 'drop' || a == 'out' || a == 'noop')
        {
            $(e.target).removeClass('dragover');
            // if (a !== 'noop') $('.dragger-block').addClass('drag');
        }
        else if (a == 'over')
        {
            var id = $(e.target).attr('id');
            if (!id)
            {
                $(e.target).uniqueId();
                id = $(e.target).attr('id');
            }

            $.currentOver = id;
            setTimeout(function()
            {
                if ($.currentOver == id)
                {
                    var h;
                    if (id.indexOf('treea_') > -1)
                        h = id.replace('treea_', '');
                    else
                    {
                        var c = $(id).attr('class');
                        if (c && c.indexOf('cloud-drive-item') > -1)
                            h = M.RootID;
                        else if (c && c.indexOf('recycle-item') > -1)
                            h = M.RubbishID;
                        else if (c && c.indexOf('contacts-item') > -1)
                            h = 'contacts';
                    }
                    if (h)
                        treeUIexpand(h, 1);
                    else if ($(e.target).hasClass('nw-conversations-item'))
                        $(e.target).click();
                    else if ($(e.target).is('ul.conversations-pane > li')) {
                        $(e.target).click();
                    }
                }
            }, 890);

            if (dd == 'move')
                $.draggingClass = ('dndc-move');
            else if (dd == 'copy')
                $.draggingClass = ('dndc-copy');
            else if (dd == 'download')
                $.draggingClass = ('dndc-download');
            else if (dd === 'nw-fm-left-icon')
            {
                var c = '' + $(e.target).attr('class');

                if (~c.indexOf('rubbish-bin'))
                    $.draggingClass = ('dndc-to-rubbish');
                else if (~c.indexOf('shared-with-me'))
                    $.draggingClass = ('dndc-to-shared');
                else if (~c.indexOf('contacts'))
                    $.draggingClass = ('dndc-to-contacts');
                else if (~c.indexOf('conversations')) {
                    $.draggingClass = ('dndc-to-conversations');
                }
                else if (~c.indexOf('cloud-drive'))
                    $.draggingClass = ('dndc-to-conversations'); // TODO: cursor, please?
                else
                    c = null;

                if (c)
                {
                    if ($.liTooltipTimer)
                        clearTimeout($.liTooltipTimer);
                    $.liTimerK = setTimeout(function() {
                        $(e.target).click()
                    }, 920);
                }
            }
            else if (dd === 'chat-attach') {
                $.draggingClass = ('dndc-to-conversations');
            }
            // else $('.dragger-block').addClass('drag');
            else {
                $.draggingClass = ('dndc-warning');
            }

            $('body').addClass($.draggingClass);

            $(e.target).addClass('dragover');
            $($.selectddUIgrid + ' ' + $.selectddUIitem).removeClass('ui-selected');
            if ($(e.target).hasClass('folder'))
            {
                $(e.target).addClass('ui-selected').find('.file-settings-icon, .grid-url-arrow').addClass('hide-settings-icon');
            }
        }
        // if (d) console.log('!a:'+a, dd, $(e.target).attr('id'), (M.d[$(e.target).attr('id').split('_').pop()]||{}).name, $(e.target).attr('class'), $(ui.draggable.context).attr('class'));


        if ((a === 'drop') && dd) {
            if (dd === 'nw-fm-left-icon') {
                // do nothing
            }
            else if (
                $(e.target).hasClass('nw-conversations-item') ||
                dd === 'chat-attach'
            ) {
                nRevert();

                // drop over a chat window
                var currentRoom = megaChat.getCurrentRoom();
                assert(currentRoom, 'Current room missing - this drop action should be impossible.');
                currentRoom.attachNodes(ids);
            }
            else if (dd === 'move') {
                nRevert(t !== M.RubbishID);
                $.moveids = ids;
                $.movet = t;
                setTimeout(function() {
                    if ($.movet === M.RubbishID) {
                        $.selected = $.moveids;
                        fmremove();
                    }
                    else {
                        M.moveNodes($.moveids, $.movet);
                    }
                }, 50);
            }
            else if ((dd === 'copy') || (dd === 'copydel')) {
                nRevert();
                $.copyids = ids;
                $.copyt = t;
                setTimeout(function() {
                    M.copyNodes($.copyids, $.copyt, (dd === 'copydel'), function() {

                        // Update files count...
                        if (M.currentdirid === 'shares' && !M.viewmode) {
                            M.openFolder('shares', 1);
                        }
                    }, function(error) {
                        if (error === EOVERQUOTA) {
                            return msgDialog('warninga', l[135], l[8435]);
                        }
                        return msgDialog('warninga', l[135], l[47], api_strerror(error));
                    });
                }, 50);
            }
            else if (dd === 'download') {
                nRevert();
                var as_zip = e.altKey;
                M.addDownload(ids, as_zip);
            }
            $('.dragger-block').hide();
        }
    };
    InitFileDrag();
    createFolderUI();
    cSortMenuUI();
    M.buildRootSubMenu();
    initContextUI();
    copyDialog();
    moveDialog();
    initShareDialog();
    transferPanelUI();
    UIkeyevents();
    addContactUI();

    $('.fm-files-view-icon').rebind('click', function() {

        $.hideContextMenu();
        cacheselect();
        if ($(this).attr('class').indexOf('listing-view') > -1) {
            if (fmconfig.uiviewmode) {
                mega.config.set('viewmode', 0);
            }
            else {
                fmviewmode(M.currentdirid, 0);
            }
            M.openFolder(M.currentdirid, true);
        }
        else {
            if (fmconfig.uiviewmode) {
                mega.config.set('viewmode', 1);
            }
            else {
                fmviewmode(M.currentdirid, 1);
            }
            M.openFolder(M.currentdirid, true);
        }
        reselect();

        return false;
    });

    $.hideContextMenu = function(event) {

        var a, b, currentNodeClass;

        if (event && event.target) {
            currentNodeClass = $(event.target).attr('class');
            if (!currentNodeClass) {
                currentNodeClass = $(event.target).parent();
                if (currentNodeClass) {
                    currentNodeClass = $(currentNodeClass).attr('class');
                }
            }
            if (currentNodeClass && currentNodeClass.indexOf('dropdown') > -1
                && (currentNodeClass.indexOf('download-item') > -1
                || currentNodeClass.indexOf('move-item') > -1)
                && currentNodeClass.indexOf('active') > -1) {
                return false;
            }
        }

        $('.nw-sorting-menu').addClass('hidden');
        $('.fm-start-chat-dropdown').addClass('hidden').removeClass('active');
        $('.start-chat-button').removeClass('active');
        $('.nw-tree-panel-arrows').removeClass('active');
        $('.context-menu-item.dropdown').removeClass('active');
        $('.fm-tree-header').removeClass('dragover');
        $('.nw-fm-tree-item').removeClass('dragover');

        // Set to default
        a = $('.context-menu.files-menu,.context-menu.download');
        a.addClass('hidden');
        b = a.find('.context-submenu');
        b.attr('style', '');
        b.removeClass('active left-position overlap-right overlap-left mega-height');
        a.find('.disabled,.context-scrolling-block').removeClass('disabled context-scrolling-block');
        a.find('.context-menu-item.contains-submenu.opened').removeClass('opened');

        // Remove all sub-menues from context-menu move-item
        $('#csb_' + M.RootID).empty();
    };

    $('#fmholder').unbind('click.contextmenu');
    $('#fmholder').bind('click.contextmenu', function(e)
    {
        $.hideContextMenu(e);
        if ($.hideTopMenu)
            $.hideTopMenu(e);
        var c = $(e.target).attr('class');


        if ($(e.target).attr('data-reactid')) {
            return; // never return false, if this is an event triggered by a React element....
        }
        if ($(e.target).attr('type') !== 'file' && (c && c.indexOf('upgradelink') == -1) && (c && c.indexOf('campaign-logo') == -1) && (c && c.indexOf('resellerbuy') == -1) && (c && c.indexOf('linkified') == -1)) {
            return false;
        }

    });

    $('.fm-back-button').rebind('click', function(e) {

        if (!M.currentdirid) {
            return;
        }

        if (M.currentdirid == 'notifications'
            || M.currentdirid.substr(0, 7) == 'search/'
            || M.currentdirid.substr(0, 5) == 'chat/') {
            window.history.back();
        }
        else {
            var n = M.d[M.currentdirid];
            if ((n && n.p && M.d[n.p]) || (n && n.p === 'contacts')) {
                M.openFolder(n.p);
            }
        }
    });

    $('.fm-right-header.fm').removeClass('hidden');

    if (folderlink) {
        $('.fm-tree-header.cloud-drive-item span').text('');
    }
    else {
        folderlink = 0;
    }

    M.avatars();

    if ((typeof dl_import !== 'undefined') && dl_import) {
        importFile();
    }

    $('.context-menu').rebind('contextmenu', function(e) {
        if (!localStorage.contextmenu)
            e.preventDefault();
    });

    $('.nw-fm-left-icon').rebind('contextmenu', function(ev) {
        contextMenuUI(ev,1);
        return false;
    });

    var fmTabState;
    $('.nw-fm-left-icon').rebind('click', function() {
        treesearch = false;
        var clickedClass = $(this).attr('class');
        if (!clickedClass) {
            return;
        }
        if (!fmTabState || fmTabState['cloud-drive'].root !== M.RootID) {
            fmTabState = {
                'cloud-drive':    { root: M.RootID,    prev: null },
                'folder-link':    { root: M.RootID,    prev: null },
                'shared-with-me': { root: 'shares',    prev: null },
                'conversations':  { root: 'chat',      prev: null },
                'contacts':       { root: 'contacts',  prev: null },
                'transfers':      { root: 'transfers', prev: null },
                'account':        { root: 'account',  prev: null },
                'inbox':          { root: M.InboxID,   prev: null },
                'rubbish-bin':    { root: M.RubbishID, prev: null }
            };
        }

        var activeClass = (''+$('.nw-fm-left-icon.active:visible')
            .attr('class')).split(" ").filter(function(c) {
                return !!fmTabState[c];
            })[0];

        var activeTab = fmTabState[activeClass];
        if (activeTab) {
            if (activeTab.root === M.currentrootid) {
                activeTab.prev = M.currentdirid;
                M.lastActiveTab = activeClass;
            }
            else if (d) {
                console.warn('Root mismatch', M.currentrootid, M.currentdirid, activeTab);
            }
        }

        if ($(this).hasClass('account')) {
            if (u_type === 0) {
                ephemeralDialog(l[7687]);
            }
            else {
                document.location.hash = 'fm/account';
            }
            return false;
        }

        for (var tab in fmTabState) {
            if (~clickedClass.indexOf(tab)) {
                tab = fmTabState[tab];

                var targetFolder = null;

                // Clicked on the currently active tab, should open the root (e.g. go back)
                if (~clickedClass.indexOf(activeClass)) {
                    targetFolder = tab.root;
                }
                else if (tab.prev && M.d[tab.prev]) {
                    targetFolder = tab.prev;
                }
                else {
                    targetFolder = tab.root
                }

                M.openFolder(targetFolder, true);

                break;
            }
        }
    });

    $('.nw-fm-left-icon').unbind('mouseover');
    $('.nw-fm-left-icon').bind('mouseover', function() {
        var tooltip = $(this).find('.nw-fm-left-tooltip');
        if ($.liTooltipTimer)
            clearTimeout($.liTooltipTimer);
        $.liTooltipTimer = window.setTimeout(
            function() {
                $(tooltip).addClass('hovered');
            }, 1000);
    });

    $('.nw-fm-left-icon').unbind('mouseout');
    $('.nw-fm-left-icon').bind('mouseout', function() {
        $(this).find('.nw-fm-left-tooltip').removeClass('hovered');
        clearTimeout($.liTooltipTimer);
    });

    if (dlMethod.warn && !localStorage.browserDialog && !$.browserDialog)
    {
        setTimeout(browserDialog, 2000);
    }

    var lPane = $('.fm-left-panel')
    $.leftPaneResizable = new FMResizablePane(lPane, {
        'direction': 'e',
        'minWidth': 200,
        'maxWidth': 400,
        'persistanceKey': 'leftPaneWidth',
        'handle': '.left-pane-drag-handle'
    });

    if (fmconfig.leftPaneWidth) {
        lPane.width(Math.min(
            $.leftPaneResizable.options.maxWidth,
            Math.max($.leftPaneResizable.options.minWidth, fmconfig.leftPaneWidth)
            ));
    }

    $($.leftPaneResizable).on('resize', function() {
        var w = lPane.width()
        if (w >= $.leftPaneResizable.options.maxWidth) {
            $('.left-pane-drag-handle').css('cursor', 'w-resize')
        } else if (w <= $.leftPaneResizable.options.minWidth) {
            $('.left-pane-drag-handle').css('cursor', 'e-resize')
        } else {
            $('.left-pane-drag-handle').css('cursor', 'we-resize')
        }
        $(window).trigger('resize');
    });

    $(window).rebind('resize.fmrh hashchange.fmrh', fm_resize_handler);
    if (d) {
        console.timeEnd('initUI');
    }
}

function transferPanelContextMenu(target)
{
    var file;
    var tclear;

    $('.context-menu.files-menu .context-menu-item').hide();
    var menuitems = $('.context-menu.files-menu .context-menu-item');

    menuitems.filter('.transfer-pause,.transfer-play,.move-up,.move-down,.transfer-clear')
        .show();

    tclear = menuitems.filter('.transfer-clear').contents().last().get(0) || {};
    tclear.textContent = l[103];

    if (target === null && (target = $('.transfer-table tr.ui-selected')).length > 1) {
        var ids = target.attrs('id');
        var finished = 0;
        var paused = 0;
        var started = false;

        ids.forEach(function(id) {
            file = GlobalProgress[id];
            if (!file) {
                finished++;
            }
            else {
                if (file.paused) {
                    paused++;
                }
                if (file.started) {
                    started = true;
                }
            }
        });

        if (finished === ids.length) {
            menuitems.hide()
                .filter('.transfer-clear')
                .show();
            tclear.textContent = (l[7218] || 'Clear transfer');
        }
        else {
            if (started) {
                menuitems.filter('.move-up,.move-down').hide();
            }
            if (paused === ids.length) {
                menuitems.filter('.transfer-pause').hide();
            }

            var prev = target.first().prev();
            var next = target.last().next();

            if (prev.length === 0 || prev.find('.queued').length === 0) {
                menuitems.filter('.move-up').hide();
            }
            if (next.hasClass('clone-of-header')) {
                menuitems.filter('.move-down').hide();
            }
        }
    }
    else if (!(file = GlobalProgress[$(target).attr('id')])) {
        /* no file, it is a finished operation */
        menuitems.hide()
            .filter('.transfer-clear')
            .show();
        tclear.textContent = (l[7218] || 'Clear transfer');
    }
    else {
        if (file.started) {
            menuitems.filter('.move-up,.move-down').hide();
        }
        if (file.paused) {
            menuitems.filter('.transfer-pause').hide();
        } else {
            menuitems.filter('.transfer-play').hide();
        }

        if (target.prev().length == 0 || target.prev().find('.queued').length == 0) {
            menuitems.filter('.move-up').hide();
        }
        if (target.next().hasClass('clone-of-header')) {
            menuitems.filter('.move-down').hide();
        }
    }

    // XXX: Hide context-menu's menu-up/down items for now to check if that's the
    // origin of some problems, users can still use the new d&d logic to move transfers
    menuitems.filter('.move-up,.move-down').hide();

    var parent = menuitems.parent();
    parent
        .children('.context-menu-divider').hide().end()
        .children('.pause-item-divider').show().end()

    if (parent.height() < 56) {
        parent.find('.pause-item-divider').hide();
    }
}

function openTransferpanel()
{
    $('.nw-fm-left-icon.transfers').addClass('transfering');
    // Start the new transfer right away even if the queue is paused?
    // XXX: Remove fm_tfspause calls at M.addDownload/addUpload to enable this
    /*if (uldl_hold) {
        uldl_hold = false;
        dlQueue.resume();
        ulQueue.resume();
        $('.transfer-pause-icon').removeClass('active').find('span').text(l[6993]);
        $('.nw-fm-left-icon.transfers').removeClass('paused');
    }*/
    // $(window).trigger('resize'); // this will call initTreeScroll();

    if ($('table.transfer-table tr').length > 1) {
        $('.transfer-clear-all-icon').removeClass('hidden');
    }

    if (!$.mSortableT) {
        $.mSortableT = $('.transfer-table tbody');
        $.mSortableT.sortable({
            delay: 200,
            revert: 100,
            start: function(ev, ui) {
                $('body').addClass('dndc-sort');
            },
            helper: function(ev, tr) {
                if (!tr.hasClass('ui-selected')) {
                    tr.addClass('ui-selected');
                }
                this.order = fm_tfsorderupd();
                var $selected = tr.parent().children('.ui-selected').clone();
                tr.data('multidrag', $selected).siblings('.ui-selected').hide();
                var $helper = $('<tr/>');
                return $helper.append($selected);
            },
            stop: function(ev, ui) {
                var cancel = false;
                $('body').removeClass('dndc-sort');

                var $selected = ui.item.data('multidrag');
                ui.item.after($selected).remove();
                $('.transfer-table tr.ui-selected:not(:visible)').remove();
                $.transferHeader(); // rebind cloned trs

                // var $tr = $(ui.item[0]);
                // var id = String($tr.attr('id'));
                // var $next = $tr.next();

                /*if ($selected.hasClass('started')) {
                    cancel = true;
                }
                else {
                    var $prev = $tr.prev();
                    var pid = $prev.attr('id');
                    var nid = $next.attr('id');

                    cancel = ((id[0] === 'u' && nid && nid[0] !== 'u')
                            || (id[0] !== 'u' && pid && pid[0] === 'u'));
                }*/
                if (cancel) {
                    $.mSortableT.sortable('cancel');
                }
                else {
                    var order = fm_tfsorderupd();

                    if (JSON.stringify(order) !== JSON.stringify(this.order)) {
                        var mDL = {
                            pos: 0,
                            etmp: [],
                            oQueue: [],
                            pQueue: {},
                            mQueue: dlQueue,
                            m_queue: dl_queue,
                            prop: 'dl'
                        };
                        var mUL = {
                            pos: 0,
                            etmp: [],
                            oQueue: [],
                            pQueue: {},
                            mQueue: ulQueue,
                            m_queue: ul_queue,
                            prop: 'ul'
                        };
                        var id;
                        var dst;
                        var i = 0;
                        var len = Object.keys(order).length / 2;

                        [dl_queue, ul_queue].forEach(function(queue) {
                            var t_queue = queue.filter(isQueueActive);
                            if (t_queue.length !== queue.length) {
                                var m = t_queue.length;
                                var i = 0;
                                while (i < m) {
                                    (queue[i] = t_queue[i]).pos = i;
                                    ++i;
                                }
                                queue.length = i;
                                while (queue[i]) {
                                    delete queue[i++];
                                }
                            }
                        });

                        while (len > i) {
                            id = M.t[i++];

                            dst = (id[0] === 'u' ? mUL : mDL);
                            var mQ = dst.mQueue.slurp(id);
                            // for (var x in mQ) {
                                // if (mQ.hasOwnProperty(x)) {
                                    // var entry = mQ[x][0][dst.prop];
                                    // if (dst.etmp.indexOf(entry) === -1) {
                                        // (dst.m_queue[dst.pos] = entry).pos = dst.pos;
                                        // dst.etmp.push(entry);
                                        // dst.pos++;
                                    // }
                                // }
                            // }
                            dst.oQueue = dst.oQueue.concat(mQ);

                            if (dst.mQueue._qpaused.hasOwnProperty(id)) {
                                dst.pQueue[id] = dst.mQueue._qpaused[id];
                            }
                        }

                        dlQueue._queue = mDL.oQueue;
                        ulQueue._queue = mUL.oQueue;
                        dlQueue._qpaused = mDL.pQueue;
                        ulQueue._qpaused = mUL.pQueue;

                        // Check for transfers moved before any started one
                        var $prev = $('.transfer-table tr .progress-block')
                            .closest('tr')
                            .first()
                            .prevAll()
                            .not('.paused');
                        // XXX: we rely on the speed field being non-numeric
                        if ($prev.length && !$prev.find('.speed').text().replace(/\D/g, '')) {
                            var ids = $('.transfer-table tr:not(.paused)').attrs('id');
                            ids.forEach(fm_tfspause);
                            if (dlQueue._queue.length || ulQueue._queue.length) {
                                dlmanager.logger.error('The move operation should have cleared the queues.');
                            }
                            ids.forEach(fm_tfsresume);
                            i = 0;
                            mDL.pQueue = {};
                            mUL.pQueue = {};
                            while (len > i) {
                                id = M.t[i++];
                                dst = (id[0] === 'u' ? mUL : mDL);
                                if (dst.mQueue._qpaused.hasOwnProperty(id)) {
                                    dst.pQueue[id] = dst.mQueue._qpaused[id];
                                }
                            }
                            dlQueue._qpaused = mDL.pQueue;
                            ulQueue._qpaused = mUL.pQueue;
                        }
                    }
                }

                $('.transfer-table tr.ui-selected').removeClass('ui-selected');
            }
        });
    }
}

function showTransferToast(t_type, t_length, isPaused) {
    if (!$('.fmholder').hasClass('transfer-panel-opened')) {
        var $toast,
            $second_toast,
            timer,
            nt_txt;

        if (t_type != 'u') {
            timer = dl_interval;
            $toast = $('.toast-notification.download');
            $second_toast = $('.toast-notification.upload');
            if (t_length > 1) {
                nt_txt = l[7220].replace('XX',t_length);
            } else {
                nt_txt = l[7222];
            }
        } else {
            timer = ul_interval;
            $toast = $('.toast-notification.upload');
            $second_toast = $('.toast-notification.download');
            if (t_length > 1) {
                nt_txt = l[7221].replace('XX',t_length);
            } else {
                nt_txt = l[7223];
            }
        }
        if (uldl_hold || isPaused) {
            nt_txt += '<b> (' + l[1651] + ') </b>';
        }

        $toast.find('.toast-col:first-child span').safeHTML(nt_txt);

        if ($second_toast.hasClass('visible')) {
            $second_toast.addClass('second');
        }

        clearTimeout(timer);
        $toast.removeClass('second').addClass('visible');
        timer = setTimeout(function() {
            hideTransferToast($toast);
        }, 5000);

        $('.transfer .toast-button').rebind('click', function(e)
        {
            $('.toast-notification').removeClass('visible second');
            if (!$('.slideshow-dialog').hasClass('hidden')) {
                $('.slideshow-dialog').addClass('hidden');
                $('.slideshow-overlay').addClass('hidden');
            }
            // M.openFolder('transfers', true);
            $('.nw-fm-left-icon.transfers').click();
        });

        $('.toast-close-button', $toast).rebind('click', function()
        {
            $(this).closest('.toast-notification').removeClass('visible');
            $('.toast-notification').removeClass('second');
        });

        $toast.rebind('mouseover', function(e)
        {
            clearTimeout(timer);
        });
        $toast.rebind('mouseout', function(e)
        {
            timer = setTimeout(function() {
                hideTransferToast($toast);
            }, 5000);
        });
    }
}

function hideTransferToast ($toast) {
    $toast.removeClass('visible');
    $('.toast-notification').removeClass('second');
}

function isValidShareLink()
{
    var valid = true;
    for (var i in u_nodekeys) {
        valid = valid && typeof u_nodekeys[i] == "object"
    }
    return valid;
}

function removeUInode(h) {

    var n = M.d[h],
        i = 0;

    // check subfolders
    if (n && n.t) {
        var cns = M.c[n.p];
        if (cns) {
            for (var cn in cns) {
                if (M.d[cn] && M.d[cn].t && cn !== h) {
                    i++;
                    break;
                }
            }
        }
    }

    var hasItems = !!M.v.length;
    switch (M.currentdirid) {
        case "shares":
            $('#treeli_' + h).remove();// remove folder and subfolders
            if (!hasItems) {
                $('.files-grid-view .grid-table-header tr').remove();
                $('.fm-empty-cloud').removeClass('hidden');
            }
            break;
        case "contacts":

            //Clear left panel:
            $('#contact_' + h).fadeOut('slow', function() {
                $(this).remove();
            });

            //Clear right panel:
            $('.grid-table.contacts tr#' + h + ', .contacts-blocks-scrolling a#' + h)
                .fadeOut('slow', function() {
                    $(this).remove();
                });

            // clear the contacts grid:
            $('.contacts-grid-view #' + h).remove();
            if (!hasItems) {
                $('.contacts-grid-view .contacts-grid-header tr').remove();
                $('.fm-empty-contacts .fm-empty-cloud-txt').text(l[784]);
                $('.fm-empty-contacts').removeClass('hidden');
            }
            break;
        case "chat":
            if (!hasItems) {
                $('.contacts-grid-view .contacts-grid-header tr').remove();
                $('.fm-empty-chat').removeClass('hidden');
            }
            break;
        case M.RubbishID:
            if (i == 0 && n) {
                $('#treea_' + n.p).removeClass('contains-folders expanded');
            }

            // Remove item
            $('#' + h).remove();

            // Remove folder and subfolders
            $('#treeli_' + h).remove();
            if (!hasItems) {
                $('.contacts-grid-view .contacts-grid-header tr').remove();
                $('.fm-empty-trashbin').removeClass('hidden');
            }
            break;
        case M.RootID:
            if (i == 0 && n) {
                $('#treea_' + n.p).removeClass('contains-folders expanded');
            }

            // Remove item
            $('#' + h).remove();

            // Remove folder and subfolders
            $('#treeli_' + h).remove();
            if (!hasItems) {
                $('.files-grid-view').addClass('hidden');
                $('.grid-table.fm tr').remove();
                $('.fm-empty-cloud').removeClass('hidden');
            }
            break;
        default:
            if (i == 0 && n) {
                $('#treea_' + n.p).removeClass('contains-folders expanded');
            }
            $('#' + h).remove();// remove item
            $('#treeli_' + h).remove();// remove folder and subfolders
            if (!hasItems) {
                if (sharedFolderUI()) {
                    M.emptySharefolderUI();
                }
                else {
                    $('.files-grid-view').addClass('hidden');
                    $('.fm-empty-folder').removeClass('hidden');
                }
                $('.grid-table.fm tr').remove();
            }
            break;
    }

    if (M.currentdirid === h || isCircular(h, M.currentdirid) === true) {
        M.openFolder(RootbyId(h));
    }
}

/**
 * addContactToFolderShare
 *
 * Add verified email addresses to folder shares.
 */
function addContactToFolderShare() {

    var targets = [],
        $shareDialog = $('.share-dialog'),
        $newContacts, permissionLevel, iconPermLvl, permissionClass, selectedNode;

    // Share button enabled
    if (($.dialog === 'share') && !$shareDialog.find('.dialog-share-button').is('.disabled')) {

        selectedNode = $.selected[0];
        $newContacts = $shareDialog.find('.token-input-list-mega .token-input-token-mega');

        loadingDialog.show();

        // Is there a new contacts planned for addition to share
        if ($newContacts.length) {

            // Determin current group permission level
            iconPermLvl = $shareDialog.find('.permissions-icon')[0];
            permissionClass = checkMultiInputPermission($(iconPermLvl));
            permissionLevel = sharedPermissionLevel(permissionClass[0]);

            // Add new planned contact to list
            $.each($newContacts, function(ind, val) {
                targets.push({ u: $(val).contents().eq(1).text(), r: permissionLevel });
            });
        }

        closeDialog();
        $('.export-links-warning').addClass('hidden');

        // Add new contacts to folder share
        if (targets.length > 0) {
            doShare(selectedNode, targets, true);
        }

        loadingDialog.hide();
    }
}

/**
 * addNewContact
 *
 * User adding new contact/s from add contact dialog.
 * @param {String} $addBtnClass, contact dialog add button class, i.e. .add-user-popup-button.
 */
function addNewContact($addButton) {

    var mailNum, msg, title, email, emailText, $mails;

    // Add button is enabled
    if (!$addButton.is('.disabled') && $addButton.is('.add')) {

        // Check user type
        if (u_type === 0) {
            ephemeralDialog(l[997]);
        }
        else {

            // Custom text message
            emailText = $('.add-user-textarea textarea').val();

            // List of email address planned for addition
            $mails = $('.token-input-list-mega .token-input-token-mega');

            mailNum = $mails.length;

            if (mailNum) {

                // Loop through new email list
                $mails.each(function(index, value) {

                    // Extract email addresses one by one
                    email = $(value).contents().eq(1).text();

                    // Make sure that API return positive value, otherwise we have API error
                    if (!M.inviteContact(M.u[u_handle].m, email, emailText)) {

                        // Singular or plural
                        if (index === mailNum - 1) {
                            if (mailNum === 1) {
                                title = l[150]; // Contact invited
                                msg = l[5898].replace('[X]', email); // The user [X] has been invited and will appear in your contact list once accepted."
                            }
                            else {
                                title = l[165] + ' ' + l[5859]; // Contacts Invited
                                msg = l[5899]; // The users have been invited and will appear in your contact list once accepted
                            }

                            closeDialog();
                            msgDialog('info', title, msg);
                            $('.token-input-token-mega').remove();
                        }
                    }
                });
            }
        }
    }

    // Cancel button clicked, close dialog
    else if ($addButton.is('.cancel')) {
        closeDialog();
    }
}

/**
 * sharedUInode
 *
 * Handle shared/export link icons in Cloud Drive
 * @param {String} nodeHandle, selected node id
 */
function sharedUInode(nodeHandle) {

    var oShares,
        iShareNum = 0,
        bExportLink = false,
        bAvailShares = false,
        UiExportLink = new mega.UI.Share.ExportLink();

    if (!fminitialized) {
        if (d) {
            UiExportLink.logger.warn('Skipping sharedUInode call...');
        }
        return;
    }
    if (d) {
        UiExportLink.logger.debug('Entering sharedUInode...');
    }

    // Is there a full share or pending share available
    if ((M.d[nodeHandle] && M.d[nodeHandle].shares) || M.ps[nodeHandle]) {

        // Contains full shares and/or export link
        oShares = M.d[nodeHandle] && M.d[nodeHandle].shares;

        // Determine number of shares
        if (oShares) {
            iShareNum = Object.keys(oShares).length;
        }

        // Do we have export link for selected node?
        if (oShares && oShares.EXP) {

            UiExportLink.addExportLinkIcon(nodeHandle);

            // Item is taken down, make sure that user is informed
            if (oShares.EXP.down === 1) {
                UiExportLink.addTakenDownIcon(nodeHandle);
            }

            bExportLink = true;
        }

        // Add share icon in left panel for selected node only if we have full or pending share
        // Don't show share icon when we have export link only
        if ((oShares && oShares.EXP && iShareNum > 1)
            || (oShares && !oShares.EXP && iShareNum)
            || M.ps[nodeHandle]) {

            // Left panel
            $('#treea_' + nodeHandle + ' .nw-fm-tree-folder').addClass('shared-folder');

            bAvailShares = true;
        }
    }

    // t === 1, folder
    if (M.d[nodeHandle] && M.d[nodeHandle].t) {

        // Update right panel selected node with appropriate icon for list view
        $('.grid-table.fm #' + nodeHandle + ' .transfer-filtype-icon').addClass(fileIcon({t: 1, share: bAvailShares}));

        // Update right panel selected node with appropriate icon for block view
        $('#' + nodeHandle + '.file-block .block-view-file-type').addClass(fileIcon({t: 1, share: bAvailShares}));
    }

    // If no shares are available, remove share icon from left panel, right panel (list and block view)
    if (!bAvailShares) {
        $('#treea_' + nodeHandle + ' .nw-fm-tree-folder').removeClass('shared-folder'); // Left panel
        $('.grid-table.fm #' + nodeHandle + ' .transfer-filtype-icon').removeClass('folder-shared'); // Right panel list view
        $('#' + nodeHandle + '.file-block .block-view-file-type').removeClass('folder-shared'); // Right panel block view
    }

    // If no export link is available, remove export link from left and right panels (list and block view)
    if (!bExportLink) {
        UiExportLink.removeExportLinkIcon(nodeHandle);
    }
}

/**
 * getContactsEMails
 *
 * Loop through all available contacts, full and pending ones (outgoing and incomming)
 * and creates a list of contacts email addresses.
 * @returns {Array} contacts, array of contacts email.
 */
function getContactsEMails() {

    var contact,
        contacts = [];

    // Loop through full contacts
    M.u.forEach(function(contact) {
        if (
            contact.c// active contact?
            && (contact.c !== 2)// Not an account owner?
            && (contact.m) // email filed exists?
            ) {
            contacts.push({ id: contact.m, name: contact.name });
        }
    });

    // Loop through outgoing pending contacts
    for (var k in M.opc) {
        if (M.opc.hasOwnProperty(k)) {
            contact = M.opc[k];

            // Is contact deleted
            if (!contact.dts) {
                contacts.push({ id: contact.m, name: contact.m });
            }
        }
    }

    // Loop through incomming pending contacts
    for (var m in M.ipc) {
        if (M.ipc.hasOwnProperty(m)) {
            contact = M.ipc[m];

            // Is there a email available
            if (contact.m) {
                contacts.push({ id: contact.m, name: contact.m });
            }
        }
    }

    return contacts;
}

/**
 * initAddDialogInputPlugin
 */
function initAddDialogMultiInputPlugin() {

    // Plugin configuration
    var contacts = getContactsEMails();
    var $this  = $('.add-contact-multiple-input');
    var $scope = $this.parents('.add-user-popup');

    $this.tokenInput(contacts, {
        theme: 'mega',
        hintText: l[5908],
        //hintText: '',
        //placeholder: 'Type in an email or contact',
        searchingText: '',
        noResultsText: '',
        addAvatar: true,
        autocomplete: null,
        searchDropdown: true,
        emailCheck: true,
        preventDoublet: true,
        tokenValue: 'id',
        propertyToSearch: 'id',
        resultsLimit: 5,
        // Prevent showing of drop down list with contacts email addresses
        // Max allowed email address is 254 chars
        minChars: 255,
        accountHolder: (M.u[u_handle] || {}).m || '',
        scrollLocation: 'add',
        // Exclude from dropdownlist only emails/names which exists in multi-input (tokens)
        excludeCurrent: false,
        onEmailCheck: function() {
            errorMsg(l[7415]);
        },
        onDoublet: function(u) {
            errorMsg(l[7413]);
        },
        onHolder: function() {
            errorMsg(l[7414]);
        },
        onReady: function() {
            var $input = $this.parent().find('li input').eq(0);
            $input.rebind('keyup', function() {
                var value = $.trim($input.val());
                if ($scope.find('li.token-input-token-mega').length > 0 || checkMail(value) === false) {
                    $scope.find('.add-user-popup-button.add').removeClass('disabled');
                } else {
                    $scope.find('.add-user-popup-button.add').addClass('disabled');
                }
            });
        },
        onAdd: function() {

            var itemNum = $('.token-input-list-mega .token-input-token-mega').length,
                $addUserPopup = $('.add-user-popup');

            $('.add-user-popup-button.add').removeClass('disabled');

            // In case of 1 contact use singular
            if (itemNum === 1) {
                $addUserPopup.find('.nw-fm-dialog-title').text(l[101]); // Add Contact
            }
            else { // Use plural
                $addUserPopup.find('.nw-fm-dialog-title').text(l[5911]); // Add Contacts

                var $inputTokens = $addUserPopup.find('.share-added-contact.token-input-token-mega'),
                    $multiInput = $addUserPopup.find('.multiple-input'),
                    h1 = $inputTokens.outerHeight(true),// margin included
                    h2 = $multiInput.height();

                // show/hide scroll box
                if (5 <= h2 / h1 && h2 / h1 < 6) {
                    $multiInput.jScrollPane({
                        enableKeyboardNavigation: false,
                        showArrows: true,
                        arrowSize: 8,
                        animateScroll: true
                    });
                    setTimeout(function() {
                        $addUserPopup.find('.token-input-input-token-mega input').focus();
                    }, 0);
                }
            }
        },
        onDelete: function() {

            var itemNum,
                $addUserPopup = $('.add-user-popup');

            setTimeout(function() {
                $addUserPopup.find('.token-input-input-token-mega input').blur();
            }, 0);

            // Get number of emails
            itemNum = $('.token-input-list-mega .token-input-token-mega').length;


            if (itemNum === 0) {
                $('.add-user-popup-button.add').addClass('disabled');
                $addUserPopup.find('.nw-fm-dialog-title').text(l[101]); // Add Contact

            }
            else if (itemNum === 1) {
                $('.add-user-popup-button.add').removeClass('disabled');
                $('.add-user-popup .nw-fm-dialog-title').text(l[101]); // Add Contact

            }
            else {
                $('.add-user-popup-button.add').removeClass('disabled');
                $('.add-user-popup .nw-fm-dialog-title').text(l[101]);

                var $inputTokens = $addUserPopup.find('.share-added-contact.token-input-token-mega'),
                    $multiInput = $addUserPopup.find('.multiple-input'),
                    $scrollBox = $('.multiple-input .jspPane')[0],
                    h1 = $inputTokens.outerHeight(true),// margin included
                    h2 = 0;

                // Calculate complete scroll box height
                if ($scrollBox) {
                    h2 = $scrollBox.scrollHeight;
                }
                else { // Just multi input height
                    h2 = $multiInput.height();
                }

                if (h2 / h1 < 6) {
                    clearScrollPanel('.add-user-popup');
                }
            }
        }
    });

    /**
     * errorMsg
     *
     * Show error popup next to multi input box in case that email is wrong.
     * @param {String} msg, error message.
     */
    function errorMsg(msg) {

        var $addUserPopup = $('.add-user-popup'),
            $warning = $addUserPopup.find('.multiple-input-warning span');

        $warning.text(msg);
        $addUserPopup.addClass('error');

        setTimeout(function() {
            $addUserPopup.removeClass('error');
        }, 3000);
    }
}

/**
 * addContactUI
 *
 * Handle add contact dialog UI
 */
function addContactUI() {

    // not for ephemeral
    if (!u_type) {
        return;
    }

    function iconSize(par) {

        // full size icon, popup at bottom of Add contact button
        if (par) {
            $('.add-user-size-icon')
                .removeClass('short-size')
                .addClass('full-size');
        }

        // short size icon, centered dialog
        else {
            $('.add-user-size-icon')
                .removeClass('full-size')
                .addClass('short-size');
        }
    };

    function focusOnInput() {
        var $tokenInput = $('#token-input-');

        $tokenInput
            .val('')
            .focus();
    }

    $('.add-user-notification textarea').on('focus', function() {
        var $this = $(this);
        $this.parent().addClass('active');
    });

    $('.add-user-notification textarea').on('blur', function() {
        $('.add-user-notification').removeClass('active');
    });

    function addContactAreaResizing() {

        var txt = $('.add-user-notification textarea'),
            txtHeight = txt.outerHeight(),
            hiddenDiv = $('.add-contact-hidden'),
            pane = $('.add-user-nt-scrolling'),
            content = txt.val(),
            api;

        content = content.replace(/\n/g, '<br />');
        hiddenDiv.html(encodeURI(content) + '<br/>');

        if (txtHeight !== hiddenDiv.outerHeight()) {
            txt.height(hiddenDiv.outerHeight());

            if ($('.add-user-textarea').outerHeight() >= 50) {
                pane.jScrollPane({enableKeyboardNavigation: false, showArrows: true, arrowSize: 5});
                api = pane.data('jsp');
                txt.blur();
                txt.focus();
                api.scrollByY(0);
            }
            else {
                api = pane.data('jsp');

                if (api) {
                    api.destroy();
                    txt.blur();
                    txt.focus();
                }
            }
        }
    }

    if (!$('.add-contact-multiple-input').tokenInput("getSettings")) {
        initAddDialogMultiInputPlugin();
    }

    $('.add-user-notification textarea').on('keyup', function() {
        addContactAreaResizing();
    });

    $('.fm-empty-contacts .fm-empty-button').rebind('mouseover', function() {
        $('.fm-empty-contacts').addClass('hovered');
    });

    $('.fm-empty-contacts .fm-empty-button').rebind('mouseout', function() {
        $('.fm-empty-contacts').removeClass('hovered');
    });

    $('.fm-empty-contacts .fm-empty-button').rebind('click', function(event) {

        $.hideContextMenu();
        $.dialog = 'add-contact-popup';
        $.sharedTokens = []; // Holds items currently visible in share folder contet (above input)

        // Just in case hide import links
        $('.add-user-popup .import-contacts-dialog').fadeOut(0);
        $('.import-contacts-link').removeClass('active');

        // Prepare multi-input and dialog
        $('.add-user-popup .multiple-input .token-input-token-mega').remove();
        $('.add-user-popup-button.add').addClass('disabled');
        $('.add-user-popup .nw-fm-dialog-title').text(l[71]);
        $('.fm-add-user').removeClass('active');

        iconSize(false);

        $('.add-user-popup')
            .addClass('dialog')
            .removeClass('hidden');

        fm_showoverlay();

        event.stopPropagation();

        // Focus the input after everything else is done or it won't work
        focusOnInput();
    });

    $('.fm-add-user').rebind('click', function() {

        var $this = $(this),
            $d = $('.add-user-popup');

        $.hideContextMenu();
        $.dialog = 'add-contact-popup';

        // Holds items currently visible in share folder content (above input)
        $.sharedTokens = [];

        // Hide
        if ($this.is('.active')) {
            $this.removeClass('active');
            $d.addClass('hidden');
        }

        // Show
        else {
            $('.add-user-popup .import-contacts-dialog').fadeOut(0);
            $('.import-contacts-link').removeClass('active');
            $this.addClass('active');
            $d.removeClass('hidden dialog');
            $('.add-user-popup .multiple-input .token-input-token-mega').remove();

            $('.add-user-popup-button.add').addClass('disabled');
            $('.add-user-popup .nw-fm-dialog-title').text(l[71]);

            var pos = $(window).width() - $this.offset().left - $d.outerWidth() + 2;

            // Positioning, not less then 8px from right side
            if (pos > 8) {
                $d.css('right', pos + 'px');
            }
            else {
                $d.css('right', 8 + 'px');
            }

            addContactAreaResizing();
            focusOnInput();
        }

        iconSize(true);
    });

    // List of elements related to pending contacts
    //
    // Received requests:
    // empty grid: fm-empty-contacts (have button on it, .empty-contact-requests-button with label 'View sent requests')
    // full grid: contact-requests-grid (have action buttons,
    //  'Accept': .contact-request-button.accept
    //  'Delete': .contact-request-button.delete
    //  'Ignore': .contact-request-button.ignore
    //
    // Sent requests:
    // empty grid: fm-empty-contacts (have button on it, .empty-sent-request-button with label 'View received requests')
    // full grid: sent-requests-grid (have action buttons,
    //  'ReInvite': .contact-request-button.reinvite
    //  'Cancel Reques': .contact-request-button.cancel
    //
    // Header buttons:
    // fm-contact-requests 'View sent requests'
    // fm-received-requests 'View received requests'

    // View received contact requests, M.ipc
    $('.fm-received-requests, .empty-sent-requests-button').off('click');
    $('.fm-received-requests, .empty-sent-requests-button').on('click', function() {
        M.openFolder('ipc');
        $('.fm-contact-requests').removeClass('active');
        $(this).addClass('active');
    });

    // View sent contact requests, M.opc
    $('.fm-contact-requests, .empty-contact-requests-button').off('click');
    $('.fm-contact-requests, .empty-contact-requests-button').on('click', function() {
        M.openFolder('opc');
        $('.fm-received-requests').removeClass('active');
        $(this).addClass('active');
    });

    $('.add-user-size-icon').rebind('click', function() {

        var iPos = 0;

        $('.add-user-popup .import-contacts-dialog').fadeOut(0);
        $('.import-contacts-link').removeClass('active');

        if ($(this).is('.full-size')) {

            $('.add-user-popup').addClass('dialog');
            fm_showoverlay();
            iconSize(false);
            $('.fm-add-user').removeClass('active');
            focusOnInput();
        }

        // .short-size
        else {

            fm_hideoverlay();
            $('.add-user-popup').removeClass('dialog');
            iconSize(true);
            $('.fm-add-user').addClass('active');

            iPos = $(window).width() - $('.fm-add-user').offset().left - $('.add-user-popup').outerWidth() + 2;

            if (iPos > 8) {
                $('.add-user-popup').css('right', iPos + 'px');
            }
            else {
                $('.add-user-popup').css('right', 8 + 'px');
            }
            focusOnInput();
        }
    });

    $('.add-user-popup-button').off('click');
    $('.add-user-popup-button').on('click', function() {

        addNewContact($(this));
    });

    $('.add-user-popup .fm-dialog-close').off('click');
    $('.add-user-popup .fm-dialog-close').on('click', function() {

        fm_hideoverlay();
        $('.add-user-popup').addClass('hidden');
        $('.fm-add-user').removeClass('active');
        clearScrollPanel('.add-user-popup');
    });

    $('.add-user-popup .import-contacts-service').unbind('click');
    $('.add-user-popup .import-contacts-service').bind('click', function() {

        // NOT imported
        if (!$(this).is('.imported')) {
            var contacts = new mega.GContacts({'where': 'contacts'});

            // NOT failed
            if (!contacts.options.failed) {
                contacts.importGoogleContacts();
            } else {
                closeImportContactNotification('.add-user-popup');
            }
        }
        else {
            var n = $('.imported-contacts-notification');
            n.css('margin-left', '-' + n.outerWidth() / 2 + 'px');
            n.fadeIn(200);
            $('.share-dialog .import-contacts-dialog').fadeOut(200);
        }
    });

    $('.add-user-popup .import-contacts-link').unbind('click');
    $('.add-user-popup .import-contacts-link').bind('click', function(e) {

        if (!$(this).is('.active')) {
            $('.add-user-popup .import-contacts-link').addClass('active');// Do not use this, because of doubled class
            $('.add-user-popup .import-contacts-dialog').fadeIn(200);

            $('.imported-notification-close').unbind('click');
            $('.imported-notification-close').bind('click', function()
            {
                $('.imported-contacts-notification').fadeOut(200);
            });
        }
        else {
            $('.add-user-popup .import-contacts-link').removeClass('active');
            $('.add-user-popup .import-contacts-dialog').fadeOut(200);
            $('.imported-contacts-notification').fadeOut(200);
        }

        e.stopPropagation();
        e.preventDefault();
    });

    $('.add-user-popup .import-contacts-info').unbind('mouseover');
    $('.add-user-popup .import-contacts-info').bind('mouseover', function() {
        $('.add-user-popup .import-contacts-info-txt').fadeIn(200);
    });

    $('.add-user-popup .import-contacts-info').unbind('mouseout');
    $('.add-user-popup .import-contacts-info').bind('mouseout', function() {
        $('.add-user-popup .import-contacts-info-txt').fadeOut(200);
    });
}

/**
 * Bind actions to Received Pending Conctact Request buttons
 *
 */
function initBindIPC() {

    DEBUG('initBindIPC()');

    $('.contact-requests-grid .contact-request-button').off('click');
    $('.contact-requests-grid .contact-request-button').on('click', function() {

        var $self = $(this),
            $reqRow = $self.closest('tr'),
            ipcId = $reqRow.attr('id').replace('ipc_', '');

        if ($self.is('.accept')) {
            if (M.acceptPendingContactRequest(ipcId) === 0) {
                $reqRow.remove();
            }
        }
        else if ($self.is('.delete')) {
            if (M.denyPendingContactRequest(ipcId) === 0) {
                $reqRow.remove();
            }
        }
        else if ($self.is('.ignore')) {
            if (M.ignorePendingContactRequest(ipcId) === 0) {
                $reqRow.remove();
            }
        }
    });
}

/**
 * Bind actions to Received pending contacts requests buttons
 *
 */
function initBindOPC() {

    DEBUG('initBindOPC()');

    $('.sent-requests-grid .contact-request-button').off('click');
    $('.sent-requests-grid .contact-request-button').on('click', function() {

        var $self = $(this),
            $reqRow = $self.closest('tr'),
            opcId = $reqRow.attr('id').replace('opc_', '');

        if ($self.is('.reinvite')) {
            M.reinvitePendingContactRequest(M.opc[opcId].m);
            $reqRow.children().children('.contact-request-button.reinvite').addClass('hidden');
        }
        else if ($self.is('.cancel')) {

            // If successfully deleted, grey column and hide buttons
            if (M.cancelPendingContactRequest(M.opc[opcId].m) === 0) {
                $(this).addClass('hidden');
                $reqRow.children().children('.contact-request-button.cancel').addClass('hidden');
                $reqRow.children().children('.contact-request-button.reinvite').addClass('hidden');
                $reqRow.addClass('deleted');
            }
        }
    });
}

function ephemeralDialog(msg) {

    msgDialog('confirmation', l[998], msg + ' ' + l[999], l[1000], function(e) {
        if (e) {
            document.location.hash = 'register';
        }
    });
}

/**
 * Removes the user from the share (they no longer want access to it)
 * @param {String} shareId The share ID e.g. INlx1Kba
 */
function removeShare(shareId, nfk) {
    // Remove the share
    if (d) console.log('removeShare', shareId);
    if (!nfk) api_updfkey(shareId);
    M.delNode(shareId);
    api_req({ a: 'd', n: shareId, i: requesti });

    M.buildtree({h: 'shares'}, M.buildtree.FORCE_REBUILD);

    if (M.currentdirid === shareId || isCircular(shareId, M.currentdirid) === true) {
        M.openFolder(RootbyId(shareId));
    }

    delete u_sharekeys[shareId];
}

function fmremove() {
    var filecnt = 0,
        foldercnt = 0,
        contactcnt = 0,
        removesharecnt = 0;

    // Loop throught selected items
    for (var i in $.selected) {
        var n = M.d[$.selected[i]];

        // ToDo: Not clear what this represents
        if (n && n.p.length === 11) {
            removesharecnt++;
        }

        // ToDo: Replace counting contact id chars with something more reliable
        else if (String($.selected[i]).length === 11) {
            contactcnt++;
        }

        // Folder
        else if (n && n.t) {
            foldercnt++;
        }

        // File
        else {
            filecnt++;
        }
    }

    if (removesharecnt) {
        for (var i in $.selected) {
            removeShare($.selected[i]);
        }
        M.openFolder('shares', true);
    }

    // Remove contacts from list
    else if (contactcnt) {

        var c = $.selected.length;
        var replaceString = '';
        var contact = '';

        if (c > 1) {
            replaceString = c + ' ' + l[5569];
            contact = 'contacts';
        }
        else {
            replaceString = '<strong>' + decodeURIComponent(M.d[$.selected[0]].name) + '</strong>';
            contact = 'contact';
        }

        msgDialog('delete-contact', l[1001], l[1002].replace('[X]', replaceString), l[7872].replace('[X]', contact),
        function(e) {
            if (e) {
                $.selected.forEach(function(selected) {

                    if (M.c[selected]) {
                        M.c[selected].forEach(function(sharenode) {
                            removeShare(sharenode, 1);
                        });
                    }

                    api_req({ a: 'ur2', u: $.selected[i], l: '0', i: requesti });
                    M.handleEmptyContactGrid();
                });
            }
        });
        if (c > 1) {
            $('#msgDialog').addClass('multiple');
            $('.fm-del-contacts-number').text($.selected.length);
            $('#msgDialog .fm-del-contact-avatar').attr('class', 'fm-del-contact-avatar');
            $('#msgDialog .fm-del-contact-avatar span').empty();
        }
        else {
            var user = M.u[$.selected[0]],
                avatar = useravatar.contact(user, 'avatar-remove-dialog');

            $('#msgDialog .fm-del-contact-avatar').html(avatar);
        }
    }
    // Remove/Clean rubbih bin
    else if (RootbyId($.selected[0]) === M.RubbishID) {
        msgDialog('clear-bin', l[1003], l[76].replace('[X]', (filecnt + foldercnt)) + ' ' + l[77], l[1007], function(e) {
            if (e) {
                M.clearRubbish(1);
            }
        });
        $('.fm-dialog-button.notification-button').each(function(i, e) {
            if ($(e).text() === l[1018])
                $(e).html('<span>'+l[83]+'</span>');
        });
    }

    // Remove contacts
    else if (RootbyId($.selected[0]) === 'contacts') {
        if (localStorage.skipDelWarning) {
            M.copyNodes($.selected, M.RubbishID, 1);
        } else {
            msgDialog('confirmation', l[1003], l[1004].replace('[X]', fm_contains(filecnt, foldercnt)), false, function(e) {
                if (e) {
                    M.copyNodes($.selected, M.RubbishID, 1);
                }
            }, true);
        }
    }
    else {
        if (localStorage.skipDelWarning) {
            if (M.currentrootid === 'shares') {
                M.copyNodes($.selected, M.RubbishID, true);
            }
            else {
                M.moveNodes($.selected, M.RubbishID);
            }
        }
        else {

            // Additional message in case that there's a shared node
            var delShareInfo,

            // Contains complete directory structure of selected nodes, their ids
            dirTree = [];

            for (var i in $.selected) {
                if ($.selected.hasOwnProperty(i)) {
                    var nodes = fm_getnodes($.selected[i], 1);
                    nodes.unshift($.selected[i]);
                    dirTree = dirTree.concat(nodes);
                }
            }

            var share = new mega.Share({});
            delShareInfo = share.isShareExist(dirTree, true, true, true) ? ' ' + l[1952] + ' ' + l[7410] : '';

            msgDialog('remove', l[1003], l[1004].replace('[X]', fm_contains(filecnt, foldercnt)) + delShareInfo, false, function(e) {
                if (e) {
                    if (M.currentrootid === 'shares') {
                        M.copyNodes($.selected, M.RubbishID, true);
                    }
                    else {

                        // Remove all shares related to selected nodes
                        for (var selection in dirTree) {
                            if (dirTree.hasOwnProperty(selection)) {

                                // Remove regular/full share
                                for (var share in Object(M.d[dirTree[selection]]).shares) {
                                    if (M.d[dirTree[selection]].shares.hasOwnProperty(share)) {
                                        api_req({ a: 's2', n:  dirTree[selection], s: [{ u: M.d[dirTree[selection]].shares[share].u, r: ''}], ha: '', i: requesti });
                                        M.delNodeShare(dirTree[selection], M.d[dirTree[selection]].shares[share].u);
                                        setLastInteractionWith(dirTree[selection], "0:" + unixtime());
                                    }
                                }

                                // Remove pending share
                                for (var pendingUserId in M.ps[dirTree[selection]]) {
                                    if (M.ps[dirTree[selection]].hasOwnProperty(pendingUserId)) {
                                        api_req({ a: 's2', n:  dirTree[selection], s: [{ u: pendingUserId, r: ''}], ha: '', i: requesti });
                                        M.deletePendingShare(dirTree[selection], pendingUserId);
                                    }
                                }
                            }
                        }
                        M.moveNodes($.selected, M.RubbishID);
                    }

                }
            }, true);
        }
    }
}

function fmremdupes(test)
{
    var hs = {}, i, f = [], s = 0;
    var cRootID = M.currentrootid;
    loadingDialog.show();
    for (i in M.d)
    {
        var n = M.d[i];
        if (n && n.hash && n.h && RootbyId(n.h) === cRootID)
        {
            if (!hs[n.hash])
                hs[n.hash] = [];
            hs[n.hash].push(n.h);
        }
    }
    for (i in hs)
    {
        var h = hs[i];
        while (h.length > 1)
            f.push(h.pop());
    }
    for (i in f)
    {
        console.debug('Duplicate node: ' + f[i] + ' at ~/'
           + M.getPath(f[i]).reverse().map(function(n) {
                return M.d[n].name || ''
             }).filter(String).join("/"));
        s += M.d[f[i]].s | 0;
    }
    loadingDialog.hide();
    console.log('Found ' + f.length + ' duplicated files using a sum of ' + bytesToSize(s));
    if (!test && f.length)
    {
        $.selected = f;
        fmremove();
    }
    return f.length;
}

function initContextUI() {

    var c = '.context-menu-item';

    $('.context-menu-section').off('mouseover', c);
    $('.context-menu-section').on('mouseover', c, function() {

        // is move... or download...
        if ($(this).parent().parent().is('.context-submenu')) {

            // if just item hide child context-submenu
            if (!$(this).is('.contains-submenu')) {
                $(this).parent().children().removeClass('active opened');
                $(this).parent().find('.context-submenu').addClass('hidden');
            }
        }

        // Hide all submenues, for download and for move...
        else {
            if (!$(this).is('.contains-submenu')) {
                $('.context-menu .context-submenu.active ').removeClass('active');
                $('.context-menu .contains-submenu.opened').removeClass('opened');
                $('.context-menu .context-submenu').addClass('hidden');
            }
        }
    });

    $('.context-menu-section').off('mouseover', '.contains-submenu');
    $('.context-menu-section').on('mouseover', '.contains-submenu', function() {

        var $this = $(this),
            // situation when we have 2 contains-submenus in same context-submenu one near another
            b = $this.closest('.context-submenu').find('.context-submenu,.contains-submenu').not($this.next()),
            a = $this.next(),// context-submenu
            pos = $this.offset(),
            menuPos,
            currentId;

        a.children().removeClass('active opened');
        a.find('.context-submenu').addClass('hidden');
        a.find('.opened').removeClass('opened');

        if (b.length) {
            b.removeClass('active opened')
                .find('.context-submenu').addClass('hidden');
        }

        currentId = $this.attr('id');
        if (currentId) {
            M.buildSubMenu(currentId.replace('fi_', ''));
        }

        if ($this.is('.move-item')) {
            $('.context-menu .download-item').removeClass('opened')
                .next().removeClass('active opened')
                .next().find('.context-submenu').addClass('hidden');
        }
        if ($this.is('.download-item')) {
            $('.context-menu .move-item').removeClass('opened')
                .next().removeClass('active opened')
                .next().find('.context-submenu').addClass('hidden');
        }
        if (!$this.is('.opened')) {
            menuPos = reCalcMenuPosition($this, pos.left, pos.top, 'submenu'),

            $this.next('.context-submenu')
                .css({'top': menuPos.top})
                .addClass('active')
                .removeClass('hidden');

            $this.addClass('opened');
        }
    });

    $(c + '.cloud-item').rebind('click', function() {

        var t = $(this).attr('id').replace('fi_', ''),
            n = [];
        if (!$(this).is('.disabled')) {
            for (var i in $.selected) {
                if (!isCircular($.selected[i], t)) {
                    n.push($.selected[i]);
                }
            }
            $.hideContextMenu();
            M.moveNodes(n, t);
        }
    });

    $('.context-menu.files-menu').off('click', '.folder-item');
    $('.context-menu.files-menu').on('click', '.folder-item', function() {

        var t = $(this).attr('id').replace('fi_', ''),
            n = [];
        if (!$(this).is('.disabled')) {
            for (var i in $.selected) {
                if (!isCircular($.selected[i], t)) {
                    n.push($.selected[i]);
                }
            }
            $.hideContextMenu();
            M.moveNodes(n, t);
        }
    });

    $(c + '.download-item').rebind('click', function(event) {
        var c = $(event.target).attr('class');
        if (c && c.indexOf('contains-submenu') > -1)
            M.addDownload($.selected);
    });

    $(c + '.download-standart-item').rebind('click', function() {
        M.addDownload($.selected);
    });

    $(c + '.zipdownload-item').rebind('click', function() {
        M.addDownload($.selected, true);
    });

    $(c + '.getlink-item').rebind('click', function() {

        var selectedNodeHandle;

        if (u_type === 0) {
            ephemeralDialog(l[1005]);
        }
        else {
            initCopyrightsDialog($.selected);
        }
    });

    $(c + '.removelink-item').rebind('click', function() {

        if (u_type === 0) {
            ephemeralDialog(l[1005]);
        }
        else {
            var exportLink = new mega.Share.ExportLink({ 'updateUI': true, 'nodesToProcess': $.selected });
            exportLink.removeExportLink();
        }
    });

    $(c + '.rename-item').rebind('click', function() {
        renameDialog();
    });

    $(c + '.sh4r1ng-item').rebind('click', function() {

        var $shareDialog = $('.share-dialog');

        if (u_type === 0) {
            ephemeralDialog(l[1006]);
        }
        else {
            // this is used like identifier when key with key code 27 is pressed
            $.dialog = 'share';
            $.hideContextMenu();

            // Show the share dialog
            $shareDialog.removeClass('hidden');
            $('.export-links-warning').removeClass('hidden');

            // Hide the optional message by default.
            // This gets enabled if user want to share
            $shareDialog.find('.share-message').hide();

            fm_showoverlay();
            handleShareDialogContent();

        }
    });

    // Move Dialog
    $(c + '.advanced-item, ' + c + '.move-item').rebind('click', function() {

        $.moveDialog = 'move';// this is used like identifier when key with key code 27 is pressed
        $.mcselected = M.RootID;
        $('.move-dialog').removeClass('hidden');
        handleDialogContent('cloud-drive', 'ul', true, 'move', 'Move');
        disableCircularTargets('#mctreea_');
        fm_showoverlay();
    });

    $(c + '.copy-item').rebind('click', function() {

        $.copyDialog = 'copy';// this is used like identifier when key with key code 27 is pressed
        $.mcselected = M.RootID;
        $('.copy-dialog').removeClass('hidden');
        handleDialogContent('cloud-drive', 'ul', true, 'copy', $.mcImport ? l[236] : "Paste" /*l[63]*/);
        fm_showoverlay();
    });

    $(c + '.import-item').rebind('click', function() {
        ASSERT(folderlink, 'Import needs to be used in folder links.');

        fm_importflnodes($.selected);
    });

    $(c + '.newfolder-item').rebind('click', function() {
        createFolderDialog();
    });

    $(c + '.fileupload-item').rebind('click', function() {
        $('#fileselect3').click();
    });

    $(c + '.folderupload-item').rebind('click', function() {
        $('#fileselect4').click();
    });

    $(c + '.remove-item').rebind('click', function() {
        fmremove();
    });

    $(c + '.startchat-item').rebind('click', function() {
        var $this = $(this);
        var user_handle = $.selected && $.selected[0];

        if (!$this.is(".disabled") && user_handle) {
            window.location = "#fm/chat/" + user_handle;
        }
    });

    $(c + '.startaudio-item').rebind('click', function() {
        var $this = $(this);
        var user_handle = $.selected && $.selected[0];
        var room;

        if (!$this.is(".disabled") && user_handle) {
            window.location = "#fm/chat/" + user_handle;
            room = megaChat.createAndShowPrivateRoomFor(user_handle);
            if (room) {
                room.startAudioCall();
            }
        }
    });

    $(c + '.startvideo-item').rebind('click', function() {
        var $this = $(this);
        var user_handle = $.selected && $.selected[0];
        var room;

        if (!$this.is(".disabled") && user_handle) {
            window.location = "#fm/chat/" + user_handle;
            room = megaChat.createAndShowPrivateRoomFor(user_handle);
            if (room) {
                room.startVideoCall();
            }
        }
    });

    $(c + '.removeshare-item').rebind('click', function() {
        fmremove();
    });

    $(c + '.properties-item').rebind('click', function() {
        propertiesDialog();
    });

    $(c + '.permissions-item').rebind('click', function() {
        if (d) {
            console.log('permissions');
        }
    });

    $(c + '.add-star-item').rebind('click', function() {

        var delFavourite = M.isFavourite($.selected);

        M.favourite($.selected, delFavourite);

        if (M.viewmode) {
            $('.file-block').removeClass('ui-selected');
        }
        else {
            $('.grid-table.fm tr').removeClass('ui-selected');
        }
    });

    $(c + '.open-item').rebind('click', function() {
        M.openFolder($.selected[0]);
    });

    $(c + '.preview-item').rebind('click', function() {
        slideshow($.selected[0]);
    });

    $(c + '.clearbin-item').rebind('click', function() {
        doClearbin(true);
    });

    $(c + '.move-up').rebind('click', function() {
        $('.transfer-table tr.ui-selected')
            .attrs('id')
            .map(function(id) {
                fm_tfsmove(id, -1);
            });
        $('.transfer-table tr.ui-selected').removeClass('ui-selected');
        Soon(fm_tfsupdate);
    });

    $(c + '.move-down').rebind('click', function() {
        $('.transfer-table tr.ui-selected')
            .attrs('id')
            .reverse()
            .map(function(id) {
                fm_tfsmove(id, 1);
            });
        $('.transfer-table tr.ui-selected').removeClass('ui-selected');
        Soon(fm_tfsupdate);
    });

    $(c + '.transfer-play').rebind('click', function() {
        $('.transfer-table tr.ui-selected').attrs('id').map(fm_tfsresume);
        $('.transfer-table tr.ui-selected').removeClass('ui-selected');
        if (uldl_hold) {
            dlQueue.resume();
            ulQueue.resume();
            uldl_hold = false;
        }
    });

    $(c + '.transfer-pause').rebind('click', function() {
        $('.transfer-table tr.ui-selected').attrs('id').map(fm_tfspause);
        $('.transfer-table tr.ui-selected').removeClass('ui-selected');
    });

    $(c + '.select-all').rebind('click', function() {
        selectionManager.select_all();
    });

    $(c + '.canceltransfer-item,' + c + '.transfer-clear').rebind('click', function() {
        var $trs = $('.transfer-table tr.ui-selected');
        var toabort = $trs.attrs('id');
        $trs.remove();
        dlmanager.abort(toabort);
        ulmanager.abort(toabort);
        $.clearTransferPanel();
        fm_tfsupdate();

        Soon(function() {
            // XXX: better way to stretch the scrollbar?
            $(window).trigger('resize');
        });
        $('.transfer-table tr.ui-selected').removeClass('ui-selected');
    });

    $(document).trigger('onInitContextUI');
}

function cSortMenuUI()
{
    $('.contacts-arrows').unbind('click');
    $('.contacts-arrows').bind('click', function(e)
    {
        var menuBlock = $('.sorting-menu');
        var bottomPosition = $('body').outerHeight() - $(menuBlock).outerHeight();
        if ($(this).attr('class').indexOf('active') == -1)
        {
            menuBlock.removeClass('hidden');
            $(this).addClass('active');
            var topl = 0, jsp = $('.fm-tree-panel').data('jsp');
            if (jsp)
                topl = jsp.getContentPositionY();
            menuBlock.css('top', $(this).position().top - topl + 95);
            menuBlock.css('left', $(this).position().left + 35);
            if (bottomPosition - $(menuBlock).position().top < 50)
                menuBlock.css('top', bottomPosition - 50);
        }
        else
        {
            $('.fm-main').bind('click');
            menuBlock.addClass('hidden');
            $(this).removeClass('active');
        }
        return false;
    });

    $('.contacts-sorting-by').unbind('click');
    $('.contacts-sorting-by').bind('click', function(e)
    {
        var c = $(this).attr('class');
        if (c && c.indexOf('name') > -1)
        {
            localStorage.csort = 'name';
            localStorage.csortd = 1;
        }
        else if (c && c.indexOf('shares') > -1)
        {
            localStorage.csort = 'shares';
            localStorage.csortd = -1;
        } else if (c && c.indexOf('chat-activity') > -1)
        {
            localStorage.csort = 'chat-activity';
            localStorage.csortd = -1;
        }
        M.renderContacts();
    });

    $('.contacts-sorting-type').unbind('click');
    $('.contacts-sorting-type').bind('click', function(e)
    {
        var c = $(this).attr('class');
        if (c && c.indexOf('desc') > -1)
            localStorage.csortd = -1;
        else
            localStorage.csortd = 1;
        M.renderContacts();
    });
}

function createFolderUI() {

    $('.fm-new-folder').rebind('click', function(e) {

        var c = $('.fm-new-folder').attr('class'),
            c2 = $(e.target).attr('class'),
            c3 = $(e.target).parent().attr('class'),
            b1 = $('.fm-new-folder');

        $('.create-new-folder').removeClass('filled-input');
        var d1 = $('.create-new-folder');
        if ((!c2 || c2.indexOf('fm-new-folder') === -1) && (!c3 || c3.indexOf('fm-new-folder') === -1)) {
            return false;
        }
        if (c.indexOf('active') === -1) {
            b1.addClass('active');
            d1.removeClass('hidden');
            var w1 = $(window).width() - $(this).offset().left - d1.outerWidth() + 2;
            if (w1 > 8) {
                d1.css('right', w1 + 'px');
            } else {
                d1.css('right', 8 + 'px');
            }
            $('.create-new-folder input').focus();
        }
        else {
            b1.removeClass('active filled-input');
            d1.addClass('hidden');
            $('.fm-new-folder input').val(l[157]);
        }
        $.hideContextMenu();
    });

    $('.create-folder-button').rebind('click', function(e) {
        doCreateFolderUI(e);
        return false;
    });

    $('.create-folder-button-cancel').rebind('click', function() {
        $('.fm-new-folder').removeClass('active');
        $('.create-new-folder').addClass('hidden');
        $('.create-new-folder').removeClass('filled-input');
        $('.create-new-folder input').val(l[157]);
    });

    $('.create-folder-size-icon.full-size').rebind('click', function() {

        var v = $('.create-new-folder input').val();

        if (v !== l[157] && v !== '') {
            $('.create-folder-dialog input').val(v);
        }

        $('.create-new-folder input').focus();
        $('.create-new-folder').removeClass('filled-input');
        $('.create-new-folder').addClass('hidden');
        $('.fm-new-folder').removeClass('active');
        createFolderDialog(0);
        $('.create-new-folder input').val(l[157]);
    });

    $('.create-folder-size-icon.short-size').rebind('click', function() {

        var v = $('.create-folder-dialog input').val();

        if (v !== l[157] && v !== '') {
            $('.create-new-folder input').val(v);
            $('.create-new-folder').addClass('filled-input');
        }

        $('.fm-new-folder').addClass('active');
        $('.create-new-folder').removeClass('hidden');
        createFolderDialog(1);
        $('.create-folder-dialog input').val(l[157]);
        $('.create-new-folder input').focus();
    });

    $('.create-new-folder input').unbind('keyup');
    $('.create-new-folder input').bind('keyup', function(e) {
        $('.create-new-folder').addClass('filled-input');
        if ($(this).val() == '') {
            $('.create-new-folder').removeClass('filled-input');
        }
        if (e.which == 13) {
            doCreateFolderUI(e);
        }
    });

    $('.create-new-folder input').unbind('focus');
    $('.create-new-folder input').bind('focus', function() {
        if ($(this).val() == l[157]) {
            $(this).val('');
        }
        $('.create-new-folder').addClass('focused');
    });

    $('.create-new-folder input').unbind('blur');
    $('.create-new-folder input').bind('blur', function() {
        if ($('.create-new-folder input').val() == '') {
            $('.create-new-folder input').val(l[157]);
        }
        $('.create-new-folder').removeClass('focused');
    });
}

function doCreateFolderUI() {

    if ($('.create-folder-input-bl input').val() === '') {
        $('.create-folder-input-bl input').animate({backgroundColor: "#d22000"}, 150, function() {
            $('.create-folder-input-bl input').animate({backgroundColor: "white"}, 350, function() {
                $('.create-folder-input-bl input').focus();
            });
        });
    }
    else {
        createFolder(M.currentdirid, $('.create-folder-input-bl input').val());
    }
}

/**
 * fmtopUI
 *
 *
 */
function fmtopUI() {
    $('.fm-clearbin-button,.fm-add-user,.fm-new-folder,.fm-file-upload,.fm-folder-upload').addClass('hidden');
    $('.fm-contact-requests,.fm-received-requests').removeClass('active');
    $('.fm-new-folder').removeClass('filled-input');

    if (M.currentrootid === M.RubbishID) {
        $('.fm-clearbin-button').removeClass('hidden');
        $('.fm-right-files-block').addClass('rubbish-bin');
    } else {
        $('.fm-right-files-block').removeClass('rubbish-bin');
        if (M.currentrootid === M.InboxID) {
            if (d) {
                console.log('Inbox');
            }
        } else if (M.currentdirid === 'contacts' || M.currentdirid === 'ipc' || M.currentdirid === 'opc') {
            $('.fm-add-user').removeClass('hidden');
            $('.fm-left-panel').addClass('contacts-panel');
            if (M.currentdirid === 'ipc') {
                $('.fm-received-requests').addClass('active');
                $('.fm-right-header').addClass('requests-panel');
            } else if (M.currentdirid === 'opc') {
                $('.fm-contact-requests').addClass('active');
                $('.fm-right-header').addClass('requests-panel');
            }
        } else if (M.currentdirid.length === 8 && RightsbyID(M.currentdirid) > 0) {
            $('.fm-new-folder').removeClass('hidden');
            $('.fm-file-upload').removeClass('hidden');
            if ((is_chrome_firefox & 2) || 'webkitdirectory' in document.createElement('input')) {
                $('.fm-folder-upload').removeClass('hidden');
            } else {
                $('.fm-file-upload').addClass('last-button');
            }
        }

    }
    $('.fm-clearbin-button').unbind('click');
    $('.fm-clearbin-button').bind('click', function() {
        doClearbin(false);
    });
}

function doClearbin(selected)
{
    msgDialog('clear-bin', l[14], l[15], l[1007], function(e)
    {
        if (e) {
            M.clearRubbish(selected);
        }
    });
}

function notificationsUI(close)
{
    if (close)
    {
        $('.fm-main.notifications').addClass('hidden');
        $('.fm-main.default').removeClass('hidden');
        return false;
    }
    $('.fm-main.notifications').removeClass('hidden');
    $('.notifications .nw-fm-left-icon').removeClass('active');
    $('.fm-main.default').addClass('hidden');
    $.tresizer();
}

function accountUI() {

    var sectionTitle;
    var sectionClass;

    $('.fm-account-overview').removeClass('hidden');
    $('.fm-account-button').removeClass('active');
    $('.fm-account-sections').addClass('hidden');
    $('.fm-right-files-block').addClass('hidden');
    $('.section.conversations').addClass('hidden');
    $('.fm-right-account-block').removeClass('hidden');
    $('.nw-fm-left-icon').removeClass('active');
    $('.nw-fm-left-icon.settings').addClass('active');
    $('.fm-account-main').removeClass('white-bg');

    if ($('.fmholder').hasClass('transfer-panel-opened')) {
        $.transferClose();
    }

    //Destroy jScrollings in select dropdowns
    $('.fm-account-main .default-select-scroll').each(function(i, e) {
        $(e).parent().fadeOut(200).parent().removeClass('active');
        deleteScrollPanel(e, 'jsp');
    });

    sectionUIopen('account');
    if (typeof zxcvbn === 'undefined' && !silent_loading) {
        silent_loading = accountUI;
        jsl.push(jsl2['zxcvbn_js']);
        return jsl_start();
    }

    M.accountData(function(account) {

        var perc, warning, perc_c;
        var id = document.location.hash;

        if (id == '#fm/account/settings') {
            $('.fm-account-settings').removeClass('hidden');
            sectionTitle = l[823];
            sectionClass = 'settings';

            if (is_chrome_firefox) {
                if (!$('#acc_dls_folder').length) {
                    $('#acc_use_ssl').before(
                        $('<div id="acc_dls_folder" style="margin-top:25px">' +
                            '<div class="account-bandwidth-txt">Downloads folder:</div>' +
                            '<input type="button" value="Browse..." style="-moz-appearance:' +
                                'button;margin-right:12px;cursor:pointer" />' +
                            '</div>'));
                    var fld = mozGetDownloadsFolder();
                    $('#acc_dls_folder').append($('<span/>').text(fld && fld.path));
                    $('#acc_dls_folder input').click(function() {
                        var fs = mozFilePicker(0,2);
                        if (fs) {
                            mozSetDownloadsFolder(fs);
                            $(this).next().text(fs.path);
                        }
                    });
                }
            }
        }
        else if (id == '#fm/account/profile') {
            $('.fm-account-main').addClass('white-bg');
            $('.fm-account-profile').removeClass('hidden');
            sectionTitle = l[984];
            sectionClass = 'profile';
        }
        else if (id == '#fm/account/history') {
            $('.fm-account-main').addClass('white-bg');
            $('.fm-account-history').removeClass('hidden');
            sectionTitle = l[985];
            sectionClass = 'history';
        }
        else if (id == '#fm/account/reseller' && M.account.reseller) {
            $('.fm-account-reseller').removeClass('hidden');
            sectionTitle = l[6873];
            sectionClass = 'reseller';
        }
        else {

            // this is the main entry point for users who just had upgraded their accounts
            if (isNonActivatedAccount()) {
                showNonActivatedAccountDialog(true);
            }

            $('.fm-account-overview').removeClass('hidden');
            sectionTitle = l[983];
            sectionClass = 'overview';
        }

        $('.fm-account-button.' + sectionClass).addClass('active');
        $('.fm-breadcrumbs.account').addClass('has-next-button');
        $('.fm-breadcrumbs.next').attr('class', 'fm-breadcrumbs next ' + sectionClass).find('span').text(sectionTitle);

        $('.fm-account-blocks .membership-icon.type').removeClass('free pro1 pro2 pro3 pro4');

        if (u_attr.p) {

            // LITE/PRO account
            var planNum = u_attr.p;
            var planText = getProPlan(planNum);

            $('.membership-big-txt.accounttype').text(planText);
            $('.fm-account-blocks .membership-icon.type').addClass('pro' + planNum);

            // Subscription
            if (account.stype == 'S') {
                $('.fm-account-header.typetitle').text(l[434]);
                if (account.scycle == '1 M') {
                    $('.membership-big-txt.type').text(l[748]);
                }
                else if (account.scycle == '1 Y') {
                    $('.membership-big-txt.type').text(l[749]);
                }
                else {
                    $('.membership-big-txt.type').text('');
                }

                // Get the date their subscription will renew
                var timestamp = account.srenew[0];
                var paymentType = htmlentities('(' + account.sgw.join(',') + ')');      // Credit card etc

                // Display the date their subscription will renew in format '14 March 2015 (credit card)'
                if (timestamp > 0) {
                    var date = new Date(timestamp * 1000);
                    var dateString = l[6971] + ' ' + date.getDate() + ' ' + date_months[date.getMonth()] + ' ' + date.getFullYear();
                    $('.membership-medium-txt.expiry').html(dateString + ' ' + paymentType);
                }
                else {
                    // Otherwise just show payment type
                    $('.membership-medium-txt.expiry').html(paymentType);
                }

                // Check if there are any active subscriptions
                // ccqns = Credit Card Query Number of Subscriptions
                api_req({ a: 'ccqns' },
                {
                    callback : function(numOfSubscriptions, ctx)
                    {
                        // If there is an active subscription
                        if (numOfSubscriptions > 0) {

                            // Show cancel button and show cancellation dialog
                            $('.fm-account-blocks .btn-cancel').show().rebind('click', function() {
                                cancelSubscriptionDialog.init();
                            });
                            $('.subscription-bl').addClass('active-subscription');
                        }
                    }
                });
            }
            else if (account.stype == 'O') {

                // one-time or cancelled subscription
                $('.fm-account-header.typetitle').text(l[746]+':');
                $('.membership-big-txt.type').text(l[751]);
                $('.membership-medium-txt.expiry a').rebind('click', function() {
                    document.location = $(this).attr('href');
                });
                $('.membership-medium-txt.expiry a').html(l[987] + ' ' + time2date(account.expiry));
                $('.fm-account-blocks .btn-cancel').hide();
                $('.subscription-bl').removeClass('active-subscription');
            }
        }
        else {

            // free account:
            $('.fm-account-blocks .membership-icon.type').addClass('free');
            $('.membership-big-txt.type').text(l[435]);
            $('.membership-big-txt.accounttype').text(l[435]);
            $('.membership-medium-txt.expiry').text(l[436]);
            $('.btn-cancel').hide();
            $('.subscription-bl').removeClass('active-subscription');
        }

        perc = Math.round((account.servbw_used+account.downbw_used)/account.bw*100);
        perc_c=perc;

        /* New Used Bandwidth bar */

        var b1 = bytesToSize(account.servbw_used + account.downbw_used);
        b1 = b1.split(' ');
        b1[0] = Math.round(b1[0]) + ' ';
        var b2 = bytesToSize(account.bw);
        b2 = b2.split(' ');
        b2[0] = Math.round(b2[0]) + ' ';
        var b3 = bytesToSize(account.bw - (account.servbw_used + account.downbw_used));

        var bandwidthDeg = 360 * perc_c / 100;
        if (bandwidthDeg <= 180) {
                $('.bandwidth .nw-fm-chart0.right-c p').css('transform', 'rotate(' + bandwidthDeg + 'deg)');
        }
        else {
                $('.bandwidth .nw-fm-chart0.right-c p').css('transform', 'rotate(180deg)');
                $('.bandwidth .nw-fm-chart0.left-c p').css('transform', 'rotate(' + (bandwidthDeg - 180) + 'deg)');
        }

        if (bandwidthDeg > 0) {
            $('.bandwidth .nw-fm-percentage').removeClass('empty');
        }
        $('.bandwidth .nw-fm-bar0').css('width', perc_c + '%');

        // Maximum bandwidth
        $('.bandwidth .nw-fm-percents span.pecents-txt').html(htmlentities(b2[0]));
        $('.bandwidth .nw-fm-percents span.gb-txt').html(htmlentities(b2[1]));
        $('.bandwidth .nw-fm-percents span.perc-txt').html(perc_c + '%');

        // Used bandwidth
        $('.bandwidth .fm-bar-size.used').html(b1);

        // Available bandwidth
        $('.bandwidth .fm-bar-size.available').html(b3);

        if (perc > 99) {
            $('.fm-account-blocks.storage').addClass('exceeded');
        }

        /* End of Used Bandwidth bar */


        perc = Math.round(account.space_used / account.space * 100);
        perc_c = perc;
        if (perc_c > 100)
            perc_c = 100;
        if (perc > 99)
            $('.fm-account-blocks.storage').addClass('exceeded');

        /* New Used space bar */

        var c = account.cstrgn, k = Object.keys(c), deg = 0, iSharesBytes = 0;
        // Array contains Cloud drive , Rubbish bin, Incoming shares, Inbox (percents)
        var percents = [
            100 * c[k[0]][0] / account.space,
            100 * c[k[2]][0] / account.space,
            0,
            100 * c[k[1]][0] / account.space
        ];
        for (var i = 3 ; i < k.length ; ++i ) {
            iSharesBytes += c[k[i]][0];
            percents[2] += (100 * c[k[i]][0] / account.space);
        }
        for (i = 0; i < 4; i++) {
            deg = deg + (360 * percents[i] / 100);
            if (deg <= 180) {
                $('.storage .nw-fm-chart' + i + '.right-c p').css('transform', 'rotate(' + deg + 'deg)');
            } else {
                $('.storage .nw-fm-chart' + i + '.right-c p').css('transform', 'rotate(180deg)');
                $('.storage .nw-fm-chart' + i + '.left-c p').css('transform', 'rotate(' + (deg - 180) + 'deg)');
            }
            if (deg > 0) $('.storage .nw-fm-percentage').removeClass('empty');
            $('.storage .nw-fm-bar' + i).css('width', percents[i] + '%');
        }

        // Maximum disk space
        var b2 = bytesToSize(account.space);
        b2 = b2.split(' ');
        b2[0] = Math.round(b2[0]) + ' ';
        $('.storage .nw-fm-percents span.pecents-txt').html(htmlentities(b2[0]));
        $('.storage .nw-fm-percents span.gb-txt').html(htmlentities(b2[1]));
        $('.storage .nw-fm-percents span.perc-txt').html(perc_c + '%');

        // Used space
        $('.storage .fm-bar-size.used').html(bytesToSize(account.space_used));
        // Available space
        b2 = account.space - account.space_used;
        if (b2 < 0) {
            b2 = bytesToSize(-b2) + ' over quota';
        } else {
            b2 = bytesToSize(b2);
        }

        $('.storage .fm-bar-size.available').html(b2);
        // Cloud drive
        $('.storage .fm-bar-size.cloud-drive').html(bytesToSize(c[k[0]][0]));
        // Rubbish bin
        $('.storage .fm-bar-size.rubbish-bin').html(bytesToSize(c[k[2]][0]));
        // Incoming shares
        $('.storage .fm-bar-size.incoming-shares').html(bytesToSize(iSharesBytes));
        // Inbox
        $('.storage .fm-bar-size.inbox').html(bytesToSize(c[k[1]][0]));

        /* End of New Used space */


        $('.fm-account-main .pro-upgrade').unbind('click');
        $('.fm-account-main .pro-upgrade').bind('click', function(e)
        {
            window.location.hash = 'pro';
        });
        $('.membership-big-txt.balance').html('&euro; ' + htmlentities(account.balance[0][0]));
        var a = 0;
        if (M.c['contacts']) {
            for (var i in M.c['contacts'])
                a++;
        }
        if (!$.sessionlimit)
            $.sessionlimit = 10;
        if (!$.purchaselimit)
            $.purchaselimit = 10;
        if (!$.transactionlimit)
            $.transactionlimit = 10;
        if (!$.voucherlimit)
            $.voucherlimit = 10;

        $('.account-history-dropdown-button.sessions').text(l[472].replace('[X]', $.sessionlimit));
        $('.account-history-drop-items.session10-').text(l[472].replace('[X]', 10));
        $('.account-history-drop-items.session100-').text(l[472].replace('[X]', 100));
        $('.account-history-drop-items.session250-').text(l[472].replace('[X]', 250));

        var $passwords = $('#account-password,#account-new-password,#account-confirm-password').unbind('click');

        M.account.sessions.sort(function(a, b) {
            if (a[0] < b[0]) {
                return 1;
            }
            else {
                return -1;
            }
        });

        $('#sessions-table-container').empty();
        var html =
            '<table width="100%" border="0" cellspacing="0" cellpadding="0" class="grid-table sessions">' +
            '<tr><th>' + l[479] + '</th><th>' + l[480] + '</th><th>' + l[481] + '</th><th>' + l[482] + '</th>' +
            '<th class="no-border session-status">' + l[7664] + '</th>' +
            '<th class="no-border logout-column">&nbsp;</th></tr>';
        var numActiveSessions = 0;

        $(account.sessions).each(function(i, el) {

            if (i == $.sessionlimit) {
                return false;
            }

            var userAgent = el[2];
            var dateTime = htmlentities(time2date(el[0]));
            var browser = browserdetails(userAgent);
            var browserName = browser.nameTrans;
            var ipAddress = htmlentities(el[3]);
            var country = countrydetails(el[4]);
            var currentSession = el[5];
            var sessionId = el[6];
            var activeSession = el[7];
            var status = '<span class="current-session-txt">' + l[7665] + '</span>';    // Current

            // Show if using an extension e.g. "Chrome Extension on Windows" or "Firefox Extension on Linux"
            if (browser.isExtension) {
                browserName = browserName.replace('Firefox', 'Firefox ' + l[7683]);
                browserName = browserName.replace('Chrome', 'Chrome ' + l[7683]);
            }

            // If not the current session
            if (!currentSession) {
                if (activeSession) {
                    status = '<span class="active-session-txt">' + l[7666] + '</span>';     // Active
                }
                else {
                    status = '<span class="expired-session-txt">' + l[1664] + '</span>';    // Expired
                }
            }

            // If unknown country code use question mark gif
            if (!country.icon || country.icon === '??.gif') {
                country.icon = 'ud.gif';
            }

            // Generate row html
            html += '<tr class="' + (currentSession ? "current" : sessionId) +  '">'
                + '<td><span class="fm-browsers-icon"><img title="' + escapeHTML(userAgent)
                    + '" src="' + staticpath + 'images/browser/' + browser.icon
                    + '" /></span><span class="fm-browsers-txt">' + htmlentities(browserName)
                    + '</span></td>'
                + '<td>' + ipAddress + '</td>'
                + '<td><span class="fm-flags-icon"><img alt="" src="' + staticpath + 'images/flags/' + country.icon + '" style="margin-left: 0px;" /></span><span class="fm-flags-txt">' + htmlentities(country.name) + '</span></td>'
                + '<td>' + dateTime + '</td>'
                + '<td>' + status + '</td>';

            // If the session is active show logout button
            if (activeSession) {
                html += '<td>' + '<span class="settings-logout">' + l[967] + '</span>' + '</td></tr>';
            }
            else {
                html += '<td>&nbsp;</td>';
            }

            // If the current session or active then increment count
            if (currentSession || activeSession) {
                numActiveSessions++;
            }
        });
        $('#sessions-table-container').safeHTML(html + '</table>');

        // Don't show button to close other sessions if there's only the current session
        if (numActiveSessions === 1) {
            $('.fm-close-all-sessions').hide();
        }

        $('.fm-close-all-sessions').rebind('click', function() {

            loadingDialog.show();
            var $activeSessionsRows = $('.active-session-txt').parents('tr');

            // Expire all sessions but not the current one
            api_req({ a: 'usr', ko: 1 }, {
                callback: function() {
                    M.account = null; /* clear account cache */
                    $activeSessionsRows.find('.settings-logout').remove();
                    $activeSessionsRows.find('.active-session-txt').removeClass('active-session-txt')
                        .addClass('expired-session-txt').text(l[1664]);
                    loadingDialog.hide();
                }
            });
        });

        $('.settings-logout').rebind('click', function() {

            var $this = $(this).parents('tr');
            var sessionId = $this.attr('class');

            if (sessionId === 'current') {
                mLogout();
            }
            else {
                loadingDialog.show();
                /* usr - user session remove
                 * remove a session Id from the current user,
                 * usually other than the current session
                 */
                api_req({ a: 'usr', s: [sessionId] }, {
                    callback: function(res, ctx) {
                        M.account = null; /* clear account cache */
                        $this.find('.settings-logout').remove();
                        $this.find('.active-session-txt').removeClass('active-session-txt')
                            .addClass('expired-session-txt').text(l[1664]);
                        loadingDialog.hide();
                    }
                });
            }
        });

        $('.account-history-dropdown-button.purchases').text(l[469].replace('[X]', $.purchaselimit));
        $('.account-history-drop-items.purchase10-').text(l[469].replace('[X]', 10));
        $('.account-history-drop-items.purchase100-').text(l[469].replace('[X]', 100));
        $('.account-history-drop-items.purchase250-').text(l[469].replace('[X]', 250));

        M.account.purchases.sort(function(a, b) {
            if (a[1] < b[1]) {
                return 1;
            }
            else {
                return -1;
            }
        });

        $('.grid-table.purchases tr').remove();
        var html = '<tr><th>' + l[475] + '</th><th>' + l[476] + '</th><th>' + l[477] + '</th><th>' + l[478] + '</th></tr>';

        // Render every purchase made into Purchase History on Account page
        $(account.purchases).each(function(index, purchaseTransaction) {

            if (index === $.purchaselimit) {
                return false;// Break the loop
            }

            // Set payment method
            //['Voucher', 'PayPal', 'Apple', 'Google', 'Bitcoin', 'Union Pay', 'Fortumo', 'Credit Card', 'Credit Card']
            var paymentMethodIndex = purchaseTransaction[4];
            var paymentMethod = l[428];             // Voucher

            if (paymentMethodIndex === 1) {
                paymentMethod = l[1233];            // PayPal
            }
            else if (paymentMethodIndex === 2) {
                paymentMethod = l[6953];            // iTunes
            }
            else if (paymentMethodIndex === 3) {
                paymentMethod = l[7188];            // Google
            }
            else if (paymentMethodIndex === 4) {
                paymentMethod = l[6802];            // Bitcoin
            }
            else if (paymentMethodIndex === 5) {
                paymentMethod = l[6952];            // Union Pay
            }
            else if (paymentMethodIndex === 6) {
                paymentMethod = l[7161] + ' (Fortumo)';    // Mobile carrier billing (Fortumo)
            }
            else if (paymentMethodIndex === 7) {
                paymentMethod = l[6952];            // Credit card
            }
            else if (paymentMethodIndex === 8) {
                paymentMethod = l[6952];            // Credit card
            }
            else if (paymentMethodIndex === 9) {
                paymentMethod = l[7161] + ' (Centili)';    // Mobile carrier billing (Centili)
            }
            else if (paymentMethodIndex === 10) {
                paymentMethod = 'paysafecard';
            }
            else if (paymentMethodIndex === 11) {
                paymentMethod = 'AstroPay';         // Various AstroPay methods
            }

            // Set Date/Time, Item (plan purchased), Amount, Payment Method
            var dateTime = time2date(purchaseTransaction[1]);
            var price = purchaseTransaction[2];
            var proNum = purchaseTransaction[5];
            var numOfMonths = purchaseTransaction[6];
            var monthWording = (numOfMonths == 1) ? l[931] : 'months';  // Todo: l[6788] when generated
            var item = getProPlan(proNum) + ' (' + numOfMonths + ' ' + monthWording + ')';

            // Render table row
            html += '<tr>'
                 +      '<td>' + dateTime + '</td>'
                 +      '<td>'
                 +           '<span class="fm-member-icon">'
                 +                '<img alt="" src="' + staticpath + 'images/mega/icons/retina/pro' + proNum + '@2x.png" />'
                 +           '</span>'
                 +           '<span class="fm-member-icon-txt"> ' + item + '</span>'
                 +      '</td>'
                 +      '<td>&euro;' + htmlentities(price) + '</td>'
                 +      '<td>' + paymentMethod + '</td>'
                 +  '</tr>';
        });

        $('.grid-table.purchases').html(html);
        $('.account-history-dropdown-button.transactions').text(l[471].replace('[X]', $.transactionlimit));
        $('.account-history-drop-items.transaction10-').text(l[471].replace('[X]', 10));
        $('.account-history-drop-items.transaction100-').text(l[471].replace('[X]', 100));
        $('.account-history-drop-items.transaction250-').text(l[471].replace('[X]', 250));

        M.account.transactions.sort(function(a, b) {
            if (a[1] < b[1]) {
                return 1;
            }
            else {
                return -1;
            }
        });

        $('.grid-table.transactions tr').remove();
        var html = '<tr><th>' + l[475] + '</th><th>' + l[484] + '</th><th>' + l[485] + '</th><th>' + l[486] + '</th></tr>';

        $(account.transactions).each(function(i, el) {

            if (i === $.transactionlimit) {
                return false;
            }

            var credit = '', debit = '';

            if (el[2] > 0) {
                credit = '<span class="green">&euro;' + htmlentities(el[2]) + '</span>';
            }
            else {
                debit = '<span class="red">&euro;' + htmlentities(el[2]) + '</span>';
            }
            html += '<tr><td>' + time2date(el[1]) + '</td><td>' + htmlentities(el[0]) + '</td><td>' + credit + '</td><td>' + debit + '</td></tr>';
        });

        $('.grid-table.transactions').html(html);
        var i = new Date().getFullYear() - 10, html = '', sel = '';
        $('.default-select.year span').text('YYYY');

        while (i >= 1900) {
            if (u_attr.birthyear && i == u_attr.birthyear) {
                sel = 'active';
                $('.default-select.year span').text(u_attr.birthyear);
            }
            else {
                sel = '';
            }

            html += '<div class="default-dropdown-item ' + sel + '" data-value="' + i + '">' + i + '</div>';
            i--;
        }

        $('.default-select.year .default-select-scroll').html(html);
        var i = 1, html = '', sel = '';
        $('.default-select.day span').text('DD');

        while (i < 32) {
            if (u_attr.birthday && i == u_attr.birthday) {
                sel = 'active';
                $('.default-select.day span').text(u_attr.birthday);
            }
            else {
                sel = '';
            }
            html += '<div class="default-dropdown-item ' + sel + '" data-value="' + i + '">' + i + '</div>';
            i++;
        }

        $('.default-select.day .default-select-scroll').html(html);
        var i = 1, html = '', sel = '';
        $('.default-select.month span').text('MM');

        while (i < 13) {
            if (u_attr.birthmonth && i == u_attr.birthmonth) {
                sel = 'active';
                $('.default-select.month span').text(u_attr.birthmonth);
            }
            else {
                sel = '';
            }
            html += '<div class="default-dropdown-item ' + sel + '" data-value="' + i + '">' + i + '</div>';
            i++;
        }

        $('.default-select.month .default-select-scroll').html(html);
        var html = '', sel = '';
        $('.default-select.country span').text(l[996]);

        for (var country in isocountries) {
            if (u_attr.country && country == u_attr.country) {
                sel = 'active';
                $('.default-select.country span').text(isocountries[country]);
            }
            else {
                sel = '';
            }
            html += '<div class="default-dropdown-item ' + sel + '" data-value="' + country + '">' + isocountries[country] + '</div>';
        }
        $('.default-select.country .default-select-scroll').html(html);

        // Bind Dropdowns events
        bindDropdownEvents($('.fm-account-main .default-select'), 1);

        // Cache selectors
        var $newEmail = $('#account-email');
        var $emailInfoMessage = $('.fm-account-change-email');

        // Reset change email fields after change
        $newEmail.val('');
        $emailInfoMessage.addClass('hidden');

        $passwords.bind('keyup', function() {
            var texts = [];
            $passwords.each(function() {
                texts.push($(this).val());
            });
            $newEmail.val('');
            if (texts.join("") === "") {
                $newEmail.removeAttr('disabled').parents('.fm-account-blocks').removeClass('disabled');
            }
            else {
                $newEmail.attr('disabled', 'disabled').parents('.fm-account-blocks').addClass('disabled');
            }
        });

        // On text entry in the new email text field
        $newEmail.rebind('keyup', function() {
            var mail = $.trim($newEmail.val());

            $passwords.val('');

            if (mail === "") {
                $passwords.removeAttr('disabled').parents('.fm-account-blocks').removeClass('disabled');
            } else {
                $passwords.attr('disabled', 'disabled').parents('.fm-account-blocks').addClass('disabled');
            }

            // Show information message
            $emailInfoMessage.removeClass('hidden');

            // If not valid email yet, exit
            if (checkMail(mail)) {
                return;
            }

            // Show save button
            if (mail !== u_attr.email) {
                $('.profile-form.first').addClass('email-confirm');
                $('.fm-account-save-block').removeClass('hidden');
            }
        });

        $('#account-firstname,#account-lastname').rebind('keyup', function(e)
        {
            $('.fm-account-save-block').removeClass('hidden');
        });
        $('.fm-account-cancel').unbind('click');
        $('.fm-account-cancel').bind('click', function(e)
        {
            $passwords.removeAttr('disabled').parents('.fm-account-blocks').removeClass('disabled');
            $newEmail.removeAttr('disabled').parents('.fm-account-blocks').removeClass('disabled');
            $('.fm-account-save-block').addClass('hidden');
            $('.profile-form.first').removeClass('email-confirm');
            accountUI();
        });

        $('.fm-account-save').rebind('click', function()
        {
            $passwords.removeAttr('disabled').parents('.fm-account-blocks').removeClass('disabled');
            $newEmail.removeAttr('disabled').parents('.fm-account-blocks').removeClass('disabled');
            u_attr.firstname = $('#account-firstname').val().trim();
            u_attr.lastname = $('#account-lastname').val().trim()||' ';
            u_attr.birthday = $('.default-select.day .default-dropdown-item.active').attr('data-value');
            u_attr.birthmonth = $('.default-select.month .default-dropdown-item.active').attr('data-value');
            u_attr.birthyear = $('.default-select.year .default-dropdown-item.active').attr('data-value');
            u_attr.country = $('.default-select.country .default-dropdown-item.active').attr('data-value');

            $('.fm-account-avatar').html(useravatar.contact(u_handle));
            $('.fm-avatar img').attr('src', useravatar.mine());

            api_req({
                a : 'up',
                firstname  : base64urlencode(to8(u_attr.firstname)),
                lastname   : base64urlencode(to8(u_attr.lastname)),
                birthday   : base64urlencode(u_attr.birthday),
                birthmonth : base64urlencode(u_attr.birthmonth),
                birthyear  : base64urlencode(u_attr.birthyear),
                country    : base64urlencode(u_attr.country)
            }, {
                callback : function(res) {
                    if (res === u_handle) {
                        $('.user-name').text(u_attr.firstname);
                    }
                }
            });

            var pws = zxcvbn($('#account-new-password').val());

            if (M.account.dl_maxSlots)
            {
                mega.config.set('dl_maxSlots', M.account.dl_maxSlots);
                dlQueue.setSize(fmconfig.dl_maxSlots);
                delete M.account.dl_maxSlots;
            }
            if (M.account.ul_maxSlots)
            {
                mega.config.set('ul_maxSlots', M.account.ul_maxSlots);
                ulQueue.setSize(fmconfig.ul_maxSlots);
                delete M.account.ul_maxSlots;
            }
            if (typeof M.account.ul_maxSpeed !== 'undefined')
            {
                mega.config.set('ul_maxSpeed', M.account.ul_maxSpeed);
                delete M.account.ul_maxSpeed;
            }
            if (typeof M.account.use_ssl !== 'undefined')
            {
                mega.config.set('use_ssl', M.account.use_ssl);
                localStorage.use_ssl = M.account.use_ssl;
                use_ssl = M.account.use_ssl;
            }
            if (typeof M.account.ul_skipIdentical !== 'undefined')
            {
                mega.config.set('ul_skipIdentical', M.account.ul_skipIdentical);
                delete M.account.ul_skipIdentical;
            }

            if (typeof M.account.uisorting !== 'undefined') {
                mega.config.set('uisorting', M.account.uisorting);
            }
            if (typeof M.account.uiviewmode !== 'undefined') {
                mega.config.set('uiviewmode', M.account.uiviewmode);
            }
            if (typeof M.account.rubsched !== 'undefined') {
                mega.config.set('rubsched', M.account.rubsched);
            }
            if (typeof M.account.font_size !== 'undefined') {
                mega.config.set('font_size', M.account.font_size);
                $('body').removeClass('fontsize1 fontsize2')
                    .addClass('fontsize' + fmconfig.font_size);
                delete M.account.font_size;
            }
            if ($('#account-password').val() == '' && ($('#account-new-password').val() !== '' || $('#account-confirm-password').val() !== ''))
            {
                msgDialog('warninga', l[135], l[719], false, function()
                {
                    $('#account-password').focus();
                    $('#account-password').bind('keyup.accpwd', function() {
                        $('.fm-account-save-block').removeClass('hidden');
                        $('#account-password').unbind('keyup.accpwd');
                    });
                });
            } else if ($('#account-password').val() !== '' && !checkMyPassword($('#account-password').val())) {
                msgDialog('warninga', l[135], l[724], false, function() {
                    $('#account-password').val('');
                    $('#account-password').focus();
                    $('#account-password').bind('keyup.accpwd', function() {
                        $('.fm-account-save-block').removeClass('hidden');
                        $('#account-password').unbind('keyup.accpwd');
                    });
                });
            } else if ($('#account-new-password').val() !== $('#account-confirm-password').val()) {
                msgDialog('warninga', 'Error', l[715], false, function()
                {
                    $('#account-new-password').val('');
                    $('#account-confirm-password').val('');
                    $('#account-new-password').focus();
                });
            }
            else if ($('#account-password').val() !== '' && $('#account-confirm-password').val() !== '' && $('#account-new-password').val() !== '' &&  (pws.score === 0 || pws.entropy < 16)) {
                msgDialog('warninga', 'Error', l[1129], false, function() {
                    $('#account-new-password').val('');
                    $('#account-confirm-password').val('');
                    $('#account-new-password').focus();
                });
            } else if ($('#account-confirm-password').val() !== '' && $('#account-password').val() !== ''
                && $('#account-confirm-password').val() !== $('#account-password').val())
            {
                loadingDialog.show();
                changepw($('#account-password').val(), $('#account-confirm-password').val(), {callback: function(res)
                    {
                        loadingDialog.hide();
                        if (res == EACCESS)
                        { // pwd incorrect
                            msgDialog('warninga', l[135], l[724], false, function()
                            {
                                $('#account-password').val('');
                                $('#account-password').focus();
                                $('#account-password').bind('keyup.accpwd', function() {
                                    $('.fm-account-save-block').removeClass('hidden');
                                    $('#account-password').unbind('keyup.accpwd');
                                });
                            });
                        }
                        else if (typeof res == 'number' && res < 0)
                        { // something went wrong
                            $passwords.val('');
                            msgDialog('warninga', 'Error', l[6972]);
                        }
                        else
                        { // success
                            msgDialog('info', l[726], l[725], false, function()
                            {
                                $passwords.val('');
                            });
                        }
                    }});
            }
            else {
                $passwords.val('');
            }

            // Get the new email address
            var email = $('#account-email').val().trim().toLowerCase();

            // If there is text in the email field and it doesn't match the existing one
            if ((email !== '') && (u_attr.email !== email)) {

                loadingDialog.show();

                // Request change of email
                // e => new email address
                // i => requesti (Always has the global variable requesti (last request ID))
                api_req({ a: 'se', aa: 'a', e: email, i: requesti }, { callback : function(res) {

                        loadingDialog.hide();

                        if (res === -12) {
                            return msgDialog('warninga', l[135], l[7717]);
                        }

                        fm_showoverlay();
                        dialogPositioning('.awaiting-confirmation');

                        $('.awaiting-confirmation').removeClass('hidden');
                        $('.fm-account-save-block').addClass('hidden');

                        localStorage.new_email = email;
                    }
                });

                return;
            }

            $('.fm-account-save-block').addClass('hidden');
            showToast('settings', l[7698]);
            accountUI();
        });
        $('.current-email').html(htmlentities(u_attr.email));
        $('#account-firstname').val(u_attr.firstname);
        $('#account-lastname').val(u_attr.lastname);

        $('.account-history-dropdown-button').rebind('click', function() {
            $(this).addClass('active');
            $('.account-history-dropdown').addClass('hidden');
            $(this).next().removeClass('hidden');
        });

        $('.account-history-drop-items').rebind('click', function() {

            $(this).parent().prev().removeClass('active');
            $(this).parent().find('.account-history-drop-items').removeClass('active');
            $(this).parent().parent().find('.account-history-dropdown-button').text($(this).text());

            var c = $(this).attr('class');

            if (!c) {
                c = '';
            }

            if (c.indexOf('session10-') > -1) {
                $.sessionlimit = 10;
            }
            else if (c.indexOf('session100-') > -1) {
                $.sessionlimit = 100;
            }
            else if (c.indexOf('session250-') > -1) {
                $.sessionlimit = 250;
            }

            if (c.indexOf('purchase10-') > -1) {
                $.purchaselimit = 10;
            }
            else if (c.indexOf('purchase100-') > -1) {
                $.purchaselimit = 100;
            }
            else if (c.indexOf('purchase250-') > -1) {
                $.purchaselimit = 250;
            }

            if (c.indexOf('transaction10-') > -1) {
                $.transactionlimit = 10;
            }
            else if (c.indexOf('transaction100-') > -1) {
                $.transactionlimit = 100;
            }
            else if (c.indexOf('transaction250-') > -1) {
                $.transactionlimit = 250;
            }

            if (c.indexOf('voucher10-') > -1) {
                $.voucherlimit = 10;
            }
            else if (c.indexOf('voucher100-') > -1) {
                $.voucherlimit = 100;
            }
            else if (c.indexOf('voucher250-') > -1) {
                $.voucherlimit = 250;
            }
            else if (c.indexOf('voucherAll-') > -1) {
                $.voucherlimit = 'all';
            }

            $(this).addClass('active');
            $(this).closest('.account-history-dropdown').addClass('hidden');
            accountUI();
        });

        $("#slider-range-max").slider({
            min: 1, max: 6, range: "min", value: fmconfig.dl_maxSlots || 4, slide: function(e, ui)
            {
                M.account.dl_maxSlots = ui.value;
                $('.fm-account-save-block').removeClass('hidden');
            }
        });
        $("#slider-range-max2").slider({
            min: 1, max: 6, range: "min", value: fmconfig.ul_maxSlots || 4, slide: function(e, ui)
            {
                M.account.ul_maxSlots = ui.value;
                $('.fm-account-save-block').removeClass('hidden');
            }
        });
        $('.ulspeedradio').removeClass('radioOn').addClass('radioOff');
        var i = 3;
        if ((fmconfig.ul_maxSpeed | 0) === 0) {
            i = 1;
        }
        else if (fmconfig.ul_maxSpeed === -1) {
            i = 2;
        }
        else {
            $('#ulspeedvalue').val(Math.floor(fmconfig.ul_maxSpeed / 1024));
        }
        $('#rad' + i + '_div').removeClass('radioOff').addClass('radioOn');
        $('#rad' + i).removeClass('radioOff').addClass('radioOn');
        if (fmconfig.font_size) {
            $('.uifontsize input')
                .removeClass('radioOn').addClass('radioOff')
                .parent()
                .removeClass('radioOn').addClass('radioOff');
            $('#fontsize' + fmconfig.font_size)
                .removeClass('radioOff').addClass('radioOn')
                .parent()
                .removeClass('radioOff').addClass('radioOn');
        }
        $('.ulspeedradio input').unbind('click');
        $('.ulspeedradio input').bind('click', function(e)
        {
            var id = $(this).attr('id');
            if (id == 'rad2')
                M.account.ul_maxSpeed = -1;
            else if (id == 'rad1')
                M.account.ul_maxSpeed = 0;
            else
            {
                if (parseInt($('#ulspeedvalue').val()) > 0)
                    M.account.ul_maxSpeed = parseInt($('#ulspeedvalue').val()) * 1024;
                else
                    M.account.ul_maxSpeed = 100 * 1024;
            }
            $('.ulspeedradio').removeClass('radioOn').addClass('radioOff');
            $(this).addClass('radioOn').removeClass('radioOff');
            $(this).parent().addClass('radioOn').removeClass('radioOff');
            $('.fm-account-save-block').removeClass('hidden');
        });
        $('.uifontsize input').unbind('click');
        $('.uifontsize input').bind('click', function(e)
        {
            $('body').removeClass('fontsize1 fontsize2').addClass('fontsize' + $(this).val());
            $('.uifontsize input').removeClass('radioOn').addClass('radioOff').parent().removeClass('radioOn').addClass('radioOff');
            $(this).removeClass('radioOff').addClass('radioOn').parent().removeClass('radioOff').addClass('radioOn');
            M.account.font_size = $(this).val();
            $('.fm-account-save-block').removeClass('hidden');
        });
        $('#ulspeedvalue').unbind('click keyup');
        $('#ulspeedvalue').bind('click keyup', function(e)
        {
            $('.ulspeedradio').removeClass('radioOn').addClass('radioOff');
            $('#rad3,#rad3_div').addClass('radioOn').removeClass('radioOff');
            if (parseInt($('#ulspeedvalue').val()) > 0)
                M.account.ul_maxSpeed = parseInt($('#ulspeedvalue').val()) * 1024;
            else
                M.account.ul_maxSpeed = 100 * 1024;
            $('.fm-account-save-block').removeClass('hidden');
        });

        $('.ulskip').removeClass('radioOn').addClass('radioOff');
        var i = 5;
        if (fmconfig.ul_skipIdentical) {
            i = 4;
        }
        $('#rad' + i + '_div').removeClass('radioOff').addClass('radioOn');
        $('#rad' + i).removeClass('radioOff').addClass('radioOn');
        $('.ulskip input').unbind('click');
        $('.ulskip input').bind('click', function(e)
        {
            var id = $(this).attr('id');
            if (id == 'rad4')
                M.account.ul_skipIdentical = 1;
            else if (id == 'rad5')
                M.account.ul_skipIdentical = 0;
            $('.ulskip').removeClass('radioOn').addClass('radioOff');
            $(this).addClass('radioOn').removeClass('radioOff');
            $(this).parent().addClass('radioOn').removeClass('radioOff');
            $('.fm-account-save-block').removeClass('hidden');
        });

        $('.uisorting').removeClass('radioOn').addClass('radioOff');
        var i = 8;
        if (fmconfig.uisorting)
            i = 9;
        $('#rad' + i + '_div').removeClass('radioOff').addClass('radioOn');
        $('#rad' + i).removeClass('radioOff').addClass('radioOn');
        $('.uisorting input').unbind('click');
        $('.uisorting input').bind('click', function(e)
        {
            var id = $(this).attr('id');
            if (id == 'rad8')
                M.account.uisorting = 0;
            else if (id == 'rad9')
                M.account.uisorting = 1;
            $('.uisorting').removeClass('radioOn').addClass('radioOff');
            $(this).addClass('radioOn').removeClass('radioOff');
            $(this).parent().addClass('radioOn').removeClass('radioOff');
            $('.fm-account-save-block').removeClass('hidden');
        });

        $('.uiviewmode').removeClass('radioOn').addClass('radioOff');
        var i = 10;
        if (fmconfig.uiviewmode)
            i = 11;
        $('#rad' + i + '_div').removeClass('radioOff').addClass('radioOn');
        $('#rad' + i).removeClass('radioOff').addClass('radioOn');
        $('.uiviewmode input').unbind('click');
        $('.uiviewmode input').bind('click', function(e)
        {
            var id = $(this).attr('id');
            if (id == 'rad10')
                M.account.uiviewmode = 0;
            else if (id == 'rad11')
                M.account.uiviewmode = 1;
            $('.uiviewmode').removeClass('radioOn').addClass('radioOff');
            $(this).addClass('radioOn').removeClass('radioOff');
            $(this).parent().addClass('radioOn').removeClass('radioOff');
            $('.fm-account-save-block').removeClass('hidden');
        });

        $('.rubsched, .rubschedopt').removeClass('radioOn').addClass('radioOff');
        var i = 13;
        if (fmconfig.rubsched) {
            i = 12;
            $('#rubsched_options').removeClass('hidden');
            var opt = String(fmconfig.rubsched).split(':');
            $('#rad' + opt[0] + '_opt').val(opt[1]);
            $('#rad' + opt[0] + '_div').removeClass('radioOff').addClass('radioOn');
            $('#rad' + opt[0]).removeClass('radioOff').addClass('radioOn');
        }
        $('#rad' + i + '_div').removeClass('radioOff').addClass('radioOn');
        $('#rad' + i).removeClass('radioOff').addClass('radioOn');
        $('.rubschedopt input').rebind('click', function(e) {
            var id = $(this).attr('id');
            var opt = $('#' + id + '_opt').val();
            M.account.rubsched = id.substr(3) + ':' + opt;
            $('.rubschedopt').removeClass('radioOn').addClass('radioOff');
            $(this).addClass('radioOn').removeClass('radioOff');
            $(this).parent().addClass('radioOn').removeClass('radioOff');
            $('.fm-account-save-block').removeClass('hidden');
            initAccountScroll(1);
        });
        $('.rubsched_textopt').rebind('click keyup', function(e) {
            var id = String($(this).attr('id')).split('_')[0];
            $('.rubschedopt').removeClass('radioOn').addClass('radioOff');
            $('#'+id+',#'+id+'_div').addClass('radioOn').removeClass('radioOff');
            M.account.rubsched = id.substr(3) + ':' + $(this).val();
            $('.fm-account-save-block').removeClass('hidden');
            initAccountScroll(1);
        });
        $('.rubsched input').rebind('click', function(e) {
            var id = $(this).attr('id');
            if (id == 'rad13') {
                M.account.rubsched = 0;
                $('#rubsched_options').addClass('hidden');
            }
            else if (id == 'rad12') {
                $('#rubsched_options').removeClass('hidden');
                if (!fmconfig.rubsched) {
                    M.account.rubsched = "14:15";
                    var defOption = 14;
                    $('#rad' + defOption + '_div').removeClass('radioOff').addClass('radioOn');
                    $('#rad' + defOption).removeClass('radioOff').addClass('radioOn');
                }
            }
            $('.rubsched').removeClass('radioOn').addClass('radioOff');
            $(this).addClass('radioOn').removeClass('radioOff');
            $(this).parent().addClass('radioOn').removeClass('radioOff');
            $('.fm-account-save-block').removeClass('hidden');
            initAccountScroll(1);
        });

        $('.redeem-voucher').unbind('click');
        $('.redeem-voucher').bind('click', function(event)
        {
            var $this = $(this);
            if ($this.attr('class').indexOf('active') == -1)
            {
                $('.fm-account-overlay').fadeIn(100);
                $this.addClass('active');
                $('.fm-voucher-popup').removeClass('hidden');
                voucherCentering($this);

                $('.fm-account-overlay, .fm-purchase-voucher, .fm-voucher-button').rebind('click.closeDialog', function() {
                    $('.fm-account-overlay').fadeOut(100);
                    $('.redeem-voucher').removeClass('active');
                    $('.fm-voucher-popup').addClass('hidden');
                });
            }
            else
            {
                $('.fm-account-overlay').fadeOut(200);
                $this.removeClass('active');
                $('.fm-voucher-popup').addClass('hidden');
            }
        });

        $('.fm-voucher-body input').unbind('focus');
        $('.fm-voucher-body input').bind('focus', function(e)
        {
            if ($(this).val() == l[487])
                $(this).val('');
        });

        $('.fm-voucher-body input').unbind('blur');
        $('.fm-voucher-body input').bind('blur', function(e)
        {
            if ($(this).val() == '')
                $(this).val(l[487]);
        });

        $('.fm-voucher-button').unbind('click');
        $('.fm-voucher-button').bind('click', function(e)
        {
            if ($('.fm-voucher-body input').val() == l[487])
                msgDialog('warninga', l[135], l[1015]);
            else
            {
                loadingDialog.show();
                api_req({a: 'uavr', v: $('.fm-voucher-body input').val()},
                {
                    callback: function(res, ctx)
                    {
                        loadingDialog.hide();
                        $('.fm-voucher-popup').addClass('hidden');
                        $('.fm-voucher-body input').val(l[487]);
                        if (typeof res == 'number')
                        {
                            if (res == -11)
                                msgDialog('warninga', l[135], l[714]);
                            else if (res < 0)
                                msgDialog('warninga', l[135], l[473]);
                            else
                            {
                                if (M.account)
                                    M.account.lastupdate = 0;
                                accountUI();
                            }
                        }
                    }
                });
            }
        });

        $('.vouchercreate').unbind('click');
        $('.vouchercreate').bind('click', function(e)
        {
            var vouchertype = $('.default-select.vouchertype .default-dropdown-item.active').attr('data-value');
            var voucheramount = parseInt($('#account-voucheramount').val());
            var proceed = false;
            for (var i in M.account.prices)
                if (M.account.prices[i][0] == vouchertype)
                    proceed = true;
            if (!proceed)
            {
                msgDialog('warninga', 'Error', 'Please select the voucher type.');
                return false;
            }
            if (!voucheramount)
            {
                msgDialog('warninga', 'Error', 'Please enter a valid voucher amount.');
                return false;
            }
            if (vouchertype == '19.99')
                vouchertype = '19.991';
            loadingDialog.show();
            api_req({a: 'uavi', d: vouchertype, n: voucheramount, c: 'EUR'},
            {
                callback: function(res, ctx)
                {
                    M.account.lastupdate = 0;
                    accountUI();
                }
            });
        });

        if (M.account.reseller) {

            // Use 'All' or 'Last 10/100/250' for the dropdown text
            var buttonText = ($.voucherlimit === 'all') ? l[7557] : l['466a'].replace('[X]', $.voucherlimit);

            $('.fm-account-button.reseller').removeClass('hidden');
            $('.account-history-dropdown-button.vouchers').text(buttonText);
            $('.account-history-drop-items.voucher10-').text(l['466a'].replace('[X]', 10));
            $('.account-history-drop-items.voucher100-').text(l['466a'].replace('[X]', 100));
            $('.account-history-drop-items.voucher250-').text(l['466a'].replace('[X]', 250));

            // Sort vouchers by most recently created at the top
            M.account.vouchers.sort(function(a, b) {

                if (a['date'] < b['date']) {
                    return 1;
                }
                else {
                    return -1;
                }
            });

            $('.grid-table.vouchers tr').remove();
            var html = '<tr><th>' + l[475] + '</th><th>' + l[7714] + '</th><th>' + l[477] + '</th><th>' + l[488] + '</th></tr>';

            $(account.vouchers).each(function(i, el) {

                // Only show the last 10, 100, 250 or if the limit is not set show all vouchers
                if (($.voucherlimit !== 'all') && (i >= $.voucherlimit)) {
                    return false;
                }

                var status = l[489];
                if (el.redeemed > 0 && el.cancelled == 0 && el.revoked == 0)
                    status = l[490] + ' ' + time2date(el.redeemed);
                else if (el.revoked > 0 && el.cancelled > 0)
                    status = l[491] + ' ' + time2date(el.revoked);
                else if (el.cancelled > 0)
                    status = l[492] + ' ' + time2date(el.cancelled);

                var voucherLink = 'https://mega.nz/#voucher' + htmlentities(el.code);

                html += '<tr><td>' + time2date(el.date) + '</td><td class="selectable">' + voucherLink + '</td><td>&euro; ' + htmlentities(el.amount) + '</td><td>' + status + '</td></tr>';
            });
            $('.grid-table.vouchers').html(html);
            $('.default-select.vouchertype .default-select-scroll').html('');
            var prices = [];
            for (var i in M.account.prices) {
                prices.push(M.account.prices[i][0]);
            }
            prices.sort(function(a, b) {
                return (a - b)
            })

            var voucheroptions = '';
            for (var i in prices)
                voucheroptions += '<div class="default-dropdown-item" data-value="' + htmlentities(prices[i]) + '">&euro;' + htmlentities(prices[i]) + ' voucher</div>';
            $('.default-select.vouchertype .default-select-scroll').html(voucheroptions);
            bindDropdownEvents($('.default-select.vouchertype'));
        }

        $('.fm-purchase-voucher,.default-big-button.topup').unbind('click');
        $('.fm-purchase-voucher,.default-big-button.topup').bind('click', function(e)
        {
            document.location.hash = 'resellers';
        });

        if (is_extension || ssl_needed())
            $('#acc_use_ssl').hide();

        $('.usessl').removeClass('radioOn').addClass('radioOff');
        var i = 7;
        if (use_ssl)
            i = 6;
        $('#rad' + i + '_div').removeClass('radioOff').addClass('radioOn');
        $('#rad' + i).removeClass('radioOff').addClass('radioOn');
        $('.usessl input').unbind('click');
        $('.usessl input').bind('click', function(e)
        {
            var id = $(this).attr('id');
            if (id == 'rad7')
                M.account.use_ssl = 0;
            else if (id == 'rad6')
                M.account.use_ssl = 1;
            $('.usessl').removeClass('radioOn').addClass('radioOff');
            $(this).addClass('radioOn').removeClass('radioOff');
            $(this).parent().addClass('radioOn').removeClass('radioOff');
            $('.fm-account-save-block').removeClass('hidden');
        });

        $('.fm-account-remove-avatar,.fm-account-avatar').rebind('click', function() {
            msgDialog('confirmation', l[1756], l[6973], false, function(e) {
                if (e) {
                    mega.attr.set('a', 'none', true, false);

                    delete avatars[u_handle];
                    $('.fm-account-avatar').html(useravatar.contact(u_handle));
                    $('.fm-avatar img').attr('src', useravatar.mine());
                    $('.fm-account-remove-avatar').hide();
                }
            });
        });

        $('.fm-account-change-avatar,.fm-account-avatar').unbind('click');
        $('.fm-account-change-avatar,.fm-account-avatar').bind('click', function(e)
        {
            avatarDialog();
        });
        $('.fm-account-avatar').html(useravatar.contact(u_handle));

        $.tresizer();

    }, 1);

    // Show first name or last name
    if (u_attr.firstname) {
        $('.membership-big-txt.name').text(u_attr.firstname + ' ' + u_attr.lastname);
    }
    else {
        $('.membership-big-txt.name').text(u_attr.name);
    }

    // Show email address
    if (u_attr.email) {
        $('.membership-big-txt.email').text(u_attr.email);
    }
    else {
        $('.membership-big-txt.email').hide();
    }

    $('.editprofile').unbind('click');
    $('.editprofile').bind('click', function() {
        document.location.hash = 'fm/account/profile';
    });

    // Cancel account button on main Account page
    $('.cancel-account').rebind('click', function() {

        // Ask for confirmation
        msgDialog('confirmation', l[6181], l[1974], false, function(event) {
            if (event) {
                loadingDialog.show();
                api_req({ a: 'erm', m: Object(M.u[u_handle]).m, t: 21 }, {
                    callback: function(res) {
                        loadingDialog.hide();
                        if (res === ENOENT) {
                            msgDialog('warningb', l[1513], l[1946]);
                        }
                        else if (res === 0) {
                            handleResetSuccessDialogs('.reset-success', l[735], 'deleteaccount');
                        }
                        else {
                            msgDialog('warningb', l[135], l[200]);
                        }
                    }
                });
            }
        });
    });

    // Button on main Account page to backup their master key
    $('.backup-master-key').rebind('click', function() {
        document.location.hash = 'backup';
    });

    $('.fm-account-button').unbind('click');
    $('.fm-account-button').bind('click', function() {
        if ($(this).attr('class').indexOf('active') == -1) {
            switch (true) {
                case ($(this).attr('class').indexOf('overview') >= 0):
                    document.location.hash = 'fm/account';
                    break;
                case ($(this).attr('class').indexOf('profile') >= 0):
                    document.location.hash = 'fm/account/profile';
                    break;
                case ($(this).attr('class').indexOf('settings') >= 0):
                    document.location.hash = 'fm/account/settings';
                    break;
                case ($(this).attr('class').indexOf('history') >= 0):
                    document.location.hash = 'fm/account/history';
                    break;
                case ($(this).attr('class').indexOf('reseller') >= 0):
                    document.location.hash = 'fm/account/reseller';
                    break;
            }
        }
    });

    $('.account-pass-lines').attr('class', 'account-pass-lines');
    $('#account-new-password').bind('keyup', function(el)
    {
        $('.account-pass-lines').attr('class', 'account-pass-lines');
        if ($(this).val() !== '') {
            var pws = zxcvbn($(this).val());
            if (pws.score > 3 && pws.entropy > 75) {
                $('.account-pass-lines').addClass('good4');
            } else if (pws.score > 2 && pws.entropy > 50) {
                $('.account-pass-lines').addClass('good3');
            } else if (pws.score > 1 && pws.entropy > 40) {
                $('.account-pass-lines').addClass('good2');
            } else if (pws.score > 0 && pws.entropy > 15) {
                $('.account-pass-lines').addClass('good1');
            } else {
                $('.account-pass-lines').addClass('weak-password');
            }
        }
    });

    $('#account-confirm-password').bind('keyup', function(el) {

        if ($(this).val() === $('#account-new-password').val()) {
            $('.fm-account-save-block').removeClass('hidden');
        }
    });
}

function handleResetSuccessDialogs(dialog, txt, dlgString) {

    $('.fm-dialog' + dialog + ' .reg-success-txt').text(txt);

    $('.fm-dialog' + dialog + ' .fm-dialog-button').rebind('click', function() {
        $('.fm-dialog-overlay').addClass('hidden');
        $('body').removeClass('overlayed');
        $('.fm-dialog' + dialog).addClass('hidden');
        delete $.dialog;
    });

    $('.fm-dialog-overlay').removeClass('hidden');
    $('body').addClass('overlayed');
    $('.fm-dialog' + dialog).removeClass('hidden');

    $.dialog = dlgString;
}

function avatarDialog(close)
{
    if (close)
    {
        $.dialog = false;
        $('.avatar-dialog').addClass('hidden');
        fm_hideoverlay();
        return true;
    }
    $.dialog = 'avatar';
    $('.fm-dialog.avatar-dialog').removeClass('hidden');
    fm_showoverlay();
    $('.avatar-body').html('<div id="avatarcrop"><div class="image-upload-and-crop-container"><div class="image-explorer-container empty"><div class="image-explorer-image-view"><img class="image-explorer-source"><div class="avatar-white-bg"></div><div class="image-explorer-mask circle-mask"></div><div class="image-explorer-drag-delegate"></div></div><div class="image-explorer-scale-slider-wrapper"><input class="image-explorer-scale-slider disabled" type="range" min="0" max="100" step="1" value="0" disabled=""></div></div><div class="fm-notifications-bottom"><input type="file" id="image-upload-and-crop-upload-field" class="image-upload-field" accept="image/jpeg, image/gif, image/png"><label for="image-upload-and-crop-upload-field" class="image-upload-field-replacement fm-account-change-avatar"><span>' + l[1016] + '</span></label><div class="fm-account-change-avatar" id="fm-change-avatar"><span>' + l[1017] + '</span></div><div  class="fm-account-change-avatar" id="fm-cancel-avatar"><span>Cancel</span></div><div class="clear"></div></div></div></div>');
    $('#fm-change-avatar').hide();
    $('#fm-cancel-avatar').hide();
    var imageCrop = new ImageUploadAndCrop($("#avatarcrop").find('.image-upload-and-crop-container'),
        {
            cropButton: $('#fm-change-avatar'),
            dragDropUploadPrompt:l[1390],
            onCrop: function(croppedDataURI)
            {
                var data = dataURLToAB(croppedDataURI);
                mega.attr.set('a', base64urlencode(ab_to_str(data)), true, false);
                var blob = new Blob([data], {type: 'image/jpeg'});
                avatars[u_handle] =
                    {
                        data: blob,
                        url: myURL.createObjectURL(blob)
                    }
                    $('.fm-account-avatar').html(useravatar.contact(u_handle));
                $('.fm-avatar img').attr('src', useravatar.mine());
                avatarDialog(1);
            },
            onImageUpload: function()
            {
                $('.image-upload-field-replacement.fm-account-change-avatar').hide();
                $('#fm-change-avatar').show();
                $('#fm-cancel-avatar').show();
            },
            onImageUploadError: function()
            {

            }
        });
    $('#fm-cancel-avatar,.fm-dialog.avatar-dialog .fm-dialog-close').unbind('click');
    $('#fm-cancel-avatar,.fm-dialog.avatar-dialog .fm-dialog-close').bind('click', function(e)
    {
        avatarDialog(1);
    });
}

function gridUI() {
    if (M.chat)
        return;
    if (d)
        console.time('gridUI');
    // $.gridDragging=false;
    $.gridLastSelected = false;
    $('.fm-files-view-icon.listing-view').addClass('active');
    $('.fm-files-view-icon.block-view').removeClass('active');

    $.gridHeader = function() {
        var headerColumn = '';
        $('.grid-table tbody tr:first-child td:visible').each(function(i, e) {
            headerColumn = $('.grid-table-header th').get(i);
            $(headerColumn).width($(e).width());
        });
        initTransferScroll();
    };

    $.detailsGridHeader = function() {
        var headerColumn = '';
        $('.contact-details-view .grid-table tbody tr:first-child td').each(function(i, e) {
            headerColumn = $('.contact-details-view .grid-table-header th').get(i);
            $(headerColumn).width($(e).width());
        });
        initTransferScroll();
    };

    $.contactGridHeader = function() {
        var headerColumn = '',
            i = 0,
            w = 0,
            el = $('.files-grid-view.contacts-view .grid-table-header th');
        while (i < el.length) {
            if (i !== 0) {
                w += $(el[i]).width();
            }
            i++;
        }
        $('.files-grid-view.contacts-view .grid-scrolling-table tr:first-child td').each(function(i, e) {
            headerColumn = $('.files-grid-view.contacts-view .grid-table-header th').get(i);
            $(headerColumn).width($(e).width());
        });
        initTransferScroll();
    };

    $.opcGridHeader = function() {
        var headerColumn = '',
            i = 0,
            w = 0,
            el = $('.sent-requests-grid .grid-table-header th');
        while (i < el.length) {
            if (i !== 0) {
                w += $(el[i]).width();
            }
            i++;
        }
        $('.sent-requests-grid .grid-scrolling-table tr:first-child td').each(function(i, e) {
            headerColumn = $('.sent-requests-grid .grid-table-header th').get(i);
            $(headerColumn).width($(e).width());
        });
        initTransferScroll();
    };

    $.ipcGridHeader = function() {
        var headerColumn = '',
            i = 0,
            w = 0,
            el = $('.contact-requests-grid .grid-table-header th');
        while (i < el.length) {
            if (i !== 0) {
                w += $(el[i]).width();
            }
            i++;
        }
        $('.contact-requests-grid .grid-scrolling-table tr:first-child td').each(function(i, e) {
            headerColumn = $('.contact-requests-grid .grid-table-header th').get(i);
            $(headerColumn).width($(e).width());
        });
        initTransferScroll();
    };

    $.sharedGridHeader = function() {
        var el = $('.shared-grid-view .grid-table-header th'),
            headerColumn = '',
            i = 0,
            w = 0;
        while (i < el.length) {
            if (i !== 0) {
                w += $(el[i]).width();
            }
            i++;
        }
        $('.shared-grid-view .grid-scrolling-table tr:first-child td').each(function(i, e) {
            headerColumn = $('.shared-grid-view .grid-table-header th').get(i);
            $(headerColumn).width($(e).width());
        });
        initTransferScroll();
    };

    $('.fm-blocks-view.fm').addClass('hidden');
    $('.fm-chat-block').addClass('hidden');
    $('.shared-blocks-view').addClass('hidden');
    $('.shared-grid-view').addClass('hidden');

    $('.files-grid-view.fm').addClass('hidden');
    $('.fm-blocks-view.contacts-view').addClass('hidden');
    $('.files-grid-view.contacts-view').addClass('hidden');
    $('.contacts-details-block').addClass('hidden');
    $('.files-grid-view.contact-details-view').addClass('hidden');
    $('.fm-blocks-view.contact-details-view').addClass('hidden');

    if (M.currentdirid === 'contacts') {
        $('.files-grid-view.contacts-view').removeClass('hidden');
        $.contactGridHeader();
        initContactsGridScrolling();
    } else if (M.currentdirid === 'opc') {
        $('.grid-table.sent-requests').removeClass('hidden');
        $.opcGridHeader();
        initOpcGridScrolling();
    } else if (M.currentdirid === 'ipc') {
        $('.grid-table.contact-requests').removeClass('hidden');
        $.ipcGridHeader();
        initIpcGridScrolling();
    } else if (M.currentdirid === 'shares') {
        $('.shared-grid-view').removeClass('hidden');
        $.sharedGridHeader();
        initGridScrolling();
    } else if (String(M.currentdirid).length === 11 && M.currentrootid == 'contacts') {// Cloud-drive/File manager
        $('.contacts-details-block').removeClass('hidden');
        if (M.v.length > 0) {
            $('.files-grid-view.contact-details-view').removeClass('hidden');
            $.detailsGridHeader();
            initGridScrolling();
        }
    } else {
        $('.files-grid-view.fm').removeClass('hidden');
        initGridScrolling();
        $.gridHeader();
    }

    if (folderlink) {
        $('.grid-url-arrow').hide();
        $('.grid-url-header').text('');
    } else {
        $('.grid-url-arrow').show();
        $('.grid-url-header').text('');
    }

    $('.fm .grid-table-header th').rebind('contextmenu', function(e) {
        $('.file-block').removeClass('ui-selected');
        $.selected = [];
        $.hideTopMenu();
        return !!contextMenuUI(e, 6);
    });

    $('.files-grid-view,.fm-empty-cloud').rebind('contextmenu', function(e) {
        $('.file-block').removeClass('ui-selected');
        $.selected = [];
        $.hideTopMenu();
        return !!contextMenuUI(e, 2);
    });

    // enable add star on first column click (make favorite)
    $('.grid-table.fm tr td:first-child').unbind('click');
    $('.grid-table.fm tr td:first-child').bind('click', function() {
        var id = [$(this).parent().attr('id')];
        M.favourite(id, $('.grid-table.fm #' + id[0] + ' .grid-status-icon').hasClass('star'));
    });

    $('.context-menu-item.do-sort').rebind('click', function() {
        M.setLastColumn($(this).data('by'));
        M.doSort($(this).data('by'), -1);
        M.renderMain();
    });

    $('.grid-table-header .arrow').rebind('click', function() {
        var c = $(this).attr('class');
        var d = 1;
        if (c && c.indexOf('desc') > -1)
            d = -1;

        for (var e in M.sortRules) {
            if (c && c.indexOf(e) > -1) {
                M.doSort(e, d);
                M.renderMain();
                break;
            }
        }
    });

    if (M.currentdirid === 'shares')
        $.selectddUIgrid = '.shared-grid-view .grid-scrolling-table';
    else if (M.currentdirid === 'contacts')
        $.selectddUIgrid = '.grid-scrolling-table.contacts';
    else if (M.currentdirid === 'ipc')
        $.selectddUIgrid = '.contact-requests-grid .grid-scrolling-table';
    else if (M.currentdirid === 'opc')
        $.selectddUIgrid = '.sent-requests-grid .grid-scrolling-table';
    else if (String(M.currentdirid).length === 11 && M.currentrootid == 'contacts')
        $.selectddUIgrid = '.files-grid-view.contact-details-view .grid-scrolling-table';
    else
        $.selectddUIgrid = '.files-grid-view.fm .grid-scrolling-table';

    $.selectddUIitem = 'tr';
    Soon(selectddUI);

    if (d)
        console.timeEnd('gridUI');
}

/**
 * Really simple shortcut logic for select all, copy, paste, delete
 *
 * @constructor
 */
function FMShortcuts() {

    var current_operation = null;

    // unbind if already bound.
    $(window).unbind('keydown.fmshortcuts');

    // bind
    $(window).bind('keydown.fmshortcuts', function(e) {

        if (!is_fm())
            return true;

        e = e || window.event;

        // DO NOT start the search in case that the user is typing something in a form field... (eg.g. contacts -> add
        // contact field)
        if ($(e.target).is("input, textarea, select") || $.dialog) {
            return;
        }
        var charCode = e.which || e.keyCode; // ff
        var charTyped = String.fromCharCode(charCode).toLowerCase();

        if (charTyped == "a" && (e.ctrlKey || e.metaKey)) {
            if (typeof selectionManager != 'undefined' && selectionManager) {
                selectionManager.select_all();
            }
            return false; // stop prop.
        } else if (
            (charTyped == "c" || charTyped == "x") &&
            (e.ctrlKey || e.metaKey)
            ) {
            var $items = selectionManager.get_selected();
            if ($items.size() == 0) {
                return; // dont do anything.
            }

            current_operation = {
                'op': charTyped == "c" ? 'copy' : 'cut',
                'src': $items
            };
            return false; // stop prop.
        } else if (charTyped == "v" && (e.ctrlKey || e.metaKey)) {
            if (!current_operation) {
                return false; // stop prop.
            }

            $.each(current_operation.src, function(k, v) {
                if (current_operation.op == "copy") {
                    M.copyNodes([$(v).attr('id')], M.currentdirid);
                } else if (current_operation.op == "cut") {
                    M.moveNodes([$(v).attr('id')], M.currentdirid);
                }
            });

            if (current_operation.op == "cut") {
                current_operation = null;
            }

            return false; // stop prop.
        } else if (charCode == 8) {
            var $items = selectionManager.get_selected();
            if ($items.size() == 0 || (RightsbyID(M.currentdirid || '') | 0) < 1) {
                return; // dont do anything.
            }

            $.selected = [];
            $items.each(function() {
                $.selected.push($(this).attr('id'));
            });

            fmremove();

            // force remove, no confirmation
            if (e.ctrlKey || e.metaKey) {
                $('#msgDialog:visible .fm-dialog-button.confirm').trigger('click');
            }

            return false;
        }

    });
}

/**
 * Simple way for searching for nodes by their first letter.
 *
 * PS: This is meant to be somehow reusable.
 *
 * @param searchable_elements selector/elements a list/selector of elements which should be searched for the user
 * specified key press character
 * @param containers selector/elements a list/selector of containers to which the input field will be centered (the code
 * will dynamically detect and pick the :visible container)
 *
 * @returns {*}
 * @constructor
 */
var QuickFinder = function(searchable_elements, containers) {
    var self = this;

    var DEBUG = false;

    self._is_active = false; // defined as a prop of this. so that when in debug mode it can be easily accessed from
    // out of this scope

    var last_key = null;
    var next_idx = 0;

    // hide on page change
    $(window).unbind('hashchange.quickfinder');
    $(window).bind('hashchange.quickfinder', function() {
        if (self.is_active()) {
            self.deactivate();
        }
    });

    // unbind if already bound.
    $(window).unbind('keypress.quickFinder');

    // bind
    $(window).bind('keypress.quickFinder', function(e) {

        e = e || window.event;
        // DO NOT start the search in case that the user is typing something in a form field... (eg.g. contacts -> add
        // contact field)
        if ($(e.target).is("input, textarea, select") || $.dialog)
            return;

        var charCode = e.which || e.keyCode; // ff

        if (
            (charCode >= 48 && charCode <= 57) ||
            (charCode >= 65 && charCode <= 123) ||
            charCode > 255
            ) {
            var charTyped = String.fromCharCode(charCode);

            // get the currently visible container
            var $container = $(containers).filter(":visible");
            if ($container.size() == 0) {
                // no active container, this means that we are receiving events for a page, for which we should not
                // do anything....
                return;
            }

            self._is_active = true;

            $(self).trigger("activated");

            var $found = $(searchable_elements).filter(":visible:istartswith('" + charTyped + "')");

            if (
                /* repeat key press, but show start from the first element */
                    (last_key != null && ($found.size() - 1) <= next_idx)
                    ||
                    /* repeat key press is not active, should reset the target idx to always select the first element */
                        (last_key == null)
                        ) {
                    next_idx = 0;
                    last_key = null;
                } else if (last_key == charTyped) {
                    next_idx++;
                } else if (last_key != charTyped) {
                    next_idx = 0;
                }
                last_key = charTyped;

                $(searchable_elements).parents(".ui-selectee, .ui-draggable").removeClass('ui-selected');

                var $target_elm = $($found[next_idx]);

                $target_elm.parents(".ui-selectee, .ui-draggable").addClass("ui-selected");

                var $jsp = $target_elm.getParentJScrollPane();
                if ($jsp) {
                    var $scrolled_elm = $target_elm.parent("a");

                    if ($scrolled_elm.size() == 0) { // not in icon view, its a list view, search for a tr
                        $scrolled_elm = $target_elm.parents('tr:first');
                    }
                    $jsp.scrollToElement($scrolled_elm);
                }

                $(self).trigger('search');

                if ($target_elm && $target_elm.size() > 0) {
                    // ^^ DONT stop prop. if there are no found elements.
                    return false;
                }
            }
            else if (charCode >= 33 && charCode <= 36)
            {
                var e = '.files-grid-view.fm';
                if (M.viewmode == 1)
                    e = '.fm-blocks-view.fm';

                if ($(e + ':visible').length)
                {
                    e = $('.grid-scrolling-table:visible, .file-block-scrolling:visible');
                    var jsp = e.data('jsp');

                    if (jsp)
                    {
                        switch (charCode)
                        {
                            case 33: /* Page Up   */
                                jsp.scrollByY(-e.height(), !0);
                                break;
                            case 34: /* Page Down */
                                jsp.scrollByY(e.height(), !0);
                                break;
                            case 35: /* End       */
                                jsp.scrollToBottom(!0);
                                break;
                            case 36: /* Home      */
                                jsp.scrollToY(0, !0);
                                break;
                        }
                    }
                }
            }
        });

    // hide the search field when the user had clicked somewhere in the document
    $(document.body).delegate('> *', 'mousedown', function(e) {
        if (self.is_active()) {
            self.deactivate();
            return false;
        }
    });

    // use events as a way to communicate with this from the outside world.
    self.deactivate = function() {
        self._is_active = false;
        $(self).trigger("deactivated");
    };

    self.is_active = function() {
        return self._is_active;
    };

    self.disable_if_active = function() {
        if (self.is_active()) {
            self.deactivate();
        }
    };

    return this;
};

var quickFinder = new QuickFinder(
    '.tranfer-filetype-txt, .file-block-title, td span.contacts-username',
    '.files-grid-view, .fm-blocks-view.fm, .contacts-grid-table'
    );

/**
 * This should take care of flagging the LAST selected item in those cases:
 *
 *  - jQ UI $.selectable's multi selection using drag area (integrated using jQ UI $.selectable's Events)
 *
 *  - Single click selection (integrated by assumption that the .get_currently_selected will also try to cover this case
 *  when there is only one .ui-selected...this is how no other code had to be changed :))
 *
 *  - Left/right/up/down keys (integrated by using the .set_currently_selected and .get_currently_selected public
 *  methods)
 *
 * @param $selectable
 * @returns {*}
 * @constructor
 */
var SelectionManager = function($selectable) {
    var self = this;

    $selectable.unbind('selectableselecting');
    $selectable.unbind('selectableselected');
    $selectable.unbind('selectableunselecting');
    $selectable.unbind('selectableunselected');

    /**
     * Store all selected items in an _ordered_ array.
     *
     * @type {Array}
     */
    var selected_list = [];

    /**
     * Helper func to clear old reset state from other icons.
     */
    this.clear = function() {
        $('.currently-selected', $selectable).removeClass('currently-selected');
    };

    this.clear(); // remove ANY old .currently-selected values.

    /**
     * The idea of this method is to _validate_ and return the .currently-selected element.
     *
     * @param first_or_last string ("first" or "last") by default will return the first selected element if there is
     * not .currently-selected
     *
     * @returns {*|jQuery|HTMLElement}
     */
    this.get_currently_selected = function(first_or_last) {
        if (!first_or_last) {
            first_or_last = "first";
        }

        var $currently_selected = $('.currently-selected', $selectable);

        if ($currently_selected.size() == 0) { // NO .currently-selected
            return $('.ui-selected:' + first_or_last, $selectable);
        } else if (!$currently_selected.is(".ui-selected")) { // validate that the currently selected is actually selected.
            // if not, try to get the first_or_last .ui-selected item
            var selected_elms = $('.ui-selected:' + first_or_last, $selectable);
            return selected_elms;
        } else { // everything is ok, we should return the .currently-selected
            return $currently_selected;
        }
    };

    /**
     * Used from the shortcut keys code.
     *
     * @param element
     */
    this.set_currently_selected = function($element) {

        self.clear();
        $element.addClass("currently-selected");
        quickFinder.disable_if_active();

        // Do .scrollIntoView if the parent or parent -> parent DOM Element is a JSP.
        {
            var $jsp = $element.getParentJScrollPane();
            if ($jsp) {
                $jsp.scrollToElement($element);
            }
        }
    };

    /**
     * Simple helper func, for selecting all elements in the current view.
     */
    this.select_all = function() {
        $(window).trigger('dynlist.flush');
        var $selectable_containers = $(
            [
                ".fm-transfers-block",
                ".fm-blocks-view.fm",
                ".fm-blocks-view.contacts-view",
                ".files-grid-view.fm",
                ".files-grid-view.contacts-view",
                ".contacts-grid-view",
                ".fm-contacts-blocks-view",
                ".files-grid-view.contact-details-view",
                ".shared-grid-view",
                ".shared-blocks-view",
                ".shared-details-block"
            ].join(",")
            ).filter(":visible");

        var $selectables = $(
            [
                ".file-block",
                "tr.ui-draggable",
                "tr.ui-selectee",
                ".contact-block-view.ui-draggable",
                ".transfer-table tr:not(.clone-of-header)"
            ].join(","),
            $selectable_containers
            ).filter(":visible");

        $selectables.addClass("ui-selected");
    };

    /**
     * Use this to get ALL (multiple!) selected items in the currently visible view/grid.
     */
    this.get_selected = function() {
        var $selectable_containers = $(
            [
                ".fm-blocks-view.fm",
                ".fm-blocks-view.contacts-view",
                ".files-grid-view.fm",
                ".files-grid-view.contacts-view",
                ".contacts-grid-view",
                ".fm-contacts-blocks-view",
                ".files-grid-view.contact-details-view"
            ].join(",")
            ).filter(":visible");

        var $selected = $(
            [
                ".file-block",
                "tr.ui-draggable",
                "tr.ui-selectee",
                ".contact-block-view.ui-draggable"
            ].join(","),
            $selectable_containers
            ).filter(":visible.ui-selected");

        return $selected;
    };

    /**
     * Push the last selected item to the end of the selected_list array.
     */
    $selectable.bind('selectableselecting', function(e, data) {
        var $selected = $(data.selecting);
        selected_list.push(
            $selected
            );
    });

    /**
     * Remove any unselected element from the selected_list array.
     */
    $selectable.bind('selectableunselecting', function(e, data) {
        var $unselected = $(data.unselecting);
        var idx = $.elementInArray($unselected, selected_list);

        if (idx > -1) {
            delete selected_list[idx];
        }
    });

    /**
     * After the user finished selecting the icons, flag the last selected one as .currently-selecting
     */
    $selectable.bind('selectablestop', function(e, data) {

        self.clear();

        // remove `undefined` from the list
        selected_list = $.map(selected_list, function(n, i) {
            if (n != undefined) {
                return n;
            }
        });

        // add the .currently-selected
        if (selected_list.length > 0) {
            $(selected_list[selected_list.length - 1]).addClass('currently-selected');
        }
        selected_list = []; // reset the state of the last selected items for the next selectablestart
    });
    return this;
};

var selectionManager;

function UIkeyevents() {
    $(window).unbind('keydown.uikeyevents');
    $(window).bind('keydown.uikeyevents', function(e) {
        if (e.keyCode == 9 && !$(e.target).is("input,textarea,select")) {
            return false;
        }

        var sl = false, s;
        if (M.viewmode) {
            s = $('.file-block.ui-selected');
        }
        else {
            s = $('.grid-table tr.ui-selected');
        }
        var selPanel = $('.fm-transfers-block tr.ui-selected').not('.clone-of-header');

        if (M.chat) {
            return true;
        }

        if (!is_fm() && (page !== 'login')) {
            return true;
        }

        /**
         * Because of te .unbind, this can only be here... it would be better if its moved to iconUI(), but maybe some
         * other day :)
         */
        if (!$.dialog && !slideshowid && M.viewmode == 1) {
            var items_per_row = Math.floor($('.file-block').parent().outerWidth() / $('.file-block:first').outerWidth(true));
            var total_rows = Math.ceil($('.file-block').size() / items_per_row);

            if (e.keyCode == 37) {
                // left
                var current = selectionManager.get_currently_selected("first");
                // clear old selection if no shiftKey
                if (!e.shiftKey) {
                    s.removeClass("ui-selected");
                }
                var $target_element = null;
                if (current.length > 0 && current.prev(".file-block").length > 0) {
                    $target_element = current.prev(".file-block");
                }
                else {
                    $target_element = $('.file-block:last');
                }
                if ($target_element) {
                    $target_element.addClass('ui-selected');
                    selectionManager.set_currently_selected($target_element);
                }
            }
            else if (e.keyCode == 39) {

                // right
                var current = selectionManager.get_currently_selected("last");
                if (!e.shiftKey) {
                    s.removeClass("ui-selected");
                }
                var $target_element = null;
                var next = current.next(".file-block");

                // clear old selection if no shiftKey
                if (next.length > 0) {
                    $target_element = next;
                }
                else {
                    $target_element = $('.file-block:first');
                }
                if ($target_element) {
                    $target_element.addClass('ui-selected');
                    selectionManager.set_currently_selected($target_element);
                }
            }

            // up & down
            else if (e.keyCode == 38 || e.keyCode == 40) {
                var current = selectionManager.get_currently_selected("first"),
                    current_idx = $.elementInArray(current, $('.file-block')) + 1;

                if (!e.shiftKey) {
                    s.removeClass("ui-selected");
                }

                var current_row = Math.ceil(current_idx / items_per_row),
                    current_col = current_idx % items_per_row,
                    target_row;

                if (e.keyCode == 38) { // up
                    // handle the case when the users presses ^ and the current row is the first row
                    target_row = current_row == 1 ? total_rows : current_row - 1;
                } else if (e.keyCode == 40) { // down
                    // handle the case when the users presses DOWN and the current row is the last row
                    target_row = current_row == total_rows ? 1 : current_row + 1;
                }

                // calc the index of the target element
                var target_element_num = ((target_row - 1) * items_per_row) + (current_col - 1),
                    $target = $('.file-block:eq(' + target_element_num + ')');

                $target.addClass("ui-selected");
                selectionManager.set_currently_selected($target);

            }
        }
        if ((e.keyCode == 38) && (s.length > 0) && ($.selectddUIgrid.indexOf('.grid-scrolling-table') > -1) && !$.dialog) {

            // up in grid
            if (e.shiftKey) {
                $(e).addClass('ui-selected');
            }
            if ($(s[0]).prev().length > 0) {
                if (!e.shiftKey) {
                    $('.grid-table tr').removeClass('ui-selected');
                }
                $(s[0]).prev().addClass('ui-selected');
                sl = $(s[0]).prev();

                quickFinder.disable_if_active();
            }
        }
        else if (e.keyCode == 40 && s.length > 0 && $.selectddUIgrid.indexOf('.grid-scrolling-table') > -1 && !$.dialog) {

            // down in grid
            if (e.shiftKey) {
                $(e).addClass('ui-selected');
            }
            if ($(s[s.length - 1]).next().length > 0) {
                if (!e.shiftKey) {
                    $('.grid-table tr').removeClass('ui-selected');
                }
                $(s[s.length - 1]).next().addClass('ui-selected');
                sl = $(s[0]).next();

                quickFinder.disable_if_active();
            }
        }
        else if (e.keyCode == 46 && s.length > 0 && !$.dialog && RightsbyID(M.currentdirid) > 1) {
            $.selected = [];
            s.each(function(i, e) {
                $.selected.push($(e).attr('id'));
            });
            fmremove();
        }
        else if (e.keyCode == 46 && selPanel.length > 0 && !$.dialog && RightsbyID(M.currentdirid) > 1) {
            var selected = [];
            selPanel.each(function() {
                selected.push($(this).attr('id'));
            });
            msgDialog('confirmation', l[1003], "Cancel " + selected.length + " transferences?", false, function(e) {

                // we should encapsule the click handler
                // to call a function rather than use this hacking
                if (e) {
                    $('.transfer-clear').trigger('click');
                }
            });
        }
        else if (e.keyCode == 13 && s.length > 0 && !$.dialog && !$.msgDialog && $('.fm-new-folder').attr('class').indexOf('active') == -1 && $('.top-search-bl').attr('class').indexOf('active') == -1) {
            $.selected = [];
            s.each(function(i, e) {
                $.selected.push($(e).attr('id'));
            });
            if ($.selected && $.selected.length > 0) {
                var n = M.d[$.selected[0]];
                if (n && n.t) {
                    M.openFolder(n.h);
                }
                else if ($.selected.length == 1 && M.d[$.selected[0]] && is_image(M.d[$.selected[0]])) {
                    slideshow($.selected[0]);
                }
                else {
                    M.addDownload($.selected);
                }
            }
        }
        else if ((e.keyCode === 13) && ($.dialog === 'share')) {
            addContactToFolderShare();
        }
        else if ((e.keyCode === 13) && ($.dialog === 'add-contact-popup')) {
            addNewContact($('.add-user-popup-button.add'));
        }

        else if ((e.keyCode === 13) && ($.dialog === 'rename')) {
            doRename();
        }
        else if (e.keyCode == 27 && ($.copyDialog || $.moveDialog || $.copyrightsDialog)) {
            closeDialog();
        }
        else if (e.keyCode == 27 && $.dialog) {
            closeDialog();
        }
        else if (e.keyCode == 27 && $('.default-select.active').length) {
            var $selectBlock = $('.default-select.active');
            $selectBlock.find('.default-select-dropdown').fadeOut(200);
            $selectBlock.removeClass('active');
        }
        else if (e.keyCode == 27 && $.msgDialog) {
            closeMsg();
            if ($.warningCallback) {
                $.warningCallback(false);
            }
        }
        else if ((e.keyCode == 13 && $.msgDialog == 'confirmation') && (e.keyCode == 13 && $.msgDialog == 'remove')) {
            closeMsg();
            if ($.warningCallback) {
                $.warningCallback(true);
            }
        }
        else if ((e.keyCode === 113 /* F2 */) && (s.length > 0) && !$.dialog && RightsbyID(M.currentdirid) > 1) {
            $.selected = [];
            s.each(function(i, e) {
                $.selected.push($(e).attr('id'));
            });
            renameDialog();
        }
        else if (e.keyCode == 65 && e.ctrlKey && !$.dialog) {
            $('.grid-table.fm tr').addClass('ui-selected');
            $('.file-block').addClass('ui-selected');
        }
        else if (e.keyCode == 37 && slideshowid) {
            slideshow_prev();
        }
        else if (e.keyCode == 39 && slideshowid) {
            slideshow_next();
        }
        else if (e.keyCode == 27 && slideshowid) {
            slideshow(slideshowid, true);
        }
        else if (e.keyCode == 27) {
            $.hideTopMenu();
        }

        if (sl && $.selectddUIgrid.indexOf('.grid-scrolling-table') > -1) {
            var jsp = $($.selectddUIgrid).data('jsp');
            jsp.scrollToElement(sl);
        }

        searchPath();
    });
}

function searchPath()
{
    if (M.currentdirid && M.currentdirid.substr(0,7) == 'search/')
    {
        var sel;
        if (M.viewmode) sel = $('.fm-blocks-view .ui-selected');
        else sel = $('.grid-table .ui-selected');
        if (sel.length == 1)
        {
            var html = '';
            var path = M.getPath($(sel[0]).attr('id'));
            path.reverse();
            for (var i in path)
            {
                var c,name,id=false,iconimg='';;
                var n = M.d[path[i]];
                if (path[i].length == 11 && M.u[path[i]])
                {
                    id = path[i];
                    c = 'contacts-item';
                    name = M.u[path[i]].m;
                }
                else if (path[i] == M.RootID)
                {
                    id = M.RootID;
                    c = 'cloud-drive';
                    name = l[164];
                }
                else if (path[i] == M.RubbishID)
                {
                    id = M.RubbishID;
                    c = 'recycle-item';
                    name = l[168];
                }
                else if (path[i] == M.InboxID)
                {
                    id = M.InboxID;
                    c = 'inbox-item';
                    name = l[166];
                }
                else if (n)
                {
                    id = n.h;
                    c = '';
                    name = n.name;
                    if (n.t) c = 'folder';
                    else iconimg = '<span class="search-path-icon-span ' + fileIcon(n) + '"></span>';
                }
                if (id)
                {
                    html += '<div class="search-path-icon '+c+'" id="spathicon_'+htmlentities(id) + '">' + iconimg + '</div><div class="search-path-txt" id="spathname_'+htmlentities(id) + '">' + htmlentities(name) + '</div>';
                    if (i < path.length-1) html += '<div class="search-path-arrow"></div>';
                }
            }
            html += '<div class="clear"></div>';
            $('.search-bottom-menu').html(html);
            $('.fm-blocks-view,.files-grid-view').addClass('search');
            $('.search-path-icon,.search-path-icon').unbind('click');
            $('.search-path-icon,.search-path-txt').bind('click',function(e)
            {
                var id = $(this).attr('id');
                if (id)
                {
                    id = id.replace('spathicon_','').replace('spathname_','');
                    var n = M.d[id];
                    $.selected=[];
                    if (!n.t)
                    {
                        $.selected.push(id);
                        id = n.p;
                    }
                    if (n) M.openFolder(id);
                    if ($.selected.length > 0) reselect(1);
                }
            });
        }
        else $('.fm-blocks-view,.files-grid-view').removeClass('search');
    }
    else $('.fm-blocks-view,.files-grid-view').removeClass('search');
}

function selectddUI() {
    if (M.currentdirid && M.currentdirid.substr(0, 7) == 'account')
        return false;
    if (d) {
        console.time('selectddUI');
    }
    var dropSel = $.selectddUIgrid + ' ' + $.selectddUIitem + '.folder';
    if (M.currentrootid === 'contacts') {
        dropSel = $.selectddUIgrid + ' ' + $.selectddUIitem;
    }
    $(dropSel).droppable(
        {
            tolerance: 'pointer',
            drop: function(e, ui)
            {
                $.doDD(e, ui, 'drop', 0);
            },
            over: function(e, ui)
            {
                $.doDD(e, ui, 'over', 0);
            },
            out: function(e, ui)
            {
                $.doDD(e, ui, 'out', 0);
            }
        });
    if ($.gridDragging)
        $('body').addClass('dragging ' + ($.draggingClass || ''));
    $($.selectddUIgrid + ' ' + $.selectddUIitem).draggable(
        {
            start: function(e, u)
            {
                if (d) console.log('draggable.start');
                $.hideContextMenu(e);
                $.gridDragging = true;
                $('body').addClass('dragging');
                if (!$(this).hasClass('ui-selected'))
                {
                    $($.selectddUIgrid + ' ' + $.selectddUIitem).removeClass('ui-selected');
                    $(this).addClass('ui-selected');
                }
                var s = $($.selectddUIgrid + ' .ui-selected'), max = ($(window).height() - 96) / 24, html = [];
                $.selected = [];
                s.each(function(i, e)
                {
                    var id = $(e).attr('id'), n = M.d[id];
                    if (n) {
                        $.selected.push(id);
                        if (max > i) {
                            html.push('<div class="transfer-filtype-icon ' + fileIcon(n) + ' tranfer-filetype-txt dragger-entry">' + str_mtrunc(htmlentities(n.name)) + '</div>');
                        }
                    }
                });
                if (s.length > max)
                {
                    $('.dragger-files-number').text(s.length);
                    $('.dragger-files-number').show();
                }
                $('#draghelper .dragger-content').html(html.join(""));
                $.draggerHeight = $('#draghelper .dragger-content').outerHeight();
                $.draggerWidth = $('#draghelper .dragger-content').outerWidth();
                $.draggerOrigin = M.currentdirid;
            },
            drag: function(e, ui)
            {
                if (ui.position.top + $.draggerHeight - 28 > $(window).height())
                    ui.position.top = $(window).height() - $.draggerHeight + 26;
                if (ui.position.left + $.draggerWidth - 58 > $(window).width())
                    ui.position.left = $(window).width() - $.draggerWidth + 56;
            },
            refreshPositions: true,
            containment: 'document',
            scroll: false,
            distance: 10,
            revertDuration: 200,
            revert: true,
            cursorAt: {right: 90, bottom: 56},
            helper: function(e, ui)
            {
                $(this).draggable("option", "containment", [72, 42, $(window).width(), $(window).height()]);
                return getDDhelper();
            },
            stop: function(event)
            {
                if (d) console.log('draggable.stop');
                $.gridDragging = $.draggingClass = false;
                $('body').removeClass('dragging').removeClassWith("dndc-");
                var origin = $.draggerOrigin;
                setTimeout(function __onDragStop() {
                    if (M.currentdirid === 'contacts') {
                        if (origin !== 'contacts') {
                            M.openFolder(origin, true);
                        }
                    } else {
                        treeUIopen(M.currentdirid, false, true);
                    }
                }, 200);
            }
        });

    $('.ui-selectable-helper').remove();

    $($.selectddUIgrid).selectable({
        filter: $.selectddUIitem,
        start: function(e, u) {
            $.hideContextMenu(e);
            $.hideTopMenu();
        },
        stop: function(e, u) {
            searchPath();
        }
    });

    /**
     * (Re)Init the selectionManager, because the .selectable() is reinitialized and we need to reattach to its
     * events.
     *
     * @type {SelectionManager}
     */

    if (!window.fmShortcuts) {
        window.fmShortcuts = new FMShortcuts();
    }
    selectionManager = new SelectionManager($($.selectddUIgrid));

    $($.selectddUIgrid + ' ' + $.selectddUIitem).unbind('contextmenu');
    $($.selectddUIgrid + ' ' + $.selectddUIitem).bind('contextmenu', function(e)
    {
        if ($(this).attr('class').indexOf('ui-selected') == -1)
        {
            $($.selectddUIgrid + ' ' + $.selectddUIitem).removeClass('ui-selected');
            $(this).addClass('ui-selected');
        }
        cacheselect();
        searchPath();
        $.hideTopMenu();
        return !!contextMenuUI(e, 1);
    });

    $($.selectddUIgrid + ' ' + $.selectddUIitem).unbind('click');
    $($.selectddUIgrid + ' ' + $.selectddUIitem).bind('click', function(e)
    {
        if ($.gridDragging)
            return false;
        var s = e.shiftKey && $($.selectddUIgrid + ' .ui-selected');
        if (s && s.length > 0)
        {
            var start = s[0];
            var end = this;
            if ($.gridLastSelected && $($.gridLastSelected).attr('class').indexOf('ui-selected') > -1)
                start = $.gridLastSelected;
            else
                $.gridLastSelected = this;
            if ($(start).index() > $(end).index())
            {
                end = start;
                start = this;
            }
            $($.selectddUIgrid + ' ' + $.selectddUIitem).removeClass('ui-selected');
            $([start, end]).addClass('ui-selected');
            $(start).nextUntil($(end)).each(function(i, e)
            {
                $(e).addClass('ui-selected');
            });

            selectionManager.set_currently_selected($(this));
        }
        else if (e.ctrlKey == false && e.metaKey == false)
        {
            $($.selectddUIgrid + ' ' + $.selectddUIitem).removeClass('ui-selected');
            $(this).addClass('ui-selected');
            $.gridLastSelected = this;
            selectionManager.set_currently_selected($(this));
        }
        else
        {
            if ($(this).hasClass("ui-selected"))
                $(this).removeClass("ui-selected");
            else
            {
                $(this).addClass("ui-selected");
                $.gridLastSelected = this;
                selectionManager.set_currently_selected($(this));
            }
        }
        searchPath();
        $.hideContextMenu(e);
        if ($.hideTopMenu)
            $.hideTopMenu();
        return false;
    });

    $($.selectddUIgrid + ' ' + $.selectddUIitem).unbind('dblclick');
    $($.selectddUIgrid + ' ' + $.selectddUIitem).bind('dblclick', function(e)
    {
        var h = $(e.currentTarget).attr('id');
        var n = M.d[h] || {};
        if (n.t)
        {
            $('.top-context-menu').hide();
            M.openFolder(h);
        }
        else if (is_image(n))
            slideshow(h);
        else
            M.addDownload([h]);
    });

    if ($.rmInitJSP)
    {
        var jsp = $($.rmInitJSP).data('jsp');
        if (jsp)
            jsp.reinitialise();
        if (d)
            console.log('jsp:!u', !!jsp);
        delete $.rmInitJSP;
    }
    $.tresizer();
    if (d) {
        console.timeEnd('selectddUI');
    }
}

function iconUI(aQuiet)
{
    if (d) console.time('iconUI');

    $('.fm-files-view-icon.block-view').addClass('active');
    $('.fm-files-view-icon.listing-view').removeClass('active');
    $('.shared-grid-view').addClass('hidden');
    $('.files-grid-view.fm').addClass('hidden');
    $('.fm-blocks-view.fm').addClass('hidden');
    $('.fm-blocks-view.contacts-view').addClass('hidden');
    $('.files-grid-view.contacts-view').addClass('hidden');
    $('.contacts-details-block').addClass('hidden');
    $('.files-grid-view.contact-details-view').addClass('hidden');
    $('.fm-blocks-view.contact-details-view').addClass('hidden');

    if (M.currentdirid == 'contacts')
    {
        $('.fm-blocks-view.contacts-view').removeClass('hidden');
        initContactsBlocksScrolling();
    }
    else if (M.currentdirid == 'shares')
    {
        $('.shared-blocks-view').removeClass('hidden');
        initShareBlocksScrolling();
    }
    else if (String(M.currentdirid).length === 11 && M.currentrootid == 'contacts')
    {
        $('.contacts-details-block').removeClass('hidden');
        if (M.v.length > 0)
        {
            $('.fm-blocks-view.contact-details-view').removeClass('hidden');
            initFileblocksScrolling2();
        }
    }
    else if (M.currentdirid === M.InboxID || RootbyId(M.currentdirid) === M.InboxID)
    {
        //console.error("Inbox iconUI");
        if (M.v.length > 0)
        {
            $('.fm-blocks-view.fm').removeClass('hidden');
            initFileblocksScrolling();
        }
    }
    else
    {
        $('.fm-blocks-view.fm').removeClass('hidden');
        if (!aQuiet) initFileblocksScrolling();
    }

    $('.fm-blocks-view,.shared-blocks-view').unbind('contextmenu');
    $('.fm-blocks-view,.shared-blocks-view').bind('contextmenu', function(e)
    {
        $('.file-block').removeClass('ui-selected');
        selectionManager.clear(); // is this required? don't we have a support for a multi-selection context menu?
        $.selected = [];
        $.hideTopMenu();
        return !!contextMenuUI(e, 2);
    });

    if (M.currentdirid == 'contacts')
    {
        $.selectddUIgrid = '.contacts-blocks-scrolling';
        $.selectddUIitem = 'a';
    }
    else if (M.currentdirid == 'shares')
    {
        $.selectddUIgrid = '.shared-blocks-scrolling';
        $.selectddUIitem = 'a';
    }
    else if (String(M.currentdirid).length === 11 && M.currentrootid == 'contacts')
    {
        $.selectddUIgrid = '.contact-details-view .file-block-scrolling';
        $.selectddUIitem = 'a';
    }
    else
    {
        $.selectddUIgrid = '.file-block-scrolling';
        $.selectddUIitem = 'a';
    }
    selectddUI();
    if (d) console.timeEnd('iconUI');
}

function transferPanelUI()
{
    $.transferHeader = function()
    {
        var tt = $('.transfer-scrolling-table'),
              tth = $('.transfer-table-header');

        // Show/Hide header if there is no items in transfer list
        if (!$('.transfer-table tr').not('.clone-of-header').length > 0)
        {
            $('.transfer-panel-empty-txt').removeClass('hidden');
            tt.hide(0);
            tth.hide(0);
        }
        else
        {
            $('.transfer-panel-empty-txt').addClass('hidden');
            tt.show(0);
            tth.show(0);
        }

        $('.transfer-scrolling-table').rebind('click contextmenu', function(e)
        {
            if (!$(e.target).closest('.transfer-table').length) {
                $('.transfer-table tr').removeClass('ui-selected');
            }
        });

        $('.tranfer-table .grid-url-arrow, .tranfer-table .clear-transfer-icon').rebind('click', function(e) {
            var target = $(this).closest('tr');
            e.preventDefault();
            e.stopPropagation(); // do not treat it as a regular click on the file
            $('.tranfer-table tr').removeClass('ui-selected');

            if ($(this).hasClass('grid-url-arrow')) {
                target.addClass('ui-selected');
                e.currentTarget = target;
                transferPanelContextMenu(target);
                contextMenuUI(e);
            }
            else {
                if (!target.find('.transfer-status.completed').length) {
                    var toabort = target.attr('id');
                    dlmanager.abort(toabort);
                    ulmanager.abort(toabort);
                }
                target.fadeOut(function() {
                    $(this).remove();
                    $.clearTransferPanel();
                    fm_tfsupdate();
                    $.tresizer();
                });
            }
        });

        $('.transfer-table tr').rebind('dblclick', function(e) {
            if ($(this).find('.transfer-status.completed').length) {
                var id = String($(this).attr('id'));
                if (id[0] === 'd') {
                    id = id.split('_').pop();
                }
                else if (id[0] === 'u') {
                    id = String(ulmanager.ulIDToNode[id]);
                }
                var path = M.getPath(id);
                if (path.length > 1) {
                    M.openFolder(path[1], true);
                    if (!$('#' + id).length) {
                        $(window).trigger('dynlist.flush');
                    }
                    $.selected = [id];
                    reselect(1);
                }
            }
        });

        $('.transfer-table tr').rebind('click contextmenu', function(e)
        {
            $('.ui-selected').filter(function() {
                return $(this).parent('.transfer-table').length;
            }).removeClass('ui-selected');

            if (e.type == 'contextmenu')
            {
                var c = $(this).attr('class');
                if (!c || (c && c.indexOf('ui-selected') == -1))
                    $('.transfer-table tr').removeClass('ui-selected');
                $(this).addClass('ui-selected dragover');
                transferPanelContextMenu(null);
                return !!contextMenuUI(e);
            }
            else
            {
                var s = $('.transfer-table tr');
                if (e.shiftKey && s.length > 0)
                {
                    var start = s[0];
                    var end = this;
                    if ($.TgridLastSelected && $($.TgridLastSelected).hasClass('ui-selected')) {
                        start = $.TgridLastSelected;
                    }
                    if ($(start).index() > $(end).index()) {
                        end = start;
                        start = this;
                    }
                    $('.transfer-table tr').removeClass('ui-selected');
                    $([start, end]).addClass('ui-selected');
                    $(start).nextUntil($(end)).each(function(i, e) {
                        $(e).addClass('ui-selected');
                    });
                }
                else if (!e.ctrlKey && !e.metaKey)
                {
                    $('.transfer-table tr').removeClass('ui-selected');
                    $(this).addClass('ui-selected');
                    $.TgridLastSelected = this;
                }
                else
                {
                    if ($(this).hasClass("ui-selected"))
                        $(this).removeClass("ui-selected");
                    else
                    {
                        $(this).addClass("ui-selected");
                        $.TgridLastSelected = this;
                    }
                }
            }
        });
        initTransferScroll();
    };

    $.transferClose = function() {
        $('.nw-fm-left-icon.transfers').removeClass('active');
        $('.fmholder').removeClass('transfer-panel-opened');
    };

    $.transferOpen = function(force) {
        if (force || !$('.nw-fm-left-icon.transfers').hasClass('active')) {
            $('.nw-fm-left-icon').removeClass('active');
            $('.nw-fm-left-icon.transfers').addClass('active');
            notificationsUI(1);
            $('#fmholder').addClass('transfer-panel-opened');
            fm_tfsupdate(); // this will call $.transferHeader();
        }
    };

    $.clearTransferPanel = function() {
        if ($('.transfer-table tr').length === 1) {
            $('.transfer-clear-all-icon').addClass('disabled');
            $('.transfer-pause-icon').addClass('disabled');
            $('.transfer-clear-completed').addClass('disabled');
            $('.transfer-table-header').hide();
            $('.transfer-panel-empty-txt').removeClass('hidden');
            $('.transfer-panel-title').html(l[104]);
            $('.nw-fm-left-icon.transfers').removeClass('transfering').find('p').removeAttr('style');
            if (M.currentdirid === 'transfers') {
                fm_tfsupdate();
                $.tresizer();
            }
        }
    };

    $.removeTransferItems = function($trs) {
        if (!$trs) {
            $trs = $('.transfer-table tr.completed');
        }
        var $len = $trs.length;
        if ($len && $len < 100) {
            $trs.fadeOut(function() {
                $(this).remove();
                if (!--$len) {
                    $.clearTransferPanel();
                }
            });
        }
        else {
            $trs.remove();
            Soon($.clearTransferPanel);
        }
    };

    $('.transfer-clear-all-icon').rebind('click', function() {
        if (!$(this).hasClass('disabled')) {
            msgDialog('confirmation', 'clear all transfers', l[7225], '', function(e) {
                if (!e) {
                    return;
                }

                dlmanager.abort(null);
                ulmanager.abort(null);

                $.removeTransferItems($('.transfer-table tr').not('.clone-of-header'));
            });
        }
    });

    $('.transfer-clear-completed').rebind('click', function() {
        if (!$(this).hasClass('disabled')) {
            $.removeTransferItems();
        }
    });

    $('.transfer-pause-icon').rebind('click', function()
    {
        if (!$(this).hasClass('disabled')) {
            if ($(this).hasClass('active')) {
                // terms of service
                if (u_type || u_attr.terms) {
                    [dlQueue, ulQueue].forEach(function(queue) {
                        Object.keys(queue._qpaused).map(fm_tfsresume);
                    });
                    uldl_hold = false;
                    ulQueue.resume();
                    dlQueue.resume();

                    $(this).removeClass('active').find('span').text(l[6993]);
                    $('.fm-transfers-block tr span.transfer-type').removeClass('paused');
                    $('.nw-fm-left-icon').removeClass('paused');
                }
                else {
                    alert(l[214]);
                    DEBUG(l[214]);
                }
            }
            else {
                $('.transfer-table tr[id] .progress-block, .transfer-table tr[id] .transfer-status:not(.completed)')
                    .closest('tr').attrs('id')
                    .concat(Object.keys(M.tfsdomqueue)).map(fm_tfspause);
                dlQueue.pause();
                ulQueue.pause();
                uldl_hold = true;

                $(this).addClass('active').find('span').text(l[7101]);
                $('.transfer-table tr span.transfer-type').not('.done').addClass('paused');
                $('.nw-fm-left-icon').addClass('paused');
            }
        }
    });
}

function getDDhelper()
{
    var id = '#fmholder';
    if (page == 'start')
        id = '#startholder';
    $('.dragger-block').remove();
    $(id).append('<div class="dragger-block drag" id="draghelper"><div class="dragger-content"></div><div class="dragger-files-number">1</div></div>');
    $('.dragger-block').show();
    $('.dragger-files-number').hide();
    return $('.dragger-block')[0];
}


/**
 * menuItems
 *
 * Select what in context menu will be shown of actions and what not, depends on selected item/s
 * @returns {menuItems.items|Array}
 */
function menuItems() {

    var selItem,
        items = [],
        share = {},
        exportLink = {},
        isTakenDown = false,
        hasExportLink = false,
        sourceRoot = RootbyId($.selected[0]);

    // Show Rename action in case that only one item is selected
    if (($.selected.length === 1) && (RightsbyID($.selected[0]) > 1)) {
        items['.rename-item'] = 1;
    }

    if (RightsbyID($.selected[0]) > 0) {

        items['.add-star-item'] = 1;

        if (M.isFavourite($.selected)) {
            $('.add-star-item').html('<span class="context-menu-icon"></span>' + l[5872]);
        }
        else {
            $('.add-star-item').html('<span class="context-menu-icon"/></span>' + l[5871]);

        }
    }

    selItem = M.d[$.selected[0]];

    if (selItem && (selItem.p.length === 11)) {
        items['.removeshare-item'] = 1;
    }
    else if (RightsbyID($.selected[0]) > 1) {
        items['.remove-item'] = 1;
    }

    if (selItem && ($.selected.length === 1) && selItem.t) {
        items['.open-item'] = 1;
    }

    if (
        selItem
        && ($.selected.length === 1)
        && is_image(selItem)
        ) {
        items['.preview-item'] = 1;
    }

    if (
        selItem
        && (sourceRoot === M.RootID)
        && ($.selected.length === 1)
        && selItem.t
        && !folderlink
        ) {
        items['.sh4r1ng-item'] = 1;
    }

    if ((sourceRoot === M.RootID) && !folderlink) {
        items['.move-item'] = 1;
        items['.getlink-item'] = 1;

        share = new mega.Share();
        hasExportLink = share.hasExportLink($.selected);

        if (hasExportLink) {
            items['.removelink-item'] = true;
        }

        exportLink = new mega.Share.ExportLink();
        isTakenDown = exportLink.isTakenDown($.selected);

        // If any of selected items is taken donw remove actions from context menu
        if (isTakenDown) {
            delete items['.getlink-item'];
            delete items['.removelink-item'];
            delete items['.sh4r1ng-item'];
            delete items['.add-star-item'];
        }
    }

    else if (sourceRoot === M.RubbishID && !folderlink) {
        items['.move-item'] = 1;
    }

    items['.download-item'] = 1;
    items['.zipdownload-item'] = 1;
    items['.copy-item'] = 1;
    items['.properties-item'] = 1;
    items['.refresh-item'] = 1;

    if (folderlink) {
        delete items['.copy-item'];
        delete items['.add-star-item'];
        if (u_type) {
            items['.import-item'] = 1;
        }
    }

    return items;
}

function contextMenuUI(e, ll) {

    var v;
    var flt;
    var items = {};
    var m = $('.context-menu.files-menu');

    // Selection of first child level ONLY of .context-menu-item in .context-menu
    var menuCMI = '.context-menu.files-menu .context-menu-section > .context-menu-item';
    var currNodeClass = $(e.currentTarget).attr('class');
    var id = $(e.currentTarget).attr('id');

    // is contextmenu disabled
    if (localStorage.contextmenu) {
        return true;
    }

    $.hideContextMenu();

    // Used when right click is occured outside item, on empty canvas
    if (ll === 2) {

        // Enable upload item menu for clould-drive, don't show it for rubbish and rest of crew
        if (RightsbyID(M.currentdirid) && M.currentrootid !== M.RubbishID) {
            $(menuCMI).filter('.context-menu-item').hide();
            $(menuCMI).filter('.fileupload-item,.newfolder-item').show();

            if ((is_chrome_firefox & 2) || 'webkitdirectory' in document.createElement('input')) {
                $(menuCMI).filter('.folderupload-item').show();
            }
        }
        else {
            return false;
        }
    }
    else if (ll === 3) {// we want just the download menu
        $(menuCMI).hide();
        m = $('.context-menu.download');
        menuCMI = '.context-menu.download .context-menu-item';
    }
    else if (ll === 4 || ll === 5) {// contactUI
        $(menuCMI).hide();
        items = menuItems();

        delete items['.download-item'];
        delete items['.zipdownload-item'];
        delete items['.copy-item'];
        delete items['.open-item'];

        if (ll === 5) {
            delete items['.properties-item'];
        }

        for (var item in items) {
            $(menuCMI).filter(item).show();
        }
    }
    else if (ll === 6) { // sort menu
        $('.context-menu-item').hide();
        $('.context-menu-item.do-sort').show();
    }
    else if (ll) {// Click on item

        // Hide all menu-items
        $(menuCMI).hide();

        id = $(e.currentTarget).attr('id');

        if (id) {
            id = id.replace('treea_', '');// if right clicked on left panel
        }

        if (id && !M.d[id]) {
            id = undefined;// exist in node list
        }

        // In case that id belongs to contact, 11 char length
        if (id && (id.length === 11)) {
            $(menuCMI).filter('.remove-item,.startchat-item,.startaudio-item,.startvideo-item').show();// transfer panel

            $(menuCMI).filter('.startaudio-item,.startvideo-item').removeClass('disabled');

            // If selected contact is offline make sure that audio and video calls are forbiden (disabled)
            if ($('#' + id).find('.offline').length) {
                $(menuCMI).filter('.startaudio-item').addClass('disabled');
                $(menuCMI).filter('.startvideo-item').addClass('disabled');
            }
        }
        else if (currNodeClass && (currNodeClass.indexOf('cloud-drive') > -1 || currNodeClass.indexOf('folder-link') > -1)) {
            flt = '.properties-item';
            if (folderlink) {
                flt += ',.import-item';
            }
            if (M.v.length) {
                flt += ',.zipdownload-item,.download-item';
            }
            $.selected = [M.RootID];
            $(menuCMI).filter(flt).show();
        }
        else if (currNodeClass && $(e.currentTarget).hasClass('inbox')) {
            $.selected = [M.InboxID];
            $(menuCMI).filter('.properties-item').show();
        }
        else if (currNodeClass && currNodeClass.indexOf('rubbish-bin') > -1) {
            $.selected = [M.RubbishID];
            $(menuCMI).filter('.properties-item').show();
        }
        else if (currNodeClass && currNodeClass.indexOf('recycle-item') > -1) {
            $(menuCMI).filter('.clearbin-item').show();
        }
        else if (currNodeClass && currNodeClass.indexOf('contacts-item') > -1) {
            $(menuCMI).filter('.addcontact-item').show();
        }
        else if (currNodeClass && currNodeClass.indexOf('messages-item') > -1) {
            e.preventDefault();
            return false;
        }
        else if (currNodeClass
            && (currNodeClass.indexOf('file-block') > -1
            || currNodeClass.indexOf('folder') > -1
            || currNodeClass.indexOf('fm-tree-folder') > -1)
            || id) {
            items = menuItems();
            for (var item in items) {
                $(menuCMI).filter(item).show();
            }
        }
        else {
            return false;
        }
    }
    // This part of code is also executed when ll == 'undefined'
    v = m.children($('.context-menu-section'));

    // count all items inside section, and hide dividers if necessary
    v.each(function() {
        var a = $(this).find('a.context-menu-item'),
            b = $(this).find('.context-menu-divider'),
            x = a.filter(function() {
                return $(this).css('display') === 'none';
            });
        if (x.length === a.length || a.length === 0) {
            b.hide();
        }
        else {
            b.show();
        }
    });

    adjustContextMenuPosition(e, m);

    disableCircularTargets('#fi_');

    m.removeClass('hidden');
    e.preventDefault();
}

/**
 * disableCircularTargets
 *
 * Disable parent tree DOM element and all children.
 * @param {String} pref, id prefix i.e. { #fi_, #mctreea_ }
 */
function disableCircularTargets(pref) {

    var nodeId;

    for (var s in $.selected) {
        if ($.selected.hasOwnProperty(s)) {
            nodeId = $.selected[s];
            if (M.d[nodeId]) {
                $(pref + nodeId).addClass('disabled');
            }

            if (M.d[nodeId] && M.d[nodeId].p) {

                // Disable parent dir
                $(pref + M.d[nodeId].p).addClass('disabled');
            }
            else if (d) {
                console.error('disableCircularTargets: Invalid node', nodeId, pref);
            }

            // Disable all children folders
            disableDescendantFolders(nodeId, pref);
        }
    }
}

function adjustContextMenuPosition(e, m)
{
    var mPos;// menu position
    var mX = e.clientX, mY = e.clientY;    // mouse cursor, returns the coordinates within the application's client area at which the event occurred (as opposed to the coordinates within the page)

    if (e.type === 'click' && !e.calculatePosition)// clicked on file-settings-icon
    {
        var ico = {'x': e.currentTarget.context.clientWidth, 'y': e.currentTarget.context.clientHeight};
        var icoPos = getHtmlElemPos(e.delegateTarget);// get position of clicked file-settings-icon
        mPos = reCalcMenuPosition(m, icoPos.x, icoPos.y, ico);
    }
    else// right click
    {
        mPos = reCalcMenuPosition(m, mX, mY);
    }

    m.css({'top': mPos.y, 'left': mPos.x});// set menu position

    return true;
}

function reCalcMenuPosition(m, x, y, ico)
{
    var TOP_MARGIN = 12;
    var SIDE_MARGIN = 12;
    var cmW = m.outerWidth(), cmH = m.outerHeight();// dimensions without margins calculated
    var wH = window.innerHeight, wW = window.innerWidth;
    var maxX = wW - SIDE_MARGIN;// max horizontal
    var maxY = wH - TOP_MARGIN;// max vertical
    var minX = SIDE_MARGIN + $('div.nw-fm-left-icons-panel').outerWidth();// min horizontal
    var minY = TOP_MARGIN;// min vertical
    var wMax = x + cmW;// coordinate of right edge
    var hMax = y + cmH;// coordinate of bottom edge

    this.overlapParentMenu = function()
    {
        var tre = wW - wMax;// to right edge
        var tle = x - minX - SIDE_MARGIN;// to left edge

        if (tre >= tle)
        {
            n.addClass('overlap-right');
            n.css({'top': top, 'left': (maxX - x - nmW) + 'px'});
        }
        else
        {
            n.addClass('overlap-left');
            n.css({'top': top, 'right': (wMax - nmW - minX) + 'px'});
        }

        return;
    };

    // submenus are absolutely positioned, which means that they are relative to first parent, positioned other then static
    // first parent, which is NOT a .contains-submenu element (it's previous in same level)
    this.horPos = function()// used for submenues
    {
        var top;
        var nTop = parseInt(n.css('padding-top'));
        var tB = parseInt(n.css('border-top-width'));
        var pPos = m.position();

        var b = y + nmH - (nTop - tB);// bottom of submenu
        var mP = m.closest('.context-submenu');
        var pT = 0, bT = 0, pE = 0;
        if (mP.length)
        {
            pE = mP.offset();
            pT = parseInt(mP.css('padding-top'));
            bT = parseInt(mP.css('border-top-width'));
        }
        if (b > maxY)
            top = (maxY - nmH + nTop - tB) - pE.top + 'px';
        else
            top = pPos.top - tB + 'px';

        return top;
    };

    var dPos;
    var cor;// corner, check setBordersRadius for more info
    if (typeof ico === 'object')// draw context menu relative to file-settings-icon
    {
        cor = 1;
        dPos = {'x': x - 2, 'y': y + ico.y + 8};// position for right-bot
        if (wMax > maxX)// draw to the left
        {
            dPos.x = x - cmW + ico.x + 2;// additional pixels to align with -icon
            cor = 3;
        }
        if (hMax > maxY)// draw to the top
        {
            dPos.y = y - cmH;// additional pixels to align with -icon
            cor++;
        }
    }
    else if (ico === 'submenu')// submenues
    {
        var n = m.next('.context-submenu');
        var nmW = n.outerWidth();// margin not calculated
        var nmH = n.outerHeight();// margins not calculated

        if (nmH > (maxY - TOP_MARGIN))// Handle huge menu
        {
            nmH = maxY - TOP_MARGIN;
            var tmp = document.getElementById('csb_' + m.attr('id').replace('fi_', ''));
            $(tmp).addClass('context-scrolling-block');
            tmp.addEventListener('mousemove', scrollMegaSubMenu);

            n.addClass('mega-height');
            n.css({'height': nmH + 'px'});
        }

        var top = 'auto', left = '100%', right = 'auto';

        top = this.horPos();
        if (m.parent().parent('.left-position').length === 0)
        {
            if (maxX >= (wMax + nmW))
                left = 'auto', right = '100%';
            else if (minX <= (x - nmW))
                n.addClass('left-position');
            else
            {
                this.overlapParentMenu();

                return true;
            }
        }
        else
        {
            if (minX <= (x - nmW))
                n.addClass('left-position');
            else if (maxX >= (wMax + nmW))
                left = 'auto', right = '100%';
            else
            {
                this.overlapParentMenu();

                return true;
            }
        }

        return {'top': top, 'left': left, 'right': right};
    }
    else// right click
    {
        cor = 0;
        dPos = {'x': x, 'y': y};
        if (x < minX)
            dPos.x = minX;// left side alignment
        if (wMax > maxX)
            dPos.x = maxX - cmW;// align with right side, 12px from it
        if (hMax > maxY)
            dPos.y = maxY - cmH;// align with bottom, 12px from it
    }

    setBordersRadius(m, cor);

    return {'x': dPos.x, 'y': dPos.y};
}

// corner position 0 means default
function setBordersRadius(m, c)
{
    var DEF = 8;// default corner radius
    var SMALL = 4;// small carner radius
    var TOP_LEFT = 1, TOP_RIGHT = 3, BOT_LEFT = 2, BOT_RIGHT = 4;
    var tl = DEF, tr = DEF, bl = DEF, br = DEF;

    var pos = (typeof c === 'undefined') ? 0 : c;

    switch (pos)
    {
        case TOP_LEFT:
            tl = SMALL;
            break;
        case TOP_RIGHT:
            tr = SMALL;
            break
        case BOT_LEFT:
            bl = SMALL;
            break
        case BOT_RIGHT:
            br = SMALL;
            break;
        default:// situation when c is undefined, all border radius are by DEFAULT
            break;

    }

    // set context menu border radius
    m.css({
        'border-top-left-radius': tl,
        'border-top-right-radius': tr,
        'border-bottom-left-radius': bl,
        'border-bottom-right-radius': br});

    return true;
}

// Scroll menus which height is bigger then window.height
function scrollMegaSubMenu(e)
{
    var ey = e.pageY;
    var c = $(e.target).closest('.context-submenu');
    var pNode = c.children(':first')[0];

    if (typeof pNode !== 'undefined')
    {
        var h = pNode.offsetHeight;
        var dy = h * 0.1;// 10% dead zone at the begining and at the bottom
        var pos = getHtmlElemPos(pNode, true);
        var py = (ey - pos.y - dy) / (h - dy * 2);
        if (py > 1)
        {
            py = 1;
            c.children('.context-bottom-arrow').addClass('disabled');
        }
        else if (py < 0)
        {
            py = 0;
            c.children('.context-top-arrow').addClass('disabled');
        }
        else
        {
            c.children('.context-bottom-arrow,.context-top-arrow').removeClass('disabled');
        }
        pNode.scrollTop = py * (pNode.scrollHeight - h);
    }
}

// var treeUI = SoonFc(__treeUI, 240);

function treeUI()
{
    //console.error('treeUI');
    if (d)
        console.time('treeUI');
    $('.fm-tree-panel .nw-fm-tree-item').draggable(
        {
            revert: true,
            containment: 'document',
            revertDuration: 200,
            distance: 10,
            scroll: false,
            cursorAt: {right: 88, bottom: 58},
            helper: function(e, ui)
            {
                $(this).draggable("option", "containment", [72, 42, $(window).width(), $(window).height()]);
                return getDDhelper();
            },
            start: function(e, ui)
            {
                $.treeDragging = true;
                $.hideContextMenu(e);
                var html = '';
                var id = $(e.target).attr('id');
                if (id)
                    id = id.replace('treea_', '');
                if (id && M.d[id])
                    html = ('<div class="transfer-filtype-icon ' + fileIcon(M.d[id]) + ' tranfer-filetype-txt dragger-entry">' + str_mtrunc(htmlentities(M.d[id].name)) + '</div>');
                $('#draghelper .dragger-icon').remove();
                $('#draghelper .dragger-content').html(html);
                $('body').addClass('dragging');
                $.draggerHeight = $('#draghelper .dragger-content').outerHeight();
                $.draggerWidth = $('#draghelper .dragger-content').outerWidth();
            },
            drag: function(e, ui)
            {
                //console.log('tree dragging',e);
                if (ui.position.top + $.draggerHeight - 28 > $(window).height())
                    ui.position.top = $(window).height() - $.draggerHeight + 26;
                if (ui.position.left + $.draggerWidth - 58 > $(window).width())
                    ui.position.left = $(window).width() - $.draggerWidth + 56;
            },
            stop: function(e, u)
            {
                $.treeDragging = false;
                $('body').removeClass('dragging').removeClassWith("dndc-");
            }
        });

    $(
        '.fm-tree-panel .nw-fm-tree-item,' +
        '.rubbish-bin,' +
        '.fm-breadcrumbs,' +
        '.nw-fm-left-icons-panel .nw-fm-left-icon,' +
        '.shared-with-me tr,' +
        '.nw-conversations-item,' +
        'ul.conversations-pane > li,' +
        '.messages-block,' +
        '.nw-contact-item'
    ).droppable({
            tolerance: 'pointer',
            drop: function(e, ui)
            {
                $.doDD(e, ui, 'drop', 1);
            },
            over: function(e, ui)
            {
                $.doDD(e, ui, 'over', 1);
            },
            out: function(e, ui)
            {
                $.doDD(e, ui, 'out', 1);
            }
        });

    // disabling right click, default contextmenu.
    $(document).unbind('contextmenu');
    $(document).bind('contextmenu', function(e) {
        if ($(e.target).is('input') || $(e.target).is('textarea') || $(e.target).is('.download.info-txt') || $(e.target).parents('.content-panel.conversations').length > 0 || $(e.target).parents('.messages.content-area').length > 0 || $(e.target).parents('.chat-right-pad .user-card-data').length > 0 || $(e.target).parents('.fm-account-main').length > 0 || $(e.target).parents('.export-link-item').length || $(e.target).parents('.contact-fingerprint-txt').length || $(e.target).parents('.fm-breadcrumbs').length || $(e.target).hasClass('contact-details-user-name') || $(e.target).hasClass('contact-details-email') || $(e.target).hasClass('nw-conversations-name') || ($(e.target).hasClass('nw-contact-name') && $(e.target).parents('.fm-tree-panel').length)) {
            return;
        } else if (!localStorage.contextmenu) {
            $.hideContextMenu();
            return false;
        }
    });

    $('.fm-tree-panel .nw-fm-tree-item').unbind('click contextmenu');
    $('.fm-tree-panel .nw-fm-tree-item').bind('click contextmenu', function(e) {
        var id = $(this).attr('id').replace('treea_', '');
        if (e.type === 'contextmenu') {
            $('.nw-fm-tree-item').removeClass('dragover');
            $(this).addClass('dragover');
            $.selected = [id];
            return !!contextMenuUI(e, 1);
        }
        var c = $(e.target).attr('class');
        if (c && c.indexOf('nw-fm-arrow-icon') > -1) {
            treeUIexpand(id);
        } else {
            var c = $(this).attr('class');
            if (c && c.indexOf('opened') > -1)
                treeUIexpand(id);
            M.openFolder(id);
        }
        return false;
    });

    /**
     * Let's shoot two birds with a stone, when nodes are moved we need a resize
     * to let dynlist refresh - plus, we'll implicitly invoke initTreeScroll.
     */
    $(window).trigger('resize');

    if (d) {
        console.timeEnd('treeUI');
    }
}

function treeUIexpand(id, force, moveDialog)
{
    M.buildtree(M.d[id]);

    var b = $('#treea_' + id);
    var d = b.attr('class');

    if (M.currentdirid !== id)
    {
        var path = M.getPath(M.currentdirid), pid = {}, active_sub = false;
        for (var i in path)
            pid[path[i]] = i;
        if (pid[M.currentdirid] < pid[id])
            active_sub = true;
    }

    if (d && d.indexOf('expanded') > -1 && !force)
    {
        fmtreenode(id, false);
        $('#treesub_' + id).removeClass('opened');
        b.removeClass('expanded');
    }
    else if (d && d.indexOf('contains-folders') > -1)
    {
        fmtreenode(id, true);
        $('#treesub_' + id).addClass('opened');
        b.addClass('expanded');
    }

    treeUI();
}

function sectionUIopen(id) {
    var tmpId;
    if (d) {
        console.log('sectionUIopen', id, folderlink);
    }

    $('.nw-fm-left-icon').removeClass('active');
    if (M.hasInboxItems() === true) {
        $('.nw-fm-left-icon.inbox').removeClass('hidden');
    } else {
        $('.nw-fm-left-icon.inbox').addClass('hidden');
    }

    $('.content-panel').removeClass('active');

    if (id === 'opc' || id === 'ipc') {
        tmpId = 'contacts';
    } else if (id === 'account') {
        tmpId = 'account';
    } else {
        tmpId = id;
    }
    $('.nw-fm-left-icon.' + tmpId).addClass('active');
    $('.content-panel.' + tmpId).addClass('active');
    $('.fm-left-menu').removeClass('cloud-drive folder-link shared-with-me rubbish-bin contacts conversations opc ipc inbox account').addClass(tmpId);
    $('.fm.fm-right-header, .fm-import-to-cloudrive, .fm-download-as-zip').addClass('hidden');
    $('.fm-import-to-cloudrive, .fm-download-as-zip').unbind('click');

    $('.fm-main').removeClass('active-folder-link');
    $('.nw-fm-tree-header.folder-link').hide();
    $('.nw-fm-left-icon.folder-link').removeClass('active');

    if (folderlink) {
        // XXX: isValidShareLink won't work properly when navigating from/to a folderlink
        /*if (!isValidShareLink()) {
            $('.fm-breadcrumbs.folder-link .right-arrow-bg').text('Invalid folder');
        } else*/ if (id === 'cloud-drive' || id === 'transfers') {
            $('.fm-main').addClass('active-folder-link');
            $('.fm-right-header').addClass('folder-link');
            $('.nw-fm-left-icon.folder-link').addClass('active');
            $('.fm-left-menu').addClass('folder-link');
            $('.nw-fm-tree-header.folder-link').show();
            $('.fm-import-to-cloudrive, .fm-download-as-zip').removeClass('hidden');
            $('.fm-import-to-cloudrive, .fm-download-as-zip').rebind('click', function() {
                var c = '' + $(this).attr('class');

                if (~c.indexOf('fm-import-to-cloudrive')) {
                    fm_importflnodes([M.currentdirid]);
                } else if (~c.indexOf('fm-download-as-zip')) {
                    M.addDownload([M.currentdirid], true);
                }
            });
            // if (!u_type) {
                // $('.fm-import-to-cloudrive').addClass('hidden');
            // }
        }
    }

    if (id !== 'conversations') {
        $('.fm-right-header').removeClass('hidden');
        $('.fm-chat-block').addClass('hidden');
        $('.section.conversations').addClass('hidden');
    } else {
        $('.section.conversations').removeClass('hidden');
    }

    if (
        (id !== 'cloud-drive') &&
        (id !== 'rubbish-bin') &&
        (id !== 'inbox') &&
        (
            (id !== 'shared-with-me') &&
            (M.currentdirid !== 'shares')
        )
    ) {
        $('.files-grid-view.fm').addClass('hidden');
        $('.fm-blocks-view.fm').addClass('hidden');
    }

    if (id !== 'contacts' && id !== 'opc' && id !== 'ipc') {
        $('.fm-left-panel').removeClass('contacts-panel');
        $('.fm-right-header').removeClass('requests-panel');
        $('.fm-received-requests').removeClass('active');
        $('.fm-contact-requests').removeClass('active');
    }

    if (id !== 'contacts') {
        $('.contacts-details-block').addClass('hidden');
        $('.files-grid-view.contacts-view').addClass('hidden');
        $('.fm-blocks-view.contacts-view').addClass('hidden');
    }

    if (id !== 'opc') {
        $('.sent-requests-grid').addClass('hidden');

        // this's button in left panel of contacts tab
        $('.fm-recived-requests').removeClass('active');
    }

    if (id !== 'ipc') {
        $('.contact-requests-grid').addClass('hidden');

        // this's button in left panel of contacts tab
        $('.fm-contact-requests').removeClass('active');
    }

    if (id !== 'shared-with-me') {
        $('.shared-blocks-view').addClass('hidden');
        $('.shared-grid-view').addClass('hidden');
    }

    if (id !== 'transfers') {
        if ($.transferClose) {
            $.transferClose();
        }
    }
    else {
        if (!$.transferOpen) {
            transferPanelUI();
        }
        $.transferOpen(true);
    }

    var headertxt = '';
    switch (id) {
        case 'contacts':
        case 'ipc':
        case 'opc':
            headertxt = l[5903];
            break;
        case 'conversations':
            headertxt = l[5914];
            break;
        case 'shared-with-me':
            headertxt = l[5915];
            break;
        case 'cloud-drive':
            headertxt = l[5916];
            break;
        case 'inbox':
            headertxt = l[949];
            break;
        case 'rubbish-bin':
            headertxt = l[6771];
            break;
    }

    if (!folderlink) {
        $('.fm-left-panel .nw-tree-panel-header span').text(headertxt);
    }

    {
        // required tricks to make the conversations work with the old UI HTML/css structure
        if (id == "conversations") { // moving the control of the headers in the tree panel to chat.js + ui/conversations.jsx
            $('.fm-left-panel .nw-tree-panel-header').addClass('hidden');
            $('.fm-main.default > .fm-left-panel').addClass('hidden');
        } else {
            $('.fm-left-panel .nw-tree-panel-header').removeClass('hidden');
            $('.fm-main.default > .fm-left-panel').removeClass('hidden');
        }

        // new sections UI
        $('.section').addClass('hidden');
        $('.section.' + id).removeClass('hidden');
    }


    if ($.fah_abort_timer) {
        clearTimeout($.fah_abort_timer);
    }

    if (id === 'conversations') {
        $.fah_abort_timer = setTimeout(function() {
            fa_handler.abort();
        }, 2000);
    }
}

function treeUIopen(id, event, ignoreScroll, dragOver, DragOpen) {
    id = String(id);
    var id_r = RootbyId(id);
    var id_s = id.split('/')[0];
    var e, scrollTo = false, stickToTop = false;

    //console.error("treeUIopen", id);

    if (id_r === 'shares') {
        sectionUIopen('shared-with-me');
    } else if (M.InboxID && id_r === M.InboxID) {
        sectionUIopen('inbox');
    } else if (id_r === M.RootID) {
        sectionUIopen('cloud-drive');
    } else if (id_s === 'chat') {
        sectionUIopen('conversations');
    } else if (id_r === 'contacts') {
        sectionUIopen('contacts');
    } else if (id_r === 'ipc') {
        sectionUIopen('ipc');
    } else if (id_r === 'opc') {
        sectionUIopen('opc');
    } else if (id_r === 'account') {
        sectionUIopen('account');
    } else if (M.RubbishID && id_r === M.RubbishID) {
        sectionUIopen('rubbish-bin');
    } else if (id_s === 'transfers') {
        sectionUIopen('transfers');
    }

    if (!fminitialized) {
        return false;
    }

    if (!event) {
        var ids = M.getPath(id);
        var i = 1;
        while (i < ids.length) {
            if (M.d[ids[i]]) {
                treeUIexpand(ids[i], 1);
            }
            i++;
        }
        if ((ids[0] === 'contacts') && M.currentdirid && (String(M.currentdirid).length === 11) && (M.currentrootid == 'contacts')) {
            sectionUIopen('contacts');
        } else if (ids[0] === 'contacts') {
            // XX: whats the goal of this? everytime when i'm in the contacts and I receive a share, it changes ONLY the
            // UI tree -> Shared with me... its a bug from what i can see and i also don't see any points of automatic
            // redirect in the UI when another user had sent me a shared folder.... its very bad UX. Plus, as a bonus
            // sectionUIopen is already called with sectionUIopen('contacts') few lines before this (when this func
            // is called by the renderNew()

            // sectionUIopen('shared-with-me');
        } else if (ids[0] === M.RootID) {
            sectionUIopen('cloud-drive');
        }
    }
    if ($.hideContextMenu) {
        $.hideContextMenu(event);
    }

    e = $('#treea_' + id_s);
    $('.fm-tree-panel .nw-fm-tree-item').removeClass('selected');
    e.addClass('selected');

    if (!ignoreScroll) {
        if (id === M.RootID || id === 'shares' || id === 'contacts' || id === 'chat' || id === 'opc' || id === 'ipc') {
            stickToTop = true;
            scrollTo = $('.nw-tree-panel-header');
        } else if (e.length && !e.visible()) {
            scrollTo = e;
        }
        // if (d) console.log('scroll to element?',ignoreScroll,scrollTo,stickToTop);

        var jsp = scrollTo && $('.fm-tree-panel').data('jsp');
        if (jsp) {
            setTimeout(function() {
                jsp.scrollToElement(scrollTo, stickToTop);
            }, 50);
        }
    }
    treeUI();
}

function fm_hideoverlay() {
    if (!$.propertiesDialog) {
        $('.fm-dialog-overlay').addClass('hidden');
        $('body').removeClass('overlayed');
    }
    $(document).trigger('MegaCloseDialog');
}

function fm_showoverlay() {
    $('.fm-dialog-overlay').removeClass('hidden');
    $('body').addClass('overlayed');
}

function renameDialog() {

    if ($.selected.length > 0) {
        $.dialog = 'rename';
        $('.rename-dialog').removeClass('hidden');
        $('.rename-dialog').addClass('active');
        fm_showoverlay();

        $('.rename-dialog .fm-dialog-close, .rename-dialog-button.cancel').rebind('click', function() {
            $.dialog = false;
            $('.rename-dialog').addClass('hidden');
            fm_hideoverlay();
        });

        $('.rename-dialog-button.rename').rebind('click', function() {
            if ($('.rename-dialog').hasClass('active')) {
                doRename();
            }
        });

        var n = M.d[$.selected[0]];
        if (n.t) {
            $('.rename-dialog .fm-dialog-title').text(l[425]);
        }
        else {
            $('.rename-dialog .fm-dialog-title').text(l[426]);
        }

        $('.rename-dialog input').val(n.name);
        var ext = fileext(n.name);
        $('.rename-dialog .transfer-filtype-icon').attr('class', 'transfer-filtype-icon ' + fileIcon(n));
        if (!n.t && ext.length > 0) {
            $('.rename-dialog input')[0].selectionStart = 0;
            $('.rename-dialog input')[0].selectionEnd = $('.rename-dialog input').val().length - ext.length - 1;
        }

        $('.rename-dialog input').unbind('focus');
        $('.rename-dialog input').bind('focus', function() {
            var selEnd;
            $(this).closest('.rename-dialog').addClass('focused');
            var d = $(this).val().lastIndexOf('.');
            if (d > -1) {
                selEnd = d;
            }
            else {
                selEnd = $(this).val().length;
            }
            $(this)[0].selectionStart = 0;
            $(this)[0].selectionEnd = selEnd;

        });

        $('.rename-dialog input').unbind('blur');
        $('.rename-dialog input').bind('blur', function() {
            $(this).closest('.rename-dialog').removeClass('focused');
        });

        $('.rename-dialog input').unbind('click keydown keyup keypress');
        $('.rename-dialog input').focus();
        $('.rename-dialog input').bind('click keydown keyup keypress', function(e) {
            var n = M.d[$.selected[0]],
                ext = fileext(n.name);
            if ($(this).val() == '' || (!n.t && ext.length > 0 && $(this).val() == '.' + ext)) {
                $('.rename-dialog').removeClass('active');
            }
            else {
                $('.rename-dialog').addClass('active');
            }
            if (!n.t && ext.length > 0) {
                if (this.selectionStart > $('.rename-dialog input').val().length - ext.length - 2) {
                    this.selectionStart = $('.rename-dialog input').val().length - ext.length - 1;
                    this.selectionEnd = $('.rename-dialog input').val().length - ext.length - 1;
                    if (e.which === 46) {
                        return false;
                    }
                }
                else if (this.selectionEnd > $('.rename-dialog input').val().length - ext.length - 1) {
                    this.selectionEnd = $('.rename-dialog input').val().length - ext.length - 1;
                    return false;
                }
            }
        });
    }
}

/* @type {function} doRename
 *
 * On context menu rename
 */
function doRename() {

    var itemName = $('.rename-dialog input').val();
    var handle = $.selected[0];
    var nodeData = M.d[handle];

    if (itemName !== '') {
        if (nodeData) {
            if (nodeData && (itemName !== nodeData.name)) {
                M.rename(handle, itemName);
            }
        }

        $.dialog = false;
        $('.rename-dialog').addClass('hidden');
        fm_hideoverlay();
    }
}

function msgDialog(type, title, msg, submsg, callback, checkbox) {
    var extraButton = String(type).split(':');
    if (extraButton.length === 1) {
        extraButton = null;
    }
    else {
        type = extraButton.shift();
        extraButton = extraButton.join(':');
    }
    $.msgDialog = type;
    $.warningCallback = callback;

    $('#msgDialog').removeClass('clear-bin-dialog confirmation-dialog warning-dialog-b warning-dialog-a ' +
        'notification-dialog remove-dialog delete-contact loginrequired-dialog multiple');
    $('#msgDialog .icon').removeClass('fm-bin-clear-icon .fm-notification-icon');
    $('#msgDialog .confirmation-checkbox').addClass('hidden');

    if (type === 'clear-bin') {
        $('#msgDialog').addClass('clear-bin-dialog');
        $('#msgDialog .icon').addClass('fm-bin-clear-icon');
        $('#msgDialog .fm-notifications-bottom')
            .safeHTML('<div class="fm-dialog-button notification-button confirm"><span>@@</span></div>' +
                '<div class="fm-dialog-button notification-button cancel"><span>@@</span></div>' +
                '<div class="clear"></div>', l[1018], l[82]);

        $('#msgDialog .fm-dialog-button').eq(0).bind('click', function() {
            closeMsg();
            if ($.warningCallback) {
                $.warningCallback(true);
            }
        });
        $('#msgDialog .fm-dialog-button').eq(1).bind('click', function() {
            closeMsg();
            if ($.warningCallback) {
                $.warningCallback(false);
            }
        });
    }
    else if (type === 'delete-contact') {
        $('#msgDialog').addClass('delete-contact');
        $('#msgDialog .fm-notifications-bottom')
            .safeHTML('<div class="fm-dialog-button notification-button confirm"><span>@@</span></div>' +
                '<div class="fm-dialog-button notification-button cancel"><span>@@</span></div>' +
                '<div class="clear"></div>', l[78], l[79]);

        $('#msgDialog .fm-dialog-button').eq(0).bind('click', function() {
            closeMsg();
            if ($.warningCallback) {
                $.warningCallback(true);
            }
        });
        $('#msgDialog .fm-dialog-button').eq(1).bind('click', function() {
            closeMsg();
            if ($.warningCallback) {
                $.warningCallback(false);
            }
        });
    }
    else if (type === 'warninga' || type === 'warningb' || type === 'info') {
        if (extraButton) {
            $('#msgDialog .fm-notifications-bottom')
                .safeHTML('<div class="fm-dialog-button notification-button confirm"><span>@@</span></div>' +
                    '<div class="fm-dialog-button notification-button cancel"><span>@@</span></div>' +
                    '<div class="clear"></div>', l[81], extraButton);

            $('#msgDialog .fm-dialog-button').eq(0).bind('click', function() {
                closeMsg();
                if ($.warningCallback) {
                    $.warningCallback(false);
                }
            });
            $('#msgDialog .fm-dialog-button').eq(1).bind('click', function() {
                closeMsg();
                if ($.warningCallback) {
                    $.warningCallback(true);
                }
            });
        }
        else {
            $('#msgDialog .fm-notifications-bottom')
                .safeHTML('<div class="fm-dialog-button notification-button"><span>@@</span></div>' +
                    '<div class="clear"></div>', l[81]);

            $('#msgDialog .fm-dialog-button').bind('click', function() {
                closeMsg();
                if ($.warningCallback) {
                    $.warningCallback(true);
                }
            });
        }

        $('#msgDialog .icon').addClass('fm-notification-icon');
        if (type === 'warninga') {
            $('#msgDialog').addClass('warning-dialog-a');
        }
        else if (type === 'warningb') {
            $('#msgDialog').addClass('warning-dialog-b');
        }
        else if (type === 'info') {
            $('#msgDialog').addClass('notification-dialog');
        }
    }
    else if (type === 'confirmation' || type === 'remove') {
        $('#msgDialog .fm-notifications-bottom')
            .safeHTML('<div class="left checkbox-block hidden">' +
                '<div class="checkdiv checkboxOff">' +
                    '<input type="checkbox" name="confirmation-checkbox" ' +
                        'id="confirmation-checkbox" class="checkboxOff">' +
                '</div>' +
                '<label for="export-checkbox" class="radio-txt">@@</label></div>' +
                '<div class="fm-dialog-button notification-button confirm"><span>@@</span></div>' +
                '<div class="fm-dialog-button notification-button cancel"><span>@@</span></div>' +
                '<div class="clear"></div>', l[229], l[78], l[79]);

        $('#msgDialog .fm-dialog-button').eq(0).bind('click', function() {
            closeMsg();
            if ($.warningCallback) {
                $.warningCallback(true);
            }
        });

        $('#msgDialog .fm-dialog-button').eq(1).bind('click', function() {
            closeMsg();
            if ($.warningCallback) {
                $.warningCallback(false);
            }
        });
        $('#msgDialog .icon').addClass('fm-notification-icon');
        $('#msgDialog').addClass('confirmation-dialog');
        if (type === 'remove') {
            $('#msgDialog').addClass('remove-dialog');
        }

        if (checkbox) {
            $('#msgDialog .left.checkbox-block .checkdiv,' +
                '#msgDialog .left.checkbox-block input')
                    .removeClass('checkboxOn').addClass('checkboxOff');

            $.warningCheckbox = false;
            $('#msgDialog .left.checkbox-block').removeClass('hidden');
            $('#msgDialog .left.checkbox-block').rebind('click', function(e) {
                var $o = $('#msgDialog .left.checkbox-block .checkdiv, #msgDialog .left.checkbox-block input');
                if ($('#msgDialog .left.checkbox-block input').hasClass('checkboxOff')) {
                    $o.removeClass('checkboxOff').addClass('checkboxOn');
                    localStorage.skipDelWarning = 1;
                }
                else {
                    $o.removeClass('checkboxOn').addClass('checkboxOff');
                    delete localStorage.skipDelWarning;
                }
            });
        }
    }
    else if (type === 'loginrequired') {

        $('#msgDialog').addClass('loginrequired-dialog');

        $('#msgDialog .fm-notifications-bottom')
            .addClass('hidden')
            .html('');

        $('#msgDialog .fm-dialog-button').bind('click', function() {
            closeMsg();
            if ($.warningCallback) {
                $.warningCallback(true);
            }
        });
        $('#msgDialog').addClass('notification-dialog');
        title = l[5841];
        msg = '<p>' + escapeHTML(l[5842]) + '</p>\n' +
            '<a class="top-login-button" href="#login">' + escapeHTML(l[171]) + '</a>\n' +
            '<a class="create-account-button" href="#register">' + escapeHTML(l[1076]) + '</a><br/>';

        var $selectedPlan = $('.reg-st3-membership-bl.selected');
        var plan = 1;
        if ($selectedPlan.is(".pro4")) { plan = 4; }
        else if ($selectedPlan.is(".pro1")) { plan = 1; }
        else if ($selectedPlan.is(".pro2")) { plan = 2; }
        else if ($selectedPlan.is(".pro3")) { plan = 3; }

        $('.loginrequired-dialog .fm-notification-icon')
            .removeClass('plan1')
            .removeClass('plan2')
            .removeClass('plan3')
            .removeClass('plan4')
            .addClass('plan' + plan);
    }

    $('#msgDialog .fm-dialog-title span').text(title);

    $('#msgDialog .fm-notification-info p').safeHTML(msg);
    if (submsg) {
        $('#msgDialog .fm-notification-warning').text(submsg);
        $('#msgDialog .fm-notification-warning').show();
    }
    else {
        $('#msgDialog .fm-notification-warning').hide();
    }

    $('#msgDialog .fm-dialog-close').rebind('click', function() {
        closeMsg();
        if ($.warningCallback) {
            $.warningCallback(false);
        }
    });
    $('#msgDialog').removeClass('hidden');
    fm_showoverlay();
}

function closeMsg() {
    $('#msgDialog').addClass('hidden');

    if (!$('.pro-register-dialog').is(':visible')) {
        fm_hideoverlay();
    }

    delete $.msgDialog;
}

function dialogScroll(s) {
    var cls = s;

    cls += ':visible';
    $(cls).jScrollPane({enableKeyboardNavigation: false, showArrows: true, arrowSize: 8, animateScroll: true});
    jScrollFade(cls);
}

function dialogPositioning(s) {
    $(s).css('margin-top', '-' + $(s).height() / 2 + 'px');
}

/**
 * handleDialogTabContent
 *
 * Handle DOM directly, no return value.
 * @param {String} dialogTabClass, dialog tab class name.
 * @param {String} parentTag, tag of source element.
 * @param {String} dialogPrefix, dialog prefix i.e. { copy, move }.
 * @param {String} htmlContent, html content.
 */
function handleDialogTabContent(dialogTabClass, parentTag, dialogPrefix, htmlContent) {

    var html = htmlContent.replace(/treea_/ig, 'mctreea_').replace(/treesub_/ig, 'mctreesub_').replace(/treeli_/ig, 'mctreeli_'),
        prefix = '.' + dialogPrefix,
        tabClass = '.' + dialogTabClass;

    $(prefix + '-dialog-tree-panel' + tabClass + ' .dialog-content-block')
        .empty()
        .html(html);

    // Empty message, no items available
    if (!$(prefix + '-dialog-tree-panel' + tabClass + ' .dialog-content-block ' + parentTag).length){
        $(prefix + '-dialog-empty' + tabClass).addClass('active');
        $(prefix + '-dialog-tree-panel' + tabClass + ' ' + prefix + '-dialog-panel-header').addClass('hidden');
    }

    // Items available, hide empty message
    else {
        $(prefix + '-dialog-tree-panel' + tabClass).addClass('active');
        $(prefix + '-dialog-tree-panel' + tabClass + ' ' + prefix + '-dialog-panel-header').removeClass('hidden');
    }
}

/**
 * disableReadOnlySharedFolders
 *
 * Find shared folders marked read-only and disable it in dialog.
 * @param {String} dialogName Dialog name i.e. { copy, move }.
 */
function disableReadOnlySharedFolders(dialogName) {

    var nodeId, accessRight, rootParentDirId,
        $mcTreeSub = $("#mctreesub_shares"),
        $ro = $('.' + dialogName + '-dialog-tree-panel.shared-with-me .dialog-content-block span[id^="mctreea_"]');

    $ro.each(function(i, v) {
        nodeId = $(v).attr('id').replace('mctreea_', '');

        // Apply access right of root parent dir to all subfolders
        rootParentDirId = $("#mctreea_" + nodeId).parentsUntil($mcTreeSub).last().attr('id').replace('mctreeli_', '');

        if (M.d[rootParentDirId]) {
            accessRight = M.d[rootParentDirId].r;
        }

        if (!accessRight || (accessRight === 0)) {
            $(v).addClass('disabled');
        }
    });
}

/**
 * handleDialogContent
 *
 * Copy|Move dialogs content  handler
 * @param {String} dialogTabClass Dialog tab class name.
 * @param {String} parentTag Tag that contains one menu-item.
 * @param {Boolean} newFolderButton Should we show new folder button.
 * @param {String} dialogPrefix i.e. [copy, move].
 * @param {String} buttonLabel Action button label.
 * @param {String} convTab In case of conversations tab.
 */
function handleDialogContent(dialogTabClass, parentTag, newFolderButton, dialogPrefix, buttonLabel, convTab) {

    var html,
        $btn = '';// Action button label

    if ($.onImportCopyNodes && (!newFolderButton || (dialogPrefix !== 'copy'))) {

        // XXX: Ideally show some notification that importing from folder link to anything else than the cloud isn't supported.
        $('.copy-dialog-button.' + dialogTabClass).fadeOut(200).fadeIn(100);

        return;
    }
    $('.' + dialogPrefix + '-dialog-txt').removeClass('active');
    $('.' + dialogPrefix + '-dialog-empty').removeClass('active');
    $('.' + dialogPrefix + '-dialog-button').removeClass('active');
    $('.' + dialogPrefix + '-dialog-tree-panel').removeClass('active');
    $('.' + dialogPrefix + '-dialog-panel-arrows').removeClass('active');
    $('.' + dialogPrefix + '-dialog .dialog-sorting-menu').addClass('hidden');

    $('.dialog-' + dialogPrefix + '-button span').text(buttonLabel);

    // Action button label
    $btn = $('.dialog-' + dialogPrefix + '-button');

    // Disable/enable button
    if ($.mcselected) {
        $btn.removeClass('disabled');
    }
    else {
        $btn.addClass('disabled');
    }

    // Activate proper tab
    $('.' + dialogPrefix + '-dialog-txt' + '.' + dialogTabClass).addClass('active');

    // Added cause of conversations-container
    if (convTab) {
        html = $('.content-panel ' + convTab).html();
    }
    else {
        html = $('.content-panel' + '.' + dialogTabClass).html();
    }

    handleDialogTabContent(dialogTabClass, parentTag, dialogPrefix, html);

    // Make sure that dialog tab content is properly sorted
    if ((dialogTabClass === 'cloud-drive') || (dialogTabClass === 'folder-link')) {
        M.buildtree(M.d[M.RootID], dialogPrefix + '-dialog');
    }
    else if (dialogTabClass === 'shared-with-me') {
        M.buildtree({ h: 'shares' }, dialogPrefix + '-dialog');
        disableReadOnlySharedFolders(dialogPrefix);
    }
    else if (dialogTabClass === 'rubish-bin') {
        M.buildtree({h: M.RubbishID}, dialogPrefix + '-dialog');
    }
    else if (dialogTabClass === 'conversations') {
        //@ToDo: make this working when chat start functioning
    }

    // 'New Folder' button
    if (newFolderButton) {
        $('.dialog-newfolder-button').removeClass('hidden');
    }
    else {
        $('.dialog-newfolder-button').addClass('hidden');
    }

    $('.' + dialogPrefix + '-dialog .nw-fm-tree-item').removeClass('expanded active opened selected');
    $('.' + dialogPrefix + '-dialog ul').removeClass('opened');

    dialogPositioning('.fm-dialog' + '.' + dialogPrefix + '-dialog');

    dialogScroll('.dialog-tree-panel-scroll');

    // Activate tab
    $('.' + dialogPrefix + '-dialog-button' + '.' + dialogTabClass).addClass('active');
}

/**
 * shareDialogContentCheck
 *
 * Taking care about share dialog button 'Done'/share enabled/disabled and scroll
 *
 */
function shareDialogContentCheck() {

    var dc = '.share-dialog',
        itemsNum = 0,
        newItemsNum = 0,
        $btn = $('.fm-dialog-button.dialog-share-button');

    newItemsNum = $(dc + ' .token-input-token-mega').length;
    itemsNum = $(dc + ' .share-dialog-contacts .share-dialog-contact-bl').length;

    if (itemsNum) {

        $(dc + ' .share-dialog-img').addClass('hidden');
        $(dc + ' .share-dialog-contacts').removeClass('hidden');
        handleDialogScroll(itemsNum, dc);
    }
    else {
        $(dc + ' .share-dialog-img').removeClass('hidden');
        $(dc + ' .share-dialog-contacts').addClass('hidden');
    }

    if (newItemsNum) {
        $btn.removeClass('disabled');
    }
    else {
        $btn.addClass('disabled');
    }
}

function addShareDialogContactToContent(type, id, av, name, permClass, permText, exportLink) {

    var html = '',
        htmlEnd = '',
        item = '',
        exportClass = '';


    if (exportLink) {
        item = itemExportLinkHtml(M.d[exportLink]);
        exportClass = 'share-item-bl';
    }
    else {
        item = av +   '<div class="fm-chat-user-info">'
               +       '<div class="fm-chat-user">' + name + '</div>'
               +   '</div>';
    }

    html = '<div class="share-dialog-contact-bl ' + exportClass + ' ' + type + '" id="sdcbl_' + id + '">'
           +   item
           +   '<div class="share-dialog-remove-button"></div>'
           +   '<div class="share-dialog-permissions ' + permClass + '">'
           +       '<span></span>' + permText
           +   '</div>';


    htmlEnd = '   <div class="clear"></div>'
              + '</div>';

    return html + htmlEnd;
}

function fillShareDialogWithContent() {

    $.sharedTokens = [];// GLOBAL VARIABLE, Hold items currently visible in share folder content (above multi-input)

    var user, email, name, shareRights, html,
        selectedNodeHandle = $.selected[0],
        shares = M.d[selectedNodeHandle].shares,
        pendingShares = M.ps[selectedNodeHandle];

    // List users that are already use item
    for (var userHandle in shares) {
        if (shares.hasOwnProperty(userHandle)) {

            // Don't add removed contacts from contact list
            // Additional check of 'c' grants that only active
            // contacts will be addded, this prevents contact
            // duplication in share dialog contact list
            if (M.u[userHandle] && M.u[userHandle].c && (M.u[userHandle].c === 1)) {
                user = M.u[userHandle];
                email = user.m;
                name = (user.name && user.name.length > 1) ? user.name : user.m;
                shareRights = M.d[selectedNodeHandle].shares[userHandle].r;

                generateShareDialogRow(name, email, shareRights, userHandle);
            }
        }
    }

    // Pending contact requests (pcr)
    if (pendingShares) {
        for (var pcrHandle in pendingShares) {
            if (pendingShares.hasOwnProperty(pcrHandle)) {

                // Because it's pending, we don't have user information in M.u so we have to look in the pending contact request
                if (M.opc[pendingShares[pcrHandle].p]) {
                    var pendingContactRequest = M.opc[pendingShares[pcrHandle].p];

                    // ToDo: take care of name attribute once available
                    generateShareDialogRow(pendingContactRequest.m, pendingContactRequest.m, pendingShares[pcrHandle].r);
                }
            }
        }
    }
}

/**
 * Generates and inserts a share or pending share row into the share dialog
 * @param {String} displayNameOrEmail
 * @param {String} email
 * @param {Number} shareRights
 * @param {String} userHandle Optional
 */
function generateShareDialogRow(displayNameOrEmail, email, shareRights, userHandle) {

    var rowId = '',
        html = '',
        av =  useravatar.contact(email),
        perm = '',
        permissionLevel = 0;

    if (typeof shareRights != 'undefined') {
        permissionLevel = shareRights;
    }

    // Permission level
    if (permissionLevel === 1) {
        perm = ['read-and-write', l[56]];
    } else if (permissionLevel === 2) {
        perm = ['full-access', l[57]];
    } else {
        perm = ['read-only', l[55]];
    }

    // Add contact
    $.sharedTokens.push(email);

    // Update token.input plugin
    removeFromMultiInputDDL('.share-multiple-input', {id: email, name: email});

    rowId = (userHandle) ? userHandle : email;
    html = addShareDialogContactToContent('', rowId, av, displayNameOrEmail, perm[0], perm[1]);

    $('.share-dialog .share-dialog-contacts').append(html);
}

function handleDialogScroll(num, dc)
{
    var SCROLL_NUM = 5;// Number of items in dialog before scroll is implemented
    //
    // Add scroll in case that we have more then 5 items in list
    if (num > SCROLL_NUM)
    {
        dialogScroll(dc + ' .share-dialog-contacts');
    }
    else
    {
        var $x = $(dc + ' .share-dialog-contacts').jScrollPane();
        var el = $x.data('jsp');
        el.destroy();
    }
}

function handleShareDialogContent() {

    var dc = '.share-dialog';

    fillShareDialogWithContent();

    // Taking care about share dialog button 'Done'/share and scroll
    shareDialogContentCheck();

    // Maintain drop down list updated
    updateDialogDropDownList('.share-multiple-input');

    $('.share-dialog-icon.permissions-icon')
        .removeClass('active full-access read-and-write')
        .html('<span></span>' + l[55])
        .addClass('read-only');

    // Update dialog title text
    $(dc + ' .fm-dialog-title').text(l[5631] + ' "' + M.d[$.selected].name + '"');
    $(dc + ' .multiple-input .token-input-token-mega').remove();
    dialogPositioning('.fm-dialog.share-dialog');
    $(dc + ' .token-input-input-token-mega input').focus();
}

/**
 * updateDialogDropDownList
 *
 * Extract id from list of emails, preparing it for extrusion,
 * fill multi-input dropdown list with not used emails.
 * @param {String} dialog, multi-input dialog class name.
 */
function updateDialogDropDownList(dialog) {

    var listOfEmails = getContactsEMails(),
        allEmails = [],
        contacts;

    // Loop through email list and extrude id
    for (var i in listOfEmails) {
        if (listOfEmails.hasOwnProperty(i)) {
            allEmails.push(listOfEmails[i].id);
        }
    }

    contacts = excludeIntersected($.sharedTokens, allEmails);
    addToMultiInputDropDownList(dialog, contacts);
}

/**
 * checkMultiInputPermission
 *
 * Check DOM element permission level class name.
 * @param {Object} $this, DOM drop down list element.
 * @returns {Array} [drop down list permission class name, translation string].
 */
function checkMultiInputPermission($this) {

    var permissionLevel;

    if ($this.is('.read-and-write')) {
        permissionLevel = ['read-and-write', l[56]]; // Read & Write
    }
    else if ($this.is('.full-access')) {
        permissionLevel = ['full-access', l[57]]; // Full access
    }
    else {
        permissionLevel = ['read-only', l[55]]; // Read-only
    }

    return permissionLevel;
}

/**
 * Checks if an email address is already known by the user
 * @param {String} email
 * @returns {Boolean} Returns true if it exists in the state, false if it is new
 */
function checkIfContactExists(email) {

    var userIsAlreadyContact = false;
    var userContacts = M.u;

    // Loop through the user's contacts
    for (var contact in userContacts) {
        if (userContacts.hasOwnProperty(contact)) {

            // Check if the users are already contacts by comparing email addresses of known contacts and the one entered
            if (email === userContacts[contact].m) {
                userIsAlreadyContact = true;
                break;
            }
        }
    }

    return userIsAlreadyContact;
}

/**
 * sharedPermissionLevel
 *
 * Translate class name to numeric permission level.
 * @param {String} value Permission level as a string i.e. 'read-and-write', 'full-access', 'read-only'.
 * @returns {Number} integer value of permission level.
 */
function sharedPermissionLevel(value) {

    var permissionLevel = 0;

    if (value === 'read-and-write') {
        permissionLevel = 1; // Read and Write access
    }
    else if (value === 'full-access') {
        permissionLevel = 2; // Full access
    }
    else {
        permissionLevel = 0; // read-only
    }

    return permissionLevel;
}

/**
 * initShareDialogMultiInputPlugin
 *
 * Initialize share dialog multi input plugin
 */
function initShareDialogMultiInputPlugin() {

        // Plugin configuration
        var contacts = getContactsEMails();

        function errorMsg(msg) {

            var $shareDialog = $('.share-dialog'),
                $warning = $shareDialog.find('.multiple-input-warning span');

            $warning.text(msg);
            $shareDialog.addClass('error');

            setTimeout(function() {
                $shareDialog.removeClass('error');
            }, 3000);
        }

        var $input = $('.share-multiple-input');
        var $scope = $input.parents('.share-dialog');

        $input.tokenInput(contacts, {
            theme: "mega",
            hintText: l[5908],
            // placeholder: "Type in an email or contact",
            searchingText: "",
            noResultsText: "",
            addAvatar: true,
            autocomplete: null,
            searchDropdown: true,
            emailCheck: true,
            preventDoublet: false,
            tokenValue: "id",
            propertyToSearch: "id",
            resultsLimit: 5,
            minChars: 1,
            accountHolder: (M.u[u_handle] || {}).m || '',
            scrollLocation: 'share',
            // Exclude from dropdownlist only emails/names which exists in multi-input (tokens)
            excludeCurrent: true,

            onEmailCheck: function() {
                errorMsg(l[7415]); // Looks like there's a malformed email
            },
            onReady: function() {
                var $this = $scope.find('li input');
                $this.rebind('keyup', function() {
                    var value = $.trim($this.val());
                    if ($scope.find('li.token-input-token-mega').length > 0 || checkMail(value) === false) {
                        $scope.find('.dialog-share-button').removeClass('disabled');
                    } else {
                        $scope.find('.dialog-share-button').addClass('disabled');
                    }
                });
            },
            onDoublet: function(u) {
                errorMsg(l[7413]); // You already have a contact with that email
            },
            onHolder: function() {
                errorMsg(l[7414]); // There's no need to add your own email address
            },
            onAdd: function(item) {

                // If the user is not already a contact, then show a text area
                // where they can add a custom message to the pending share request
                if (checkIfContactExists(item.id) === false) {
                    $('.share-message').show();
                }

                $('.dialog-share-button').removeClass('disabled');

                var $shareDialog = $('.share-dialog'),
                    $inputToken = $('.share-added-contact.token-input-token-mega'),
                    $multiInput = $shareDialog.find('.multiple-input'),
                    h1 = $inputToken.outerHeight(true),// margin
                    h2 = $multiInput.height();

                // Add scroll box if there's enough items available
                if (5 <= h2 / h1 && h2 / h1 < 6) {
                    $multiInput.jScrollPane({
                        enableKeyboardNavigation: false,
                        showArrows: true,
                        arrowSize: 8,
                        animateScroll: true
                    });
                    setTimeout(function() {
                        $shareDialog.find('.token-input-input-token-mega input').focus();
                    }, 0);
                }
            },
            onDelete: function() {

                var $btn = $('.dialog-share-button'),
                    $shareDialog = $('.share-dialog'),
                    iNewItemsNum, iItemsNum;

                setTimeout(function() {
                    $shareDialog.find('.token-input-input-token-mega input').blur();
                }, 0);

                iNewItemsNum = $shareDialog.find('.token-input-list-mega .token-input-token-mega').length;
                iItemsNum = $shareDialog.find('.share-dialog-contacts .share-dialog-contact-bl').length;

                if (iNewItemsNum) {
                    $btn.removeClass('disabled');
                }
                else {
                    $btn.addClass('disabled');
                }

                if (iNewItemsNum) {

                    var inputToken = $shareDialog.find('.share-added-contact.token-input-token-mega'),
                        $multiInput = $shareDialog.find('.multiple-input'),
                        $c = $shareDialog.find('.multiple-input .jspPane')[0],
                        h1 = inputToken.outerHeight(),// margin excluded
                        h2 = 0;

                    if ($c) {
                        h2 = $c.scrollHeight;
                    }
                    else {
                        h2 = $multiInput.height();
                    }

                    // If there's less items then necessary remove scroll box
                    if (h2 / h1 < 6) {
                        clearScrollPanel('.share-dialog');
                    }
                }
            }
        });
}

/**
 * Shows the copyright warning dialog.
 *
 * @param {Array} nodesToProcess Array of strings, node ids
 */
function initCopyrightsDialog(nodesToProcess) {

    $.itemExport = nodesToProcess;
    // If they've already agreed to the copyright warning this session
    if (localStorage.getItem('agreedToCopyrightWarning') !== null) {

        // Go straight to Get Link dialog
        var exportLink = new mega.Share.ExportLink({ 'showExportLinkDialog': true, 'updateUI': true, 'nodesToProcess': nodesToProcess });
        exportLink.getExportLink();

        return false;
    }

    // Cache selector
    var $copyrightDialog = $('.copyrights-dialog');

    // Otherwise show the copyright warning dialog
    fm_showoverlay();
    $.copyrightsDialog = 'copyrights';
    $copyrightDialog.show();

    // Init click handler for 'I agree' / 'I disagree' buttons
    $copyrightDialog.find('.fm-dialog-button').rebind('click', function() {

        // User disagrees with copyright warning
        if ($(this).hasClass('cancel')) {
            closeDialog();
        }
        else {
            // User agrees, store flag in localStorage so they don't see it again for this session
            localStorage.setItem('agreedToCopyrightWarning', '1');

            // Go straight to Get Link dialog
            closeDialog();
            var exportLink = new mega.Share.ExportLink({ 'showExportLinkDialog': true, 'updateUI': true, 'nodesToProcess': nodesToProcess });
            exportLink.getExportLink();
        }
    });

    // Init click handler for 'Close' button
    $copyrightDialog.find('.fm-dialog-close').rebind('click', function() {
        closeDialog();
    });
}

function initShareDialog() {

    $.shareTokens = [];

    if (!u_type) {
        return; // not for ephemeral
    }

    // Prevents double initialization of token input
    if (!$('.share-multiple-input').tokenInput("getSettings")) {

        initShareDialogMultiInputPlugin();
    }

    function menuPermissionState($this) {

        var mi = '.permissions-menu .permissions-menu-item',
            cls = checkMultiInputPermission($this);

        $(mi).removeClass('active');

        $(mi + '.' + cls[0]).addClass('active');
    }

    function handlePermissionMenu($this, m, x, y) {

        m.css('left', x + 'px');
        m.css('top', y + 'px');
        menuPermissionState($this);
        $this.addClass('active');
        m.fadeIn(200);
    }

    $('.share-dialog').rebind('click', function(e) {
        var hideMenus = function() {
            // share dialog permission menu
            $('.permissions-menu', $this).fadeOut(200);
            $('.import-contacts-dialog').fadeOut(200);
            $('.permissions-icon', $this).removeClass('active');
            $('.share-dialog-permissions', $this).removeClass('active');
            closeImportContactNotification('.share-dialog');
            $('.import-contacts-service', $this).removeClass('imported');
        };
        var $this = $(this);

        if (typeof e.originalEvent.path !== 'undefined') {

            // This's sensitive to dialog DOM element positioning
            var trg = e.originalEvent.path[0];
            var trg1 = e.originalEvent.path[1];
            var trg2 = e.originalEvent.path[2];

            if (!$(trg).is('.permissions-icon,.import-contacts-link,.share-dialog-permissions')
                && !$(trg1).is('.permissions-icon,.import-contacts-link,.share-dialog-permissions')
                && !$(trg2).is('.permissions-icon,.import-contacts-link,.share-dialog-permissions'))
            {
                hideMenus();
            }
        }
        else if ($this.get(0) === e.currentTarget) {
            hideMenus();
        }
    });

    $('.share-dialog .fm-dialog-close, .share-dialog .dialog-cancel-button').rebind('click', function() {
        $('.export-links-warning').addClass('hidden');
        closeDialog();
    });

    /*
     * On share dialog, done/share button
     *
     * Adding new contacts to shared item
     */
    $('.share-dialog .dialog-share-button').rebind('click', function() {
        addContactToFolderShare();
    });

    $('.share-dialog').off('click', '.share-dialog-remove-button');
    $('.share-dialog').on('click', '.share-dialog-remove-button', function() {

        var $this = $(this);

        var userEmail, pendingContactId, selectedNodeHandle, num,
            handleOrEmail = $this.parent().attr('id').replace('sdcbl_', '');

        $this.parent()
            .fadeOut(200)
            .remove();

        selectedNodeHandle = $.selected[0];
        if (handleOrEmail !== '') {

            // Due to pending shares, the id could be an email instead of a handle
            userEmail = handleOrEmail;

            // The s2 api call can remove both shares and pending shares
            api_req({a: 's2', n:  selectedNodeHandle, s: [{ u: userEmail, r: ''}], ha: '', i: requesti});

            // If it was a user handle, the share is a full share
            if (M.u[handleOrEmail]) {
                userEmail = M.u[handleOrEmail].m;
                M.delNodeShare(selectedNodeHandle, handleOrEmail);
                setLastInteractionWith(handleOrEmail, "0:" + unixtime());
            }

            // Pending share
            else {
                pendingContactId = M.findOutgoingPendingContactIdByEmail(userEmail);
                M.deletePendingShare(selectedNodeHandle, pendingContactId);
            }

            sharedUInode(selectedNodeHandle);

            $.sharedTokens.splice($.sharedTokens.indexOf(userEmail), 1);
        }

        shareDialogContentCheck();

        num = $('.share-dialog .token-input-list-mega .token-input-token-mega').length;
        if (!num) {
            $('.dialog-share-button').addClass('disabled');
        }
    });

    // related to specific contact
    $('.share-dialog').off('click', '.share-dialog-permissions');
    $('.share-dialog').on('click', '.share-dialog-permissions', function(e) {

        var $this = $(this),
            $m = $('.permissions-menu'),
            scrollBlock = $('.share-dialog-contacts .jspPane'),
            scrollPos = 0;

        $m.removeClass('search-permissions');

        if (scrollBlock.length) {
            scrollPos = scrollBlock.position().top;
        }

        // fadeOut this popup
        if ($this.is('.active')) {
            $m.fadeOut(200);
            $this.removeClass('active');
        }
        else {
            $('.share-dialog-permissions').removeClass('active');
            $('.permissions-icon').removeClass('active');
            closeImportContactNotification('.share-dialog');
            var x = $this.position().left + 10;
            var y = $this.position().top + 13 + scrollPos;
            handlePermissionMenu($this, $m, x, y);
        }

        e.stopPropagation();
    });

    // related to multi-input contacts
    $('.share-dialog .permissions-icon').rebind('click', function(e) {
        var $this = $(this),
            $m = $('.permissions-menu');
        if ($this.is('.active'))// fadeOut permission menu for this icon
        {
            $m.fadeOut(200);
            $this.removeClass('active');
        }
        else
        {
            $('.share-dialog-permissions').removeClass('active');
            $('.permissions-icon').removeClass('active');
            $m.addClass('search-permissions');
            closeImportContactNotification('.share-dialog');
            var x = $this.position().left - 4;
            var y = $this.position().top - 35;
            handlePermissionMenu($this, $m, x, y);
        }

        e.stopPropagation();
    });

    $('.permissions-menu-item').rebind('click', function(e) {

        var $this = $(this);

        var sId, iPerm, $existingContacts,
            oShares = M.d[$.selected[0]].shares,
            aItems = [],
            aNewPermLevel = checkMultiInputPermission($this),
            $itemPermLevel = $('.share-dialog .share-dialog-permissions.active'),
            $groupPermLevel = $('.share-dialog .permissions-icon.active'),
            aCurrPermLevel = [];

        $('.permissions-menu').fadeOut(200);

        // Find where we are permissions-icon or share-dialog-permissions
        if ($itemPermLevel.length) {

            aCurrPermLevel = checkMultiInputPermission($itemPermLevel);
            sId = $itemPermLevel.parent().attr('id').replace('sdcbl_', '');

            if (sId !== '') {
                iPerm = sharedPermissionLevel(aNewPermLevel[0]);

                if (!oShares || !oShares[sId] || oShares[sId].r !== iPerm) {
                    aItems.push({u: sId, r: iPerm});
                }
            }

            $itemPermLevel
                .removeClass(aCurrPermLevel[0])
                .removeClass('active')
                .html('<span></span>' + aNewPermLevel[1])
                .addClass(aNewPermLevel[0]);
        }

        // Group permission, permissions-icon
        else if ($groupPermLevel.length) {

            aCurrPermLevel = checkMultiInputPermission($groupPermLevel);

            // Get all items from dialog content block (avatar, name/email, permission)
            $existingContacts = $('.share-dialog-contact-bl');
            $.each($existingContacts, function(index, value) {

                // extract id of contact
                sId = $(value).attr('id').replace('sdcbl_', '');

                if (sId !== '') {
                    iPerm = sharedPermissionLevel(aNewPermLevel[0]);

                    if (!oShares || !oShares[sId] || oShares[sId].r !== iPerm) {
                        aItems.push({u: sId, r: iPerm});
                    }
                }
            });

            $groupPermLevel
                .removeClass(aCurrPermLevel[0])
                .removeClass('active')
                .html('<span></span>' + aNewPermLevel[1])
                .addClass(aNewPermLevel[0]);

            $('.share-dialog-contact-bl .share-dialog-permissions')
                .removeClass('read-only')
                .removeClass('read-and-write')
                .removeClass('full-access')
                .html('<span></span>' + aNewPermLevel[1])
                .addClass(aNewPermLevel[0]);
        }

        if (aItems.length > 0) {
            doShare($.selected[0], aItems, true);
        }

        $('.permissions-icon.active').removeClass('active');
        $('.share-dialog-permissions.active').removeClass('active');

        e.stopPropagation();
    });

    //Pending info block
    $('.pending-indicator').rebind('mouseover', function() {
        var x = $(this).position().left,
            y = $(this).position().top,
            infoBlock = $('.share-pending-info'),
            scrollPos = 0;
        if ($('.share-dialog-contacts .jspPane'))
            scrollPos = $('.share-dialog-contacts .jspPane').position().top;
        infoHeight = infoBlock.outerHeight();
        infoBlock.css({
            'left': x,
            'top': y - infoHeight + scrollPos
        });
        infoBlock.fadeIn(200);
    });
    $('.pending-indicator').rebind('mouseout', function() {
        $('.share-pending-info').fadeOut(200);
    });

    // Personal message
    $('.share-message textarea').rebind('focus', function() {

        var $this = $(this);
        $('.share-message').addClass('active');

        if ($this.val() === l[6853]) {

            // Clear the default message
            $this.val('');

            window.setTimeout(function() {
                $this.select();
            }, 1);

            function mouseUpHandler() {
                $this.off("mouseup", mouseUpHandler);
                return false;
            }
            $this.mouseup(mouseUpHandler);
        }
    });

    $('.share-message textarea').rebind('blur', function() {
        var $this = $(this);
        $('.share-message').removeClass('active');
    });

    function shareMessageResizing() {

      var txt = $('.share-message textarea'),
          txtHeight =  txt.outerHeight(),
          hiddenDiv = $('.share-message-hidden'),
          pane = $('.share-message-scrolling'),
          content = txt.val(),
          api;

      content = content.replace(/\n/g, '<br />');
      hiddenDiv.html(encodeURI(content) + '<br/>');

      if (txtHeight !== hiddenDiv.outerHeight() ) {
        txt.height(hiddenDiv.outerHeight());

        if ( $('.share-message-textarea').outerHeight()>=50) {
            pane.jScrollPane({enableKeyboardNavigation:false, showArrows:true, arrowSize:5});
            api = pane.data('jsp');
            txt.blur();
            txt.focus();
            api.scrollByY(0);
        }
        else {
            api = pane.data('jsp');

            if (api) {
              api.destroy();
              txt.blur();
              txt.focus();
            }
        }
      }
    }

    $('.share-message textarea').rebind('keyup', function() {
        shareMessageResizing();
    });
}

function addImportedDataToSharedDialog(data, from) {
    $.each(data, function(ind, val) {
        $('.share-dialog .share-multiple-input').tokenInput("add", {id: val, name: val});
    });

    closeImportContactNotification('.share-dialog');
}

function addImportedDataToAddContactsDialog(data, from) {
    $.each(data, function(ind, val) {
        $('.add-user-popup .add-contact-multiple-input').tokenInput("add", {id: val, name: val});
    });

    closeImportContactNotification('.add-user-popup');
}

function closeImportContactNotification(c) {
    loadingDialog.hide();
    $('.imported-contacts-notification').fadeOut(200);
    $(c + ' .import-contacts-dialog').fadeOut(200);
    $('.import-contacts-link').removeClass('active');

    // Remove focus from input element, related to tokeninput plugin
    $(c + ' input#token-input-').blur();
}

function clearScrollPanel(from) {
    var j = $(from + ' .multiple-input').jScrollPane().data();
    if (j && j.jsp) {
        j.jsp.destroy();
    }
    $(from + ' .multiple-input .jspPane').unwrap();
    $(from + ' .multiple-input .jspPane:first-child').unwrap();

    // remove share dialog contacts, jScrollPane
    j = $(from + ' .share-dialog-contacts').jScrollPane().data();
    if (j && j.jsp) {
        j.jsp.destroy();
    }
}

function closeDialog() {

    var logger = MegaLogger.getLogger('closeDialog');

    logger.debug($.dialog);
    if ($('.fm-dialog.incoming-call-dialog').is(':visible') === true) {
        // managing dialogs should be done properly in the future, so that we won't need ^^ bad stuff like this one
        return false;
    }
    if ($.dialog === 'createfolder' && ($.copyDialog || $.moveDialog)) {
        $('.fm-dialog.create-folder-dialog').addClass('hidden');
        $('.fm-dialog.create-folder-dialog .create-folder-size-icon').removeClass('hidden');
    }
    else if (($.dialog === 'slideshow') && $.copyrightsDialog) {
        $('.copyrights-dialog').hide();

        delete $.copyrightsDialog;
    }
    else {
        if ($.dialog === 'properties') {
            propertiesDialog(1);
        }
        else {
            fm_hideoverlay();
        }
        if (!$.propertiesDialog) {
            $('.fm-dialog').addClass('hidden');
        }
        $('.dialog-content-block').empty();

        // add contact popup
        $('.add-user-popup').addClass('hidden');
        $('.fm-add-user').removeClass('active');

        $('.add-contact-multiple-input').tokenInput("clearOnCancel");
        $('.share-multiple-input').tokenInput("clearOnCancel");

        clearScrollPanel('.add-user-popup');

        // share dialog
        $('.share-dialog-contact-bl').remove();
        $('.import-contacts-service').removeClass('imported');
        clearScrollPanel('.share-dialog');

        // share dialog permission menu
        $('.permissions-menu').fadeOut(0);
        $('.permissions-icon').removeClass('active');
        closeImportContactNotification('.share-dialog');
        closeImportContactNotification('.add-user-popup');

        $('.copyrights-dialog').hide();
        $('.export-link-dropdown').hide();

        delete $.copyDialog;
        delete $.moveDialog;
        delete $.copyrightsDialog;
    }
    $('.fm-dialog').removeClass('arrange-to-back');

    $('.export-links-warning').addClass('hidden');
    if ($.dialog == 'terms' && $.termsAgree) {
        delete $.termsAgree;
    }

    delete $.dialog;
    delete $.mcImport;
}

function copyDialog() {

    // Clears already selected sub-folders, and set selection to root
    function selectCopyDialogTabRoot(section) {

        var $btn = $('.dialog-copy-button');

        $('.copy-dialog .nw-fm-tree-item').removeClass('selected');

        if ((section === 'cloud-drive') || (section === 'folder-link')) {
            $.mcselected = M.RootID;
        }
        else {
            $.mcselected = undefined;
        }

        // Disable/enable button
        if ($.mcselected) {
            $btn.removeClass('disabled');
        }
        else {
            $btn.addClass('disabled');
        }
    };

    $('.copy-dialog .fm-dialog-close, .copy-dialog .dialog-cancel-button').rebind('click', function() {

        closeDialog();
        delete $.onImportCopyNodes;
    });

    $('.copy-dialog-button').rebind('click', function() {

        var section;

        if ($(this).attr('class').indexOf('active') === -1) {

            section = $(this).attr('class').split(" ")[1];
            selectCopyDialogTabRoot(section);

            if ((section === 'cloud-drive') || (section === 'folder-link')) {
                handleDialogContent(section, 'ul', true, 'copy', $.mcImport ? l[236] : "Paste" /*l[63]*/); // Import
            }
            else if (section === 'shared-with-me') {
                handleDialogContent(section, 'ul', false, 'copy', l[1344]); // Share
            }
            else if (section === 'conversations') {
                handleDialogContent(section, 'div', false, 'copy', l[1940], '.conversations-container'); // Send
            }
        }
    });

    /**
     * On click, copy dialog, dialog-sorting-menu will be shown.
     * Handles that valid informations about current sorting options
     * for selected tab of copy dialog are up to date.
     */
    $('.copy-dialog-panel-arrows').rebind('click', function() {

        var $self = $(this),
            $copyDialog = $('.copy-dialog'),
            type, menu, key;

        if ($self.attr('class').indexOf('active') === -1) {

            menu = $('.dialog-sorting-menu').removeClass('hidden');
            type = $('.fm-dialog-title .copy-dialog-txt.active').attr('class').split(' ')[1];

            // Enable all menu items
            if (type === 'contacts') {
                menu.find('.sorting-item-divider,.sorting-menu-item').removeClass('hidden');
            }

            // Hide sort by status and last-interaction items from menu
            else {
                menu.find('*[data-by=status],*[data-by=last-interaction]').addClass('hidden');
            }

            // @ToDo: Make sure .by is hadeled properly once when we have chat available

            // Copy dialog key only
            key = 'Copy' + type;

            // Check existance of previous sort options, direction (dir)
            if (localStorage['sort' + key + 'Dir']) {
                $.sortTreePanel[key].dir = localStorage['sort' + key + 'Dir'];
            }
            else {
                $.sortTreePanel[key].dir = 1;
            }

            // Check existance of previous sort option, ascending/descending (By)
            if (localStorage['sort' + key + 'By']) {
                $.sortTreePanel[key].by = localStorage['sort' + key + 'By'];
            }
            else {
                $.sortTreePanel[key].by = 'name';
            }

            // dir stands for direction i.e. [ascending, descending]
            $copyDialog.find('.dialog-sorting-menu .sorting-menu-item')
                .removeClass('active')
                .filter('*[data-by=' + $.sortTreePanel[key].by + '],*[data-dir=' + $.sortTreePanel[key].dir + ']')
                .addClass('active');

            $self.addClass('active');
            $copyDialog.find('.dialog-sorting-menu').removeClass('hidden');
        }
        else {
            $self.removeClass('active');
            $copyDialog.find('.dialog-sorting-menu').addClass('hidden');
        }
    });

    $('.copy-dialog .sorting-menu-item').rebind('click', function() {

        var $self = $(this),
            data, type, key;

        if ($self.attr('class').indexOf('active') === -1) {

            // Arbitrary element data
            data = $self.data();
            type = $('.fm-dialog-title .copy-dialog-txt.active').attr('class').split(' ')[1];
            key = 'Copy' + type;

            // Check arbitrary data associated with current menu item
            if (data.dir) {
                localStorage['sort' + key + 'Dir'] = $.sortTreePanel[key].dir = data.dir;
            }
            if (data.by) {
                localStorage['sort' + key + 'By'] = $.sortTreePanel[key].by = data.by;
            }

            if ((type === 'cloud-drive') || (type === 'folder-link')) {
                M.buildtree(M.d[M.RootID], 'copy-dialog');
            }
            else if (type === 'shared-with-me') {
                M.buildtree({ h: 'shares' }, 'copy-dialog');
                disableReadOnlySharedFolders('copy');
            }
            else if (type === 'conversations') {
                //@ToDo: make this working when chat start functioning
            }

            // Disable previously selected
            $self.parent().find('.sorting-menu-item').removeClass('active');
            $self.addClass('active');
        }

        // Hide menu
        $('.copy-dialog .dialog-sorting-menu').addClass('hidden');
        $('.copy-dialog-panel-arrows.active').removeClass('active');
    });

    $('.copy-dialog .dialog-newfolder-button').rebind('click', function() {

        $('.copy-dialog').addClass('arrange-to-back');
        var dest = $(this).parents('.fm-dialog').find('.active .nw-fm-tree-item.selected');
        if (dest.length) {
            $.cftarget = dest.attr('id').replace(/[^_]+_/, '');
        } else {
            /* No folder is selected, "New Folder" must create a new folder in Root */
            $.cftarget = M.RootID;
        }
        createFolderDialog();

        $('.fm-dialog.create-folder-dialog .create-folder-size-icon').addClass('hidden');
    });

    $('.copy-dialog').off('click', '.nw-fm-tree-item');
    $('.copy-dialog').on('click', '.nw-fm-tree-item', function(e) {

        var old = $.mcselected;

        $.mcselected = $(this).attr('id').replace('mctreea_', '');
        M.buildtree(M.d[$.mcselected]);

        var html = $('#treesub_' + $.mcselected).html();
        if (html) {
            $('#mctreesub_' + $.mcselected).html(html.replace(/treea_/ig, 'mctreea_').replace(/treesub_/ig, 'mctreesub_').replace(/treeli_/ig, 'mctreeli_'));
        }

        disableReadOnlySharedFolders('copy');

        var $btn = $('.dialog-copy-button');
        var c = $(e.target).attr('class');

        // Sub-folder exist?
        if (c && c.indexOf('nw-fm-arrow-icon') > -1) {

            var c = $(this).attr('class');

            // Sub-folder expanded
            if (c && c.indexOf('expanded') > -1) {
                $(this).removeClass('expanded');
                $('#mctreesub_' + $.mcselected).removeClass('opened');
            }
            else {
                $(this).addClass('expanded');
                $('#mctreesub_' + $.mcselected).addClass('opened');
            }
        }
        else {

            var c = $(this).attr('class');

            if (c && c.indexOf('selected') > -1) {
                if (c && c.indexOf('expanded') > -1) {
                    $(this).removeClass('expanded');
                    $('#mctreesub_' + $.mcselected).removeClass('opened');
                }
                else {
                    $(this).addClass('expanded');
                    $('#mctreesub_' + $.mcselected).addClass('opened');
                }
            }
        }

        if (!$(this).is('.disabled')) {

            // unselect previously selected item
            $('.copy-dialog .nw-fm-tree-item').removeClass('selected');
            $(this).addClass('selected');
            $btn.removeClass('disabled');
        }
        else {
            $.mcselected = old;
        }

        // dialogScroll('.copy-dialog-tree-panel .dialog-tree-panel-scroll');
        dialogScroll('.dialog-tree-panel-scroll');

        // Disable action button if there is no selected items
        if (typeof $.mcselected == 'undefined') {
            $btn.addClass('disabled');
        }
    });

    // Handle conversations tab item selection
    $('.copy-dialog').off('click', '.nw-conversations-item');
    $('.copy-dialog').on('click', '.nw-conversations-item', function() {

        $.mcselected = $(this).attr('id').replace('contact2_', '');
        var $btn = $('.dialog-copy-button');

        // unselect previously selected item
        $('.copy-dialog .nw-conversations-item').removeClass('selected');
        $(this).addClass('selected');
        $btn.removeClass('disabled');

        // Disable action button if there is no selected items
        if (typeof $.mcselected == 'undefined') {
            $btn.addClass('disabled');
        }
    });

    $('.copy-dialog .dialog-copy-button').rebind('click', function() {

        if (typeof $.mcselected != 'undefined') {

            // Get active tab
            var section = $('.fm-dialog-title .copy-dialog-txt.active').attr('class').split(" ")[1];
            switch (section) {
                case 'cloud-drive':
                case 'folder-link':
                    var n = [];
                    for (var i in $.selected) {
                        if (!isCircular($.selected[i], $.mcselected)) {
                            n.push($.selected[i]);
                        }
                    }
                    closeDialog();
                    M.copyNodes(n, $.mcselected);
                    delete $.onImportCopyNodes;
                    break;
                case 'shared-with-me':
                    var n = [];
                    for (var i in $.selected) {
                        if (!isCircular($.selected[i], $.mcselected)) {
                            n.push($.selected[i]);
                        }
                    }
                    closeDialog();
                    M.copyNodes(n, $.mcselected);
                    break;
                case 'conversations':
                    var $selectedConv = $('.copy-dialog .nw-conversations-item.selected');
                    closeDialog();
                    megaChat.chats[$selectedConv.attr('data-room-jid') + "@conference." + megaChat.options.xmppDomain].attachNodes($.selected);
                    break;
                default:
                    break;
            }
        }
    });
}

function moveDialog() {

    // Clears already selected sub-folders, and set selection to root
    function selectMoveDialogTabRoot(section) {

        var $btn = $('.dialog-move-button');

        $('.move-dialog .nw-fm-tree-item').removeClass('selected');

        if ((section === 'cloud-drive') || (section === 'folder-link')) {
            $.mcselected = M.RootID;
        }
        else if (section === 'rubbish-bin') {
            $.mcselected = M.RubbishID;
        }
        else {
            $.mcselected = undefined;
        }

        // Disable/enable button
        if ($.mcselected) {
            $btn.removeClass('disabled');
        }
        else {
            $btn.addClass('disabled');
        }
    };

    $('.move-dialog .fm-dialog-close, .move-dialog .dialog-cancel-button').rebind('click', function() {

        closeDialog();
    });

    $('.move-dialog-button').rebind('click', function(e) {

        var section;

        if ($(this).attr('class').indexOf('active') === -1) {

            section = $(this).attr('class').split(" ")[1];
            selectMoveDialogTabRoot(section);

            if ((section === 'cloud-drive') || (section === 'folder-link')) {
                    handleDialogContent(section, 'ul', true, 'move', l[62]); // Move
            }
            else if (section === 'shared-with-me') {
                handleDialogContent(section, 'ul', false, 'move', l[1344]); // Share
            }
            else if (section === 'rubbish-bin') {
                handleDialogContent(section, 'ul', false, 'move', l[62]); // Move
            }
        }
    });

    $('.move-dialog-panel-arrows').rebind('click', function() {

        var $self = $(this),
            $moveDialog = $('.move-dialog'),
            menu, type, key;

        if ($self.attr('class').indexOf('active') === -1) {

            menu = $('.dialog-sorting-menu').removeClass('hidden'),
            type = $('.fm-dialog-title .move-dialog-txt.active').attr('class').split(' ')[1];

            // Enable all menu items
            menu.find('.sorting-item-divider,.sorting-menu-item').removeClass('hidden');

            // Hide sort by status and last-interaction items from menu
            menu.find('*[data-by=status],*[data-by=last-interaction]').addClass('hidden');

            // Move dialog key only
            key = 'Move' + type;

            // Check existance of previous sort options, direction (dir)
            if (localStorage['sort' + key + 'Dir']) {
                $.sortTreePanel[key].dir = localStorage['sort' + key + 'Dir'];
            }
            else {
                $.sortTreePanel[key].dir = 1;
            }

            // Check existance of previous sort option, ascending/descending (By)
            if (localStorage['sort' + key + 'By']) {
                $.sortTreePanel[key].by = localStorage['sort' + key + 'By'];
            }
            else {
                $.sortTreePanel[key].by = 'name';
            }

            $moveDialog.find('.dialog-sorting-menu .sorting-menu-item')
                .removeClass('active')
                .filter('*[data-by=' + $.sortTreePanel[key].by + '],*[data-dir=' + $.sortTreePanel[key].dir + ']')
                .addClass('active');

            $self.addClass('active');
            $moveDialog.find('.dialog-sorting-menu').removeClass('hidden');
        }
        else {
            $self.removeClass('active');
            $moveDialog.find('.dialog-sorting-menu').addClass('hidden');
        }
    });

    /**
     * Click on sort menu item
     */
    $('.move-dialog .sorting-menu-item').rebind('click', function() {

        var $self = $(this),
            type, data, key;

        if ($self.attr('class').indexOf('active') === -1) {

            // Arbitrary element data
            data = $self.data();
            type = $('.fm-dialog-title .move-dialog-txt.active').attr('class').split(' ')[1];
            key = 'Move' + type;

            // Check arbitrary data associated with current menu item
            if (data.dir) {
                localStorage['sort' + key + 'Dir'] = $.sortTreePanel[key].dir = data.dir;
            }
            if (data.by) {
                localStorage['sort' + key + 'By'] = $.sortTreePanel[key].by = data.by;
            }

            if ((type === 'cloud-drive') || (type === 'folder-link')) {
                M.buildtree(M.d[M.RootID], 'move-dialog');
                disableCircularTargets('#mctreea_');
            }
            else if (type === 'shared-with-me') {
                M.buildtree({ h: 'shares' }, 'move-dialog');
                disableReadOnlySharedFolders('move');
            }
            else if (type === 'rubbish-bin') {
                M.buildtree({ h: M.RubbishID }, 'move-dialog');
            }

            $self.parent().find('.sorting-menu-item').removeClass('active');
            $self.addClass('active');
        }

        $('.move-dialog .dialog-sorting-menu').addClass('hidden');
        $('.move-dialog-panel-arrows.active').removeClass('active');
    });

    /**
     * Create new foler button clicket inside move-dialog
     */
    $('.move-dialog .dialog-newfolder-button').rebind('click', function() {

        $('.move-dialog').addClass('arrange-to-back');
        createFolderDialog();

        $('.fm-dialog.create-folder-dialog .create-folder-size-icon').addClass('hidden');
    });

    $('.move-dialog').off('click', '.nw-fm-tree-item');
    $('.move-dialog').on('click', '.nw-fm-tree-item', function(e) {

        var old = $.mcselected;

        $.mcselected = $(this).attr('id').replace('mctreea_', '');
        M.buildtree(M.d[$.mcselected]);

        var html = $('#treesub_' + $.mcselected).html();
        if (html) {
            $('#mctreesub_' + $.mcselected).html(html.replace(/treea_/ig, 'mctreea_').replace(/treesub_/ig, 'mctreesub_').replace(/treeli_/ig, 'mctreeli_'));
        }

        disableCircularTargets('#mctreea_');

        var $btn = $('.dialog-move-button'),
            c = $(e.target).attr('class');

        // Sub-folder exist?
        if (c && c.indexOf('nw-fm-arrow-icon') > -1) {

            var c = $(this).attr('class');

            // Sub-folder expanded
            if (c && c.indexOf('expanded') > -1) {
                $(this).removeClass('expanded');
                $('#mctreesub_' + $.mcselected).removeClass('opened');
            }
            else {
                $(this).addClass('expanded');
                $('#mctreesub_' + $.mcselected).addClass('opened');
            }
        }
        else {

            var c = $(this).attr('class');
            if (c && c.indexOf('selected') > -1) {
                if (c && c.indexOf('expanded') > -1) {
                    $(this).removeClass('expanded');
                    $('#mctreesub_' + $.mcselected).removeClass('opened');
                }
                else {
                    $(this).addClass('expanded');
                    $('#mctreesub_' + $.mcselected).addClass('opened');
                }
            }
        }
        if (!$(this).is('.disabled')) {

            // unselect previously selected item
            $('.move-dialog .nw-fm-tree-item').removeClass('selected');
            $(this).addClass('selected');
            $btn.removeClass('disabled');
        }
        else {
            $.mcselected = old;
        }

        // dialogScroll('.move-dialog-tree-panel .dialog-tree-panel-scroll');
        dialogScroll('.dialog-tree-panel-scroll');

        // Disable action button if there is no selected items
        if (typeof $.mcselected == 'undefined') {
            $btn.addClass('disabled');
        }
    });

    $('.move-dialog .dialog-move-button').rebind('click', function() {

        if (typeof $.mcselected != 'undefined') {

            var n = [];
            for (var i in $.selected) {
                if (!isCircular($.selected[i], $.mcselected)) {
                    n.push($.selected[i]);
                }
            }
            closeDialog();
            if (RootbyId($.mcselected) === 'shares') {
                M.copyNodes(n, $.mcselected, true);
            }
            else {
                M.moveNodes(n, $.mcselected);
            }
        }
    });
}

/**
 * getClipboardLinks
 *
 * Gether all available public links for selected items (files/folders).
 * @returns {String} links URLs or decryption keys for selected items separated with newline '\n'.
 */
function getClipboardLinks() {
    var key;
    var type;
    var links = [];
    var handles = $.selected;
    var $dialog = $('.export-links-dialog .export-content-block');
    var modeFull = $dialog.hasClass('full-link');
    var modePublic = $dialog.hasClass('public-handle');
    var modeDecKey = $dialog.hasClass('decryption-key');

    for (var i in handles) {
        if (handles.hasOwnProperty(i)) {
            var node = M.d[handles[i]];

            // Only nodes with public handle
            if (node && node.ph) {
                if (node.t) {
                    // Folder
                    type = 'F';
                    key = u_sharekeys[node.h];
                }
                else {
                    // File
                    type = '';
                    key = node.key;
                }

                var nodeUrlWithPublicHandle = getBaseUrl() + '/#' + type + '!' + (node.ph);
                var nodeDecryptionKey = key ? '!' + a32_to_base64(key) : '';

                // Check export/public link dialog drop down list selected option
                if (modeFull) {
                    links.push(nodeUrlWithPublicHandle + nodeDecryptionKey);
                }
                else if (modePublic) {
                    links.push(nodeUrlWithPublicHandle);
                }
                else if (modeDecKey) {
                    links.push(nodeDecryptionKey);
                }
            }
        }
    }

    return links.join("\n");
}

function getclipboardkeys() {

    var n, key,
        l = '';

    for (var i in M.links) {
        n = M.d[M.links[i]];

        if (n.t) {
            key = u_sharekeys[n.h];
        }
        else {
            key = n.key;
        }

        l += a32_to_base64(key) + '\n';
    }

    return l;
}

/**
 * Show toast notification
 * @param {String} toastClass Custom style for the notification
 * @param {String} notification The text for the toast notification
 */
function showToast(toastClass, notification, buttonLabel) {

    var $toast, timeout;

    $toast = $('.toast-notification.common-toast');
    $toast.attr('class', 'toast-notification common-toast ' + toastClass)
        .find('.toast-col:first-child span').safeHTML(notification);

    $toast.addClass('visible');

    timeout = setTimeout(function() {
        hideToast();
    }, 5000);

    if (buttonLabel) {
        $('.common-toast .toast-button').safeHTML(buttonLabel);
    } else {
        $('.common-toast .toast-button').safeHTML(l[726]);
    }

    $('.toast-close-button').rebind('click', function()
    {
        $('.toast-notification').removeClass('visible');
        clearTimeout(timeout);
    });

    $toast.rebind('mouseover', function()
    {
        clearTimeout(timeout);
    });

    $toast.rebind('mouseout', function()
    {
        timeout = setTimeout(function() {
            hideToast();
        }, 5000);
    });
}

function hideToast () {
    $('.toast-notification.common-toast').removeClass('visible');
}

/**
 * itemExportLinkHtml
 *
 * @param {Object} item
 * @returns {String}
 */
function itemExportLinkHtml(item) {

    var fileUrlWithoutKey, fileUrlKey, fileUrl, key, type, fileSize, folderClass = '',
        html = '';

    // Shared item type is folder
    if (item.t) {
        type = 'F';
        key = u_sharekeys[item.h];
        fileSize = '';
        folderClass = ' folder-item';
    }

    // Shared item type is file
    else {
        type = '';
        key = item.key;
        fileSize = htmlentities(bytesToSize(item.s));
    }

    fileUrlWithoutKey = 'https://mega.nz/#' + type + '!' + htmlentities(item.ph);
    fileUrlKey = key ? '!' + a32_to_base64(key) : '';

    html = '<div class="export-link-item' + folderClass + '">'
         +      '<div class="export-icon ' + fileIcon(item) + '" ></div>'
         +      '<div class="export-link-text-pad">'
         +          '<div class="export-link-txt">'
         +               '<span class="export-item-title">' + htmlentities(item.name) + '</span><span class="export-link-gray-txt">' + fileSize + '</span>'
         +          '</div>'
         +          '<div id="file-link-block" class="file-link-block">'
         +              '<span class="icon"></span>'
         +              '<span class="file-link-info-wrapper">'
         +                  '<span class="file-link-info url">' + fileUrlWithoutKey + '</span>'
         +                  '<span class="file-link-info key">' + fileUrlKey + '</span>'
         +              '</span>'
         +          '</div>'
         +      '</div>'
         +  '</div>';

    return html;
}

/**
 * generates file url for shared item
 *
 * @returns {String} html
 */
function itemExportLink() {

    var node,
        html = '';

    $.each($.itemExport, function(index, value) {
        node = M.d[value];
        if (node && node.ph) {
            html += itemExportLinkHtml(node);
        }
    });

    return html;
}

function refreshDialogContent() {
    // Refresh dialog content with newly created directory
    var b = $('.content-panel.cloud-drive').html();
    if ($.copyDialog) {
        handleDialogTabContent('cloud-drive', 'ul', 'copy', b);
    }
    else if ($.moveDialog) {
        handleDialogTabContent('cloud-drive', 'ul', 'move', b);
    }
}

function createFolderDialog(close)
{
    $.dialog = 'createfolder';
    if (close) {
        $.dialog = false;
        if ($.cftarget) {
            delete $.cftarget;
        }
        if (!($.copyDialog || $.moveDialog)) {
            fm_hideoverlay();
        }
        $('.fm-dialog').removeClass('arrange-to-back');
        $('.fm-dialog.create-folder-dialog').addClass('hidden');

        return true;
    }

    $('.create-folder-dialog input').unbind('focus');
    $('.create-folder-dialog input').bind('focus', function() {
        if ($(this).val() == l[157]) {
            $('.create-folder-dialog input').val('');
        }
        $('.create-folder-dialog').addClass('focused');
    });

    $('.create-folder-dialog input').unbind('blur');
    $('.create-folder-dialog input').bind('blur', function() {
        if ($('.create-folder-dialog input').val() == '') {
            $('.create-folder-dialog input').val(l[157]);
        }
        $('.create-folder-dialog').removeClass('focused');
    });

    $('.create-folder-dialog input').unbind('keyup');
    $('.create-folder-dialog input').bind('keyup', function() {
        if ($('.create-folder-dialog input').val() === '' || $('.create-folder-dialog input').val() === l[157]) {
            $('.create-folder-dialog').removeClass('active');
        }
        else {
            $('.create-folder-dialog').addClass('active');
        }
    });

    $('.create-folder-dialog input').unbind('keypress');
    $('.create-folder-dialog input').bind('keypress', function(e) {

        if (e.which === 13 && $(this).val() !== '') {
            if (!$.cftarget) {
                $.cftarget = M.currentdirid;
            }
            createFolder($.cftarget, $(this).val());
            createFolderDialog(1);
        }
    });

    $('.create-folder-dialog .fm-dialog-close, .create-folder-button-cancel.dialog').rebind('click', function() {
        createFolderDialog(1);
        $('.fm-dialog').removeClass('arrange-to-back');
        $('.create-folder-dialog input').val(l[157]);
    });

    $('.fm-dialog-input-clear').rebind('click', function() {
        $('.create-folder-dialog input').val('');
        $('.create-folder-dialog').removeClass('active');
    });

    $('.fm-dialog-new-folder-button').rebind('click', function() {

        var v = $('.create-folder-dialog input').val();

        if (v === '' || v === l[157]) {
            alert(l[1024]);
        }
        else {
            if (!$.cftarget) {
                $.cftarget = M.currentdirid;
            }
            createFolder($.cftarget, v);
            createFolderDialog(1);
        }
    });

    fm_showoverlay();

    $('.fm-dialog.create-folder-dialog').removeClass('hidden');
    $('.create-folder-input-bl input').focus();
    $('.create-folder-dialog').removeClass('active');
}

function chromeDialog(close)
{
    if (close)
    {
        $.dialog = false;
        fm_hideoverlay();
        $('.fm-dialog.chrome-dialog').addClass('hidden');
        return true;
    }
    fm_showoverlay();
    $('.fm-dialog.chrome-dialog').removeClass('hidden');
    $.dialog = 'chrome';
    $('.chrome-dialog .browsers-button,.chrome-dialog .fm-dialog-close').unbind('click')
    $('.chrome-dialog .browsers-button,.chrome-dialog .fm-dialog-close').bind('click', function()
    {
        chromeDialog(1);
    });
    $('#chrome-checkbox').unbind('click');
    $('#chrome-checkbox').bind('click', function()
    {
        if ($(this).attr('class').indexOf('checkboxOn') == -1)
        {
            localStorage.chromeDialog = 1;
            $(this).attr('class', 'checkboxOn');
            $(this).parent().attr('class', 'checkboxOn');
            $(this).attr('checked', true);
        }
        else
        {
            delete localStorage.chromeDialog;
            $(this).attr('class', 'checkboxOff');
            $(this).parent().attr('class', 'checkboxOff');
            $(this).attr('checked', false);
        }
    });
}

/**
 * Open a dialog asking the user to download MEGAsync for files over 1GB
 */
function megaSyncDialog() {

    // Cache selector
    var $dialog = $('.fm-dialog.download-megasync-dialog');

    // Show the dialog and overlay
    $dialog.removeClass('hidden');
    fm_showoverlay();

    // Add close button handler
    $dialog.find('.fm-dialog-close, .close-button').rebind('click', function() {
        $dialog.addClass('hidden');
        fm_hideoverlay();
    });

    // Add checkbox handling
    $dialog.find('#megasync-checkbox').rebind('click', function() {

        var $this = $(this);

        // If it has not been checked, check it
        if (!$this.hasClass('checkboxOn')) {

            // Store a flag so that it won't show this dialog again if triggered
            localStorage.megaSyncDialog = 1;
            $this.attr('class', 'checkboxOn');
            $this.parent().attr('class', 'checkboxOn');
            $this.attr('checked', true);
        }
        else {
            // Otherwise uncheck it
            delete localStorage.megaSyncDialog;
            $this.attr('class', 'checkboxOff');
            $this.parent().attr('class', 'checkboxOff');
            $this.attr('checked', false);
        }
    });
};

function firefoxDialog(close)
{
    if (close)
    {
        $.dialog = false;
        fm_hideoverlay();
        $('.fm-dialog.firefox-dialog').addClass('hidden');
        return true;
    }

    if (page == 'download')
        $('.ff-extension-txt').text(l[1932]);
    else
        $('.ff-extension-txt').text(l[1174]);

    fm_showoverlay();
    $('.fm-dialog.firefox-dialog').removeClass('hidden');
    $.dialog = 'firefox';

    $('.firefox-dialog .browsers-button,.firefox-dialog .fm-dialog-close,.firefox-dialog .close-button').rebind('click', function()
    {
        firefoxDialog(1);
    });

    $('#firefox-checkbox').rebind('click', function()
    {
        if ($(this).hasClass('checkboxOn') === false)
        {
            localStorage.firefoxDialog = 1;
            $(this).removeClass('checkboxOff').addClass('checkboxOn');
            $(this).parent().removeClass('checkboxOff').addClass('checkboxOn');
            $(this).attr('checked', true);
        }
        else
        {
            delete localStorage.firefoxDialog;
            $(this).removeClass('checkboxOn').addClass('checkboxOff');
            $(this).parent().removeClass('checkboxOn').addClass('checkboxOff');
            $(this).attr('checked', false);
        }
    });
}

function browserDialog(close) {
    if (close) {
        $.dialog = false;
        fm_hideoverlay();
        $('.fm-dialog.browsers-dialog').addClass('hidden');
        return true;
    }
    $.browserDialog = 1;
    $.dialog = 'browser';
    fm_showoverlay();
    $('.fm-dialog.browsers-dialog').removeClass('hidden');

    $('.browsers-dialog .browsers-button,.browsers-dialog .fm-dialog-close').rebind('click', function() {
        browserDialog(1);
    });

    $('#browsers-checkbox').unbind('click');
    $('#browsers-checkbox').bind('click', function() {
        if ($(this).attr('class').indexOf('checkboxOn') == -1) {
            localStorage.browserDialog = 1;
            $(this).attr('class', 'checkboxOn');
            $(this).parent().attr('class', 'checkboxOn');
            $(this).attr('checked', true);
        }
        else {
            delete localStorage.chromeDialog;
            $(this).attr('class', 'checkboxOff');
            $(this).parent().attr('class', 'checkboxOff');
            $(this).attr('checked', false);
        }
    });

    $('.browsers-top-icon').removeClass('ie9 ie10 safari');
    var bc, bh, bt;
    var type = browserDialog.isWeak();
    if (type && type.ie11)
    {
        if (page !== 'download' && ('' + page).split('/').shift() !== 'fm')
        {
            browserDialog(1);
            return false;
        }
        // IE11
        bc = 'ie10';
        bh = l[884].replace('[X]', type.edge ? 'Edge' : 'IE 11');
        // if (page == 'download') bt = l[1933];
        // else bt = l[886];
        bt = l[1933];
    }
    else if (type && type.ie10)
    {
        bc = 'ie10';
        bh = l[884].replace('[X]', 'Internet Explorer 10');
        if (page == 'download')
            bt = l[1933];
        else
            bt = l[886];
    }
    else if (type && type.safari)
    {
        bc = 'safari';
        bh = l[884].replace('[X]', 'Safari');
        if (page == 'download')
            bt = l[1933];
        else
            bt = l[887].replace('[X]', 'Safari');
    }
    else
    {
        bc = 'safari';
        bh = l[884].replace('[X]', l[885]);
        bt = l[887].replace('[X]', 'Your browser');
    }
    $('.browsers-top-icon').addClass(bc);
    $('.browsers-info-block p').text(bt);
    $('.browsers-info-header').text(bh);
    $('.browsers-info-header').text(bh);
    $('.browsers-info-header p').text(bt);
}
browserDialog.isWeak = function() {
    var result = {};
    var ua = String(navigator.userAgent);
    var style = document.documentElement.style;

    result.ie10 = (ua.indexOf('MSIE 10') > -1);
    result.ie11 = ('-ms-scroll-limit' in style) && ('-ms-ime-align' in style);
    result.edge = /\sEdge\/\d/.test(ua);
    result.safari = (ua.indexOf('Safari') > -1) && (ua.indexOf('Chrome') === -1);

    result.weak = result.edge || result.ie11 || result.ie10 || result.safari;

    return result.weak && result;
}

function propertiesDialog(close)
{
    var pd = $('.fm-dialog.properties-dialog'),
        c = $('.properties-elements-counter span');
    $(document).unbind('MegaNodeRename.Properties');
    $(document).unbind('MegaCloseDialog.Properties');
    if (close)
    {
        $.dialog = false;
        delete $.propertiesDialog;
        fm_hideoverlay();
        pd.addClass('hidden');
        $('.contact-list-icon').removeClass('active');
        $('.properties-context-menu').fadeOut(200);
        $.hideContextMenu();
        return true;
    }
    $.propertiesDialog = $.dialog = 'properties';
    fm_showoverlay();

    pd.removeClass('hidden multiple folders-only two-elements shared shared-with-me');
    pd.removeClass('read-only read-and-write full-access taken-down');

    var exportLink = new mega.Share.ExportLink({});
    var isTakenDown = exportLink.isTakenDown($.selected);
    if (isTakenDown) {
        pd.addClass('taken-down');
        showToast('clipboard', l[7703]);
    }

    $('.properties-elements-counter span').text('');
    $('.fm-dialog.properties-dialog .properties-body').rebind('click', function()
    {
        // Clicking anywhere in the dialog will close the context-menu, if open
        var e = $('.fm-dialog.properties-dialog .file-settings-icon');
        if (e.hasClass('active'))
            e.click();
    });
    $('.fm-dialog.properties-dialog .fm-dialog-close').rebind('click', function()
    {
        propertiesDialog(1);
    });
    var filecnt = 0, foldercnt = 0, size = 0, sfilecnt = 0, sfoldercnt = 0, n;
    for (var i in $.selected)
    {
        n = M.d[$.selected[i]];
        if (!n) {
            console.error('propertiesDialog: invalid node', $.selected[i]);
        }
        else if (n.t) {
            var nodes = fm_getnodes(n.h);
            for (var i in nodes) {
                if (M.d[nodes[i]] && !M.d[nodes[i]].t) {
                    size += M.d[nodes[i]].s;
                    sfilecnt++;
                }
                else {
                    sfoldercnt++;
                }
            }
            foldercnt++;
        }
        else {
            filecnt++
            size += n.s;
        }
    }
    if (!n) {
        // $.selected had no valid nodes!
        return propertiesDialog(1);
    }

    var star = ''
    if (n.fav)
        star = ' star';
    pd.find('.file-status-icon').attr('class', 'file-status-icon ' + star)

    if (fileIcon(n).indexOf('shared') > -1)
        pd.addClass('shared');
    if (typeof n.r == "number")
    {
        var cs = M.contactstatus(n.h)
        var zclass = "read-only";
        if (n.r == 1) {
            zclass = "read-and-write"
        } else if (n.r == 2) {
            zclass = "full-access"
        }
        pd.addClass('shared shared-with-me ' + zclass)
    }

    var p = {}, user = Object(M.d[n.su || n.p]);
    if (d) console.log('propertiesDialog', n, user);
    if ((filecnt + foldercnt) == 1)
    {
        p.t6 = '';
        p.t7 = '';

        if (filecnt)
        {
            p.t3 = l[87] + ':';
            p.t5 = ' second';

            if (n.mtime)
            {
                p.t6 = l[94] + ':';
                p.t7 = htmlentities(time2date(n.mtime));
            }
        }
        else
        {
            p.t3 = l[894] + ':';
            p.t5 = '';
        }
        p.t1 = l[86] + ':';
        if (n.name) {
            p.t2 = htmlentities(n.name);
        }
        else if (n.h === M.RootID) {
            p.t2 = htmlentities(l[164]);
        }
        else if (n.h === M.InboxID) {
            p.t2 = htmlentities(l[166]);
        }
        else if (n.h === M.RubbishID) {
            p.t2 = htmlentities(l[167]);
        }
        p.t4 = bytesToSize(size);
        p.t9 = n.ts && htmlentities(time2date(n.ts)) || '';
        p.t8 = p.t9 ? (l[896] + ':') : '';
        p.t10 = '';
        p.t11 = '';
        if (foldercnt)
        {
            p.t6 = l[897] + ':';
            p.t7 = fm_contains(sfilecnt, sfoldercnt);
            if (pd.attr('class').indexOf('shared') > -1) {
                var shares, susers, total = 0
                shares = Object.keys(n.shares || {}).length
                p.t8 = l[1036] + ':';
                p.t9 = shares == 1 ? l[990] : l[989].replace("[X]", shares);
                p.t11 = n.ts ? htmlentities(time2date(n.ts)) : '';
                p.t10 = p.t11 ? l[896] : '';
                $('.properties-elements-counter span').text(typeof n.r == "number" ? '' : shares);
                susers = pd.find('.properties-body .properties-context-menu')
                    .empty()
                    .append('<div class="properties-context-arrow"></div>')
                for (var u in n.shares) {
                    if (M.u[u]) {
                        var u = M.u[u]
                        var onlinestatus = M.onlineStatusClass(megaChatIsReady && megaChat.karere.getPresence(megaChat.getJidFromNodeId(u.u)));
                        if (++total <= 5)
                            susers.append('<div class="properties-context-item ' + onlinestatus[1] + '">'
                                + '<div class="properties-contact-status"></div>'
                                + '<span>' + htmlentities(u.name || u.m) + '</span>'
                                + '</div>');
                    }
                }

                if (total > 5) {
                    susers.append(
                        '<div class="properties-context-item show-more">'
                        + '<span>... and ' + (total - 5) + ' more</span>'
                        + '</div>'
                        );
                }

                if (total == 0)
                    p.hideContacts = true;
            }
            if (pd.attr('class').indexOf('shared-with-me') > -1) {
                p.t3 = l[64];
                var rights = l[55];
                if (n.r == 1) {
                    rights = l[56];
                } else if (n.r == 2) {
                    rights = l[57];
                }
                p.t4 = rights;
                p.t6 = l[5905];
                p.t7 = mega.utils.fullUsername(user.h);
                p.t8 = l[894] + ':';
                p.t9 = bytesToSize(size);
                p.t10 = l[897] + ':';
                p.t11 = fm_contains(sfilecnt, sfoldercnt);
            }
        }
    }
    else
    {
        pd.addClass('multiple folders-only');
        p.t1 = '';
        p.t2 = '<b>' + fm_contains(filecnt, foldercnt) + '</b>';
        p.t3 = l[894] + ':';
        p.t4 = bytesToSize(size);
        p.t5 = ' second';
        p.t8 = l[93] + ':';
        p.t9 = l[1025];
    }
    var html = '<div class="properties-small-gray">' + p.t1 + '</div>'
        +'<div class="properties-name-block"><div class="propreties-dark-txt">' + p.t2 + '</div>'
        +' <span class="file-settings-icon"><span></span></span></div>'
        +'<div><div class="properties-float-bl"><span class="properties-small-gray">' + p.t3 + '</span>'
        +'<span class="propreties-dark-txt">' + p.t4 + '</span></div>'
        +'<div class="properties-float-bl' + p.t5 + '"><span class="properties-small-gray">' + p.t6 + '</span>'
        +'<span class="propreties-dark-txt">' + p.t7 + '</span></div><div class="properties-float-bl">'
        +'<div class="properties-small-gray">' + p.t8 + '</div><div class="propreties-dark-txt contact-list">' + p.t9
        +'<div class="contact-list-icon"></div></div></div>'
        +'<div class="properties-float-bl"><div class="properties-small-gray t10">' + p.t10 + '</div>'
        +'<div class="propreties-dark-txt t11">' + p.t11 + '</div></div></div>';
    $('.properties-txt-pad').html(html);

    if (typeof p.t10 === 'undefined' && typeof p.t11 === 'undefined') {
        $('.properties-small-gray.t10').addClass('hidden');
        $('.propreties-dark-txt.t11').addClass('hidden');
    }

    pd.find('.file-settings-icon').rebind('click context', function(e) {
        if ($(this).attr('class').indexOf('active') == -1) {
            e.preventDefault();
            e.stopPropagation();
            $(this).addClass('active');
            $('.fm-dialog').addClass('arrange-to-front');
            $('.properties-dialog').addClass('arrange-to-back');
            $('.context-menu').addClass('arrange-to-front');
            e.currentTarget = $('#' + n.h)
            e.calculatePosition = true;
            $.selected = [n.h];
            contextMenuUI(e, n.h.length === 11 ? 5 : 1);
        } else {
            __fsi_close();
        }
    });
    $(document).bind('MegaNodeRename.Properties', function(e, h, name) {
        if (n.h === h) {
            pd.find('.properties-name-block .propreties-dark-txt').text(name);
        }
    });
    $(document).bind('MegaCloseDialog.Properties', __fsi_close);
    function __fsi_close() {
        pd.find('.file-settings-icon').removeClass('active');
        $('.context-menu').removeClass('arrange-to-front');
        $('.properties-dialog').removeClass('arrange-to-back');
        $('.fm-dialog').removeClass('arrange-to-front');
        $.hideContextMenu();
    }

    if (p.hideContacts) {
        $('.properties-txt-pad .contact-list-icon').hide();
    }

    if (pd.attr('class').indexOf('shared') > -1) {
        $('.contact-list-icon').unbind('click');
        $('.contact-list-icon').bind('click', function() {
            if ($(this).attr('class').indexOf('active') == -1) {
                $(this).addClass('active');
                $('.properties-context-menu').css({
                    'left': $(this).position().left + 8 + 'px',
                    'top': $(this).position().top - $('.properties-context-menu').outerHeight() - 8 + 'px',
                    'margin-left': '-' + $('.properties-context-menu').width() / 2 + 'px'
                });
                $('.properties-context-menu').fadeIn(200);
            } else {
                $(this).removeClass('active');
                $('.properties-context-menu').fadeOut(200);
            }
        });
        $('.properties-context-item').unbind('click');
        $('.properties-context-item').bind('click', function() {
            $('.contact-list-icon').removeClass('active');
            $('.properties-context-menu').fadeOut(200);
        });
    }

    if ((filecnt + foldercnt) == 1)
        $('.properties-file-icon').html('<div class="' + fileIcon(n) + '"></div>');
    else
    {
        if ((filecnt + foldercnt) == 2)
            pd.addClass('two-elements');
        $('.properties-elements-counter span').text(filecnt + foldercnt);
        var a = 0;
        $('.properties-file-icon').html('');
        for (var i in $.selected)
        {
            var ico = fileIcon(M.d[$.selected[i]]);

            if (a <= 3)
            {
                if (ico.indexOf('folder') == -1)
                    pd.removeClass('folders-only');
                $('.properties-file-icon').prepend('<div class="' + ico + '"></div>');
                a++;
            }
        }
    }
}

function paypalDialog(url, close)
{
    if (close)
    {
        $('.fm-dialog.paypal-dialog').addClass('hidden');
        fm_hideoverlay();
        $.dialog = false;
        return false;
    }
    $.dialog = 'paypal';
    $('.fm-dialog.paypal-dialog').removeClass('hidden');
    fm_showoverlay();
    $('.fm-dialog.paypal-dialog a').attr('href', url);
    $('.paypal-dialog .fm-dialog-close').unbind('click');
    $('.paypal-dialog .fm-dialog-close').bind('click', function(e)
    {
        paypalDialog(false, 1);
    });
}

function termsDialog(close, pp)
{
    if (close)
    {
        $('.fm-dialog.terms-dialog').addClass('hidden');
        if (!$('.pro-register-dialog').is(":visible")) {
            fm_hideoverlay();
            $.dialog=false;
        }
        if ($.termsAgree) $.termsAgree=undefined;
        if ($.termsDeny) $.termsDeny=undefined;
        return false;
    }

    if (!pp)
        pp = 'terms';

    $.dialog = pp;

    if (!pages[pp])
    {
        loadingDialog.show();
        silent_loading = function()
        {
            loadingDialog.hide();
            termsDialog(false, $.dialog);
        };
        jsl.push(jsl2[pp]);
        jsl_start();
        return false;
    }

    fm_showoverlay();
    $('.fm-dialog.terms-dialog').removeClass('hidden');
    $('.fm-dialog.terms-dialog .terms-main').html(pages[pp].split('((TOP))')[1].split('((BOTTOM))')[0].replace('main-mid-pad new-bottom-pages', ''));

    $('.terms-body').jScrollPane({showArrows: true, arrowSize: 5, animateScroll: true, verticalDragMinHeight: 50});
    jScrollFade('.terms-body');

    $('.fm-terms-cancel').unbind('click');
    $('.fm-terms-cancel').bind('click', function(e)
    {
        if ($.termsDeny)
            $.termsDeny();
        termsDialog(1);
    });

    $('.fm-terms-agree').unbind('click');
    $('.fm-terms-agree').bind('click', function(e)
    {
        if ($.termsAgree)
            $.termsAgree();
        termsDialog(1);
    });

    $('.terms-dialog .fm-dialog-close').unbind('click');
    $('.terms-dialog .fm-dialog-close').bind('click', function(e)
    {
        if ($.termsDeny)
            $.termsDeny();
        termsDialog(1);
    });
}

function slingshotDialog(close)
{
    if (close)
    {
        $('.fm-dialog.slingshot-dialog').addClass('hidden');
        fm_hideoverlay();
        $.dialog = false;
        return false;
    }
    $('.slingshot-dialog .fm-dialog-button.fm-terms-agree,.slingshot-dialog .fm-dialog-close').unbind('click');
    $('.slingshot-dialog .fm-dialog-button.fm-terms-agree,.slingshot-dialog .fm-dialog-close').bind('click', function(e)
    {
        slingshotDialog(1);
    });
    $('.fm-dialog.slingshot-dialog').removeClass('hidden');
    fm_showoverlay();
    $.dialog = 'slingshot';
}

var previews = {};
var preqs = {};
var pfails = {};
var slideshowid;

function slideshowsteps()
{
    var forward = [], backward = [], ii = [], ci;
    // Loop through available items and extract images
    for (var i in M.v) {
        if (is_image(M.v[i]))
        {
            // is currently previewed item
            if (M.v[i].h == slideshowid)
                ci = i;
            ii.push(i);
        }
    }

    var len = ii.length;
    // If there is at least 2 images
    if (len > 1)
    {
        var n = ii.indexOf(ci);
        switch (n)
        {
            // last
            case len - 1:
                forward.push(M.v[ii[0]].h);
                backward.push(M.v[ii[n - 1]].h);
                break;
            // first
            case 0:
                forward.push(M.v[ii[n + 1]].h);
                backward.push(M.v[ii[len - 1]].h);
            case -1:
                break;
            default:
                forward.push(M.v[ii[n + 1]].h);
                backward.push(M.v[ii[n - 1]].h);
        }
    }
    return {backward: backward, forward: forward};
}

function slideshow_next()
{
    var valid = true;
    $.each(dl_queue || [], function(id, file) {
        if (file.id == slideshowid) {
            valid = false;
            return false; /* break loop */
        }
    });
    if (!valid)
        return;
    var steps = slideshowsteps();
    if (steps.forward.length > 0)
        slideshow(steps.forward[0]);
}

function slideshow_prev()
{
    var valid = true;
    $.each(dl_queue || [], function(id, file) {
        if (file.id == slideshowid) {
            valid = false;
            return false; /* break loop */
        }
    });
    if (!valid)
        return;
    var steps = slideshowsteps();
    if (steps.backward.length > 0)
        slideshow(steps.backward[steps.backward.length - 1]);
}

function slideshow(id, close)
{
    if (d)
        console.log('slideshow', id, close, slideshowid);

    if (close)
    {
        slideshowid = false;
        $('.slideshow-dialog').addClass('hidden');
        $('.slideshow-overlay').addClass('hidden');
        for (var i in dl_queue)
        {
            if (dl_queue[i] && dl_queue[i].id == id)
            {
                if (dl_queue[i].preview)
                {
                    dlmanager.abort(dl_queue[i]);
                }
                break;
            }
        }
        return false;
    }

    var n = M.d[id];
    if (n && RootbyId(id) === 'shares' || folderlink)
    {
        $('.slideshow-getlink').hide();
        $('.slideshow-line').hide();
    }
    else
    {
        $('.slideshow-getlink').show();
        $('.slideshow-line').show();
    }
    $('.slideshow-dialog .close-slideshow,.slideshow-overlay,.slideshow-error-close').unbind('click');
    $('.slideshow-dialog .close-slideshow,.slideshow-overlay,.slideshow-error-close').bind('click', function(e)
    {
        slideshow(id, 1);
    });
    if (!n)
        return;
    $('.slideshow-filename').text(n.name);
    $('.slideshow-image').attr('src', '');
    $('.slideshow-pending').removeClass('hidden');
    $('.slideshow-progress').addClass('hidden');
    $('.slideshow-error').addClass('hidden');
    $('.slideshow-image').width(0);
    $('.slideshow-image').height(0);
    $('.slideshow-image-bl').addClass('hidden');
    $('.slideshow-prev-button,.slideshow-next-button').removeClass('active');
    slideshowid = id;
    var steps = slideshowsteps();
    if (steps.backward.length > 0)
        $('.slideshow-prev-button').addClass('active');
    if (steps.forward.length > 0)
        $('.slideshow-next-button').addClass('active');
    $('.slideshow-prev-button,.slideshow-next-button').unbind('click');
    $('.slideshow-prev-button,.slideshow-next-button').bind('click', function(e)
    {
        var c = $(this).attr('class');
        if (c && c.indexOf('active') > -1)
        {
            var steps = slideshowsteps();
            if (c.indexOf('prev') > -1 && steps.backward.length > 0)
                slideshow_prev();
            else if (c.indexOf('next') > -1 && steps.forward.length > 0)
                slideshow_next();
        }
    });

    $('.slideshow-download').rebind('click', function() {

        for (var i in dl_queue) {
            if (dl_queue[i] && dl_queue[i].id === slideshowid) {
                dl_queue[i].preview = false;
                openTransferpanel();
                return;
            }
        }
        M.addDownload([slideshowid]);
    });

    $('.slideshow-getlink').rebind('click', function() {

        if (u_type === 0) {
            ephemeralDialog(l[1005]);
        }
        else {
            initCopyrightsDialog([slideshowid]);
        }
    });

    if (previews[id]) {
        previewsrc(previews[id].src);
        fetchnext();
    }
    else if (!preqs[id]) {
        fetchsrc(id);
    }

    $('.slideshow-overlay').removeClass('hidden');
    $('.slideshow-dialog').removeClass('hidden');
}

function fetchnext()
{
    var n = M.d[slideshowsteps().forward[0]];
    if (!n || !n.fa)
        return;
    if (n.fa.indexOf(':1*') > -1 && !preqs[n.h] && !previews[n.h])
        fetchsrc(n.h);
}

function fetchsrc(id)
{
    function eot(id, err)
    {
        delete preqs[id];
        delete pfails[id];
        M.addDownload([id], false, err ? -1 : true);
    }
    eot.timeout = 8500;

    if (pfails[id])
    { // for slideshow_next/prev
        if (slideshowid == id)
            return eot(id, 1);
        delete pfails[id];
    }

    var n = M.d[id];
    preqs[id] = 1;
    var treq = {};
    treq[id] = {fa: n.fa, k: n.key};
    api_getfileattr(treq, 1, function(ctx, id, uint8arr)
    {
        previewimg(id, uint8arr);
        if (!n.fa || n.fa.indexOf(':0*') < 0)
        {
            if (d)
                console.log('Thumbnail found missing on preview, creating...', id, n);
            var aes = new sjcl.cipher.aes([n.key[0], n.key[1], n.key[2], n.key[3]]);
            createthumbnail(false, aes, id, uint8arr);
        }
        if (id == slideshowid)
            fetchnext();
    }, eot);
}

function previewsrc(src)
{
    var img = new Image();
    img.onload = function()
    {
        if (this.height > $(window).height() - 100)
        {
            var factor = this.height / ($(window).height() - 100);
            this.height = $(window).height() - 100;
            this.width = Math.round(this.width / factor);
        }
        var w = this.width, h = this.height;
        if (w < 700)
            w = 700;
        if (h < 500)
            h = 500;
        $('.slideshow-image').attr('src', this.src);
        $('.slideshow-dialog').css('margin-top', h / 2 * -1);
        $('.slideshow-dialog').css('margin-left', w / 2 * -1);
        $('.slideshow-image').width(this.width);
        $('.slideshow-image').height(this.height);
        $('.slideshow-dialog').width(w);
        $('.slideshow-dialog').height(h);
        $('.slideshow-image-bl').removeClass('hidden');
        $('.slideshow-pending').addClass('hidden');
        $('.slideshow-progress').addClass('hidden');
    };
    img.src = src;
}

function previewimg(id, uint8arr)
{
    try {
        var blob = new Blob([uint8arr], {type: 'image/jpeg'});
    } catch (err) {}
    if (!blob || blob.size < 25)
        blob = new Blob([uint8arr.buffer]);
    previews[id] =
        {
            blob: blob,
            src: myURL.createObjectURL(blob),
            time: new Date().getTime()
        };
    if (id == slideshowid)
    {
        previewsrc(previews[id].src);
    }
    if (Object.keys(previews).length == 1)
    {
        $(window).unload(function()
        {
            for (var id in previews)
            {
                myURL.revokeObjectURL(previews[id].src);
            }
        });
    }
}

var thumbnails = [];
var thumbnailblobs = [];
var th_requested = [];
var fa_duplicates = {};
var fa_reqcnt = 0;
var fa_addcnt = 8;
var fa_tnwait = 0;

function fm_thumbnails()
{
    var treq = {}, a = 0, max = Math.max($.rmItemsInView || 1, 71) + fa_addcnt, u = max - Math.floor(max / 3), y;
    if (!fa_reqcnt)
        fa_tnwait = y;
    if (d)
        console.time('fm_thumbnails');
    if (myURL)
    {
        for (var i in M.v)
        {
            var n = M.v[i];
            if (n.fa)
            {
                if (fa_tnwait == n.h && n.seen)
                    fa_tnwait = 0;
                if (!fa_tnwait && !thumbnails[n.h] && !th_requested[n.h])
                {
                    if (typeof fa_duplicates[n.fa] == 'undefined')
                        fa_duplicates[n.fa] = 0;
                    else
                        fa_duplicates[n.fa] = 1;
                    treq[n.h] =
                        {
                            fa: n.fa,
                            k: n.key
                        };
                    th_requested[n.h] = 1;

                    if (u == a)
                        y = n.h;
                    if (++a > max)
                    {
                        if (!n.seen)
                            break;
                        y = n.h;
                    }
                }
                else if (n.seen && n.seen !== 2)
                {
                    fm_thumbnail_render(n);
                }
            }
        }
        if (y)
            fa_tnwait = y;

        if (a > 0)
        {
            fa_reqcnt += a;
            if (d)
                console.log('Requesting %d thumbs (%d loaded)', a, fa_reqcnt);

            var rt = Date.now();
            var cdid = M.currentdirid;
            api_getfileattr(treq, 0, function(ctx, node, uint8arr)
            {
                if (uint8arr === 0xDEAD)
                {
                    if (d)
                        console.log('Aborted thumbnail retrieval for ' + node);
                    delete th_requested[node];
                    return;
                }
                if (rt)
                {
                    if (((Date.now() - rt) > 4000) && ((fa_addcnt += u) > 300))
                        fa_addcnt = 301;
                    rt = 0;
                }
                try {
                    var blob = new Blob([uint8arr], {type: 'image/jpeg'});
                } catch (err) {}
                if (blob.size < 25)
                    blob = new Blob([uint8arr.buffer]);
                // thumbnailblobs[node] = blob;
                thumbnails[node] = myURL.createObjectURL(blob);
                if (M.d[node] && M.d[node].seen && M.currentdirid === cdid)
                    fm_thumbnail_render(M.d[node]);

                // deduplicate in view when there is a duplicate fa:
                if (M.d[node] && fa_duplicates[M.d[node].fa] > 0)
                {
                    for (var i in M.v)
                    {
                        if (M.v[i].h !== node && M.v[i].fa == M.d[node].fa && !thumbnails[M.v[i].h])
                        {
                            thumbnails[M.v[i].h] = thumbnails[node];
                            if (M.v[i].seen && M.currentdirid === cdid)
                                fm_thumbnail_render(M.v[i]);
                        }
                    }
                }
            });
        }
    }
    if (d)
        console.timeEnd('fm_thumbnails');
}

function fm_thumbnail_render(n) {

    if (n && thumbnails[n.h]) {
        var e = $('#' + n.h + '.file-block');

        if (e.length > 0) {
            e = e.find('img:first');
            e.attr('src', thumbnails[n.h]);
            e.parent().addClass('thumb');
            n.seen = 2;
        }
    }
}

function fm_contains(filecnt, foldercnt) {
    var containstxt = l[782];
    if ((foldercnt > 1) && (filecnt > 1)) {
        containstxt = l[828].replace('[X1]', foldercnt).replace('[X2]', filecnt);
    } else if ((foldercnt > 1) && (filecnt === 1)) {
        containstxt = l[829].replace('[X]', foldercnt);
    } else if ((foldercnt === 1) && (filecnt > 1)) {
        containstxt = l[830].replace('[X]', filecnt);
    } else if ((foldercnt === 1) && (filecnt === 1)) {
        containstxt = l[831];
    } else if (foldercnt > 1) {
        containstxt = l[832].replace('[X]', foldercnt);
    } else if (filecnt > 1) {
        containstxt = l[833].replace('[X]', filecnt);
    } else if (foldercnt === 1) {
        containstxt = l[834];
    } else if (filecnt === 1) {
        containstxt = l[835];
    }
    return containstxt;
}

function fm_importflnodes(nodes)
{
    var sel = [].concat(nodes || []);
    if (sel.length) {
        var FLRootID = M.RootID;

        mega.ui.showLoginRequiredDialog().done(function() {

            $.onImportCopyNodes = fm_getcopynodes(sel);
            document.location.hash = 'fm';

            $(document).one('onInitContextUI', SoonFc(function(e) {
                if (ASSERT(M.RootID != FLRootID, 'Unexpected openFolder on Import')) {
                    if (d) console.log('Importing Nodes...', sel, $.onImportCopyNodes);

                    $.selected = sel;
                    $.mcImport = true;

                    // XXX: ...
                    $('.context-menu-item.copy-item').click();
                }
            }));
        }).fail(function(aError) {
            // If no aError, it was canceled
            if (aError) {
                alert(aError);
            }
        });
    }
}

function clipboardcopycomplete()
{
    if (d)
        console.log('clipboard copied');
}

function saveprogress(id, bytesloaded, bytestotal)
{
    if (d)
        console.log('saveprogress', id, bytesloaded, bytestotal);
}

function savecomplete(id)
{
    $('.fm-dialog.download-dialog').addClass('hidden');
    fm_hideoverlay();
    if (!$.dialog)
        $('#dlswf_' + id).remove();
    var dl = dlmanager.getDownloadByHandle(id);
    if (dl) {
        M.dlcomplete(dl);
        dlmanager.cleanupUI(dl, true);
    }
}

/**
 * Because of the left and transfer panes resizing options, we are now implementing the UI layout logic here, instead of
 * the original code from the styles.css.
 * The main reason is that, the CSS is not able to correctly calculate values based on other element's properties (e.g.
 * width, height, position, etc).
 * This is why we do a on('resize') handler which handles the resize of the generic layout of Mega's FM.
 */
function fm_resize_handler() {
    if ($.tresizer.last === -1) {
        return;
    }
    if (d) {
        console.time('fm_resize_handler');
    }

    $('.transfer-scrolling-table').css({
        'height': (
             $('.fm-transfers-block').outerHeight()
                - $('.transfer-table-header').outerHeight()
                - $('.fm-tranfers-header').outerHeight()
        ) + "px"
    });

    // left panel resize logic
    /*
    var right_panel_margin = $('.fm-left-panel').outerWidth();
     var resize_handle_width = $('.left-pane-drag-handle').outerWidth();
     $('.fm-main.default > div:not(.fm-left-panel)').each(function() {

     $(this).css({
     'margin-left':  right_panel_margin
     });
     });
     */

    $('.files-grid-view .grid-scrolling-table, .file-block-scrolling,' +
        ' .contacts-grid-view .contacts-grid-scrolling-table')
        .css({
            'width': $(document.body).outerWidth() - $('.fm-left-panel').outerWidth()
        });

    initTreeScroll();

    if (M.currentdirid === 'contacts') {
        if (M.viewmode) {
            initContactsBlocksScrolling();
        }
        else {
            if ($.contactGridHeader) {
                $.contactGridHeader();
            }
            initContactsGridScrolling();
        }
    }
    else if (M.currentdirid === 'shares') {
        if (M.viewmode) {
            initShareBlocksScrolling();
        }
        else {
            initGridScrolling();
            if ($.sharedGridHeader) {
                $.sharedGridHeader();
            }
        }
    }
    else if (M.currentdirid === 'transfers') {
        fm_tfsupdate(); // this will call $.transferHeader();
    }
    else if (M.currentdirid && M.currentdirid.substr(0, 7) === 'account') {
        var $mainBlock = $('.fm-account-main');

        if ($mainBlock.width() > 1675) {
            $mainBlock.addClass('hi-width');
        }
        else if ($mainBlock.width() < 920) {
            $mainBlock.addClass('low-width');
        } else {
            $mainBlock.removeClass('low-width hi-width');
        }

        initAccountScroll();
    }
    else {
        if (M.viewmode) {
            initFileblocksScrolling();
        }
        else {
            initGridScrolling();
            if ($.gridHeader) {
                $.gridHeader();
                $.detailsGridHeader();
            }
        }
    }

    if (slideshowid && previews[slideshowid]) {
        previewsrc(previews[slideshowid].src);
    }

    if (megaChatIsReady && megaChat.resized) {
        megaChat.resized();
    }


    $('.fm-right-files-block, .fm-right-account-block').css({
        'margin-left': ($('.fm-left-panel:visible').width() + $('.nw-fm-left-icons-panel').width()) + "px"
    });

    var shared_block_height = $('.shared-details-block').height() - $('.shared-top-details').height();
    $('.shared-details-block .files-grid-view, .shared-details-block .fm-blocks-view').css({
        'height': shared_block_height + "px",
        'min-height': shared_block_height + "px"
    });

    if (d) {
        console.timeEnd('fm_resize_handler');
    }
}

<<<<<<< HEAD
/**
 * sharedFolderUI()
 *
 * @returns {Boolean}
 */
function sharedFolderUI() {
=======
/*
 * fullUsername
 *
 * @param {String} userHandle
 * @returns {String} result An first and last user name or email
 */
mega.utils.fullUsername = function username(userHandle) {

    // User name
    var result;

    if (M.d[userHandle]) {
        result = M.d[userHandle].name && $.trim(M.d[userHandle].name) || M.d[userHandle].m;
    }

    return String(result);
};
>>>>>>> 2f62ae13

function sharedFolderUI() {
    /* jshint -W074 */
    var nodeData = M.d[M.currentdirid];
    var browsingSharedContent = false;
    var c;

    // Browsing shared content
    if ($('.shared-details-block').length > 0) {

        $('.shared-details-block .shared-folder-content').unwrap();
        $('.shared-folder-content').removeClass('shared-folder-content');
        $('.shared-top-details').remove();
        browsingSharedContent = true;
    }

<<<<<<< HEAD
    if (!n || (n.p.length !== 11)) {
        n = null;
=======
    // Checks it's not a contact, contacts handles are 11 chars long
    // file/folder handles are 8 chars long
    if (!nodeData || (nodeData.p.length !== 11)) {
>>>>>>> 2f62ae13

        // [<current selection handle>, 'owners handle', 'tab name']
        var p = M.getPath(M.currentdirid);
        nodeData = null;

        if (p[p.length - 1] === 'shares') {
            c = M.d[p[0]];
            nodeData = M.d[p[p.length - 3]];

<<<<<<< HEAD
            if (!n || (n.p.length !== 11)) {
                n = 0;
=======
            if (!nodeData || (nodeData.p.length !== 11)) {
                nodeData = 0;
>>>>>>> 2f62ae13
            }
        }
    }

    if (nodeData) {

        var rights = l[55];
        var rightsclass = ' read-only';
        var rightPanelView = '.files-grid-view.fm';

        // Handle of initial share owner
        var ownersHandle = nodeData.su;
        var fullOwnersName = mega.utils.fullUsername(ownersHandle);
        var avatar = useravatar.contact(M.d[ownersHandle], 'nw-contact-avatar');

        // Access rights
        if (nodeData.r === 1) {
            rights = l[56];
            rightsclass = ' read-and-write';
        }
<<<<<<< HEAD
        else if (n.r === 2) {
=======
        else if (nodeData.r === 2) {
>>>>>>> 2f62ae13
            rights = l[57];
            rightsclass = ' full-access';
        }

        if (M.viewmode === 1) {
            rightPanelView = '.fm-blocks-view.fm';
        }

<<<<<<< HEAD
        var nameStr = user && user.name ? htmlentities(user.name) : "N/A";

        $(e).wrap('<div class="shared-details-block"></div>');

=======
        $(rightPanelView).wrap('<div class="shared-details-block"></div>');

>>>>>>> 2f62ae13
        $('.shared-details-block').prepend(
            '<div class="shared-top-details">'
                + '<div class="shared-details-icon"></div>'
                + '<div class="shared-details-info-block">'
                    + '<div class="shared-details-pad">'
                        + '<div class="shared-details-folder-name">' + htmlentities((c || nodeData).name) + '</div>'
                        + '<a href="javascript:;" class="grid-url-arrow"></a>'
                        + '<div class="shared-folder-access' + rightsclass + '">' + rights + '</div>'
                        + '<div class="clear"></div>'
                        + avatar
                        + '<div class="fm-chat-user-info">'
                            + '<div class="fm-chat-user">' + htmlentities(fullOwnersName) + '</div>'
                        + '</div>'
                    + '</div>'
                    + '<div class="shared-details-buttons">'
                        + '<div class="fm-leave-share"><span>' + l[5866] + '</span></div>'
                        + '<div class="fm-share-copy"><span>' + l[63] + '</span></div>'
                        + '<div class="fm-share-download"><span class="fm-chatbutton-arrow">' + l[58] + '</span></div>'
                        + '<div class="clear"></div>'
                    + '</div>'
                    + '<div class="clear"></div>'
                + '</div>'
            + '</div>');

        $(rightPanelView).addClass('shared-folder-content');

        Soon(function() {
            $(window).trigger('resize');
            Soon(fm_resize_handler);
        });
    }

    return browsingSharedContent;
    /* jshint -W074 */
}

function userFingerprint(userid, callback) {
    userid = userid.u || userid;
    var user = M.u[userid];
    if (!user || !user.u) {
        return callback([]);
    }
    if (userid === u_handle) {
        var fprint = authring.computeFingerprint(u_pubEd25519, 'Ed25519', 'hex');
        return callback(fprint.toUpperCase().match(/.{4}/g), fprint);
    }
    var fingerprintPromise = crypt.getFingerprintEd25519(user.h || userid);
    fingerprintPromise.done(function (response) {
        callback(
            response.toUpperCase().match(/.{4}/g),
            response
        );
    });
}

/**
 * Get and display the fingerprint
 * @param {Object} user The user object e.g. same as M.u[userHandle]
 */
function showAuthenticityCredentials(user) {

    var $fingerprintContainer = $('.contact-fingerprint-txt');

    // Compute the fingerprint
    userFingerprint(user, function(fingerprints) {

        // Clear old values immediately
        $fingerprintContainer.empty();

        // Render the fingerprint into 10 groups of 4 hex digits
        $.each(fingerprints, function(key, value) {
            $('<span>').text(value).appendTo(
                $fingerprintContainer.filter(key <= 4 ? ':first' : ':last')
            );
        });
    });
}

/**
 * Enables the Verify button
 * @param {String} userHandle The user handle
 */
function enableVerifyFingerprintsButton(userHandle) {
    $('.fm-verify').removeClass('verified');
    $('.fm-verify').find('span').text(l[1960] + '...');
    $('.fm-verify').rebind('click', function() {
        fingerprintDialog(userHandle);
    });
}

function fingerprintDialog(userid) {

    // Add log to see how often they open the verify dialog
    api_req({ a: 'log', e: 99601, m: 'Fingerprint verify dialog opened' });

    userid = userid.u || userid;
    var user = M.u[userid];
    if (!user || !user.u) {
        return;
    }

    function closeFngrPrntDialog() {
        fm_hideoverlay();
        $this.addClass('hidden');
        $('.fm-dialog-close').unbind('click');
        $('.dialog-approve-button').unbind('click');
        $('.dialog-skip-button').unbind('click');
        $this = null;
    }

    var $this = $('.fingerprint-dialog');

    $this.find('.fingerprint-avatar').empty().append($(useravatar.contact(userid)).removeClass('avatar'));

    $this.find('.contact-details-user-name')
        .text(user.name || user.m) // escape HTML things
        .end()
        .find('.contact-details-email')
        .text(user.m); // escape HTML things

    $this.find('.fingerprint-txt').empty();
    userFingerprint(u_handle, function(fprint) {
        var target = $('.fingerprint-bott-txt .fingerprint-txt');
        fprint.forEach(function(v) {
            $('<span>').text(v).appendTo(target);
        });
    });

    userFingerprint(user, function(fprint) {
        var offset = 0;
        $this.find('.fingerprint-code .fingerprint-txt').each(function() {
            var that = $(this);
            fprint.slice(offset, offset + 5).forEach(function(v) {
                $('<span>').text(v).appendTo(that);
                offset++;
            });
        });
    });

    $('.fm-dialog-close').rebind('click', function() {
        closeFngrPrntDialog();
    });

    $('.dialog-approve-button').rebind('click', function() {

        // Add log to see how often they verify the fingerprints
        api_req({ a: 'log', e: 99602, m: 'Fingerprint verification approved' });

        loadingDialog.show();
        // Generate fingerprint
        crypt.getFingerprintEd25519(userid, 'string')
            .done(function(fingerprint) {

                // Authenticate the contact
                authring.setContactAuthenticated(
                    userid,
                    fingerprint,
                    'Ed25519',
                    authring.AUTHENTICATION_METHOD.FINGERPRINT_COMPARISON,
                    authring.KEY_CONFIDENCE.UNSURE
                );

                // Change button state to 'Verified'
                $('.fm-verify').unbind('click').addClass('verified').find('span').text(l[6776]);

                closeFngrPrntDialog();
            })
            .always(function() {
                loadingDialog.hide();
            });
    });

    $('.dialog-skip-button').rebind('click', function() {
        closeFngrPrntDialog();
    });

    $this.removeClass('hidden')
        .css({
            'margin-top': '-' + $this.height() / 2 + 'px',
            'margin-left': '-' + $this.width() / 2 + 'px'
        });
    fm_showoverlay();
}

function contactUI() {
    $('.nw-contact-item').removeClass('selected');
    $('.contact-details-pad .grid-url-arrow').unbind('click');

    var n = M.u[M.currentdirid];
    if (n && n.u) {
        var u_h = M.currentdirid;
//        var cs = M.contactstatus(u_h);
        var user = M.u[u_h];
        var avatar = $(useravatar.contact(u_h));

        var onlinestatus = M.onlineStatusClass(
            megaChatIsReady &&
            megaChat.karere.getPresence(megaChat.getJidFromNodeId(u_h))
        );

        $('.contact-top-details .nw-contact-block-avatar').empty().append( avatar.removeClass('avatar').addClass('square') );
        $('.contact-top-details .onlinestatus').removeClass('away offline online busy');
        $('.contact-top-details .onlinestatus').addClass(onlinestatus[1]);
        $('.contact-top-details .fm-chat-user-status').text(onlinestatus[0]);
        $('.contact-top-details .contact-details-user-name').text(user.name || user.m);
        $('.contact-top-details .contact-details-email').text(user.m);

        $('.contact-details-pad .grid-url-arrow').bind('click', function(e) {
            e.preventDefault();
            e.stopPropagation(); // do not treat it as a regular click on the file
            // $(this).addClass('active');
            $('.context-menu').addClass('arrange-to-front');
            e.currentTarget = $(this);
            e.calculatePosition = true;
            $.selected = [location.hash.replace('#fm/', '')];
            searchPath();
            contextMenuUI(e, 4);
        });

        // Display the current fingerpring
        showAuthenticityCredentials(user);

        // Set authentication state of contact from authring.
        var authringPromise = new MegaPromise();
        if (u_authring.Ed25519) {
            authringPromise.resolve();
        }
        else {
            // First load the authentication system.
            var authSystemPromise = authring.initAuthenticationSystem();
            authringPromise.linkDoneAndFailTo(authSystemPromise);
        }
        /** To be called on settled authring promise. */
        var _setVerifiedState = function() {

            var handle = user.u || user;
            var verificationState = u_authring.Ed25519[handle] || {};
            var isVerified = (verificationState.method
                              >= authring.AUTHENTICATION_METHOD.FINGERPRINT_COMPARISON);

            // Show the user is verified
            if (isVerified) {
                $('.fm-verify').addClass('verified');
                $('.fm-verify').find('span').text(l[6776]);
            }
            else {
                // Otherwise show the Verify... button.
                enableVerifyFingerprintsButton(handle);
            }
        };
        authringPromise.done(_setVerifiedState);

        // Reset seen or verified fingerprints and re-enable the Verify button
        $('.fm-reset-stored-fingerprint').rebind('click', function() {
            authring.resetFingerprintsForUser(user.u);
            enableVerifyFingerprintsButton(user.u);

            // Refetch the key
            showAuthenticityCredentials(user);
        });

        if (!megaChatIsDisabled) {

            // Bind the "Start conversation" button
            $('.fm-start-conversation').unbind('click.megaChat');
            $('.fm-start-conversation').bind('click.megaChat', function() {

                window.location = '#fm/chat/' + u_h;
                return false;
            });
        }

        $('.nw-contact-item#contact_' + u_h).addClass('selected');
    }
}

/**
 * Implements the behavior of "File Manager - Resizable Panes":
 * - Initializes a jQuery UI .resizable
 * - Sets w/h/direction
 * - Persistance (only saving is implemented here, you should implement by yourself an initial set of the w/h from the
 *  localStorage
 * - Proxies the jQ UI's resizable events - `resize` and `resizestop`
 * - Can be initialized only once per element (instance is stored in $element.data('fmresizable'))
 *
 * @param element
 * @param opts
 * @returns {*}
 * @constructor
 */
function FMResizablePane(element, opts) {
    var $element = $(element);
    var self = this;
    var $self = $(this);

    self.element = element;

    /**
     * Default options
     *
     * @type {{direction: string, persistanceKey: string, minHeight: undefined, minWidth: undefined, handle: string}}
     */
    var defaults = {
        'direction': 'n',
        'persistanceKey': 'transferPanelHeight',
        'minHeight': undefined,
        'minWidth': undefined,
        'handle': '.transfer-drag-handle'
    };

    var size_attr = 'height';

    opts = $.extend(true, {}, defaults, opts);

    self.options = opts; //expose as public

    /**
     * Depending on the selected direction, pick which css attr should we be changing - width OR height
     */
    if (opts.direction == 'n' || opts.direction == 's') {
        size_attr = 'height';
    } else if (opts.direction == 'e' || opts.direction == 'w') {
        size_attr = 'width';
    } else if (opts.direction.length == 2) {
        size_attr = 'both';
    }

    /**
     * Destroy if already initialized.
     */
    if ($element.data('fmresizable')) {
        $element.data('fmresizable').destroy();
    }

    self.destroy = function() {
        // some optimizations can be done here in the future.
    };

    /**
     * Basic init/constructor code
     */
    {
        var $handle = $(opts.handle, $element);

        if (d) {
            if (!$handle.length) {
                console.warn('FMResizablePane: Element not found: ' + opts.handle);
            }
        }

        $handle.addClass('ui-resizable-handle ui-resizable-' + opts.direction);

        var resizable_opts = {
            'handles': {
            },
            minHeight: opts.minHeight,
            minWidth: opts.minWidth,
            maxHeight: opts.maxHeight,
            maxWidth: opts.maxWidth,
            start: function(e, ui) {

            },
            resize: function(e, ui) {
                var css_attrs = {
                    'top': 0
                };

                if (size_attr == 'both') {
                    css_attrs['width'] = ui.size['width'];
                    css_attrs['height'] = ui.size['height'];

                    $element.css(css_attrs);

                    if (opts.persistanceKey) {
                        mega.config.set(opts.persistanceKey, css_attrs);
                    }
                } else {
                    css_attrs[size_attr] = ui.size[size_attr];
                    $element.css(css_attrs);
                    if (opts.persistanceKey) {
                        mega.config.set(opts.persistanceKey, ui.size[size_attr]);
                    }
                }

                $self.trigger('resize', [e, ui]);
            },
            'stop': function(e, ui) {
                $self.trigger('resizestop', [e, ui]);
                $(window).trigger('resize');
            }
        };

        if (opts['aspectRatio']) {
            resizable_opts['aspectRatio'] = opts['aspectRatio'];
        }

        resizable_opts['handles'][opts.direction] = $handle;

        $element.resizable(resizable_opts);

        $element.data('fmresizable', this);
    }
    return this;
}

/**
 * bindDropdownEvents
 *
 * Bind Custom select event
 *
 * @param {Selector} dropdowns, elements selector.
 * @param {String} addition option for account page only. Allows to show "Show changes" notification
 *
 */
function bindDropdownEvents($dropdown, saveOption) {

    var $dropdownsItem = $dropdown.find('.default-dropdown-item');

    $($dropdown).rebind('click', function(e)
    {
        var $this = $(this);
        if (!$this.hasClass('active')) {
            var bottPos, jsp,
                scrollBlock = '#' + $this.attr('id') + ' .default-select-scroll',
                $dropdown = $this.find('.default-select-dropdown'),
                $activeDropdownItem = $this.find('.default-dropdown-item.active');

            //Show Select dropdown
            $('.active .default-select-dropdown').fadeOut(200);
            $this.addClass('active');
            $dropdown.css('margin-top', '0px');
            $dropdown.fadeIn(200);

            //Dropdown position relative to the window
            bottPos = $(window).height() - ($dropdown.offset().top + $dropdown.outerHeight());
            if (bottPos < 50) {
                $dropdown.css('margin-top', '-' + (60 - bottPos) + 'px');
            }

            //Dropdown scrolling initialization
            initSelectScrolling(scrollBlock);
            jsp = $(scrollBlock).data('jsp');
            if (jsp && $activeDropdownItem.length) {
                jsp.scrollToElement($activeDropdownItem)
            }
        } else {
            $this.find('.default-select-dropdown').fadeOut(200);
            $this.removeClass('active');
        }
    });

    $dropdownsItem.rebind('click', function(e)
    {
        var $this = $(this);
        if (!$this.hasClass('active')) {
            var $select = $(this).closest('.default-select');

            //Select dropdown item
            $select.find('.default-dropdown-item').removeClass('active');
            $this.addClass('active');
            $select.find('span').text($this.text());

            //Save changes for account page
            if (saveOption) {
                $('.fm-account-save-block').removeClass('hidden');
            }
        }
    });

    $('#fmholder, .fm-dialog').rebind('click.defaultselect', function(e)
    {
        if (!$(e.target).hasClass('default-select')) {
            $selectBlock = $('.default-select.active');
            $selectBlock.find('.default-select-dropdown').fadeOut(200);
            $selectBlock.removeClass('active');
        }
    });
}

/**
 * Highlights some text inside an element as if you had selected it with the mouse
 * From http://stackoverflow.com/a/987376
 * @param {String} elementId The name of the id
 */
function selectText(elementId) {

    var range, selection;
    var text = document.getElementById(elementId);

    if (document.body.createTextRange) {
        range = document.body.createTextRange();
        range.moveToElementText(text);
        range.select();
    }
    else if (window.getSelection) {
        selection = window.getSelection();
        range = document.createRange();
        range.selectNodeContents(text);
        selection.removeAllRanges();
        selection.addRange(range);
    }
}

/**
 * Dialog to cancel subscriptions
 */
var cancelSubscriptionDialog = {

    $backgroundOverlay: null,
    $dialog: null,
    $dialogSuccess: null,
    $accountPageCancelButton: null,
    $accountPageSubscriptionBlock: null,
    $continueButton: null,
    $cancelReason: null,

    init: function() {

        this.$dialog = $('.cancel-subscription-st1');
        this.$dialogSuccess = $('.cancel-subscription-st2');
        this.$accountPageCancelButton = $('.fm-account-blocks .btn-cancel');
        this.$continueButton = this.$dialog.find('.continue-cancel-subscription');
        this.$cancelReason = this.$dialog.find('.cancel-textarea textarea');
        this.$backgroundOverlay = $('.fm-dialog-overlay');
        this.$accountPageSubscriptionBlock = $('.subscription-bl');

        // Show the dialog
        this.$dialog.removeClass('hidden');
        this.$backgroundOverlay.removeClass('hidden').addClass('payment-dialog-overlay');

        // Init functionality
        this.enableButtonWhenReasonEntered();
        this.initSendingReasonToApi();
        this.initCloseAndBackButtons();
    },

    /**
     * Close the dialog when either the close or back buttons are clicked
     */
    initCloseAndBackButtons: function() {

        // Close main dialog
        this.$dialog.find('.fm-dialog-button.cancel, .fm-dialog-close').rebind('click', function() {
            cancelSubscriptionDialog.$dialog.addClass('hidden');
            cancelSubscriptionDialog.$backgroundOverlay.addClass('hidden').removeClass('payment-dialog-overlay');
        });

        // Prevent clicking on the background overlay which closes it unintentionally
        cancelSubscriptionDialog.$backgroundOverlay.rebind('click', function(event) {
            event.stopPropagation();
        });
    },

    /**
     * Close success dialog
     */
    initCloseButtonSuccessDialog: function() {

        this.$dialogSuccess.find('.fm-dialog-close').rebind('click', function() {
            cancelSubscriptionDialog.$dialogSuccess.addClass('hidden');
            cancelSubscriptionDialog.$backgroundOverlay.addClass('hidden').removeClass('payment-dialog-overlay');
        });
    },

    /**
     * Make sure text has been entered before making the button available
     */
    enableButtonWhenReasonEntered: function() {

        this.$cancelReason.rebind('keyup', function() {

            // Trim for spaces
            var reason = $(this).val();
                reason = $.trim(reason);

            // Make sure at least 1 character
            if (reason.length > 0) {
                cancelSubscriptionDialog.$continueButton.removeClass('disabled');
            }
            else {
                cancelSubscriptionDialog.$continueButton.addClass('disabled');
            }
        });
    },

    /**
     * Send the cancellation reason
     */
    initSendingReasonToApi: function() {

        this.$continueButton.rebind('click', function() {

            // Get the cancellation reason
            var reason = cancelSubscriptionDialog.$cancelReason.val();

            // Hide the dialog and show loading spinner
            cancelSubscriptionDialog.$dialog.addClass('hidden');
            cancelSubscriptionDialog.$backgroundOverlay.addClass('hidden').removeClass('payment-dialog-overlay');
            loadingDialog.show();

            // Cancel the subscription/s
            // cccs = Credit Card Cancel Subscriptions, r = reason
            api_req({ a: 'cccs', r: reason }, {
                callback: function() {

                    // Reset account cache and refetch all account data to display UI
                    // (note potential race condition if cancellation callback wasn't received in 7500ms)
                    M.account.lastupdate = 0;

                    setTimeout(function() {

                        // Hide loading dialog and cancel subscription button on account page
                        loadingDialog.hide();
                        cancelSubscriptionDialog.$accountPageCancelButton.hide();
                        cancelSubscriptionDialog.$accountPageSubscriptionBlock.removeClass('active-subscription');

                        // Show success dialog and refresh UI
                        cancelSubscriptionDialog.$dialogSuccess.removeClass('hidden');
                        cancelSubscriptionDialog.$backgroundOverlay.removeClass('hidden').addClass('payment-dialog-overlay');
                        cancelSubscriptionDialog.initCloseButtonSuccessDialog();
                        accountUI();

                    }, 7500);
                }
            });
        });
    }
};

/**
 * addToMultiInputDropDownList
 *
 * Add item from token.input plugin drop down list.
 *
 * @param {String} dialog, The class name.
 * @param {Array} item An array of JSON objects e.g. { id, name }.
 *
 */
function addToMultiInputDropDownList(dialog, item) {

    if (dialog) {
        $(dialog).tokenInput("addToDDL", item);
    }
}

/**
 * removeFromMultiInputDDL
 *
 * Remove item from token.input plugin drop down list.
 *
 * @param {String} dialog, The class name.
 * @param {Array} item An array of JSON objects e.g. { id, name }.
 *
 */
function removeFromMultiInputDDL(dialog, item) {

    if (dialog) {
        $(dialog).tokenInput("removeFromDDL", item);
    }
}

(function($, scope) {
    /**
     * Sort dialogs, dialogs used for sorting content in left panels, copy and move dialogs.
     *
     * @param opts {Object}
     *
     * @constructor
     */
    var SortMenu = function(opts) {

        var self = this;
        var defaultOptions = {
        };

        self.options = $.extend(true, {}, defaultOptions, opts);
    };

    /**
     * treesearchUI
     */
    SortMenu.prototype.treeSearchUI = function() {

        $('.nw-fm-tree-header').unbind('click');
        $('.nw-fm-search-icon').unbind('click');
        $('.nw-fm-tree-header input').unbind('keyup');
        $('.nw-fm-tree-header input').unbind('blur');

        // Items are NOT available in left panel, hide search
        if (!$('.fm-tree-panel .content-panel.active').find('ul li, .nw-contact-item').length) {
            $('.nw-fm-tree-header input').prop('readonly', true);
            $('.nw-fm-search-icon').hide();
        }
        else { // There's items available
            $('.nw-fm-search-icon').show();
            $('.nw-fm-tree-header input').prop('readonly', false);

            // Left panel header click, show search input box
            $('.nw-fm-tree-header').bind('click', function(e) {

                var $self = $(this);

                var targetClass = $(e.target).attr('class'),
                    filledInput = $self.attr('class'),
                    $input = $self.find('input');

                // Search icon visible
                if (targetClass && (targetClass.indexOf('nw-fm-search-icon') > -1)) {

                    // Remove previous search text
                    if (filledInput && (filledInput.indexOf('filled-input') > -1)) {
                        $self.removeClass('filled-input');
                    }
                }
                else {
                    $self.addClass('focused-input');
                    if ($input.val() === $input.attr('placeholder')) {
                        $input.val('');
                        $input.focus();
                    }
                }
            }); // END left panel header click

            // Make a search
            $('.nw-fm-search-icon').bind('click', function() {

                var $self = $(this);

                treesearch = false;
                treeredraw();
                $self.prev().val('');
                $self.parent().find('input').blur();
            });

            $('.nw-fm-tree-header input').bind('keyup', function(e) {

                var $self = $(this);

                var $parentElem = $self.parent();

                if (e.keyCode === 27) {
                    $parentElem.removeClass('filled-input');
                    $self.val('');
                    $self.blur();
                    treesearch = false;
                }
                else {
                    $parentElem.addClass('filled-input');
                    treesearch = $self.val();
                }

                if ($self.val() === '') {
                    $parentElem.removeClass('filled-input');
                }

                treeredraw();
            });

            $('.nw-fm-tree-header input').bind('blur', function() {

                var $self = $(this);

                if (($self.val() === $self.attr('placeholder')) || ($self.val() === '')) {
                    $self.parent('.nw-fm-tree-header').removeClass('focused-input filled-input');
                    $self.val($self.attr('placeholder'));
                }
                else {
                    $self.parent('.nw-fm-tree-header').removeClass('focused-input');
                }
            });
        }

        /**
         * Show/hide sort dialog in left panel
         */
        $('.nw-tree-panel-arrows').rebind('click', function() {

            var $self = $(this);

            var menu, type, sortTreePanel, $sortMenuItems;

            // Show sort menu
            if ($self.attr('class').indexOf('active') === -1) {

                $.hideContextMenu();

                $self.addClass('active');

                menu = $('.nw-sorting-menu').removeClass('hidden');
                type = treePanelType();

                if (type === 'settings') {
                    type = M.lastActiveTab || 'cloud-drive';
                }

                // Show all items in sort dialog in case contacts tab is choosen
                if (type === 'contacts') {
                    menu.find('.sorting-item-divider,.sorting-menu-item').removeClass('hidden');
                }
                else { // Hide status and last-interaction sorting options in sort dialog
                    menu.find('*[data-by=status],*[data-by=last-interaction]').addClass('hidden');
                }

                sortTreePanel = $.sortTreePanel[type];

                if (d && !sortTreePanel) {
                    console.error('No sortTreePanel', type);
                }

                $sortMenuItems = $('.sorting-menu-item').removeClass('active');

                if (sortTreePanel) {
                    $sortMenuItems.filter('*[data-by=' + sortTreePanel.by + '],*[data-dir=' + sortTreePanel.dir + ']').addClass('active');
                }

                return false; // Prevent bubbling
            }

            // Hide sort menu
            else {
                $self.removeClass('active');
                $('.nw-sorting-menu').addClass('hidden');
            }
        });

        /**
         * React on user input when new sorting criteria is picked
         */
        $('.fm-left-panel .sorting-menu-item').rebind('click', function() {

            var $self = $(this),
                data = $self.data(),
                type = treePanelType();

            if (type === 'settings') {
                type = M.lastActiveTab || 'cloud-drive';
            }

            if (!$self.hasClass('active') && $.sortTreePanel[type]) {
                $self.parent().find('.sorting-menu-item').removeClass('active');
                $self.addClass('active');
                $('.nw-sorting-menu').addClass('hidden');
                $('.nw-tree-panel-arrows').removeClass('active');

                if (data.dir) {
                    localStorage['sort' + type + 'Dir'] = $.sortTreePanel[type].dir = data.dir;
                }
                if (data.by) {
                    localStorage['sort' + type + 'By'] = $.sortTreePanel[type].by = data.by;
                }

                if (type === 'contacts') {
                    M.contacts();
                }
                else if (type === 'shared-with-me') {
                    M.buildtree({ h: 'shares' }, M.buildtree.FORCE_REBUILD);
                }
                else if (type === 'inbox') {
                    M.buildtree(M.d[M.InboxID], M.buildtree.FORCE_REBUILD);
                }
                else if (type === 'rubbsih-bin') {
                    M.buildtree({ h: M.RubbishID }, M.buildtree.FORCE_REBUILD);
                }
                else if ((type === 'cloud-drive') || (type === 'folder-link')) {
                    M.buildtree(M.d[M.RootID], M.buildtree.FORCE_REBUILD);
                }

                treeUI(); // reattach events
            }
        });

    };

    SortMenu.prototype.initializeTreePanelSorting = function() {

        var self = this;

        $.sortTreePanel = {};

        $.each(['folder-link', 'contacts', 'conversations', 'inbox', 'shared-with-me', 'cloud-drive', 'rubbish-bin'], function(key, type) {
            $.sortTreePanel[type] = {
                by: anyOf(['name', 'status', 'last-interaction'], localStorage['sort' + type + 'By']) || (type === 'contacts' ? "status": "name"),
                dir: parseInt(anyOf(['-1', '1'], localStorage['sort' + type + 'Dir']) || '1')
            };
        });
    };

    /**
     * initializeDialogTreePanelSorting
     *
     * Initialize sorting menu in copy and move dialogs
    */
    SortMenu.prototype.initializeDialogTreePanelSorting = function() {

        var dlgKey;

        // Copy dialog
        $.each(['folder-link', 'contacts', 'conversations', 'inbox', 'shared-with-me', 'cloud-drive', 'rubbish-bin'], function(key, type) {
            dlgKey = 'Copy' + type;
            $.sortTreePanel[dlgKey] = {
                by: anyOf(['name', 'status', 'last-interaction'], localStorage['sort' + dlgKey + 'By']) || (type === 'contacts' ? "status": "name"),
                dir: parseInt(anyOf(['-1', '1'], localStorage['sort' + dlgKey + 'Dir']) || '1')
            };
        });

        // Move dialog
        $.each(['folder-link', 'contacts', 'conversations', 'inbox', 'shared-with-me', 'cloud-drive', 'rubbish-bin'], function(key, type) {
            dlgKey = 'Move' + type;
            $.sortTreePanel[dlgKey] = {
                by: anyOf(['name', 'status', 'last-interaction'], localStorage['sort' + dlgKey + 'By']) || (type === 'contacts' ? "status": "name"),
                dir: parseInt(anyOf(['-1', '1'], localStorage['sort' + dlgKey + 'Dir']) || '1')
            };
        });
    };

    // export
    scope.mega = scope.mega || {};
    scope.mega.SortMenu = SortMenu;
})(jQuery, window);<|MERGE_RESOLUTION|>--- conflicted
+++ resolved
@@ -10452,14 +10452,6 @@
     }
 }
 
-<<<<<<< HEAD
-/**
- * sharedFolderUI()
- *
- * @returns {Boolean}
- */
-function sharedFolderUI() {
-=======
 /*
  * fullUsername
  *
@@ -10477,7 +10469,6 @@
 
     return String(result);
 };
->>>>>>> 2f62ae13
 
 function sharedFolderUI() {
     /* jshint -W074 */
@@ -10494,14 +10485,9 @@
         browsingSharedContent = true;
     }
 
-<<<<<<< HEAD
-    if (!n || (n.p.length !== 11)) {
-        n = null;
-=======
     // Checks it's not a contact, contacts handles are 11 chars long
     // file/folder handles are 8 chars long
     if (!nodeData || (nodeData.p.length !== 11)) {
->>>>>>> 2f62ae13
 
         // [<current selection handle>, 'owners handle', 'tab name']
         var p = M.getPath(M.currentdirid);
@@ -10511,13 +10497,8 @@
             c = M.d[p[0]];
             nodeData = M.d[p[p.length - 3]];
 
-<<<<<<< HEAD
-            if (!n || (n.p.length !== 11)) {
-                n = 0;
-=======
             if (!nodeData || (nodeData.p.length !== 11)) {
                 nodeData = 0;
->>>>>>> 2f62ae13
             }
         }
     }
@@ -10538,11 +10519,7 @@
             rights = l[56];
             rightsclass = ' read-and-write';
         }
-<<<<<<< HEAD
-        else if (n.r === 2) {
-=======
         else if (nodeData.r === 2) {
->>>>>>> 2f62ae13
             rights = l[57];
             rightsclass = ' full-access';
         }
@@ -10551,15 +10528,8 @@
             rightPanelView = '.fm-blocks-view.fm';
         }
 
-<<<<<<< HEAD
-        var nameStr = user && user.name ? htmlentities(user.name) : "N/A";
-
-        $(e).wrap('<div class="shared-details-block"></div>');
-
-=======
         $(rightPanelView).wrap('<div class="shared-details-block"></div>');
 
->>>>>>> 2f62ae13
         $('.shared-details-block').prepend(
             '<div class="shared-top-details">'
                 + '<div class="shared-details-icon"></div>'
