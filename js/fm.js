--- conflicted
+++ resolved
@@ -8893,15 +8893,6 @@
 
         mega.ui.showLoginRequiredDialog().done(function() {
             loadingDialog.show();
-<<<<<<< HEAD
-
-            M.getCopyNodes(sel)
-                .done(function(nodes) {
-
-                    $.onImportCopyNodes = nodes;
-                    loadSubPage('fm');
-                });
-=======
             localStorage.folderLinkImport = FLRootID;
 
             var data = [sel, fm_getcopynodes(sel)];
@@ -8909,7 +8900,6 @@
             StorageDB(u_handle)
                 .set('import.' + FLRootID, data)
                 .done(function() {
->>>>>>> 2d5924fa
 
                     loadSubPage('fm');
                 })
