--- conflicted
+++ resolved
@@ -1428,11 +1428,6 @@
 
     // If no shares are available, remove share icon from left panel, right panel (list and block view)
     if (!bAvailShares) {
-<<<<<<< HEAD
-        $('#treea_' + nodeHandle + ' .nw-fm-tree-folder').removeClass('shared-folder'); // Left panel
-        $('.grid-table.fm #' + nodeHandle + ' .transfer-filtype-icon').removeClass('folder-shared'); // Right panel list view
-        $('#' + nodeHandle + '.data-block-view .block-view-file-type').removeClass('folder-shared'); // Right panel block view
-=======
 
         // Left panel
         $('#treea_' + nodeHandle + ' .nw-fm-tree-folder').removeClass('shared-folder');
@@ -1441,8 +1436,7 @@
         $('.grid-table.fm #' + nodeHandle + ' .transfer-filetype-icon').removeClass('folder-shared');
 
         // Right panel block view
-        $('#' + nodeHandle + '.file-block .block-view-file-type').removeClass('folder-shared');
->>>>>>> fafe59ad
+        $('#' + nodeHandle + '.data-block-view .block-view-file-type').removeClass('folder-shared');
     }
 
     // If no export link is available, remove export link from left and right panels (list and block view)
