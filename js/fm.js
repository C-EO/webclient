/**
 * Get a string for the payment plan number
 * @param {Number} planNum The plan number e.g. 1: PRO I, 2: PRO II, 3: PRO III, 4: LITE
 */
function getProPlan(planNum) {

    switch (planNum) {
        case 1:
            return l[5819];     // PRO I
        case 2:
            return l[6125];     // PRO II
        case 3:
            return l[6126];     // PRO III
        case 4:
            return l[6234];     // LITE
        default:
            return l[435];      // FREE
    }
}

function voucherCentering(button)
{
    var popupBlock = $('.fm-voucher-popup');
    var rigthPosition = $('.fm-account-main').outerWidth() - $(popupBlock).outerWidth();
    var buttonMid = button.width() / 2;
    popupBlock.css('top', button.position().top + 30);
    popupBlock.css('left', button.position().left + buttonMid + 20 - popupBlock.width() / 2);
    if (rigthPosition - 20 < popupBlock.position().left)
    {
        popupBlock.css('left', rigthPosition - 20);
    }
}

function reportQuota(chunksize)
{
    if (u_attr && u_attr.p) return false;
    var quota = {}, t = Math.floor(new Date().getTime()/60000);
    if (localStorage.q) quota = JSON.parse(localStorage.q);
    for (var i in quota)
    {
        if (i < t-360) delete quota[i];
    }
    if (!quota[t]) quota[t]=0;
    quota[t] += chunksize;
    localStorage.q = JSON.stringify(quota);
}

function hasQuota(filesize, next) {
    checkQuota(filesize, function(r) {
        if (r.sec == 0 || r.sec == -1) {
            bandwidthDialog(1);
            next(true);
        }
        else {
            sessionStorage.proref = 'bwlimit';

            if (!$.lastlimit) {
                $.lastlimit = 0;
            }

            // Translate bottom right text block of bandwidth dialog
            var $bottomRightText = $('.bandwidth-dialog .bandwidth-text-bl.second');
            var text = $bottomRightText.html().replace('[A]', '<span class="red">').replace('[/A]', '</span>');
            text = text.replace('%1', '<strong class="bandwidth-used">' + bytesToSize(r.used) + '</strong>');
            $bottomRightText.html(text);

            var minutes = Math.ceil(r.sec / 60);
            var minutesText = l[5838];
            if (minutes != 1) {
                minutesText = l[5837].replace('[X]', minutes);
            }

            // Translate header text of bandwidth dialog
            var $header = $('.bandwidth-dialog .bandwidth-header');
            var headerText = $header.html().replace('%1', '<span class="bandwidth-minutes">' + minutesText + '</span>');
            $header.html(headerText);

            bandwidthDialog();

            if ($.lastlimit < new Date().getTime() - 60000) {
                megaAnalytics.log("dl", "limit", { used: r.used, filesize: r.filesize, seconds: r.sec });
            }

            $.lastlimit = new Date().getTime();
            next(false);
        }
    });
}

function apiQuota(callback2)
{
    // cache 'bq' for up to 60 seconds for each limitation
    if (typeof $.bq !== 'undefined' && $.lastlimit > new Date().getTime()-60000) callback2($.bq);
    else
    {
        api_req({a:'bq'},{callback:function(res)
        {
            $.bq=res;
            callback2(res);
        }});
    }
}

function checkQuota(filesize,callback)
{
    if (u_attr && u_attr.p)
    {
        if (callback) callback({sec:-1});
        return false;
    }
    apiQuota(function(quotabytes)
    {
        if (localStorage.bq) quotabytes = localStorage.bq;
        var consumed=0,quota = {};
        if (localStorage.q) quota = JSON.parse(localStorage.q);
        var t = Math.floor(new Date().getTime()/60000);
        var t2 = t-360;
        var sec = 0,available=0, newbw=0;
        while (t2 <= t)
        {
            if (quota[t2]) consumed += quota[t2];
            t2++;
        }
        if (quotabytes == 0) sec=0;
        else if (quotabytes-filesize < 0) sec=-1;
        else if (quotabytes-consumed-filesize < 0)
        {
            var shortage = quotabytes-consumed-filesize;
            var t2 = t-360;
            while (t2 <= t)
            {
                if (quota[t2]) shortage += quota[t2];
                if (shortage > 0)
                {
                    newbw = shortage-quotabytes-consumed-filesize;
                    sec = (t2+360-t)*60;
                    break;
                }
                t2++;
            }
            if (sec == 0 || sec > 21600)
            {
                sec = 21600;
                newbw = quotabytes;
            }
        }
        else sec=0;
        if (callback) callback({used:consumed,sec:sec,filesize:filesize,newbw:newbw});

    });
}

/**
 * Shows the bandwidth dialog
 * @param {Boolean} close If true, closes the dialog, otherwise opens it
 */
function bandwidthDialog(close) {

    var $bandwidthDialog = $('.fm-dialog.bandwidth-dialog');
    var $backgroundOverlay = $('.fm-dialog-overlay');

    // Close dialog
    if (close) {
        $backgroundOverlay.addClass('hidden');
        $bandwidthDialog.addClass('hidden');
    }
    else {
        // Don't show if not in filemanager or download page
        if (!is_fm() && page !== 'download') {
            return false;
        }

        // Send a log to the API the first time the over bandwidth quota dialog is triggered
        if (!localStorage.seenBandwidthDialog) {
            api_req({ a: 'log', e: 99333, m: 'bandwidthdialog' });
            localStorage.setItem('seenBandwidthDialog', true);
        }

        // On close button click, close the dialog
        $bandwidthDialog.find('.fm-dialog-close').rebind('click', function() {
            $backgroundOverlay.addClass('hidden');
            $bandwidthDialog.addClass('hidden');
        });

        // On Select button click
        $bandwidthDialog.find('.membership-button').rebind('click', function() {

            // Get the plan number and redirect to pro step 2
            var planId = $(this).closest('.reg-st3-membership-bl').attr('data-payment');
            document.location.hash = 'pro&planNum=' + planId;
        });

        // Show the dialog
        $backgroundOverlay.removeClass('hidden');
        $bandwidthDialog.removeClass('hidden');
    }
}

function deleteScrollPanel(from, data) {
    var jsp = $(from).data(data);
    if (jsp) {
        jsp.destroy();
    }
}

function initAccountScroll(scroll)
{
    $('.fm-account-main').jScrollPane({enableKeyboardNavigation: false, showArrows: true, arrowSize: 5, animateScroll: true});
    jScrollFade('.fm-account-main');
    if (scroll) {
        var jsp = $('.fm-account-main').data('jsp');
        if (jsp) {
            jsp.scrollToBottom();
        }
    }
}

function initGridScrolling()
{
    $('.grid-scrolling-table').jScrollPane({enableKeyboardNavigation: false, showArrows: true, arrowSize: 5});
    jScrollFade('.grid-scrolling-table');
}
function initFileblocksScrolling()
{
    $('.file-block-scrolling').jScrollPane({enableKeyboardNavigation: false, showArrows: true, arrowSize: 5});
    jScrollFade('.file-block-scrolling');
}

function initFileblocksScrolling2()
{
    $('.contact-details-view .file-block-scrolling').jScrollPane({enableKeyboardNavigation: false, showArrows: true, arrowSize: 5});
    jScrollFade('.contact-details-view .file-block-scrolling');
}

function initContactsGridScrolling() {
    var scroll = '.grid-scrolling-table.contacts';
    deleteScrollPanel(scroll, 'jsp');
    $(scroll).jScrollPane({enableKeyboardNavigation: false, showArrows: true, arrowSize: 5});
    jScrollFade(scroll);
}

/**
 * Sent Contact Requests
 *
 *
 */
function initOpcGridScrolling() {
    var scroll = '.grid-scrolling-table.opc';
    deleteScrollPanel(scroll, 'jsp');
    $(scroll).jScrollPane({enableKeyboardNavigation: false, showArrows: true, arrowSize: 5});
    jScrollFade(scroll);
}

/**
 * Received Contact Requests
 *
 *
 */
function initIpcGridScrolling() {
    var scroll = '.grid-scrolling-table.ipc';
    deleteScrollPanel(scroll, 'jsp');
    $(scroll).jScrollPane({enableKeyboardNavigation: false, showArrows: true, arrowSize: 5});
    jScrollFade(scroll);
}

function initContactsBlocksScrolling() {
    var scroll = '.contacts-blocks-scrolling';
    if ($('.contacts-blocks-scrolling:visible').length === 0) {
        return;
    }
    deleteScrollPanel(scroll, 'jsp');
    $(scroll).jScrollPane({enableKeyboardNavigation: false, showArrows: true, arrowSize: 5});
    jScrollFade(scroll);
}

function initShareBlocksScrolling() {
    var scroll = '.shared-blocks-scrolling';
    if ($('.shared-blocks-scrolling:visible').length === 0) {
        return;
    }
    deleteScrollPanel(scroll, 'jsp');
    $(scroll).jScrollPane({enableKeyboardNavigation: false, showArrows: true, arrowSize: 5});
    jScrollFade(scroll);
}

function initTransferScroll()
{
    $('.transfer-scrolling-table').jScrollPane({enableKeyboardNavigation: false, showArrows: true, arrowSize: 5, verticalDragMinHeight: 20});
    jScrollFade('.transfer-scrolling-table');
}

function initTreeScroll()
{
    /**
     if(localStorage.leftPaneWidth && $('.fm-left-panel').css('width').replace("px", "") != localStorage.leftPaneWidth)
     {
     $('.fm-left-panel').css({'width': localStorage.leftPaneWidth + "px"});
     }
     **/

    $('.fm-tree-panel').jScrollPane({enableKeyboardNavigation: false, showArrows: true, arrowSize: 5, animateScroll: true});
    // $('.fm-tree-panel').unbind('jsp-scroll-y.droppable');
    // $('.fm-tree-panel').bind('jsp-scroll-y.droppable',function(event, scrollPositionY, isAtTop, isAtBottom)
    // {
    // var t =Math.random();
    // $.scroller=t;
    // setTimeout(function()
    // {
    // if (t == $.scroller) treeDroppable();
    // },100);
    // });
    jScrollFade('.fm-tree-panel');
}

var ddtreedisabled = {};
function treeDroppable()
{
    // if (d) console.time('treeDroppable');
    var tt = $('.fm-tree-panel .jspPane').position().top;
    var toptop = false;
    $('.fm-tree-panel .ui-droppable').each(function(i, e)
    {
        var id = $(e).attr('id');
        if (!id)
        {
            $(e).uniqueId();
            id = $(e).attr('id');
        }
        if (toptop || (tt + $(e).height() + $(e).position().top - 10 > 0))
        {
            toptop = 1;
            if (ddtreedisabled[id])
            {
                delete ddtreedisabled[id];
                $(e).droppable("enable");
            }
        }
        else
        {
            ddtreedisabled[id] = 1;
            $(e).droppable("disable");
        }
    });
    // if (d) console.timeEnd('treeDroppable');
}

function cacheselect()
{
    $.selected = [];
    $($.selectddUIgrid + ' ' + $.selectddUIitem).each(function(i, o)
    {
        if ($(o).attr('class').indexOf('ui-selected') > -1)
            $.selected.push($(o).attr('id'));
    });
}

function hideEmptyGrids() {
    $('.fm-empty-trashbin,.fm-empty-contacts,.fm-empty-search,.fm-empty-cloud').addClass('hidden');
    $('.fm-empty-messages,.fm-empty-folder,.fm-empty-conversations,.fm-empty-incoming').addClass('hidden');
    $('.fm-empty-pad.fm-empty-sharef').remove();
}

function reselect(n)
{
    $('.ui-selected').removeClass('ui-selected');
    if (typeof $.selected == 'undefined')
        $.selected = [];
    for (var i in $.selected)
    {
        $('#' + $.selected[i]).addClass('ui-selected');
        if (n)
        {
            $('#' + $.selected[i] + ' .grid-status-icon').addClass('new');
            $('#' + $.selected[i] + ' .file-status-icon').addClass('new');
        }
    }
    if (n)
    {
        if (M.viewmode)
        {
            var jsp = $('.file-block-scrolling').data('jsp');
            var el = $('a.ui-selected');
        }
        else
        {
            var jsp = $('.grid-scrolling-table').data('jsp');
            var el = $('tr.ui-selected');
        }
        if (el.length > 0)
            el = el[0];
        else
            el = false;
        if (el && jsp)
            jsp.scrollToElement(el);
    }
}

var treesearch = false;

function treeredraw()
{
    $('li.tree-item-on-search-hidden').removeClass('tree-item-on-search-hidden');

    if (M.currentrootid == M.RootID)
        M.buildtree(M.d[M.RootID]);
    else if (M.currentrootid == M.RubbishID)
        M.buildtree({h: M.RubbishID});
    else if (M.currentrootid == 'shares')
        M.buildtree({h: 'shares'});
    else if (M.currentrootid == 'contacts')
        M.contacts();
    else if (M.currentrootid == 'chat')
    {
        console.log('render the entire contact list filtered by search query into the conversations list');
    }
    treeUI();
}

function treesearchUI()
{
    $('.nw-fm-tree-header').unbind('click');
    $('.nw-fm-search-icon').unbind('click');
    $('.nw-fm-tree-header input').unbind('keyup');
    $('.nw-fm-tree-header input').unbind('blur');

    if (!$('.fm-tree-panel .content-panel.active').find('ul li, .nw-contact-item').length) {
      $('.nw-fm-tree-header input').prop('readonly', true);
      $('.nw-fm-search-icon').hide();
    } else {
      $('.nw-fm-search-icon').show();
      $('.nw-fm-tree-header input').prop('readonly', false);
      $('.nw-fm-tree-header').bind('click', function(e)
      {
        var c = $(e.target).attr('class');
        if (c && c.indexOf('nw-fm-search-icon') > -1)
        {
            var c = $(this).attr('class');
            if (c && c.indexOf('filled-input') > -1)
            {
                $(this).removeClass('filled-input');
                return;
            }
        }
        var i = $(this).find('input');
        $(this).addClass('focused-input');
        if (i.val() == i.attr('placeholder'))
        {
            i.val('');
            i.focus();
        }
      });
      $('.nw-fm-search-icon').bind('click', function()
      {
        treesearch = false;
        treeredraw();
        $(this).prev().val('');
        $(this).parent().find('input').blur();
      });

      $('.nw-fm-tree-header input').bind('keyup', function(e)
      {
        var h = $(this).parent();
        if (e.keyCode == 27)
        {
            h.removeClass('filled-input');
            $(this).val('');
            $(this).blur();
            treesearch = false;
        }
        else
        {
            h.addClass('filled-input');
            treesearch = $(this).val();
        }
        if ($(this).val() == '')
            h.removeClass('filled-input');
        treeredraw()
      });

      $('.nw-fm-tree-header input').bind('blur', function()
      {
        if ($(this).val() == $(this).attr('placeholder') || $(this).val() == '')
        {
            $(this).parent('.nw-fm-tree-header').removeClass('focused-input filled-input');
            $(this).val($(this).attr('placeholder'));
        }
        else
            $(this).parent('.nw-fm-tree-header').removeClass('focused-input');
      });
    }

    $('.nw-tree-panel-arrows').unbind('click');
    $('.nw-tree-panel-arrows').bind('click', function()
    {
        if ($(this).attr('class').indexOf('active') == -1)
        {
            $(this).addClass('active');
            var menu = $('.nw-sorting-menu').removeClass('hidden')
                , type = treePanelType()
            switch (type) {
                case 'contacts':
                    // show all the options
                    menu.find('.sorting-item-divider,.sorting-menu-item').removeClass('hidden');
                    break;
                default:
                    // hide everything
                    menu.find('.sorting-item-divider,*[data-by=name],*[data-by=status],*[data-by=last-interaction]').addClass('hidden');
            }
            var sortTreePanel = $.sortTreePanel[type];
            if (d && !sortTreePanel) {
                console.error('No sortTreePanel', type);
            }

            var $o = $('.sorting-menu-item')
                .removeClass('active');
            if (sortTreePanel) {
                $o.filter('*[data-by=' + sortTreePanel.by + '],*[data-dir=' + sortTreePanel.dir + ']').addClass('active');
            }
            return false;
        }
        else
        {
            $(this).removeClass('active');
            $('.nw-sorting-menu').addClass('hidden');
        }
    });

    $('.sorting-menu-item').rebind('click', function() {

        var $this = $(this),
            data = $this.data(),
            type = treePanelType();

        if ($this.attr('class').indexOf('active') === -1) {
            $this.parent().find('.sorting-menu-item').removeClass('active');
            $this.addClass('active');
            $('.nw-sorting-menu').addClass('hidden');
            $('.nw-tree-panel-arrows').removeClass('active');

            if (data.dir) {
                localStorage['sort' + type + 'Dir'] = $.sortTreePanel[type].dir = data.dir;
            }
            else {
                localStorage['sort' + type + 'By'] = $.sortTreePanel[type].by = data.by;
            }

            switch (type) {
                case 'contacts':
                    M.contacts();
                    break;
                case 'shared-with-me':
                    M.buildtree({h: 'shares'}, M.buildtree.FORCE_REBUILD);
                    break;
                case 'cloud-drive':
                case 'folder-link':
                    M.buildtree(M.d[M.RootID], M.buildtree.FORCE_REBUILD);
                    break;
                case 'rubbish-bin':
                    M.buildtree({h: M.RubbishID}, M.buildtree.FORCE_REBUILD);
                    break;
            }
            treeUI(); // reattach events
        }
    });
}

function treePanelType()
{
    // is there an easy way of knowing it?
    return $.trim($('.nw-fm-left-icon.active').attr('class').replace(/(active|nw-fm-left-icon|ui-droppable)/g, ''))
}

function treePanelSortElements(type, elements, handlers, ifEq) {
    if (!$.sortTreePanel) {
       // XX: not yet initialised, initUI was not called yet, which means that most likely rendering/sorting should not be
       // triggered at the moment. Caused receiving action packets, BEFORE the ui was initialised, so this call can simply
       // do nothing at this moment.

       return;
    }
    var settings = $.sortTreePanel[type]
        , sort = handlers[settings.by]

    if (!sort)
        return;

    elements.sort(function(a, b) {
        var d = sort(a, b)
        if (d == 0 && ifEq)
            return ifEq(a, b)
        return d * settings.dir
    });
}

function initializeTreePanelSorting()
{
    $.sortTreePanel = {};
    $.each(['folder-link', 'contacts', 'conversations', 'shared-with-me', 'cloud-drive', 'rubbish-bin'], function(key, type) {
        $.sortTreePanel[type] = {
            by: anyOf(['name', 'status', 'last-interaction'], localStorage['sort' + type + 'By']) || (type == 'contacts' ? "status":"name"),
            dir: parseInt(anyOf(['-1', '1'], localStorage['sort' + type + 'Dir']) || '1')
        };
    });
}

/**
 *    Set the right drag icon to the transfer panel
 */
function tpDragCursor() {
    var h = $('.transfer-panel').height()
    if (h >= $.transferPaneResizable.options.maxHeight) {
        $('.transfer-drag-handle').css('cursor', 's-resize')
    } else if (h <= $.transferPaneResizable.options.minHeight) {
        $('.transfer-drag-handle').css('cursor', 'n-resize')
    } else {
        $('.transfer-drag-handle').css('cursor', 'ns-resize')
    }
}

function initUI() {
    $('.not-logged .fm-not-logged-button.create-account').rebind('click', function()
    {
        document.location.hash = 'register';
    });

    $('.not-logged .fm-not-logged-button.login').rebind('click', function()
    {
        document.location.hash = 'login';
    });

    $('.fm-dialog-overlay').rebind('click.fm', function()
    {
        closeDialog();
        $.hideContextMenu();
    });
    if (folderlink)
    {
        $('.fm-main').addClass('active-folder-link');
    }
    else
    {
        $('.fm-tree-header.cloud-drive-item').text(l[164]);
        $('.fm-tree-header').not('.cloud-drive-item').show();
        $('.fm-menu-item').show();
        $('.fm-left-menu .folderlink').addClass('hidden');
        $('.fm-main').removeClass('active-folder-link');
    }

    treesearchUI();
    initializeTreePanelSorting()

    $.doDD = function(e, ui, a, type)
    {
        function nRevert(r)
        {
            try {
                $(ui.draggable).draggable("option", "revert", false);
                if (r)
                    $(ui.draggable).remove();
            } catch (e) {
            }
        }
        var c = $(ui.draggable.context).attr('class');
        var t, ids, dd;

        if (c && c.indexOf('nw-fm-tree-item') > -1)
        {
            // tree dragged:
            var id = $(ui.draggable.context).attr('id');
            if (id.indexOf('treea_') > -1)
                ids = [id.replace('treea_', '')];
        }
        else
        {
            // grid dragged:
            if ($.selected && $.selected.length > 0)
                ids = $.selected;
        }

        // Workaround a problem where we get over[1] -> over[2] -> out[1]
        if (a === 'out' && $.currentOver !== $(e.target).attr('id'))
            a = 'noop';

        if (type == 1)
        {
            // tree dropped:
            var c = $(e.target).attr('class');
            if (c && c.indexOf('nw-fm-left-icon') > -1)
            {
                dd = 'nw-fm-left-icon';
                if (a == 'drop')
                {
                    if (c.indexOf('cloud') > -1)
                        t = M.RootID;
                    else if (c.indexOf('rubbish-bin') > -1)
                        t = M.RubbishID;
                }
            }
            else if (c && c.indexOf('transfer-panel') > -1)
                dd = 'download';
            else if (c && c.indexOf('nw-fm-tree-item') > -1 && !$(e.target).visible(!0))
                dd = 'download';
            else
            {
                var t = $(e.target).attr('id');
                if (t && t.indexOf('treea_') > -1)
                    t = t.replace('treea_', '');
                else if (t && t.indexOf('path_') > -1)
                    t = t.replace('path_', '');
                else if (t && t.indexOf('contact2_') > -1)
                    t = t.replace('contact2_', '');
                else if (M.currentdirid !== 'shares' || !M.d[t] || RootbyId(t) !== 'shares')
                    t = undefined;
            }
        }
        else
        {
            // grid dropped:
            var c = $(e.target).attr('class');
            if (c && c.indexOf('folder') > -1)
                t = $(e.target).attr('id');
        }

        if (ids && ids.length && t)
        {
            dd = ddtype(ids, t, e.altKey);
            if (dd === 'move' && e.altKey)
                dd = 'copy';
        }

        if (a !== 'noop')
        {
            if ($.liTimerK)
                clearTimeout($.liTimerK);
            $('body').removeClassWith('dndc-');
            $('.hide-settings-icon').removeClass('hide-settings-icon');
        }
        if (a == 'drop' || a == 'out' || a == 'noop')
        {
            $(e.target).removeClass('dragover');
            // if (a !== 'noop') $('.dragger-block').addClass('drag');
        }
        else if (a == 'over')
        {
            var id = $(e.target).attr('id');
            if (!id)
            {
                $(e.target).uniqueId();
                id = $(e.target).attr('id');
            }

            $.currentOver = id;
            setTimeout(function()
            {
                if ($.currentOver == id)
                {
                    var h;
                    if (id.indexOf('treea_') > -1)
                        h = id.replace('treea_', '');
                    else
                    {
                        var c = $(id).attr('class');
                        if (c && c.indexOf('cloud-drive-item') > -1)
                            h = M.RootID;
                        else if (c && c.indexOf('recycle-item') > -1)
                            h = M.RubbishID;
                        else if (c && c.indexOf('contacts-item') > -1)
                            h = 'contacts';
                    }
                    if (h)
                        treeUIexpand(h, 1);
                    else if ($(e.target).hasClass('nw-conversations-item'))
                        $(e.target).click();
                }
            }, 890);

            if (dd == 'move')
                $.draggingClass = ('dndc-move');
            else if (dd == 'copy')
                $.draggingClass = ('dndc-copy');
            else if (dd == 'download')
                $.draggingClass = ('dndc-download');
            else if (dd === 'nw-fm-left-icon')
            {
                var c = '' + $(e.target).attr('class');

                if (~c.indexOf('rubbish-bin'))
                    $.draggingClass = ('dndc-to-rubbish');
                else if (~c.indexOf('shared-with-me'))
                    $.draggingClass = ('dndc-to-shared');
                else if (~c.indexOf('contacts'))
                    $.draggingClass = ('dndc-to-contacts');
                /*else if (~c.indexOf('conversations'))
                    $.draggingClass = ('dndc-to-conversations');*/
                else if (~c.indexOf('cloud-drive'))
                    $.draggingClass = ('dndc-to-conversations'); // TODO: cursor, please?
                else
                    c = null;

                if (c)
                {
                    if ($.liTooltipTimer)
                        clearTimeout($.liTooltipTimer);
                    $.liTimerK = setTimeout(function() {
                        $(e.target).click()
                    }, 920);
                }
            }
            // else $('.dragger-block').addClass('drag');
            else {
                $.draggingClass = ('dndc-warning');
            }

            $('body').addClass($.draggingClass);

            $(e.target).addClass('dragover');
            $($.selectddUIgrid + ' ' + $.selectddUIitem).removeClass('ui-selected');
            if ($(e.target).hasClass('folder'))
            {
                $(e.target).addClass('ui-selected').find('.file-settings-icon, .grid-url-arrow').addClass('hide-settings-icon');
            }
        }
        // if (d) console.log('!a:'+a, dd, $(e.target).attr('id'), (M.d[$(e.target).attr('id').split('_').pop()]||{}).name, $(e.target).attr('class'), $(ui.draggable.context).attr('class'));

        if (a == 'drop' && dd)
        {
            if (dd === 'nw-fm-left-icon')
            {
                // do nothing
            }
            /*else if ($(e.target).hasClass('nw-conversations-item'))
            {
                nRevert();

                // drop over a chat window
                var currentRoom = megaChat.getCurrentRoom();
                assert(currentRoom, 'Current room missing - this drop action should be impossible.');
                currentRoom.attachNodes(ids);

                if (d)
                    console.error('TODO: dragging to the chat', currentRoom);
            }*/
            else if (dd == 'move')
            {
                nRevert(t !== M.RubbishID);
                $.moveids = ids;
                $.movet = t;
                setTimeout(function()
                {
                    if ($.movet === M.RubbishID) {
                        $.selected = $.moveids;
                        fmremove();
                    } else {
                        M.moveNodes($.moveids, $.movet);
                    }
                }, 50);
            }
            else if (dd == 'copy' || dd == 'copydel')
            {
                nRevert();
                $.copyids = ids;
                $.copyt = t;
                setTimeout(function()
                {
                    M.copyNodes($.copyids, $.copyt, dd == 'copydel', function()
                    {
                        // Update files count...
                        if (M.currentdirid === 'shares' && !M.viewmode)
                        {
                            M.openFolder('shares', 1);
                        }
                    });
                }, 50);
            }
            else if (dd === 'download')
            {
                nRevert();
                var as_zip = e.altKey;
                M.addDownload(ids, as_zip);
            }
            $('.dragger-block').hide();
        }
    };
    InitFileDrag();
    createFolderUI();
    cSortMenuUI();
    M.buildSubmenu();
    initContextUI();
    copyDialog();
    moveDialog();
    initShareDialog();
    transferPanelUI();
    UIkeyevents();
    addContactUI();

    $('.fm-files-view-icon').unbind('click');
    $('.fm-files-view-icon').bind('click', function(event)
    {
        $.hideContextMenu();
        cacheselect();
        if ($(this).attr('class').indexOf('listing-view') > -1)
        {
            if (fmconfig.uiviewmode)
                storefmconfig('viewmode', 0);
            else
                fmviewmode(M.currentdirid, 0);
            M.openFolder(M.currentdirid, true);
        }
        else
        {
            if (fmconfig.uiviewmode)
                storefmconfig('viewmode', 1);
            else
                fmviewmode(M.currentdirid, 1);
            M.openFolder(M.currentdirid, true);
        }
        reselect();
        return false;
    });

    $.hideContextMenu = function(e)
    {
        if (e && e.target)
        {
            var c = $(e.target).attr('class');
            if (!c)
            {
                c = $(e.target).parent();
                if (c)
                    c = $(c).attr('class');
            }
            if (c && c.indexOf('dropdown') > -1 && (c.indexOf('download-item') > -1 || c.indexOf('more-item') > -1) && c.indexOf('active') > -1)
                return false;
        }

        $('.nw-sorting-menu').addClass('hidden');
        $('.fm-start-chat-dropdown').addClass('hidden').removeClass('active');
        $('.start-chat-button').removeClass('active');
        $('.nw-tree-panel-arrows').removeClass('active');
        $('.context-menu-item.dropdown').removeClass('active');
        $('.fm-tree-header').removeClass('dragover');
        $('.nw-fm-tree-item').removeClass('dragover');
        // Set to default
        var a = $('.context-menu.files-menu,.context-menu.download');
        a.addClass('hidden');
        var b = a.find('.context-submenu');
        b.attr('style', '');
        b.removeClass('active left-position overlap-right overlap-left mega-height');
        a.find('.disabled,.context-scrolling-block').removeClass('disabled context-scrolling-block');
        a.find('.context-menu-item.contains-submenu.opened').removeClass('opened');
    };

    $('#fmholder').unbind('click.contextmenu');
    $('#fmholder').bind('click.contextmenu', function(e)
    {
        $.hideContextMenu(e);
        if ($.hideTopMenu)
            $.hideTopMenu(e);
        var c = $(e.target).attr('class');
        if ($(e.target).attr('type') !== 'file' && (c && c.indexOf('upgradelink') == -1) && (c && c.indexOf('campaign-logo') == -1) && (c && c.indexOf('resellerbuy') == -1) && (c && c.indexOf('linkified') == -1))
            return false;

    });

    $('.fm-back-button').rebind('click', function(e) {

        if (!M.currentdirid) {
            return;
        }

        if (M.currentdirid == 'notifications'
            || M.currentdirid.substr(0, 7) == 'search/'
            || M.currentdirid.substr(0, 5) == 'chat/') {
            window.history.back();
        }
        else {
            var n = M.d[M.currentdirid];
            if ((n && n.p && M.d[n.p]) || (n && n.p === 'contacts')) {
                M.openFolder(n.p);
            }
        }
    });

    $('.fm-right-header.fm').removeClass('hidden');

    if (folderlink) {
        $('.fm-tree-header.cloud-drive-item span').text('');
    }
    else {
        folderlink = 0;
    }

    if (ul_queue.length > 0) {
        openTransferpanel();
    }

    if (u_type === 0 && !u_attr.terms) {
        $.termsAgree = function() {

            u_attr.terms = 1;
            api_req({a: 'up', terms: 'Mq'});
            // queued work is continued when user accept terms of service
            $('.transfer-pause-icon').removeClass('active');
            dlQueue.resume();
            ulQueue.resume();
            ui_paused = false;
        };

        $.termsDeny = function() {
            u_logout();
            document.location.reload();
        };
        termsDialog();
    }

    if (ul_queue.length > 0) {
        openTransferpanel();
    }
    M.avatars();

    if ((typeof dl_import !== 'undefined') && dl_import) {
        importFile();
    }

    $('.context-menu').rebind('contextmenu', function(e) {
        if (!localStorage.contextmenu)
            e.preventDefault();
    });

    var fmTabState;

    $('.nw-fm-left-icon').rebind('contextmenu', function(ev) {
        contextMenuUI(ev,1);
        return false;
    });

    $('.nw-fm-left-icon').rebind('click', function() {
<<<<<<< HEAD
        treesearch = false;
=======

>>>>>>> 129dee1a
        var clickedClass = $(this).attr('class');
        if (!clickedClass) {
            return;
        }
        if (!fmTabState || fmTabState['cloud-drive'].root !== M.RootID) {
            fmTabState = {
                'cloud-drive':    { root: M.RootID,    prev: null },
                'shared-with-me': { root: 'shares',    prev: null },
                'conversations':  { root: 'chat',      prev: null },
                'contacts':       { root: 'contacts',  prev: null },
                'inbox':          { root: M.InboxID,   prev: null },
                'rubbish-bin':    { root: M.RubbishID, prev: null }
            };
        }
        var activeClass = (''+$('.nw-fm-left-icon.active:visible')
            .attr('class')).split(" ").filter(function(c) {
                return !!fmTabState[c];
            })[0];

        var activeTab = fmTabState[activeClass];
        if (activeTab) {
            if (activeTab.root === M.currentrootid) {
                activeTab.prev = M.currentdirid;
            }
            else if (d) {
                console.warn('Root mismatch', M.currentrootid, M.currentdirid, activeTab);
            }
        }

        for (var tab in fmTabState) {
            if (~clickedClass.indexOf(tab)) {
                tab = fmTabState[tab];

                var targetFolder = null;

                // Clicked on the currently active tab, should open the root (e.g. go back)
                if (~clickedClass.indexOf(activeClass)) {
                    targetFolder = tab.root;
                }
                else if (tab.prev && M.d[tab.prev]) {
                    targetFolder = tab.prev;
                }
                else {
                    targetFolder = tab.root
                }

                M.openFolder(targetFolder);

                break;
            }
        }
    });

    $('.nw-fm-left-icon').unbind('mouseover');
    $('.nw-fm-left-icon').bind('mouseover', function() {
        var tooltip = $(this).find('.nw-fm-left-tooltip');
        if ($.liTooltipTimer)
            clearTimeout($.liTooltipTimer);
        $.liTooltipTimer = window.setTimeout(
            function() {
                $(tooltip).addClass('hovered');
            }, 1000);
    });

    $('.nw-fm-left-icon').unbind('mouseout');
    $('.nw-fm-left-icon').bind('mouseout', function() {
        $(this).find('.nw-fm-left-tooltip').removeClass('hovered');
        clearTimeout($.liTooltipTimer);
    });

    if (dlMethod.warn && !localStorage.browserDialog && !$.browserDialog)
    {
        setTimeout(browserDialog, 2000);
    }

    $.transferPaneResizable = new FMResizablePane($('.transfer-panel'), {
        'direction': 'n',
        'minHeight': 96,
        'maxHeight': 312,
        'persistanceKey': 'transferPaneHeight',
        'handle': '.transfer-drag-handle'
    });

    $($.transferPaneResizable).on('resize', function(e, resize_event, ui)
    {
        if ($('#fmholder.transfer-panel-opened').size() == 0)
        {
            $.transferOpen(undefined, true);
            $.transferHeader();
        }
        tpDragCursor();
    });

    $($.transferPaneResizable).on('resizestop', function(e, resize_event, ui) {
        if ($.transferPaneResizable.options.minHeight >= ui.size.height) {
            $.transferOpen();
            $.transferHeader();
        }
    });

    var lPane = $('.fm-left-panel')
    $.leftPaneResizable = new FMResizablePane(lPane, {
        'direction': 'e',
        'minWidth': 200,
        'maxWidth': 400,
        'persistanceKey': 'leftPaneWidth',
        'handle': '.left-pane-drag-handle'
    });

    if (localStorage.leftPaneWidth) {
        lPane.width(Math.min(
            $.leftPaneResizable.options.maxWidth,
            Math.max($.leftPaneResizable.options.minWidth, localStorage.leftPaneWidth)
            ));
    }

    $($.leftPaneResizable).on('resize', function() {
        var w = lPane.width()
        if (w >= $.leftPaneResizable.options.maxWidth) {
            $('.left-pane-drag-handle').css('cursor', 'w-resize')
        } else if (w <= $.leftPaneResizable.options.minWidth) {
            $('.left-pane-drag-handle').css('cursor', 'e-resize')
        } else {
            $('.left-pane-drag-handle').css('cursor', 'we-resize')
        }
        $(window).trigger('resize');
    });

    $(window).rebind('resize.fmrh hashchange.fmrh', fm_resize_handler);

    if (!MegaChatDisabled) {
        megaChat.karere.rebind("onPresence.maintainUI", function(e, presenceEventData) {
            var contact = megaChat.getContactFromJid(presenceEventData.getFromJid());
            M.onlineStatusEvent(contact, presenceEventData.getShow());
        });
    }
}

function transferPanelContextMenu(target)
{
    $('.context-menu.files-menu .context-menu-item').hide();
    var menuitems = $('.context-menu.files-menu .context-menu-item');

    menuitems.filter('.transfer-pause,.transfer-play,.move-up,.move-down,.tranfer-clear')
        .show();

    var file = GlobalProgress[$(target).attr('id')]
    if (!file) {
        /* no file, it is a finished operation */
        menuitems.hide()
            .filter('.tranfer-clear')
            .show()

    } else {
        if (file.started) {
            menuitems.filter('.move-up,.move-down').hide();
        }
        if (file.paused) {
            menuitems.filter('.transfer-pause').hide();
        } else {
            menuitems.filter('.transfer-play').hide();
        }

        if (target.prev().length == 0 || target.prev().find('.queued').length == 0) {
            menuitems.filter('.move-up').hide();
        }
        if (target.next().length == 0) {
            menuitems.filter('.move-down').hide();
        }
    }

    menuitems.parent()
        .children('.context-menu-divider').hide().end()
        .children('.pause-item-divider').show().end()
}

function openTransferpanel()
{
    $.transferOpen(1);
    if (M.currentdirid == 'notifications')
        notifyPopup.initNotificationsScrolling();
    else if (M.viewmode)
        initFileblocksScrolling();
    else
        initGridScrolling();
    if (!uldl_hold)
        ulQueue.resume();
    else// make sure that terms of service are accepted before any action
    {
        $('.transfer-pause-icon').addClass('active');
        dlQueue.pause();
        ulQueue.pause();
        ui_paused = true;

//        $('.transfer-table tr td:eq(4), .transfer-table tr td:eq(6)').each(function()
//        {
//            $(this).text('');
//        });
    }
    initTreeScroll();
    $(window).trigger('resize');

    if ($('table.transfer-table tr').length > 1) {
        $('.transfer-clear-all-icon').removeClass('hidden');
    }

    $('.tranfer-table .grid-url-arrow').unbind('click')
    $('.tranfer-table .grid-url-arrow').bind('click', function(e) {
        var target = $(this).closest('tr');
        e.preventDefault();
        e.stopPropagation(); // do not treat it as a regular click on the file
        e.currentTarget = target;
        transferPanelContextMenu(target);
        target.parent().find('tr').removeClass('ui-selected');
        target.addClass('ui-selected');
        contextMenuUI(e);
    });

}

function searchFM()
{

}

function isValidShareLink()
{
    var valid = true;
    for (var i in u_nodekeys) {
        valid = valid && typeof u_nodekeys[i] == "object"
    }
    return valid;
}

function removeUInode(h) {

    var n = M.d[h],
        i = 0;

    // check subfolders
    if (n && n.t) {
        var cns = M.c[n.p];
        if (cns) {
            for (var cn in cns) {
                if (M.d[cn] && M.d[cn].t && cn !== h) {
                    i++;
                    break;
                }
            }
        }
    }

    var hasItems = !!M.v.length;
    switch (M.currentdirid) {
        case "shares":
            $('#treeli_' + h).remove();// remove folder and subfolders
            if (!hasItems) {
                $('.files-grid-view .grid-table-header tr').remove();
                $('.fm-empty-cloud').removeClass('hidden');
            }
            break;
        case "contacts":

            //Clear left panel:
            $('#contact_' + h).fadeOut('slow', function() {
                $(this).remove();
            });

            //Clear right panel:
            $('.grid-table.contacts tr#' + h + ', .contacts-blocks-scrolling a#' + h)
                .fadeOut('slow', function() {
                    $(this).remove();
                });

            // clear the contacts grid:
            $('.contacts-grid-view #' + h).remove();
            if (!hasItems) {
                $('.contacts-grid-view .contacts-grid-header tr').remove();
                $('.fm-empty-contacts .fm-empty-cloud-txt').text(l[784]);
                $('.fm-empty-contacts').removeClass('hidden');
            }
            break;
        case "chat":
            if (!hasItems) {
                $('.contacts-grid-view .contacts-grid-header tr').remove();
                $('.fm-empty-chat').removeClass('hidden');
            }
            break;
        case M.RubbishID:
            if (i == 0 && n) {
                $('#treea_' + n.p).removeClass('contains-folders expanded');
            }

            // Remove item
            $('#' + h).remove();

            // Remove folder and subfolders
            $('#treeli_' + h).remove();
            if (!hasItems) {
                $('.contacts-grid-view .contacts-grid-header tr').remove();
                $('.fm-empty-trashbin').removeClass('hidden');
            }
            break;
        case M.RootID:
            if (i == 0 && n) {
                $('#treea_' + n.p).removeClass('contains-folders expanded');
            }

            // Remove item
            $('#' + h).remove();

            // Remove folder and subfolders
            $('#treeli_' + h).remove();
            if (!hasItems) {
                $('.files-grid-view').addClass('hidden');
                $('.grid-table.fm tr').remove();
                $('.fm-empty-cloud').removeClass('hidden');
            }
            break;
        default:
            if (i == 0 && n) {
                $('#treea_' + n.p).removeClass('contains-folders expanded');
            }
            $('#' + h).remove();// remove item
            $('#treeli_' + h).remove();// remove folder and subfolders
            if (!hasItems) {
                if (sharedfolderUI()) {
                    M.emptySharefolderUI();
                }
                else {
                    $('.files-grid-view').addClass('hidden');
                    $('.fm-empty-folder').removeClass('hidden');
                }
                $('.grid-table.fm tr').remove();
            }
            break;
    }

    if (M.currentdirid === h || isCircular(h, M.currentdirid) === true) {
        M.openFolder(RootbyId(h));
    }
}

/**
 * sharedUInode(nodeHandle)
 * Handle shared/export link icons in Cloud Drive
 *
 * @param {string} nodeHandle
 */
function sharedUInode(nodeHandle) {

    DEBUG('sharedUInode');
    var oShares,
        iShareNum = 0,
        bExportLink = false,
        bAvailShares = false;

    if ((M.d[nodeHandle] && M.d[nodeHandle].shares) || M.ps[nodeHandle]) {

        oShares = M.d[nodeHandle].shares;

        if (oShares) {
            iShareNum = Object.keys(oShares).length;
        }

        if (oShares && oShares.EXP) {
            $('.grid-table.fm #' + nodeHandle + ' .grid-url-field').addClass('linked');
            $('#' + nodeHandle + '.file-block').addClass('linked');

            bExportLink = true;
        }

        if ((oShares && oShares.EXP && iShareNum > 1)
            || (oShares && !oShares.EXP && iShareNum)
            || M.ps[nodeHandle]) {

            $('#treea_' + nodeHandle + ' .nw-fm-tree-folder').addClass('shared-folder');
            $('#treea_' + nodeHandle).addClass('linked');

            bAvailShares = true;
        }
    }

    $('.grid-table.fm #' + nodeHandle + ' .transfer-filtype-icon').addClass(fileIcon({t: 1, share: bAvailShares}));
    $('#' + nodeHandle + '.file-block .block-view-file-type').addClass(fileIcon({t: 1, share: bAvailShares}));

    if (!bAvailShares) {
        $('#treea_' + nodeHandle + ' .nw-fm-tree-folder').removeClass('shared-folder');
        $('.grid-table.fm #' + nodeHandle + ' .transfer-filtype-icon').removeClass('folder-shared');
        $('#' + nodeHandle + '.file-block .block-view-file-type').removeClass('folder-shared');
    }

    if (!bExportLink) {
        $('.grid-table.fm #' + nodeHandle + ' .grid-url-field').removeClass('linked');
        $('#' + nodeHandle + '.file-block').removeClass('linked');
        $('#treea_' + nodeHandle).removeClass('linked');
    }
}

function addShareNotification(notification) {

    if (notifyPopup.notifications == null) {
        return false;
    }

    var timestamp = Math.round(new Date().getTime() / 1000);
    var updated = false;

    if (notification.t == 'put') {
        for (i in notifyPopup.notifications) {
            if (notifyPopup.notifications[i].folderid == notification.n && notifyPopup.notifications[i].user == notification.u && notifyPopup.notifications[i].timestamp > timestamp - 120 && notifyPopup.notifications[i].type !== 'share' && !updated) {

                notifyPopup.notifications[i].timestamp = timestamp;
                notifyPopup.notifications[i].read = false;
                notifyPopup.notifications[i].count = false;

                if (!notifyPopup.notifications[i].nodes) {
                    notifyPopup.notifications[i].nodes = [];
                }

                for (var i in notification.f) {
                    notifyPopup.notifications[i].nodes.push(notification.f[i]);
                }

                updated = true;
            }
        }
    }

    if (!updated) {
        notifyPopup.notifications.push({
            id: makeid(10),
            type: notification.t,
            timestamp: timestamp,
            user: notification.u,
            folderid: notification.n,
            nodes: notification.f,
            read: false,
            popup: false,
            count: false,
            rendered: false
        });
    }

    notifyPopup.doNotify();
}

function addNotification(actionPacket) {

    if (notifyPopup.notifications === null) {
        return false;
    }

    var timestamp = Math.round(new Date().getTime() / 1000);

    notifyPopup.notifications.push({
        id: makeid(10),
        type: actionPacket.a,
        timestamp: timestamp,
        user: false,
        folderid: false,
        nodes: false,
        read: false,
        popup: false,
        count: false,
        rendered: false,
        notificationObj: actionPacket
    });

    notifyPopup.doNotify();
}

function getContactsEMails() {
    var n, i,
        contacts = [];
    for (i in M.u) {
        if (M.u[i]) {
            n = M.u[i];
            if (n.c && n.c !== 2 && (n.m || n.name)) {
                contacts.push({id: n.m, name: n.name});
            }
        }
    }

    // Fill contacts with outgoing pending contacts request
    for (i in M.opc) {
        n = M.opc[i];
        if (!n.dts) {
            contacts.push({id: n.m, name: n.m});
        }
    }

    return contacts;
}

function addContactUI()
{
    if (!u_type)
        return; // not for ephemeral

    $.shareTokens = [];

    function iconSize(par)
    {
        if (par)// full size icon, popup at bottom of Add contact button
        {
            $('.add-user-size-icon')
                .removeClass('short-size')
                .addClass('full-size');
        }
        else// short size icon, centered dialog
        {
            $('.add-user-size-icon')
                .removeClass('full-size')
                .addClass('short-size');
        }
    };

    function errorMsg(msg, u)
    {
        var $d = $('.add-user-popup');
        var $s = $('.add-user-popup .multiple-input-warning span');
        $s.text(msg);
        $d.addClass('error');
        setTimeout(function() {
            $d.removeClass('error');
        }, 3000);
    }

    function focusOnInput() {
        var $tokenInput = $('#token-input-');

        $tokenInput
            .val('')
            .focus();
    }

    // Contact request text filled scripts
    $('.add-user-notification textarea').on('focus', function() {
        var $this = $(this);
        $this.parent().addClass('active');
    });

    $('.add-user-notification textarea').on('blur', function() {
        $('.add-user-notification').removeClass('active');
    });

    function addContactAreaResizing() {

        var txt = $('.add-user-notification textarea'),
            txtHeight = txt.outerHeight(),
            hiddenDiv = $('.add-contact-hidden'),
            pane = $('.add-user-nt-scrolling'),
            content = txt.val(),
            api;

        content = content.replace(/\n/g, '<br />');
        hiddenDiv.html(encodeURI(content) + '<br/>');

        if (txtHeight !== hiddenDiv.outerHeight()) {
            txt.height(hiddenDiv.outerHeight());

            if ($('.add-user-textarea').outerHeight() >= 50) {
                pane.jScrollPane({enableKeyboardNavigation: false, showArrows: true, arrowSize: 5});
                api = pane.data('jsp');
                txt.blur();
                txt.focus();
                api.scrollByY(0);
            }
            else {
                api = pane.data('jsp');

                if (api) {
                    api.destroy();
                    txt.blur();
                    txt.focus();
                }
            }
        }
    }

    $('.add-user-notification textarea').on('keyup', function() {
        addContactAreaResizing();
    });
    //end of Contact request textfiled scripts

    // Prevent double initialization of token input
    if (!$('.add-contact-multiple-input').tokenInput("getSettings")) {

        // Plugin configuration
        var contacts = getContactsEMails();

        $('.add-contact-multiple-input').tokenInput(contacts, {
            theme: 'mega',
            hintText: l[5908],
    //        hintText: '',
    //        placeholder: 'Type in an email or contact',
            searchingText: '',
            noResultsText: '',
            addAvatar: true,
            autocomplete: null,
            searchDropdown: true,
            emailCheck: true,
            preventDoublet: true,
            tokenValue: 'id',
            propertyToSearch: 'id',
            resultsLimit: 5,
            minChars: 2,
            accountHolder: (M.u[u_handle] || {}).m || '',
            scrollLocation: 'add',
            excludeCurrent: true,// Exclude from dropdownlist only emails/names which exists in multi-input (tokens)
            onEmailCheck: function() {
                errorMsg("Looks like there's a malformed email!");
            },
            onDoublet: function(u) {
                errorMsg('You already have contact with that email!');
            },
            onHolder: function() {
                errorMsg('No need for that, you are THE owner!');
            },
            onAdd: function() {
                var itemNum = $('.token-input-list-mega .token-input-token-mega').length;
                if (itemNum === 1) {
                    $('.add-user-popup-button.add').removeClass('disabled');
                    $('.add-user-popup .nw-fm-dialog-title').text(l[71]);
                } else {
                    $('.add-user-popup-button.add').removeClass('disabled');
                    $('.add-user-popup .nw-fm-dialog-title').text('Add Contacts');

                    var $a = $('.add-user-popup .share-added-contact.token-input-token-mega'),
                        $b = $('.add-user-popup .multiple-input'),
                        h1 = $a.outerHeight(true),// margin included
                        h2 = $b.height();

                    if (5 <= h2 / h1 && h2 / h1 < 6) {
                        $b.jScrollPane({
                            enableKeyboardNavigation: false,
                            showArrows: true,
                            arrowSize: 8,
                            animateScroll: true
                        });
                        setTimeout(function() {
                            $('.add-user-popup .token-input-input-token-mega input').focus();
                        }, 0);
                    }
                }
            },
            onDelete: function() {
                setTimeout(function() {
                    $('.add-user-popup .token-input-input-token-mega input').blur();
                }, 0);
                var itemNum = $('.token-input-list-mega .token-input-token-mega').length;

                if (itemNum === 0) {
                    $('.add-user-popup-button.add').addClass('disabled');
                    $('.add-user-popup .nw-fm-dialog-title').text(l[71]);

                }
                else if (itemNum === 1) {
                    $('.add-user-popup-button.add').removeClass('disabled');
                    $('.add-user-popup .nw-fm-dialog-title').text(l[71]);

                }
                else {
                    $('.add-user-popup-button.add').removeClass('disabled');
                    $('.add-user-popup .nw-fm-dialog-title').text('Add Contacts');

                    var $a = $('.add-user-popup .share-added-contact.token-input-token-mega'),
                        $b = $('.add-user-popup .multiple-input'),
                        $c = $('.add-user-popup .multiple-input .jspPane')[0],
                        h1 = $a.outerHeight(true),// margin included
                        h2;

                    if ($c) {
                        h2 = $c.scrollHeight;
                    }
                    else {
                        h2 = $b.height();
                    }

                    if (h2 / h1 < 6) {
                        clearScrollPanel('.add-user-popup');
                    }
                }
            }
        });
    }

    //TODO: Bind events if Contacts section is empty
    $('.fm-empty-contacts .fm-empty-button').rebind('mouseover', function() {
        $('.fm-empty-contacts').addClass('hovered');
    });

    $('.fm-empty-contacts .fm-empty-button').rebind('mouseout', function() {
        $('.fm-empty-contacts').removeClass('hovered');
    });

    $('.fm-empty-contacts .fm-empty-button').rebind('click', function(event) {

        $.hideContextMenu();
        $.dialog = 'add-contact-popup';
        $.sharedTokens = []; // Holds items currently visible in share folder contet (above input)

        // Just in case hide import links
        $('.add-user-popup .import-contacts-dialog').fadeOut(0);
        $('.import-contacts-link').removeClass('active');

        // Prepare multi-input and dialog
        $('.add-user-popup .multiple-input .token-input-token-mega').remove();
        $('.add-user-popup-button.add').addClass('disabled');
        $('.add-user-popup .nw-fm-dialog-title').text(l[71]);
        $('.fm-add-user').removeClass('active');

        iconSize(false);

        $('.add-user-popup')
            .addClass('dialog')
            .removeClass('hidden');

        fm_showoverlay();

        event.stopPropagation();

        // Focus the input after everything else is done or it won't work
        focusOnInput();
    });

    $('.fm-add-user').rebind('click', function() {
        $.hideContextMenu();
        $.dialog = 'add-contact-popup';
        var $this = $(this);
        var $d = $('.add-user-popup');
        $.sharedTokens = [];// Holds items currently visible in share folder contet (above input)

        if ($this.is('.active')) {// Hide
            $this.removeClass('active');
            $d.addClass('hidden');
        } else {// Show
            $('.add-user-popup .import-contacts-dialog').fadeOut(0);
            $('.import-contacts-link').removeClass('active');
            $this.addClass('active');
            $d.removeClass('hidden dialog');
            $('.add-user-popup .multiple-input .token-input-token-mega').remove();

            $('.add-user-popup-button.add').addClass('disabled');
            $('.add-user-popup .nw-fm-dialog-title').text(l[71]);

            var pos = $(window).width() - $this.offset().left - $d.outerWidth() + 2;
            // Positioning, not less then 8px from right side
            if (pos > 8) {
                $d.css('right', pos + 'px');
            } else {
                $d.css('right', 8 + 'px');
            }

            addContactAreaResizing();
            focusOnInput();
        }

        iconSize(true);
    });

    // List of elements related to pending contacts
    //
    // Received requests:
    // empty grid: fm-empty-contacts (have button on it, .empty-contact-requests-button with label 'View sent requests')
    // full grid: contact-requests-grid (have action buttons,
    //  'Accept': .contact-request-button.accept
    //  'Delete': .contact-request-button.delete
    //  'Ignore': .contact-request-button.ignore
    //
    // Sent requests:
    // empty grid: fm-empty-contacts (have button on it, .empty-sent-request-button with label 'View received requests')
    // full grid: sent-requests-grid (have action buttons,
    //  'ReInvite': .contact-request-button.reinvite
    //  'Cancel Reques': .contact-request-button.cancel
    //
    // Header buttons:
    // fm-contact-requests 'View sent requests'
    // fm-received-requests 'View received requests'

    // View received contact requests, M.ipc
    $('.fm-received-requests, .empty-sent-requests-button').off('click');
    $('.fm-received-requests, .empty-sent-requests-button').on('click', function() {
        M.openFolder('ipc');
        $('.fm-contact-requests').removeClass('active');
        $(this).addClass('active');
    });

    // View sent contact requests, M.opc
    $('.fm-contact-requests, .empty-contact-requests-button').off('click');
    $('.fm-contact-requests, .empty-contact-requests-button').on('click', function() {
        M.openFolder('opc');
        $('.fm-received-requests').removeClass('active');
        $(this).addClass('active');
    });

    $('.add-user-size-icon').rebind('click', function() {

        var iPos = 0;

        $('.add-user-popup .import-contacts-dialog').fadeOut(0);
        $('.import-contacts-link').removeClass('active');

        if ($(this).is('.full-size')) {

            $('.add-user-popup').addClass('dialog');
            fm_showoverlay();
            iconSize(false);
            $('.fm-add-user').removeClass('active');
            focusOnInput();
        }

        // .short-size
        else {

            fm_hideoverlay();
            $('.add-user-popup').removeClass('dialog');
            iconSize(true);
            $('.fm-add-user').addClass('active');

            iPos = $(window).width() - $('.fm-add-user').offset().left - $('.add-user-popup').outerWidth() + 2;

            if (iPos > 8) {
                $('.add-user-popup').css('right', iPos + 'px');
            }
            else {
                $('.add-user-popup').css('right', 8 + 'px');
            }
            focusOnInput();
        }
    });

    $('.add-user-popup-button').off('click');
    $('.add-user-popup-button').on('click', function() {
        var mailNum, msg, title, email,
            $self = $(this);
        if ($self.is('.add') && !$self.is('.disabled')) {
            if (u_type === 0) {
                ephemeralDialog(l[997]);
            } else {
                var $mails = $('.token-input-list-mega .token-input-token-mega');
                var mailNum = $mails.length;
                var emailText = $('.add-user-textarea textarea').val();

                if (mailNum) {
                    $mails.each(function(index, value) {
                        email = $(value).contents().eq(1).text();
                        if (!M.inviteContact(M.u[u_handle].m, email, emailText)) {
                            if (index === mailNum - 1) {
                                if (mailNum === 1) {
                                    title = l[150];
                                    msg = l[5898].replace('[X]', email);
                                } else {
                                    title = l[165] + ' ' + l[5859];
                                    msg = l[5899];
                                }

                                // It's important to call this function here and not after msgDialog
                                // In case that we call it after, both dialogs are closed
                                // and user is not notified about action or error
                                closeDialog();
                                msgDialog('info', title, msg);
                                $('.token-input-token-mega').remove();
                            }
                        }
                    });
                }
            }
        } else {
            closeDialog();
        }
    });

    $('.add-user-popup .fm-dialog-close').off('click');
    $('.add-user-popup .fm-dialog-close').on('click', function() {
        fm_hideoverlay();
        $('.add-user-popup').addClass('hidden');
        $('.fm-add-user').removeClass('active');
        clearScrollPanel('.add-user-popup');
    });

    $('.add-user-popup .import-contacts-service').unbind('click');
    $('.add-user-popup .import-contacts-service').bind('click', function() {
        // NOT imported
        if (!$(this).is('.imported')) {
            var contacts = new mega.GContacts({'where': 'contacts'});

            // NOT failed
            if (!contacts.options.failed) {
                contacts.importGoogleContacts();
            } else {
                closeImportContactNotification('.add-user-popup');
            }
        } else {
            var n = $('.imported-contacts-notification');
            n.css('margin-left', '-' + n.outerWidth() / 2 + 'px');
            n.fadeIn(200);
            $('.share-dialog .import-contacts-dialog').fadeOut(200);
        }
    });

    $('.add-user-popup .import-contacts-link').unbind('click');
    $('.add-user-popup .import-contacts-link').bind('click', function(e)
    {
        if (!$(this).is('.active'))
        {
            $('.add-user-popup .import-contacts-link').addClass('active');// Do not use this, because of doubled class
            $('.add-user-popup .import-contacts-dialog').fadeIn(200);

            $('.imported-notification-close').unbind('click');
            $('.imported-notification-close').bind('click', function()
            {
                $('.imported-contacts-notification').fadeOut(200);
            });
        }
        else
        {
            $('.add-user-popup .import-contacts-link').removeClass('active');
            $('.add-user-popup .import-contacts-dialog').fadeOut(200);
            $('.imported-contacts-notification').fadeOut(200);
        }

        e.stopPropagation();
        e.preventDefault();
    });

    $('.add-user-popup .import-contacts-info').unbind('mouseover');
    $('.add-user-popup .import-contacts-info').bind('mouseover', function() {
        $('.add-user-popup .import-contacts-info-txt').fadeIn(200);
    });

    $('.add-user-popup .import-contacts-info').unbind('mouseout');
    $('.add-user-popup .import-contacts-info').bind('mouseout', function() {
        $('.add-user-popup .import-contacts-info-txt').fadeOut(200);
    });
}

/**
 * Bind actions to Received Pending Conctact Request buttons
 *
 */
function initBindIPC() {
    DEBUG('initBindIPC()');
    $('.contact-requests-grid .contact-request-button').off('click');
    $('.contact-requests-grid .contact-request-button').on('click', function() {
        var $self = $(this),
            $reqRow = $self.closest('tr'),
            ipcId = $reqRow.attr('id').replace('ipc_', '');

        if ($self.is('.accept')) {
            if (M.acceptPendingContactRequest(ipcId) === 0) {
                $reqRow.remove();
            }
        } else if ($self.is('.delete')) {
            if (M.denyPendingContactRequest(ipcId) === 0) {
                $reqRow.remove();
            }
        } else if ($self.is('.ignore')) {
            if (M.ignorePendingContactRequest(ipcId) === 0) {
                $reqRow.remove();
            }
        }
    });
}

/**
 * Bind actions to Received pending contacts requests buttons
 *
 */
function initBindOPC() {
    DEBUG('initBindOPC()');
    $('.sent-requests-grid .contact-request-button').off('click');
    $('.sent-requests-grid .contact-request-button').on('click', function() {

        var $self = $(this),
            $reqRow = $self.closest('tr'),
            opcId = $reqRow.attr('id').replace('opc_', '');

        if ($self.is('.reinvite')) {
            M.reinvitePendingContactRequest(M.opc[opcId].m);
            $reqRow.children().children('.contact-request-button.reinvite').addClass('hidden');
        }
        else if ($self.is('.cancel')) {

            // If successfully deleted, grey column and hide buttons
            if (M.cancelPendingContactRequest(M.opc[opcId].m) === 0) {
                $(this).addClass('hidden');
                $reqRow.children().children('.contact-request-button.cancel').addClass('hidden');
                $reqRow.children().children('.contact-request-button.reinvite').addClass('hidden');
                $reqRow.addClass('deleted');
            }
        }
    });
}

function ephemeralDialog(msg)
{
    msgDialog('confirmation', l[998], msg + ' ' + l[999], l[1000], function(e)
    {
        if (e)
            document.location.hash = 'register';
    });
}

/**
 * Removes the user from the share (they no longer want access to it)
 * @param {String} shareId The share ID e.g. INlx1Kba
 */
function removeShare(shareId, nfk) {
    // Remove the share
    if (d) console.log('removeShare', shareId);
    if (!nfk) api_updfkey(shareId);
    M.delNode(shareId);
    api_req({ a: 'd', n: shareId, i: requesti });

    M.buildtree({h: 'shares'}, M.buildtree.FORCE_REBUILD);

    if (M.currentdirid === shareId || isCircular(shareId, M.currentdirid) === true) {
        M.openFolder(RootbyId(shareId));
    }

    delete u_sharekeys[shareId];
}

function fmremove() {
    var filecnt = 0,
        foldercnt = 0,
        contactcnt = 0,
        removesharecnt = 0;
    for (var i in $.selected) {
        var n = M.d[$.selected[i]];
        if (n && n.p.length === 11) {
            removesharecnt++;
        } else if ($.selected[i].length === 11) {
            contactcnt++;
        } else if (M.d[$.selected[i]].t) {
            foldercnt++;
        } else {
            filecnt++;
        }
    }

    if (removesharecnt) {
        for (var i in $.selected) {
            removeShare($.selected[i]);
        }
        M.openFolder('shares', true);
    } else if (contactcnt) {
        var t, c = $.selected.length;

        // TODO: Need translation "delete N (users)"
        if (c > 1) {
            t = c + ' ' + l[5569];
        } else {
            t = '<strong>' + M.d[$.selected[0]].name + '</strong>';
        }

        msgDialog('delete-contact', l[1001], l[1002].replace('[X]', t), false, function(e) {
            if (e) {
                for (var i in $.selected) {
                    if (M.c[$.selected[i]]) {
                        for (var sharenode in M.c[$.selected[i]]) {
                            removeShare(sharenode, 1);
                        }
                    }
                    $('.add-contact-multiple-input').tokenInput("removeContact", {id: M.u[$.selected[i]].m}, '.add-contact-multiple-input');
                    M.delNode($.selected[i]);
                    api_req({a: 'ur2', u: $.selected[i], l: '0', i: requesti});
                    M.handleEmptyContactGrid();
                }
            }
        });
        if (c > 1) {
            $('#msgDialog').addClass('multiple');
            $('.fm-del-contacts-number').text($.selected.length);
            $('#msgDialog .fm-del-contact-avatar').attr('class', 'fm-del-contact-avatar');
            $('#msgDialog .fm-del-contact-avatar span').empty()
        } else {
            var user = M.d[$.selected[0]];
            var av_meta = generateAvatarMeta(user.h);
            var avatar = av_meta.shortName, av_color = av_meta.color;
            if (av_meta.avatarUrl)
                avatar = '<img src="' + av_meta.avatarUrl + '">';

            $('#msgDialog .fm-del-contact-avatar').attr('class', 'fm-del-contact-avatar two-letters ' + htmlentities(user.h) + ' color' + av_color)
            $('#msgDialog .fm-del-contact-avatar span').html(avatar);
        }
    } else if (RootbyId($.selected[0]) === M.RubbishID) {
        msgDialog('clear-bin', l[1003], l[76].replace('[X]', (filecnt + foldercnt)) + ' ' + l[77], l[1007], function(e) {
            if (e) {
                M.clearRubbish(1);
            }
        });
        $('.fm-dialog-button.notification-button').each(function(i, e) {
            if ($(e).text() === l[1018])
                $(e).html('<span>'+l[83]+'</span>');
        });
    } else if (RootbyId($.selected[0]) === 'contacts') {
        if (localStorage.skipDelWarning) {
            M.copyNodes($.selected, M.RubbishID, 1);
        } else {
            msgDialog('confirmation', l[1003], l[1004].replace('[X]', fm_contains(filecnt, foldercnt)), false, function(e) {
                if (e) {
                    M.copyNodes($.selected, M.RubbishID, 1);
                }
            }, true);
        }
    } else {
        if (localStorage.skipDelWarning) {
            M.moveNodes($.selected, M.RubbishID);
        } else {
            msgDialog('remove', l[1003], l[1004].replace('[X]', fm_contains(filecnt, foldercnt)), false, function(e) {
                if (e) {
                    M.moveNodes($.selected, M.RubbishID);
                }
            }, true);
        }
    }
}

function fmremdupes(test)
{
    var hs = {}, i, f = [], s = 0;
    var cRootID = M.currentrootid;
    loadingDialog.show();
    for (i in M.d)
    {
        var n = M.d[i];
        if (n && n.hash && n.h && RootbyId(n.h) === cRootID)
        {
            if (!hs[n.hash])
                hs[n.hash] = [];
            hs[n.hash].push(n.h);
        }
    }
    for (i in hs)
    {
        var h = hs[i];
        while (h.length > 1)
            f.push(h.pop());
    }
    for (i in f)
    {
        console.debug('Duplicate node: ' + f[i] + ' at ~/'
           + M.getPath(f[i]).reverse().map(function(n) {
                return M.d[n].name || ''
             }).filter(String).join("/"));
        s += M.d[f[i]].s | 0;
    }
    loadingDialog.hide();
    console.log('Found ' + f.length + ' duplicated files using a sum of ' + bytesToSize(s));
    if (!test && f.length)
    {
        $.selected = f;
        fmremove();
    }
    return f.length;
}

function initContextUI()
{
    var c = '.context-menu-item';

    $(c).unbind('mouseover');
    $(c).bind('mouseover', function()
    {
        if ($(this).parent().parent().is('.context-submenu'))// is move... or download...
        {
            if (!$(this).is('.contains-submenu'))// if just item hide child context-submenu
            {
                $(this).parent().children().removeClass('active opened');
                $(this).parent().find('.context-submenu').addClass('hidden');
            }
        }
        else
        {
            if (!$(this).is('.contains-submenu'))// Hide all submenues, for download and for move...
            {
                $('.context-menu .context-submenu.active ').removeClass('active');
                $('.context-menu .contains-submenu.opened').removeClass('opened');
                $('.context-menu .context-submenu').addClass('hidden');
            }
        }
    });

    $(c + '.contains-submenu').unbind('mouseover');
    $(c + '.contains-submenu').bind('mouseover', function()
    {
        var a = $(this).next();// context-submenu
        a.children().removeClass('active opened');
        a.find('.context-submenu').addClass('hidden');
        a.find('.opened').removeClass('opened');
        // situation when we have 2 contains-submenus in same context-submenu one neer another
        var b = $(this).closest('.context-submenu').find('.context-submenu,.contains-submenu').not($(this).next());
        if (b.length)
        {
            b.removeClass('active opened')
                .find('.context-submenu').addClass('hidden');
        }
        if ($(this).is('.move-item'))
        {
            $('.context-menu .download-item').removeClass('opened')
                .next().removeClass('active opened')
                .next().find('.context-submenu').addClass('hidden');
        }
        if ($(this).is('.download-item'))
        {
            $('.context-menu .move-item').removeClass('opened')
                .next().removeClass('active opened')
                .next().find('.context-submenu').addClass('hidden');
        }

        if (!$(this).is('.opened'))
        {
            var pos = $(this).offset();
            var c = reCalcMenuPosition($(this), pos.left, pos.top, 'submenu');
            $(this).next('.context-submenu')
                .css({'top': c.top})
                .addClass('active')
                .removeClass('hidden');

            $(this).addClass('opened');
        }
    });

    $(c + '.folder-item, ' + c + '.cloud-item').rebind('click', function() {

        var t = $(this).attr('id').replace('fi_', ''),
            n = [];
        if (!$(this).is('.disabled')) {
            for (var i in $.selected) {
                if (!isCircular($.selected[i], t)) {
                    n.push($.selected[i]);
                }
            }
            $.hideContextMenu();
            M.moveNodes(n, t);
        }
    });

    // Not sure if this will work
//    $(c + '.folder-item.disabled, ' + c + '.cloud-item.disabled').off('click');

    $(c + '.download-item').rebind('click', function(event) {
        var c = $(event.target).attr('class');
        if (c && c.indexOf('contains-submenu') > -1)
            M.addDownload($.selected);
    });

    $(c + '.download-standart-item').rebind('click', function() {
        M.addDownload($.selected);
    });

    $(c + '.zipdownload-item').rebind('click', function() {
        M.addDownload($.selected, true);
    });

    $(c + '.getlink-item').rebind('click', function() {

        var selectedNodeHandle;

        if ($.propertiesDialog) {
            propertiesDialog(1);
        }
        if (u_type === 0) {
            ephemeralDialog(l[1005]);
        }
        else {
            selectedNodeHandle = $.selected;
            M.getLinks(selectedNodeHandle).done(function() {

                // Add link-icon to list view
                $('#' + selectedNodeHandle + ' .own-data').addClass('linked');

                // Add class to the second from the list, prevent failure of the arrow icon
                $('#' + selectedNodeHandle + ' .own-data span').eq(1).addClass('link-icon');

                // Add link-icon to grid view
                $('#' + selectedNodeHandle + '.file-block').addClass('linked');
                $('#' + selectedNodeHandle + '.file-block span').eq(1).addClass('link-icon');

                // Add link-icon to left panel
                $('#treea_' + selectedNodeHandle).addClass('linked');

                // Add class to the third from the list
                $('#treea_' + selectedNodeHandle + ' span').eq(2).addClass('link-icon');

                linksDialog();
            });
        }
    });

    $(c + '.removelink-item').rebind('click', function() {

        var index, selectedNodeHandle,
            selected = $.selected;

        if ($.propertiesDialog) {
            propertiesDialog(1);
        }
        if (u_type === 0) {
            ephemeralDialog(l[1005]);
        }
        else {
            // ToDo delete icons only if api reqeust was successful
            for (index = selected.length; index--;) {
                if (selected.hasOwnProperty(index)) {
                    selectedNodeHandle = selected[index];
                    api_req({a: 's2', n:  selectedNodeHandle, s: [{ u: 'EXP', r: ''}], ha: '', i: requesti});

                    M.delNodeShare(selectedNodeHandle, 'EXP');
                    M.deleteExportLinkShare(selectedNodeHandle);

                    // Remove link icon from list view
                    $('#' + selectedNodeHandle + ' .own-data').removeClass('linked');
                    $('#' + selectedNodeHandle + ' .own-data span').removeClass('link-icon');

                    // Remove link icon from grid view
                    $('#' + selectedNodeHandle + '.file-block').removeClass('linked');
                    $('#' + selectedNodeHandle + '.file-block span').removeClass('link-icon');

                    // Revemo link icon from left panel
                    $('#treeli_' + selectedNodeHandle + ' span').removeClass('linked link-icon');
                }
            }
        }
    });

    $(c + '.rename-item').rebind('click', function() {
        renameDialog();
    });

    $(c + '.move-item').rebind('click', function() {
        $.mctype = 'move';
        mcDialog();
    });

    $(c + '.sh4r1ng-item').rebind('click', function() {

        var $shareDialog = $('.share-dialog');

        if (u_type === 0) {
            ephemeralDialog(l[1006]);
        }
        else {
            // this is used like identifier when key with key code 27 is pressed
            $.dialog = 'share';
            $.hideContextMenu();

            // Show the share dialog
            $shareDialog.removeClass('hidden');
            $('.export-links-warning').removeClass('hidden');

            // Hide the optional message by default.
            // This gets enabled if user want to share
            $shareDialog.find('.share-message').hide();

            fm_showoverlay();
            handleShareDialogContent();
        }
    });

    $(c + '.advanced-item, ' + c + '.move-item').rebind('click', function() {
        $.moveDialog = 'move';// this is used like identifier when key with key code 27 is pressed
        $.mcselected = M.RootID;
        $('.move-dialog').removeClass('hidden');
        handleDialogContent('cloud-drive', 'ul', true, 'move', 'Move');
        disableCircularTargets('#mctreea_');
        fm_showoverlay();
    });

    $(c + '.copy-item').rebind('click', function() {
        $.copyDialog = 'copy';// this is used like identifier when key with key code 27 is pressed
        $.mcselected = M.RootID;
        $('.copy-dialog').removeClass('hidden');
        handleDialogContent('cloud-drive', 'ul', true, 'copy', $.mcImport ? l[236] : "Paste" /*l[63]*/);
        fm_showoverlay();
    });

    $(c + '.import-item').rebind('click', function() {
        ASSERT(folderlink, 'Import needs to be used in folder links.');

        fm_importflnodes($.selected);
    });

    $(c + '.newfolder-item').rebind('click', function() {
        createFolderDialog();
    });

    $(c + '.fileupload-item').rebind('click', function() {
        $('#fileselect3').click();
    });

    $(c + '.folderupload-item').rebind('click', function() {
        $('#fileselect4').click();
    });

    $(c + '.remove-item').rebind('click', function() {
        fmremove();
    });

    $(c + '.removeshare-item').rebind('click', function() {
        fmremove();
    });

    $(c + '.properties-item').rebind('click', function() {
        propertiesDialog();
    });

    $(c + '.permissions-item').rebind('click', function() {
        if (d) {
            console.log('permissions');
        }
    });

    $(c + '.add-star-item').rebind('click', function() {
        M.favourite($.selected, $.delfav);
        if (M.viewmode) {
            $('.file-block').removeClass('ui-selected');
        }
        else {
            $('.grid-table.fm tr').removeClass('ui-selected');
        }
    });

    $(c + '.open-item').rebind('click', function() {
        M.openFolder($.selected[0]);
    });

    $(c + '.preview-item').rebind('click', function() {
        slideshow($.selected[0]);
    });

    $(c + '.clearbin-item').rebind('click', function() {
        doClearbin(true);
    });

    $(c + '.move-up').rebind('click', function() {
        $('.transfer-table tr.ui-selected').not('.clone-of-header').each(function(j, el) {
            fm_tfsmove($(this).attr('id'), -1);
        });
        Soon(fmUpdateCount);
    });

    $(c + '.move-down').rebind('click', function() {
        $('.transfer-table tr.ui-selected').not('.clone-of-header').each(function(j, el) {
            fm_tfsmove($(this).attr('id'), +1);
        });
        Soon(fmUpdateCount);
    });

    $(c + '.transfer-play').rebind('click', function() {
        $('.transfer-table tr.ui-selected').not('.clone-of-header').each(function(j, el) {
            var id = $(this).attr('id');
            fm_tfsresume(id);
            $('span.transfer-type', this).removeClass('paused');
        });
    });

    $(c + '.transfer-pause').rebind('click', function() {
        $('.transfer-table tr.ui-selected').not('.clone-of-header').each(function(j, el) {
            var id = $(this).attr('id');
            fm_tfspause(id);
            $('span.transfer-type', this).addClass('paused');
        });
        $('.tranfer-download-indicator,.transfer-upload-indicator').removeClass('active');
    });

    $(c + '.select-all').rebind('click', function() {
        selectionManager.select_all();
    });

    $(c + '.canceltransfer-item,' + c + '.tranfer-clear').rebind('click', function() {
        var toabort = {};
        $('.transfer-table tr.ui-selected').not('.clone-of-header').each(function(j, el) {
            toabort[$(el).attr('id')] = 1;
            $(this).remove();
        });

        toabort = Object.keys(toabort);
        DownloadManager.abort(toabort);
        UploadManager.abort(toabort);

        Soon(function() {
            // XXX: better way to stretch the scrollbar?
            $(window).trigger('resize');
        });
    });

    $(document).trigger('onInitContextUI');
}

function cSortMenuUI()
{
    $('.contacts-arrows').unbind('click');
    $('.contacts-arrows').bind('click', function(e)
    {
        var menuBlock = $('.sorting-menu');
        var bottomPosition = $('body').outerHeight() - $(menuBlock).outerHeight();
        if ($(this).attr('class').indexOf('active') == -1)
        {
            menuBlock.removeClass('hidden');
            $(this).addClass('active');
            var topl = 0, jsp = $('.fm-tree-panel').data('jsp');
            if (jsp)
                topl = jsp.getContentPositionY();
            menuBlock.css('top', $(this).position().top - topl + 95);
            menuBlock.css('left', $(this).position().left + 35);
            if (bottomPosition - $(menuBlock).position().top < 50)
                menuBlock.css('top', bottomPosition - 50);
        }
        else
        {
            $('.fm-main').bind('click');
            menuBlock.addClass('hidden');
            $(this).removeClass('active');
        }
        return false;
    });

    $('.contacts-sorting-by').unbind('click');
    $('.contacts-sorting-by').bind('click', function(e)
    {
        var c = $(this).attr('class');
        if (c && c.indexOf('name') > -1)
        {
            localStorage.csort = 'name';
            localStorage.csortd = 1;
        }
        else if (c && c.indexOf('shares') > -1)
        {
            localStorage.csort = 'shares';
            localStorage.csortd = -1;
        } else if (c && c.indexOf('chat-activity') > -1)
        {
            localStorage.csort = 'chat-activity';
            localStorage.csortd = -1;
        }
        M.renderContacts();
    });

    $('.contacts-sorting-type').unbind('click');
    $('.contacts-sorting-type').bind('click', function(e)
    {
        var c = $(this).attr('class');
        if (c && c.indexOf('desc') > -1)
            localStorage.csortd = -1;
        else
            localStorage.csortd = 1;
        M.renderContacts();
    });
}

function createFolderUI() {

    $('.fm-new-folder').rebind('click', function(e) {

        var c = $('.fm-new-folder').attr('class'),
            c2 = $(e.target).attr('class'),
            c3 = $(e.target).parent().attr('class'),
            b1 = $('.fm-new-folder');

        $('.create-new-folder').removeClass('filled-input');
        var d1 = $('.create-new-folder');
        if ((!c2 || c2.indexOf('fm-new-folder') === -1) && (!c3 || c3.indexOf('fm-new-folder') === -1)) {
            return false;
        }
        if (c.indexOf('active') === -1) {
            b1.addClass('active');
            d1.removeClass('hidden');
            var w1 = $(window).width() - $(this).offset().left - d1.outerWidth() + 2;
            if (w1 > 8) {
                d1.css('right', w1 + 'px');
            } else {
                d1.css('right', 8 + 'px');
            }
            $('.create-new-folder input').focus();
        }
        else {
            b1.removeClass('active filled-input');
            d1.addClass('hidden');
            $('.fm-new-folder input').val(l[157]);
        }
        $.hideContextMenu();
    });

    $('.create-folder-button').rebind('click', function(e) {
        doCreateFolderUI(e);
        return false;
    });

    $('.create-folder-button-cancel').rebind('click', function() {
        $('.fm-new-folder').removeClass('active');
        $('.create-new-folder').addClass('hidden');
        $('.create-new-folder').removeClass('filled-input');
        $('.create-new-folder input').val(l[157]);
    });

    $('.create-folder-size-icon.full-size').rebind('click', function() {

        var v = $('.create-new-folder input').val();

        if (v !== l[157] && v !== '') {
            $('.create-folder-dialog input').val(v);
        }

        $('.create-new-folder input').focus();
        $('.create-new-folder').removeClass('filled-input');
        $('.create-new-folder').addClass('hidden');
        $('.fm-new-folder').removeClass('active');
        createFolderDialog(0);
        $('.create-new-folder input').val(l[157]);
    });

    $('.create-folder-size-icon.short-size').rebind('click', function() {

        var v = $('.create-folder-dialog input').val();

        if (v !== l[157] && v !== '') {
            $('.create-new-folder input').val(v);
            $('.create-new-folder').addClass('filled-input');
        }

        $('.fm-new-folder').addClass('active');
        $('.create-new-folder').removeClass('hidden');
        createFolderDialog(1);
        $('.create-folder-dialog input').val(l[157]);
        $('.create-new-folder input').focus();
    });

    $('.create-new-folder input').unbind('keyup');
    $('.create-new-folder input').bind('keyup', function(e) {
        $('.create-new-folder').addClass('filled-input');
        if ($(this).val() == '') {
            $('.create-new-folder').removeClass('filled-input');
        }
        if (e.which == 13) {
            doCreateFolderUI(e);
        }
    });

    $('.create-new-folder input').unbind('focus');
    $('.create-new-folder input').bind('focus', function() {
        if ($(this).val() == l[157]) {
            $(this).val('');
        }
        $('.create-new-folder').addClass('focused');
    });

    $('.create-new-folder input').unbind('blur');
    $('.create-new-folder input').bind('blur', function() {
        if ($('.create-new-folder input').val() == '') {
            $('.create-new-folder input').val(l[157]);
        }
        $('.create-new-folder').removeClass('focused');
    });
}

function doCreateFolderUI() {

    if ($('.create-folder-input-bl input').val() === '') {
        $('.create-folder-input-bl input').animate({backgroundColor: "#d22000"}, 150, function() {
            $('.create-folder-input-bl input').animate({backgroundColor: "white"}, 350, function() {
                $('.create-folder-input-bl input').focus();
            });
        });
    }
    else {
        createFolder(M.currentdirid, $('.create-folder-input-bl input').val());
    }
}

/**
 * fmtopUI
 *
 *
 */
function fmtopUI() {
    $('.fm-clearbin-button,.fm-add-user,.fm-new-folder,.fm-file-upload,.fm-folder-upload').addClass('hidden');
    $('.fm-contact-requests,.fm-received-requests').removeClass('active');
    $('.fm-new-folder').removeClass('filled-input');

    if (M.currentrootid === M.RubbishID) {
        $('.fm-clearbin-button').removeClass('hidden');
        $('.fm-right-files-block').addClass('rubbish-bin');
    } else {
        $('.fm-right-files-block').removeClass('rubbish-bin');
        if (M.currentrootid === M.InboxID) {
            if (d) {
                console.log('Inbox');
            }
        } else if (M.currentdirid === 'contacts' || M.currentdirid === 'ipc' || M.currentdirid === 'opc') {
            $('.fm-add-user').removeClass('hidden');
            $('.fm-left-panel').addClass('contacts-panel');
            if (M.currentdirid === 'ipc') {
                $('.fm-received-requests').addClass('active');
                $('.fm-right-header').addClass('requests-panel');
            } else if (M.currentdirid === 'opc') {
                $('.fm-contact-requests').addClass('active');
                $('.fm-right-header').addClass('requests-panel');
            }
        } else if (M.currentdirid.length === 8 && RightsbyID(M.currentdirid) > 0) {
            $('.fm-new-folder').removeClass('hidden');
            $('.fm-file-upload').removeClass('hidden');
            if ((is_chrome_firefox & 2) || 'webkitdirectory' in document.createElement('input')) {
                $('.fm-folder-upload').removeClass('hidden');
            } else {
                $('.fm-file-upload').addClass('last-button');
            }
        }

    }
    $('.fm-clearbin-button').unbind('click');
    $('.fm-clearbin-button').bind('click', function() {
        doClearbin(false);
    });
}

function doClearbin(selected)
{
    msgDialog('clear-bin', l[14], l[15], l[1007], function(e)
    {
        if (e) {
            M.clearRubbish(selected);
        }
    });
}

function notificationsUI(close)
{
    if (close)
    {
        $('.fm-main.notifications').addClass('hidden');
        $('.fm-main.default').removeClass('hidden');
        return false;
    }
    notifyPopup.notifyMarkCount(true);
    notifyPopup.doNotify();
    $('.fm-main.notifications').removeClass('hidden');
    $('.notifications .nw-fm-left-icon').removeClass('active');
    notifyPopup.initNotificationsScrolling();
    $('.fm-main.default').addClass('hidden');
    $(window).trigger('resize');
}

function accountUI()
{
    $('.fm-account-overview').removeClass('hidden');
    $('.fm-account-button').removeClass('active');
    $('.fm-account-sections').addClass('hidden');
    $('.fm-right-files-block').addClass('hidden');
    $('.fm-right-account-block').removeClass('hidden');
    $('.nw-fm-left-icon.settings').addClass('active');
    M.accountData(function(account)
    {
        var perc, warning, perc_c;
        var id = document.location.hash;
        if (id == '#fm/account/settings')
        {
            $('.fm-account-settings-button').addClass('active');
            $('.fm-account-settings').removeClass('hidden');

            if (is_chrome_firefox)
            {
                if (!$('#acc_dls_folder').length)
                {
                    $('#acc_use_ssl').before(
                        $('<div id="acc_dls_folder" style="margin-top:25px">' +
                            '<div class="account-bandwidth-txt">Downloads folder:</div>' +
                            '<input type="button" value="Browse..." style="-moz-appearance:' +
                                'button;margin-right:12px;cursor:pointer" />' +
                            '</div>'));
                    var fld = mozGetDownloadsFolder();
                    $('#acc_dls_folder').append($('<span/>').text(fld && fld.path));
                    $('#acc_dls_folder input').click(function()
                    {
                        var fs = mozFilePicker(0,2);
                        if (fs) {
                            mozSetDownloadsFolder(fs);
                            $(this).next().text(fs.path);
                        }
                    });
                }
            }
        }
        else if (id == '#fm/account/profile')
        {
            $('.fm-account-profile-button').addClass('active');
            $('.fm-account-profile').removeClass('hidden');
        }
        else if (id == '#fm/account/history')
        {
            $('.fm-account-history-button').addClass('active');
            $('.fm-account-history').removeClass('hidden');
        }
        else if (id == '#fm/account/reseller' && M.account.reseller)
        {
            $('.fm-account-reseller-button').addClass('active');
            $('.fm-account-reseller').removeClass('hidden');
        }
        else
        {
            // this is the main entry point for users who just had upgraded their accounts
            if (isNonActivatedAccount()) {
                showNonActivatedAccountDialog(true);
            }

            $('.fm-account-overview-button').addClass('active');
            $('.fm-account-overview').removeClass('hidden');
        }
        $('.fm-account-blocks .membership-icon.type').removeClass('free pro1 pro2 pro3 pro4');
        if (u_attr.p)
        {
            // LITE/PRO account
            var planNum = u_attr.p;
            var planText = getProPlan(planNum);

            $('.membership-big-txt.accounttype').text(planText);
            $('.fm-account-blocks .membership-icon.type').addClass('pro' + planNum);

            // Subscription
            if (account.stype == 'S')
            {
                $('.fm-account-header.typetitle').text(l[434]);
                if (account.scycle == '1 M') {
                    $('.membership-big-txt.type').text(l[748]);
                }
                else if (account.scycle == '1 Y') {
                    $('.membership-big-txt.type').text(l[749]);
                }
                else {
                    $('.membership-big-txt.type').text('');
                }

                // Get the date their subscription will renew
                var timestamp = account.srenew[0];
                var paymentType = htmlentities('(' + account.sgw.join(',') + ')');      // Credit card etc

                // Display the date their subscription will renew in format '14 March 2015 (credit card)'
                if (timestamp > 0) {
                    var date = new Date(timestamp * 1000);
                    var dateString = l[6971] + ' ' + date.getDate() + ' ' + date_months[date.getMonth()] + ' ' + date.getFullYear();
                    $('.membership-medium-txt.expiry').html(dateString + ' ' + paymentType);
                }
                else {
                    // Otherwise just show payment type
                    $('.membership-medium-txt.expiry').html(paymentType);
                }

                // Check if there are any active subscriptions
                // ccqns = Credit Card Query Number of Subscriptions
                api_req({ a: 'ccqns' },
                {
                    callback : function(numOfSubscriptions, ctx)
                    {
                        // If there is an active subscription
                        if (numOfSubscriptions > 0) {

                            // Show cancel button and show cancellation dialog
                            $('.fm-account-blocks .btn-cancel').show().rebind('click', function() {
                                cancelSubscriptionDialog.init();
                            });
                        }
                    }
                });
            }
            else if (account.stype == 'O')
            {
                // one-time or cancelled subscription
                $('.fm-account-header.typetitle').text(l[746]+':');
                $('.membership-big-txt.type').text(l[751]);
                $('.membership-medium-txt.expiry').html(l[987] + ' <span class="red">' + time2date(account.expiry) + '</span>');
                $('.fm-account-blocks .btn-cancel').hide();
            }
        }
        else
        {
            // free account:
            $('.fm-account-blocks .membership-icon.type').addClass('free');
            $('.membership-big-txt.type').text(l[435]);
            $('.membership-big-txt.accounttype').text(l[435]);
            $('.membership-medium-txt.expiry').text(l[436]);
            $('.btn-cancel').hide();
        }

        perc = Math.round((account.servbw_used+account.downbw_used)/account.bw*100);
        perc_c=perc;

        /* New Used Bandwidth bar */

        var b1 = bytesToSize(account.servbw_used + account.downbw_used);
        b1 = b1.split(' ');
        b1[0] = Math.round(b1[0]) + ' ';
        var b2 = bytesToSize(account.bw);
        b2 = b2.split(' ');
        b2[0] = Math.round(b2[0]) + ' ';
        var b3 = bytesToSize(account.bw - (account.servbw_used + account.downbw_used));

        var bandwidthDeg = 360 * perc_c / 100;
        if (bandwidthDeg <= 180) {
                $('.bandwidth .nw-fm-chart0.right-c p').css('transform', 'rotate(' + bandwidthDeg + 'deg)');
        } else {
                $('.bandwidth .nw-fm-chart0.right-c p').css('transform', 'rotate(180deg)');
                $('.bandwidth .nw-fm-chart0.left-c p').css('transform', 'rotate(' + (bandwidthDeg - 180) + 'deg)');
        }
        if (bandwidthDeg > 0) $('.bandwidth .nw-fm-percentage').removeClass('empty');
        $('.bandwidth .nw-fm-bar0').css('width', perc_c + '%');

        // Maximum bandwidth
        $('.bandwidth .nw-fm-percents span.pecents-txt').html(htmlentities(b2[0]));
        $('.bandwidth .nw-fm-percents span.gb-txt').html(htmlentities(b2[1]));

        // Used bandwidth
        $('.bandwidth .fm-bar-size.used').html(b1);
        // Available bandwidth
        $('.bandwidth .fm-bar-size.available').html(b3);

        if (perc > 99) $('.fm-account-blocks.storage').addClass('exceeded');

        /* End of Used Bandwidth bar */


        perc = Math.round(account.space_used / account.space * 100);
        perc_c = perc;
        if (perc_c > 100)
            perc_c = 100;
        if (perc > 99)
            $('.fm-account-blocks.storage').addClass('exceeded');

        /* New Used space bar */

        var c = account.cstrgn, k = Object.keys(c), deg = 0, iSharesBytes = 0;
        // Array contains Cloud drive , Rubbish bin, Incoming shares, Inbox (percents)
        var percents = [
            100 * c[k[0]][0] / account.space,
            100 * c[k[2]][0] / account.space,
            0,
            100 * c[k[1]][0] / account.space
        ];
        for (var i = 3 ; i < k.length ; ++i ) {
            iSharesBytes += c[k[i]][0];
            percents[2] += (100 * c[k[i]][0] / account.space);
        }
        for (i = 0; i < 4; i++) {
            deg = deg + (360 * percents[i] / 100);
            if (deg <= 180) {
                $('.storage .nw-fm-chart' + i + '.right-c p').css('transform', 'rotate(' + deg + 'deg)');
            } else {
                $('.storage .nw-fm-chart' + i + '.right-c p').css('transform', 'rotate(180deg)');
                $('.storage .nw-fm-chart' + i + '.left-c p').css('transform', 'rotate(' + (deg - 180) + 'deg)');
            }
            if (deg > 0) $('.storage .nw-fm-percentage').removeClass('empty');
            $('.storage .nw-fm-bar' + i).css('width', percents[i] + '%');
        }

        // Maximum disk space
        var b2 = bytesToSize(account.space);
        b2 = b2.split(' ');
        b2[0] = Math.round(b2[0]) + ' ';
        $('.storage .nw-fm-percents span.pecents-txt').html(htmlentities(b2[0]));
        $('.storage .nw-fm-percents span.gb-txt').html(htmlentities(b2[1]));

        // Used space
        $('.storage .fm-bar-size.used').html(bytesToSize(account.space_used));
        // Available space
        b2 = account.space - account.space_used;
        if (b2 < 0) {
            b2 = bytesToSize(-b2) + ' over quota';
        } else {
            b2 = bytesToSize(b2);
        }
        $('.storage .fm-bar-size.available').html(b2);
        // Cloud drive
        $('.storage .fm-bar-size.cloud-drive').html(bytesToSize(c[k[0]][0]));
        // Rubbish bin
        $('.storage .fm-bar-size.rubbish-bin').html(bytesToSize(c[k[2]][0]));
        // Incoming shares
        $('.storage .fm-bar-size.incoming-shares').html(bytesToSize(iSharesBytes));
        // Inbox
        $('.storage .fm-bar-size.inbox').html(bytesToSize(c[k[1]][0]));

        /* End of New Used space */


        $('.fm-account-main .pro-upgrade').unbind('click');
        $('.fm-account-main .pro-upgrade').bind('click', function(e)
        {
            window.location.hash = 'pro';
        });
        $('.membership-big-txt.balance').html('&euro; ' + htmlentities(account.balance[0][0]));
        var a = 0;
        if (M.c['contacts']) {
            for (var i in M.c['contacts'])
                a++;
        }
        if (a == 1)
            $('.membership-big-txt.contacts').text(l[990]);
        else
            $('.membership-big-txt.contacts').text(l[989].replace('[X]', a));
        $('.membership-medium-txt.contacts').unbind('click');
        $('.membership-medium-txt.contacts').bind('click', function(e)
        {
            M.openFolder('contacts');
            return false;
        });
        if (!$.sessionlimit)
            $.sessionlimit = 10;
        if (!$.purchaselimit)
            $.purchaselimit = 10;
        if (!$.transactionlimit)
            $.transactionlimit = 10;
        if (!$.voucherlimit)
            $.voucherlimit = 10;

        $('.account-history-dropdown-button.sessions').text(l[472].replace('[X]', $.sessionlimit));
        $('.account-history-drop-items.session10-').text(l[472].replace('[X]', 10));
        $('.account-history-drop-items.session100-').text(l[472].replace('[X]', 100));
        $('.account-history-drop-items.session250-').text(l[472].replace('[X]', 250));

        M.account.sessions.sort(function(a, b)
        {
            if (a[0] < b[0])
                return 1;
            else
                return -1;
        });
        $('.grid-table.sessions tr').remove();
        var html = '<tr><th>' + l[479] + '</th><th>' + l[480] + '</th><th>' + l[481] + '</th><th>' + l[482] + '</th></tr>';
        $(account.sessions).each(function(i, el)
        {
            if (i == $.sessionlimit)
                return false;
            var country = countrydetails(el[4]);
            var browser = browserdetails(el[2]);
            var recent = l[483];
            if (!el[5])
                recent = time2date(el[0]);
            html += '<tr><td><span class="fm-browsers-icon"><img alt="" src="' + staticpath + 'images/browser/' + browser.icon + '" /></span><span class="fm-browsers-txt">' + htmlentities(browser.name) + '</span></td><td>' + htmlentities(el[3]) + '</td><td><span class="fm-flags-icon"><img alt="" src="' + staticpath + 'images/flags/' + country.icon + '" style="margin-left: 0px;" /></span><span class="fm-flags-txt">' + htmlentities(country.name) + '</span></td><td>' + htmlentities(recent) + '</td></tr>';
        });
        $('.grid-table.sessions').html(html);

        $('.account-history-dropdown-button.purchases').text(l[469].replace('[X]', $.purchaselimit));
        $('.account-history-drop-items.purchase10-').text(l[469].replace('[X]', 10));
        $('.account-history-drop-items.purchase100-').text(l[469].replace('[X]', 100));
        $('.account-history-drop-items.purchase250-').text(l[469].replace('[X]', 250));

        M.account.purchases.sort(function(a, b)
        {
            if (a[1] < b[1])
                return 1;
            else
                return -1;
        });

        $('.grid-table.purchases tr').remove();
        var html = '<tr><th>' + l[475] + '</th><th>' + l[476] + '</th><th>' + l[477] + '</th><th>' + l[478] + '</th></tr>';

        // Render every purchase made into Purchase History on Account page
        $(account.purchases).each(function(index, purchaseTransaction)
        {
            // Set payment method
            var paymentMethodIndex = purchaseTransaction[4];
            var paymentMethod = l[428];

            if (paymentMethodIndex == 1) {
                paymentMethod = 'PayPal';
            }
            else if (paymentMethodIndex == 2) {
                paymentMethod = l[6953];
            }
            else if (paymentMethodIndex == 4) {
                paymentMethod = l[6802];            // Bitcoin
            }
            else if (paymentMethodIndex == 5) {
                paymentMethod = l[6952];            // Union Pay
            }
            else if (paymentMethodIndex == 8) {
                paymentMethod = l[6952];            // Credit card
            }

            // Set Date/Time, Item (plan purchased), Amount, Payment Method
            var dateTime = time2date(purchaseTransaction[1]);
            var price = purchaseTransaction[2];
            var proNum = purchaseTransaction[5];
            var numOfMonths = purchaseTransaction[6];
            var monthWording = (numOfMonths == 1) ? l[931] : 'months';  // Todo: l[6788] when generated
            var item = getProPlan(proNum) + ' (' + numOfMonths + ' ' + monthWording + ')';

            // Render table row
            html += '<tr>'
                 +      '<td>' + dateTime + '</td>'
                 +      '<td>'
                 +           '<span class="fm-member-icon">'
                 +                '<img alt="" src="' + staticpath + 'images/mega/icons/retina/pro' + proNum + '@2x.png" />'
                 +           '</span>'
                 +           '<span class="fm-member-icon-txt"> ' + item + '</span>'
                 +      '</td>'
                 +      '<td>&euro;' + htmlentities(price) + '</td>'
                 +      '<td>' + paymentMethod + '</td>'
                 +  '</tr>';
        });

        $('.grid-table.purchases').html(html);
        $('.account-history-dropdown-button.transactions').text(l[471].replace('[X]', $.transactionlimit));
        $('.account-history-drop-items.transaction10-').text(l[471].replace('[X]', 10));
        $('.account-history-drop-items.transaction100-').text(l[471].replace('[X]', 100));
        $('.account-history-drop-items.transaction250-').text(l[471].replace('[X]', 250));

        M.account.transactions.sort(function(a, b)
        {
            if (a[1] < b[1])
                return 1;
            else
                return -1;
        });
        $('.grid-table.transactions tr').remove();
        var html = '<tr><th>' + l[475] + '</th><th>' + l[484] + '</th><th>' + l[485] + '</th><th>' + l[486] + '</th></tr>';
        $(account.transactions).each(function(i, el)
        {
            var credit = '', debit = '';
            if (el[2] > 0)
                credit = '<span class="green">&euro;' + htmlentities(el[2]) + '</span>';
            else
                debit = '<span class="red">&euro;' + htmlentities(el[2]) + '</span>';
            html += '<tr><td>' + time2date(el[1]) + '</td><td>' + htmlentities(el[0]) + '</td><td>' + credit + '</td><td>' + debit + '</td></tr>';
        });
        $('.grid-table.transactions').html(html);
        var i = new Date().getFullYear() - 10, html = '<option value="">YYYY</option>';
        $('.fm-account-select.year .account-select-txt').text('YYYY');
        while (i >= 1900)
        {
            if (u_attr.birthyear && i == u_attr.birthyear)
            {
                sel = ' selected';
                $('.fm-account-select.year .account-select-txt').text(u_attr.birthyear);
            }
            else
                sel = '';
            html += '<option value="' + i + '"' + sel + '>' + i + '</option>';
            i--;
        }
        $('.fm-account-select.year select').html(html);
        var i = 1, html = '<option value="">DD</option>', sel = '';
        $('.fm-account-select.day .account-select-txt').text('DD');
        while (i < 32)
        {
            if (u_attr.birthday && i == u_attr.birthday)
            {
                sel = ' selected';
                $('.fm-account-select.day .account-select-txt').text(u_attr.birthday);
            }
            else
                sel = '';
            html += '<option value="' + i + '"' + sel + '>' + i + '</option>';
            i++;
        }
        $('.fm-account-select.day select').html(html);
        var i = 1, html = '<option value="">MM</option>', sel = '';
        $('.fm-account-select.month .account-select-txt').text('MM');
        while (i < 13)
        {
            if (u_attr.birthmonth && i == u_attr.birthmonth)
            {
                sel = ' selected';
                $('.fm-account-select.month .account-select-txt').text(u_attr.birthmonth);
            }
            else
                sel = '';
            html += '<option value="' + i + '"' + sel + '>' + i + '</option>';
            i++;
        }
        $('.fm-account-select.month select').html(html);
        var html = '<option value="">' + l[996] + '</option>', sel = '';
        $('.fm-account-select.country .account-select-txt').text(l[996]);
        for (var country in isocountries)
        {
            if (u_attr.country && country == u_attr.country)
            {
                sel = ' selected';
                $('.fm-account-select.country .account-select-txt').text(isocountries[country]);
            }
            else
                sel = '';
            html += '<option value="' + country + '"' + sel + '>' + isocountries[country] + '</option>';
        }
        $('.fm-account-select.country select').html(html);
        $('.fm-account-select select').unbind('change');
        $('.fm-account-select select').bind('change', function(e)
        {
            var val = $(this).val();
            if ($(this).attr('name') == 'account-vouchertype')
            {
                $(this).find('option').each(function(i, e)
                {
                    if (val == $(e).val())
                        val = $(e).text();
                });
            }
            else
            {
                if ($(this).attr('name') == 'account-country')
                    val = isocountries[val];
                $('.fm-account-save-block').removeClass('hidden');
                $('.fm-account-main').addClass('save');
                initAccountScroll();
            }
            $(this).parent().find('.account-select-txt').text(val);
        });
        $('#account-firstname,#account-lastname').unbind('keyup');
        $('#account-firstname,#account-lastname').bind('keyup', function(e)
        {
            $('.fm-account-save-block').removeClass('hidden');
            $('.fm-account-main').addClass('save');
            initAccountScroll();
        });
        $('.fm-account-cancel').unbind('click');
        $('.fm-account-cancel').bind('click', function(e)
        {
            $('.fm-account-save-block').addClass('hidden');
            $('.fm-account-main').removeClass('save');
            initAccountScroll();
            accountUI();
        });
        $('.fm-account-save').unbind('click');
        $('.fm-account-save').bind('click', function(e)
        {
            u_attr.firstname = $('#account-firstname').val().trim();
            u_attr.lastname = $('#account-lastname').val().trim()||' ';
            u_attr.birthday = $('.fm-account-select.day select').val();
            u_attr.birthmonth = $('.fm-account-select.month select').val();
            u_attr.birthyear = $('.fm-account-select.year select').val();
            u_attr.country = $('.fm-account-select.country select').val();

            api_req({
                a : 'up',
                firstname  : base64urlencode(to8(u_attr.firstname)),
                lastname   : base64urlencode(to8(u_attr.lastname)),
                birthday   : base64urlencode(u_attr.birthday),
                birthmonth : base64urlencode(u_attr.birthmonth),
                birthyear  : base64urlencode(u_attr.birthyear),
                country    : base64urlencode(u_attr.country)
            }, {
                callback : function(res) {
                    if (res === u_handle) {
                        $('.user-name').text(u_attr.firstname);
                    }
                }
            });
            $('.fm-account-save-block').addClass('hidden');
            $('.fm-account-main').removeClass('save');
            initAccountScroll();

            if (M.account.dl_maxSlots)
            {
                localStorage.dl_maxSlots = M.account.dl_maxSlots;
                dl_maxSlots = M.account.dl_maxSlots;
                dlQueue.setSize(dl_maxSlots);
            }
            if (M.account.ul_maxSlots)
            {
                localStorage.ul_maxSlots = M.account.ul_maxSlots;
                ul_maxSlots = M.account.ul_maxSlots;
                ulQueue.setSize(ul_maxSlots);
            }
            if (typeof M.account.ul_maxSpeed !== 'undefined')
            {
                localStorage.ul_maxSpeed = M.account.ul_maxSpeed;
                ul_maxSpeed = M.account.ul_maxSpeed;
            }
            if (typeof M.account.use_ssl !== 'undefined')
            {
                localStorage.use_ssl = M.account.use_ssl;
                use_ssl = M.account.use_ssl;
            }
            if (typeof M.account.ul_skipIdentical !== 'undefined')
            {
                localStorage.ul_skipIdentical = M.account.ul_skipIdentical;
                ul_skipIdentical = M.account.ul_skipIdentical;
            }

            if (typeof M.account.uisorting !== 'undefined') {
                storefmconfig('uisorting', M.account.uisorting);
            }
            if (typeof M.account.uiviewmode !== 'undefined') {
                storefmconfig('uiviewmode', M.account.uiviewmode);
            }
            if (typeof M.account.rubsched !== 'undefined') {
                storefmconfig('rubsched', M.account.rubsched);
            }

            if ($('#account-password').val() == '' && ($('#account-new-password').val() !== '' || $('#account-confirm-password').val() !== ''))
            {
                msgDialog('warninga', l[135], l[719], false, function()
                {
                    $('#account-password').focus();
                    $('#account-password').bind('keyup.accpwd', function() {
                        $('.fm-account-save-block').removeClass('hidden');
                        $('.fm-account-main').addClass('save');
                        initAccountScroll();
                        $('#account-password').unbind('keyup.accpwd');
                    });
                });
            }
            else if ($('#account-new-password').val() !== $('#account-confirm-password').val())
            {
                msgDialog('warninga', 'Error', l[715], false, function()
                {
                    $('#account-new-password').val('');
                    $('#account-confirm-password').val('');
                    $('#account-new-password').focus();
                });
            }
            else if ($('#account-confirm-password').val() !== '' && $('#account-password').val() !== ''
                && $('#account-confirm-password').val() !== $('#account-password').val())
            {
                loadingDialog.show();
                changepw($('#account-password').val(), $('#account-confirm-password').val(), {callback: function(res)
                    {
                        loadingDialog.hide();
                        if (res == EACCESS)
                        { // pwd incorrect
                            msgDialog('warninga', l[135], l[724], false, function()
                            {
                                $('#account-password').val('');
                                $('#account-password').focus();
                                $('#account-password').bind('keyup.accpwd', function() {
                                    $('.fm-account-save-block').removeClass('hidden');
                                    $('.fm-account-main').addClass('save');
                                    initAccountScroll();
                                    $('#account-password').unbind('keyup.accpwd');
                                });
                            });
                        }
                        else if (typeof res == 'number' && res < 0)
                        { // something went wrong
                            $('#account-confirm-password,#account-password,#account-new-password').val('');
                            msgDialog('warninga', 'Error', l[6972]);
                        }
                        else
                        { // success
                            msgDialog('info', l[726], l[725], false, function()
                            {
                                $('#account-confirm-password,#account-password,#account-new-password').val('');
                            });
                        }
                    }});
            }
            else
                $('#account-confirm-password,#account-password,#account-new-password').val('');
            accountUI();
        });
        $('#account-firstname').val(u_attr.firstname);
        $('#account-lastname').val(u_attr.lastname);
        $('.account-history-dropdown-button').unbind('click');
        $('.account-history-dropdown-button').bind('click', function()
        {
            $(this).addClass('active');
            $('.account-history-dropdown').addClass('hidden');
            $(this).next().removeClass('hidden');

        });
        $('.account-history-drop-items').unbind('click');
        $('.account-history-drop-items').bind('click', function()
        {
            $(this).parent().prev().removeClass('active');
            $(this).parent().find('.account-history-drop-items').removeClass('active');
            $(this).parent().parent().find('.account-history-dropdown-button').text($(this).text());
            var c = $(this).attr('class');
            if (!c)
                c = '';
            if (c.indexOf('session10-') > -1)
                $.sessionlimit = 10;
            else if (c.indexOf('session100-') > -1)
                $.sessionlimit = 100;
            else if (c.indexOf('session250-') > -1)
                $.sessionlimit = 250;
            if (c.indexOf('purchaselimit10-') > -1)
                $.purchaselimit = 10;
            else if (c.indexOf('purchase100-') > -1)
                $.purchaselimit = 100;
            else if (c.indexOf('purchase250-') > -1)
                $.purchaselimit = 250;
            if (c.indexOf('transaction10-') > -1)
                $.transactionlimit = 10;
            else if (c.indexOf('transaction100-') > -1)
                $.transactionlimit = 100;
            else if (c.indexOf('transaction250-') > -1)
                $.transactionlimit = 250;
            if (c.indexOf('voucher10-') > -1)
                $.voucherlimit = 10;
            else if (c.indexOf('voucher100-') > -1)
                $.voucherlimit = 100;
            else if (c.indexOf('voucher250-') > -1)
                $.voucherlimit = 250;
            $(this).addClass('active');
            $(this).closest('.account-history-dropdown').addClass('hidden');
            accountUI();
        });
        $("#slider-range-max").slider({
            min: 1, max: 6, range: "min", value: dl_maxSlots, slide: function(e, ui)
            {
                M.account.dl_maxSlots = ui.value;
                $('.fm-account-save-block').removeClass('hidden');
                $('.fm-account-main').addClass('save');
                initAccountScroll();
            }
        });
        $("#slider-range-max2").slider({
            min: 1, max: 6, range: "min", value: ul_maxSlots, slide: function(e, ui)
            {
                M.account.ul_maxSlots = ui.value;
                $('.fm-account-save-block').removeClass('hidden');
                $('.fm-account-main').addClass('save');
                initAccountScroll();
            }
        });
        $('.ulspeedradio').removeClass('radioOn').addClass('radioOff');
        var i = 3;
        if (ul_maxSpeed == 0)
            i = 1;
        else if (ul_maxSpeed == -1)
            i = 2;
        else
            $('#ulspeedvalue').val(Math.floor(ul_maxSpeed / 1024));
        $('#rad' + i + '_div').removeClass('radioOff').addClass('radioOn');
        $('#rad' + i).removeClass('radioOff').addClass('radioOn');
        $('.ulspeedradio input').unbind('click');
        $('.ulspeedradio input').bind('click', function(e)
        {
            var id = $(this).attr('id');
            if (id == 'rad2')
                M.account.ul_maxSpeed = -1;
            else if (id == 'rad1')
                M.account.ul_maxSpeed = 0;
            else
            {
                if (parseInt($('#ulspeedvalue').val()) > 0)
                    M.account.ul_maxSpeed = parseInt($('#ulspeedvalue').val()) * 1024;
                else
                    M.account.ul_maxSpeed = 100 * 1024;
            }
            $('.ulspeedradio').removeClass('radioOn').addClass('radioOff');
            $(this).addClass('radioOn').removeClass('radioOff');
            $(this).parent().addClass('radioOn').removeClass('radioOff');
            $('.fm-account-save-block').removeClass('hidden');
            $('.fm-account-main').addClass('save');
            initAccountScroll();
        });
        $('#ulspeedvalue').unbind('click keyup');
        $('#ulspeedvalue').bind('click keyup', function(e)
        {
            $('.ulspeedradio').removeClass('radioOn').addClass('radioOff');
            $('#rad3,#rad3_div').addClass('radioOn').removeClass('radioOff');
            if (parseInt($('#ulspeedvalue').val()) > 0)
                M.account.ul_maxSpeed = parseInt($('#ulspeedvalue').val()) * 1024;
            else
                M.account.ul_maxSpeed = 100 * 1024;
            $('.fm-account-save-block').removeClass('hidden');
            $('.fm-account-main').addClass('save');
            initAccountScroll();
        });

        $('.ulskip').removeClass('radioOn').addClass('radioOff');
        var i = 5;
        if (ul_skipIdentical)
            i = 4;
        $('#rad' + i + '_div').removeClass('radioOff').addClass('radioOn');
        $('#rad' + i).removeClass('radioOff').addClass('radioOn');
        $('.ulskip input').unbind('click');
        $('.ulskip input').bind('click', function(e)
        {
            var id = $(this).attr('id');
            if (id == 'rad4')
                M.account.ul_skipIdentical = 1;
            else if (id == 'rad5')
                M.account.ul_skipIdentical = 0;
            $('.ulskip').removeClass('radioOn').addClass('radioOff');
            $(this).addClass('radioOn').removeClass('radioOff');
            $(this).parent().addClass('radioOn').removeClass('radioOff');
            $('.fm-account-save-block').removeClass('hidden');
            $('.fm-account-main').addClass('save');
            initAccountScroll();
        });

        $('.uisorting').removeClass('radioOn').addClass('radioOff');
        var i = 8;
        if (fmconfig.uisorting)
            i = 9;
        $('#rad' + i + '_div').removeClass('radioOff').addClass('radioOn');
        $('#rad' + i).removeClass('radioOff').addClass('radioOn');
        $('.uisorting input').unbind('click');
        $('.uisorting input').bind('click', function(e)
        {
            var id = $(this).attr('id');
            if (id == 'rad8')
                M.account.uisorting = 0;
            else if (id == 'rad9')
                M.account.uisorting = 1;
            $('.uisorting').removeClass('radioOn').addClass('radioOff');
            $(this).addClass('radioOn').removeClass('radioOff');
            $(this).parent().addClass('radioOn').removeClass('radioOff');
            $('.fm-account-save-block').removeClass('hidden');
            $('.fm-account-main').addClass('save');
            initAccountScroll();
        });

        $('.uiviewmode').removeClass('radioOn').addClass('radioOff');
        var i = 10;
        if (fmconfig.uiviewmode)
            i = 11;
        $('#rad' + i + '_div').removeClass('radioOff').addClass('radioOn');
        $('#rad' + i).removeClass('radioOff').addClass('radioOn');
        $('.uiviewmode input').unbind('click');
        $('.uiviewmode input').bind('click', function(e)
        {
            var id = $(this).attr('id');
            if (id == 'rad10')
                M.account.uiviewmode = 0;
            else if (id == 'rad11')
                M.account.uiviewmode = 1;
            $('.uiviewmode').removeClass('radioOn').addClass('radioOff');
            $(this).addClass('radioOn').removeClass('radioOff');
            $(this).parent().addClass('radioOn').removeClass('radioOff');
            $('.fm-account-save-block').removeClass('hidden');
            $('.fm-account-main').addClass('save');
            initAccountScroll();
        });

        $('.rubsched, .rubschedopt').removeClass('radioOn').addClass('radioOff');
        var i = 13;
        if (fmconfig.rubsched) {
            i = 12;
            $('#rubsched_options').removeClass('hidden');
            var opt = String(fmconfig.rubsched).split(':');
            $('#rad' + opt[0] + '_opt').val(opt[1]);
            $('#rad' + opt[0] + '_div').removeClass('radioOff').addClass('radioOn');
            $('#rad' + opt[0]).removeClass('radioOff').addClass('radioOn');
        }
        $('#rad' + i + '_div').removeClass('radioOff').addClass('radioOn');
        $('#rad' + i).removeClass('radioOff').addClass('radioOn');
        $('.rubschedopt input').rebind('click', function(e) {
            var id = $(this).attr('id');
            var opt = $('#' + id + '_opt').val();
            M.account.rubsched = id.substr(3) + ':' + opt;
            $('.rubschedopt').removeClass('radioOn').addClass('radioOff');
            $(this).addClass('radioOn').removeClass('radioOff');
            $(this).parent().addClass('radioOn').removeClass('radioOff');
            $('.fm-account-save-block').removeClass('hidden');
            $('.fm-account-main').addClass('save');
            initAccountScroll(1);
        });
        $('.rubsched_textopt').rebind('click keyup', function(e) {
            var id = String($(this).attr('id')).split('_')[0];
            $('.rubschedopt').removeClass('radioOn').addClass('radioOff');
            $('#'+id+',#'+id+'_div').addClass('radioOn').removeClass('radioOff');
            M.account.rubsched = id.substr(3) + ':' + $(this).val();
            $('.fm-account-save-block').removeClass('hidden');
            $('.fm-account-main').addClass('save');
            initAccountScroll(1);
        });
        $('.rubsched input').rebind('click', function(e) {
            var id = $(this).attr('id');
            if (id == 'rad13') {
                M.account.rubsched = 0;
                $('#rubsched_options').addClass('hidden');
            }
            else if (id == 'rad12') {
                $('#rubsched_options').removeClass('hidden');
                if (!fmconfig.rubsched) {
                    M.account.rubsched = "14:15";
                    var defOption = 14;
                    $('#rad' + defOption + '_div').removeClass('radioOff').addClass('radioOn');
                    $('#rad' + defOption).removeClass('radioOff').addClass('radioOn');
                }
            }
            $('.rubsched').removeClass('radioOn').addClass('radioOff');
            $(this).addClass('radioOn').removeClass('radioOff');
            $(this).parent().addClass('radioOn').removeClass('radioOff');
            $('.fm-account-save-block').removeClass('hidden');
            $('.fm-account-main').addClass('save');
            initAccountScroll(1);
        });

        $('.redeem-voucher').unbind('click');
        $('.redeem-voucher').bind('click', function(event)
        {
            if ($(this).attr('class').indexOf('active') == -1)
            {
                $(this).addClass('active');
                $('.fm-voucher-popup').removeClass('hidden');
                voucherCentering($(this));
                $(window).bind('resize', function()
                {
                    voucherCentering($('.redeem-voucher'));
                });
            }
            else
            {
                $(this).removeClass('active');
                $('.fm-voucher-popup').addClass('hidden');
            }
        });

        $('.fm-voucher-body input').unbind('focus');
        $('.fm-voucher-body input').bind('focus', function(e)
        {
            if ($(this).val() == l[487])
                $(this).val('');
        });

        $('.fm-voucher-body input').unbind('blur');
        $('.fm-voucher-body input').bind('blur', function(e)
        {
            if ($(this).val() == '')
                $(this).val(l[487]);
        });

        $('.fm-voucher-button').unbind('click');
        $('.fm-voucher-button').bind('click', function(e)
        {
            if ($('.fm-voucher-body input').val() == l[487])
                msgDialog('warninga', l[135], l[1015]);
            else
            {
                loadingDialog.show();
                api_req({a: 'uavr', v: $('.fm-voucher-body input').val()},
                {
                    callback: function(res, ctx)
                    {
                        loadingDialog.hide();
                        $('.fm-voucher-popup').addClass('hidden');
                        $('.fm-voucher-body input').val(l[487]);
                        if (typeof res == 'number')
                        {
                            if (res == -11)
                                msgDialog('warninga', l[135], l[714]);
                            else if (res < 0)
                                msgDialog('warninga', l[135], l[473]);
                            else
                            {
                                if (M.account)
                                    M.account.lastupdate = 0;
                                accountUI();
                            }
                        }
                    }
                });
            }
        });

        $('.vouchercreate').unbind('click');
        $('.vouchercreate').bind('click', function(e)
        {
            var vouchertype = $('.fm-account-select.vouchertype select').val();
            var voucheramount = parseInt($('#account-voucheramount').val());
            var proceed = false;
            for (var i in M.account.prices)
                if (M.account.prices[i][0] == vouchertype)
                    proceed = true;
            if (!proceed)
            {
                msgDialog('warninga', 'Error', 'Please select the voucher type.');
                return false;
            }
            if (!voucheramount)
            {
                msgDialog('warninga', 'Error', 'Please enter a valid voucher amount.');
                return false;
            }
            if (vouchertype == '19.99')
                vouchertype = '19.991';
            loadingDialog.show();
            api_req({a: 'uavi', d: vouchertype, n: voucheramount, c: 'EUR'},
            {
                callback: function(res, ctx)
                {
                    M.account.lastupdate = 0;
                    accountUI();
                }
            });
        });

        if (M.account.reseller)
        {
            $('.fm-account-reseller-button').removeClass('hidden');
            $('.account-history-dropdown-button.vouchers').text(l['466a'].replace('[X]', $.voucherlimit));
            $('.account-history-drop-items.voucher10-').text(l['466a'].replace('[X]', 10));
            $('.account-history-drop-items.voucher100-').text(l['466a'].replace('[X]', 100));
            $('.account-history-drop-items.voucher250-').text(l['466a'].replace('[X]', 250));
            M.account.vouchers.sort(function(a, b)
            {
                if (a['date'] < b['date'])
                    return 1;
                else
                    return -1;
            });
            $('.grid-table.vouchers tr').remove();
            var html = '<tr><th>' + l[475] + '</th><th>' + l[487] + '</th><th>' + l[477] + '</th><th>' + l[488] + '</th></tr>';
            $(account.vouchers).each(function(i, el)
            {
                if (i > $.voucherlimit)
                    return false;
                var status = l[489];
                if (el.redeemed > 0 && el.cancelled == 0 && el.revoked == 0)
                    status = l[490] + ' ' + time2date(el.redeemed);
                else if (el.revoked > 0 && el.cancelled > 0)
                    status = l[491] + ' ' + time2date(el.revoked);
                else if (el.cancelled > 0)
                    status = l[492] + ' ' + time2date(el.cancelled);
                html += '<tr><td>' + time2date(el.date) + '</td><td class="selectable">' + htmlentities(el.code) + '</td><td>&euro; ' + htmlentities(el.amount) + '</td><td>' + status + '</td></tr>';
            });
            $('.grid-table.vouchers').html(html);
            $('.fm-account-select.vouchertype select option').remove();
            var prices = [];
            for (var i in M.account.prices)
                prices.push(M.account.prices[i][0]);
            prices.sort(function(a, b) {
                return (a - b)
            })
            var voucheroptions = '';
            for (var i in prices)
                voucheroptions += '<option value="' + htmlentities(prices[i]) + '">&euro;' + htmlentities(prices[i]) + ' voucher</option>';
            $('.fm-account-select.vouchertype select').html(voucheroptions);
        }

        $('.fm-purchase-voucher,.membership-medium-txt.topup').unbind('click');
        $('.fm-purchase-voucher,.membership-medium-txt.topup').bind('click', function(e)
        {
            document.location.hash = 'resellers';
        });

        if (is_extension || ssl_needed())
            $('#acc_use_ssl').hide();

        $('.usessl').removeClass('radioOn').addClass('radioOff');
        var i = 7;
        if (use_ssl)
            i = 6;
        $('#rad' + i + '_div').removeClass('radioOff').addClass('radioOn');
        $('#rad' + i).removeClass('radioOff').addClass('radioOn');
        $('.usessl input').unbind('click');
        $('.usessl input').bind('click', function(e)
        {
            var id = $(this).attr('id');
            if (id == 'rad7')
                M.account.use_ssl = 0;
            else if (id == 'rad6')
                M.account.use_ssl = 1;
            $('.usessl').removeClass('radioOn').addClass('radioOff');
            $(this).addClass('radioOn').removeClass('radioOff');
            $(this).parent().addClass('radioOn').removeClass('radioOff');
            $('.fm-account-save-block').removeClass('hidden');
            $('.fm-account-main').addClass('save');
            initAccountScroll();
        });

        $('.fm-account-change-avatar,.fm-account-avatar').unbind('click');
        $('.fm-account-change-avatar,.fm-account-avatar').bind('click', function(e)
        {
            avatarDialog();
        });
        if (avatars[u_handle])
            $('.fm-account-avatar img').attr('src', avatars[u_handle].url);
        else
            $('.fm-account-avatar img').attr('src', staticpath + 'images/mega/default-avatar.png');

        $(window).unbind('resize.account');
        $(window).bind('resize.account', function()
        {
            if (M.currentdirid && M.currentdirid.substr(0, 7) == 'account')
                initAccountScroll();
        });

        initAccountScroll();
    }, 1);

    // Show first name or last name
    if (u_attr.firstname) {
        $('.membership-big-txt.name').text(u_attr.firstname + ' ' + u_attr.lastname);
    }
    else {
        $('.membership-big-txt.name').text(u_attr.name);
    }

    // Show email address
    if (u_attr.email) {
        $('.membership-big-txt.email').text(u_attr.email);
    }
    else {
        $('.membership-big-txt.email').hide();
    }

    $('.editprofile').unbind('click');
    $('.editprofile').bind('click', function() {
        document.location.hash = 'fm/account/profile';
    });

    $('.cancel-account').rebind('click', function() {
        DEBUG('Cancel your account');

        // Ask for confirmation
        msgDialog('confirmation', l[6181], l[1974], false, function(e) {
            if (e) {
                loadingDialog.show();
                api_req({a: 'erm', m: M.u[u_handle].m, t: 21}, {
                    callback: function(res) {
                        loadingDialog.hide();
                        if (res === ENOENT) {
                            msgDialog('warningb', l[1513], l[1946]);
                        }
                        else if (res === 0) {
                            handleResetSuccessDialogs('.reset-success', l[735], 'deleteaccount');
                        }
                        else {
                            msgDialog('warningb', l[135], l[200]);
                        }
                    }
                });
            }
        });
    });

    $('.fm-account-button').unbind('click');
    $('.fm-account-button').bind('click', function() {
        if ($(this).attr('class').indexOf('active') == -1) {
            switch (true) {
                case ($(this).attr('class').indexOf('fm-account-overview-button') >= 0):
                    document.location.hash = 'fm/account';
                    break;
                case ($(this).attr('class').indexOf('fm-account-profile-button') >= 0):
                    document.location.hash = 'fm/account/profile';
                    break;
                case ($(this).attr('class').indexOf('fm-account-settings-button') >= 0):
                    document.location.hash = 'fm/account/settings';
                    break;
                case ($(this).attr('class').indexOf('fm-account-history-button') >= 0):
                    document.location.hash = 'fm/account/history';
                    break;
                case ($(this).attr('class').indexOf('fm-account-reseller-button') >= 0):
                    document.location.hash = 'fm/account/reseller';
                    break;
            }
        }
    });

    $('.account-pass-lines').attr('class', 'account-pass-lines');
    $('#account-new-password').unbind('keyup');
    $('#account-new-password').bind('keyup', function(el)
    {
        $('.account-pass-lines').attr('class', 'account-pass-lines');
        if ($(this).val() !== '')
        {
            var pws = checkPassword($(this).val());
            if (pws <= 25)
                $('.account-pass-lines').addClass('good1');
            else if (pws <= 50)
                $('.account-pass-lines').addClass('good2');
            else if (pws <= 75)
                $('.account-pass-lines').addClass('good3');
            else
                $('.account-pass-lines').addClass('good4');
        }
    });

    $('#account-confirm-password').unbind('keyup');
    $('#account-confirm-password').bind('keyup', function(el)
    {
        if ($(this).val() == $('#account-new-password').val())
            $('.fm-account-save-block').removeClass('hidden');
            $('.fm-account-main').addClass('save');
            initAccountScroll();
    });
}

function handleResetSuccessDialogs(dialog, txt, dlgString) {

    $('.fm-dialog' + dialog + ' .reg-success-txt').text(txt);

    $('.fm-dialog' + dialog + ' .fm-dialog-button').rebind('click', function() {
        $('.fm-dialog-overlay').addClass('hidden');
        $('body').removeClass('overlayed');
        $('.fm-dialog' + dialog).addClass('hidden');
        delete $.dialog;
    });

    $('.fm-dialog-overlay').removeClass('hidden');
    $('body').addClass('overlayed');
    $('.fm-dialog' + dialog).removeClass('hidden');

    $.dialog = dlgString;
}

function acc_checkpassword(pass)
{
    if ((pass == 'Password') || (pass == ''))
    {
        document.getElementById('acc_pwstatus_text').innerHTML = '';
        document.getElementById('acc_pwstatus').className = 'register-pass-status-block account';
        return false;
    }
    var strength = checkPassword(pass);
    if (strength <= 25)
    {
        document.getElementById('acc_pwstatus_text').innerHTML = l[220];
        document.getElementById('acc_pwstatus').className = 'register-pass-status-block account good1';
    }
    else if (strength <= 50)
    {
        document.getElementById('acc_pwstatus_text').innerHTML = l[221];
        document.getElementById('acc_pwstatus').className = 'register-pass-status-block account good2';
    }
    else if (strength <= 75)
    {
        document.getElementById('acc_pwstatus_text').innerHTML = l[222];
        document.getElementById('acc_pwstatus').className = 'register-pass-status-block account good3';
    }
    else
    {
        document.getElementById('acc_pwstatus_text').innerHTML = l[223];
        document.getElementById('acc_pwstatus').className = 'register-pass-status-block account good1 good4';
    }
}

var imageCrop;

function avatarDialog(close)
{
    if (close)
    {
        $.dialog = false;
        $('.avatar-dialog').addClass('hidden');
        fm_hideoverlay();
        return true;
    }
    $.dialog = 'avatar';
    $('.fm-dialog.avatar-dialog').removeClass('hidden');
    fm_showoverlay();
    $('.avatar-body').html('<div id="avatarcrop"><div class="image-upload-and-crop-container"><div class="image-explorer-container empty"><div class="image-explorer-image-view"><img class="image-explorer-source"><div class="avatar-white-bg"></div><div class="image-explorer-mask circle-mask"></div><div class="image-explorer-drag-delegate"></div></div><div class="image-explorer-scale-slider-wrapper"><input class="image-explorer-scale-slider disabled" type="range" min="0" max="100" step="1" value="0" disabled=""></div></div><div class="fm-notifications-bottom"><input type="file" id="image-upload-and-crop-upload-field" class="image-upload-field" accept="image/jpeg, image/gif, image/png"><label for="image-upload-and-crop-upload-field" class="image-upload-field-replacement fm-account-change-avatar"><span>' + l[1016] + '</span></label><div class="fm-account-change-avatar" id="fm-change-avatar"><span>' + l[1017] + '</span></div><div  class="fm-account-change-avatar" id="fm-cancel-avatar"><span>Cancel</span></div><div class="clear"></div></div></div></div>');
    $('#fm-change-avatar').hide();
    $('#fm-cancel-avatar').hide();
    imageCrop = new ImageUploadAndCrop($("#avatarcrop").find('.image-upload-and-crop-container'),
        {
            cropButton: $('#fm-change-avatar'),
            dragDropUploadPrompt:l[1390],
            onCrop: function(croppedDataURI)
            {
                var data = dataURLToAB(croppedDataURI);
                api_req({'a': 'up', '+a': base64urlencode(ab_to_str(data))});
                var blob = new Blob([data], {type: 'image/jpeg'});
                avatars[u_handle] =
                    {
                        data: blob,
                        url: myURL.createObjectURL(blob)
                    }
                $('.fm-account-avatar img').attr('src', avatars[u_handle].url);
                $('.fm-avatar img').attr('src', avatars[u_handle].url);
                avatarDialog(1);
            },
            onImageUpload: function()
            {
                $('.image-upload-field-replacement.fm-account-change-avatar').hide();
                $('#fm-change-avatar').show();
                $('#fm-cancel-avatar').show();
            },
            onImageUploadError: function()
            {

            }
        });
    $('#fm-cancel-avatar,.fm-dialog.avatar-dialog .fm-dialog-close').unbind('click');
    $('#fm-cancel-avatar,.fm-dialog.avatar-dialog .fm-dialog-close').bind('click', function(e)
    {
        avatarDialog(1);
    });
}

function gridUI() {
    if (M.chat)
        return;
    if (d)
        console.time('gridUI');
    // $.gridDragging=false;
    $.gridLastSelected = false;
    $('.fm-files-view-icon.listing-view').addClass('active');
    $('.fm-files-view-icon.block-view').removeClass('active');

    $.gridHeader = function() {
        var headerColumn = '';
        $('.grid-table tbody tr:first-child td').each(function(i, e) {
            headerColumn = $('.grid-table-header th').get(i);
            $(headerColumn).width($(e).width());
        });
        initTransferScroll();
    };

    $.detailsGridHeader = function() {
        var headerColumn = '';
        $('.contact-details-view .grid-table tbody tr:first-child td').each(function(i, e) {
            headerColumn = $('.contact-details-view .grid-table-header th').get(i);
            $(headerColumn).width($(e).width());
        });
        initTransferScroll();
    };

    $.contactGridHeader = function() {
        var headerColumn = '',
            i = 0,
            w = 0,
            el = $('.files-grid-view.contacts-view .grid-table-header th');
        while (i < el.length) {
            if (i !== 0) {
                w += $(el[i]).width();
            }
            i++;
        }
        $('.files-grid-view.contacts-view .grid-scrolling-table tr:first-child td').each(function(i, e) {
            headerColumn = $('.files-grid-view.contacts-view .grid-table-header th').get(i);
            $(headerColumn).width($(e).width());
        });
        initTransferScroll();
    };

    $.opcGridHeader = function() {
        var headerColumn = '',
            i = 0,
            w = 0,
            el = $('.sent-requests-grid .grid-table-header th');
        while (i < el.length) {
            if (i !== 0) {
                w += $(el[i]).width();
            }
            i++;
        }
        $('.sent-requests-grid .grid-scrolling-table tr:first-child td').each(function(i, e) {
            headerColumn = $('.sent-requests-grid .grid-table-header th').get(i);
            $(headerColumn).width($(e).width());
        });
        initTransferScroll();
    };

    $.ipcGridHeader = function() {
        var headerColumn = '',
            i = 0,
            w = 0,
            el = $('.contact-requests-grid .grid-table-header th');
        while (i < el.length) {
            if (i !== 0) {
                w += $(el[i]).width();
            }
            i++;
        }
        $('.contact-requests-grid .grid-scrolling-table tr:first-child td').each(function(i, e) {
            headerColumn = $('.contact-requests-grid .grid-table-header th').get(i);
            $(headerColumn).width($(e).width());
        });
        initTransferScroll();
    };

    $.sharedGridHeader = function() {
        var el = $('.shared-grid-view .grid-table-header th'),
            headerColumn = '',
            i = 0,
            w = 0;
        while (i < el.length) {
            if (i !== 0) {
                w += $(el[i]).width();
            }
            i++;
        }
        $('.shared-grid-view .grid-scrolling-table tr:first-child td').each(function(i, e) {
            headerColumn = $('.shared-grid-view .grid-table-header th').get(i);
            $(headerColumn).width($(e).width());
        });
        initTransferScroll();
    };

    $(window).unbind('resize.grid');
    $(window).bind('resize.grid', function() {
        if (M.viewmode === 0) {
            if (M.currentdirid === 'contacts') {
                $.contactGridHeader();
                initContactsGridScrolling();
            } else if (M.currentdirid === 'shares') {
                initGridScrolling();
                $.sharedGridHeader();
            } else {
                initGridScrolling();
                $.gridHeader();
                $.detailsGridHeader();
            }
        }
    });

    $('.fm-blocks-view.fm').addClass('hidden');
    $('.fm-chat-block').addClass('hidden');
    $('.shared-blocks-view').addClass('hidden');
    $('.shared-grid-view').addClass('hidden');

    $('.files-grid-view.fm').addClass('hidden');
    $('.fm-blocks-view.contacts-view').addClass('hidden');
    $('.files-grid-view.contacts-view').addClass('hidden');
    $('.contacts-details-block').addClass('hidden');
    $('.files-grid-view.contact-details-view').addClass('hidden');
    $('.fm-blocks-view.contact-details-view').addClass('hidden');

    if (M.currentdirid === 'contacts') {
        $('.files-grid-view.contacts-view').removeClass('hidden');
        $.contactGridHeader();
        initContactsGridScrolling();
    } else if (M.currentdirid === 'opc') {
        $('.grid-table.sent-requests').removeClass('hidden');
        $.opcGridHeader();
        initOpcGridScrolling();
    } else if (M.currentdirid === 'ipc') {
        $('.grid-table.contact-requests').removeClass('hidden');
        $.ipcGridHeader();
        initIpcGridScrolling();
    } else if (M.currentdirid === 'shares') {
        $('.shared-grid-view').removeClass('hidden');
        $.sharedGridHeader();
        initGridScrolling();
    } else if (String(M.currentdirid).length === 11 && M.currentrootid == 'contacts') {// Cloud-drive/File manager
        $('.contacts-details-block').removeClass('hidden');
        if (M.v.length > 0) {
            $('.files-grid-view.contact-details-view').removeClass('hidden');
            $.detailsGridHeader();
            initGridScrolling();
        }
    } else {
        $('.files-grid-view.fm').removeClass('hidden');
        initGridScrolling();
        $.gridHeader();
    }

    if (folderlink) {
        $('.grid-url-arrow').hide();
        $('.grid-url-header').text('');
    } else {
        $('.grid-url-arrow').show();
        $('.grid-url-header').text('');
    }

    $('.files-grid-view,.fm-empty-cloud').unbind('contextmenu');
    $('.files-grid-view,.fm-empty-cloud').bind('contextmenu', function(e) {
        $('.file-block').removeClass('ui-selected');
        $.selected = [];
        $.hideTopMenu();
        return !!contextMenuUI(e, 2);
    });

    // enable add star on first column click (make favorite)
    $('.grid-table.fm tr td:first-child').unbind('click');
    $('.grid-table.fm tr td:first-child').bind('click', function() {
        var id = [$(this).parent().attr('id')];
        M.favourite(id, $('.grid-table.fm #' + id[0] + ' .grid-status-icon').hasClass('star'));
    });

    $('.grid-table-header .arrow').unbind('click');
    $('.grid-table-header .arrow').bind('click', function() {
        var c = $(this).attr('class');
        var d = 1;
        if (c && c.indexOf('desc') > -1)
            d = -1;
        if (c && c.indexOf('name') > -1)
            M.doSort('name', d);
        else if (c && c.indexOf('size') > -1)
            M.doSort('size', d);
        else if (c && c.indexOf('type') > -1)
            M.doSort('type', d);
        else if (c && c.indexOf('date') > -1)
            M.doSort('date', d);
        else if (c && c.indexOf('owner') > -1)
            M.doSort('owner', d);
        else if (c && c.indexOf('access') > -1)
            M.doSort('access', d);
        else if (c && c.indexOf('status') > -1)
            M.doSort('status', d);
        else if (c && c.indexOf('interaction') > -1)
            M.doSort('interaction', d);
        if (c)
            M.renderMain();
    });

    if (M.currentdirid === 'shares')
        $.selectddUIgrid = '.shared-grid-view .grid-scrolling-table';
    else if (M.currentdirid === 'contacts')
        $.selectddUIgrid = '.grid-scrolling-table.contacts';
    else if (M.currentdirid === 'ipc')
        $.selectddUIgrid = '.contact-requests-grid .grid-scrolling-table';
    else if (M.currentdirid === 'opc')
        $.selectddUIgrid = '.sent-requests-grid .grid-scrolling-table';
    else if (String(M.currentdirid).length === 11 && M.currentrootid == 'contacts')
        $.selectddUIgrid = '.files-grid-view.contact-details-view .grid-scrolling-table';
    else
        $.selectddUIgrid = '.files-grid-view.fm .grid-scrolling-table';

    $.selectddUIitem = 'tr';
    Soon(selectddUI);

    if (d)
        console.timeEnd('gridUI');
}

/**
 * Really simple shortcut logic for select all, copy, paste, delete
 *
 * @constructor
 */
var FMShortcuts = function() {

    var current_operation = null;

    // unbind if already bound.
    $(window).unbind('keydown.fmshortcuts');

    // bind
    $(window).bind('keydown.fmshortcuts', function(e) {

        if (!is_fm())
            return true;

        e = e || window.event;

        // DO NOT start the search in case that the user is typing something in a form field... (eg.g. contacts -> add
        // contact field)
        if ($(e.target).is("input, textarea, select") || $.dialog) {
            return;
        }
        var charCode = e.which || e.keyCode; // ff
        var charTyped = String.fromCharCode(charCode).toLowerCase();

        if (charTyped == "a" && (e.ctrlKey || e.metaKey)) {
            if(typeof(selectionManager) != 'undefined' && selectionManager) {
                selectionManager.select_all();
            }
            return false; // stop prop.
        } else if (
            (charTyped == "c" || charTyped == "x") &&
            (e.ctrlKey || e.metaKey)
            ) {
            var $items = selectionManager.get_selected();
            if ($items.size() == 0) {
                return; // dont do anything.
            }

            current_operation = {
                'op': charTyped == "c" ? 'copy' : 'cut',
                'src': $items
            };
            return false; // stop prop.
        } else if (charTyped == "v" && (e.ctrlKey || e.metaKey)) {
            if (!current_operation) {
                return false; // stop prop.
            }

            $.each(current_operation.src, function(k, v) {
                if (current_operation.op == "copy") {
                    M.copyNodes([$(v).attr('id')], M.currentdirid);
                } else if (current_operation.op == "cut") {
                    M.moveNodes([$(v).attr('id')], M.currentdirid);
                }
            });

            if (current_operation.op == "cut") {
                current_operation = null;
            }

            return false; // stop prop.
        } else if (charCode == 8) {
            var $items = selectionManager.get_selected();
            if ($items.size() == 0 || (RightsbyID(M.currentdirid || '') | 0) < 1) {
                return; // dont do anything.
            }

            $.selected = [];
            $items.each(function() {
                $.selected.push($(this).attr('id'));
            });

            fmremove();

            // force remove, no confirmation
            if (e.ctrlKey || e.metaKey) {
                $('#msgDialog:visible .fm-dialog-button.confirm').trigger('click');
            }

            return false;
        }

    });
}

var fmShortcuts = new FMShortcuts();

/**
 * Simple way for searching for nodes by their first letter.
 *
 * PS: This is meant to be somehow reusable.
 *
 * @param searchable_elements selector/elements a list/selector of elements which should be searched for the user
 * specified key press character
 * @param containers selector/elements a list/selector of containers to which the input field will be centered (the code
 * will dynamically detect and pick the :visible container)
 *
 * @returns {*}
 * @constructor
 */
var QuickFinder = function(searchable_elements, containers) {
    var self = this;

    var DEBUG = false;

    self._is_active = false; // defined as a prop of this. so that when in debug mode it can be easily accessed from
    // out of this scope

    var last_key = null;
    var next_idx = 0;

    // hide on page change
    $(window).unbind('hashchange.quickfinder');
    $(window).bind('hashchange.quickfinder', function() {
        if (self.is_active()) {
            self.deactivate();
        }
    });

    // unbind if already bound.
    $(window).unbind('keypress.quickFinder');

    // bind
    $(window).bind('keypress.quickFinder', function(e) {

        e = e || window.event;
        // DO NOT start the search in case that the user is typing something in a form field... (eg.g. contacts -> add
        // contact field)
        if ($(e.target).is("input, textarea, select") || $.dialog)
            return;

        var charCode = e.which || e.keyCode; // ff

        if (
            (charCode >= 48 && charCode <= 57) ||
            (charCode >= 65 && charCode <= 123) ||
            charCode > 255
            ) {
            var charTyped = String.fromCharCode(charCode);

            // get the currently visible container
            var $container = $(containers).filter(":visible");
            if ($container.size() == 0) {
                // no active container, this means that we are receiving events for a page, for which we should not
                // do anything....
                return;
            }

            self._is_active = true;

            $(self).trigger("activated");

            var $found = $(searchable_elements).filter(":visible:istartswith('" + charTyped + "')");

            if (
                /* repeat key press, but show start from the first element */
                    (last_key != null && ($found.size() - 1) <= next_idx)
                    ||
                    /* repeat key press is not active, should reset the target idx to always select the first element */
                        (last_key == null)
                        ) {
                    next_idx = 0;
                    last_key = null;
                } else if (last_key == charTyped) {
                    next_idx++;
                } else if (last_key != charTyped) {
                    next_idx = 0;
                }
                last_key = charTyped;

                $(searchable_elements).parents(".ui-selectee, .ui-draggable").removeClass('ui-selected');

                var $target_elm = $($found[next_idx]);

                $target_elm.parents(".ui-selectee, .ui-draggable").addClass("ui-selected");

                var $jsp = $target_elm.getParentJScrollPane();
                if ($jsp) {
                    var $scrolled_elm = $target_elm.parent("a");

                    if ($scrolled_elm.size() == 0) { // not in icon view, its a list view, search for a tr
                        $scrolled_elm = $target_elm.parents('tr:first');
                    }
                    $jsp.scrollToElement($scrolled_elm);
                }

                $(self).trigger('search');

                if ($target_elm && $target_elm.size() > 0) {
                    // ^^ DONT stop prop. if there are no found elements.
                    return false;
                }
            }
            else if (charCode >= 33 && charCode <= 36)
            {
                var e = '.files-grid-view.fm';
                if (M.viewmode == 1)
                    e = '.fm-blocks-view.fm';

                if ($(e + ':visible').length)
                {
                    e = $('.grid-scrolling-table:visible, .file-block-scrolling:visible');
                    var jsp = e.data('jsp');

                    if (jsp)
                    {
                        switch (charCode)
                        {
                            case 33: /* Page Up   */
                                jsp.scrollByY(-e.height(), !0);
                                break;
                            case 34: /* Page Down */
                                jsp.scrollByY(e.height(), !0);
                                break;
                            case 35: /* End       */
                                jsp.scrollToBottom(!0);
                                break;
                            case 36: /* Home      */
                                jsp.scrollToY(0, !0);
                                break;
                        }
                    }
                }
            }
        });

    // hide the search field when the user had clicked somewhere in the document
    $(document.body).delegate('> *', 'mousedown', function(e) {
        if (self.is_active()) {
            self.deactivate();
            return false;
        }
    });

    // use events as a way to communicate with this from the outside world.
    self.deactivate = function() {
        self._is_active = false;
        $(self).trigger("deactivated");
    };

    self.is_active = function() {
        return self._is_active;
    };

    self.disable_if_active = function() {
        if (self.is_active()) {
            self.deactivate();
        }
    };

    return this;
};

var quickFinder = new QuickFinder(
    '.tranfer-filetype-txt, .file-block-title, td span.contacts-username',
    '.files-grid-view, .fm-blocks-view.fm, .contacts-grid-table'
    );

/**
 * This should take care of flagging the LAST selected item in those cases:
 *
 *  - jQ UI $.selectable's multi selection using drag area (integrated using jQ UI $.selectable's Events)
 *
 *  - Single click selection (integrated by assumption that the .get_currently_selected will also try to cover this case
 *  when there is only one .ui-selected...this is how no other code had to be changed :))
 *
 *  - Left/right/up/down keys (integrated by using the .set_currently_selected and .get_currently_selected public
 *  methods)
 *
 * @param $selectable
 * @returns {*}
 * @constructor
 */
var SelectionManager = function($selectable) {
    var self = this;

    $selectable.unbind('selectableselecting');
    $selectable.unbind('selectableselected');
    $selectable.unbind('selectableunselecting');
    $selectable.unbind('selectableunselected');

    /**
     * Store all selected items in an _ordered_ array.
     *
     * @type {Array}
     */
    var selected_list = [];

    /**
     * Helper func to clear old reset state from other icons.
     */
    this.clear = function() {
        $('.currently-selected', $selectable).removeClass('currently-selected');
    };

    this.clear(); // remove ANY old .currently-selected values.

    /**
     * The idea of this method is to _validate_ and return the .currently-selected element.
     *
     * @param first_or_last string ("first" or "last") by default will return the first selected element if there is
     * not .currently-selected
     *
     * @returns {*|jQuery|HTMLElement}
     */
    this.get_currently_selected = function(first_or_last) {
        if (!first_or_last) {
            first_or_last = "first";
        }

        var $currently_selected = $('.currently-selected', $selectable);

        if ($currently_selected.size() == 0) { // NO .currently-selected
            return $('.ui-selected:' + first_or_last, $selectable);
        } else if (!$currently_selected.is(".ui-selected")) { // validate that the currently selected is actually selected.
            // if not, try to get the first_or_last .ui-selected item
            var selected_elms = $('.ui-selected:' + first_or_last, $selectable);
            return selected_elms;
        } else { // everything is ok, we should return the .currently-selected
            return $currently_selected;
        }
    };

    /**
     * Used from the shortcut keys code.
     *
     * @param element
     */
    this.set_currently_selected = function($element) {

        self.clear();
        $element.addClass("currently-selected");
        quickFinder.disable_if_active();

        // Do .scrollIntoView if the parent or parent -> parent DOM Element is a JSP.
        {
            var $jsp = $element.getParentJScrollPane();
            if ($jsp) {
                $jsp.scrollToElement($element);
            }
        }
    };

    /**
     * Simple helper func, for selecting all elements in the current view.
     */
    this.select_all = function() {
        $(window).trigger('dynlist.flush');
        var $selectable_containers = $(
            [
                ".fm-blocks-view.fm",
                ".fm-blocks-view.contacts-view",
                ".files-grid-view.fm",
                ".files-grid-view.contacts-view",
                ".contacts-grid-view",
                ".fm-contacts-blocks-view",
                ".files-grid-view.contact-details-view"
            ].join(",")
            ).filter(":visible");

        var $selectables = $(
            [
                ".file-block",
                "tr.ui-draggable",
                "tr.ui-selectee",
                ".contact-block-view.ui-draggable"
            ].join(","),
            $selectable_containers
            ).filter(":visible");

        $selectables.addClass("ui-selected");
    };

    /**
     * Use this to get ALL (multiple!) selected items in the currently visible view/grid.
     */
    this.get_selected = function() {
        var $selectable_containers = $(
            [
                ".fm-blocks-view.fm",
                ".fm-blocks-view.contacts-view",
                ".files-grid-view.fm",
                ".files-grid-view.contacts-view",
                ".contacts-grid-view",
                ".fm-contacts-blocks-view",
                ".files-grid-view.contact-details-view"
            ].join(",")
            ).filter(":visible");

        var $selected = $(
            [
                ".file-block",
                "tr.ui-draggable",
                "tr.ui-selectee",
                ".contact-block-view.ui-draggable"
            ].join(","),
            $selectable_containers
            ).filter(":visible.ui-selected");

        return $selected;
    };

    /**
     * Push the last selected item to the end of the selected_list array.
     */
    $selectable.bind('selectableselecting', function(e, data) {
        var $selected = $(data.selecting);
        selected_list.push(
            $selected
            );
    });

    /**
     * Remove any unselected element from the selected_list array.
     */
    $selectable.bind('selectableunselecting', function(e, data) {
        var $unselected = $(data.unselecting);
        var idx = $.elementInArray($unselected, selected_list);

        if (idx > -1) {
            delete selected_list[idx];
        }
    });

    /**
     * After the user finished selecting the icons, flag the last selected one as .currently-selecting
     */
    $selectable.bind('selectablestop', function(e, data) {

        self.clear();

        // remove `undefined` from the list
        selected_list = $.map(selected_list, function(n, i) {
            if (n != undefined) {
                return n;
            }
        });

        // add the .currently-selected
        if (selected_list.length > 0) {
            $(selected_list[selected_list.length - 1]).addClass('currently-selected');
        }
        selected_list = []; // reset the state of the last selected items for the next selectablestart
    });
    return this;
};

var selectionManager;

function UIkeyevents()
{
    $(window).unbind('keydown.uikeyevents');
    $(window).bind('keydown.uikeyevents', function(e)
    {
        if (e.keyCode == 9 && !$(e.target).is("input,textarea,select"))
            return false;

        var sl = false, s;
        if (M.viewmode)
            s = $('.file-block.ui-selected');
        else
            s = $('.grid-table tr.ui-selected');
        var selPanel = $('.transfer-panel tr.ui-selected').not('.clone-of-header')

        if (M.chat)
            return true;

        if (!is_fm())
            return true;

        /**
         * Because of te .unbind, this can only be here... it would be better if its moved to iconUI(), but maybe some
         * other day :)
         */
        if (!$.dialog && !slideshowid && M.viewmode == 1)
        {
            var items_per_row = Math.floor($('.file-block').parent().outerWidth() / $('.file-block:first').outerWidth(true));
            var total_rows = Math.ceil($('.file-block').size() / items_per_row);

            if (e.keyCode == 37)
            {
                // left
                var current = selectionManager.get_currently_selected("first");
                // clear old selection if no shiftKey
                if (!e.shiftKey)
                    s.removeClass("ui-selected");
                var $target_element = null;
                if (current.length > 0 && current.prev(".file-block").length > 0)
                    $target_element = current.prev(".file-block");
                else
                    $target_element = $('.file-block:last');
                if ($target_element)
                {
                    $target_element.addClass('ui-selected');
                    selectionManager.set_currently_selected($target_element);
                }
            }
            else if (e.keyCode == 39)
            {
                // right
                var current = selectionManager.get_currently_selected("last");
                if (!e.shiftKey)
                    s.removeClass("ui-selected");
                var $target_element = null;
                var next = current.next(".file-block");
                // clear old selection if no shiftKey
                if (next.length > 0)
                    $target_element = next;
                else
                    $target_element = $('.file-block:first');
                if ($target_element)
                {
                    $target_element.addClass('ui-selected');
                    selectionManager.set_currently_selected($target_element);
                }

            } else if (e.keyCode == 38 || e.keyCode == 40) { // up & down
                var current = selectionManager.get_currently_selected("first");
                var current_idx = $.elementInArray(
                    current,
                    $('.file-block')
                    ) + 1;

                if (!e.shiftKey) {
                    s.removeClass("ui-selected");
                }

                var current_row = Math.ceil(current_idx / items_per_row);
                var current_col = current_idx % items_per_row;
                var target_row;
                if (e.keyCode == 38) { // up
                    // handle the case when the users presses ^ and the current row is the first row
                    target_row = current_row == 1 ? total_rows : current_row - 1;
                } else if (e.keyCode == 40) { // down
                    // handle the case when the users presses DOWN and the current row is the last row
                    target_row = current_row == total_rows ? 1 : current_row + 1;
                }

                // calc the index of the target element
                var target_element_num = ((target_row - 1) * items_per_row) + (current_col - 1);

                var $target = $('.file-block:eq(' + target_element_num + ')');

                $target.addClass("ui-selected");
                selectionManager.set_currently_selected(
                    $target
                    );

            }
        }
        if (e.keyCode == 38 && s.length > 0 && $.selectddUIgrid.indexOf('.grid-scrolling-table') > -1 && !$.dialog)
        {
            // up in grid
            if (e.shiftKey)
                $(e).addClass('ui-selected');
            if ($(s[0]).prev().length > 0)
            {
                if (!e.shiftKey)
                    $('.grid-table tr').removeClass('ui-selected');
                $(s[0]).prev().addClass('ui-selected');
                sl = $(s[0]).prev();

                quickFinder.disable_if_active();
            }
        }
        else if (e.keyCode == 40 && s.length > 0 && $.selectddUIgrid.indexOf('.grid-scrolling-table') > -1 && !$.dialog)
        {
            // down in grid
            if (e.shiftKey)
                $(e).addClass('ui-selected');
            if ($(s[s.length - 1]).next().length > 0)
            {
                if (!e.shiftKey)
                    $('.grid-table tr').removeClass('ui-selected');
                $(s[s.length - 1]).next().addClass('ui-selected');
                sl = $(s[0]).next();

                quickFinder.disable_if_active();
            }
        }
        else if (e.keyCode == 46 && s.length > 0 && !$.dialog && RightsbyID(M.currentdirid) > 1)
        {
            $.selected = [];
            s.each(function(i, e)
            {
                $.selected.push($(e).attr('id'));
            });
            fmremove();
        }
        else if (e.keyCode == 46 && selPanel.length > 0 && !$.dialog && RightsbyID(M.currentdirid) > 1)
        {
            var selected = [];
            selPanel.each(function() {
                selected.push($(this).attr('id'));
            });
            msgDialog('confirmation', l[1003], "Cancel " + selected.length + " transferences?", false, function(e)
            {
                // we should encapsule the click handler
                // to call a function rather than use this hacking
                if (e)
                    $('.tranfer-clear').trigger('click');
            });
        }
        else if (e.keyCode == 13 && s.length > 0 && !$.dialog && !$.msgDialog && $('.fm-new-folder').attr('class').indexOf('active') == -1 && $('.top-search-bl').attr('class').indexOf('active') == -1)
        {
            $.selected = [];
            s.each(function(i, e)
            {
                $.selected.push($(e).attr('id'));
            });
            if ($.selected && $.selected.length > 0)
            {
                var n = M.d[$.selected[0]];
                if (n && n.t)
                    M.openFolder(n.h);
                else if ($.selected.length == 1 && M.d[$.selected[0]] && is_image(M.d[$.selected[0]]))
                    slideshow($.selected[0]);
                else
                    M.addDownload($.selected);
            }
        }
        else if (e.keyCode == 13 && $.dialog == 'rename')
        {
            dorename();
        }
        else if (e.keyCode == 27 && ($.copyDialog || $.moveDialog))
        {
            closeDialog();
        }
        else if (e.keyCode == 27 && $.dialog)
        {
            closeDialog();
        }
        else if (e.keyCode == 27 && $.msgDialog)
        {
            closeMsg();
            if ($.warningCallback)
                $.warningCallback(false);
        }
        else if ((e.keyCode == 13 && $.msgDialog == 'confirmation') && (e.keyCode == 13 && $.msgDialog == 'remove'))
        {
            closeMsg();
            if ($.warningCallback)
                $.warningCallback(true);
        }
        else if (e.keyCode == 65 && e.ctrlKey && !$.dialog)
        {
            $('.grid-table.fm tr').addClass('ui-selected');
            $('.file-block').addClass('ui-selected');
        }
        else if (e.keyCode == 37 && slideshowid)
        {
            slideshow_prev();
        }
        else if (e.keyCode == 39 && slideshowid)
        {
            slideshow_next();
        }
        else if (e.keyCode == 27 && slideshowid)
        {
            slideshow(slideshowid, true);
        }
        else if (e.keyCode == 27)
        {
            $.hideTopMenu();
        }

        if (sl && $.selectddUIgrid.indexOf('.grid-scrolling-table') > -1)
        {
            var jsp = $($.selectddUIgrid).data('jsp');
            jsp.scrollToElement(sl);
        }

        searchPath();
    });
}

function searchPath()
{
    if (M.currentdirid && M.currentdirid.substr(0,7) == 'search/')
    {
        var sel;
        if (M.viewmode) sel = $('.fm-blocks-view .ui-selected');
        else sel = $('.grid-table .ui-selected');
        if (sel.length == 1)
        {
            var html = '';
            var path = M.getPath($(sel[0]).attr('id'));
            path.reverse();
            for (var i in path)
            {
                var c,name,id=false,iconimg='';;
                var n = M.d[path[i]];
                if (path[i].length == 11 && M.u[path[i]])
                {
                    id = path[i];
                    c = 'contacts-item';
                    name = M.u[path[i]].m;
                }
                else if (path[i] == M.RootID)
                {
                    id = M.RootID;
                    c = 'cloud-drive';
                    name = l[164];
                }
                else if (path[i] == M.RubbishID)
                {
                    id = M.RubbishID;
                    c = 'recycle-item';
                    name = l[168];
                }
                else if (path[i] == M.InboxID)
                {
                    id = M.InboxID;
                    c = 'inbox-item';
                    name = l[166];
                }
                else if (n)
                {
                    id = n.h;
                    c = '';
                    name = n.name;
                    if (n.t) c = 'folder';
                    else iconimg = '<span class="search-path-icon-span ' + fileIcon(n) + '"></span>';
                }
                if (id)
                {
                    html += '<div class="search-path-icon '+c+'" id="spathicon_'+htmlentities(id) + '">' + iconimg + '</div><div class="search-path-txt" id="spathname_'+htmlentities(id) + '">' + htmlentities(name) + '</div>';
                    if (i < path.length-1) html += '<div class="search-path-arrow"></div>';
                }
            }
            html += '<div class="clear"></div>';
            $('.search-bottom-menu').html(html);
            $('.fm-blocks-view,.files-grid-view').addClass('search');
            $('.search-path-icon,.search-path-icon').unbind('click');
            $('.search-path-icon,.search-path-txt').bind('click',function(e)
            {
                var id = $(this).attr('id');
                if (id)
                {
                    id = id.replace('spathicon_','').replace('spathname_','');
                    var n = M.d[id];
                    $.selected=[];
                    if (!n.t)
                    {
                        $.selected.push(id);
                        id = n.p;
                    }
                    if (n) M.openFolder(id);
                    if ($.selected.length > 0) reselect(1);
                }
            });
        }
        else $('.fm-blocks-view,.files-grid-view').removeClass('search');
    }
    else $('.fm-blocks-view,.files-grid-view').removeClass('search');
}

function selectddUI() {
    if (M.currentdirid && M.currentdirid.substr(0, 7) == 'account')
        return false;
    if (d) {
        console.time('selectddUI');
    }
    var dropSel = $.selectddUIgrid + ' ' + $.selectddUIitem + '.folder';
    if (M.currentrootid === 'contacts') {
        dropSel = $.selectddUIgrid + ' ' + $.selectddUIitem;
    }
    $(dropSel).droppable(
        {
            tolerance: 'pointer',
            drop: function(e, ui)
            {
                $.doDD(e, ui, 'drop', 0);
            },
            over: function(e, ui)
            {
                $.doDD(e, ui, 'over', 0);
            },
            out: function(e, ui)
            {
                $.doDD(e, ui, 'out', 0);
            }
        });
    if ($.gridDragging)
        $('body').addClass('dragging ' + ($.draggingClass || ''));
    $($.selectddUIgrid + ' ' + $.selectddUIitem).draggable(
        {
            start: function(e, u)
            {
                if (d) console.log('draggable.start');
                $.hideContextMenu(e);
                $.gridDragging = true;
                $('body').addClass('dragging');
                if (!$(this).hasClass('ui-selected'))
                {
                    $($.selectddUIgrid + ' ' + $.selectddUIitem).removeClass('ui-selected');
                    $(this).addClass('ui-selected');
                }
                var s = $($.selectddUIgrid + ' .ui-selected'), max = ($(window).height() - 96) / 24, html = [];
                $.selected = [];
                s.each(function(i, e)
                {
                    var id = $(e).attr('id'), n = M.d[id];
                    if (n) {
                        $.selected.push(id);
                        if (max > i) {
                            html.push('<div class="transfer-filtype-icon ' + fileIcon(n) + ' tranfer-filetype-txt dragger-entry">' + str_mtrunc(htmlentities(n.name)) + '</div>');
                        }
                    }
                });
                if (s.length > max)
                {
                    $('.dragger-files-number').text(s.length);
                    $('.dragger-files-number').show();
                }
                $('#draghelper .dragger-content').html(html.join(""));
                $.draggerHeight = $('#draghelper .dragger-content').outerHeight();
                $.draggerWidth = $('#draghelper .dragger-content').outerWidth();
                $.draggerOrigin = M.currentdirid;
            },
            drag: function(e, ui)
            {
                if (ui.position.top + $.draggerHeight - 28 > $(window).height())
                    ui.position.top = $(window).height() - $.draggerHeight + 26;
                if (ui.position.left + $.draggerWidth - 58 > $(window).width())
                    ui.position.left = $(window).width() - $.draggerWidth + 56;
            },
            refreshPositions: true,
            containment: 'document',
            scroll: false,
            distance: 10,
            revertDuration: 200,
            revert: true,
            cursorAt: {right: 90, bottom: 56},
            helper: function(e, ui)
            {
                $(this).draggable("option", "containment", [72, 42, $(window).width(), $(window).height()]);
                return getDDhelper();
            },
            stop: function(event)
            {
                if (d) console.log('draggable.stop');
                $.gridDragging = $.draggingClass = false;
                $('body').removeClass('dragging').removeClassWith("dndc-");
                var origin = $.draggerOrigin;
                setTimeout(function __onDragStop() {
                    if (M.currentdirid === 'contacts') {
                        if (origin !== 'contacts') {
                            M.openFolder(origin, true);
                        }
                    } else {
                        treeUIopen(M.currentdirid, false, true);
                    }
                }, 200);
            }
        });

    $('.ui-selectable-helper').remove();

    $($.selectddUIgrid).selectable({
        filter: $.selectddUIitem,
        start: function(e, u) {
            $.hideContextMenu(e);
            $.hideTopMenu();
        },
        stop: function(e, u) {
            searchPath();
        }
    });

    /**
     * (Re)Init the selectionManager, because the .selectable() is reinitialized and we need to reattach to its
     * events.
     *
     * @type {SelectionManager}
     */

    selectionManager = new SelectionManager(
        $($.selectddUIgrid)
        );

    $($.selectddUIgrid + ' ' + $.selectddUIitem).unbind('contextmenu');
    $($.selectddUIgrid + ' ' + $.selectddUIitem).bind('contextmenu', function(e)
    {
        if ($(this).attr('class').indexOf('ui-selected') == -1)
        {
            $($.selectddUIgrid + ' ' + $.selectddUIitem).removeClass('ui-selected');
            $(this).addClass('ui-selected');
        }
        cacheselect();
        searchPath();
        $.hideTopMenu();
        return !!contextMenuUI(e, 1);
    });

    $($.selectddUIgrid + ' ' + $.selectddUIitem).unbind('click');
    $($.selectddUIgrid + ' ' + $.selectddUIitem).bind('click', function(e)
    {
        if ($.gridDragging)
            return false;
        var s = e.shiftKey && $($.selectddUIgrid + ' .ui-selected');
        if (s && s.length > 0)
        {
            var start = s[0];
            var end = this;
            if ($.gridLastSelected && $($.gridLastSelected).attr('class').indexOf('ui-selected') > -1)
                start = $.gridLastSelected;
            else
                $.gridLastSelected = this;
            if ($(start).index() > $(end).index())
            {
                end = start;
                start = this;
            }
            $($.selectddUIgrid + ' ' + $.selectddUIitem).removeClass('ui-selected');
            $([start, end]).addClass('ui-selected');
            $(start).nextUntil($(end)).each(function(i, e)
            {
                $(e).addClass('ui-selected');
            });

            selectionManager.set_currently_selected($(this));
        }
        else if (e.ctrlKey == false && e.metaKey == false)
        {
            $($.selectddUIgrid + ' ' + $.selectddUIitem).removeClass('ui-selected');
            $(this).addClass('ui-selected');
            $.gridLastSelected = this;
            selectionManager.set_currently_selected($(this));
        }
        else
        {
            if ($(this).hasClass("ui-selected"))
                $(this).removeClass("ui-selected");
            else
            {
                $(this).addClass("ui-selected");
                $.gridLastSelected = this;
                selectionManager.set_currently_selected($(this));
            }
        }
        searchPath();
        $.hideContextMenu(e);
        if ($.hideTopMenu)
            $.hideTopMenu();
        return false;
    });

    $($.selectddUIgrid + ' ' + $.selectddUIitem).unbind('dblclick');
    $($.selectddUIgrid + ' ' + $.selectddUIitem).bind('dblclick', function(e)
    {
        var h = $(e.currentTarget).attr('id');
        var n = M.d[h] || {};
        if (n.t)
        {
            $('.top-context-menu').hide();
            M.openFolder(h);
        }
        else if (is_image(n))
            slideshow(h);
        else
            M.addDownload([h]);
    });
    if (d)
        console.timeEnd('selectddUI');

    if ($.rmInitJSP)
    {
        var jsp = $($.rmInitJSP).data('jsp');
        if (jsp)
            jsp.reinitialise();
        if (d)
            console.log('jsp:!u', !!jsp);
        delete $.rmInitJSP;
    }
    $(window).trigger('resize');
}

function iconUI(aQuiet)
{
    if (d) console.time('iconUI');
    $(window).unbind('resize.icon');

    $('.fm-files-view-icon.block-view').addClass('active');
    $('.fm-files-view-icon.listing-view').removeClass('active');
    $('.shared-grid-view').addClass('hidden');
    $('.files-grid-view.fm').addClass('hidden');
    $('.fm-blocks-view.fm').addClass('hidden');
    $('.fm-blocks-view.contacts-view').addClass('hidden');
    $('.files-grid-view.contacts-view').addClass('hidden');
    $('.contacts-details-block').addClass('hidden');
    $('.files-grid-view.contact-details-view').addClass('hidden');
    $('.fm-blocks-view.contact-details-view').addClass('hidden');

    if (M.currentdirid == 'contacts')
    {
        $('.fm-blocks-view.contacts-view').removeClass('hidden');
        initContactsBlocksScrolling();
    }
    else if (M.currentdirid == 'shares')
    {
        $('.shared-blocks-view').removeClass('hidden');
        initShareBlocksScrolling();
    }
    else if (String(M.currentdirid).length === 11 && M.currentrootid == 'contacts')
    {
        $('.contacts-details-block').removeClass('hidden');
        if (M.v.length > 0)
        {
            $('.fm-blocks-view.contact-details-view').removeClass('hidden');
            initFileblocksScrolling2();
        }
    }
    else
    {
        $('.fm-blocks-view.fm').removeClass('hidden');
        if (!aQuiet) initFileblocksScrolling();
    }

    $('.fm-blocks-view,.shared-blocks-view').unbind('contextmenu');
    $('.fm-blocks-view,.shared-blocks-view').bind('contextmenu', function(e)
    {
        $('.file-block').removeClass('ui-selected');
        selectionManager.clear(); // is this required? don't we have a support for a multi-selection context menu?
        $.selected = [];
        $.hideTopMenu();
        return !!contextMenuUI(e, 2);
    });

    if (M.currentdirid == 'contacts')
    {
        $.selectddUIgrid = '.contacts-blocks-scrolling';
        $.selectddUIitem = 'a';
    }
    else if (M.currentdirid == 'shares')
    {
        $.selectddUIgrid = '.shared-blocks-scrolling';
        $.selectddUIitem = 'a';
    }
    else if (String(M.currentdirid).length === 11 && M.currentrootid == 'contacts')
    {
        $.selectddUIgrid = '.contact-details-view .file-block-scrolling';
        $.selectddUIitem = 'a';
    }
    else
    {
        $.selectddUIgrid = '.file-block-scrolling';
        $.selectddUIitem = 'a';
    }
    Soon(function iconLazyUI()
    {
        selectddUI();
        $(window).bind('resize.icon', function iconUIonResize()
        {
            if (M.viewmode == 1) {
                if (M.currentdirid == 'contacts') initContactsBlocksScrolling();
                else if (M.currentdirid == 'shares') initShareBlocksScrolling();
                else initFileblocksScrolling();
            }
        });
    });
    if (d) console.timeEnd('iconUI');
}

function transferPanelUI()
{
    $.transferHeader = function()
    {
        fm_resize_handler();
        var el = $('.transfer-table-header th');
        // Get first item in transfer queue, and loop through each column
        $('.transfer-table tr:nth-child(2) td').each(function(i, e)
        {
            var headerColumn = $(el).get(i);
            $(headerColumn).width($(e).width());
        });

        var tth = $('.transfer-table-header');
        var toHide = (dl_queue.length || ul_queue.length);
        // Show/Hide header if there is no items in transfer list
        if (!toHide)
        {
            $('.transfer-panel-empty-txt').removeClass('hidden');
            tth.hide(0);
        }
        else
        {
            $('.transfer-panel-empty-txt').addClass('hidden');
            tth.show(0);
        }

        $('.transfer-table tr').unbind('click contextmenu');
        $('.transfer-table tr').bind('click contextmenu', function(e)
        {
            $('.ui-selected').filter(function() {
                return $(this).parents('.transfer-table').length == 0;
            }).removeClass('ui-selected');

            if (e.type == 'contextmenu')
            {
                transferPanelContextMenu($(this));
                var c = $(this).attr('class');
                if (!c || (c && c.indexOf('ui-selected') == -1))
                    $('.transfer-table tr').removeClass('ui-selected');
                $(this).addClass('ui-selected');
                $(this).addClass('dragover');
                return !!contextMenuUI(e);
            }
            else
            {
                var s = $('.transfer-table tr');
                if (e.shiftKey && s.length > 0)
                {
                    var start = s[0];
                    var end = this;
                    if ($.TgridLastSelected && $($.TgridLastSelected).attr('class').indexOf('ui-selected') > -1)
                        start = $.TgridLastSelected;
                    if ($(start).index() > $(end).index())
                    {
                        end = start;
                        start = this;
                    }
                    $('.transfer-table tr').removeClass('ui-selected');
                    $([start, end]).addClass('ui-selected');
                    $(start).nextUntil($(end)).each(function(i, e)
                    {
                        $(e).addClass('ui-selected');
                    });
                }
                else if (e.metaKey == false)
                {
                    var had = $(this).hasClass('ui-selected');
                    $('.transfer-table tr').removeClass('ui-selected');
                    if (!had)
                        $(this).addClass('ui-selected');
                    $.TgridLastSelected = this;
                }
                else
                {
                    if ($(this).hasClass("ui-selected"))
                        $(this).removeClass("ui-selected");
                    else
                    {
                        $(this).addClass("ui-selected");
                        $.TgridLastSelected = this;
                    }
                }
            }
        });
        initTransferScroll();
    }
    $(window).unbind('resize.transferpanel');
    $(window).bind('resize.transferpanel', function(e)
    {
        $.transferHeader();
    });

    $(window).unbind('resize.slideshow');
    $(window).bind('resize.slideshow', function(e)
    {
        if (slideshowid && previews[slideshowid])
            previewsrc(previews[slideshowid].src);
    });

    $('.tranfer-view-icon,.file-transfer-icon').unbind('click');
    $('.tranfer-view-icon,.file-transfer-icon').bind('click', function(e)
    {
        $.transferOpen();
    });

    $.transferClose = function() {

        var panel = $('.transfer-panel');
        $('.transfer-drag-handle').css('cursor', 'n-resize');

        panel.animate({'height': $('.transfer-panel-title').height()}, {
            complete: function() {
                $('.tranfer-view-icon').removeClass('active');
                $('#fmholder').removeClass('transfer-panel-opened');
                $(window).trigger('resize');
            },
            progress: fm_resize_handler
        });
    };

    $.transferOpen = function(force, dont_animate)
    {
        if ($('.tranfer-view-icon').attr('class').indexOf('active') == -1 || force)
        {
            $('.tranfer-view-icon').addClass('active');
            $('#fmholder').addClass('transfer-panel-opened');

            // Initialise the functionality within the transfers pane
            $.transferHeader();

            // If the user has previously resized the transfer panel
            var height = 192;
            if (localStorage.transferPaneHeight && $.transferPaneResizable) {

                // Load the previously configured panel height
                height = Math.max($.transferPaneResizable.options.minHeight, localStorage.transferPaneHeight);
            }

            var panel = $('.transfer-panel');

            if (dont_animate) {
                panel.css({'height': height});
                return fm_resize_handler();
            }

            panel.animate({'height': height}, {
                complete: function() {
                    tpDragCursor();
                    $.transferHeader();
                    $(window).trigger('resize');
                },
                progress: fm_resize_handler
            });
        }
        else {
            // Close the File Transfers Pane
            $.transferClose();
        }

        initTreeScroll();

        if (M.currentdirid === 'notifications') {
            notifyPopup.initNotificationsScrolling();
        }
        else if (M.currentdirid && M.currentdirid.substr(0, 7) === 'account') {
            initAccountScroll();
        }
        else if (M.viewmode == 1) {
            initFileblocksScrolling();
        }
        else {
            initGridScrolling();
        }
    };

    $('.nw-fm-left-icon.settings .settings-icon').unbind('click');
    $('.nw-fm-left-icon.settings .settings-icon').bind('click', function()
    {
        if (u_type === 0)
            ephemeralDialog('Transfer settings are for registered users only.');
        else {
            $('.nw-fm-left-icon').removeClass('active');
            document.location.hash = 'fm/account/settings';
        }
    });
    $('.transfer-clear-all-icon').unbind('click');
    $('.transfer-clear-all-icon').bind('click', function() {
        msgDialog('confirmation', 'cancel all transfers', 'Are you sure you want to cancel all transfers?', '', function(e) {
            if (!e)
                return;

            DownloadManager.abort(null);
            UploadManager.abort(null);

            $('.transfer-table tr').not('.clone-of-header').fadeOut(function() {
                $(this).remove();
            });
        });
    });

    $('.transfer-pause-icon').unbind('click');
    $('.transfer-pause-icon').bind('click', function()
    {
        if ($(this).attr('class').indexOf('active') > -1)
        {
            // terms of service
            if (u_type || u_attr.terms)
            {
                $(this).removeClass('active');
                dlQueue.resume();
                ulQueue.resume();
                ui_paused = false;
                uldl_hold = false;
            } else
            {
                alert(l[214]);
                DEBUG(l[214]);
            }

            $('.tranfer-download-indicator,.tranfer-upload-indicator')
                .removeClass('active');
            $('.transfer-panel tr span.transfer-type').removeClass('paused');
        }
        else
        {
            $(this).addClass('active');
            dlQueue.pause();
            ulQueue.pause();
            ui_paused = true;
            uldl_hold = true;

            $('.transfer-panel tr span.transfer-type').addClass('paused');

            $('.tranfer-download-indicator,.tranfer-upload-indicator')
                .text('PAUSED');

            $('.transfer-table tr td:eq(3)').each(function()
            {
                $(this).text('');
            });
        }
    });
}

function getDDhelper()
{
    var id = '#fmholder';
    if (page == 'start')
        id = '#startholder';
    $('.dragger-block').remove();
    $(id).append('<div class="dragger-block drag" id="draghelper"><div class="dragger-content"></div><div class="dragger-files-number">1</div></div>');
    $('.dragger-block').show();
    $('.dragger-files-number').hide();
    return $('.dragger-block')[0];
}

function menuItems() {

    var selItem,
        items = [],
        sourceRoot = RootbyId($.selected[0]);

    if ($.selected.length === 1 && RightsbyID($.selected[0]) > 1) {
        items['rename'] = 1;
    }

    if (RightsbyID($.selected[0]) > 0) {
        items['add-star'] = 1;
        $.delfav = 1;

        for (var i in $.selected) {
            var n = M.d[$.selected[i]];
            if (n && !n.fav) {
                $.delfav = 0;
                break;
            }
        }

        if ($.delfav) {
            $('.add-star-item').html('<span class="context-menu-icon"></span>' + l[5872]);
        }
        else {
            $('.add-star-item').html('<span class="context-menu-icon"/></span>' + l[5871]);
        }
    }

    selItem = M.d[$.selected[0]];

    if (selItem && selItem.p.length === 11) {
        items['removeshare'] = 1;
    }
    else if (RightsbyID($.selected[0]) > 1) {
        items['remove'] = 1;
    }

    if (selItem && $.selected.length === 1 && selItem.t) {
        items['open'] = 1;
    }

    if (selItem && $.selected.length === 1 && is_image(selItem)) {
        items['preview'] = 1;
    }

    if (selItem && sourceRoot === M.RootID && $.selected.length === 1 && selItem.t && !folderlink) {
        items['sh4r1ng'] = 1;
    }

    if (sourceRoot === M.RootID && !folderlink) {
        items['move'] = 1;
        items['getlink'] = 1;
        if (M.hasExportLink($.selected)) {
            items['removelink'] = true;
        }
    }

    else if (sourceRoot === M.RubbishID && !folderlink) {
        items['move'] = 1;
    }

    items['download'] = 1;
    items['zipdownload'] = 1;
    items['copy'] = 1;
    items['properties'] = 1;
    items['refresh'] = 1;

    if (folderlink) {
        delete items['properties'];
        delete items['copy'];
        delete items['add-star'];
        if (u_type) {
            items['import'] = 1;
        }
    }

    return items;
}

function contextMenuUI(e, ll) {

    var items, v, flt,
        m = $('.context-menu.files-menu'),
        t = '.context-menu.files-menu .context-menu-item',
        c = $(e.currentTarget).attr('class'),
        id = $(e.currentTarget).attr('id');

    // is contextmenu disabled
    if (localStorage.contextmenu) {
        return true;
    }

    $.hideContextMenu();

    // Used when right click is occured outside item, on empty canvas
    if (ll === 2) {

        // Enable upload item menu for clould-drive, don't show it for rubbish and rest of crew
        if (RightsbyID(M.currentdirid) && M.currentrootid !== M.RubbishID) {
            $(t).filter('.context-menu-item').hide();
            $(t).filter('.fileupload-item,.newfolder-item').show();

            if ((is_chrome_firefox & 2) || 'webkitdirectory' in document.createElement('input')) {
                $(t).filter('.folderupload-item').show();
            }
        }
        else {
            return false;
        }
    }
    else if (ll === 3) {// we want just the download menu
        $(t).hide();
        // m.hide();
        m = $('.context-menu.download');
        t = '.context-menu.download .context-menu-item';
    }
    else if (ll === 4 || ll === 5) {// contactUI
        $(t).hide();
        items = menuItems();
        delete items['download'];
        delete items['zipdownload'];
        delete items['copy'];
        delete items['open'];

        if (ll === 5) {
            delete items['properties'];
        }

        for (var item in items) {
            $(t).filter('.' + item + '-item').show();
        }
    }
    else if (ll) {// Click on item

        // Hide all menu-items
        $(t).hide();
        c = $(e.currentTarget).attr('class');
        id = $(e.currentTarget).attr('id');

        if (id) {
            id = id.replace('treea_', '');// if right clicked on left panel
        }

        if (id && !M.d[id]) {
            id = undefined;// exist in node list
        }

        // detect and show right menu
        if (id && id.length === 11) {
            $(t).filter('.remove-item').show();// transfer panel
        } else if (c && (c.indexOf('cloud-drive') > -1 || c.indexOf('folder-link') > -1)) {
            var flt = '.properties-item';
            if (folderlink) {
                flt += ',.import-item';
                if (M.v.length) {
                    flt += ',.zipdownload-item';
                }
            }
            $.selected = [M.RootID];
            $(t).filter(flt).show();
        } else if (c && $(e.currentTarget).hasClass('inbox')) {
            $.selected = [M.InboxID];
            $(t).filter('.properties-item').show();
        } else if (c && c.indexOf('rubbish-bin') > -1) {
            $.selected = [M.RubbishID];
            $(t).filter('.properties-item').show();
        }
        else if (c && c.indexOf('recycle-item') > -1) {
            $(t).filter('.clearbin-item').show();
        }
        else if (c && c.indexOf('contacts-item') > -1) {
            $(t).filter('.addcontact-item').show();
        }
        else if (c && c.indexOf('messages-item') > -1) {
            e.preventDefault();
            return false;
        }
        else if (c && (c.indexOf('file-block') > -1 || c.indexOf('folder') > -1 || c.indexOf('fm-tree-folder') > -1) || id) {
            items = menuItems();
            for (var item in items) {
                $(t).filter('.' + item + '-item').show();
            }
        }
        else {
            return false;
        }
    }
    // This part of code is also executed when ll == 'undefined'
    v = m.children($('.context-menu-section'));

    // count all items inside section, and hide dividers if necessary
    v.each(function() {
        var a = $(this).find('a.context-menu-item'),
            b = $(this).find('.context-menu-divider'),
            x = a.filter(function() {
                return $(this).css('display') === 'none';
            });
        if (x.length === a.length || a.length === 0) {
            b.hide();
        }
        else {
            b.show();
        }
    });

    adjustContextMenuPosition(e, m);

    disableCircularTargets('#fi_');

    m.removeClass('hidden');
    e.preventDefault();
}

function disableCircularTargets(pref)
{
    for (var s in $.selected)
    {
        var x = $.selected[s];
        $(pref + x).addClass('disabled');
        if (M.d[x]) {
            // Disable parent dir
            $(pref + M.d[x].p).addClass('disabled');
        }
        else if (d) {
            console.error('disableCircularTargets: Invalid node', x, pref);
        }
        // Disable all children folders
        disableDescendantFolders(x, pref);
    }
    return true;
}

function adjustContextMenuPosition(e, m)
{
    var mPos;// menu position
    var mX = e.clientX, mY = e.clientY;    // mouse cursor, returns the coordinates within the application's client area at which the event occurred (as opposed to the coordinates within the page)

    if (e.type === 'click' && !e.calculatePosition)// clicked on file-settings-icon
    {
        var ico = {'x': e.currentTarget.context.clientWidth, 'y': e.currentTarget.context.clientHeight};
        var icoPos = getHtmlElemPos(e.delegateTarget);// get position of clicked file-settings-icon
        mPos = reCalcMenuPosition(m, icoPos.x, icoPos.y, ico);
    }
    else// right click
    {
        mPos = reCalcMenuPosition(m, mX, mY);
    }

    m.css({'top': mPos.y, 'left': mPos.x});// set menu position

    return true;
}

function reCalcMenuPosition(m, x, y, ico)
{
    var TOP_MARGIN = 12;
    var SIDE_MARGIN = 12;
    var cmW = m.outerWidth(), cmH = m.outerHeight();// dimensions without margins calculated
    var wH = window.innerHeight, wW = window.innerWidth;
    var maxX = wW - SIDE_MARGIN;// max horizontal
    var maxY = wH - TOP_MARGIN;// max vertical
    var minX = SIDE_MARGIN + $('div.nw-fm-left-icons-panel').outerWidth();// min horizontal
    var minY = TOP_MARGIN;// min vertical
    var wMax = x + cmW;// coordinate of right edge
    var hMax = y + cmH;// coordinate of bottom edge

    this.overlapParentMenu = function()
    {
        var tre = wW - wMax;// to right edge
        var tle = x - minX - SIDE_MARGIN;// to left edge

        if (tre >= tle)
        {
            n.addClass('overlap-right');
            n.css({'top': top, 'left': (maxX - x - nmW) + 'px'});
        }
        else
        {
            n.addClass('overlap-left');
            n.css({'top': top, 'right': (wMax - nmW - minX) + 'px'});
        }

        return;
    };

    // submenus are absolutely positioned, which means that they are relative to first parent, positioned other then static
    // first parent, which is NOT a .contains-submenu element (it's previous in same level)
    this.horPos = function()// used for submenues
    {
        var top;
        var nTop = parseInt(n.css('padding-top'));
        var tB = parseInt(n.css('border-top-width'));
        var pPos = m.position();

        var b = y + nmH - (nTop - tB);// bottom of submenu
        var mP = m.closest('.context-submenu');
        var pT = 0, bT = 0, pE = 0;
        if (mP.length)
        {
            pE = mP.offset();
            pT = parseInt(mP.css('padding-top'));
            bT = parseInt(mP.css('border-top-width'));
        }
        if (b > maxY)
            top = (maxY - nmH + nTop - tB) - pE.top + 'px';
        else
            top = pPos.top - tB + 'px';

        return top;
    };

    var dPos;
    var cor;// corner, check setBordersRadius for more info
    if (typeof ico === 'object')// draw context menu relative to file-settings-icon
    {
        cor = 1;
        dPos = {'x': x - 2, 'y': y + ico.y + 8};// position for right-bot
        if (wMax > maxX)// draw to the left
        {
            dPos.x = x - cmW + ico.x + 2;// additional pixels to align with -icon
            cor = 3;
        }
        if (hMax > maxY)// draw to the top
        {
            dPos.y = y - cmH;// additional pixels to align with -icon
            cor++;
        }
    }
    else if (ico === 'submenu')// submenues
    {
        var n = m.next('.context-submenu');
        var nmW = n.outerWidth();// margin not calculated
        var nmH = n.outerHeight();// margins not calculated

        if (nmH > (maxY - TOP_MARGIN))// Handle huge menu
        {
            nmH = maxY - TOP_MARGIN;
            var tmp = document.getElementById('csb_' + m.attr('id').replace('fi_', ''));
            $(tmp).addClass('context-scrolling-block');
            tmp.addEventListener('mousemove', scrollMegaSubMenu);

            n.addClass('mega-height');
            n.css({'height': nmH + 'px'});
        }

        var top = 'auto', left = '100%', right = 'auto';

        top = this.horPos();
        if (m.parent().parent('.left-position').length === 0)
        {
            if (maxX >= (wMax + nmW))
                left = 'auto', right = '100%';
            else if (minX <= (x - nmW))
                n.addClass('left-position');
            else
            {
                this.overlapParentMenu();

                return true;
            }
        }
        else
        {
            if (minX <= (x - nmW))
                n.addClass('left-position');
            else if (maxX >= (wMax + nmW))
                left = 'auto', right = '100%';
            else
            {
                this.overlapParentMenu();

                return true;
            }
        }

        return {'top': top, 'left': left, 'right': right};
    }
    else// right click
    {
        cor = 0;
        dPos = {'x': x, 'y': y};
        if (x < minX)
            dPos.x = minX;// left side alignment
        if (wMax > maxX)
            dPos.x = maxX - cmW;// align with right side, 12px from it
        if (hMax > maxY)
            dPos.y = maxY - cmH;// align with bottom, 12px from it
    }

    setBordersRadius(m, cor);

    return {'x': dPos.x, 'y': dPos.y};
}

// corner position 0 means default
function setBordersRadius(m, c)
{
    var DEF = 8;// default corner radius
    var SMALL = 4;// small carner radius
    var TOP_LEFT = 1, TOP_RIGHT = 3, BOT_LEFT = 2, BOT_RIGHT = 4;
    var tl = DEF, tr = DEF, bl = DEF, br = DEF;

    var pos = (typeof c === 'undefined') ? 0 : c;

    switch (pos)
    {
        case TOP_LEFT:
            tl = SMALL;
            break;
        case TOP_RIGHT:
            tr = SMALL;
            break
        case BOT_LEFT:
            bl = SMALL;
            break
        case BOT_RIGHT:
            br = SMALL;
            break;
        default:// situation when c is undefined, all border radius are by DEFAULT
            break;

    }

    // set context menu border radius
    m.css({
        'border-top-left-radius': tl,
        'border-top-right-radius': tr,
        'border-bottom-left-radius': bl,
        'border-bottom-right-radius': br});

    return true;
}

// Scroll menus which height is bigger then window.height
function scrollMegaSubMenu(e)
{
    var ey = e.pageY;
    var c = $(e.target).closest('.context-submenu');
    var pNode = c.children(':first')[0];

    if (typeof pNode !== 'undefined')
    {
        var h = pNode.offsetHeight;
        var dy = h * 0.1;// 10% dead zone at the begining and at the bottom
        var pos = getHtmlElemPos(pNode, true);
        var py = (ey - pos.y - dy) / (h - dy * 2);
        if (py > 1)
        {
            py = 1;
            c.children('.context-bottom-arrow').addClass('disabled');
        }
        else if (py < 0)
        {
            py = 0;
            c.children('.context-top-arrow').addClass('disabled');
        }
        else
        {
            c.children('.context-bottom-arrow,.context-top-arrow').removeClass('disabled');
        }
        pNode.scrollTop = py * (pNode.scrollHeight - h);
    }
}

// var treeUI = SoonFc(__treeUI, 240);

function treeUI()
{
    // console.error('treeUI');
    if (d)
        console.time('treeUI');
    $('.fm-tree-panel .nw-fm-tree-item').draggable(
        {
            revert: true,
            containment: 'document',
            revertDuration: 200,
            distance: 10,
            scroll: false,
            cursorAt: {right: 88, bottom: 58},
            helper: function(e, ui)
            {
                $(this).draggable("option", "containment", [72, 42, $(window).width(), $(window).height()]);
                return getDDhelper();
            },
            start: function(e, ui)
            {
                $.treeDragging = true;
                $.hideContextMenu(e);
                var html = '';
                var id = $(e.target).attr('id');
                if (id)
                    id = id.replace('treea_', '');
                if (id && M.d[id])
                    html = ('<div class="transfer-filtype-icon ' + fileIcon(M.d[id]) + ' tranfer-filetype-txt dragger-entry">' + str_mtrunc(htmlentities(M.d[id].name)) + '</div>');
                $('#draghelper .dragger-icon').remove();
                $('#draghelper .dragger-content').html(html);
                $('body').addClass('dragging');
                $.draggerHeight = $('#draghelper .dragger-content').outerHeight();
                $.draggerWidth = $('#draghelper .dragger-content').outerWidth();
            },
            drag: function(e, ui)
            {
                //console.log('tree dragging',e);
                if (ui.position.top + $.draggerHeight - 28 > $(window).height())
                    ui.position.top = $(window).height() - $.draggerHeight + 26;
                if (ui.position.left + $.draggerWidth - 58 > $(window).width())
                    ui.position.left = $(window).width() - $.draggerWidth + 56;
            },
            stop: function(e, u)
            {
                $.treeDragging = false;
                $('body').removeClass('dragging').removeClassWith("dndc-");
            }
        });

    $('.fm-tree-panel .nw-fm-tree-item, .rubbish-bin, .fm-breadcrumbs, .transfer-panel, .nw-fm-left-icons-panel .nw-fm-left-icon, .shared-with-me tr, .nw-conversations-item').droppable(
        {
            tolerance: 'pointer',
            drop: function(e, ui)
            {
                $.doDD(e, ui, 'drop', 1);
            },
            over: function(e, ui)
            {
                $.doDD(e, ui, 'over', 1);
            },
            out: function(e, ui)
            {
                $.doDD(e, ui, 'out', 1);
            }
        });

    // disabling right click, default contextmenu.
    $(document).unbind('contextmenu');
    $(document).bind('contextmenu', function(e) {
        if($(e.target).parents('.fm-chat-block').length > 0) {
            return;
        } else if (!localStorage.contextmenu) {
            $.hideContextMenu();
            return false;
        }
    });

    $('.fm-tree-panel .nw-fm-tree-item').unbind('click contextmenu');
    $('.fm-tree-panel .nw-fm-tree-item').bind('click contextmenu', function(e) {
        var id = $(this).attr('id').replace('treea_', '');
        if (e.type === 'contextmenu') {
            $('.nw-fm-tree-item').removeClass('dragover');
            $(this).addClass('dragover');
            $.selected = [id];
            return !!contextMenuUI(e, 1);
        }
        var c = $(e.target).attr('class');
        if (c && c.indexOf('nw-fm-arrow-icon') > -1) {
            treeUIexpand(id);
        } else {
            var c = $(this).attr('class');
            if (c && c.indexOf('opened') > -1)
                treeUIexpand(id);
            M.openFolder(id);
        }
        return false;
    });

    $(window).unbind('resize.tree');
    $(window).bind('resize.tree', function() {
        initTreeScroll();
    });
    // setTimeout(initTreeScroll,10);
    Soon(function()
    {
       /**
        * Let's shoot two birds with a stone, when nodes are moved we need a resize
        * to let dynlist refresh - plus, we'll implicitly invoke initTreeScroll.
        */
        $(window).trigger('resize');
    });

    if (d) {
        console.timeEnd('treeUI');
    }
}

function treeUIexpand(id, force, moveDialog)
{
    M.buildtree(M.d[id]);

    var b = $('#treea_' + id);
    var d = b.attr('class');

    if (M.currentdirid !== id)
    {
        var path = M.getPath(M.currentdirid), pid = {}, active_sub = false;
        for (var i in path)
            pid[path[i]] = i;
        if (pid[M.currentdirid] < pid[id])
            active_sub = true;
    }

    if (d && d.indexOf('expanded') > -1 && !force)
    {
        fmtreenode(id, false);
        $('#treesub_' + id).removeClass('opened');
        b.removeClass('expanded');
    }
    else if (d && d.indexOf('contains-folders') > -1)
    {
        fmtreenode(id, true);
        $('#treesub_' + id).addClass('opened');
        b.addClass('expanded');
    }

    treeUI();
}

function sectionUIopen(id) {
    var tmpId;
    if (d) {
        console.log('sectionUIopen', id);
    }

    $('.nw-fm-left-icon').removeClass('active');
    $('.content-panel').removeClass('active');

    if (id === 'opc' || id === 'ipc') {
        tmpId = 'contacts';
    } else {
        tmpId = id;
    }
    $('.nw-fm-left-icon.' + tmpId).addClass('active');
    $('.content-panel.' + tmpId).addClass('active');
    $('.fm-left-menu').removeClass('cloud-drive folder-link shared-with-me rubbish-bin contacts conversations opc ipc inbox').addClass(tmpId);
    $('.fm-right-header, .fm-import-to-cloudrive, .fm-download-as-zip').addClass('hidden');
    $('.fm-import-to-cloudrive, .fm-download-as-zip').unbind('click');

    $('.fm-main').removeClass('active-folder-link');
    $('.nw-fm-tree-header.folder-link').hide();
    $('.nw-fm-left-icon.folder-link').removeClass('active');

    if (folderlink) {
        if (!isValidShareLink()) {
            $('.fm-breadcrumbs.folder-link .right-arrow-bg').text('Invalid folder');
        } else if (id === 'cloud-drive') {
            $('.fm-main').addClass('active-folder-link');
            $('.fm-right-header').addClass('folder-link');
            $('.nw-fm-left-icon.folder-link').addClass('active');
            $('.fm-left-menu').addClass('folder-link');
            $('.nw-fm-tree-header.folder-link').show();
            $('.fm-import-to-cloudrive, .fm-download-as-zip').removeClass('hidden');
            $('.fm-import-to-cloudrive, .fm-download-as-zip').bind('click', function() {
                var c = '' + $(this).attr('class');

                if (~c.indexOf('fm-import-to-cloudrive')) {
                    fm_importflnodes([M.currentdirid]);
                } else if (~c.indexOf('fm-download-as-zip')) {
                    M.addDownload([M.currentdirid], true);
                }
            });
            // if (!u_type) {
                // $('.fm-import-to-cloudrive').addClass('hidden');
            // }
        }
    }

    if (id !== 'conversations') {
        $('.fm-right-header').removeClass('hidden');
        $('.fm-chat-block').hide();
    } else {
        $('.fm-chat-block').show();
    }

    if ((id !== 'cloud-drive') && (id !== 'rubbish-bin') && ((id !== 'shared-with-me') && (M.currentdirid !== 'shares'))) {
        $('.files-grid-view.fm').addClass('hidden');
        $('.fm-blocks-view.fm').addClass('hidden');
    }

    if (id !== 'contacts' && id !== 'opc' && id !== 'ipc') {
        $('.fm-left-panel').removeClass('contacts-panel');
        $('.fm-right-header').removeClass('requests-panel');
        $('.fm-received-requests').removeClass('active');
        $('.fm-contact-requests').removeClass('active');
    }

    if (id !== 'contacts') {
        $('.contacts-details-block').addClass('hidden');
        $('.files-grid-view.contacts-view').addClass('hidden');
        $('.fm-blocks-view.contacts-view').addClass('hidden');
    }

    if (id !== 'opc') {
        $('.sent-requests-grid').addClass('hidden');

        // this's button in left panel of contacts tab
        $('.fm-recived-requests').removeClass('active');
    }

    if (id !== 'ipc') {
        $('.contact-requests-grid').addClass('hidden');

        // this's button in left panel of contacts tab
        $('.fm-contact-requests').removeClass('active');
    }

    if (id !== 'shared-with-me') {
        $('.shared-blocks-view').addClass('hidden');
        $('.shared-grid-view').addClass('hidden');
    }

    var headertxt = '';
    switch (id) {
        case 'contacts':
        case 'ipc':
        case 'opc':
            headertxt = l[5903];
            break;
        case 'conversations':
            headertxt = l[5914];
            break;
        case 'shared-with-me':
            headertxt = l[5915];
            break;
        case 'cloud-drive':
            headertxt = l[5916];
            break;
        case 'inbox':
            headertxt = l[949];
            break;
        case 'rubbish-bin':
            headertxt = l[6771];
            break;
    }

    if (!folderlink)
        $('.nw-tree-panel-header span').text(headertxt);

    if ($.fah_abort_timer) {
        clearTimeout($.fah_abort_timer);
    }

    if (id === 'conversations') {
        $.fah_abort_timer = setTimeout(fa_handler.abort, 2000);
    }
}

function treeUIopen(id, event, ignoreScroll, dragOver, DragOpen) {
    var id_s = id.split('/')[0], id_r = RootbyId(id);
    var e, scrollTo = false, stickToTop = false;

    if (id_r === 'shares') {
        sectionUIopen('shared-with-me');
    } else if (id_r === M.InboxID) {
        sectionUIopen('inbox');
    } else if (id_r === M.RootID) {
        sectionUIopen('cloud-drive');
    } else if (id_s === 'chat') {
        sectionUIopen('conversations');
    } else if (id_r === 'contacts') {
        sectionUIopen('contacts');
    } else if (id_r === 'ipc') {
        sectionUIopen('ipc');
    } else if (id_r === 'opc') {
        sectionUIopen('opc');
    } else if (id_r === M.RubbishID) {
        sectionUIopen('rubbish-bin');
    }

    if (!fminitialized) {
        return false;
    }

    if (!event) {
        var ids = M.getPath(id);
        var i = 1;
        while (i < ids.length) {
            if (M.d[ids[i]]) {
                treeUIexpand(ids[i], 1);
            }
            i++;
        }
        if (ids[0] === 'contacts' && M.currentdirid && String(M.currentdirid).length === 11 && M.currentrootid == 'contacts') {
            sectionUIopen('contacts');
        } else if (ids[0] === 'contacts') {
            // XX: whats the goal of this? everytime when i'm in the contacts and I receive a share, it changes ONLY the
            // UI tree -> Shared with me... its a bug from what i can see and i also don't see any points of automatic
            // redirect in the UI when another user had sent me a shared folder.... its very bad UX. Plus, as a bonus
            // sectionUIopen is already called with sectionUIopen('contacts') few lines before this (when this func
            // is called by the renderNew()

            // sectionUIopen('shared-with-me');
        } else if (ids[0] === M.RootID) {
            sectionUIopen('cloud-drive');
        }
    }
    if ($.hideContextMenu) {
        $.hideContextMenu(event);
    }

    e = $('#treea_' + id_s);
    $('.fm-tree-panel .nw-fm-tree-item').removeClass('selected');
    e.addClass('selected');

    if (!ignoreScroll) {
        if (id === M.RootID || id === 'shares' || id === 'contacts' || id === 'chat' || id === 'opc' || id === 'ipc') {
            stickToTop = true;
            scrollTo = $('.nw-tree-panel-header');
        } else if (e.length && !e.visible()) {
            scrollTo = e;
        }
        // if (d) console.log('scroll to element?',ignoreScroll,scrollTo,stickToTop);

        var jsp = scrollTo && $('.fm-tree-panel').data('jsp');
        if (jsp) {
            setTimeout(function() {
                jsp.scrollToElement(scrollTo, stickToTop);
            }, 50);
        }
    }
    treeUI();
}

function fm_hideoverlay() {
    if (!$.propertiesDialog) {
        $('.fm-dialog-overlay').addClass('hidden');
        $('body').removeClass('overlayed');
    }
    $(document).trigger('MegaCloseDialog');
}

function fm_showoverlay() {
    $('.fm-dialog-overlay').removeClass('hidden');
    $('body').addClass('overlayed');
}

function renameDialog() {

    if ($.selected.length > 0) {
        $.dialog = 'rename';
        $('.rename-dialog').removeClass('hidden');
        $('.rename-dialog').addClass('active');
        fm_showoverlay();

        $('.rename-dialog .fm-dialog-close').rebind('click', function() {
            $.dialog = false;
            $('.rename-dialog').addClass('hidden');
            fm_hideoverlay();
        });

        $('.rename-dialog-button.rename').rebind('click', function() {
            var c = $('.rename-dialog').attr('class');
            if (c && c.indexOf('active') > -1)
                dorename();
        });

        $('.rename-dialog-button.cancel').rebind('click', function() {
            $('.rename-dialog').addClass('hidden');
            fm_hideoverlay();
        });

        var n = M.d[$.selected[0]];
        if (n.t) {
            $('.rename-dialog .fm-dialog-title').text(l[425]);
        }
        else {
            $('.rename-dialog .fm-dialog-title').text(l[426]);
        }

        $('.rename-dialog input').val(n.name);
        var ext = fileext(n.name);
        $('.rename-dialog .transfer-filtype-icon').attr('class', 'transfer-filtype-icon ' + fileIcon(n));
        if (!n.t && ext.length > 0) {
            $('.rename-dialog input')[0].selectionStart = 0;
            $('.rename-dialog input')[0].selectionEnd = $('.rename-dialog input').val().length - ext.length - 1;
        }

        $('.rename-dialog input').unbind('focus');
        $('.rename-dialog input').bind('focus', function() {
            var selEnd;
            $(this).closest('.rename-dialog').addClass('focused');
            var d = $(this).val().indexOf('.');
            if (d > -1) {
                selEnd = d;
            }
            else {
                selEnd = $(this).val().length;
            }
            $(this)[0].selectionStart = 0;
            $(this)[0].selectionEnd = selEnd;

        });

        $('.rename-dialog input').unbind('blur');
        $('.rename-dialog input').bind('blur', function() {
            $(this).closest('.rename-dialog').removeClass('focused');
        });

        $('.rename-dialog input').unbind('click keydown keyup keypress');
        $('.rename-dialog input').focus();
        $('.rename-dialog input').bind('click keydown keyup keypress', function(e) {
            var n = M.d[$.selected[0]],
                ext = fileext(n.name);
            if ($(this).val() == '' || (!n.t && ext.length > 0 && $(this).val() == '.' + ext)) {
                $('.rename-dialog').removeClass('active');
            }
            else {
                $('.rename-dialog').addClass('active');
            }
            if (!n.t && ext.length > 0) {
                if (this.selectionStart > $('.rename-dialog input').val().length - ext.length - 2) {
                    this.selectionStart = $('.rename-dialog input').val().length - ext.length - 1;
                    this.selectionEnd = $('.rename-dialog input').val().length - ext.length - 1;
                    if (e.which === 46) {
                        return false;
                    }
                }
                else if (this.selectionEnd > $('.rename-dialog input').val().length - ext.length - 1) {
                    this.selectionEnd = $('.rename-dialog input').val().length - ext.length - 1;
                    return false;
                }
            }
        });
    }
}

function dorename()
{
    if ($('.rename-dialog input').val() !== '')
    {
        var h = $.selected[0];
        var n = M.d[h];
        var nn = $('.rename-dialog input').val();
        if (nn !== n.name)
            M.rename(h, nn);
        $.dialog = false;
        $('.rename-dialog').addClass('hidden');
        fm_hideoverlay();
    }
}

function msgDialog(type, title, msg, submsg, callback, checkbox) {
    $.msgDialog = type;
    $('#msgDialog').removeClass('clear-bin-dialog confirmation-dialog warning-dialog-b warning-dialog-a notification-dialog remove-dialog delete-contact loginrequired-dialog multiple');
    $('#msgDialog .icon').removeClass('fm-bin-clear-icon .fm-notification-icon');
    $('#msgDialog .confirmation-checkbox').addClass('hidden');
    $.warningCallback = callback;
    if (type === 'clear-bin') {
        $('#msgDialog').addClass('clear-bin-dialog');
        $('#msgDialog .icon').addClass('fm-bin-clear-icon');
        $('#msgDialog .fm-notifications-bottom').html('<div class="fm-dialog-button notification-button confirm"><span>' + l[1018] + '</span></div><div class="fm-dialog-button notification-button cancel"><span>' + l[82] + '</span></div><div class="clear"></div>');
        $('#msgDialog .fm-dialog-button').eq(0).bind('click',function() {
            closeMsg();
            if ($.warningCallback) $.warningCallback(true);
        });
        $('#msgDialog .fm-dialog-button').eq(1).bind('click',function() {
            closeMsg();
            if ($.warningCallback) $.warningCallback(false);
        });
    }
    if (type === 'delete-contact') {
        $('#msgDialog').addClass('delete-contact');
        $('#msgDialog .fm-notifications-bottom').html('<div class="fm-dialog-button notification-button confirm"><span>' + l[78] + '</span></div><div class="fm-dialog-button notification-button cancel"><span>' + l[79] + '</span></div><div class="clear"></div>');
        $('#msgDialog .fm-dialog-button').eq(0).bind('click',function() {
            closeMsg();
            if ($.warningCallback) $.warningCallback(true);
        });
        $('#msgDialog .fm-dialog-button').eq(1).bind('click',function() {
            closeMsg();
            if ($.warningCallback) $.warningCallback(false);
        });
    }
    else if (type === 'warninga' || type === 'warningb' || type === 'info') {
        $('#msgDialog .fm-notifications-bottom').html('<div class="fm-dialog-button notification-button"><span>' + l[81] + '</span></div><div class="clear"></div>');
        $('#msgDialog .fm-dialog-button').bind('click',function() {
            closeMsg();
            if ($.warningCallback) $.warningCallback(true);
        });
        $('#msgDialog .icon').addClass('fm-notification-icon');
        if (type === 'warninga') $('#msgDialog').addClass('warning-dialog-a');
        else if (type === 'warningb') $('#msgDialog').addClass('warning-dialog-b');
        else if (type === 'info') $('#msgDialog').addClass('notification-dialog');
    }
    else if (type === 'confirmation' || type === 'remove') {
        $('#msgDialog .fm-notifications-bottom').html('<div class="left checkbox-block hidden"><div class="checkdiv checkboxOff"> <input type="checkbox" name="confirmation-checkbox" id="confirmation-checkbox" class="checkboxOff"> </div> <label for="export-checkbox" class="radio-txt">' + l[229] + '</label></div><div class="fm-dialog-button notification-button confirm"><span>' + l[78] + '</span></div><div class="fm-dialog-button notification-button cancel"><span>' + l[79] + '</span></div><div class="clear"></div>');

        $('#msgDialog .fm-dialog-button').eq(0).bind('click', function () {
            closeMsg();
            if ($.warningCallback)
                $.warningCallback(true);
        });

        $('#msgDialog .fm-dialog-button').eq(1).bind('click', function () {
            closeMsg();
            if ($.warningCallback)
                $.warningCallback(false);
        });
        $('#msgDialog .icon').addClass('fm-notification-icon');
        $('#msgDialog').addClass('confirmation-dialog');
        if (type === 'remove')
            $('#msgDialog').addClass('remove-dialog');

        if (checkbox) {
            $('#msgDialog .left.checkbox-block .checkdiv, #msgDialog .left.checkbox-block input').removeClass('checkboxOn').addClass('checkboxOff');
            $.warningCheckbox = false;
            $('#msgDialog .left.checkbox-block').removeClass('hidden');
            $('#msgDialog .left.checkbox-block').unbind('click');
            $('#msgDialog .left.checkbox-block').bind('click', function (e) {
                var c = $('#msgDialog .left.checkbox-block input').attr('class');
                if (c && c.indexOf('checkboxOff') > -1) {
                    $('#msgDialog .left.checkbox-block .checkdiv, #msgDialog .left.checkbox-block input').removeClass('checkboxOff').addClass('checkboxOn');
                    localStorage.skipDelWarning = 1;
                }
                else {
                    $('#msgDialog .left.checkbox-block .checkdiv, #msgDialog .left.checkbox-block input').removeClass('checkboxOn').addClass('checkboxOff');
                    delete localStorage.skipDelWarning;
                }
            });
        }
    }
    else if (type === 'loginrequired') {

        $('#msgDialog').addClass('loginrequired-dialog');

        $('#msgDialog .fm-notifications-bottom')
            .addClass('hidden')
            .html('');

        $('#msgDialog .fm-dialog-button').bind('click',function() {
            closeMsg();
            if ($.warningCallback) $.warningCallback(true);
        });
        $('#msgDialog').addClass('notification-dialog');
        title = l[5841];
        msg = '<p>' + l[5842] + '</p>\n' +
        '<a class="top-login-button" href="#login">' + l[171] + '</a>\n' +
        '<a class="create-account-button" href="#register">' + l[1076] + '</a><br/>';

        var $selectedPlan = $('.reg-st3-membership-bl.selected');
        var plan = 1;
        if($selectedPlan.is(".pro4")) { plan = 4; }
        else if($selectedPlan.is(".pro1")) { plan = 1; }
        else if($selectedPlan.is(".pro2")) { plan = 2; }
        else if($selectedPlan.is(".pro3")) { plan = 3; }

        $('.loginrequired-dialog .fm-notification-icon')
            .removeClass('plan1')
            .removeClass('plan2')
            .removeClass('plan3')
            .removeClass('plan4')
            .addClass('plan' + plan);
    }

    $('#msgDialog .fm-dialog-title span').text(title);

    $('#msgDialog .fm-notification-info p').html(msg);
    if (submsg) {
        $('#msgDialog .fm-notification-warning').text(submsg);
        $('#msgDialog .fm-notification-warning').show();
    }
    else {
        $('#msgDialog .fm-notification-warning').hide();
    }

    $('#msgDialog .fm-dialog-close').unbind('click');
    $('#msgDialog .fm-dialog-close').bind('click', function() {
        closeMsg();
        if ($.warningCallback)
            $.warningCallback(false);
    });
    $('#msgDialog').removeClass('hidden');
    fm_showoverlay();
}

function closeMsg() {
    $('#msgDialog').addClass('hidden');

    if(!$('.pro-register-dialog').is(':visible')) {
        fm_hideoverlay();
    }

    delete $.msgDialog;
}

function dialogScroll(s) {
    var cls = s;

    cls += ':visible';
    $(cls).jScrollPane({enableKeyboardNavigation: false, showArrows: true, arrowSize: 8, animateScroll: true});
    jScrollFade(cls);
}

function dialogPositioning(s) {
    $(s).css('margin-top', '-' + $(s).height() / 2 + 'px');
}

/**
 * Handle DOM directly, no return value
 * @param {string} s - dialog tab
 * @param {string} m - tag of source element
 * @param {string} n - dialog prefix (copy|move)
 * @param {string} x - html, content
 *
 *
 */
function handleDialogTabContent(s, m, n, x)
{
    var b = x.replace(/treea_/ig, 'mctreea_').replace(/treesub_/ig, 'mctreesub_').replace(/treeli_/ig, 'mctreeli_');

    $('.' + n + '-dialog-tree-panel' + '.' + s + ' .dialog-content-block')
        .empty()
        .html(b);
    if (!$('.' + n + '-dialog-tree-panel' + '.' + s + ' .dialog-content-block ' + m).length)// No items available, empty message
    {
        $('.' + n + '-dialog-empty' + '.' + s).addClass('active');
        $('.' + n + '-dialog-tree-panel' + '.' + s + ' ' + '.' + n + '-dialog-panel-header').addClass('hidden');
    }
    else
    {
        $('.' + n + '-dialog-tree-panel' + '.' + s).addClass('active');
        $('.' + n + '-dialog-tree-panel' + '.' + s + ' ' + '.' + n + '-dialog-panel-header').removeClass('hidden');
    }
}

// Find shared folders marked read-only and disable it in dialog
function disableReadOnlySharedFolders(m)
{
    var $ro = $('.' + m + '-dialog-tree-panel.shared-with-me .dialog-content-block span[id^="mctreea_"]');
    var x, i;
    $ro.each(function(i, v)
    {
        x = $(v).attr('id').replace('mctreea_', '');
        i = M.d[x].r;
        if (typeof i == 'undefined' || i === 0)
        {
            $(v).addClass('disabled');
        }
    });
}

/**
 * Copy|Move dialogs content  handler
 *
 * @param {string} s - dialog tab
 * @param {string} m - tag of source element
 * @param {boolean} c - should we show new folder button
 * @param {string} n - dialog prefix (copy|move)
 * @param {string} t - action button label
 * @param {string} i - in case of conversations tab
 *
 */
function handleDialogContent(s, m, c, n, t, i)
{
    if ($.onImportCopyNodes && (!c || n !== 'copy'))
    {
        // XXX: Ideally show some notification that importing from folder link to anything else than the cloud isn't supported.
        $('.copy-dialog-button.' + s).fadeOut(200).fadeIn(100);
        return;
    }

    if ($.propertiesDialog) {
        propertiesDialog(1);
    }

    $('.' + n + '-dialog-txt').removeClass('active');
    $('.' + n + '-dialog-empty').removeClass('active');
    $('.' + n + '-dialog-button').removeClass('active');
    $('.' + n + '-dialog-tree-panel').removeClass('active');
    $('.' + n + '-dialog-panel-arrows').removeClass('active');
    $('.' + n + '-dialog .dialog-sorting-menu').addClass('hidden');
    // Action button label
    var $btn = $('.dialog-' + n + '-button');
    $('.dialog-' + n + '-button span').text(t);
    // Disable/enable button
    if (typeof $.mcselected != 'undefined')
        $btn.removeClass('disabled');
    else
        $btn.addClass('disabled');

    // Sorting menu
    var $mnu = $('.' + n + '-dialog .dialog-sorting-menu .context-menu-section').eq(0);
    switch (s)
    {
        case 'cloud-drive':
        case 'folder-link':
            $mnu.addClass('hidden');
            break;
        case 'shared-with-me':
            $mnu.removeClass('hidden');
            break;
        case 'conversations':
            $mnu.addClass('hidden');
            break;
        case 'rubbish-bin':
            $mnu.addClass('hidden');
            break;
        default:
            $mnu.addClass('hidden');
            break;
    }

    $('.' + n + '-dialog-txt' + '.' + s).addClass('active');
    var b;
    // Added cause of conversations-container
    if (typeof i === 'undefined')
        b = $('.content-panel' + '.' + s).html();
    else
        b = $('.content-panel ' + i).html();

    handleDialogTabContent(s, m, n, b);
    if (s === 'shared-with-me')
        disableReadOnlySharedFolders(n);

    //  'New Folder' button
    if (c)
        $('.dialog-newfolder-button').removeClass('hidden');
    else
        $('.dialog-newfolder-button').addClass('hidden');

    $('.' + n + '-dialog .nw-fm-tree-item').removeClass('expanded active opened selected');
    $('.' + n + '-dialog ul').removeClass('opened');

    dialogPositioning('.fm-dialog' + '.' + n + '-dialog');
    // dialogScroll('.' + n + '-dialog-tree-panel');
    dialogScroll('.dialog-tree-panel-scroll');

    $('.' + n + '-dialog-button' + '.' + s).addClass('active');//Activate tab
}

/**
 * Taking care about share dialog button 'Share' enabled/disabled and scroll
 *
 *
 */
function shareDialogContentCheck() {

    var dc = '.share-dialog',
        iItemsNum = 0,
        iNewItemsNum = 0,
        $btn = $('.fm-dialog-button.dialog-share-button');

    iNewItemsNum = $(dc + ' .token-input-token-mega').length;
    iItemsNum = $(dc + ' .share-dialog-contacts .share-dialog-contact-bl').length;

    if (iItemsNum) {

        $(dc + ' .share-dialog-img').addClass('hidden');
        $(dc + ' .share-dialog-contacts').removeClass('hidden');
        handleDialogScroll(iItemsNum, dc);
    }
    else {
        $(dc + ' .share-dialog-img').removeClass('hidden');
        $(dc + ' .share-dialog-contacts').addClass('hidden');
    }

    if (iNewItemsNum) {
        $btn.removeClass('disabled');
    }
    else {
        $btn.addClass('disabled');
    }
}

function addShareDialogContactToContent(type, id, av_color, av, name, permClass, permText, exportLink) {

    var html = '',
        htmlEnd = '',
        item = '',
        exportClass = '';


    if (exportLink) {
        item = itemExportLinkHtml(M.d[exportLink]);
        exportClass = 'share-item-bl';
    }
    else {
        item = '<div class="nw-contact-avatar color' + av_color + '">' + av + '</div>'
               +   '<div class="fm-chat-user-info">'
               +       '<div class="fm-chat-user">' + name + '</div>'
               +   '</div>';
    }

    html = '<div class="share-dialog-contact-bl ' + exportClass + ' ' + type + '" id="sdcbl_' + id + '">'
           +   item
           +   '<div class="share-dialog-permissions ' + permClass + '">'
           +       '<span></span>' + permText
           +   '</div>';


    htmlEnd = '     <div class="share-dialog-remove-button"></div>'
              + '   <div class="clear"></div>'
              + '</div>';

    return html + htmlEnd;
}

function fillShareDialogWithContent() {

    $.sharedTokens = [];// GLOBAL VARIABLE, Hold items currently visible in share folder content (above multi-input)

    var user, email, name, shareRights, html,
        selectedNodeHandle = $.selected[0],
        shares = M.d[selectedNodeHandle].shares,
        mps = M.ps[selectedNodeHandle];

    // List users that are already use item
    for (var userHandle in shares) {
        if (shares.hasOwnProperty(userHandle)) {

            // Don't add removed contacts from contact list
            // Additional check of 'c' grants that only active
            // contacts will be addded, this prevents contact
            //  duplication in share dialog contact list
            if (M.u[userHandle] && M.u[userHandle].c && M.u[userHandle].c === 1) {
                    user = M.u[userHandle];
                    email = user.m;
                    name = (user.name && user.name.length > 1) ? user.name : user.m;
                    shareRights = M.d[selectedNodeHandle].shares[userHandle].r;

                    generateShareDialogRow(name, email, shareRights, userHandle);
            }
        }
    }

    // Pending contact requests (pcr)
    if (mps) {
        for (var pcrHandle in mps) {
            if (mps.hasOwnProperty(pcrHandle)) {

                // Because it's pending, we don't have user information in M.u so we have to look in the pending contact request
                if (M.opc[mps[pcrHandle].p]) {
                    var pendingContactRequest = M.opc[mps[pcrHandle].p];

                    // ToDo: take care of name attribute once available
                    generateShareDialogRow(pendingContactRequest.m, pendingContactRequest.m, mps[pcrHandle].r);
                }
            }
        }
    }
}

/**
 * Generates and inserts a share or pending share row into the share dialog
 * @param {String} displayNameOrEmail
 * @param {String} email
 * @param {Number} shareRights
 * @param {String} userHandle Optional
 */
function generateShareDialogRow(displayNameOrEmail, email, shareRights, userHandle) {

    var rowId = '',
        html = '',
        av_color = displayNameOrEmail.charCodeAt(0) % 6 + displayNameOrEmail.charCodeAt(1) % 6,
        av = (avatars[userHandle] && avatars[userHandle].url) ? '<img src="' + avatars[userHandle].url + '">' : (displayNameOrEmail.charAt(0) + displayNameOrEmail.charAt(1)),
        perm = '',
        permissionLevel = 0;

    if (typeof shareRights != 'undefined') {
        permissionLevel = shareRights;
    }

    // Permission level
    if (permissionLevel === 1) {
        perm = ['read-and-write', l[56]];
    } else if (permissionLevel === 2) {
        perm = ['full-access', l[57]];
    } else {
        perm = ['read-only', l[55]];
    }

    // Add contact
    $.sharedTokens.push(email);

    rowId = (userHandle) ? userHandle : email;
    html = addShareDialogContactToContent('', rowId, av_color, av, displayNameOrEmail, perm[0], perm[1]);

    $('.share-dialog .share-dialog-contacts').append(html);
}

function handleDialogScroll(num, dc)
{
    var SCROLL_NUM = 5;// Number of items in dialog before scroll is implemented
    //
    // Add scroll in case that we have more then 5 items in list
    if (num > SCROLL_NUM)
    {
        dialogScroll(dc + ' .share-dialog-contacts');
    }
    else
    {
        var $x = $(dc + ' .share-dialog-contacts').jScrollPane();
        var el = $x.data('jsp');
        el.destroy();
    }
}

function handleShareDialogContent() {
    var dc = '.share-dialog';

    fillShareDialogWithContent();

    // Taking care about share dialog button 'Share' and scroll
    shareDialogContentCheck();

    $('.share-dialog-icon.permissions-icon')
        .removeClass('active full-access read-and-write')
        .html('<span></span>' + l[55])
        .addClass('read-only');

    // Update dialog title text
    $(dc + ' .fm-dialog-title').text(l[1344] + ' "' + M.d[$.selected].name + '"');
    $(dc + ' .multiple-input .token-input-token-mega').remove();
    dialogPositioning('.fm-dialog.share-dialog');
    $(dc + ' .token-input-input-token-mega input').focus();
}

function checkMultiInputPermission($this) {

    var sPerm;

    if ($this.is('.read-and-write')) {
        sPerm = ['read-and-write', l[56]];
    }
    else if ($this.is('.full-access')) {
        sPerm = ['full-access', l[57]];
    }
    else {
        sPerm = ['read-only', l[55]];
    }

    return sPerm;
}

/**
 * Checks if an email address is already known by the user
 * @param {String} email
 * @returns {Boolean} Returns true if it exists in the state, false if it is new
 */
function checkIfContactExists(email) {

    var userIsAlreadyContact = false;
    var userContacts = M.u;

    // Loop through the user's contacts
    for (var contact in userContacts) {
        if (userContacts.hasOwnProperty(contact)) {

            // Check if the users are already contacts by comparing email addresses of known contacts and the one entered
            if (email === userContacts[contact].m) {
                userIsAlreadyContact = true;
            }
        }
    }

    return userIsAlreadyContact;
}

function initShareDialog() {
    if (!u_type) {
        return; // not for ephemeral
    }

    $.shareTokens = [];
    function errorMsg(msg) {
        var $d = $('.share-dialog');
        var $s = $('.share-dialog .multiple-input-warning span');
        $s.text(msg);
        $d.addClass('error');
        setTimeout(function() {
            $d.removeClass('error');
        }, 3000);
    }

    // Prevents double initialization of token input
    if (!$('.share-multiple-input').tokenInput("getSettings")) {

        // Plugin configuration
        var contacts = getContactsEMails();

        $('.share-multiple-input').tokenInput(contacts, {
            theme: "mega",
            hintText: l[5908],
            // placeholder: "Type in an email or contact",
            searchingText: "",
            noResultsText: "",
            addAvatar: true,
            autocomplete: null,
            searchDropdown: true,
            emailCheck: true,
            preventDoublet: false,
            tokenValue: "id",
            propertyToSearch: "id",
            resultsLimit: 5,
            minChars: 2,
            accountHolder: (M.u[u_handle] || {}).m || '',
            scrollLocation: 'share',
            excludeCurrent: true,// Exclude from dropdownlist only emails/names which exists in multi-input (tokens)
            onEmailCheck: function() {
                errorMsg("Looks like there's a malformed email!");
            },
            onDoublet: function(item) {
                errorMsg('You already have contact with that email!');
            },
            onHolder: function() {
                errorMsg('No need for that, you are THE owner!');
            },
            onAdd: function(item) {

                // If the user is not already a contact, then show a text area
                // where they can add a custom message to the pending share request
                if (checkIfContactExists(item.id) === false) {
                    $('.share-message').show();
                }

                $('.dialog-share-button').removeClass('disabled');

                var $a = $('.share-dialog .share-added-contact.token-input-token-mega'),
                    $b = $('.share-dialog .multiple-input'),
                    h1 = $a.outerHeight(true),// margin
                    h2 = $b.height();

                if (5 <= h2 / h1 && h2 / h1 < 6) {
                    $b.jScrollPane({
                        enableKeyboardNavigation: false,
                        showArrows: true,
                        arrowSize: 8,
                        animateScroll: true
                    });
                    setTimeout(function() {
                        $('.share-dialog .token-input-input-token-mega input').focus();
                    }, 0);
                }
            },
            onDelete: function() {
                var $btn = $('.dialog-share-button');
                setTimeout(function() {
                    $('.share-dialog .token-input-input-token-mega input').blur();
                }, 0);

                var iNewItemsNum = $('.share-dialog .token-input-list-mega .token-input-token-mega').length,
                    iItemsNum = $('.share-dialog .share-dialog-contacts .share-dialog-contact-bl').length;

                if (iNewItemsNum) {
                    $btn.removeClass('disabled');
                }
                else {
                    $btn.addClass('disabled');
                }

                if (iItemsNum) {
                    var $a = $('.share-dialog .share-added-contact.token-input-token-mega'),
                        $b = $('.share-dialog .multiple-input'),
                        $c = $('.share-dialog .multiple-input .jspPane')[0],
                        h1 = $a.outerHeight(),// margin excluded
                        h2;

                    if ($c) {
                        h2 = $c.scrollHeight;
                    }
                    else {
                        h2 = $b.height();
                    }

                    if (h2 / h1 < 6) {
                        clearScrollPanel('.share-dialog');
                    }
                }
            }
        });
    }

    /**
     * sharedPermissionLevel()
     *
     * @param {string} permission level class value
     */
    function sharedPermissionLevel(value) {

        var iPerm = 0;

        if (value === 'read-and-write') {
            iPerm = 1;
        }
        else if (value === 'full-access') {
            iPerm = 2;
        }

        // read-only
        else {
            iPerm = 0;
        }

        return iPerm;
    }

    function menuPermissionState($this) {

        var mi = '.permissions-menu .permissions-menu-item',
            cls = checkMultiInputPermission($this);

        $(mi).removeClass('active');

        $(mi + '.' + cls[0]).addClass('active');
    }

    function handlePermissionMenu($this, m, x, y) {

        m.css('left', x + 'px');
        m.css('top', y + 'px');
        menuPermissionState($this);
        $this.addClass('active');
        m.fadeIn(200);
    }

    $('.share-dialog').rebind('click', function(e) {
        var hideMenus = function() {
            // share dialog permission menu
            $('.permissions-menu', $this).fadeOut(200);
            $('.import-contacts-dialog').fadeOut(200);
            $('.permissions-icon', $this).removeClass('active');
            $('.share-dialog-permissions', $this).removeClass('active');
            closeImportContactNotification('.share-dialog');
            $('.import-contacts-service', $this).removeClass('imported');
        };
        var $this = $(this);

        if (typeof e.originalEvent.path !== 'undefined') {

            // This's sensitive to dialog DOM element positioning
            var trg = e.originalEvent.path[0];
            var trg1 = e.originalEvent.path[1];
            var trg2 = e.originalEvent.path[2];

            if (!$(trg).is('.permissions-icon,.import-contacts-link,.share-dialog-permissions')
                && !$(trg1).is('.permissions-icon,.import-contacts-link,.share-dialog-permissions')
                && !$(trg2).is('.permissions-icon,.import-contacts-link,.share-dialog-permissions'))
            {
                hideMenus();
            }
        }
        else if ($this.get(0) === e.currentTarget) {
            hideMenus();
        }
    });

    $('.share-dialog .fm-dialog-close, .share-dialog .dialog-cancel-button').rebind('click', function() {
        $('.export-links-warning').addClass('hidden');
        closeDialog();
    });

    /*
     * On share dialog Share button
     * Adding new contacts to shared item
     */
    $('.share-dialog .dialog-share-button').rebind('click', function() {

        // If share button is NOT disabled
        if (!$(this).is('.disabled')) {

            // If there's a contacts in multi-input add them to top
            loadingDialog.show();

            var $newContacts = $('.share-dialog .token-input-list-mega .token-input-token-mega'),
                targets = [],
                sMsg,
                $txtArea = $('.share-dialog .share-message-textarea textarea'),
                iPerm;

                if ($txtArea.is(':visible') &&  ($txtArea.val() !== 'Include personal message for new contacts...')) {
                    sMsg = $txtArea.val();
                }
                else {
                    sMsg = '';
                }

            if ($newContacts.length) {

                iPerm = sharedPermissionLevel(checkMultiInputPermission($('.share-dialog .permissions-icon'))[0]);
                $.each($newContacts, function(ind, val) {
                    targets.push({u: $(val).contents().eq(1).text(), r: iPerm});
                });
            }

            closeDialog();
            $('.export-links-warning').addClass('hidden');
            if (targets.length > 0) {
                doShare($.selected[0], targets, true, sMsg);
            }

            loadingDialog.hide();
        }
    });

    $('.share-dialog').off('click', '.share-dialog-remove-button');
    $('.share-dialog').on('click', '.share-dialog-remove-button', function() {

        var $this = $(this);

        var userEmail, pendingContactId, selectedNodeHandle, num,
            handleOrEmail = $this.parent().attr('id').replace('sdcbl_', '');

        $this.parent()
            .fadeOut(200)
            .remove();

        selectedNodeHandle = $.selected[0];
        if (handleOrEmail !== '') {

            // Due to pending shares, the id could be an email instead of a handle
            userEmail = handleOrEmail;

            // The s2 api call can remove both shares and pending shares
            api_req({a: 's2', n:  selectedNodeHandle, s: [{ u: userEmail, r: ''}], ha: '', i: requesti});

            // If it was a user handle, the share is a full share
            if (M.u[handleOrEmail]) {
                userEmail = M.u[handleOrEmail].m;
                M.delNodeShare(selectedNodeHandle, handleOrEmail);
                setLastInteractionWith(handleOrEmail, "0:" + unixtime());
            }

            // Pending share
            else {
                pendingContactId = M.findOutgoingPendingContactIdByEmail(userEmail);
                M.deletePendingShare(selectedNodeHandle, pendingContactId);
            }

            sharedUInode(selectedNodeHandle);

            $.sharedTokens.splice($.sharedTokens.indexOf(userEmail), 1);
        }

        shareDialogContentCheck();

        num = $('.share-dialog .token-input-list-mega .token-input-token-mega').length;
        if (!num) {
            $('.dialog-share-button').addClass('disabled');
        }
    });

    // related to specific contact
    $('.share-dialog').off('click', '.share-dialog-permissions');
    $('.share-dialog').on('click', '.share-dialog-permissions', function(e) {

        var $this = $(this),
            $m = $('.permissions-menu'),
            scrollBlock = $('.share-dialog-contacts .jspPane'),
            scrollPos = 0;

        $m.removeClass('search-permissions');

        if (scrollBlock.length) {
            scrollPos = scrollBlock.position().top;
        }

        // fadeOut this popup
        if ($this.is('.active')) {
            $m.fadeOut(200);
            $this.removeClass('active');
        }
        else {
            $('.share-dialog-permissions').removeClass('active');
            $('.permissions-icon').removeClass('active');
            closeImportContactNotification('.share-dialog');
            var x = $this.position().left + 50;
            var y = $this.position().top + 14 + scrollPos;
            handlePermissionMenu($this, $m, x, y);
        }

        e.stopPropagation();
    });

    // related to multi-input contacts
    $('.share-dialog .permissions-icon').rebind('click', function(e) {
        var $this = $(this),
            $m = $('.permissions-menu');
        if ($this.is('.active'))// fadeOut permission menu for this icon
        {
            $m.fadeOut(200);
            $this.removeClass('active');
        }
        else
        {
            $('.share-dialog-permissions').removeClass('active');
            $('.permissions-icon').removeClass('active');
            $m.addClass('search-permissions');
            closeImportContactNotification('.share-dialog');
            var x = $this.position().left;
            var y = $this.position().top + 8;
            handlePermissionMenu($this, $m, x, y);
        }

        e.stopPropagation();
    });

    $('.permissions-menu-item').rebind('click', function(e) {

        var $this = $(this);

        var sId, iPerm, $existingContacts,
            oShares = M.d[$.selected[0]].shares,
            aItems = [],
            aNewPermLevel = checkMultiInputPermission($this),
            $itemPermLevel = $('.share-dialog .share-dialog-permissions.active'),
            $groupPermLevel = $('.share-dialog .permissions-icon.active'),
            aCurrPermLevel = [];

        $('.permissions-menu').fadeOut(200);

        // Find where we are permissions-icon or share-dialog-permissions
        if ($itemPermLevel.length) {

            aCurrPermLevel = checkMultiInputPermission($itemPermLevel);
            sId = $itemPermLevel.parent().attr('id').replace('sdcbl_', '');

            if (sId !== '') {
                iPerm = sharedPermissionLevel(aNewPermLevel[0]);

                if (!oShares || !oShares[sId] || oShares[sId].r !== iPerm) {
                    aItems.push({u: sId, r: iPerm});
                }
            }

            $itemPermLevel
                .removeClass(aCurrPermLevel[0])
                .removeClass('active')
                .html('<span></span>' + aNewPermLevel[1])
                .addClass(aNewPermLevel[0]);
        }

        // Group permission, permissions-icon
        else if ($groupPermLevel.length) {

            aCurrPermLevel = checkMultiInputPermission($groupPermLevel);

            // Get all items from dialog content block (avatar, name/email, permission)
            $existingContacts = $('.share-dialog-contact-bl');
            $.each($existingContacts, function(index, value) {

                // extract id of contact
                sId = $(value).attr('id').replace('sdcbl_', '');

                if (sId !== '') {
                    iPerm = sharedPermissionLevel(aNewPermLevel[0]);

                    if (!oShares || !oShares[sId] || oShares[sId].r !== iPerm) {
                        aItems.push({u: sId, r: iPerm});
                    }
                }
            });

            $groupPermLevel
                .removeClass(aCurrPermLevel[0])
                .removeClass('active')
                .html('<span></span>' + aNewPermLevel[1])
                .addClass(aNewPermLevel[0]);

            $('.share-dialog-contact-bl .share-dialog-permissions')
                .removeClass('read-only')
                .removeClass('read-and-write')
                .removeClass('full-access')
                .html('<span></span>' + aNewPermLevel[1])
                .addClass(aNewPermLevel[0]);
        }

        if (aItems.length > 0) {
            doShare($.selected[0], aItems, true);
        }

        $('.permissions-icon.active').removeClass('active');
        $('.share-dialog-permissions.active').removeClass('active');

        e.stopPropagation();
    });

    //Pending info block
    $('.pending-indicator').rebind('mouseover', function() {
        var x = $(this).position().left,
            y = $(this).position().top,
            infoBlock = $('.share-pending-info'),
            scrollPos = 0;
        if ($('.share-dialog-contacts .jspPane'))
            scrollPos = $('.share-dialog-contacts .jspPane').position().top;
        infoHeight = infoBlock.outerHeight();
        infoBlock.css({
            'left': x,
            'top': y - infoHeight + scrollPos
        });
        infoBlock.fadeIn(200);
    });
    $('.pending-indicator').rebind('mouseout', function() {
        $('.share-pending-info').fadeOut(200);
    });

    // Personal message
    $('.share-message textarea').rebind('focus', function() {

        var $this = $(this);
        $('.share-message').addClass('active');

        if ($this.val() == 'Include personal message for new contacts...') {

            // Clear the default message
            $this.val('');

            window.setTimeout(function() {
                $this.select();
            }, 1);

            function mouseUpHandler() {
                $this.off("mouseup", mouseUpHandler);
                return false;
            }
            $this.mouseup(mouseUpHandler);
        }
    });

    $('.share-message textarea').rebind('blur', function() {
        var $this = $(this);
        $('.share-message').removeClass('active');
    });

    function shareMessageResizing() {

      var txt = $('.share-message textarea'),
          txtHeight =  txt.outerHeight(),
          hiddenDiv = $('.share-message-hidden'),
          pane = $('.share-message-scrolling'),
          content = txt.val(),
          api;

      content = content.replace(/\n/g, '<br />');
      hiddenDiv.html(encodeURI(content) + '<br/>');

      if (txtHeight !== hiddenDiv.outerHeight() ) {
        txt.height(hiddenDiv.outerHeight());

        if( $('.share-message-textarea').outerHeight()>=50) {
            pane.jScrollPane({enableKeyboardNavigation:false, showArrows:true, arrowSize:5});
            api = pane.data('jsp');
            txt.blur();
            txt.focus();
            api.scrollByY(0);
        }
        else {
            api = pane.data('jsp');

            if (api) {
              api.destroy();
              txt.blur();
              txt.focus();
            }
        }
      }
    }

    $('.share-message textarea').rebind('keyup', function() {
        shareMessageResizing();
    });
}

function addImportedDataToSharedDialog(data, from) {
    $.each(data, function(ind, val) {
        $('.share-dialog .share-multiple-input').tokenInput("add", {id: val, name: val});
    });

    closeImportContactNotification('.share-dialog');
}

function addImportedDataToAddContactsDialog(data, from) {
    $.each(data, function(ind, val) {
        $('.add-user-popup .add-contact-multiple-input').tokenInput("add", {id: val, name: val});
    });

    closeImportContactNotification('.add-user-popup');
}

function closeImportContactNotification(c) {
    loadingDialog.hide();
    $('.imported-contacts-notification').fadeOut(200);
    $(c + ' .import-contacts-dialog').fadeOut(200);
    $('.import-contacts-link').removeClass('active');

    // Remove focus from input element, related to tokeninput plugin
    $(c + ' input#token-input-').blur();
}

function clearScrollPanel(from) {
    var j = $(from + ' .multiple-input').jScrollPane().data();
    if (j && j.jsp) {
        j.jsp.destroy();
    }
    $(from + ' .multiple-input .jspPane').unwrap();
    $(from + ' .multiple-input .jspPane:first-child').unwrap();

    // remove share dialog contacts, jScrollPane
    j = $(from + ' .share-dialog-contacts').jScrollPane().data();
    if (j && j.jsp) {
        j.jsp.destroy();
    }
}

function closeDialog() {
    if (d) console.log('closeDialog', $.dialog);
    if($('.fm-dialog.incoming-call-dialog').is(':visible') === true) {
        // managing dialogs should be done properly in the future, so that we won't need ^^ bad stuff like this one
        return false;
    }
    if ($.dialog === 'createfolder' && ($.copyDialog || $.moveDialog)) {
        $('.fm-dialog.create-folder-dialog').addClass('hidden');
        $('.fm-dialog.create-folder-dialog .create-folder-size-icon').removeClass('hidden');
    } else {
        if ($.dialog === 'properties') {
            propertiesDialog(1);
        } else {
            fm_hideoverlay();
        }
        if (!$.propertiesDialog) {
            $('.fm-dialog').addClass('hidden');
        }
        $('.dialog-content-block').empty();

        // add contact popup
        $('.add-user-popup').addClass('hidden');
        $('.fm-add-user').removeClass('active');

        // Make sure that all remaining emails are removed from multi input box
        $('.token-input-list-mega .token-input-token-mega').each(function(i, v) {
            var email = $(v).contents().eq(1).text();
            $('.share-multiple-input').tokenInput("removeContact", {id: email}, '.share-multiple-input');
        });
        $('.add-contact-multiple-input').tokenInput("clearOnCancel");

        clearScrollPanel('.add-user-popup');

        // share dialog
        $('.share-dialog-contact-bl').remove();
        $('.import-contacts-service').removeClass('imported');
        clearScrollPanel('.share-dialog');

        // share dialog permission menu
        $('.permissions-menu').fadeOut(0);
        $('.permissions-icon').removeClass('active');
        closeImportContactNotification('.share-dialog');
        closeImportContactNotification('.add-user-popup');

        delete $.copyDialog;
        delete $.moveDialog;
    }
    $('.fm-dialog').removeClass('arrange-to-back');

    $('.export-links-warning').addClass('hidden');
    if ($.dialog == 'terms' && $.termsAgree)
        delete $.termsAgree;

    delete $.dialog;
    delete $.mcImport;
}

function copyDialog()
{

    // Clears already selected sub-folders, and set selection to root
    function selectCopyDialogTabRoot(section)
    {
        $('.copy-dialog .nw-fm-tree-item').removeClass('selected');
        switch (section)
        {
            case 'cloud-drive':
            case 'folder-link':
                $.mcselected = M.RootID;
                break;
            case 'shared-with-me':
                $.mcselected = undefined;
                break;
            case 'conversations':
                $.mcselected = undefined;
                break;
            default:
                $.mcseleced = undefined;
                break;
        }
        // Disable/enable button
        var $btn = $('.dialog-copy-button');
        if (typeof $.mcselected != 'undefined')
            $btn.removeClass('disabled');
        else
            $btn.addClass('disabled');

    }
    ;

    $('.copy-dialog .fm-dialog-close, .copy-dialog .dialog-cancel-button').unbind('click');
    $('.copy-dialog .fm-dialog-close, .copy-dialog .dialog-cancel-button').bind('click', function()
    {
        closeDialog();
        delete $.onImportCopyNodes;
    });

    $('.copy-dialog-button').unbind('click');
    $('.copy-dialog-button').bind('click', function() {
        var section = $(this).attr('class').split(" ")[1];
        selectCopyDialogTabRoot(section);
        if ($(this).attr('class').indexOf('active') == -1)
        {
            switch (section)
            {
                case 'cloud-drive':
                case 'folder-link':
                    handleDialogContent(section, 'ul', true, 'copy', $.mcImport ? l[236] : "Paste" /*l[63]*/);
                    break;
                case 'shared-with-me':
                    handleDialogContent(section, 'ul', false, 'copy', l[1344]);
                    break;
                case 'conversations':
                    handleDialogContent(section, 'div', false, 'copy', l[1940], '.conversations-container');
                    break;
            }
        }
    });

    $('.copy-dialog-panel-arrows').unbind('click');
    $('.copy-dialog-panel-arrows').bind('click', function() {
        if ($(this).attr('class').indexOf('active') == -1) {
            var type = $('.fm-dialog-title .copy-dialog-txt.active').attr('class').split(" ")[1];
            $('.copy-dialog .dialog-sorting-menu .sorting-menu-item')
                .removeClass('active')
                .filter('*[data-by=' + $.sortTreePanel[type].by + '],*[data-dir=' + $.sortTreePanel[type].dir + ']')
                .addClass('active');

            $(this).addClass('active');
            $('.copy-dialog .dialog-sorting-menu').removeClass('hidden');
        } else {
            $(this).removeClass('active');
            $('.copy-dialog .dialog-sorting-menu').addClass('hidden');
        }
    });

    $('.copy-dialog .dialog-sorting-menu .sorting-menu-item').unbind('click');
    $('.copy-dialog .dialog-sorting-menu .sorting-menu-item').bind('click', function()
    {
        if ($(this).attr('class').indexOf('active') == -1)
        {
            var data = $(this).data();
            var type = $('.fm-dialog-title .copy-dialog-txt.active').attr('class').split(" ")[1];
            if (data.dir) {
                localStorage['sort' + type + 'Dir'] = $.sortTreePanel[type].dir = data.dir;
            } else {
                localStorage['sort' + type + 'By'] = $.sortTreePanel[type].by = data.by;
            }
            switch (type) {
                // Sort contacts
//                case 'contacts':
//                    M.contacts();
//                    break;
                case 'shared-with-me':
                    M.buildtree({h: 'shares'}, 'copy-dialog');
                    break;
                case 'cloud-drive':
                case 'folder-link':
                    M.buildtree(M.d[M.RootID], 'copy-dialog');
                    break;
            }

            $(this).parent().find('.sorting-menu-item').removeClass('active');
            $(this).addClass('active');
        }
        $('.copy-dialog .dialog-sorting-menu').addClass('hidden');
        $('.copy-dialog-panel-arrows.active').removeClass('active');
    });

    $('.copy-dialog .dialog-newfolder-button').rebind('click', function() {
        $('.copy-dialog').addClass('arrange-to-back');
        createFolderDialog();

        $('.fm-dialog.create-folder-dialog .create-folder-size-icon').addClass('hidden');
    });

    $('.copy-dialog').off('click', '.nw-fm-tree-item');
    $('.copy-dialog').on('click', '.nw-fm-tree-item', function(e)
    {
        var old = $.mcselected;
        $.mcselected = $(this).attr('id').replace('mctreea_', '');
        M.buildtree(M.d[$.mcselected]);
        var html = $('#treesub_' + $.mcselected).html();
        if (html)
            $('#mctreesub_' + $.mcselected).html(html.replace(/treea_/ig, 'mctreea_').replace(/treesub_/ig, 'mctreesub_').replace(/treeli_/ig, 'mctreeli_'));
        disableReadOnlySharedFolders('copy');
        var $btn = $('.dialog-copy-button');

        var c = $(e.target).attr('class');
        // Sub-folder exist?
        if (c && c.indexOf('nw-fm-arrow-icon') > -1)
        {
            var c = $(this).attr('class');
            // Sub-folder expanded
            if (c && c.indexOf('expanded') > -1)
            {
                $(this).removeClass('expanded');
                $('#mctreesub_' + $.mcselected).removeClass('opened');
            }
            else
            {
                $(this).addClass('expanded');
                $('#mctreesub_' + $.mcselected).addClass('opened');
            }
        }
        else
        {
            var c = $(this).attr('class');
            if (c && c.indexOf('selected') > -1)
            {
                if (c && c.indexOf('expanded') > -1)
                {
                    $(this).removeClass('expanded');
                    $('#mctreesub_' + $.mcselected).removeClass('opened');
                }
                else
                {
                    $(this).addClass('expanded');
                    $('#mctreesub_' + $.mcselected).addClass('opened');
                }
            }
        }
        if (!$(this).is('.disabled'))
        {
            // unselect previously selected item
            $('.copy-dialog .nw-fm-tree-item').removeClass('selected');
            $(this).addClass('selected');
            $btn.removeClass('disabled');
        }
        else
            $.mcselected = old;

        // dialogScroll('.copy-dialog-tree-panel .dialog-tree-panel-scroll');
        dialogScroll('.dialog-tree-panel-scroll');
        // Disable action button if there is no selected items
        if (typeof $.mcselected == 'undefined')
            $btn.addClass('disabled');
    });

    // Handle conversations tab item selection
    $('.copy-dialog').off('click', '.nw-conversations-item');
    $('.copy-dialog').on('click', '.nw-conversations-item', function()
    {
        $.mcselected = $(this).attr('id').replace('contact2_', '');
        var $btn = $('.dialog-copy-button');

        // unselect previously selected item
        $('.copy-dialog .nw-conversations-item').removeClass('selected');
        $(this).addClass('selected');
        $btn.removeClass('disabled');

        // Disable action button if there is no selected items
        if (typeof $.mcselected == 'undefined')
            $btn.addClass('disabled');
    });

    $('.copy-dialog .dialog-copy-button').unbind('click');
    $('.copy-dialog .dialog-copy-button').bind('click', function()
    {
        if (typeof $.mcselected != 'undefined')
        {
            var section = $('.fm-dialog-title .copy-dialog-txt.active').attr('class').split(" ")[1];// Get active tab
            switch (section)
            {
                case 'cloud-drive':
                case 'folder-link':
                    var n = [];
                    for (var i in $.selected)
                        if (!isCircular($.selected[i], $.mcselected))
                            n.push($.selected[i]);
                    closeDialog();
                    M.copyNodes(n, $.mcselected);
                    delete $.onImportCopyNodes;
                    break;
                case 'shared-with-me':
                    var n = [];
                    for (var i in $.selected)
                        if (!isCircular($.selected[i], $.mcselected))
                            n.push($.selected[i]);
                    closeDialog();
                    M.copyNodes(n, $.mcselected);
                    break;
                case 'conversations':
                    var $selectedConv = $('.copy-dialog .nw-conversations-item.selected');
                    closeDialog();
                    megaChat.chats[$selectedConv.attr('data-room-jid') + "@conference." + megaChat.options.xmppDomain].attachNodes($.selected);
                    break;
                default:
                    break;
            }
        }
    });
}

function moveDialog()
{

    // Clears already selected sub-folders, and set selection to root
    function selectMoveDialogTabRoot(section)
    {
        $('.move-dialog .nw-fm-tree-item').removeClass('selected');
        switch (section)
        {
            case 'cloud-drive':
            case 'folder-link':
                $.mcselected = M.RootID;
                break;
            case 'shared-with-me':
                $.mcselected = undefined;
                break;
            case 'rubbish-bin':
                $.mcselected = M.RubbishID;
                break;
            default:
                $.mcseleced = undefined;
                break;
        }
        // Disable/enable button
        var $btn = $('.dialog-move-button');
        if (typeof $.mcselected != 'undefined')
            $btn.removeClass('disabled');
        else
            $btn.addClass('disabled');
    }
    ;

    $('.move-dialog .fm-dialog-close, .move-dialog .dialog-cancel-button').unbind('click');
    $('.move-dialog .fm-dialog-close, .move-dialog .dialog-cancel-button').bind('click', function()
    {
        closeDialog();
    });

    $('.move-dialog-button').unbind('click');
    $('.move-dialog-button').bind('click', function(e) {
        var section = $(this).attr('class').split(" ")[1];
        selectMoveDialogTabRoot(section);
        if ($(this).attr('class').indexOf('active') == -1)
        {
            switch (section)
            {
                case 'cloud-drive':
                case 'folder-link':
                    handleDialogContent(section, 'ul', true, 'move', l[62]);
                    break;
                case 'shared-with-me':
                    handleDialogContent(section, 'ul', false, 'move', l[1344]);
                    break;
                case 'rubbish-bin':
                    handleDialogContent(section, 'ul', false, 'move', l[62]);
                    break;
            }
        }
    });

    $('.move-dialog-panel-arrows').unbind('click');
    $('.move-dialog-panel-arrows').bind('click', function() {
        if ($(this).attr('class').indexOf('active') == -1) {
            var type = $('.fm-dialog-title .move-dialog-txt.active').attr('class').split(" ")[1];
            $('.move-dialog .dialog-sorting-menu .sorting-menu-item')
                .removeClass('active')
                .filter('*[data-by=' + $.sortTreePanel[type].by + '],*[data-dir=' + $.sortTreePanel[type].dir + ']')
                .addClass('active');

            $(this).addClass('active');
            $('.move-dialog .dialog-sorting-menu').removeClass('hidden');
        } else {
            $(this).removeClass('active');
            $('.move-dialog .dialog-sorting-menu').addClass('hidden');
        }
    });

    $('.move-dialog .dialog-sorting-menu .sorting-menu-item').unbind('click');
    $('.move-dialog .dialog-sorting-menu .sorting-menu-item').bind('click', function()
    {
        if ($(this).attr('class').indexOf('active') == -1)
        {
            var data = $(this).data()
            var type = $('.fm-dialog-title .move-dialog-txt.active').attr('class').split(" ")[1];
            if (data.dir) {
                localStorage['sort' + type + 'Dir'] = $.sortTreePanel[type].dir = data.dir;
            } else {
                localStorage['sort' + type + 'By'] = $.sortTreePanel[type].by = data.by;
            }
            switch (type) {
                case 'shared-with-me':
                    M.buildtree({h: 'shares'}, 'move-dialog');
                    break;
                case 'cloud-drive':
                case 'folder-link':
                    M.buildtree(M.d[M.RootID], 'move-dialog');
                    break;
                case 'rubbish-bin':
                    M.buildtree({h: M.RubbishID}, 'move-dialog');
                    break;
            }

            $(this).parent().find('.sorting-menu-item').removeClass('active');
            $(this).addClass('active');
        }
        $('.move-dialog .dialog-sorting-menu').addClass('hidden');
        $('.move-dialog-panel-arrows.active').removeClass('active');
    });

    $('.move-dialog .dialog-newfolder-button').rebind('click', function() {
        $('.move-dialog').addClass('arrange-to-back');
        createFolderDialog();

        $('.fm-dialog.create-folder-dialog .create-folder-size-icon').addClass('hidden');
    });

    $('.move-dialog').off('click', '.nw-fm-tree-item');
    $('.move-dialog').on('click', '.nw-fm-tree-item', function(e)
    {
        var old = $.mcselected;
        $.mcselected = $(this).attr('id').replace('mctreea_', '');
        M.buildtree(M.d[$.mcselected]);
        var html = $('#treesub_' + $.mcselected).html();
        if (html)
            $('#mctreesub_' + $.mcselected).html(html.replace(/treea_/ig, 'mctreea_').replace(/treesub_/ig, 'mctreesub_').replace(/treeli_/ig, 'mctreeli_'));
        disableCircularTargets('#mctreea_');
        var $btn = $('.dialog-move-button');

        var c = $(e.target).attr('class');
        // Sub-folder exist?
        if (c && c.indexOf('nw-fm-arrow-icon') > -1)
        {
            var c = $(this).attr('class');
            // Sub-folder expanded
            if (c && c.indexOf('expanded') > -1)
            {
                $(this).removeClass('expanded');
                $('#mctreesub_' + $.mcselected).removeClass('opened');
            }
            else
            {
                $(this).addClass('expanded');
                $('#mctreesub_' + $.mcselected).addClass('opened');
            }
        }
        else
        {
            var c = $(this).attr('class');
            if (c && c.indexOf('selected') > -1)
            {
                if (c && c.indexOf('expanded') > -1)
                {
                    $(this).removeClass('expanded');
                    $('#mctreesub_' + $.mcselected).removeClass('opened');
                }
                else
                {
                    $(this).addClass('expanded');
                    $('#mctreesub_' + $.mcselected).addClass('opened');
                }
            }
        }
        if (!$(this).is('.disabled'))
        {
            // unselect previously selected item
            $('.move-dialog .nw-fm-tree-item').removeClass('selected');
            $(this).addClass('selected');
            $btn.removeClass('disabled');
        }
        else
            $.mcselected = old;

        // dialogScroll('.move-dialog-tree-panel .dialog-tree-panel-scroll');
        dialogScroll('.dialog-tree-panel-scroll');
        // Disable action button if there is no selected items
        if (typeof $.mcselected == 'undefined')
            $btn.addClass('disabled');
    });

    $('.move-dialog .dialog-move-button').unbind('click');
    $('.move-dialog .dialog-move-button').bind('click', function()
    {
        if (typeof $.mcselected != 'undefined')
        {
            var n = [];
            for (var i in $.selected)
                if (!isCircular($.selected[i], $.mcselected))
                    n.push($.selected[i]);
            closeDialog();
            if (RootbyId($.mcselected) === 'shares') {
                M.copyNodes(n, $.mcselected, true);
            } else {
                M.moveNodes(n, $.mcselected);
            }
        }
    });
}

function getclipboardlinks()
{
    var link ='';
    for (var i in M.links)
    {
        var n = M.d[M.links[i]];
        var key, s;
        if (n.t)
        {
            key = u_sharekeys[n.h];
            s = '';
        }
        else
        {
            key = n.key;
            s = htmlentities(bytesToSize(n.s));
        }
        if (n && n.ph)
        {
            var F = '';
            if (n.t) F = 'F';
            if (i > 0) link += '\n';

            // Add the link to the file e.g. https://mega.co.nz/#!qRN33YbK
            link += getBaseUrl() + '/#' + F + '!' + htmlentities(n.ph);

            // If they want the file key as well, add it e.g. https://mega.co.nz/#!qRN33YbK!o4Z76qDqP...
            if (key && $('#export-checkbox').is(':checked')) {
                link += '!' + a32_to_base64(key);
            }
        }
    }
    return link;
}

function getclipboardkeys() {

    var n, key,
        l = '';

    for (var i in M.links) {
        n = M.d[M.links[i]];

        if (n.t) {
            key = u_sharekeys[n.h];
        }
        else {
            key = n.key;
        }

        l += a32_to_base64(key) + '\n';
    }

    return l;
}

/**
 * itemExportLinkHtml
 *
 * @param {object} item
 *
 * @returns {string}
 */
function itemExportLinkHtml(item) {

    var fileUrlWithoutKey, fileUrlWithKey, fileUrl, key, type, fileSize,
        html = '';

    // Shared item type is folder
    if (item.t) {
        type = 'F';
        key = u_sharekeys[item.h];
        fileSize = '';
    }

    // Shared item type is file
    else {
        type = '';
        key = item.key;
        fileSize = htmlentities(bytesToSize(item.s));
    }

    fileUrlWithoutKey = getBaseUrl() + '/#' + type + '!' + htmlentities(item.ph);
    fileUrlWithKey = fileUrlWithoutKey + (key ? '!' + a32_to_base64(key) : '');

    if (window.getLinkState !== false) {
        fileUrl = fileUrlWithKey;
    }
    else {
        fileUrl = fileUrlWithoutKey;
    }

    html = '<div class="export-link-item">'
         +      '<div class="export-icon ' + fileIcon(item) + '" ></div>'
         +      '<div class="export-link-text-pad">'
         +          '<div class="export-link-txt">'
         +               htmlentities(item.name) + ' <span class="export-link-gray-txt">' + fileSize + '</span>'
         +          '</div>'
         +          '<div>'
         +              '<input class="export-link-url" type="text" readonly="readonly" value="' + fileUrl + '">'
         +          '</div>'
         +          '<span class="file-link-without-key hidden">' + fileUrlWithoutKey + '</span>'
         +          '<span class="file-link-with-key hidden">' + fileUrlWithKey + '</span>'
         +      '</div>'
         +  '</div>';

    return html;
}

/**
 * generates file url for shared item
 *
 * @returns {string}
 */
function itemExportLink(out) {

    var n, html = '', phf = {};

    for (var i in M.links) {
        n = M.d[M.links[i]];

        if (n && n.ph) {
            html += itemExportLinkHtml(n);
            phf[n.ph] = n.name;
        }
    }

    if (out) {
        out.value = phf;
    }

    return html;
}

function linksDialog(close) {

    var html = '', phf = {},
        scroll = '.export-link-body';

    deleteScrollPanel(scroll, 'jsp');
    if (close) {
        $.dialog = false;
        fm_hideoverlay();
        $('.fm-dialog.export-links-dialog').addClass('hidden');
        $('.export-links-warning').addClass('hidden');
        if (window.onCopyEventHandler) {
            document.removeEventListener('copy', window.onCopyEventHandler, false);
            delete window.onCopyEventHandler;
        }
        return true;
    }

    $.dialog = 'links';

    html = itemExportLink(phf);

    $('.export-links-warning-close').rebind('click', function() {
        $('.export-links-warning').addClass('hidden');
    });

    $('.export-links-dialog .fm-dialog-close').rebind('click', function() {
        linksDialog(1);
    });

    // Setup the copy to clipboard buttons
    if (is_extension) {
        if (!is_chrome_firefox) {
            $('.fm-dialog-chrome-clipboard').removeClass('hidden');
            $("#chromeclipboard").fadeTo(1, 0.01);
        }
        // chrome & firefox extension:
        $("#clipboardbtn1").unbind('click');
        $("#clipboardbtn1").bind('click', function() {

            if (is_chrome_firefox) {
                mozSetClipboard(getclipboardlinks());
            }
            else {
                $('#chromeclipboard')[0].value = getclipboardlinks();
                $('#chromeclipboard').select();
                document.execCommand('copy');
            }
        });

        $('#clipboardbtn2').unbind('click');
        $('#clipboardbtn2').bind('click', function() {

            if (is_chrome_firefox) {
                mozSetClipboard(getclipboardkeys());
            }
            else {
                $('#chromeclipboard')[0].value = getclipboardkeys();
                $('#chromeclipboard').select();
                document.execCommand('copy');
            }
        });
        $('#clipboardbtn1 span').text(l[370]);
        $('#clipboardbtn2 span').text(l[1033]);
    }
    else if (flashIsEnabled()) {
        $('#clipboardbtn1 span').html(htmlentities(l[370]) + '<object data="OneClipboard.swf" id="clipboardswf1" type="application/x-shockwave-flash"  width="100%" height="32" allowscriptaccess="always"><param name="wmode" value="transparent"><param value="always" name="allowscriptaccess"><param value="all" name="allowNetworkin"><param name=FlashVars value="buttonclick=1" /></object>');
        $('#clipboardbtn2 span').html(htmlentities(l[1033]) + '<object data="OneClipboard.swf" id="clipboardswf2" type="application/x-shockwave-flash"  width="100%" height="32" allowscriptaccess="always"><param name="wmode" value="transparent"><param value="always" name="allowscriptaccess"><param value="all" name="allowNetworkin"><param name=FlashVars value="buttonclick=1" /></object>');

        $('#clipboardbtn1').unbind('mouseover');
        $('#clipboardbtn1').bind('mouseover', function() {

            var e = $('#clipboardswf1')[0];
            if (e && e.setclipboardtext) {
                e.setclipboardtext(getclipboardlinks());
            }
        });

        $('#clipboardbtn2').unbind('mouseover');
        $('#clipboardbtn2').bind('mouseover', function() {

            var e = $('#clipboardswf2')[0];
            if (e && e.setclipboardtext) {
                e.setclipboardtext(getclipboardkeys());
            }
        });
    }
    else {
        var uad = browserdetails(ua);

        if (uad.icon === 'ie.png' && window.clipboardData) {
            $('#clipboardbtn1').rebind('click', function() {
                var links = $.trim(getclipboardlinks());
                var mode = links.indexOf("\n") !== -1 ? 'Text' : 'URL';
                window.clipboardData.setData(mode, links);
            });
            $('#clipboardbtn2').rebind('click', function() {
                window.clipboardData.setData('Text', getclipboardkeys());
            });
        }
        else {
            Later(function() {
                $('input.export-link-url').focus().click();
            });

            if (window.ClipboardEvent) {
                $('#clipboardbtn1, #clipboardbtn2').rebind('click', function() {
                    var doLinks = ($(this).attr('id') === 'clipboardbtn1');
                    var links = $.trim(doLinks ? getclipboardlinks() : getclipboardkeys());
                    var $span = $(this).find('span');

                    window.onCopyEventHandler = function onCopyEvent(ev) {
                        if (d) console.log('onCopyEvent', arguments);
                        ev.clipboardData.setData('text/plain', links);
                        if (doLinks) {
                            ev.clipboardData.setData('text/html', links.split("\n").map(function(link) {
                                return '<a href="' + link + '">'
                                    + phf.value[link.match(/#F?!([\w-]{8})/).pop()]
                                    + '</a>';
                            }).join("<br/>\n"));
                        }
                        ev.preventDefault();
                        $span.text(l[726]); // Done
                    };
                    document.addEventListener('copy', window.onCopyEventHandler, false);
                    Soon(function() {
                        $('input.export-link-url').focus().click();
                        // var ev = new ClipboardEvent('copy', { dataType: 'text/plain', data: links });
                        // document.dispatchEvent(ev);
                        $span.text('Hit ' + (uad.os === 'Apple' ? 'cmd':'ctrl') + '-c');
                    });
                });
            }
            else {
                // Hide the clipboard buttons if not using the extension and Flash is disabled
                $('#clipboardbtn1').addClass('hidden');
                $('#clipboardbtn2').addClass('hidden');
            }
        }

        $('#clipboardbtn1 span').text(l[370]);
        $('#clipboardbtn2 span').text(l[1033]);
    }

    // On Export File Links and Decryption Keys dialog
    $('.export-checkbox :checkbox').iphoneStyle({
        resizeContainer: false,
        resizeHandle: false,
        onChange: function(elem, data) {
            if (data) {
                $(elem).closest('.on_off').removeClass('off').addClass('on');

                // Show link with key
                var fileLinkWithKey = $('.file-link-with-key').text();
                $('.export-link-url').val(fileLinkWithKey);
            }
            else {
                $(elem).closest('.on_off').removeClass('on').addClass('off');

                // Show link without key
                var fileLinkWithoutKey = $('.file-link-without-key').text();
                $('.export-link-url').val(fileLinkWithoutKey);
            }
            window.getLinkState = !!data;
        }
    });

    if (typeof window.getLinkState === 'undefined') {
        $('.export-checkbox').removeClass('off').addClass('on');
    }

    $('.export-links-dialog').addClass('file-keys-view');
    $('.export-links-dialog .export-link-body').html(html);

    fm_showoverlay();

    $('.export-links-warning').removeClass('hidden');
    $('.fm-dialog.export-links-dialog').removeClass('hidden');
    $('.export-link-body').removeAttr('style');

    if ($('.export-link-body').outerHeight() === 384) {// ToDo: How did I find this integer?
        $('.export-link-body').jScrollPane({showArrows: true, arrowSize: 5});
        jScrollFade('.export-link-body');
    }
    $('.fm-dialog.export-links-dialog').css('margin-top', $('.fm-dialog.export-links-dialog').outerHeight() / 2 * - 1);

    setTimeout(function() {
        $('input.export-link-url').rebind('click', function() {
            $(this).select();
        });
    }, 30);
}

function refreshDialogContent() {
    // Refresh dialog content with newly created directory
    var b = $('.content-panel.cloud-drive').html();
    if ($.copyDialog) {
        handleDialogTabContent('cloud-drive', 'ul', 'copy', b);
    }
    else if ($.moveDialog) {
        handleDialogTabContent('cloud-drive', 'ul', 'move', b);
    }
}

function createFolderDialog(close)
{
    $.dialog = 'createfolder';
    if (close) {
        $.dialog = false;
        if ($.cftarget) {
            delete $.cftarget;
        }
        if (!($.copyDialog || $.moveDialog)) {
            fm_hideoverlay();
        }
        $('.fm-dialog').removeClass('arrange-to-back');
        $('.fm-dialog.create-folder-dialog').addClass('hidden');

        return true;
    }

    $('.create-folder-dialog input').unbind('focus');
    $('.create-folder-dialog input').bind('focus', function() {
        if ($(this).val() == l[157]) {
            $('.create-folder-dialog input').val('');
        }
        $('.create-folder-dialog').addClass('focused');
    });

    $('.create-folder-dialog input').unbind('blur');
    $('.create-folder-dialog input').bind('blur', function() {
        if ($('.create-folder-dialog input').val() == '') {
            $('.create-folder-dialog input').val(l[157]);
        }
        $('.create-folder-dialog').removeClass('focused');
    });

    $('.create-folder-dialog input').unbind('keyup');
    $('.create-folder-dialog input').bind('keyup', function() {
        if ($('.create-folder-dialog input').val() === '' || $('.create-folder-dialog input').val() === l[157]) {
            $('.create-folder-dialog').removeClass('active');
        }
        else {
            $('.create-folder-dialog').addClass('active');
        }
    });

    $('.create-folder-dialog input').unbind('keypress');
    $('.create-folder-dialog input').bind('keypress', function(e) {

        if (e.which === 13 && $(this).val() !== '') {
            if (!$.cftarget) {
                $.cftarget = M.currentdirid;
            }
            createFolder($.cftarget, $(this).val());
            createFolderDialog(1);
        }
    });

    $('.create-folder-dialog .fm-dialog-close, .create-folder-button-cancel.dialog').rebind('click', function() {
        createFolderDialog(1);
        $('.fm-dialog').removeClass('arrange-to-back');
        $('.create-folder-dialog input').val(l[157]);
    });

    $('.fm-dialog-input-clear').rebind('click', function() {
        $('.create-folder-dialog input').val('');
        $('.create-folder-dialog').removeClass('active');
    });

    $('.fm-dialog-new-folder-button').rebind('click', function() {

        var v = $('.create-folder-dialog input').val();

        if (v === '' || v === l[157]) {
            alert(l[1024]);
        }
        else {
            if (!$.cftarget) {
                $.cftarget = M.currentdirid;
            }
            createFolder($.cftarget, v);
            createFolderDialog(1);
        }
    });

    fm_showoverlay();

    $('.fm-dialog.create-folder-dialog').removeClass('hidden');
    $('.create-folder-input-bl input').focus();
    $('.create-folder-dialog').removeClass('active');
}

function chromeDialog(close)
{
    if (close)
    {
        $.dialog = false;
        fm_hideoverlay();
        $('.fm-dialog.chrome-dialog').addClass('hidden');
        return true;
    }
    fm_showoverlay();
    $('.fm-dialog.chrome-dialog').removeClass('hidden');
    $.dialog = 'chrome';
    $('.chrome-dialog .browsers-button,.chrome-dialog .fm-dialog-close').unbind('click')
    $('.chrome-dialog .browsers-button,.chrome-dialog .fm-dialog-close').bind('click', function()
    {
        chromeDialog(1);
    });
    $('#chrome-checkbox').unbind('click');
    $('#chrome-checkbox').bind('click', function()
    {
        if ($(this).attr('class').indexOf('checkboxOn') == -1)
        {
            localStorage.chromeDialog = 1;
            $(this).attr('class', 'checkboxOn');
            $(this).parent().attr('class', 'checkboxOn');
            $(this).attr('checked', true);
        }
        else
        {
            delete localStorage.chromeDialog;
            $(this).attr('class', 'checkboxOff');
            $(this).parent().attr('class', 'checkboxOff');
            $(this).attr('checked', false);
        }
    });
}

function firefoxDialog(close)
{
    if (close)
    {
        $.dialog = false;
        fm_hideoverlay();
        $('.fm-dialog.firefox-dialog').addClass('hidden');
        return true;
    }

    if (page == 'download')
        $('.ff-extension-txt').text(l[1932]);
    else
        $('.ff-extension-txt').text(l[1174]);

    fm_showoverlay();
    $('.fm-dialog.firefox-dialog').removeClass('hidden');
    $.dialog = 'firefox';
    $('.firefox-dialog .browsers-button,.firefox-dialog .fm-dialog-close,.firefox-dialog .close-button').unbind('click')
    $('.firefox-dialog .browsers-button,.firefox-dialog .fm-dialog-close,.firefox-dialog .close-button').bind('click', function()
    {
        firefoxDialog(1);
    });
    $('#firefox-checkbox').unbind('click');
    $('#firefox-checkbox').bind('click', function()
    {
        if ($(this).attr('class').indexOf('checkboxOn') == -1)
        {
            localStorage.firefoxDialog = 1;
            $(this).attr('class', 'checkboxOn');
            $(this).parent().attr('class', 'checkboxOn');
            $(this).attr('checked', true);
        }
        else
        {
            delete localStorage.firefoxDialog;
            $(this).attr('class', 'checkboxOff');
            $(this).parent().attr('class', 'checkboxOff');
            $(this).attr('checked', false);
        }
    });
}

function browserDialog(close) {
    if (close) {
        $.dialog = false;
        fm_hideoverlay();
        $('.fm-dialog.browsers-dialog').addClass('hidden');
        return true;
    }
    $.browserDialog = 1;
    $.dialog = 'browser';
    fm_showoverlay();
    $('.fm-dialog.browsers-dialog').removeClass('hidden');

    $('.browsers-dialog .browsers-button,.browsers-dialog .fm-dialog-close').rebind('click', function() {
        browserDialog(1);
    });

    $('#browsers-checkbox').unbind('click');
    $('#browsers-checkbox').bind('click', function() {
        if ($(this).attr('class').indexOf('checkboxOn') == -1) {
            localStorage.browserDialog = 1;
            $(this).attr('class', 'checkboxOn');
            $(this).parent().attr('class', 'checkboxOn');
            $(this).attr('checked', true);
        }
        else {
            delete localStorage.chromeDialog;
            $(this).attr('class', 'checkboxOff');
            $(this).parent().attr('class', 'checkboxOff');
            $(this).attr('checked', false);
        }
    });

    $('.browsers-top-icon').removeClass('ie9 ie10 safari');
    var bc, bh, bt;
    if ('-ms-scroll-limit' in document.documentElement.style && '-ms-ime-align' in document.documentElement.style)
    {
        if (page !== 'download' && ('' + page).split('/').shift() !== 'fm')
        {
            browserDialog(1);
            return false;
        }
        // IE11
        bc = 'ie10';
        bh = l[884].replace('[X]', 'IE 11');
        // if (page == 'download') bt = l[1933];
        // else bt = l[886];
        bt = l[1933];
    }
    else if (navigator.userAgent.indexOf('MSIE 10') > -1)
    {
        bc = 'ie10';
        bh = l[884].replace('[X]', 'Internet Explorer 10');
        if (page == 'download')
            bt = l[1933];
        else
            bt = l[886];
    }
    else if ((navigator.userAgent.indexOf('Safari') > -1) && (navigator.userAgent.indexOf('Chrome') == -1))
    {
        bc = 'safari';
        bh = l[884].replace('[X]', 'Safari');
        if (page == 'download')
            bt = l[1933];
        else
            bt = l[887].replace('[X]', 'Safari');
    }
    else
    {
        bc = 'safari';
        bh = l[884].replace('[X]', l[885]);
        bt = l[887].replace('[X]', 'Your browser');
    }
    $('.browsers-top-icon').addClass(bc);
    $('.browsers-info-block p').text(bt);
    $('.browsers-info-header').text(bh);
    $('.browsers-info-header').text(bh);
    $('.browsers-info-header p').text(bt);
}

function propertiesDialog(close)
{
    var pd = $('.fm-dialog.properties-dialog'),
        c = $('.properties-elements-counter span');
    $(document).unbind('MegaNodeRename.Properties');
    $(document).unbind('MegaCloseDialog.Properties');
    if (close)
    {
        $.dialog = false;
        delete $.propertiesDialog;
        fm_hideoverlay();
        pd.addClass('hidden');
        $('.contact-list-icon').removeClass('active');
        $('.properties-context-menu').fadeOut(200);
        $.hideContextMenu();
        return true;
    }
    $.propertiesDialog = $.dialog = 'properties';
    fm_showoverlay();
    pd.removeClass('hidden multiple folders-only two-elements shared shared-with-me read-only read-and-write full-access');
    $('.properties-elements-counter span').text('');
    $('.fm-dialog.properties-dialog .properties-body').unbind('click');
    $('.fm-dialog.properties-dialog .properties-body').bind('click', function()
    {
        // Clicking anywhere in the dialog will close the context-menu, if open
        var e = $('.fm-dialog.properties-dialog .file-settings-icon');
        if (e.hasClass('active'))
            e.click();
    });
    $('.fm-dialog.properties-dialog .fm-dialog-close').unbind('click');
    $('.fm-dialog.properties-dialog .fm-dialog-close').bind('click', function()
    {
        propertiesDialog(1);
    });
    var filecnt = 0, foldercnt = 0, size = 0, sfilecnt = 0, sfoldercnt = 0;
    for (var i in $.selected)
    {
        var n = M.d[$.selected[i]];
        if (!n) {
            console.error('propertiesDialog: invalid node', $.selected[i]);
        }
        else if (n.t) {
            var nodes = fm_getnodes(n.h);
            for (var i in nodes) {
                if (M.d[nodes[i]] && !M.d[nodes[i]].t) {
                    size += M.d[nodes[i]].s;
                    sfilecnt++;
                }
                else {
                    sfoldercnt++;
                }
            }
            foldercnt++;
        }
        else {
            filecnt++
            size += n.s;
        }
    }

    var star = ''
    if (n.fav)
        star = ' star';
    pd.find('.file-status-icon').attr('class', 'file-status-icon ' + star)

    if (fileIcon(n).indexOf('shared') > -1)
        pd.addClass('shared');
    if (typeof n.r == "number")
    {
        var cs = M.contactstatus(n.h)
        var zclass = "read-only";
        if (n.r == 1) {
            zclass = "read-and-write"
        } else if (n.r == 2) {
            zclass = "full-access"
        }
        pd.addClass('shared shared-with-me ' + zclass)
    }

    var p = {}, user = M.d[n.p] || {};
    if (d) console.log('propertiesDialog', n, user);
    if ((filecnt + foldercnt) == 1)
    {
        p.t6 = '';
        p.t7 = '';

        if (filecnt)
        {
            p.t3 = l[87] + ':';
            p.t5 = ' second';

            if (n.mtime)
            {
                p.t6 = l[94] + ':';
                p.t7 = htmlentities(time2date(n.mtime));
            }
        }
        else
        {
            p.t3 = l[894] + ':';
            p.t5 = '';
        }
        p.t1 = l[86] + ':';
        if (n.name) {
            p.t2 = htmlentities(n.name);
        }
        else if (n.h === M.RootID) {
            p.t2 = htmlentities(l[164]);
        }
        else if (n.h === M.InboxID) {
            p.t2 = htmlentities(l[166]);
        }
        else if (n.h === M.RubbishID) {
            p.t2 = htmlentities(l[167]);
        }
        p.t4 = bytesToSize(size);
        p.t9 = n.ts && htmlentities(time2date(n.ts)) || '';
        p.t8 = p.t9 ? (l[896] + ':') : '';
        p.t10 = '';
        p.t11 = '';
        if (foldercnt)
        {
            p.t6 = l[897] + ':';
            p.t7 = fm_contains(sfilecnt, sfoldercnt);
            if (pd.attr('class').indexOf('shared') > -1) {
                var shares, susers, total = 0
                shares = Object.keys(n.shares || {}).length
                p.t8 = l[1036] + ':';
                p.t9 = shares == 1 ? l[990] : l[989].replace("[X]", shares);
                p.t11 = n.ts ? htmlentities(time2date(n.ts)) : '';
                p.t10 = p.t11 ? l[896] : '';
                $('.properties-elements-counter span').text(typeof n.r == "number" ? '' : shares);
                susers = pd.find('.properties-body .properties-context-menu')
                    .empty()
                    .append('<div class="properties-context-arrow"></div>')
                for (var u in n.shares) {
                    if (M.u[u]) {
                        var u = M.u[u]
                        var onlinestatus = M.onlineStatusClass(megaChat.karere.getPresence(megaChat.getJidFromNodeId(u.u)));
                        if (++total <= 5)
                            susers.append('<div class="properties-context-item ' + onlinestatus[1] + '">'
                                + '<div class="properties-contact-status"></div>'
                                + '<span>' + htmlentities(u.name || u.m) + '</span>'
                                + '</div>');
                    }
                }

                if (total > 5) {
                    susers.append(
                        '<div class="properties-context-item show-more">'
                        + '<span>... and ' + (total - 5) + ' more</span>'
                        + '</div>'
                        );
                }

                if (total == 0)
                    p.hideContacts = true;
            }
            if (pd.attr('class').indexOf('shared-with-me') > -1) {
                p.t3 = l[64];
                var rights = l[55];
                if (n.r == 1) {
                    rights = l[56];
                } else if (n.r == 2) {
                    rights = l[57];
                }
                p.t4 = rights;
                p.t6 = l[5905];
                p.t7 = user.name;
                p.t8 = l[894] + ':';
                p.t9 = bytesToSize(size);
                p.t10 = l[897] + ':';
                p.t11 = fm_contains(sfilecnt, sfoldercnt);
            }
        }
    }
    else
    {
        pd.addClass('multiple folders-only');
        p.t1 = '';
        p.t2 = '<b>' + fm_contains(filecnt, foldercnt) + '</b>';
        p.t3 = l[894] + ':';
        p.t4 = bytesToSize(size);
        p.t5 = ' second';
        p.t8 = l[93] + ':';
        p.t9 = l[1025];
    }
    var html = '<div class="properties-small-gray">' + p.t1 + '</div>'
        +'<div class="properties-name-block"><div class="propreties-dark-txt">' + p.t2 + '</div>'
        +' <span class="file-settings-icon"><span></span></span></div>'
        +'<div><div class="properties-float-bl"><span class="properties-small-gray">' + p.t3 + '</span>'
        +'<span class="propreties-dark-txt">' + p.t4 + '</span></div>'
        +'<div class="properties-float-bl' + p.t5 + '"><span class="properties-small-gray">' + p.t6 + '</span>'
        +'<span class="propreties-dark-txt">' + p.t7 + '</span></div><div class="properties-float-bl">'
        +'<div class="properties-small-gray">' + p.t8 + '</div><div class="propreties-dark-txt contact-list">' + p.t9
        +'<div class="contact-list-icon"></div></div></div>'
        +'<div class="properties-float-bl"><div class="properties-small-gray">' + p.t10 + '</div>'
        +'<div class="propreties-dark-txt">' + p.t11 + '</div></div></div>';
    $('.properties-txt-pad').html(html);
    pd.find('.file-settings-icon').rebind('click context', function(e) {
        if ($(this).attr('class').indexOf('active') == -1) {
            e.preventDefault();
            e.stopPropagation();
            $(this).addClass('active');
            $('.fm-dialog').addClass('arrange-to-front');
            $('.properties-dialog').addClass('arrange-to-back');
            $('.context-menu').addClass('arrange-to-front');
            e.currentTarget = $('#' + n.h)
            e.calculatePosition = true;
            $.selected = [n.h];
            contextMenuUI(e, n.h.length === 11 ? 5 : 1);
        } else {
            __fsi_close();
        }
    });
    $(document).bind('MegaNodeRename.Properties', function(e, h, name) {
        if (n.h === h) {
            pd.find('.properties-name-block .propreties-dark-txt').text(name);
        }
    });
    $(document).bind('MegaCloseDialog.Properties', __fsi_close);
    function __fsi_close() {
        pd.find('.file-settings-icon').removeClass('active');
        $('.context-menu').removeClass('arrange-to-front');
        $('.properties-dialog').removeClass('arrange-to-back');
        $('.fm-dialog').removeClass('arrange-to-front');
        $.hideContextMenu();
    }

    if (p.hideContacts) {
        $('.properties-txt-pad .contact-list-icon').hide();
    }

    if (pd.attr('class').indexOf('shared') > -1) {
        $('.contact-list-icon').unbind('click');
        $('.contact-list-icon').bind('click', function() {
            if ($(this).attr('class').indexOf('active') == -1) {
                $(this).addClass('active');
                $('.properties-context-menu').css({
                    'left': $(this).position().left + 8 + 'px',
                    'top': $(this).position().top - $('.properties-context-menu').outerHeight() - 8 + 'px',
                    'margin-left': '-' + $('.properties-context-menu').width() / 2 + 'px'
                });
                $('.properties-context-menu').fadeIn(200);
            } else {
                $(this).removeClass('active');
                $('.properties-context-menu').fadeOut(200);
            }
        });
        $('.properties-context-item').unbind('click');
        $('.properties-context-item').bind('click', function() {
            $('.contact-list-icon').removeClass('active');
            $('.properties-context-menu').fadeOut(200);
        });
    }

    if ((filecnt + foldercnt) == 1)
        $('.properties-file-icon').html('<div class="' + fileIcon(n) + '"></div>');
    else
    {
        if ((filecnt + foldercnt) == 2)
            pd.addClass('two-elements');
        $('.properties-elements-counter span').text(filecnt + foldercnt);
        var a = 0;
        $('.properties-file-icon').html('');
        for (var i in $.selected)
        {
            var ico = fileIcon(M.d[$.selected[i]]);

            if (a <= 3)
            {
                if (ico.indexOf('folder') == -1)
                    pd.removeClass('folders-only');
                $('.properties-file-icon').prepend('<div class="' + ico + '"></div>');
                a++;
            }
        }
    }
}

function paypalDialog(url, close)
{
    if (close)
    {
        $('.fm-dialog.paypal-dialog').addClass('hidden');
        fm_hideoverlay();
        $.dialog = false;
        return false;
    }
    $.dialog = 'paypal';
    $('.fm-dialog.paypal-dialog').removeClass('hidden');
    fm_showoverlay();
    $('.fm-dialog.paypal-dialog a').attr('href', url);
    $('.paypal-dialog .fm-dialog-close').unbind('click');
    $('.paypal-dialog .fm-dialog-close').bind('click', function(e)
    {
        paypalDialog(false, 1);
    });
}

function termsDialog(close, pp)
{
    if (close)
    {
        $('.fm-dialog.terms-dialog').addClass('hidden');
        if(!$('.pro-register-dialog').is(":visible")) {
            fm_hideoverlay();
            $.dialog=false;
        }
        if ($.termsAgree) $.termsAgree=undefined;
        if ($.termsDeny) $.termsDeny=undefined;
        return false;
    }

    if (!pp)
        pp = 'terms';

    $.dialog = pp;

    if (!pages[pp])
    {
        loadingDialog.show();
        silent_loading = function()
        {
            loadingDialog.hide();
            termsDialog(false, $.dialog);
        };
        jsl.push(jsl2[pp]);
        jsl_start();
        return false;
    }

    fm_showoverlay();
    $('.fm-dialog.terms-dialog').removeClass('hidden');
    $('.fm-dialog.terms-dialog .terms-main').html(pages[pp].split('((TOP))')[1].split('((BOTTOM))')[0].replace('main-mid-pad new-bottom-pages', ''));

    $('.terms-body').jScrollPane({showArrows: true, arrowSize: 5, animateScroll: true, verticalDragMinHeight: 50});
    jScrollFade('.terms-body');

    $('.fm-terms-cancel').unbind('click');
    $('.fm-terms-cancel').bind('click', function(e)
    {
        if ($.termsDeny)
            $.termsDeny();
        termsDialog(1);
    });

    $('.fm-terms-agree').unbind('click');
    $('.fm-terms-agree').bind('click', function(e)
    {
        if ($.termsAgree)
            $.termsAgree();
        termsDialog(1);
    });

    $('.terms-dialog .fm-dialog-close').unbind('click');
    $('.terms-dialog .fm-dialog-close').bind('click', function(e)
    {
        if ($.termsDeny)
            $.termsDeny();
        termsDialog(1);
    });
}

function slingshotDialog(close)
{
    if (close)
    {
        $('.fm-dialog.slingshot-dialog').addClass('hidden');
        fm_hideoverlay();
        $.dialog = false;
        return false;
    }
    $('.slingshot-dialog .fm-dialog-button.fm-terms-agree,.slingshot-dialog .fm-dialog-close').unbind('click');
    $('.slingshot-dialog .fm-dialog-button.fm-terms-agree,.slingshot-dialog .fm-dialog-close').bind('click', function(e)
    {
        slingshotDialog(1);
    });
    $('.fm-dialog.slingshot-dialog').removeClass('hidden');
    fm_showoverlay();
    $.dialog = 'slingshot';
}

var previews = {};
var preqs = {};
var pfails = {};
var slideshowid;

function slideshowsteps()
{
    var forward = [], backward = [], ii = [], ci;
    // Loop through available items and extract images
    for (var i in M.v) {
        if (is_image(M.v[i]))
        {
            // is currently previewed item
            if (M.v[i].h == slideshowid)
                ci = i;
            ii.push(i);
        }
    }

    var len = ii.length;
    // If there is at least 2 images
    if (len > 1)
    {
        var n = ii.indexOf(ci);
        switch (n)
        {
            // last
            case len - 1:
                forward.push(M.v[ii[0]].h);
                backward.push(M.v[ii[n - 1]].h);
                break;
            // first
            case 0:
                forward.push(M.v[ii[n + 1]].h);
                backward.push(M.v[ii[len - 1]].h);
            case -1:
                break;
            default:
                forward.push(M.v[ii[n + 1]].h);
                backward.push(M.v[ii[n - 1]].h);
        }
    }
    return {backward: backward, forward: forward};
}

function slideshow_next()
{
    var valid = true;
    $.each(dl_queue || [], function(id, file) {
        if (file.id == slideshowid) {
            valid = false;
            return false; /* break loop */
        }
    });
    if (!valid)
        return;
    var steps = slideshowsteps();
    if (steps.forward.length > 0)
        slideshow(steps.forward[0]);
}

function slideshow_prev()
{
    var valid = true;
    $.each(dl_queue || [], function(id, file) {
        if (file.id == slideshowid) {
            valid = false;
            return false; /* break loop */
        }
    });
    if (!valid)
        return;
    var steps = slideshowsteps();
    if (steps.backward.length > 0)
        slideshow(steps.backward[steps.backward.length - 1]);
}

function slideshow(id, close)
{
    if (d)
        console.log('slideshow', id, close, slideshowid);

    if (close)
    {
        slideshowid = false;
        $('.slideshow-dialog').addClass('hidden');
        $('.slideshow-overlay').addClass('hidden');
        for (var i in dl_queue)
        {
            if (dl_queue[i] && dl_queue[i].id == id)
            {
                if (dl_queue[i].preview)
                {
                    DownloadManager.abort(dl_queue[i]);
                }
                break;
            }
        }
        return false;
    }

    var n = M.d[id];
    if (n && RootbyId(id) === 'shares' || folderlink)
    {
        $('.slideshow-getlink').hide();
        $('.slideshow-line').hide();
    }
    else
    {
        $('.slideshow-getlink').show();
        $('.slideshow-line').show();
    }
    $('.slideshow-dialog .close-slideshow,.slideshow-overlay,.slideshow-error-close').unbind('click');
    $('.slideshow-dialog .close-slideshow,.slideshow-overlay,.slideshow-error-close').bind('click', function(e)
    {
        slideshow(id, 1);
    });
    if (!n)
        return;
    $('.slideshow-filename').text(n.name);
    $('.slideshow-image').attr('src', '');
    $('.slideshow-pending').removeClass('hidden');
    $('.slideshow-progress').addClass('hidden');
    $('.slideshow-error').addClass('hidden');
    $('.slideshow-image').width(0);
    $('.slideshow-image').height(0);
    $('.slideshow-image-bl').addClass('hidden');
    $('.slideshow-prev-button,.slideshow-next-button').removeClass('active');
    slideshowid = id;
    var steps = slideshowsteps();
    if (steps.backward.length > 0)
        $('.slideshow-prev-button').addClass('active');
    if (steps.forward.length > 0)
        $('.slideshow-next-button').addClass('active');
    $('.slideshow-prev-button,.slideshow-next-button').unbind('click');
    $('.slideshow-prev-button,.slideshow-next-button').bind('click', function(e)
    {
        var c = $(this).attr('class');
        if (c && c.indexOf('active') > -1)
        {
            var steps = slideshowsteps();
            if (c.indexOf('prev') > -1 && steps.backward.length > 0)
                slideshow_prev();
            else if (c.indexOf('next') > -1 && steps.forward.length > 0)
                slideshow_next();
        }
    });

    $('.slideshow-download').rebind('click', function() {

        for (var i in dl_queue) {
            if (dl_queue[i] && dl_queue[i].id === slideshowid) {
                dl_queue[i].preview = false;
                openTransferpanel();
                return;
            }
        }
        M.addDownload([slideshowid]);
    });

    $('.slideshow-getlink').rebind('click', function() {

        if (u_type === 0) {
            ephemeralDialog(l[1005]);
        }
        else {
            M.getLinks([slideshowid]).done(function() {
                linksDialog();
            });
        }
    });

    if (previews[id]) {
        previewsrc(previews[id].src);
        fetchnext();
    }
    else if (!preqs[id]) {
        fetchsrc(id);
    }

    $('.slideshow-overlay').removeClass('hidden');
    $('.slideshow-dialog').removeClass('hidden');
}

function fetchnext()
{
    var n = M.d[slideshowsteps().forward[0]];
    if (!n || !n.fa)
        return;
    if (n.fa.indexOf(':1*') > -1 && !preqs[n.h] && !previews[n.h])
        fetchsrc(n.h);
}

function fetchsrc(id)
{
    function eot(id, err)
    {
        delete preqs[id];
        delete pfails[id];
        M.addDownload([id], false, err ? -1 : true);
    }
    eot.timeout = 8500;

    if (pfails[id])
    { // for slideshow_next/prev
        if (slideshowid == id)
            return eot(id, 1);
        delete pfails[id];
    }

    var n = M.d[id];
    preqs[id] = 1;
    var treq = {};
    treq[id] = {fa: n.fa, k: n.key};
    api_getfileattr(treq, 1, function(ctx, id, uint8arr)
    {
        previewimg(id, uint8arr);
        if (!n.fa || n.fa.indexOf(':0*') < 0)
        {
            if (d)
                console.log('Thumbnail found missing on preview, creating...', id, n);
            var aes = new sjcl.cipher.aes([n.key[0], n.key[1], n.key[2], n.key[3]]);
            createthumbnail(false, aes, id, uint8arr);
        }
        if (id == slideshowid)
            fetchnext();
    }, eot);
}

function previewsrc(src)
{
    var img = new Image();
    img.onload = function()
    {
        if (this.height > $(window).height() - 100)
        {
            var factor = this.height / ($(window).height() - 100);
            this.height = $(window).height() - 100;
            this.width = Math.round(this.width / factor);
        }
        var w = this.width, h = this.height;
        if (w < 700)
            w = 700;
        if (h < 500)
            h = 500;
        $('.slideshow-image').attr('src', this.src);
        $('.slideshow-dialog').css('margin-top', h / 2 * -1);
        $('.slideshow-dialog').css('margin-left', w / 2 * -1);
        $('.slideshow-image').width(this.width);
        $('.slideshow-image').height(this.height);
        $('.slideshow-dialog').width(w);
        $('.slideshow-dialog').height(h);
        $('.slideshow-image-bl').removeClass('hidden');
        $('.slideshow-pending').addClass('hidden');
        $('.slideshow-progress').addClass('hidden');
    };
    img.src = src;
}

function previewimg(id, uint8arr)
{
    try {
        var blob = new Blob([uint8arr], {type: 'image/jpeg'});
    } catch (err) {}
    if (!blob || blob.size < 25)
        blob = new Blob([uint8arr.buffer]);
    previews[id] =
        {
            blob: blob,
            src: myURL.createObjectURL(blob),
            time: new Date().getTime()
        };
    if (id == slideshowid)
    {
        previewsrc(previews[id].src);
    }
    if (Object.keys(previews).length == 1)
    {
        $(window).unload(function()
        {
            for (var id in previews)
            {
                myURL.revokeObjectURL(previews[id].src);
            }
        });
    }
}

var thumbnails = [];
var thumbnailblobs = [];
var th_requested = [];
var fa_duplicates = {};
var fa_reqcnt = 0;
var fa_addcnt = 8;
var fa_tnwait = 0;

function fm_thumbnails()
{
    var treq = {}, a = 0, max = Math.max($.rmItemsInView || 1, 71) + fa_addcnt, u = max - Math.floor(max / 3), y;
    if (!fa_reqcnt)
        fa_tnwait = y;
    if (d)
        console.time('fm_thumbnails');
    if (myURL)
    {
        for (var i in M.v)
        {
            var n = M.v[i];
            if (n.fa)
            {
                if (fa_tnwait == n.h && n.seen)
                    fa_tnwait = 0;
                if (!fa_tnwait && !thumbnails[n.h] && !th_requested[n.h])
                {
                    if (typeof fa_duplicates[n.fa] == 'undefined')
                        fa_duplicates[n.fa] = 0;
                    else
                        fa_duplicates[n.fa] = 1;
                    treq[n.h] =
                        {
                            fa: n.fa,
                            k: n.key
                        };
                    th_requested[n.h] = 1;

                    if (u == a)
                        y = n.h;
                    if (++a > max)
                    {
                        if (!n.seen)
                            break;
                        y = n.h;
                    }
                }
                else if (n.seen && n.seen !== 2)
                {
                    fm_thumbnail_render(n);
                }
            }
        }
        if (y)
            fa_tnwait = y;

        if (a > 0)
        {
            fa_reqcnt += a;
            if (d)
                console.log('Requesting %d thumbs (%d loaded)', a, fa_reqcnt);

            var rt = Date.now();
            api_getfileattr(treq, 0, function(ctx, node, uint8arr)
            {
                if (uint8arr === 0xDEAD)
                {
                    if (d)
                        console.log('Aborted thumbnail retrieval for ' + node);
                    delete th_requested[node];
                    return;
                }
                if (rt)
                {
                    if (((Date.now() - rt) > 4000) && ((fa_addcnt += u) > 300))
                        fa_addcnt = 301;
                    rt = 0;
                }
                try {
                    var blob = new Blob([uint8arr], {type: 'image/jpeg'});
                } catch (err) {}
                if (blob.size < 25)
                    blob = new Blob([uint8arr.buffer]);
                // thumbnailblobs[node] = blob;
                thumbnails[node] = myURL.createObjectURL(blob);
                if (M.d[node] && M.d[node].seen)
                    fm_thumbnail_render(M.d[node]);

                // deduplicate in view when there is a duplicate fa:
                if (M.d[node] && fa_duplicates[M.d[node].fa] > 0)
                {
                    for (var i in M.v)
                    {
                        if (M.v[i].h !== node && M.v[i].fa == M.d[node].fa && !thumbnails[M.v[i].h])
                        {
                            thumbnails[M.v[i].h] = thumbnails[node];
                            if (M.v[i].seen)
                                fm_thumbnail_render(M.v[i]);
                        }
                    }
                }
            });
        }
    }
    if (d)
        console.timeEnd('fm_thumbnails');
}

function fm_thumbnail_render(n) {

    if (n && thumbnails[n.h]) {
        var e = $('#' + n.h + '.file-block');

        if (e.length > 0) {
            e = e.find('img:first');
            e.attr('src', thumbnails[n.h]);
            e.parent().addClass('thumb');
            n.seen = 2;
        }
    }
}

function fm_contains(filecnt, foldercnt) {
    var containstxt = l[782];
    if ((foldercnt > 1) && (filecnt > 1)) {
        containstxt = l[828].replace('[X1]', foldercnt).replace('[X2]', filecnt);
    } else if ((foldercnt > 1) && (filecnt === 1)) {
        containstxt = l[829].replace('[X]', foldercnt);
    } else if ((foldercnt === 1) && (filecnt > 1)) {
        containstxt = l[830].replace('[X]', filecnt);
    } else if ((foldercnt === 1) && (filecnt === 1)) {
        containstxt = l[831];
    } else if (foldercnt > 1) {
        containstxt = l[832].replace('[X]', foldercnt);
    } else if (filecnt > 1) {
        containstxt = l[833].replace('[X]', filecnt);
    } else if (foldercnt === 1) {
        containstxt = l[834];
    } else if (filecnt === 1) {
        containstxt = l[835];
    }
    return containstxt;
}

function fm_importflnodes(nodes)
{
    var sel = [].concat(nodes || []);
    if (sel.length) {
        var FLRootID = M.RootID;

        mega.ui.showLoginRequiredDialog().done(function() {

            $.onImportCopyNodes = fm_getcopynodes(sel);
            document.location.hash = 'fm';

            $(document).one('onInitContextUI', SoonFc(function(e) {
                if (ASSERT(M.RootID != FLRootID, 'Unexpected openFolder on Import')) {
                    if (d) console.log('Importing Nodes...', sel, $.onImportCopyNodes);

                    $.selected = sel;
                    $.mcImport = true;

                    // XXX: ...
                    $('.context-menu-item.copy-item').click();
                }
            }));
        }).fail(function(aError) {
            // If no aError, it was canceled
            if (aError) {
                alert(aError);
            }
        });
    }
}

function clipboardcopycomplete()
{
    if (d)
        console.log('clipboard copied');
}

function saveprogress(id, bytesloaded, bytestotal)
{
    if (d)
        console.log('saveprogress', id, bytesloaded, bytestotal);
}

function savecomplete(id)
{
    $('.fm-dialog.download-dialog').addClass('hidden');
    fm_hideoverlay();
    if (!$.dialog)
        $('#dlswf_' + id).remove();
    var dl = IdToFile(id);
    M.dlcomplete(dl);
    DownloadManager.cleanupUI(dl, true);
}

/**
 * Because of the left and transfer panes resizing options, we are now implementing the UI layout logic here, instead of
 * the original code from the styles.css.
 * The main reason is that, the CSS is not able to correctly calculate values based on other element's properties (e.g.
 * width, height, position, etc).
 * This is why we do a on('resize') handler which handles the resize of the generic layout of Mega's FM.
 */
function fm_resize_handler() {
    // transfer panel resize logic
    var right_pane_height = (
        $('#fmholder').outerHeight() - (
        $('#topmenu').outerHeight() + $('.transfer-panel').outerHeight()
        )
        );

    $('.fm-main.default, .fm-main.notifications').css({
        'height': right_pane_height + "px"
    });

    $('.transfer-scrolling-table').css({
        'height': (
            $('.transfer-panel').outerHeight() - (
            $('.transfer-panel-title').outerHeight() + $('.transfer-table-header').outerHeight()
            )
            ) + "px"
    });

    // left panel resize logic

    var right_panel_margin = $('.fm-left-panel').outerWidth();

    /*
     var resize_handle_width = $('.left-pane-drag-handle').outerWidth();
     $('.fm-main.default > div:not(.fm-left-panel)').each(function() {

     $(this).css({
     'margin-left':  right_panel_margin
     });
     });
     */

    $(['.files-grid-view .grid-scrolling-table', '.file-block-scrolling', '.contacts-grid-view .contacts-grid-scrolling-table '].join(", ")).css({
        'width': (
            $(document.body).outerWidth() - (
            $('.fm-left-panel').outerWidth()
            )
            )
    });

    if (M.currentdirid == 'contacts')
    {
        if (M.viewmode)
            initContactsBlocksScrolling();
        else
            initContactsGridScrolling();
    }

    if (typeof(megaChat) != 'undefined' && megaChat && megaChat.resized) {
        megaChat.resized();
    }

    var right_blocks_height = right_pane_height - $('.fm-right-header.fm').outerHeight();
    $('.fm-right-files-block > *:not(.fm-right-header)').css(
        {
            'height': right_blocks_height + "px",
            'min-height': right_blocks_height + "px"
        });

    $('.fm-right-files-block').css({
        'margin-left': ($('.fm-left-panel:visible').width() + $('.nw-fm-left-icons-panel').width()) + "px"
    });

    var shared_block_height = $('.shared-details-block').height() - $('.shared-top-details').height();
    var shared_block_height = $('.shared-details-block').height() - $('.shared-top-details').height();
    $('.shared-details-block .files-grid-view, .shared-details-block .fm-blocks-view').css(
        {
            'height': shared_block_height + "px",
            'min-height': shared_block_height + "px"
        });

    // account page tweak, required since the transfer panel resize logic was introduced
    var $account_save_block = $('.fm-account-save-block');
    if ($('.transfer-panel').size() > 0) {
        $account_save_block.css({
            'top': $('.transfer-panel').position().top - $account_save_block.outerHeight(),
            'bottom': ''
        });
    }

}

function sharedfolderUI() {

    var c,
        n = M.d[M.currentdirid],
        r = false;

    if ($('.shared-details-block').length > 0) {
        $('.shared-details-block .shared-folder-content').unwrap();
        $('.shared-folder-content').removeClass('shared-folder-content');
        $('.shared-top-details').remove();
        r = true;
    }

    if (!n || n.p.length !== 11) {
        n = null;

        var p = M.getPath(M.currentdirid);
        if (p[p.length - 1] === 'shares') {
            c = M.d[p[0]];
            n = M.d[p[p.length - 3]];

            if (!n || n.p.length !== 11) {
                n = 0;
            }
        }
    }

    if (n) {
        var u_h = n.p;
        var user = M.d[u_h];
        var av_meta = generateAvatarMeta(u_h);
        var avatar = av_meta.shortName, av_color = av_meta.color;
        if (av_meta.avatarUrl)
            avatar = '<img src="' + av_meta.avatarUrl + '">';

        var rights = l[55], rightsclass = ' read-only';
        if (n.r === 1) {
            rights = l[56];
            rightsclass = ' read-and-write';
        } else if (n.r === 2) {
            rights = l[57];
            rightsclass = ' full-access';
        }

        var e = '.files-grid-view.fm';
        if (M.viewmode === 1)
            e = '.fm-blocks-view.fm';

        var nameStr = user && user.name ? htmlentities(user.name) : "N/a";

        $(e).wrap('<div class="shared-details-block"></div>');
        $('.shared-details-block').prepend(
            '<div class="shared-top-details">'
                +'<div class="shared-details-icon"></div>'
                +'<div class="shared-details-info-block">'
                    +'<div class="shared-details-pad">'
                        +'<div class="shared-details-folder-name">'+ htmlentities((c||n).name) +'</div>'
                        +'<a href="javascript:;" class="grid-url-arrow"><span></span></a>'
                        +'<div class="shared-folder-access'+ rightsclass + '">' + rights + '</div>'
                        +'<div class="clear"></div>'
                        +'<div class="nw-contact-avatar color10">' + avatar + '</div>'
                        +'<div class="fm-chat-user-info">'
                            +'<div class="fm-chat-user">' + nameStr + '</div>'
                        +'</div>'
                    +'</div>'
                    +'<div class="shared-details-buttons">'
                        +'<div class="fm-leave-share"><span>Leave share</span></div>'
                        +'<div class="fm-share-copy"><span>Copy</span></div>'
                        +'<div class="fm-share-download"><span class="fm-chatbutton-arrow">Download...</span></div>'
                        +'<div class="clear"></div>'
                    +'</div>'
                    +'<div class="clear"></div>'
                +'</div>'
            +'</div>');
        $(e).addClass('shared-folder-content');

        Soon(function() {
            $(window).trigger('resize');
            Soon(fm_resize_handler);
        });
    }

    return r;
}

function userAvatar(userid)
{
    userid = userid.u || userid;
    var user = M.u[userid];
    if (!user || !user.u) {
        return;
    }

    var name = user.name || user.m;

    var av_meta = generateAvatarMeta(userid);
    var avatar = av_meta.shortName, av_color = av_meta.color;
    if (av_meta.avatarUrl)
        avatar = '<img src="' + av_meta.avatarUrl + '">';

    if (avatars[userid])
        avatar = '<img src="' + avatars[userid].url + '">';

    return {img: avatar, color: av_color};
}

function userFingerprint(userid, next) {
    userid = userid.u || userid;
    var user = M.u[userid];
    if (!user || !user.u) {
        return next([]);
    }
    if (userid === u_handle) {
        var fprint = authring.computeFingerprint(u_pubEd25519, 'Ed25519', 'hex');
        return next(fprint.toUpperCase().match(/.{4}/g), fprint);
    }
    var fingerprintPromise = crypt.getFingerprintEd25519(user.h || userid);
    fingerprintPromise.done(function (response) {
        next(response.toUpperCase().match(/.{4}/g), response);
    });
}

function fingerprintDialog(userid)
{
    userid = userid.u || userid;
    var user = M.u[userid];
    if (!user || !user.u) {
        return;
    }

    function closeFngrPrntDialog() {
        fm_hideoverlay();
        $this.addClass('hidden');
        $('.fm-dialog-close').unbind('click');
        $('.dialog-approve-button').unbind('click');
        $('.dialog-skip-button').unbind('click');
        $this = null;
    }

    var $this = $('.fingerprint-dialog')
        , avatar = userAvatar(userid);

    $this.find('.fingerprint-avatar')
        .attr('class', 'fingerprint-avatar color' + avatar.color)
        .html(avatar.img)

    $this.find('.contact-details-user-name')
        .text(user.name || user.m) // escape HTML things
        .end()
        .find('.contact-details-email')
        .text(user.m) // escape HTML things

    $this.find('.fingerprint-txt').empty()
    userFingerprint(u_handle, function(fprint) {
        var target = $('.fingerprint-bott-txt .fingerprint-txt')
        fprint.forEach(function(v) {
            $('<span>').text(v).appendTo(target);
        });
    });

    userFingerprint(user, function(fprint) {
        var offset = 0;
        $this.find('.fingerprint-code .fingerprint-txt').each(function() {
            var that = $(this)
            fprint.slice(offset, offset + 5).forEach(function(v) {
                $('<span>').text(v).appendTo(that)
                offset++;
            });
        });
    })

    $('.fm-dialog-close').rebind('click', function() {
        closeFngrPrntDialog();
    });

    $('.dialog-approve-button').rebind('click', function() {
        userFingerprint(user, function(fprint, fprintraw) {
            authring.setContactAuthenticated(userid, fprintraw, 'Ed25519', authring.AUTHENTICATION_METHOD.FINGERPRINT_COMPARISON);
            $('.fm-verify').unbind('click').find('span').text('Verified');
            closeFngrPrntDialog();
        });
    });

    $('.dialog-skip-button').rebind('click', function() {
        closeFngrPrntDialog();
    });

    $this.removeClass('hidden')
        .css({
            'margin-top': '-' + $this.height() / 2 + 'px',
            'margin-left': '-' + $this.width() / 2 + 'px'
        });
    fm_showoverlay();

}

function contactUI() {
    $('.nw-contact-item').removeClass('selected');
    $('.contact-details-pad .grid-url-arrow').unbind('click');

    var n = M.u[M.currentdirid];
    if (n && n.u) {
        var u_h = M.currentdirid;
//        var cs = M.contactstatus(u_h);
        var user = M.d[u_h];

        var avatar = userAvatar(u_h);

        var onlinestatus = M.onlineStatusClass(megaChat.karere.getPresence(megaChat.getJidFromNodeId(u_h)));
        $('.contact-top-details .nw-contact-block-avatar').attr('class', 'nw-contact-block-avatar two-letters ' + htmlentities(u_h) + ' color' + avatar.color);
        $('.contact-top-details .nw-contact-block-avatar').html(avatar.img);
        $('.contact-top-details .onlinestatus').removeClass('away offline online busy');
        $('.contact-top-details .onlinestatus').addClass(onlinestatus[1]);
        $('.contact-top-details .fm-chat-user-status').text(onlinestatus[0]);
        $('.contact-top-details .contact-details-user-name').text(user.name || user.m);
        $('.contact-top-details .contact-details-email').text(user.m);

        $('.contact-details-pad .grid-url-arrow').bind('click', function(e) {
            e.preventDefault();
            e.stopPropagation(); // do not treat it as a regular click on the file
            // $(this).addClass('active');
            $('.context-menu').addClass('arrange-to-front');
            e.currentTarget = $(this);
            e.calculatePosition = true;
            $.selected = [location.hash.replace('#fm/', '')];
            searchPath();
            contextMenuUI(e, 4);
        });

        /**
         * Get and display the fingerprint
         */
        var showAuthenticityCredentials = function() {
            var fprint = $('.contact-fingerprint-txt').empty();
            userFingerprint(user, function (fprints) {
                $.each(fprints, function (k, value) {
                    $('<span>').text(value).appendTo(
                        fprint.filter(k <= 4 ? ':first' : ':last')
                    );
                });
            });
        };

        /**
         * Enables the Verify button
         */
        var enableVerifyFingerprintsButton = function() {
            $('.fm-verify').removeClass('disabled');
            $('.fm-verify').find('span').text(l[1960] + '...');
            $('.fm-verify').rebind('click', function() {
                fingerprintDialog(user);
            });
        };

        // Display the current fingerpring
        showAuthenticityCredentials();

        // Set authentication state of contact from authring.
        var authringPromise = new MegaPromise();
        if (u_authring.Ed25519) {
            authringPromise.resolve();
        }
        else {
            // First load the authentication system.
            var authSystemPromise = authring.initAuthenticationSystem();
            authringPromise.linkDoneAndFailTo(authSystemPromise);
        }
        /** To be called on settled authring promise. */
        var _setVerifiedState = function() {
            var handle = user.u || user;
            var verificationState = u_authring.Ed25519[handle] || {};
            var isVerified = (verificationState.method
                              >= authring.AUTHENTICATION_METHOD.FINGERPRINT_COMPARISON);
            if (isVerified) {
                // Show the user is verified.
                $('.fm-verify').addClass('disabled');
                $('.fm-verify').find('span').text(l[6776]);
            }
            else {
                // Otherwise show the Verify button.
                enableVerifyFingerprintsButton();
            }
        };
        authringPromise.done(_setVerifiedState);

        // Reset seen or verified fingerprints and re-enable the Verify button
        $('.fm-reset-stored-fingerprint').rebind('click', function() {
            authring.resetFingerprintsForUser(user.u);
            enableVerifyFingerprintsButton();

            // Refetch the key
            showAuthenticityCredentials();
        });

        if (!MegaChatDisabled) {
            if (onlinestatus[1] !== "offline" && u_h !== u_handle) {
                // user is online, lets display the "Start chat" button

                // Can use the line below again once text chat is ready
                //var startConversationText = megaChat.getPrivateRoom(u_h) !== false ? "Show conversation" : l[5885];

                // Temporary for just video/audio only
                var startConversationText = l[5885];

                $('.fm-start-conversation').removeClass('hidden');
                $('.fm-start-conversation span').text(startConversationText);

                // Add this line back in when P2P file sharing is confirmed working
                //$('.fm-send-files').removeClass('hidden');

            } else {
                // user is offline, hide the button
                $('.fm-start-conversation').addClass('hidden');
                $('.fm-send-files').addClass('hidden');
            }

            // bind the "start chat" button
            $('.fm-start-conversation').unbind("click.megaChat");
            $('.fm-start-conversation').bind("click.megaChat", function(e) {
                window.location = "#fm/chat/" + u_h;

                return false;
            });
        }

        $('.nw-contact-item#contact_' + u_h).addClass('selected');
    }
}

/**
 * Implements the behavior of "File Manager - Resizable Panes":
 * - Initializes a jQuery UI .resizable
 * - Sets w/h/direction
 * - Persistance (only saving is implemented here, you should implement by yourself an initial set of the w/h from the
 *  localStorage
 * - Proxies the jQ UI's resizable events - `resize` and `resizestop`
 * - Can be initialized only once per element (instance is stored in $element.data('fmresizable'))
 *
 * @param element
 * @param opts
 * @returns {*}
 * @constructor
 */
function FMResizablePane(element, opts) {
    var $element = $(element);
    var self = this;
    var $self = $(this);

    self.element = element;

    /**
     * Default options
     *
     * @type {{direction: string, persistanceKey: string, minHeight: undefined, minWidth: undefined, handle: string}}
     */
    var defaults = {
        'direction': 'n',
        'persistanceKey': 'transferPanelHeight',
        'minHeight': undefined,
        'minWidth': undefined,
        'handle': '.transfer-drag-handle'
    };

    var size_attr = 'height';

    opts = $.extend(true, {}, defaults, opts);

    self.options = opts; //expose as public

    /**
     * Depending on the selected direction, pick which css attr should we be changing - width OR height
     */
    if (opts.direction == 'n' || opts.direction == 's') {
        size_attr = 'height';
    } else if (opts.direction == 'e' || opts.direction == 'w') {
        size_attr = 'width';
    } else if (opts.direction.length == 2) {
        size_attr = 'both';
    }

    /**
     * Destroy if already initialized.
     */
    if ($element.data('fmresizable')) {
        $element.data('fmresizable').destroy();
    }

    self.destroy = function() {
        // some optimizations can be done here in the future.
    };

    /**
     * Basic init/constructor code
     */
    {
        var $handle = $(opts.handle, $element);

        $handle.addClass('ui-resizable-handle ui-resizable-' + opts.direction);

        var resizable_opts = {
            'handles': {
            },
            minHeight: opts.minHeight,
            minWidth: opts.minWidth,
            maxHeight: opts.maxHeight,
            maxWidth: opts.maxWidth,
            start: function(e, ui) {

            },
            resize: function(e, ui) {
                var css_attrs = {
                    'top': 0
                };

                if (size_attr == 'both') {
                    css_attrs['width'] = ui.size['width'];
                    css_attrs['height'] = ui.size['height'];

                    $element.css(css_attrs);

                    if (opts.persistanceKey) {
                        localStorage[opts.persistanceKey] = JSON.stringify(css_attrs);
                    }
                } else {
                    css_attrs[size_attr] = ui.size[size_attr];
                    $element.css(css_attrs);
                    if (opts.persistanceKey) {
                        localStorage[opts.persistanceKey] = JSON.stringify(ui.size[size_attr]);
                    }
                }

                $self.trigger('resize', [e, ui]);
            },
            'stop': function(e, ui) {
                $self.trigger('resizestop', [e, ui]);
                $(window).trigger('resize');
            }
        };

        if (opts['aspectRatio']) {
            resizable_opts['aspectRatio'] = opts['aspectRatio'];
        }

        resizable_opts['handles'][opts.direction] = $handle;

        $element.resizable(resizable_opts);

        $element.data('fmresizable', this)
    }
    return this;
}

/**
 * Highlights some text inside an element as if you had selected it with the mouse
 * From http://stackoverflow.com/a/987376
 * @param {String} elementId
 */
function selectText(elementId) {
    var doc = document, text = doc.getElementById(element), range, selection;

    if (doc.body.createTextRange) {
        range = document.body.createTextRange();
        range.moveToElementText(text);
        range.select();
    }
    else if (window.getSelection) {
        selection = window.getSelection();
        range = document.createRange();
        range.selectNodeContents(text);
        selection.removeAllRanges();
        selection.addRange(range);
    }
}

/**
 * Dialog to cancel subscriptions
 */
var cancelSubscriptionDialog = {

    $backgroundOverlay: null,
    $dialog: null,
    $dialogSuccess: null,
    $accountPageCancelButton: null,
    $continueButton: null,
    $cancelReason: null,

    init: function() {

        this.$dialog = $('.cancel-subscription-st1');
        this.$dialogSuccess = $('.cancel-subscription-st2');
        this.$accountPageCancelButton = $('.fm-account-blocks .btn-cancel');
        this.$continueButton = this.$dialog.find('.continue-cancel-subscription');
        this.$cancelReason = this.$dialog.find('.cancel-textarea textarea');
        this.$backgroundOverlay = $('.fm-dialog-overlay');

        // Show the dialog
        this.$dialog.removeClass('hidden');
        this.$backgroundOverlay.removeClass('hidden').addClass('payment-dialog-overlay');

        // Init functionality
        this.enableButtonWhenReasonEntered();
        this.initSendingReasonToApi();
        this.initCloseAndBackButtons();
    },

    /**
     * Close the dialog when either the close or back buttons are clicked
     */
    initCloseAndBackButtons: function() {

        // Close main dialog
        this.$dialog.find('.fm-dialog-button.cancel, .fm-dialog-close').rebind('click', function() {
            cancelSubscriptionDialog.$dialog.addClass('hidden');
            cancelSubscriptionDialog.$backgroundOverlay.addClass('hidden').removeClass('payment-dialog-overlay');
        });

        // Prevent clicking on the background overlay which closes it unintentionally
        cancelSubscriptionDialog.$backgroundOverlay.rebind('click', function(event) {
            event.stopPropagation();
        });
    },

    /**
     * Close success dialog
     */
    initCloseButtonSuccessDialog: function() {

        this.$dialogSuccess.find('.fm-dialog-close').rebind('click', function() {
            cancelSubscriptionDialog.$dialogSuccess.addClass('hidden');
            cancelSubscriptionDialog.$backgroundOverlay.addClass('hidden').removeClass('payment-dialog-overlay');
        });
    },

    /**
     * Make sure text has been entered before making the button available
     */
    enableButtonWhenReasonEntered: function() {

        this.$cancelReason.rebind('keyup', function() {

            // Trim for spaces
            var reason = $(this).val();
                reason = $.trim(reason);

            // Make sure at least 1 character
            if (reason.length > 0) {
                cancelSubscriptionDialog.$continueButton.removeClass('disabled');
            }
            else {
                cancelSubscriptionDialog.$continueButton.addClass('disabled');
            }
        });
    },

    /**
     * Send the cancellation reason
     */
    initSendingReasonToApi: function() {

        this.$continueButton.rebind('click', function() {

            // Get the cancellation reason
            var reason = cancelSubscriptionDialog.$cancelReason.val();

            // Hide the dialog and show loading spinner
            cancelSubscriptionDialog.$dialog.addClass('hidden');
            cancelSubscriptionDialog.$backgroundOverlay.addClass('hidden').removeClass('payment-dialog-overlay');
            loadingDialog.show();

            // Cancel the subscription/s
            // cccs = Credit Card Cancel Subscriptions, r = reason
            api_req({ a: 'cccs', r: reason }, {
                callback: function() {

                    // Reset account cache and refetch all account data to display UI
                    // (note potential race condition if cancellation callback wasn't received in 7500ms)
                    M.account.lastupdate = 0;

                    setTimeout(function() {

                        // Hide loading dialog and cancel subscription button on account page
                        loadingDialog.hide();
                        cancelSubscriptionDialog.$accountPageCancelButton.hide();

                        // Show success dialog and refresh UI
                        cancelSubscriptionDialog.$dialogSuccess.removeClass('hidden');
                        cancelSubscriptionDialog.$backgroundOverlay.removeClass('hidden').addClass('payment-dialog-overlay');
                        cancelSubscriptionDialog.initCloseButtonSuccessDialog();
                        accountUI();

                    }, 7500);
                }
            });
        });
    }
};<|MERGE_RESOLUTION|>--- conflicted
+++ resolved
@@ -1035,11 +1035,7 @@
     });
 
     $('.nw-fm-left-icon').rebind('click', function() {
-<<<<<<< HEAD
         treesearch = false;
-=======
-
->>>>>>> 129dee1a
         var clickedClass = $(this).attr('class');
         if (!clickedClass) {
             return;
