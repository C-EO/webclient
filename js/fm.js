--- conflicted
+++ resolved
@@ -1,9 +1,4 @@
-<<<<<<< HEAD
-function voucherCentering(button)
-{
-=======
 function voucherCentering(button) {
->>>>>>> 84907997
     var popupBlock = $('.fm-voucher-popup');
     var rigthPosition = $('.fm-account-main').outerWidth() - $(popupBlock).outerWidth();
     var buttonMid = button.width() / 2;
@@ -9575,17 +9570,10 @@
 
         if (n.r === 1) {
             zclass = "read-and-write";
-<<<<<<< HEAD
         }
         else if (n.r === 2) {
             zclass = "full-access";
         }
-=======
-        }
-        else if (n.r === 2) {
-            zclass = "full-access";
-        }
->>>>>>> 84907997
         pd.addClass('shared shared-with-me ' + zclass);
     }
 
