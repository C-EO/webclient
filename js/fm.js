--- conflicted
+++ resolved
@@ -2100,23 +2100,9 @@
     });
 }
 
-<<<<<<< HEAD
-/**
- * Removes the user from the share
- *
- * @param {String}  shareId     The share id
- * @param {Boolean} [nfk]       Keep foreign key..
- * @param {Boolean} [norender]  do not invoke buildtree/openFolder
- * @returns {MegaPromise}
- */
-function removeShare(shareId, nfk, norender) {
-    var promise;
-
-=======
 // leave incoming share h
 // FIXME: implement sn tagging to prevent race condition
 function leaveShare(h) {
->>>>>>> 2e5749a1
     if (d) {
         console.log('leaveShare', h);
     }
@@ -2129,31 +2115,11 @@
     if (M.d[h] && M.d[h].su) {
         loadingDialog.show(); // this will be hidden somewhere else after processing the action-packet
 
-<<<<<<< HEAD
-    if (!norender) {
-
-        promise = M.buildtree({h: 'shares'}, M.buildtree.FORCE_REBUILD);
-
-        if ((M.currentdirid === shareId) || (isCircular(shareId, M.currentdirid) === true)) {
-            promise.pipe(function() {
-                return M.openFolder(RootbyId(shareId));
-            });
-        }
-    }
-    else {
-        promise = MegaPromise.resolve();
-    }
-
-    delete u_sharekeys[shareId];
-
-    return promise;
-=======
         api_req({ a: 'd', n: h/*, i: requesti*/ });
     }
     else if (d) {
         console.warn('Cannot leaveShare', h);
     }
->>>>>>> 2e5749a1
 }
 
 function fmremove() {
@@ -2163,7 +2129,7 @@
     dbfetch.coll(handles)
         .always(function() {
             var doRemoveShare = handles.some(function(h) {
-                return M.d[h] && M.d[h].p.length === 11;
+                return M.d[h] && M.d[h].su;
             });
 
             if (doRemoveShare) {
@@ -2194,12 +2160,7 @@
     for (var i in $.selected) {
         var n = M.d[$.selected[i]];
 
-<<<<<<< HEAD
-        if (n && n.p.length === 11) {
-=======
-        // ToDo: Not clear what this represents
         if (n && n.su) {
->>>>>>> 2e5749a1
             removesharecnt++;
         }
         else if (String($.selected[i]).length === 11) {
@@ -7958,7 +7919,6 @@
         .always(function() {
             var $tree = $('#treea_' + id);
 
-<<<<<<< HEAD
             if ($tree.hasClass('expanded') && !force) {
                 fmtreenode(id, false);
                 $('#treesub_' + id).removeClass('opened');
@@ -7970,27 +7930,8 @@
                 $tree.addClass('expanded');
             }
 
-            delay('treeUI', treeUI);
+            delay(treeUI);
         });
-=======
-    var b = $('#treea_' + id);
-    var d = b.attr('class');
-
-    if (d && d.indexOf('expanded') > -1 && !force)
-    {
-        fmtreenode(id, false);
-        $('#treesub_' + id).removeClass('opened');
-        b.removeClass('expanded');
-    }
-    else if (d && d.indexOf('contains-folders') > -1)
-    {
-        fmtreenode(id, true);
-        $('#treesub_' + id).addClass('opened');
-        b.addClass('expanded');
-    }
-
-    delay(treeUI);
->>>>>>> 2e5749a1
 }
 
 function sectionUIopen(id) {
@@ -12325,17 +12266,9 @@
             M.getCopyNodes(sel)
                 .done(function(nodes) {
 
-<<<<<<< HEAD
                     $.onImportCopyNodes = nodes;
-                    location.hash       = 'fm';
+                    loadSubPage('fm');
                 });
-=======
-            $.onImportCopyNodes = fm_getcopynodes(sel);
-
-            // TODO: test whether importing nodes from a folder link still works
-
-            loadSubPage('fm');
->>>>>>> 2e5749a1
 
             $(document).one('onInitContextUI', SoonFc(function(e) {
                 if (M.RootID === FLRootID) {
