--- conflicted
+++ resolved
@@ -2272,7 +2272,6 @@
                 if (tmp) {
                     M.currentdirid = tmp;
                 }
-<<<<<<< HEAD
 
                 showToast('settings', toastMessage);
             }
@@ -2284,15 +2283,6 @@
         //         $(e).safeHTML('<span>@@</span>', l[83]);
         //     }
         // });
-=======
-            }
-        });
-        $('.fm-dialog-button.notification-button').each(function(i, e) {
-            if ($(e).text() === l[1018]) {
-                $(e).safeHTML('<span>@@</span>', l[83]);
-            }
-        });
->>>>>>> 5d588496
     }
 
     // Remove contacts
@@ -3729,10 +3719,6 @@
             });
 
             var pws = zxcvbn($('#account-new-password').val());
-
-            if (typeof u_attr.bandwidthLimit === "number") {
-                api_req({"a":"up", "srvratio": Math.round(u_attr.bandwidthLimit) });
-            }
 
             if (M.account.dl_maxSlots)
             {
@@ -3960,21 +3946,6 @@
 
         // LITE/PRO account
         if (u_attr.p) {
-<<<<<<< HEAD
-            // replace 50 (percents) by real value
-            api_req({ 'a': 'uq' }, {callback: function(response) {
-                var bandwidthLimit = Math.round(response.srvratio || 0);
-                $('.bandwith-settings').removeClass('hidden');
-                $('#bandwidth-slider').slider({
-                    min: 0, max: 100, range: 'min', value: bandwidthLimit, slide: function(e, ui) {
-                        $('.slider-percentage span').text(ui.value + ' %');
-                        $('.fm-account-save-block').removeClass('hidden');
-                        u_attr.bandwidthLimit = ui.value;
-                    }
-                });
-                $('.slider-percentage span').text(bandwidthLimit + ' %');
-            }});
-=======
             var bandwidthLimit = Math.round(account.servbw_limit | 0);
 
             $('#bandwidth-slider').slider({
@@ -4020,7 +3991,6 @@
             });
             $('.slider-percentage span').text(bandwidthLimit + ' %');
             $('.bandwith-settings').removeClass('hidden');
->>>>>>> 5d588496
         }
 
         $('#slider-range-max').slider({
@@ -6017,18 +5987,10 @@
         tfse                  = undefined;
 
         // Show/Hide header if there is no items in transfer list
-<<<<<<< HEAD
-        if (!$('.transfer-table tr').length)
-        {
-            $('.transfer-panel-empty-txt').removeClass('hidden');
-            tt.hide(0);
-            tth.hide(0);
-=======
         if (domTable.querySelector('tr')) {
             domTableEmptyTxt.classList.add('hidden');
             domScrollingTable.style.display = '';
             domTableHeader.style.display    = '';
->>>>>>> 5d588496
         }
         else {
             domTableEmptyTxt.classList.remove('hidden');
@@ -6042,21 +6004,12 @@
             }
         });
 
-<<<<<<< HEAD
-        var $ttw = $('.transfer-table-wrapper .grid-url-arrow, .transfer-table-wrapper .clear-transfer-icon');
-        $ttw.rebind('click', function(e) {
-            var target = $(this).closest('tr');
-            e.preventDefault();
-            e.stopPropagation(); // do not treat it as a regular click on the file
-            $('.transfer-table-wrapper tr').removeClass('ui-selected');
-=======
         var $tmp = $('.grid-url-arrow, .clear-transfer-icon', domTable);
         $tmp.rebind('click', function(e) {
             var target = $(this).closest('tr');
             e.preventDefault();
             e.stopPropagation(); // do not treat it as a regular click on the file
             $('tr', domTable).removeClass('ui-selected');
->>>>>>> 5d588496
 
             if ($(this).hasClass('grid-url-arrow')) {
                 target.addClass('ui-selected');
@@ -6080,14 +6033,9 @@
 
             return false;
         });
-        $ttw = undefined;
-
-<<<<<<< HEAD
-        $('.transfer-table tr').rebind('dblclick', function(e) {
-=======
+
         $tmp = $('tr', domTable);
         $tmp.rebind('dblclick', function(e) {
->>>>>>> 5d588496
             if ($(this).hasClass('transfer-completed')) {
                 var id = String($(this).attr('id'));
                 if (id[0] === 'd') {
@@ -6184,12 +6132,8 @@
     };
 
     $.clearTransferPanel = function() {
-<<<<<<< HEAD
-        if ($('.transfer-table tr').length === 0) {
-=======
         var obj = M.getTransferElements();
         if (!obj.domTable.querySelector('tr')) {
->>>>>>> 5d588496
             $('.transfer-clear-all-icon').addClass('disabled');
             $('.transfer-pause-icon').addClass('disabled');
             $('.transfer-clear-completed').addClass('disabled');
@@ -7991,7 +7935,6 @@
         + contactEmailHtml
         + '</div>'
         + '</div>';
-<<<<<<< HEAD
 
     html = '<div class="share-dialog-contact-bl ' + type + '" id="sdcbl_' + id + '">'
            + item
@@ -7999,20 +7942,8 @@
            + '<div class="share-dialog-permissions ' + permClass + '">'
            + '<span></span>' + permText
            +  '</div>';
-=======
->>>>>>> 5d588496
-
-    html = '<div class="share-dialog-contact-bl ' + type + '" id="sdcbl_' + id + '">'
-           + item
-           + '<div class="share-dialog-remove-button"></div>'
-           + '<div class="share-dialog-permissions ' + permClass + '">'
-           + '<span></span>' + permText
-           +  '</div>';
-
-<<<<<<< HEAD
-=======
-
->>>>>>> 5d588496
+
+
     htmlEnd = '<div class="clear"></div>'
               + '</div>';
 
@@ -8529,11 +8460,7 @@
         if (handleOrEmail !== '') {
 
             // Due to pending shares, the id could be an email instead of a handle
-<<<<<<< HEAD
-            userEmail = handleOrEmail;
-=======
             userEmail = Object(M.opc[handleOrEmail]).m || handleOrEmail;
->>>>>>> 5d588496
 
             $.removedContactsFromShare.push({
                 'selectedNodeHandle': selectedNodeHandle,
@@ -10080,17 +10007,10 @@
 
         if (n.r === 1) {
             zclass = "read-and-write";
-<<<<<<< HEAD
         }
         else if (n.r === 2) {
             zclass = "full-access";
         }
-=======
-        }
-        else if (n.r === 2) {
-            zclass = "full-access";
-        }
->>>>>>> 5d588496
         pd.addClass('shared shared-with-me ' + zclass);
     }
 
@@ -10263,7 +10183,6 @@
             }
 
             return false;
-<<<<<<< HEAD
         });
 
         $('.properties-dialog').rebind('click', function() {
@@ -10274,18 +10193,6 @@
             }
         });
 
-=======
-        });
-
-        $('.properties-dialog').rebind('click', function() {
-            var $list = $('.contact-list-icon');
-            if ($list.attr('class').indexOf('active') !== -1) {
-                $list.removeClass('active');
-                $('.properties-context-menu').fadeOut(200);
-            }
-        });
-
->>>>>>> 5d588496
         // ToDo: Can we redirects to contacts page when user clicks?
         $('.properties-context-item').rebind('click', function(e) {
             $('.contact-list-icon').removeClass('active');
@@ -10937,22 +10844,10 @@
         console.time('fm_resize_handler');
     }
 
-<<<<<<< HEAD
-    mega.utils.chrome110ZoomLevelNotification();
-
-    $('.transfer-scrolling-table').css({
-        'height': (
-             $('.fm-transfers-block').outerHeight()
-                - $('.transfer-table-header').outerHeight()
-                - $('.fm-tranfers-header').outerHeight()
-        ) + "px"
-    });
-=======
     if (window.chrome) {
         // XXX: Seems this 110% zoom bug got fixed as of Chrome 54?
         mega.utils.chrome110ZoomLevelNotification();
     }
->>>>>>> 5d588496
 
     if (ulmanager.isUploading || dlmanager.isDownloading) {
         var tfse = M.getTransferElements();
@@ -11035,15 +10930,6 @@
             megaChat.resized();
         }
 
-<<<<<<< HEAD
-    $('.fm-right-files-block, .fm-right-account-block').css({
-        'margin-left': ($('.fm-left-panel:visible').width() + $('.nw-fm-left-icons-panel').width()) + "px"
-    });
-
-    if (M.currentrootid === 'shares') {
-        var shared_block_height = $('.shared-details-block').height() - $('.shared-top-details').height();
-
-=======
         $('.fm-right-files-block, .fm-right-account-block').css({
             'margin-left': ($('.fm-left-panel:visible').width() + $('.nw-fm-left-icons-panel').width()) + "px"
         });
@@ -11052,7 +10938,6 @@
     if (M.currentrootid === 'shares') {
         var shared_block_height = $('.shared-details-block').height() - $('.shared-top-details').height();
 
->>>>>>> 5d588496
         if (shared_block_height > 0) {
             $('.shared-details-block .files-grid-view, .shared-details-block .fm-blocks-view').css({
                 'height': shared_block_height + "px",
