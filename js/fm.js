--- conflicted
+++ resolved
@@ -3473,20 +3473,6 @@
 
             // Subscription
             if (account.stype == 'S') {
-<<<<<<< HEAD
-
-                // Get the date their subscription will renew
-                var timestamp = account.srenew[0];
-
-                // Display the date their subscription
-                if (timestamp > 0) {
-                    $('.account.plan-info.expiry').text(time2date(timestamp, 2));
-                    $('.account.plan-info.expiry-txt').text(l[7354]);
-                }
-                else {
-                    // Otherwise just show payment type
-                    $('.account.plan-info.expiry, .account.plan-info.expiry-txt').text('');
-=======
         
                 $('.fm-account-header.typetitle').text(l[434]);
                 if (account.scycle == '1 M') {
@@ -3511,7 +3497,6 @@
 
                     // Use format: 14 March 2015 - Credit Card
                     paymentType = dateString + ' - ' + paymentType;
->>>>>>> 0859d912
                 }
 
                 // Otherwise just show payment type
@@ -3537,22 +3522,12 @@
             else if (account.stype == 'O') {
 
                 // one-time or cancelled subscription
-<<<<<<< HEAD
                 $('.account.plan-info.expiry a').rebind('click', function() {
                     document.location = $(this).attr('href');
                 });
                 $('.account.plan-info.expiry-txt').text(l[987]);
                 $('.account.plan-info.expiry a').text(time2date(account.expiry, 2));
                 $('.account.data-block .btn-cancel').hide();
-=======
-                $('.fm-account-header.typetitle').text(l[746] + ':');
-                $('.membership-big-txt.type').text(l[751]);
-                $('.membership-medium-txt.expiry').rebind('click', function() {
-                    document.location = $(this).attr('href');
-                });
-                $('.membership-medium-txt.expiry').text(l[987] + ' ' + time2date(account.expiry));
-                $('.fm-account-blocks .btn-cancel').hide();
->>>>>>> 0859d912
                 $('.subscription-bl').removeClass('active-subscription');
             }
         }
@@ -5885,13 +5860,7 @@
 var selectionManager;
 
 function UIkeyevents() {
-<<<<<<< HEAD
     $(window).rebind('keydown.uikeyevents', function(e) {
-=======
-    $(window).unbind('keydown.uikeyevents');
-    $(window).bind('keydown.uikeyevents', function(e) {
-
->>>>>>> 0859d912
         if (e.keyCode == 9 && !$(e.target).is("input,textarea,select")) {
             return false;
         }
