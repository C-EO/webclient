--- conflicted
+++ resolved
@@ -1142,11 +1142,7 @@
             nt_txt += '<b> (' + l[1651] + ') </b>';
         }
 
-<<<<<<< HEAD
         $toast.find('.toast-col:first-child span').safeHTML(nt_txt);
-=======
-        $toast.find('.toast-col:first-child').safeHTML(nt_txt);
->>>>>>> 50f06668
 
         if ($second_toast.hasClass('visible')) {
             $second_toast.addClass('second');
@@ -1191,10 +1187,6 @@
 function hideTransferToast ($toast) {
     $toast.removeClass('visible');
     $('.toast-notification').removeClass('second');
-<<<<<<< HEAD
-=======
-    clearInterval(int);
->>>>>>> 50f06668
 }
 
 function isValidShareLink()
@@ -5638,12 +5630,8 @@
 {
     $.transferHeader = function()
     {
-<<<<<<< HEAD
         var tt = $('.transfer-scrolling-table'),
               tth = $('.transfer-table-header');
-=======
-        var tth = $('.transfer-table-header');
->>>>>>> 50f06668
 
         // Show/Hide header if there is no items in transfer list
         if (!$('.transfer-table tr').not('.clone-of-header').length > 0)
@@ -6478,11 +6466,7 @@
     // disabling right click, default contextmenu.
     $(document).unbind('contextmenu');
     $(document).bind('contextmenu', function(e) {
-<<<<<<< HEAD
         if($(e.target).is('input') || $(e.target).is('textarea') || $(e.target).is('.download.info-txt') || $(e.target).parents('.content-panel.conversations').length > 0 || $(e.target).parents('.messages.content-area').length > 0 || $(e.target).parents('.chat-right-pad .user-card-data').length > 0 || $(e.target).parents('.fm-account-main').length > 0 || $(e.target).parents('.export-link-item').length || $(e.target).parents('.contact-fingerprint-txt').length || $(e.target).parents('.fm-breadcrumbs').length || $(e.target).hasClass('contact-details-user-name') || $(e.target).hasClass('contact-details-email') || $(e.target).hasClass('nw-conversations-name') || ($(e.target).hasClass('nw-contact-name') && $(e.target).parents('.fm-tree-panel').length)) {
-=======
-        if($(e.target).is('input') || $(e.target).is('textarea') || $(e.target).is('.download.info-txt') || $(e.target).parents('.fm-chat-block').length > 0 || $(e.target).parents('.fm-account-main').length > 0 || $(e.target).parents('.export-link-item').length || $(e.target).parents('.contact-fingerprint-txt').length || $(e.target).parents('.fm-breadcrumbs').length || $(e.target).hasClass('contact-details-user-name') || $(e.target).hasClass('contact-details-email') || $(e.target).hasClass('nw-conversations-name') || ($(e.target).hasClass('nw-contact-name') && $(e.target).parents('.fm-tree-panel').length)) {
->>>>>>> 50f06668
             return;
         } else if (!localStorage.contextmenu) {
             $.hideContextMenu();
@@ -6579,11 +6563,7 @@
     $('.nw-fm-left-icon.' + tmpId).addClass('active');
     $('.content-panel.' + tmpId).addClass('active');
     $('.fm-left-menu').removeClass('cloud-drive folder-link shared-with-me rubbish-bin contacts conversations opc ipc inbox account').addClass(tmpId);
-<<<<<<< HEAD
     $('.fm.fm-right-header, .fm-import-to-cloudrive, .fm-download-as-zip').addClass('hidden');
-=======
-    $('.fm-right-header, .fm-import-to-cloudrive, .fm-download-as-zip').addClass('hidden');
->>>>>>> 50f06668
     $('.fm-import-to-cloudrive, .fm-download-as-zip').unbind('click');
 
     $('.fm-main').removeClass('active-folder-link');
@@ -8854,11 +8834,7 @@
 
     $toast = $('.toast-notification.common-toast');
     $toast.attr('class', 'toast-notification common-toast ' + toastClass)
-<<<<<<< HEAD
         .find('.toast-col:first-child span').safeHTML(notification);
-=======
-        .find('.toast-col:first-child').safeHTML(notification);
->>>>>>> 50f06668
 
     $toast.addClass('visible');
 
@@ -8867,7 +8843,6 @@
     }, 5000);
     
     if (buttonLabel) {
-<<<<<<< HEAD
         $('.common-toast .toast-button').safeHTML(buttonLabel);
     } else {
         $('.common-toast .toast-button').safeHTML(l[726]);
@@ -8877,17 +8852,6 @@
     {
         $('.toast-notification').removeClass('visible');
         clearTimeout(timeout);
-=======
-        $('.common-toast .toast-button span').safeHTML(buttonLabel);
-    } else {
-        $('.common-toast .toast-button span').safeHTML(l[726]);
-    }
-    
-    $('.common-toast .toast-button').rebind('click', function()
-    {
-        $('.toast-notification').removeClass('visible');
-        clearInterval(interval);
->>>>>>> 50f06668
     });
 
     $toast.rebind('mouseover', function()
