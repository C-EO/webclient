/**
 * initTextareaScrolling
 *
 * @param {Object} $textarea. DOM textarea element.
 * @param {Number} textareaMaxHeight Textarea max height. Default is 100
 * @param {Boolean} resizeEvent If we need to bind window resize event
 */
function initTextareaScrolling($textarea, textareaMaxHeight, resizeEvent) {
    var textareaWrapperClass = $textarea.parent().attr('class'),
          $textareaClone,
          textareaLineHeight = parseInt($textarea.css('line-height'));
          textareaMaxHeight = textareaMaxHeight ? textareaMaxHeight: 100;

    // Textarea Clone block to define height of autoresizeable textarea
    if (!$textarea.next('div').length) {
        $('<div></div>').insertAfter($textarea);
    }
    $textareaClone = $textarea.next('div');

    function textareaScrolling(keyEvents) {
        var $textareaScrollBlock = $textarea.closest('.textarea-scroll'),
              $textareaCloneSpan,
              textareaContent = $textarea.val(),
              cursorPosition = $textarea.getCursorPosition(),
              jsp = $textareaScrollBlock.data('jsp'),
              viewLimitTop = 0,
              scrPos = 0,
              viewRatio = 0;

        // Set textarea height according to  textarea clone height
        textareaContent = '<span>'+textareaContent.substr(0, cursorPosition) +
                          '</span>' + textareaContent.substr(cursorPosition, textareaContent.length);

        // try NOT to update the DOM twice if nothing had changed (and this is NOT a resize event).
        if (keyEvents && $textareaClone.data('lastContent') === textareaContent) {
            return;
        }
        else {
            $textareaClone.data('lastContent', textareaContent);
            textareaContent = textareaContent.replace(/\n/g, '<br />');
            $textareaClone.safeHTML(textareaContent + '<br />');
        }

        var textareaCloneHeight = $textareaClone.height();
        $textarea.height(textareaCloneHeight);
        $textareaCloneSpan = $textareaClone.children('span');
        var textareaCloneSpanHeight = $textareaCloneSpan.height();
        scrPos = jsp ? $textareaScrollBlock.find('.jspPane').position().top : 0;
        viewRatio = Math.round(textareaCloneSpanHeight + scrPos);

        // Textarea wrapper scrolling init
        if (textareaCloneHeight > textareaMaxHeight) {
            $textareaScrollBlock.jScrollPane(
                {enableKeyboardNavigation: false, showArrows: true, arrowSize: 5, animateScroll: false});
            if (!jsp && keyEvents) {
                $textarea.focus();
            }
        }
        else if (jsp) {
            jsp.destroy();
            if (keyEvents) {
                $textarea.focus();
            }
        }

        // Scrolling according cursor position
        if (viewRatio > textareaLineHeight || viewRatio < viewLimitTop) {
            jsp = $textareaScrollBlock.data('jsp');
            if (textareaCloneSpanHeight > 0 && jsp) {
                jsp.scrollToY(textareaCloneSpanHeight - textareaLineHeight);
            }
            else if (jsp) {
                jsp.scrollToY(0);
            }
        }
        $textarea.trigger('autoresized');
    }

    // Init textarea scrolling
    textareaScrolling();

    // Reinit scrolling after keyup/keydown/paste events
    $textarea.off('keyup keydown paste');
    $textarea.on('keyup keydown paste', function() {
        textareaScrolling(1);
    });

    // Bind window resize if textarea is resizeable
    if (resizeEvent) {
        var eventName = textareaWrapperClass.replace(/[_\s]/g, '');
        $(window).bind('resize.' + eventName, function () {
            textareaScrolling();
        });
    }
}


/**
 * addNewContact
 *
 * User adding new contact/s from add contact dialog.
 * @param {String} $addBtnClass, contact dialog add button class, i.e. .add-user-popup-button.
 */
function addNewContact($addButton) {

    var mailNum;
    var msg;
    var title;
    var email;
    var emailText;
    var $mails;
    var $textarea = $('.add-user-textarea textarea');

    // Add button is enabled
    if (!$addButton.is('.disabled') && $addButton.is('.add')) {

        // Check user type
        if (u_type === 0) {
            ephemeralDialog(l[997]);
        }
        else {

            // Custom text message
            emailText = $textarea.val();

            if (emailText === '') {
                emailText = $textarea.attr('placeholder');
            }

            // List of email address planned for addition
            $mails = $('.token-input-list-mega .token-input-token-mega');

            mailNum = $mails.length;

            if (mailNum) {

                // Loop through new email list
                $mails.each(function(index, value) {

                    // Extract email addresses one by one
                    email = $(value).contents().eq(1).text();
                    M.inviteContact(M.u[u_handle].m, email, emailText);
                });

                // Singular or plural
                if (mailNum === 1) {
                    title = l[150];
                    msg = l[5898].replace('[X]', email);
                }
                else {
                    title = l[165] + ' ' + l[5859];
                    msg = l[5899];
                }

                closeDialog();
                msgDialog('info', title, msg);
                $('.token-input-token-mega').remove();
            }
        }
    }

    // Cancel button clicked, close dialog
    else if ($addButton.is('.cancel')) {
        closeDialog();
    }
}

/**
 * sharedUInode
 *
 * Handle shared/export link icons in Cloud Drive
 * @param {String} nodeHandle selected node id
 */
function sharedUInode(nodeHandle) {

    var oShares;
    var bExportLink = false;
    var bAvailShares = false;
    var UiExportLink = new mega.UI.Share.ExportLink();
    var share = new mega.Share();

    if (!fminitialized) {
        if (d) {
            UiExportLink.logger.warn('Skipping sharedUInode call...');
        }
        return;
    }
    if (d) {
        UiExportLink.logger.debug('Entering sharedUInode...');
    }

    // Is there a full share or pending share available
    if ((M.d[nodeHandle] && M.d[nodeHandle].shares) || M.ps[nodeHandle]) {

        // Contains full shares and/or export link
        oShares = M.d[nodeHandle] && M.d[nodeHandle].shares;

        // Do we have export link for selected node?
        if (oShares && oShares.EXP) {

            UiExportLink.addExportLinkIcon(nodeHandle);

            // Item is taken down, make sure that user is informed
            if (oShares.EXP.down === 1) {
                UiExportLink.addTakenDownIcon(nodeHandle);
            }

            bExportLink = true;
        }

        // Add share icon in left panel for selected node only if we have full or pending share
        // Don't show share icon when we have export link only
        if (share.isShareExist([nodeHandle], true, true, false)) {

            // Left panel
            $('#treea_' + nodeHandle + ' .nw-fm-tree-folder').addClass('shared-folder');

            bAvailShares = true;
        }
    }

    // t === 1, folder
    if (M.d[nodeHandle] && M.d[nodeHandle].t) {
        var icon = fileIcon(M.d[nodeHandle]);

        // Update right panel selected node with appropriate icon for list view
        $('.grid-table.fm #' + nodeHandle + ' .transfer-filetype-icon').addClass(icon);

        // Update right panel selected node with appropriate icon for block view
        $('#' + nodeHandle + '.data-block-view .block-view-file-type').addClass(icon);
    }

    // If no shares are available, remove share icon from left panel, right panel (list and block view)
    if (!bAvailShares) {

        // Left panel
        $('#treea_' + nodeHandle + ' .nw-fm-tree-folder').removeClass('shared-folder');

        // Right panel list view
        $('.grid-table.fm #' + nodeHandle + ' .transfer-filetype-icon').removeClass('folder-shared');

        // Right panel block view
        $('#' + nodeHandle + '.data-block-view .block-view-file-type').removeClass('folder-shared');
    }

    // If no export link is available, remove export link from left and right panels (list and block view)
    if (!bExportLink) {
        UiExportLink.removeExportLinkIcon(nodeHandle);
    }
}

/**
 * initAddDialogInputPlugin
 */
function initAddDialogMultiInputPlugin() {

    // Plugin configuration
    var contacts = M.getContactsEMails();
    var $this  = $('.add-contact-multiple-input');
    var $scope = $this.parents('.add-user-popup');

    $this.tokenInput(contacts, {
        theme: 'mega',
        placeholder: l[16528],// Enter an email or MEGA contact name
        searchingText: '',
        noResultsText: '',
        addAvatar: true,
        autocomplete: null,
        searchDropdown: true,
        emailCheck: true,
        preventDoublet: true,
        tokenValue: 'id',
        propertyToSearch: 'id',
        resultsLimit: 5,
        // Prevent showing of drop down list with contacts email addresses
        // Max allowed email address is 254 chars
        minChars: 255,
        accountHolder: (M.u[u_handle] || {}).m || '',
        scrollLocation: 'add',
        // Exclude from dropdownlist only emails/names which exists in multi-input (tokens)
        excludeCurrent: false,
        onEmailCheck: function() {
            errorMsg(l[7415]);
        },
        onDoublet: function (u, iType) {
            if (iType === 'opc') {
                errorMsg(l[17545]);
            }
            else if (iType === 'ipc') {
                errorMsg(l[17546]);
            }
            else {
                errorMsg(l[7413]);
            }
        },
        onHolder: function() {
            errorMsg(l[7414]);
        },
        onReady: function() {
            var $input = $this.parent().find('li input').eq(0);
            $input.rebind('keyup', function() {
                var value = $.trim($input.val());
                var emailList = value.split(/[ ;,]+/);
                if ($scope.find('li.token-input-token-mega').length > 0 || checkMail(value) === false || emailList.length > 1) {
                    $scope.find('.add-user-popup-button.add').removeClass('disabled');
                } else {
                    $scope.find('.add-user-popup-button.add').addClass('disabled');
                }
            });
        },
        onAdd: function() {

            var itemNum = $('.token-input-list-mega .token-input-token-mega').length,
                $addUserPopup = $('.add-user-popup');

            $('.add-user-popup-button.add').removeClass('disabled');

            // In case of 1 contact use singular
            if (itemNum === 1) {
                $addUserPopup.find('.nw-fm-dialog-title').text(l[101]); // Add Contact
            }
            else { // Use plural
                $addUserPopup.find('.nw-fm-dialog-title').text(l[5911]); // Add Contacts

                var $inputTokens = $addUserPopup.find('.share-added-contact.token-input-token-mega'),
                    $multiInput = $addUserPopup.find('.multiple-input'),
                    h1 = $inputTokens.outerHeight(true),// margin included
                    h2 = $multiInput.height();

                // show/hide scroll box
                if ((5 <= h2 / h1) && (h2 / h1 < 6)) {
                    $multiInput.jScrollPane({
                        enableKeyboardNavigation: false,
                        showArrows: true,
                        arrowSize: 8,
                        animateScroll: true
                    });
                    setTimeout(function() {
                        $addUserPopup.find('.token-input-input-token-mega input').focus();
                    }, 0);
                }
            }
        },
        onDelete: function() {

            var itemNum,
                $addUserPopup = $('.add-user-popup');

            setTimeout(function() {
                $addUserPopup.find('.token-input-input-token-mega input').blur();
            }, 0);

            // Get number of emails
            itemNum = $('.token-input-list-mega .token-input-token-mega').length;


            if (itemNum === 0) {
                $('.add-user-popup-button.add').addClass('disabled');
                $addUserPopup.find('.nw-fm-dialog-title').text(l[101]); // Add Contact

            }
            else if (itemNum === 1) {
                $('.add-user-popup-button.add').removeClass('disabled');
                $('.add-user-popup .nw-fm-dialog-title').text(l[101]); // Add Contact

            }
            else {
                $('.add-user-popup-button.add').removeClass('disabled');
                $('.add-user-popup .nw-fm-dialog-title').text(l[101]);

                var $inputTokens = $addUserPopup.find('.share-added-contact.token-input-token-mega'),
                    $multiInput = $addUserPopup.find('.multiple-input'),
                    $scrollBox = $('.multiple-input .jspPane')[0],
                    h1 = $inputTokens.outerHeight(true),// margin included
                    h2 = 0;

                // Calculate complete scroll box height
                if ($scrollBox) {
                    h2 = $scrollBox.scrollHeight;
                }
                else { // Just multi input height
                    h2 = $multiInput.height();
                }

                if (h2 / h1 < 6) {
                    clearScrollPanel('.add-user-popup');
                }
            }
        }
    });

    /**
     * errorMsg
     *
     * Show error popup next to multi input box in case that email is wrong.
     * @param {String} msg, error message.
     */
    function errorMsg(msg) {

        var $addUserPopup = $('.add-user-popup'),
            $warning = $addUserPopup.find('.multiple-input-warning span');

        $warning.text(msg);
        $addUserPopup.addClass('error');

        setTimeout(function() {
            $addUserPopup.removeClass('error');
        }, 3000);
    }
}

/**
 * addContactUI
 *
 * Handle add contact dialog UI
 */
function contactAddDialog() {
    // not for ephemeral
    if (!u_type) {
        return;
    }

    function iconSize(par) {

        // full size icon, popup at bottom of Add contact button
        if (par) {
            $('.add-user-size-icon')
                .removeClass('short-size')
                .addClass('full-size');
        }

        // short size icon, centered dialog
        else {
            $('.add-user-size-icon')
                .removeClass('full-size')
                .addClass('short-size');
        }
    }

    function focusOnInput() {
        var $tokenInput = $('#token-input-');

        $tokenInput
            .focus();
    }

    $('.add-user-notification textarea').rebind('focus.add-user-n', function() {
        $('.add-user-notification').addClass('focused');
    });

    $('.add-user-notification textarea').rebind('blur.add-user-n', function() {
        $('.add-user-notification').removeClass('focused');
    });

    if (!$('.add-contact-multiple-input').tokenInput("getSettings")) {
        initAddDialogMultiInputPlugin();
    }

    $('.fm-empty-contacts .fm-empty-button').rebind('mouseover', function() {
        $('.fm-empty-contacts').addClass('hovered');
    });

    $('.fm-empty-contacts .fm-empty-button').rebind('mouseout', function() {
        $('.fm-empty-contacts').removeClass('hovered');
    });

    $('.fm-empty-contacts .fm-empty-button').rebind('click', function(event) {

        $.hideContextMenu();
        $.dialog = 'add-contact-popup';
        $.sharedTokens = []; // Holds items currently visible in share folder contet (above input)

        // Just in case hide import links
        $('.add-user-popup .import-contacts-dialog').fadeOut(0);
        $('.import-contacts-link').removeClass('active');

        // Prepare multi-input and dialog
        $('.add-user-popup .multiple-input .token-input-token-mega').remove();
        $('.add-user-popup-button.add').addClass('disabled');
        $('.add-user-popup .nw-fm-dialog-title').text(l[71]);
        $('.fm-add-user').removeClass('active');

        iconSize(false);

        $('.add-user-popup')
            .addClass('dialog')
            .removeClass('hidden');

        fm_showoverlay();

        event.stopPropagation();

        // Focus the input after everything else is done or it won't work
        focusOnInput();
    });

    $('.fm-add-user').rebind('click', function() {

        var $this = $(this);
        var $d = $('.add-user-popup');

        $.hideContextMenu();
        $.dialog = 'add-contact-popup';

        // Holds items currently visible in share folder content (above input)
        $.sharedTokens = [];

        // Hide
        if ($this.is('.active')) {
            $this.removeClass('active');
            $d.addClass('hidden');
        }

        // Show
        else {
            var $textarea = $('.add-user-popup .add-user-textarea textarea');

            $textarea.val('');
            $('.add-user-popup .import-contacts-dialog').fadeOut(0);
            $('.import-contacts-link').removeClass('active');
            clearScrollPanel('.add-user-popup');
            $this.addClass('active');
            $d.removeClass('hidden dialog');
            $('.add-user-popup .multiple-input .token-input-token-mega').remove();

            $('.add-user-popup-button.add').addClass('disabled');
            $('.add-user-popup .nw-fm-dialog-title').text(l[71]);

            topPopupAlign(this, '.add-user-popup');

            initTextareaScrolling($textarea, 39);
            $('.add-user-popup .token-input-input-token-mega input').focus();
            focusOnInput();
        }

        iconSize(true);
        return false;
    });

    // List of elements related to pending contacts
    //
    // Received requests:
    // empty grid: fm-empty-contacts (have button on it, .empty-contact-requests-button with label 'View sent requests')
    // full grid: contact-requests-grid (have action buttons,
    //  'Accept': .contact-request-button.accept
    //  'Delete': .contact-request-button.delete
    //  'Ignore': .contact-request-button.ignore
    //
    // Sent requests:
    // empty grid: fm-empty-contacts (have button on it, .empty-sent-request-button with label 'View received requests')
    // full grid: sent-requests-grid (have action buttons,
    //  'ReInvite': .contact-request-button.reinvite
    //  'Cancel Reques': .contact-request-button.cancel
    //
    // Header buttons:
    // fm-contact-requests 'View sent requests'
    // fm-received-requests 'View received requests'

    // View received contact requests, M.ipc
    $('.fm-received-requests, .empty-sent-requests-button').rebind('click', function() {
        M.openFolder('ipc');
        $('.fm-contact-requests').removeClass('active');
        $(this).addClass('active');
    });

    // View sent contact requests, M.opc
    $('.fm-contact-requests, .empty-contact-requests-button').rebind('click', function() {
        M.openFolder('opc');
        $('.fm-received-requests').removeClass('active');
        $(this).addClass('active');
    });

    $('.add-user-size-icon').rebind('click', function() {

        var iPos = 0;

        $('.add-user-popup .import-contacts-dialog').fadeOut(0);
        $('.import-contacts-link').removeClass('active');

        if ($(this).is('.full-size')) {

            $('.add-user-popup').addClass('dialog');
            fm_showoverlay();
            iconSize(false);
            $('.fm-add-user').removeClass('active');
            focusOnInput();
        }

        // .short-size
        else {

            fm_hideoverlay();
            $('.add-user-popup').removeClass('dialog');
            iconSize(true);
            $('.fm-add-user').addClass('active');

            iPos = $(window).width() - $('.fm-add-user').offset().left - $('.add-user-popup').outerWidth() + 2;

            if (iPos > 8) {
                $('.add-user-popup').css('right', iPos + 'px');
            }
            else {
                $('.add-user-popup').css('right', 8 + 'px');
            }
            focusOnInput();
        }
    });

    $('.add-user-popup-button').rebind('click', function() {

        addNewContact($(this));
    });

    $('.add-user-popup .fm-dialog-close').rebind('click', function() {

        fm_hideoverlay();
        $('.add-user-popup').addClass('hidden');
        $('.fm-add-user').removeClass('active');
        clearScrollPanel('.add-user-popup');
    });

    $('.add-user-popup .import-contacts-service').rebind('click', function() {

        // NOT imported
        if (!$(this).is('.imported')) {
            var contacts = new mega.GContacts({'where': 'contacts'});

            // NOT failed
            if (!contacts.options.failed) {
                contacts.importGoogleContacts();
            }
            else {
                closeImportContactNotification('.add-user-popup');
            }
        }
        else {
            var n = $('.imported-contacts-notification');
            n.css('margin-left', '-' + n.outerWidth() / 2 + 'px');
            n.fadeIn(200);
            $('.share-dialog .import-contacts-dialog').fadeOut(200);
        }
    });

    $('.add-user-popup .import-contacts-link').rebind('click', function(e) {

        if (!$(this).is('.active')) {
            $('.add-user-popup .import-contacts-link').addClass('active');// Do not use this, because of doubled class
            $('.add-user-popup .import-contacts-dialog').fadeIn(200);

            $('.imported-notification-close').rebind('click', function() {
                $('.imported-contacts-notification').fadeOut(200);
            });
        }
        else {
            $('.add-user-popup .import-contacts-link').removeClass('active');
            $('.add-user-popup .import-contacts-dialog').fadeOut(200);
            $('.imported-contacts-notification').fadeOut(200);
        }

        e.stopPropagation();
        e.preventDefault();
    });

    $('.add-user-popup .import-contacts-info').rebind('mouseover.add-user-p', function() {
        $('.add-user-popup .import-contacts-info-txt').fadeIn(200);
    });

    $('.add-user-popup .import-contacts-info').rebind('mouseout.add-user-p', function() {
        $('.add-user-popup .import-contacts-info-txt').fadeOut(200);
    });
}



function ephemeralDialog(msg) {

    msgDialog('confirmation', l[998], msg + ' ' + l[999], l[1000], function(e) {
        if (e) {
            loadSubPage('register');
        }
    });
}

function fmtopUI() {
    "use strict";

    $('.fm-clearbin-button,.fm-add-user,.fm-new-folder,.fm-file-upload,.fm-folder-upload').addClass('hidden');
    $('.fm-contact-requests,.fm-received-requests').removeClass('active');
    $('.fm-new-folder').removeClass('filled-input');
    $('.fm-right-files-block').removeClass('visible-notification rubbish-bin');

    if (M.currentrootid === M.RubbishID) {
        $('.fm-clearbin-button').removeClass('hidden');
        $('.fm-right-files-block').addClass('rubbish-bin visible-notification');
    }
    else {
        if (M.currentrootid === M.InboxID) {
            if (d) {
                console.log('Inbox');
            }
        }
        else if (M.currentdirid === 'contacts'
                || M.currentdirid === 'ipc'
                || M.currentdirid === 'opc'
                || (String(M.currentdirid).length === 11
                    && M.currentdirid.substr(0, 6) !== 'search')) {

            $('.fm-add-user').removeClass('hidden');


            // don't add .contacts-panel to ALL .fm-left-panel's
            $('.fm-left-panel:visible').addClass('contacts-panel');

            if (M.currentdirid === 'ipc') {
                $('.fm-received-requests').addClass('active');
                $('.fm-right-header').addClass('requests-panel');
            }
            else if (M.currentdirid === 'opc') {
                $('.fm-contact-requests').addClass('active');
                $('.fm-right-header').addClass('requests-panel');
            }
        }
        else if (String(M.currentdirid).length === 8
            && M.getNodeRights(M.currentdirid) > 0) {

            $('.fm-right-files-block').addClass('visible-notification');
            $('.fm-new-folder').removeClass('hidden');
            $('.fm-file-upload').removeClass('hidden');
            if ((is_chrome_firefox & 2) || 'webkitdirectory' in document.createElement('input')) {
                $('.fm-folder-upload').removeClass('hidden');
            }
            else if (ua.details.engine === 'Gecko') {
                $('.fm-folder-upload').removeClass('hidden');
            }
            else {
                $('.fm-file-upload').addClass('last-button');
            }
        }
        else if (M.currentrootid === 'shares') {
            $('.fm-right-files-block').addClass('visible-notification');
        }
    }
    $('.fm-clearbin-button').rebind('click', function() {
        doClearbin(true);
    });

    // handle the Inbox section use cases
    if (M.hasInboxItems()) {
        $('.nw-fm-left-icon.inbox').removeClass('hidden');
    }
    else {
        $('.nw-fm-left-icon.inbox').addClass('hidden');

        if (M.InboxID && M.currentrootid === M.InboxID) {
            M.openFolder(M.RootID);
        }
    }

    // handle the RubbishBin icon changes
    var $icon = $('.nw-fm-left-icon.rubbish-bin');
    var rubNodes = Object.keys(M.c[M.RubbishID] || {});
    if (rubNodes.length) {
        $('.fm-tree-header.recycle-item').addClass('recycle-notification contains-subfolders');

        if (!$icon.hasClass('filled')) {
            $icon.addClass('filled');
        }
        else if (!$icon.hasClass('glow')) {
            $icon.addClass('glow');
        }
        else {
            $icon.removeClass('glow');
        }
    }
    else {
        $('.fm-tree-header.recycle-item')
            .removeClass('recycle-notification expanded contains-subfolders')
            .prev('.fm-connector-first').removeClass('active');

        $icon.removeClass('filled glow');
    }
}

function doClearbin(all) {
    "use strict";

    msgDialog('clear-bin', l[14], l[15], l[1007], function(e) {
        if (e) {
            M.clearRubbish(all);
        }
    });
}

function handleResetSuccessDialogs(dialog, txt, dlgString) {

    $('.fm-dialog' + dialog + ' .reg-success-txt').text(txt);

    $('.fm-dialog' + dialog + ' .default-white-button').rebind('click', function() {
        $('.fm-dialog-overlay').addClass('hidden');
        $('body').removeClass('overlayed');
        $('.fm-dialog' + dialog).addClass('hidden');
        delete $.dialog;
    });

    $('.fm-dialog-overlay').removeClass('hidden');
    $('body').addClass('overlayed');
    $('.fm-dialog' + dialog).removeClass('hidden');

    $.dialog = dlgString;
}

function avatarDialog(close) {
    'use strict';

    var $dialog = $('.fm-dialog.avatar-dialog');

    if (close) {
        closeDialog();
        return true;
    }

    M.safeShowDialog('avatar', $dialog);

    $('.avatar-body').safeHTML(
        '<div id="avatarcrop">' +
            '<div class="image-upload-and-crop-container">' +
                '<div class="image-explorer-container empty">' +
                    '<div class="image-explorer-image-view">' +
                        '<img class="image-explorer-source" />' +
                        '<div class="avatar-white-bg"></div>' +
                        '<div class="image-explorer-mask circle-mask"></div>' +
                        '<div class="image-explorer-drag-delegate"></div>' +
                    '</div>' +
                    '<div class="image-explorer-scale-slider-wrapper">' +
                        '<input class="image-explorer-scale-slider disabled" type="range" ' +
                            'min="0" max="100" step="1" value="0" disabled="" />' +
                    '</div>' +
                '</div>' +
                '<div class="fm-notifications-bottom">' +
                    '<input type="file" id="image-upload-and-crop-upload-field" class="image-upload-field" ' +
                        'accept="image/jpeg, image/gif, image/png" />' +
                    '<label for="image-upload-and-crop-upload-field" ' +
                        'class="image-upload-field-replacement default-white-button right">' +
                        '<span>@@</span>' +
                    '</label>' +
                    '<div class="default-white-button right" id="fm-change-avatar">' +
                        '<span>@@</span>' +
                    '</div>' +
                    '<div  class="default-white-button right" id="fm-cancel-avatar">' +
                        '<span>@@</span>' +
                    '</div>' +
                    '<div class="clear"></div>' +
                '</div>' +
            '</div>' +
        '</div>', l[1016], l[1017], l[82]);
    $('#fm-change-avatar').hide();
    $('#fm-cancel-avatar').hide();
    var imageCrop = new ImageUploadAndCrop($("#avatarcrop").find('.image-upload-and-crop-container'),
        {
            cropButton: $('#fm-change-avatar'),
            dragDropUploadPrompt:l[1390],
            outputFormat: 'image/jpeg',
            onCrop: function(croppedDataURI)
            {
                if (croppedDataURI.length > 64 * 1024) {
                    return msgDialog('warninga', l[8645], l[8646]);
                }
                var data = dataURLToAB(croppedDataURI);

                mega.attr.set('a', ab_to_base64(data), true, false);
                useravatar.setUserAvatar(u_handle, data, this.outputFormat);

                $('.fm-account-avatar').safeHTML(useravatar.contact(u_handle, '', 'div', true));
                $('.fm-avatar').safeHTML(useravatar.contact(u_handle, '', 'div'));
                avatarDialog(1);
            },
            onImageUpload: function()
            {
                $('.image-upload-field-replacement.fm-account-change-avatar').hide();
                $('#fm-change-avatar').show();
                $('#fm-cancel-avatar').show();
            },
            onImageUploadError: function()
            {

            }
        });
    $('#fm-cancel-avatar,.fm-dialog.avatar-dialog .fm-dialog-close').rebind('click', function(e)
    {
        avatarDialog(1);
    });
}


/**
 * Really simple shortcut logic for select all, copy, paste, delete
 *
 * @constructor
 */
function FMShortcuts() {

    var current_operation = null;

    $(window).rebind('keydown.fmshortcuts', function(e) {

        if (
            !is_fm() ||
            !selectionManager ||
            window.location.toString().indexOf('fm/account') !== -1 ||
            window.location.toString().indexOf('fm/transfers') !== -1
        ) {
            return true;
        }

        e = e || window.event;

        // DO NOT start the search in case that the user is typing something in a form field... (eg.g. contacts -> add
        // contact field)
        if ($(e.target).is("input, textarea, select") || $.dialog) {
            return;
        }

        var charCode = e.which || e.keyCode; // ff
        var charTyped = String.fromCharCode(charCode).toLowerCase();

        if (charTyped == "a" && (e.ctrlKey || e.metaKey)) {
            if (typeof selectionManager != 'undefined' && selectionManager) {
                if (M.currentdirid === 'ipc' || M.currentdirid === 'opc') {
                    return;
                }
                selectionManager.select_all();
            }
            return false; // stop prop.
        } else if (
            (charTyped == "c" || charTyped == "x") &&
            (e.ctrlKey || e.metaKey)
        ) {
            var items = selectionManager.get_selected();
            if (items.length == 0) {
                return; // dont do anything.
            }

            current_operation = {
                'op': charTyped == "c" ? 'copy' : 'cut',
                'src': items
            };

            return false; // stop prop.
        } else if (charTyped == "v" && (e.ctrlKey || e.metaKey)) {
            if (!current_operation) {
                return false; // stop prop.
            }

            var handles = [];
            $.each(current_operation.src, function(k, v) {
                handles.push(v);
            });

            if (current_operation.op == "copy") {
                M.copyNodes(handles, M.currentdirid);
            } else if (current_operation.op == "cut") {
                M.moveNodes(handles, M.currentdirid);
                current_operation = null;
            }

            return false; // stop prop.
        } else if (charCode == 8) {
            var items = selectionManager.get_selected();
            if (items.length == 0 || (M.getNodeRights(M.currentdirid || '') | 0) < 1) {
                return; // dont do anything.
            }

            fmremove(items);

            // force remove, no confirmation
            if (e.ctrlKey || e.metaKey) {
                $('#msgDialog:visible .fm-dialog-button.confirm').trigger('click');
            }

            return false;
        }

    });
}





function fm_hideoverlay() {
    "use strict";

    if (!$.propertiesDialog) {
        $('.fm-dialog-overlay').addClass('hidden');
        $('body').removeClass('overlayed');
    }
    $(document).trigger('MegaCloseDialog');
}

function fm_showoverlay() {
    "use strict";

    $('.fm-dialog-overlay').removeClass('hidden');
    $('body').addClass('overlayed');
}

/**
 * Looking for a already existing name of URL (M.v)
 * @param {Integer} nodeType file:0 folder:1
 * @param {String} value New file/folder name
 * @param {String} target {optional}Target handle to check the duplication inside. if not provided M.v will be used
 */
function duplicated(nodeType, value, target) {
    "use strict";
    if (!target) {
        var items = M.v.filter(function (item) {
            return item.name === value && item.t === nodeType;
        });

        return items.length !== 0;
    }
    else {
        if (M.c[target]) {
            // Check if a folder/file with the same name already exists.
            for (var handle in M.c[target]) {
                if (M.d[handle] && M.d[handle].t === nodeType && M.d[handle].name === value) {
                    return true;
                }
            }
        }
        return false;
    }
}

function renameDialog() {
    "use strict";

    if ($.selected.length > 0) {
        var n = M.d[$.selected[0]] || false;
        var nodeType = n.t;// file: 0, folder: 1
        var ext = fileext(n.name);
        var $dialog = $('.fm-dialog.rename-dialog');
        var $input = $('input', $dialog);
        var errMsg = '';

        M.safeShowDialog('rename', function() {
            $dialog.removeClass('hidden').addClass('active');
            $input.focus();
            return $dialog;
        });

        $('.fm-dialog-close, .rename-dialog-button.cancel', $dialog).rebind('click', closeDialog);

        $('.rename-dialog-button.rename').rebind('click', function() {
            if ($dialog.hasClass('active')) {
                var value = $input.val();

                if (value && n.name && value !== n.name) {
                    if (M.isSafeName(value)) {
                        if (!duplicated(nodeType, value)) {
                            M.rename(n.h, value);
                        }
                        else {
                            errMsg = nodeType ? l[17579] : l[17578];
                            $dialog.find('.duplicated-input-warning span').text(errMsg);
                            $dialog.addClass('duplicate');
                            $input.addClass('error');

                            setTimeout(function() {
                                    $dialog.removeClass('duplicate');
                                    $input.removeClass('error');

                                    $input.focus();
                                }, 2000);

                            return;
                        }
                    }
                    else {
                        $dialog.removeClass('active');
                        $input.addClass('error');
                        return;
                    }
                }

                closeDialog();
            }
        });

        $('.fm-dialog-title', $dialog).text(n.t ? l[425] : l[426]);
        $input.val(n.name);

        $('.transfer-filetype-icon', $dialog)
            .attr('class', 'transfer-filetype-icon ' + fileIcon(n));

        if (!n.t && ext.length > 0) {
            $input[0].selectionStart = 0;
            $input[0].selectionEnd = $input.val().length - ext.length - 1;
        }

        $input.rebind('focus', function() {
            var selEnd;
            $dialog.addClass('focused');
            var d = $(this).val().lastIndexOf('.');
            if (d > -1) {
                selEnd = d;
            }
            else {
                selEnd = $(this).val().length;
            }
            $(this)[0].selectionStart = 0;
            $(this)[0].selectionEnd = selEnd;
        });

        $input.rebind('blur', function() {
            $dialog.removeClass('focused');
        });

        $input.rebind('click keydown', function (event) {
            // distingushing only keydown evet, then checking if it's Enter in order to preform the action'
            if (event.type === 'keydown') {
                if (event.keyCode === 13) { // Enter
                    $('.rename-dialog-button.rename').click();
                    return;
                }
                else if (event.keyCode === 27){ // ESC
                    closeDialog();
                }
            }
            var value = $(this).val();

            if (!value) {
                $dialog.removeClass('active');
            }
            else {
                $dialog.addClass('active');
                $input.removeClass('error');
            }
        });
    }
}

function msgDialog(type, title, msg, submsg, callback, checkbox) {
    var doneButton  = l[81];
    var extraButton = String(type).split(':');
    if (extraButton.length === 1) {
        extraButton = null;
    }
    else {
        type = extraButton.shift();
        extraButton = extraButton.join(':');

        if (extraButton[0] === '!') {
            doneButton  = l[82];
            extraButton = extraButton.substr(1);

            if (extraButton[0] === '^') {
                extraButton = extraButton.substr(1);
                var pos = extraButton.indexOf('!');
                doneButton = extraButton.substr(0, pos++);
                extraButton = extraButton.substr(pos);
            }
        }
    }
    $.msgDialog = type;
    $.warningCallback = callback;

    $('#msgDialog').removeClass('clear-bin-dialog confirmation-dialog warning-dialog-b warning-dialog-a ' +
        'notification-dialog remove-dialog delete-contact loginrequired-dialog multiple');
    $('#msgDialog .icon').removeClass('fm-bin-clear-icon .fm-notification-icon');
    $('#msgDialog .confirmation-checkbox').addClass('hidden');

    if (type === 'clear-bin') {
        $('#msgDialog').addClass('clear-bin-dialog');
        $('#msgDialog .icon').addClass('fm-bin-clear-icon');
        $('#msgDialog .fm-notifications-bottom')
            .safeHTML('<div class="default-white-button right notification-button confirm"><span>@@</span></div>' +
                '<div class="default-white-button right notification-button cancel"><span>@@</span></div>' +
                '<div class="clear"></div>', l[1018], l[82]);

        $('#msgDialog .default-white-button').eq(0).bind('click', function() {
            closeMsg();
            if ($.warningCallback) {
                $.warningCallback(true);
            }
        });
        $('#msgDialog .default-white-button').eq(1).bind('click', function() {
            closeMsg();
            if ($.warningCallback) {
                $.warningCallback(false);
            }
        });
    }
    else if (type === 'delete-contact') {
        $('#msgDialog').addClass('delete-contact');
        $('#msgDialog .fm-notifications-bottom')
            .safeHTML('<div class="default-white-button right notification-button confirm"><span>@@</span></div>' +
                '<div class="default-white-button right notification-button cancel"><span>@@</span></div>' +
                '<div class="clear"></div>', l[78], l[79]);

        $('#msgDialog .default-white-button').eq(0).bind('click', function() {
            closeMsg();
            if ($.warningCallback) {
                $.warningCallback(true);
            }
        });
        $('#msgDialog .default-white-button').eq(1).bind('click', function() {
            closeMsg();
            if ($.warningCallback) {
                $.warningCallback(false);
            }
        });
    }
    else if (type === 'warninga' || type === 'warningb' || type === 'info') {
        if (extraButton) {
            $('#msgDialog .fm-notifications-bottom')
                .safeHTML('<div class="default-white-button right notification-button confirm"><span>@@</span></div>' +
                    '<div class="default-white-button right notification-button cancel"><span>@@</span></div>' +
                    '<div class="clear"></div>', doneButton, extraButton);

            $('#msgDialog .default-white-button').eq(0).bind('click', function() {
                closeMsg();
                if ($.warningCallback) {
                    $.warningCallback(false);
                }
            });
            $('#msgDialog .default-white-button').eq(1).bind('click', function() {
                closeMsg();
                if ($.warningCallback) {
                    $.warningCallback(true);
                }
            });
        }
        else {
            $('#msgDialog .fm-notifications-bottom')
                .safeHTML('<div class="default-white-button right notification-button"><span>@@</span></div>' +
                    '<div class="clear"></div>', l[81]);

            $('#msgDialog .default-white-button').bind('click', function() {
                closeMsg();
                if ($.warningCallback) {
                    $.warningCallback(true);
                }
            });
        }

        $('#msgDialog .icon').addClass('fm-notification-icon');
        if (type === 'warninga') {
            $('#msgDialog').addClass('warning-dialog-a');
        }
        else if (type === 'warningb') {
            $('#msgDialog').addClass('warning-dialog-b');
        }
        else if (type === 'info') {
            $('#msgDialog').addClass('notification-dialog');
        }
    }
    else if (type === 'confirmation' || type === 'remove') {
        $('#msgDialog .fm-notifications-bottom')
            .safeHTML('<div class="left checkbox-block hidden">' +
                '<div class="checkdiv checkboxOff">' +
                    '<input type="checkbox" name="confirmation-checkbox" ' +
                        'id="confirmation-checkbox" class="checkboxOff">' +
                '</div>' +
                '<label for="export-checkbox" class="radio-txt">@@</label></div>' +
                '<div class="default-white-button right notification-button confirm"><span>@@</span></div>' +
                '<div class="default-white-button right notification-button cancel"><span>@@</span></div>' +
                '<div class="clear"></div>', l[229], l[78], l[79]);

        $('#msgDialog .default-white-button').eq(0).bind('click', function() {
            closeMsg();
            if ($.warningCallback) {
                $.warningCallback(true);
            }
        });

        $('#msgDialog .default-white-button').eq(1).bind('click', function() {
            closeMsg();
            if ($.warningCallback) {
                $.warningCallback(false);
            }
        });
        $('#msgDialog .icon').addClass('fm-notification-icon');
        $('#msgDialog').addClass('confirmation-dialog');
        if (type === 'remove') {
            $('#msgDialog').addClass('remove-dialog');
        }

        if (checkbox) {
            $('#msgDialog .left.checkbox-block .checkdiv,' +
                '#msgDialog .left.checkbox-block input')
                    .removeClass('checkboxOn').addClass('checkboxOff');

            $.warningCheckbox = false;
            $('#msgDialog .left.checkbox-block').removeClass('hidden');
            $('#msgDialog .left.checkbox-block').rebind('click', function(e) {
                var $o = $('#msgDialog .left.checkbox-block .checkdiv, #msgDialog .left.checkbox-block input');
                if ($('#msgDialog .left.checkbox-block input').hasClass('checkboxOff')) {
                    $o.removeClass('checkboxOff').addClass('checkboxOn');
                    localStorage.skipDelWarning = 1;
                }
                else {
                    $o.removeClass('checkboxOn').addClass('checkboxOff');
                    delete localStorage.skipDelWarning;
                }
            });
        }
    }
    else if (type === 'loginrequired') {

        $('#msgDialog').addClass('loginrequired-dialog');

        $('#msgDialog .fm-notifications-bottom')
            .addClass('hidden')
            .html('');

        $('#msgDialog .default-white-button').bind('click', function() {
            closeMsg();
            if ($.warningCallback) {
                $.warningCallback(true);
            }
        });
        $('#msgDialog').addClass('notification-dialog');
        title = l[5841];
        msg = '<p>' + escapeHTML(l[5842]) + '</p>\n' +
            '<a class="top-login-button clickurl" href="/login">' + escapeHTML(l[171]) + '</a>\n' +
            '<a class="create-account-button clickurl" href="/register">' + escapeHTML(l[1076]) + '</a><br/>';

        var $selectedPlan = $('.reg-st3-membership-bl.selected');
        var plan = 1;
        if ($selectedPlan.is(".pro4")) { plan = 4; }
        else if ($selectedPlan.is(".pro1")) { plan = 1; }
        else if ($selectedPlan.is(".pro2")) { plan = 2; }
        else if ($selectedPlan.is(".pro3")) { plan = 3; }

        $('.loginrequired-dialog .fm-notification-icon')
            .removeClass('plan1')
            .removeClass('plan2')
            .removeClass('plan3')
            .removeClass('plan4')
            .addClass('plan' + plan);
    }

    $('#msgDialog .fm-dialog-title span').text(title);

    $('#msgDialog .fm-notification-info p').safeHTML(msg);
    clickURLs();
    if (submsg) {
        $('#msgDialog .fm-notification-warning').text(submsg);
        $('#msgDialog .fm-notification-warning').show();
    }
    else {
        $('#msgDialog .fm-notification-warning').hide();
    }

    $('#msgDialog .fm-dialog-close').rebind('click', function() {
        closeMsg();
        if ($.warningCallback) {
            $.warningCallback(false);
        }
    });
    $('#msgDialog').removeClass('hidden');
    fm_showoverlay();

    if ($.dialog) {
        $('.fm-dialog').addClass('arrange-to-back');
    }
}

function closeMsg() {
    $('#msgDialog').addClass('hidden');

    if ($.dialog) {
        $('.fm-dialog').removeClass('arrange-to-back');
    }
    else {
        fm_hideoverlay();
    }

    delete $.msgDialog;
}

function dialogPositioning(s) {
    $(s).css('margin-top', '-' + $(s).height() / 2 + 'px');
}

/**
 * opens a contact link dialog, after getting all needed info from API
 *
 * @param {String} contactLink, user contact link, the link we want to get.
 * @returns {null} no return value
 */
function openContactInfoLink(contactLink) {
    var $dialog = $('.fm-dialog.qr-contact');
    var QRContactDialogPrepare = function QRContactDialogPrepare(avatar, em, fullname, ctHandle) {
        $('.qr-contact-name', $dialog).text(fullname);
        $('.qr-contact-email', $dialog).text(em);
        if (avatar) {

            var ab = base64_to_ab(avatar);
            var blob = new Blob([ab], { type: 'image/jpeg' });
            $('.avatar-wrapper.avatar img', $dialog).attr('src', myURL.createObjectURL(blob))
                .removeClass('hidden');
        }
        else {
            var curAvatar = useravatar.contact(em);
            $('.avatar-container-qr-contact', $dialog).html(curAvatar);
        }
        var contactStatus = 1;
        if (ctHandle === u_handle) {
            $('#qr-ctn-add', $dialog).addClass('disabled');
            $('#qr-ctn-add', $dialog).off('click');
<<<<<<< HEAD
=======
            $('.qr-ct-exist', $dialog).text(l[18514]).removeClass('hidden');
>>>>>>> 45fc1a98
        }
        else if (M.u[ctHandle] && M.u[ctHandle]._data.c) {
            contactStatus = 2;
            $('#qr-ctn-add', $dialog).addClass('disabled');
<<<<<<< HEAD
            $('.qr-ct-exist', $dialog).removeClass('hidden');
=======
            $('.qr-ct-exist', $dialog).text(l[17886]).removeClass('hidden');
>>>>>>> 45fc1a98
            $('#qr-ctn-add', $dialog).off('click');
        }
        else {
            $('.big-btn-txt', $dialog).text(l[101]);
            $('#qr-ctn-add', $dialog).removeClass('disabled');
            $('.qr-ct-exist', $dialog).addClass('hidden');
            $('#qr-ctn-add', $dialog).rebind('click', function () {
                if (contactStatus === 1) {
                    M.inviteContact(u_attr.email, em, null, contactLink)
                }
                $('#qr-ctn-add', $dialog).off('click');
                closeDialog();

                return false;
            });
        }
        $dialog.removeClass('hidden');
    };
    $dialog.find('.fm-dialog-close')
        .rebind('click', function () {
            closeDialog();
            return false;
        });
    var req = { a: 'clg', cl: contactLink };
    api_req(req, {
        callback: function (res, ctx) {
            if (typeof res === 'object') {
                M.safeShowDialog('qr-contact', function () {
                    QRContactDialogPrepare(res['+a'], res.e, res.fn + ' ' + res.ln, res.h);
                    return $dialog;
                });

            }
<<<<<<< HEAD
=======
            else {
                msgDialog('warningb', l[8531], l[17865]);
            }
>>>>>>> 45fc1a98
        }
    });
}

/**
 * IFunction to open QR customization dialog.
 * Access QR Code Dialog, can be accessed from dashboard -> QR widget, and from settings -> security
 *
 * @returns {null} no returned value
 */
function openAccessQRDialog() {
    var $dialog = $('.fm-dialog.qr-dialog');

    var QRdialogPrepare = function _QRdialogPrepare() {
        $dialog.removeClass('hidden');
        $dialog.removeClass('disabled');
        if (M.account.contactLink && M.account.contactLink.length) {
            var cutPlace = location.href.indexOf('/fm/');
            var myHost = location.href.substr(0, cutPlace);
            myHost += '/' + M.account.contactLink;
            var QRoptions = {
                width: 222,
                height: 222,
                correctLevel: QRErrorCorrectLevel.H,    // high
                foreground: '#D90007',
                text: myHost
            };
            $('.qr-icon-big', $dialog).text('').qrcode(QRoptions);


            $('.qr-http-link', $dialog).text(myHost);
            var curAvatar = useravatar.contact(u_handle);
            $('.avatar-container-qr', $dialog).html(curAvatar);
            var handleAutoAccept = function _handleAutoAccept(autoAcc) {
                if (autoAcc === '1') {
                    $dialog.find('.qr-dialog-label .dialog-feature-toggle').addClass('toggle-on')
                        .find('.dialog-feature-switch').css('marginLeft', '22px');
                }
                else {
                    $dialog.find('.qr-dialog-label .dialog-feature-toggle').removeClass('toggle-on')
                        .find('.dialog-feature-switch').css('marginLeft', '2px');
                }
            };
            mega.attr.get(u_handle, 'clv', -2, 0).done(handleAutoAccept);

        }
    };

    $dialog.find('.fm-dialog-close')
        .rebind('click', function () {
            closeDialog();
            return false;
        });
    $dialog.find('#qr-dlg-close')
        .rebind('click', function () {
            closeDialog();
            return false;
        });
    $dialog.find('.qr-dialog-label .dialog-feature-toggle').rebind('click', function () {
        var me = $(this);
        if (me.hasClass('toggle-on')) {
            me.find('.dialog-feature-switch').animate({ marginLeft: '2px' }, 150, 'swing', function () {
                me.removeClass('toggle-on');
                mega.attr.set('clv', 0, -2, 0);
            });
        }
        else {
            me.find('.dialog-feature-switch').animate({ marginLeft: '22px' }, 150, 'swing', function () {
                me.addClass('toggle-on');
                mega.attr.set('clv', 1, -2, 0);
            });
        }
    });
    $dialog.find('.reset-qr-label')
        .rebind('click', function () {
            var msgTitle = l[18227]; // 'QR Code Regenerate';
            var msgMsg = l[18228] + ' '; // 'You are about to generate a new QR code. ' +
                // 'Your <b>existing</b> QR code and invitation link will no longer work. ';
            var msgQuestion = l[18229]; // 'Do you want to proceed?';
            msgDialog('confirmation', msgTitle, msgMsg,
                msgQuestion,
                function (regenQR) {
                    if (regenQR) {
                        $dialog.addClass('disabled');
                        var delQR = {
                            a: 'cld',
                            cl: M.account.contactLink.substring(2, M.account.contactLink.length)
                        };
                        var reGenQR = { a: 'clc' };

                        api_req(delQR, {
                            callback: function (res, ctx) {
                                if (res === 0) { // success
                                    api_req(reGenQR, {
                                        callback: function (res2, ctx2) {
                                            if (typeof res2 !== 'string') {
                                                res2 = '';
                                            }
                                            else {
                                                res2 = 'C!' + res2;
                                            }
                                            M.account.contactLink = res2;
                                            QRdialogPrepare();
                                        }
                                    });
                                }
                                else {
                                    $dialog.removeClass('disabled');
                                }
                            }
                        });
                    }
                });

        });
    if (is_extension || M.execCommandUsable()) {
        $('#qr-dlg-cpy-lnk').removeClass('hidden');
        $('#qr-dlg-cpy-lnk').rebind('click', function () {
            var links = $.trim($('.qr-http-link', $dialog).text());
            var toastTxt = l[7654];
            copyToClipboard(links, toastTxt);
        });
    }
    else {
        $('#qr-dlg-cpy-lnk').addClass('hidden');
    }
    if (ua.details.browser === "Chrome") {
        $dialog.find('#qr-dlg-sv-img').removeClass('hidden');
        $dialog.find('#qr-dlg-sv-img').rebind('click', function () {
            var canvasQR = $('.qr-icon-big canvas', $dialog)[0];
            var genImageURL = canvasQR.toDataURL();
            var link = document.createElement("a");

            link.setAttribute("href", genImageURL);
            link.setAttribute("download", M.account.contactLink);
            //link.addClass('hidden');
            link.click();
        });
    }
    else {
        $dialog.find('#qr-dlg-sv-img').addClass('hidden');
    }

    M.safeShowDialog('qr-dialog', function () {
        QRdialogPrepare();
        return $dialog;
    });

}




/**
 * shareDialogContentCheck
 *
 * Taking care about share dialog button 'Done'/share enabled/disabled and scroll
 *
 */
function shareDialogContentCheck() {

    var dc = '.share-dialog',
        itemsNum = 0,
        newItemsNum = 0,
        $btn = $('.default-white-button.dialog-share-button');
    var $groupPermissionDropDown = $('.share-dialog .permissions-icon');

    newItemsNum = $(dc + ' .token-input-token-mega').length;
    itemsNum = $(dc + ' .share-dialog-contacts .share-dialog-contact-bl').length;

    if (itemsNum) {

        $(dc + ' .share-dialog-img').addClass('hidden');
        $(dc + ' .share-dialog-contacts').removeClass('hidden');
        handleDialogScroll(itemsNum, dc);
    }
    else {
        $(dc + ' .share-dialog-img').removeClass('hidden');
        $(dc + ' .share-dialog-contacts').addClass('hidden');
    }

    // If new items are availble in multiInput box
    // or permission is changed on some of existing items
    if (newItemsNum || $.changedPermissions.length || $.removedContactsFromShare.length) {
        $btn.removeClass('disabled');
    }
    else {
        $btn.addClass('disabled');
    }

    if (newItemsNum) {
        $groupPermissionDropDown.removeClass('disabled');
    }
    else {
        $groupPermissionDropDown.addClass('disabled');
    }
}

function addShareDialogContactToContent(userEmail, type, id, av, userName, permClass, permText) {

    var html = '',
        htmlEnd = '',
        item = '',
        exportClass = '';

    var contactEmailHtml = '';

    if (userEmail !== userName) {
        contactEmailHtml = '<div class="contact-email">'
            + htmlentities(userEmail)
            + '</div>';
    }

    item = av
        + '<div class="fm-share-user-info">'
        + '<div class="fm-share-centered">'
        + '<div class="fm-chat-user">' + htmlentities(userName) + '</div>'
        + contactEmailHtml
        + '</div>'
        + '</div>';

    html = '<div class="share-dialog-contact-bl ' + type + '" id="sdcbl_' + id + '">'
           + item
           + '<div class="share-dialog-remove-button"></div>'
           + '<div class="share-dialog-permissions ' + permClass + '">'
           + '<span></span>' + permText
           +  '</div>';


    htmlEnd = '<div class="clear"></div>'
              + '</div>';

    return html + htmlEnd;
}

function fillShareDialogWithContent() {

    $.sharedTokens = [];// GLOBAL VARIABLE, Hold items currently visible in share folder content (above multi-input)
    $.changedPermissions = [];// GLOBAL VAR, changed permissions shared dialog
    $.removedContactsFromShare = [];// GLOBAL VAR, removed contacts from a share

    var pendingShares = {};
    var nodeHandle    = String($.selected[0]);
    var node          = M.getNodeByHandle(nodeHandle);
    var userHandles   = M.getNodeShareUsers(node, 'EXP');

    if (M.ps[nodeHandle]) {
        pendingShares = Object(M.ps[nodeHandle]);
        userHandles   = userHandles.concat(Object.keys(pendingShares));
    }
    var seen = Object.create(null);

    userHandles.forEach(function(handle) {
        var user = M.getUser(handle) || Object(M.opc[handle]);

        if (!user.m) {
            console.warn('Unknown user "%s"!', handle);
        }
        else if (!seen[user.m]) {
            var name  = M.getNameByHandle(handle) || user.m;
            var share = M.getNodeShare(node, handle) || Object(pendingShares[handle]);

            generateShareDialogRow(name, user.m, share.r | 0, handle);
            seen[user.m] = 1;
        }
    });
}

/**
 * Generates and inserts a share or pending share row into the share dialog
 * @param {String} displayNameOrEmail
 * @param {String} email
 * @param {Number} shareRights
 * @param {String} userHandle Optional
 */
function generateShareDialogRow(displayNameOrEmail, email, shareRights, userHandle) {

    var rowId = '',
        html = '',
        av =  useravatar.contact(email, 'nw-contact-avatar'),
        perm = '',
        permissionLevel = 0;

    if (typeof shareRights != 'undefined') {
        permissionLevel = shareRights;
    }

    // Permission level
    if (permissionLevel === 1) {
        perm = ['read-and-write', l[56]];
    } else if (permissionLevel === 2) {
        perm = ['full-access', l[57]];
    } else {
        perm = ['read-only', l[55]];
    }

    // Add contact
    $.sharedTokens.push(email);

    // Update token.input plugin
    removeFromMultiInputDDL('.share-multiple-input', {id: email, name: email});

    rowId = (userHandle) ? userHandle : email;
    html = addShareDialogContactToContent(email, '', rowId, av, displayNameOrEmail, perm[0], perm[1]);

    $('.share-dialog .share-dialog-contacts').safeAppend(html);
}

/**
 * updateDialogDropDownList
 *
 * Extract id from list of emails, preparing it for extrusion,
 * fill multi-input dropdown list with not used emails.
 *
 * @param {String} dialog multi-input dialog class name.
 */
function updateDialogDropDownList(dialog) {

    var listOfEmails = M.getContactsEMails(),
        allEmails = [],
        contacts;

    // Loop through email list and extrude id
    for (var i in listOfEmails) {
        if (listOfEmails.hasOwnProperty(i)) {
            allEmails.push(listOfEmails[i].id);
        }
    }

    contacts = excludeIntersected($.sharedTokens, allEmails);
    addToMultiInputDropDownList(dialog, contacts);
}

/**
 * checkMultiInputPermission
 *
 * Check DOM element permission level class name.
 * @param {Object} $this, DOM drop down list element.
 * @returns {Array} [drop down list permission class name, translation string].
 */
function checkMultiInputPermission($this) {

    var permissionLevel;

    if ($this.is('.read-and-write')) {
        permissionLevel = ['read-and-write', l[56]]; // Read & Write
    }
    else if ($this.is('.full-access')) {
        permissionLevel = ['full-access', l[57]]; // Full access
    }
    else {
        permissionLevel = ['read-only', l[55]]; // Read-only
    }

    return permissionLevel;
}

/**
 * Checks if an email address is already known by the user
 * @param {String} email
 * @returns {Boolean} Returns true if it exists in the state, false if it is new
 */
function checkIfContactExists(email) {

    var userIsAlreadyContact = false;
    var userContacts = M.u;

    // Loop through the user's contacts
    for (var contact in userContacts) {
        if (userContacts.hasOwnProperty(contact)) {

            // Check if the users are already contacts by comparing email addresses of known contacts and the one entered
            if (email === userContacts[contact].m) {
                userIsAlreadyContact = true;
                break;
            }
        }
    }

    return userIsAlreadyContact;
}

/**
 * sharedPermissionLevel
 *
 * Translate class name to numeric permission level.
 * @param {String} value Permission level as a string i.e. 'read-and-write', 'full-access', 'read-only'.
 * @returns {Number} integer value of permission level.
 */
function sharedPermissionLevel(value) {

    var permissionLevel = 0;

    if (value === 'read-and-write') {
        permissionLevel = 1; // Read and Write access
    }
    else if (value === 'full-access') {
        permissionLevel = 2; // Full access
    }
    else {
        permissionLevel = 0; // read-only
    }

    return permissionLevel;
}

/**
 * initShareDialogMultiInputPlugin
 *
 * Initialize share dialog multi input plugin
 */
function initShareDialogMultiInputPlugin() {

        // Plugin configuration
        var contacts = M.getContactsEMails();

        var errorMsg = function(msg) {

            var $shareDialog = $('.share-dialog'),
                $warning = $shareDialog.find('.multiple-input-warning span');

            $warning.text(msg);
            $shareDialog.addClass('error');

            setTimeout(function() {
                $shareDialog.removeClass('error');
            }, 3000);
        };

        var $input = $('.share-multiple-input');
        var $scope = $input.parents('.share-dialog');

        $input.tokenInput(contacts, {
            theme: "mega",
            placeholder: l[16528],// Enter an email or MEGA contact name
            searchingText: "",
            noResultsText: "",
            addAvatar: true,
            autocomplete: null,
            searchDropdown: true,
            emailCheck: true,
            preventDoublet: false,
            tokenValue: "id",
            propertyToSearch: "name",
            resultsLimit: 5,
            minChars: 1,
            accountHolder: (M.u[u_handle] || {}).m || '',
            scrollLocation: 'share',
            // Exclude from dropdownlist only emails/names which exists in multi-input (tokens)
            excludeCurrent: true,

            onEmailCheck: function() {
                errorMsg(l[7415]); // Looks like there's a malformed email
            },
            onReady: function() {
                var $this = $scope.find('li input');
                $this.rebind('keyup', function() {
                    var value = $.trim($this.val());
                    var emailList = value.split(/[ ;,]+/);
                    if ($scope.find('li.token-input-token-mega').length > 0 || checkMail(value) === false || emailList.length > 1) {
                        $scope.find('.dialog-share-button').removeClass('disabled');
                    } else {
                        $scope.find('.dialog-share-button').addClass('disabled');
                    }
                });
            },
            onDoublet: function(u) {
                errorMsg(l[7413]); // You already have a contact with that email
            },
            onHolder: function() {
                errorMsg(l[7414]); // There's no need to add your own email address
            },
            onAdd: function(item) {

                // If the user is not already a contact, then show a text area
                // where they can add a custom message to the pending share request
                if (checkIfContactExists(item.id) === false) {
                    $('.share-message').show();
                    initTextareaScrolling($('.share-message-textarea textarea'), 39);
                }

                $('.dialog-share-button').removeClass('disabled');

                // Enable group permission change drop down list
                $('.share-dialog .permissions-icon').removeClass('disabled');

                var $shareDialog = $('.share-dialog');
                var $inputToken = $('.share-added-contact.token-input-token-mega');
                var $multiInput = $shareDialog.find('.multiple-input');
                var h1 = $inputToken.outerHeight(true);// margin
                var h2 = $multiInput.height();

                // Add scroll box if there's enough items available
                if (5 <= h2 / h1 && h2 / h1 < 6) {
                    $multiInput.jScrollPane({
                        enableKeyboardNavigation: false,
                        showArrows: true,
                        arrowSize: 8,
                        animateScroll: true
                    });
                    setTimeout(function() {
                        $shareDialog.find('.token-input-input-token-mega input').focus();
                    }, 0);
                }

                $('.fm-dialog.share-dialog').position({
                    'my': 'center center',
                    'at': 'center center',
                    'of': $(window)
                });
            },
            onDelete: function() {

                var $btn = $('.dialog-share-button'),
                    $shareDialog = $('.share-dialog'),
                    iNewItemsNum, iItemsNum;

                setTimeout(function() {
                    $shareDialog.find('.token-input-input-token-mega input').blur();
                }, 0);

                iNewItemsNum = $shareDialog.find('.token-input-list-mega .token-input-token-mega').length;
                iItemsNum = $shareDialog.find('.share-dialog-contacts .share-dialog-contact-bl').length;

                // If new items are still availble in multiInput box
                // or permission is changed on some of existing items
                if (iNewItemsNum  || $.changedPermissions.length || $.removedContactsFromShare.length) {
                    $btn.removeClass('disabled');
                }
                else {
                    $btn.addClass('disabled');
                }

                if (iNewItemsNum) {

                    var inputToken = $shareDialog.find('.share-added-contact.token-input-token-mega'),
                        $multiInput = $shareDialog.find('.multiple-input'),
                        $c = $shareDialog.find('.multiple-input .jspPane')[0],
                        h1 = inputToken.outerHeight(),// margin excluded
                        h2 = 0;

                    if ($c) {
                        h2 = $c.scrollHeight;
                    }
                    else {
                        h2 = $multiInput.height();
                    }

                    // If there's less items then necessary remove scroll box
                    if (h2 / h1 < 6) {
                        clearScrollPanel('.share-dialog');
                    }
                }
                else {

                    // Disable group permission change drop down list
                    $('.share-dialog .permissions-icon').addClass('disabled');
                }

                $('.fm-dialog.share-dialog').position({
                    'my': 'center center',
                    'at': 'center center',
                    'of': $(window)
                });
            }
        });
}


function initShareDialog() {
    "use strict";

    $.shareTokens = [];

    /*if (!u_type) {
        return; // not for ephemeral
    }*/

    // Prevents double initialization of token input
    if (!$('.share-multiple-input').tokenInput("getSettings")) {

        initShareDialogMultiInputPlugin();
    }

    var menuPermissionState = function($this) {

        var mi = '.permissions-menu .permissions-menu-item',
            cls = checkMultiInputPermission($this);

        $(mi).removeClass('active');

        $(mi + '.' + cls[0]).addClass('active');
    };

    var handlePermissionMenu = function($this, m, x, y) {

        m.css('left', x + 'px');
        m.css('top', y + 'px');
        menuPermissionState($this);
        $this.addClass('active');
        m.fadeIn(200);
    };

    $('.share-dialog').rebind('click', function(e) {

        var hideMenus = function() {

            // share dialog permission menu
            $('.permissions-menu', $this).fadeOut(200);
            $('.import-contacts-dialog').fadeOut(200);
            $('.permissions-icon', $this).removeClass('active');
            $('.share-dialog-permissions', $this).removeClass('active');
            closeImportContactNotification('.share-dialog');
            $('.import-contacts-service', $this).removeClass('imported');
        };

        var $this = $(this);

        if (typeof e.originalEvent.path !== 'undefined') {

            // This's sensitive to dialog DOM element positioning
            var trg = e.originalEvent.path[0];
            var trg1 = e.originalEvent.path[1];
            var trg2 = e.originalEvent.path[2];

            if (!$(trg).is('.permissions-icon,.import-contacts-link,.share-dialog-permissions')
                && !$(trg1).is('.permissions-icon,.import-contacts-link,.share-dialog-permissions')
                && !$(trg2).is('.permissions-icon,.import-contacts-link,.share-dialog-permissions'))
            {
                hideMenus();
            }
        }
        else if ($this.get(0) === e.currentTarget) {
            hideMenus();
        }
    });

    $('.share-dialog .fm-dialog-close, .share-dialog .dialog-cancel-button').rebind('click', function() {
        $('.export-links-warning').addClass('hidden');
        closeDialog();
    });

    /*
     * On share dialog, done/share button
     *
     * Adding new contacts to shared item
     */
    $('.share-dialog .dialog-share-button').rebind('click', function() {

        var share = new mega.Share();
        share.updateNodeShares();
    });

    $('.share-dialog').off('click', '.share-dialog-remove-button');
    $('.share-dialog').on('click', '.share-dialog-remove-button', function() {

        var $this = $(this);

        var handleOrEmail = $this.parent().attr('id').replace('sdcbl_', '');

        $this.parent()
            .fadeOut(200)
            .remove();

        var selectedNodeHandle = $.selected[0];
        if (handleOrEmail !== '') {

            // Due to pending shares, the id could be an email instead of a handle
            var userEmail = Object(M.opc[handleOrEmail]).m || handleOrEmail;

            $.removedContactsFromShare.push({
                'selectedNodeHandle': selectedNodeHandle,
                'userEmail': userEmail,
                'handleOrEmail': handleOrEmail
            });

            $.sharedTokens.splice($.sharedTokens.indexOf(userEmail), 1);
        }

        shareDialogContentCheck();
    });

    // related to specific contact
    $('.share-dialog').off('click', '.share-dialog-permissions');
    $('.share-dialog').on('click', '.share-dialog-permissions', function(e) {

        var $this = $(this);
        var $m = $('.permissions-menu');
        var scrollBlock = $('.share-dialog-contacts .jspPane');
        var scrollPos = 0;
        var x = 0;
        var y = 0;

        $m.removeClass('search-permissions');

        if (scrollBlock.length) {
            scrollPos = scrollBlock.position().top;
        }

        // fadeOut this popup
        if ($this.is('.active')) {
            $m.fadeOut(200);
            $this.removeClass('active');
        }
        else {
            $('.share-dialog-permissions').removeClass('active');
            $('.permissions-icon').removeClass('active');
            closeImportContactNotification('.share-dialog');

            x = $this.position().left + 10;
            y = $this.position().top + 13 + scrollPos;

            handlePermissionMenu($this, $m, x, y);
        }

        e.stopPropagation();
    });

    // related to multi-input contacts
    $('.share-dialog .permissions-icon').rebind('click', function(e) {

        var $this = $(this);
        var $m = $('.permissions-menu');
        var x = 0;
        var y = 0;

        if (!$this.is('.disabled')) {

            // fadeOut permission menu for this icon
            if ($this.is('.active')) {
                $m.fadeOut(200);
                $this.removeClass('active');
            }
            else {
                $('.share-dialog-permissions').removeClass('active');
                $('.permissions-icon').removeClass('active');
                $m.addClass('search-permissions');
                closeImportContactNotification('.share-dialog');

                x = $this.position().left - 4;
                y = $this.position().top - 35;

                handlePermissionMenu($this, $m, x, y);
            }
        }

        e.stopPropagation();
    });

    /* Handles permission changes
     * 1. Group permission change '.share-dialog .permissions-icon.active'
     * 2. Specific perm. change '.share-dialog .share-dialog-permissions.active'
    */
    $('.permissions-menu-item').rebind('click', function(e) {

        var $this = $(this);
        var id;
        var perm;
        var $existingContacts;
        var shares = M.d[$.selected[0]].shares;
        var newPermLevel = checkMultiInputPermission($this);
        var $itemPermLevel = $('.share-dialog .share-dialog-permissions.active');
        var $groupPermLevel = $('.share-dialog .permissions-icon.active');
        var currPermLevel = [];

        $('.permissions-menu').fadeOut(200);

        // Single contact permission change, .share-dialog-permissions
        if ($itemPermLevel.length) {

            currPermLevel = checkMultiInputPermission($itemPermLevel);
            id = $itemPermLevel.parent().attr('id').replace('sdcbl_', '');

            if (id !== '') {
                perm = sharedPermissionLevel(newPermLevel[0]);

                if (!shares || !shares[id] || shares[id].r !== perm) {
                    if (M.opc[id]) {
                        // it's a pending contact, provide back the email
                        id = M.opc[id].m || id;
                    }
                    $.changedPermissions.push({ u: id, r: perm });
                }
            }

            $itemPermLevel
                .removeClass(currPermLevel[0])
                .removeClass('active')
                .safeHTML('<span></span>@@', newPermLevel[1])
                .addClass(newPermLevel[0]);
        }
        else if ($groupPermLevel.length) {// Group permission change, .permissions-icon

            // $.changedPermissions = [];// Reset global var

            currPermLevel = checkMultiInputPermission($groupPermLevel);

            // Get all items from dialog content block (avatar, name/email, permission)
            /*$existingContacts = $('.share-dialog-contact-bl');
            $.each($existingContacts, function(index, value) {

                extract id of contact
                id = $(value).attr('id').replace('sdcbl_', '');

                if (id !== '') {
                    perm = sharedPermissionLevel(newPermLevel[0]);

                    if (!shares || !shares[id] || shares[id].r !== perm) {
                        $.changedPermissions.push({ u: id, r: perm });
                    }
                }
            });*/

            $groupPermLevel
                .removeClass(currPermLevel[0])
                .removeClass('active')
                .safeHTML('<span></span>@@', newPermLevel[1])
                .addClass(newPermLevel[0]);

            /*$('.share-dialog-contact-bl .share-dialog-permissions')
                .removeClass('read-only')
                .removeClass('read-and-write')
                .removeClass('full-access')
                .safeHTML('<span></span>@@', newPermLevel[1])
                .addClass(newPermLevel[0]);*/
        }

        if ($.changedPermissions.length > 0) {// Enable Done button
            $('.default-white-button.dialog-share-button').removeClass('disabled');
        }

        $('.permissions-icon.active').removeClass('active');
        $('.share-dialog-permissions.active').removeClass('active');

        e.stopPropagation();
        return false;
    });

    //Pending info block
    $('.pending-indicator').rebind('mouseover', function() {
        var x = $(this).position().left,
            y = $(this).position().top,
            infoBlock = $('.share-pending-info'),
            scrollPos = 0;
        if ($('.share-dialog-contacts .jspPane'))
            scrollPos = $('.share-dialog-contacts .jspPane').position().top;
        var infoHeight = infoBlock.outerHeight();
        infoBlock.css({
            'left': x,
            'top': y - infoHeight + scrollPos
        });
        infoBlock.fadeIn(200);
    });
    $('.pending-indicator').rebind('mouseout', function() {
        $('.share-pending-info').fadeOut(200);
    });

    // Personal message
    $('.share-message textarea').rebind('focus', function() {

        var $this = $(this);
        $('.share-message').addClass('focused');

        if ($this.val() === l[6853]) {

            // Clear the default message
            $this.val('');

            onIdle(function() {
                $this.select();
            });

            $this.mouseup(function mouseUpHandler() {
                $this.off("mouseup", mouseUpHandler);
                return false;
            });
        }
    });

    $('.share-message textarea').rebind('blur', function() {
        $('.share-message').removeClass('focused');
    });
}

function addImportedDataToSharedDialog(data) {
    $.each(data, function(ind, val) {
        $('.share-dialog .share-multiple-input').tokenInput("add", {id: val, name: val});
    });

    closeImportContactNotification('.share-dialog');
}

function addImportedDataToAddContactsDialog(data) {
    $.each(data, function(ind, val) {
        $('.add-user-popup .add-contact-multiple-input').tokenInput("add", {id: val, name: val});
    });

    closeImportContactNotification('.add-user-popup');
}

function closeImportContactNotification(c) {
    loadingDialog.hide();
    $('.imported-contacts-notification').fadeOut(200);
    $(c + ' .import-contacts-dialog').fadeOut(200);
    $('.import-contacts-link').removeClass('active');

    // Remove focus from input element, related to tokeninput plugin
    $(c + ' input#token-input-').blur();
}

function closeDialog(ev) {
    "use strict";

    if (d) {
        MegaLogger.getLogger('closeDialog').debug($.dialog);
    }

    if (!$('.fm-dialog.registration-page-success').hasClass('hidden')) {
        fm_hideoverlay();
        $('.fm-dialog.registration-page-success').addClass('hidden').removeClass('special');
    }

    if ($('.fm-dialog.incoming-call-dialog').is(':visible') === true || $.dialog === 'download-pre-warning') {
        // managing dialogs should be done properly in the future, so that we won't need ^^ bad stuff like this one
        return false;
    }

    if ($.dialog === 'passwordlink-dialog') {
        if (String(page).substr(0, 2) === 'P!') {
            // do nothing while on the password-link page
            return false;
        }
        $('.fm-dialog.password-dialog').addClass('hidden');
    }

    if ($.dialog === 'prd') {
        // PasswordReminderDialog manages its own states, so don't do anything.
        return;
    }

    if ($.dialog === 'createfolder' && ($.copyDialog || $.moveDialog)) {
        $('.fm-dialog.create-folder-dialog').addClass('hidden');
        $('.fm-dialog.create-folder-dialog .create-folder-size-icon').removeClass('hidden');
    }
    else if (($.dialog === 'slideshow') && $.copyrightsDialog) {
        $('.copyrights-dialog').addClass('hidden');

        delete $.copyrightsDialog;
    }
    else {
        if ($.dialog === 'properties') {
            propertiesDialog(2);
        }
        else {
            fm_hideoverlay();
        }
        $('.fm-dialog' + ($.propertiesDialog ? ':not(.properties-dialog)' : ''))
            .trigger('dialog-closed')
            .addClass('hidden');
        $('.dialog-content-block').empty();

        // add contact popup
        $('.add-user-popup').addClass('hidden');
        $('.fm-add-user').removeClass('active');

        $('.add-contact-multiple-input').tokenInput("clearOnCancel");
        $('.share-multiple-input').tokenInput("clearOnCancel");

        // share dialog
        $('.share-dialog-contact-bl').remove();
        $('.import-contacts-service').removeClass('imported');

        // share dialog permission menu
        $('.permissions-menu').fadeOut(0);
        $('.permissions-icon').removeClass('active');
        closeImportContactNotification('.share-dialog');
        closeImportContactNotification('.add-user-popup');

        $('.copyrights-dialog').addClass('hidden');
        $('.export-link-dropdown').hide();

        delete $.copyDialog;
        delete $.moveDialog;
        delete $.copyToShare;
        delete $.copyrightsDialog;

        /* copy/move dialog - chat - save to */
        delete $.saveToDialogCb;
        delete $.saveToDialogNode;
        delete $.dialogIsChatSave;

        if ($(ev && ev.target).is('.fm-dialog-overlay, .dialog-cancel-button, .fm-dialog-close')) {
            delete $.onImportCopyNodes;
        }
    }
    $('.fm-dialog, .overlay.arrange-to-back').removeClass('arrange-to-back');

    $('.export-links-warning').addClass('hidden');
    if ($.dialog === 'terms' && $.termsAgree) {
        delete $.termsAgree;
    }

    delete $.dialog;
    delete $.mcImport;

    if ($.propertiesDialog) {
        // if the dialog was close from the properties dialog
        $.dialog = $.propertiesDialog;
    }

    if ($.copyDialog || $.moveDialog) {
        // the createfolder dialog was closed
        $.dialog = $.copyDialog || $.moveDialog;

        $('.fm-dialog').addClass('arrange-to-back');
        $('.fm-dialog.' + $.dialog + '-dialog').removeClass('arrange-to-back');
    }
    if ($.copyDialogContactsChangeToken) {
        // a listner for contacts changes is added at copy dialog
        // we need to remove it on dialog close
        M.u.removeChangeListener($.copyDialogContactsChangeToken);
        $.copyDialogContactsChangeToken = 0;
    }

    mBroadcaster.sendMessage('closedialog');
}

function createFolderDialog(close) {
    "use strict";

    var $dialog = $('.fm-dialog.create-folder-dialog');
    var $input = $('input', $dialog);
    $input.val('');

    if (close) {
        if ($.cftarget) {
            delete $.cftarget;
        }
        closeDialog();
        return true;

    }
    var doCreateFolder = function (v) {
        var target = $.cftarget = $.cftarget || M.currentdirid;

        if (!M.isSafeName(v)) {
            $dialog.removeClass('active');
            $input.addClass('error');
            return;
        }
        else {
            var specifyTarget = null;
            if ($.cftarget) {
                specifyTarget = $.cftarget;
            }
            if (duplicated(1, v, specifyTarget)) {
                $dialog.addClass('duplicate');
                $input.addClass('error');

                setTimeout(function () {
                    $dialog.removeClass('duplicate');
                    $input.removeClass('error');

                    $input.focus();
                }, 2000);

                return;
            }
        }

        loadingDialog.pshow();
        M.createFolder(target, v, new MegaPromise())
            .done(function(h) {
                if (d) {
                    console.log('Created new folder %s->%s', target, h);
                }
                loadingDialog.phide();
                createFolderDialog(1);
            })
            .fail(function(error) {
                loadingDialog.phide();
                msgDialog('warninga', l[135], l[47], api_strerror(error));
            });
    };


    $input.rebind('focus', function() {
        if ($(this).val() === l[157]) {
            $input.val('');
        }
        $dialog.addClass('focused');
    });

    $input.rebind('blur', function() {
        $dialog.removeClass('focused');
    });

    $input.rebind('keyup', function() {
        if ($input.val() === '' || $input.val() === l[157]) {
            $dialog.removeClass('active');
        }
        else {
            $dialog.addClass('active');
            $input.removeClass('error');
        }
    });

    $input.rebind('keypress', function(e) {

        if (e.which === 13 && $(this).val() !== '') {
            doCreateFolder($(this).val());
        }
    });

    $('.fm-dialog-close, .create-folder-button-cancel', $dialog).rebind('click', createFolderDialog);

    $('.fm-dialog-input-clear').rebind('click', function() {
        $input.val('');
        $dialog.removeClass('active');
    });

    $('.fm-dialog-new-folder-button').rebind('click', function() {
        var v = $input.val();

        if (v === '' || v === l[157]) {
            alert(l[1024]);
        }
        else {
            doCreateFolder(v);
        }
    });

    M.safeShowDialog('createfolder', function() {
        $dialog.removeClass('hidden');
        $('.create-folder-input-bl input').focus();
        $dialog.removeClass('active');
        return $dialog;
    });
}

function chromeDialog(close) {
    'use strict';

    var $dialog = $('.fm-dialog.chrome-dialog');

    if (close) {
        closeDialog();
        return true;
    }
    M.safeShowDialog('chrome', $dialog);

    $('.chrome-dialog .browsers-button,.chrome-dialog .fm-dialog-close').rebind('click', function()
    {
        chromeDialog(1);
    });
    $('#chrome-checkbox').rebind('click', function()
    {
        if ($(this).attr('class').indexOf('checkboxOn') === -1)
        {
            localStorage.chromeDialog = 1;
            $(this).attr('class', 'checkboxOn');
            $(this).parent().attr('class', 'checkboxOn');
            $(this).attr('checked', true);
        }
        else
        {
            delete localStorage.chromeDialog;
            $(this).attr('class', 'checkboxOff');
            $(this).parent().attr('class', 'checkboxOff');
            $(this).attr('checked', false);
        }
    });
}

function browserDialog(close) {
    'use strict';

    var $dialog = $('.fm-dialog.browsers-dialog');

    if (close) {
        closeDialog();
        return true;
    }

    M.safeShowDialog('browser', function() {
        $.browserDialog = 1;
        return $dialog;
    });

    $('.browsers-dialog .browsers-button,.browsers-dialog .fm-dialog-close').rebind('click', function() {
        browserDialog(1);
    });

    $('#browsers-checkbox').rebind('click', function() {
        if (!$(this).hasClass('checkboxOn')) {
            localStorage.browserDialog = 1;
            $(this).attr('class', 'checkboxOn');
            $(this).parent().attr('class', 'checkboxOn');
            $(this).attr('checked', true);
        }
        else {
            delete localStorage.chromeDialog;
            $(this).attr('class', 'checkboxOff');
            $(this).parent().attr('class', 'checkboxOff');
            $(this).attr('checked', false);
        }
    });

    $('.browsers-top-icon').removeClass('ie9 ie10 safari');
    var bc, bh, bt;
    var type = browserDialog.isWeak();
    if (type && type.ie11)
    {
        if (page !== 'download' && ('' + page).split('/').shift() !== 'fm')
        {
            browserDialog(1);
            return false;
        }
        // IE11
        bc = 'ie10';
        bh = l[884].replace('[X]', type.edge ? 'Edge' : 'IE 11');
        // if (page == 'download') bt = l[1933];
        // else bt = l[886];
        bt = l[1933];
    }
    else if (type && type.ie10)
    {
        bc = 'ie10';
        bh = l[884].replace('[X]', 'Internet Explorer 10');
        if (page === 'download')
            bt = l[1933];
        else
            bt = l[886];
    }
    else if (type && type.safari)
    {
        bc = 'safari';
        bh = l[884].replace('[X]', 'Safari');
        if (page === 'download')
            bt = l[1933];
        else
            bt = l[887].replace('[X]', 'Safari');
    }
    else
    {
        bc = 'safari';
        bh = l[884].replace('[X]', l[885]);
        bt = l[887].replace('[X]', 'Your browser');
    }
    $('.browsers-top-icon').addClass(bc);
    $('.browsers-info-block p').text(bt);
    $('.browsers-info-header').text(bh);
    $('.browsers-info-header p').text(bt);
}

browserDialog.isWeak = function() {
    var result = {};
    var ua = String(navigator.userAgent);
    var style = document.documentElement.style;

    result.ie10 = (ua.indexOf('MSIE 10') > -1);
    result.ie11 = ('-ms-scroll-limit' in style) && ('-ms-ime-align' in style);
    result.edge = /\sEdge\/\d/.test(ua);
    result.safari = (ua.indexOf('Safari') > -1) && (ua.indexOf('Chrome') === -1);

    result.weak = result.edge || result.ie11 || result.ie10 || result.safari;

    return result.weak && result;
};

/**
 * Show bottom pages dialog
 * @param {Boolean} close dialog parameter
 * @param {String} bottom page title
 * @param {String} dialog header
 */
function bottomPageDialog(close, pp, hh) {
    "use strict";

    var $dialog = $('.fm-dialog.bottom-pages-dialog');
    var closeDialog = function() {
        $dialog.unbind('dialog-closed');
        window.closeDialog();
        delete $.termsAgree;
        delete $.termsDeny;
        return false;
    };

    if (close) {
        closeDialog();
        return false;
    }

    if (!pp) {
        pp = 'terms';
    }

    // Show Agree/Cancel buttons for Terms dialogs
    if (pp === 'terms' || pp === 'sdkterms') {
        $('.fm-bp-cancel, .fm-bp-agree', $dialog).removeClass('hidden');
        $('.fm-bp-close', $dialog).addClass('hidden');
        $('.fm-dialog-title', $dialog).text(l[385]);

        $('.fm-bp-cancel', $dialog).rebind('click', function()
        {
            if ($.termsDeny) {
                $.termsDeny();
            }
            bottomPageDialog(1);
        });

        $('.fm-bp-agree', $dialog).rebind('click', function()
        {
            if ($.termsAgree) {
                $.termsAgree();
            }
            bottomPageDialog(1);
        });

        $('.fm-dialog-close', $dialog).rebind('click', function()
        {
            if ($.termsDeny) {
                $.termsDeny();
            }
            bottomPageDialog(1);
        });
    }
    else {
        $('.fm-bp-cancel, .fm-bp-agree', $dialog).addClass('hidden');
        $('.fm-bp-close', $dialog).removeClass('hidden');
        if (hh) {
            $('.fm-dialog-title', $dialog).text(hh)
        }

        $('.fm-dialog-close, .fm-bp-close', $dialog).rebind('click', function()
        {
            bottomPageDialog(1);
        });
    }

    var asyncTaskID;
    if (!pages[pp]) {
        asyncTaskID = 'page.' + pp + '.' + makeUUID();

        M.require(pp)
            .always(function() {
                mBroadcaster.sendMessage(asyncTaskID);
                asyncTaskID = null;
            });
    }

    M.safeShowDialog(pp, function _showDialog() {
        if (asyncTaskID) {
            loadingDialog.show();
            mBroadcaster.once(asyncTaskID, function() {
                loadingDialog.hide();
                asyncTaskID = null;
                _showDialog();
            });

            return $dialog;
        }
        $dialog.rebind('dialog-closed', closeDialog).removeClass('hidden');

        $('.bp-main', $dialog)
            .safeHTML(translate(String(pages[pp])
                .split('((TOP))')[1]
                .split('((BOTTOM))')[0]
                .replace('main-mid-pad new-bottom-pages', ''))
            );

        $('.bp-body', $dialog).jScrollPane({
            showArrows: true,
            arrowSize: 5,
            animateScroll: true,
            verticalDragMinHeight: 50
        });
        jScrollFade('.bp-body');
        clickURLs();

        return $dialog;
    });
}

function clipboardcopycomplete()
{
    if (d)
        console.log('clipboard copied');
}

function saveprogress(id, bytesloaded, bytestotal)
{
    if (d)
        console.log('saveprogress', id, bytesloaded, bytestotal);
}

function savecomplete(id)
{
    $('.fm-dialog.download-dialog').addClass('hidden');
    fm_hideoverlay();
    if (!$.dialog)
        $('#dlswf_' + id).remove();
    var dl = dlmanager.getDownloadByHandle(id);
    if (dl) {
        M.dlcomplete(dl);
        dlmanager.cleanupUI(dl, true);
    }
}

/**
 * Because of the left and transfer panes resizing options, we are now implementing the UI layout logic here, instead of
 * the original code from the styles.css.
 * The main reason is that, the CSS is not able to correctly calculate values based on other element's properties (e.g.
 * width, height, position, etc).
 * This is why we do a on('resize') handler which handles the resize of the generic layout of Mega's FM.
 */
function fm_resize_handler(force) {
    "use strict";

    if ($.tresizer.last === -1 && force !== true) {
        return;
    }
    if (d) {
        console.time('fm_resize_handler');
    }

    M.zoomLevelNotification();

    if (ulmanager.isUploading || dlmanager.isDownloading) {
        var tfse = M.getTransferElements();

        if (tfse) {
            tfse.domScrollingTable.style.height = (
                    $(tfse.domTransfersBlock).outerHeight() -
                    $(tfse.domTableHeader).outerHeight() -
                    $(tfse.domTransferHeader).outerHeight()
                ) + "px";
        }
    }

    if (M.currentdirid !== 'transfers') {
        $('.files-grid-view .grid-scrolling-table, .file-block-scrolling,' +
            ' .contacts-grid-view .contacts-grid-scrolling-table')
            .css({
                'width': $(document.body).outerWidth() - $('.fm-left-panel').outerWidth() - 46 /* margins of icons */
            });

        initTreeScroll();
    }

    if (M.currentdirid === 'contacts') {
        if (M.viewmode) {
            initContactsBlocksScrolling();
        }
        else {
            if ($.contactGridHeader) {
                $.contactGridHeader();
            }
            initContactsGridScrolling();
        }
    }
    else if (M.currentdirid === 'shares') {
        if (M.viewmode) {
            initShareBlocksScrolling();
        }
        else {
            initGridScrolling();
            if ($.sharedGridHeader) {
                $.sharedGridHeader();
            }
        }
    }
    else if (M.currentdirid === 'transfers') {
        fm_tfsupdate(); // this will call $.transferHeader();
    }
    else if (M.currentdirid && M.currentdirid.substr(0, 7) === 'account') {
        var $mainBlock = $('.fm-account-main');
        $mainBlock.removeClass('low-width hi-width');

        if ($mainBlock.width() > 1675) {
            $mainBlock.addClass('hi-width');
        }
        else if ($mainBlock.width() < 880) {
            $mainBlock.addClass('low-width');
        }
        initAccountScroll();
    }
    else if (M.currentdirid && M.currentdirid.substr(0, 9) === 'dashboard') {
        var $mainBlock = $('.fm-right-block.dashboard');

        $mainBlock.removeClass('hidden ultra low-width hi-width');
        if ($mainBlock.width() > 1675) {
            $mainBlock.addClass('hi-width');
        }
        else if ($mainBlock.width() < 880 && $mainBlock.width() > 850) {
            $mainBlock.addClass('low-width');
        }
        else if ($mainBlock.width() < 850) {
            $mainBlock.addClass('ultra low-width');
        }
        initDashboardScroll();
    }
    else {
        if (M.viewmode) {
            initFileblocksScrolling();
        }
        else {
            initGridScrolling();
            if ($.gridHeader) {
                $.gridHeader();
                $.detailsGridHeader();
            }
        }
    }

    if (M.currentdirid !== 'transfers') {
        if (megaChatIsReady && megaChat.resized) {
            megaChat.resized();
        }

        $('.fm-right-files-block, .fm-right-account-block, .fm-right-block.dashboard').css({
            'margin-left': ($('.fm-left-panel:visible').width() + $('.nw-fm-left-icons-panel').width()) + "px"
        });

        $('.popup.transfer-widget').width($('.fm-left-panel:visible').width() - 9);
    }

    if (M.currentrootid === 'shares') {
        var shared_block_height = $('.shared-details-block').height() - $('.shared-top-details').height();

        if (shared_block_height > 0) {
            $('.shared-details-block .files-grid-view, .shared-details-block .fm-blocks-view').css({
                'height': shared_block_height + "px",
                'min-height': shared_block_height + "px"
            });
        }
    }

    if (d) {
        console.timeEnd('fm_resize_handler');
    }
}


function sharedFolderUI() {
    "use strict";

    var nodeData = M.d[M.currentdirid];
    var browsingSharedContent = false;

    // Browsing shared content
    if ($('.shared-details-block').length > 0) {

        $('.shared-details-block .files-grid-view, .shared-details-block .fm-blocks-view').removeAttr('style');
        $('.shared-details-block .shared-folder-content').unwrap();
        $('.shared-folder-content').removeClass('shared-folder-content');
        $('.shared-top-details').remove();
        browsingSharedContent = true;
    }

    // are we in an inshare?
    while (nodeData && !nodeData.su) {
        nodeData = M.d[nodeData.p];
    }

    if (nodeData) {

        var rights = l[55];
        var rightsclass = ' read-only';
        var rightPanelView = '.files-grid-view.fm';

        // Handle of initial share owner
        var ownersHandle = nodeData.su;
        var folderName = (M.d[M.currentdirid] || nodeData).name;
        var displayName = htmlentities(M.getNameByHandle(ownersHandle));
        var avatar = useravatar.contact(M.d[ownersHandle], 'nw-contact-avatar');

        if (Object(M.u[ownersHandle]).m) {
            displayName += ' &nbsp;&lt;' + htmlentities(M.u[ownersHandle].m) + '&gt;';
        }

        // Access rights
        if (nodeData.r === 1) {
            rights = l[56];
            rightsclass = ' read-and-write';
        }
        else if (nodeData.r === 2) {
            rights = l[57];
            rightsclass = ' full-access';
        }

        if (M.viewmode === 1) {
            rightPanelView = '.fm-blocks-view.fm';
        }

        $(rightPanelView).wrap('<div class="shared-details-block"></div>');

        $('.shared-details-block').prepend(
            '<div class="shared-top-details">'
                + '<div class="shared-details-icon"></div>'
                + '<div class="shared-details-info-block">'
                    + '<div class="shared-details-pad">'
                        + '<div class="shared-details-folder-name">' + htmlentities(folderName) + '</div>'
                        + '<a href="javascript:;" class="grid-url-arrow"></a>'
                        + '<div class="shared-folder-access' + rightsclass + '">' + rights + '</div>'
                        + '<div class="clear"></div>'
                        + avatar
                        + '<div class="fm-chat-user-info">'
                            + '<div class="fm-chat-user">' + displayName + '</div>'
                        + '</div>'
                    + '</div>'
                    + '<div class="shared-details-buttons">'
                        + '<div class="fm-leave-share default-white-button right small grey-txt"><span>' + l[5866] + '</span></div>'
                        + '<div class="fm-share-copy default-white-button right small grey-txt"><span>' + l[63] + '</span></div>'
                        + '<div class="fm-share-download default-white-button right small grey-txt"><span class="fm-chatbutton-arrow">' + l[58] + '</span></div>'
                        + '<div class="clear"></div>'
                    + '</div>'
                    + '<div class="clear"></div>'
                + '</div>'
            + '</div>');

        $(rightPanelView).addClass('shared-folder-content');

        if (M.d[M.currentdirid] !== nodeData || M.d[nodeData.p]) {
            // hide leave-share under non-root shares
            $('.fm-leave-share').addClass('hidden');
        }

        onIdle(function() {
            $(window).trigger('resize');
            onIdle(fm_resize_handler);
        });
    }

    return browsingSharedContent;
}

function userFingerprint(userid, callback) {
    userid = userid.u || userid;
    var user = M.u[userid];
    if (!user || !user.u) {
        return callback([]);
    }
    if (userid === u_handle) {
        var fprint = authring.computeFingerprint(u_pubEd25519, 'Ed25519', 'hex');
        return callback(fprint.toUpperCase().match(/.{4}/g), fprint);
    }
    var fingerprintPromise = crypt.getFingerprintEd25519(user.h || userid);
    fingerprintPromise.done(function (response) {
        callback(
            response.toUpperCase().match(/.{4}/g),
            response
        );
    });
}

/**
 * Get and display the fingerprint
 * @param {Object} user The user object e.g. same as M.u[userHandle]
 */
function showAuthenticityCredentials(user) {

    var $fingerprintContainer = $('.contact-fingerprint-txt');

    // Compute the fingerprint
    userFingerprint(user, function(fingerprints) {

        // Clear old values immediately
        $fingerprintContainer.empty();

        // Render the fingerprint into 10 groups of 4 hex digits
        $.each(fingerprints, function(key, value) {
            $('<span>').text(value).appendTo(
                $fingerprintContainer.filter(key <= 4 ? ':first' : ':last')
            );
        });
    });
}

/**
 * Enables the Verify button
 * @param {String} userHandle The user handle
 */
function enableVerifyFingerprintsButton(userHandle) {
    $('.fm-verify').removeClass('verified');
    $('.fm-verify').find('span').text(l[1960] + '...');
    $('.fm-verify').rebind('click', function() {
        fingerprintDialog(userHandle);
    });
}

function fingerprintDialog(userid) {

    // Add log to see how often they open the verify dialog
    api_req({ a: 'log', e: 99601, m: 'Fingerprint verify dialog opened' });

    userid = userid.u || userid;
    var user = M.u[userid];
    if (!user || !user.u) {
        return;
    }

    var $dialog = $('.fingerprint-dialog');
    var closeFngrPrntDialog = function() {
        closeDialog();
        $('.fm-dialog-close', $dialog).unbind('click');
        $('.dialog-approve-button').unbind('click');
        $('.dialog-skip-button').unbind('click');
    };

    $dialog.find('.fingerprint-avatar').empty().append($(useravatar.contact(userid)).removeClass('avatar'));

    $dialog.find('.contact-details-user-name')
        .text(M.getNameByHandle(user.u)) // escape HTML things
        .end()
        .find('.contact-details-email')
        .text(user.m); // escape HTML things

    $dialog.find('.fingerprint-txt').empty();
    userFingerprint(u_handle, function(fprint) {
        var target = $('.fingerprint-bott-txt .fingerprint-txt');
        fprint.forEach(function(v) {
            $('<span>').text(v).appendTo(target);
        });
    });

    userFingerprint(user, function(fprint) {
        var offset = 0;
        $dialog.find('.fingerprint-code .fingerprint-txt').each(function() {
            var that = $(this);
            fprint.slice(offset, offset + 5).forEach(function(v) {
                $('<span>').text(v).appendTo(that);
                offset++;
            });
        });
    });

    $('.fm-dialog-close', $dialog).rebind('click', function() {
        closeFngrPrntDialog();
    });

    $('.dialog-approve-button').rebind('click', function() {

        // Add log to see how often they verify the fingerprints
        api_req({ a: 'log', e: 99602, m: 'Fingerprint verification approved' });

        loadingDialog.show();
        // Generate fingerprint
        crypt.getFingerprintEd25519(userid, 'string')
            .done(function(fingerprint) {

                // Authenticate the contact
                authring.setContactAuthenticated(
                    userid,
                    fingerprint,
                    'Ed25519',
                    authring.AUTHENTICATION_METHOD.FINGERPRINT_COMPARISON,
                    authring.KEY_CONFIDENCE.UNSURE
                );

                // Change button state to 'Verified'
                $('.fm-verify').unbind('click').addClass('verified').find('span').text(l[6776]);

                closeFngrPrntDialog();
            })
            .always(function() {
                loadingDialog.hide();
            });
    });

    $('.dialog-skip-button').rebind('click', function() {
        closeFngrPrntDialog();
    });

    M.safeShowDialog('fingerprint-dialog', function() {
        $dialog.removeClass('hidden')
            .css({
                'margin-top': '-' + $dialog.height() / 2 + 'px',
                'margin-left': '-' + $dialog.width() / 2 + 'px'
            });
        return $dialog;
    });
}

/**
 * Implements the behavior of "File Manager - Resizable Panes":
 * - Initializes a jQuery UI .resizable
 * - Sets w/h/direction
 * - Persistance (only saving is implemented here, you should implement by yourself an initial set of the w/h from the
 *  localStorage
 * - Proxies the jQ UI's resizable events - `resize` and `resizestop`
 * - Can be initialized only once per element (instance is stored in $element.data('fmresizable'))
 *
 * @param element
 * @param opts
 * @returns {*}
 * @constructor
 */
function FMResizablePane(element, opts) {
    "use strict";

    var $element = $(element);
    var self = this;
    var $self = $(this);

    self.element = element;

    /**
     * Default options
     *
     * @type {{direction: string, persistanceKey: string, minHeight: undefined, minWidth: undefined, handle: string}}
     */
    var defaults = {
        'direction': 'n',
        'persistanceKey': 'transferPanelHeight',
        'minHeight': undefined,
        'minWidth': undefined,
        'handle': '.transfer-drag-handle'
    };

    var size_attr = 'height';

    opts = $.extend(true, {}, defaults, opts);

    self.options = opts; //expose as public

    /**
     * Depending on the selected direction, pick which css attr should we be changing - width OR height
     */
    if (opts.direction === 'n' || opts.direction === 's') {
        size_attr = 'height';
    } else if (opts.direction === 'e' || opts.direction === 'w') {
        size_attr = 'width';
    } else if (opts.direction.length === 2) {
        size_attr = 'both';
    }

    /**
     * Already initialized.
     */
    if ($element.data('fmresizable')) {
        return;
    }

    self.destroy = function() {
        // some optimizations can be done here in the future.
    };

    /**
     * Basic init/constructor code
     */
    {
        var $handle = $(opts.handle, $element);

        if (d) {
            if (!$handle.length) {
                console.warn('FMResizablePane: Element not found: ' + opts.handle);
            }
        }

        $handle.addClass('ui-resizable-handle ui-resizable-' + opts.direction);

        var resizable_opts = {
            'handles': {
            },
            minHeight: opts.minHeight,
            minWidth: opts.minWidth,
            maxHeight: opts.maxHeight,
            maxWidth: opts.maxWidth,
            start: function(e, ui) {

            },
            resize: function(e, ui) {
                var css_attrs = {
                    'top': 0
                };

                if (size_attr === 'both') {
                    css_attrs['width'] = ui.size['width'];
                    css_attrs['height'] = ui.size['height'];

                    $element.css(css_attrs);

                    if (opts.persistanceKey) {
                        mega.config.set(opts.persistanceKey, css_attrs);
                    }
                } else {
                    css_attrs[size_attr] = ui.size[size_attr];
                    $element.css(css_attrs);
                    if (opts.persistanceKey) {
                        mega.config.set(opts.persistanceKey, ui.size[size_attr]);
                    }
                }

                $self.trigger('resize', [e, ui]);
            },
            'stop': function(e, ui) {
                $self.trigger('resizestop', [e, ui]);
                $(window).trigger('resize');
            }
        };

        if (opts['aspectRatio']) {
            resizable_opts['aspectRatio'] = opts['aspectRatio'];
        }

        resizable_opts['handles'][opts.direction] = $handle;

        $element.resizable(resizable_opts);

        $element.data('fmresizable', this);
    }
    return this;
}

/**
 * bindDropdownEvents Bind custom select event
 *
 * @param {Selector} $dropdown  Class .dropdown elements selector
 * @param {String}   saveOption Addition option for account page only. Allows to show "Show changes" notification
 * @param {String}   classname/id of  content block for dropdown aligment
 */
function bindDropdownEvents($dropdown, saveOption, contentBlock) {

    var $dropdownsItem = $dropdown.find('.default-dropdown-item');
    var $contentBlock = contentBlock ? $(contentBlock) : $(window);

    $($dropdown).rebind('click', function(e)
    {
        var $this = $(this);
        if (!$this.hasClass('active')) {
            var jsp;
            var scrollBlock = '#' + $this.attr('id') + ' .default-select-scroll';
            var $dropdown = $this.find('.default-select-dropdown');
            var $activeDropdownItem = $this.find('.default-dropdown-item.active');
            var dropdownOffset;
            var dropdownBottPos;
            var dropdownHeight;
            var contentBlockHeight;

            //Show select dropdown
            $('.active .default-select-dropdown').addClass('hidden');
            $this.addClass('active');
            $dropdown.removeAttr('style');
            $dropdown.removeClass('hidden');

            //Dropdown position relative to the window
            dropdownOffset = $dropdown.offset().top - $contentBlock.offset().top;
            contentBlockHeight = $contentBlock.height();
            dropdownHeight = $dropdown.outerHeight();
            dropdownBottPos = contentBlockHeight - (dropdownOffset + dropdownHeight);

            if (contentBlockHeight < (dropdownHeight + 20)) {
                $dropdown.css({
                    'margin-top': '-' + (dropdownOffset - 10) + 'px',
                    'height': (contentBlockHeight - 20) + 'px'
                });
            }
            else if (dropdownBottPos < 10) {
                $dropdown.css({
                    'margin-top': '-' + (10 - dropdownBottPos) + 'px'
                });
            }

            //Dropdown scrolling initialization
            initSelectScrolling(scrollBlock);
            jsp = $(scrollBlock).data('jsp');

            // Prevent horizontal scrolling
            $(scrollBlock).jScrollPane({
                contentWidth: '0px'
            });

            if (jsp && $activeDropdownItem.length) {
                jsp.scrollToElement($activeDropdownItem);
            }
        }
        else if (!$(e.target).parents('.jspVerticalBar').length) {
            $this.find('.default-select-dropdown').addClass('hidden');
            $this.removeClass('active');
        }
    });

    $dropdownsItem.rebind('click.settingsGeneral', function() {
        var $this = $(this);
        if (!$this.hasClass('active')) {
            var $select = $(this).closest('.default-select');

            //Select dropdown item
            $select.find('.default-dropdown-item').removeClass('active');
            $this.addClass('active');
            $select.find('span').text($this.text());

            var nameLen = $('#account-firstname').val().trim().length;

            // Save changes for account page
            if (saveOption && nameLen) {
                $('.fm-account-save-block').removeClass('hidden');
            }
        }
    });

    $('#fmholder, .fm-dialog').rebind('click.defaultselect', function(e) {

        // ToDo: Narrow this condition and find main reason why it's made
        if (!$(e.target).parents('.default-select').length && !$(e.target).hasClass('default-select')) {
            $selectBlock = $('.default-select.active');
            $selectBlock.find('.default-select-dropdown').addClass('hidden');
            $selectBlock.removeClass('active');
        }
    });
}

/**
 * addToMultiInputDropDownList
 *
 * Add item from token.input plugin drop down list.
 *
 * @param {String} dialog, The class name.
 * @param {Array} item An array of JSON objects e.g. { id, name }.
 *
 */
function addToMultiInputDropDownList(dialog, item) {

    if (dialog) {
        $(dialog).tokenInput("addToDDL", item);
    }
}

/**
 * removeFromMultiInputDDL
 *
 * Remove item from token.input plugin drop down list.
 *
 * @param {String} dialog, The class name.
 * @param {Array} item An array of JSON objects e.g. { id, name }.
 *
 */
function removeFromMultiInputDDL(dialog, item) {

    if (dialog) {
        $(dialog).tokenInput("removeFromDDL", item);
    }
}<|MERGE_RESOLUTION|>--- conflicted
+++ resolved
@@ -1410,19 +1410,12 @@
         if (ctHandle === u_handle) {
             $('#qr-ctn-add', $dialog).addClass('disabled');
             $('#qr-ctn-add', $dialog).off('click');
-<<<<<<< HEAD
-=======
             $('.qr-ct-exist', $dialog).text(l[18514]).removeClass('hidden');
->>>>>>> 45fc1a98
         }
         else if (M.u[ctHandle] && M.u[ctHandle]._data.c) {
             contactStatus = 2;
             $('#qr-ctn-add', $dialog).addClass('disabled');
-<<<<<<< HEAD
-            $('.qr-ct-exist', $dialog).removeClass('hidden');
-=======
             $('.qr-ct-exist', $dialog).text(l[17886]).removeClass('hidden');
->>>>>>> 45fc1a98
             $('#qr-ctn-add', $dialog).off('click');
         }
         else {
@@ -1456,12 +1449,9 @@
                 });
 
             }
-<<<<<<< HEAD
-=======
             else {
                 msgDialog('warningb', l[8531], l[17865]);
             }
->>>>>>> 45fc1a98
         }
     });
 }
