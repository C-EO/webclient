function voucherCentering(button)
{
	var popupBlock = $('.fm-voucher-popup');
	var rigthPosition = $('.fm-account-main').outerWidth()-$(popupBlock).outerWidth();
	var buttonMid = button.width()/2;
	popupBlock.css('top', button.position().top + 30);
	popupBlock.css('left', button.position().left + buttonMid + 20 - popupBlock.width()/2);
	if(rigthPosition - 20 < popupBlock.position().left)
	{
		popupBlock.css('left', rigthPosition - 20);
	}
}

function reportQuota(chunksize)
{
	if (u_attr && u_attr.p) return false;	
	var quota = {}, t = Math.floor(new Date().getTime()/60000);
	if (localStorage.q) quota = JSON.parse(localStorage.q);
	for (var i in quota)
	{
		if (i < t-360) delete quota[i];
	}
	if (!quota[t]) quota[t]=0;
	quota[t] += chunksize;
	localStorage.q = JSON.stringify(quota);
}

function hasQuota(filesize, next)
{
	checkQuota(filesize,function(r)
	{	
		if (r.sec == 0 || r.sec == -1)
		{
			bandwidthDialog(1);
			next(true);
		}
		else
		{
			sessionStorage.proref='bwlimit';
			if (!$.lastlimit) $.lastlimit=0;		
			$('.fm-bandwidth-number-txt.used').html(bytesToSize(r.used).replace(' ',' <span class="small">') + '</span>');
			$('.fm-bandwidth-number-txt.available').html(bytesToSize(r.filesize).replace(' ',' <span class="small">') + '</span>');			
			var minutes = Math.ceil(r.sec/60);			
			if (minutes == 1) $('.bwminutes').html(l[5838] + ' *');
			else $('.bwminutes').html(l[5837].replace('[X]',minutes) + ' *');
			bandwidthDialog();
			if ($.lastlimit < new Date().getTime()-60000)  megaAnalytics.log("dl", "limit",{used:r.used,filesize:r.filesize,seconds:r.sec});			
			$.lastlimit=new Date().getTime();	
			next(false);
		}
	});	
}

function apiQuota(callback2)
{
	// cache 'bq' for up to 60 seconds for each limitation
	if (typeof $.bq !== 'undefined' && $.lastlimit > new Date().getTime()-60000) callback2($.bq);
	else
	{
		api_req({a:'bq'},{callback:function(res)
		{
			$.bq=res;
			callback2(res);	
		}});	
	}	
}

function checkQuota(filesize,callback)
{
	if (u_attr && u_attr.p) 
	{
		if (callback) callback({sec:-1});
		return false;	
	}	
	apiQuota(function(quotabytes)
	{
		if (localStorage.bq) quotabytes = localStorage.bq;
		var consumed=0,quota = {};
		if (localStorage.q) quota = JSON.parse(localStorage.q);		
		var t = Math.floor(new Date().getTime()/60000);
		var t2 = t-360;
		var sec = 0,available=0, newbw=0;
		while (t2 <= t)
		{
			if (quota[t2]) consumed += quota[t2];
			t2++;
		}
		if (quotabytes == 0) sec=0;		
		else if (quotabytes-filesize < 0) sec=-1;		
		else if (quotabytes-consumed-filesize < 0)
		{
			var shortage = quotabytes-consumed-filesize;
			var t2 = t-360;
			while (t2 <= t)
			{
				if (quota[t2]) shortage += quota[t2];
				if (shortage > 0)
				{
					newbw = shortage-quotabytes-consumed-filesize;
					sec = (t2+360-t)*60;
					break;
				}
				t2++;
			}
			if (sec == 0 || sec > 21600)
			{
				sec = 21600;
				newbw = quotabytes;
			}
		}
		else sec=0;		
		if (callback) callback({used:consumed,sec:sec,filesize:filesize,newbw:newbw});
	
	});
}

function bandwidthDialog(close)
{
	if (close)
	{
		$('.fm-dialog.bandwidth-quota').addClass('hidden');
		$('.fm-dialog-overlay').addClass('hidden');
		$.dialog=false;
	}
	else
	{	
		if (!is_fm() && page !== 'download') return false;
		
		$('.fm-dialog-button.quota-later-button').unbind('click');
		$('.fm-dialog-button.quota-later-button').bind('click',function(e)
		{
			bandwidthDialog(1);
		});
		
		
		$('.fm-dialog bandwidth-quota.fm-dialog-close').unbind('click');
		$('.fm-dialog bandwidth-quota.fm-dialog-close').bind('click',function(e)
		{
			bandwidthDialog(1);
		});
		
		$('.fm-dialog-button.quota-upgrade-button').unbind('click');
		$('.fm-dialog-button.quota-upgrade-button').bind('click',function(e)
		{
			
		
			bandwidthDialog(1);
			document.location = '#pro';
		});
	
		$('.fm-dialog-overlay').removeClass('hidden');
		$('.fm-dialog.bandwidth-quota').removeClass('hidden');
		$.dialog='bandwidth';
	}
}


function andreiScripts()
{
	/*
	$('.on_off :checkbox').iphoneStyle({ resizeContainer: false, resizeHandle: false, onChange: function(elem, data)
	{
		if(data) $(elem).closest('.on_off').addClass('active');
		else $(elem).closest('.on_off').removeClass('active');
	}});
	*/
}

function initAccountScroll()
{
	$('.fm-account-main').jScrollPane({enableKeyboardNavigation:false,showArrows:true, arrowSize:5,animateScroll: true});
	jScrollFade('.fm-account-main');
}

function initGridScrolling()
{
	$('.grid-scrolling-table').jScrollPane({enableKeyboardNavigation:false,showArrows:true, arrowSize:5});
	jScrollFade('.grid-scrolling-table');
}
function initFileblocksScrolling()
{
	$('.file-block-scrolling').jScrollPane({enableKeyboardNavigation:false,showArrows:true, arrowSize:5});
	jScrollFade('.file-block-scrolling');
}

function initFileblocksScrolling2()
{
	$('.contact-details-view .file-block-scrolling').jScrollPane({enableKeyboardNavigation:false,showArrows:true, arrowSize:5});
	jScrollFade('.contact-details-view .file-block-scrolling');
}

function initContactsGridScrolling()
{
	var jsp = $('.grid-scrolling-table.contacts').data('jsp');
	if (jsp) jsp.destroy();
	$('.grid-scrolling-table.contacts').jScrollPane({enableKeyboardNavigation:false,showArrows:true,arrowSize:5});
	jScrollFade('.grid-scrolling-table.contacts');
}

function initContactsBlocksScrolling()
{
	if ($('.contacts-blocks-scrolling:visible').length == 0) return;
	var jsp = $('.contacts-blocks-scrolling').data('jsp');
	if (jsp) jsp.destroy();
	$('.contacts-blocks-scrolling').jScrollPane({enableKeyboardNavigation:false,showArrows:true,arrowSize:5});
	jScrollFade('.contacts-blocks-scrolling');
}

function initShareBlocksScrolling()
{
	if ($('.shared-blocks-scrolling:visible').length == 0) return;
	var jsp = $('.shared-blocks-scrolling').data('jsp');
	if (jsp) jsp.destroy();
	$('.shared-blocks-scrolling').jScrollPane({enableKeyboardNavigation:false,showArrows:true,arrowSize:5});
	jScrollFade('.shared-blocks-scrolling');
}

function initTransferScroll()
{
	$('.transfer-scrolling-table').jScrollPane({enableKeyboardNavigation:false,showArrows:true,arrowSize:5, verticalDragMinHeight:20});
	jScrollFade('.transfer-scrolling-table');
}

function initTreeScroll()
{
    /**
    if(localStorage.leftPaneWidth && $('.fm-left-panel').css('width').replace("px", "") != localStorage.leftPaneWidth)
	{
        $('.fm-left-panel').css({'width': localStorage.leftPaneWidth + "px"});
    }
    **/

	$('.fm-tree-panel').jScrollPane({enableKeyboardNavigation:false,showArrows:true, arrowSize:5,animateScroll: true});
	// $('.fm-tree-panel').unbind('jsp-scroll-y.droppable');
	// $('.fm-tree-panel').bind('jsp-scroll-y.droppable',function(event, scrollPositionY, isAtTop, isAtBottom)
	// {
		// var t =Math.random();
		// $.scroller=t;
		// setTimeout(function()
		// {
			// if (t == $.scroller) treeDroppable();
		// },100);
	// });
	jScrollFade('.fm-tree-panel');
}

var ddtreedisabled = {};
function treeDroppable()
{
	// if (d) console.time('treeDroppable');
	var tt = $('.fm-tree-panel .jspPane').position().top;
	var toptop=false;
	$('.fm-tree-panel .ui-droppable').each(function(i,e)
	{
		var id = $(e).attr('id');
		if (!id)
		{
			$(e).uniqueId();
			id = $(e).attr('id');
		}
		if (toptop || (tt+$(e).height()+$(e).position().top-10 > 0))
		{
			toptop=1;
			if (ddtreedisabled[id])
			{
				delete ddtreedisabled[id];
				$(e).droppable("enable");
			}
		}
		else
		{
			ddtreedisabled[id]=1;
			$(e).droppable("disable");
		}
	});
	// if (d) console.timeEnd('treeDroppable');
}

function notificationsScroll()
{
	$('.new-notifications-scroll').jScrollPane({enableKeyboardNavigation:false,showArrows:true,arrowSize:5,verticalDragMinHeight:250});
	jScrollFade('.new-notifications-scroll');
}

function cacheselect()
{
	$.selected=[];
	$($.selectddUIgrid + ' ' + $.selectddUIitem).each(function(i,o)
	{
		if ($(o).attr('class').indexOf('ui-selected') > -1) $.selected.push($(o).attr('id'));
	});
}

function hideEmptyMsg()
{
	$('.fm-empty-trashbin,.fm-empty-contacts,.fm-empty-search,.fm-empty-cloud,.fm-empty-messages,.fm-empty-folder,.fm-empty-conversations,.fm-empty-incoming').addClass('hidden');
	$('.fm-empty-pad.fm-empty-sharef').remove();
}

function reselect(n)
{
	$('.ui-selected').removeClass('ui-selected');
	if (typeof $.selected == 'undefined') $.selected=[];
	for (var i in $.selected)
	{
		$('#' + $.selected[i]).addClass('ui-selected');
		if (n)
		{
			$('#' + $.selected[i] + ' .grid-status-icon').addClass('new');
			$('#' + $.selected[i] + ' .file-status-icon').addClass('new');
		}
	}
	if (n)
	{
		if (M.viewmode)
		{
			var jsp = $('.file-block-scrolling').data('jsp');
			var el = $('a.ui-selected');
		}
		else
		{
			var jsp = $('.grid-scrolling-table').data('jsp');
			var el = $('tr.ui-selected');
		}
		if (el.length > 0) el = el[0];
		else el=false;
		if (el && jsp) jsp.scrollToElement(el);
	}
}

var treesearch = false;

function treeredraw()
{
	if (RootbyId(M.currentdirid) == M.RootID) M.buildtree(M.d[M.RootID]);
	else if (RootbyId(M.currentdirid) == M.RubbishID) M.buildtree({h:M.RubbishID});
	else if (RootbyId(M.currentdirid) == 'shares') M.buildtree({h:'shares'});
	else if (RootbyId(M.currentdirid) == 'contacts') M.contacts();
	else if (RootbyId(M.currentdirid) == 'chat')
	{
		console.log('render the entire contact list filtered by search query into the conversations list');
	}
	treeUI();
}

function treesearchUI()
{
	$('.nw-fm-tree-header').unbind('click');
	$('.nw-fm-tree-header').bind('click', function(e)
	{
		var c = $(e.target).attr('class');
		if (c && c.indexOf('nw-fm-search-icon') > -1)
		{
			var c = $(this).attr('class');
			if (c && c.indexOf('filled-input') > -1)
			{
				$(this).removeClass('filled-input');
				return;
			}
		}
		var i = $(this).find('input');
		$(this).addClass('focused-input');
		if (i.val() == i.attr('placeholder'))
		{
			i.val('');
			i.focus();
		}
	});
	$('.nw-fm-search-icon').unbind('click');
	$('.nw-fm-search-icon').bind('click', function()
	{
		treesearch=false;
		treeredraw();
		$(this).prev().val('');
		$(this).parent().find('input').blur();
	});

	$('.nw-fm-tree-header input').unbind('keyup');
	$('.nw-fm-tree-header input').bind('keyup', function(e)
	{
		var h = $(this).parent();
		if (e.keyCode == 27)
		{
			h.removeClass('filled-input');
			$(this).val('');
			$(this).blur();
			treesearch=false;
		}
		else
		{
			h.addClass('filled-input');
			treesearch = $(this).val();
		}
		if ($(this).val()=='') h.removeClass('filled-input');
		treeredraw()
	});

	$('.nw-fm-tree-header input').unbind('blur');
	$('.nw-fm-tree-header input').bind('blur', function()
	{
		if ($(this).val() == $(this).attr('placeholder') || $(this).val()=='')
		{
			$(this).parent('.nw-fm-tree-header').removeClass('focused-input filled-input');
			$(this).val($(this).attr('placeholder'));
		}
		else $(this).parent('.nw-fm-tree-header').removeClass('focused-input');
	});

	$('.nw-tree-panel-arrows').unbind('click');
	$('.nw-tree-panel-arrows').bind('click', function()
	{
		if ($(this).attr('class').indexOf('active') == -1)
		{
			$(this).addClass('active');
			var menu = $('.nw-sorting-menu').removeClass('hidden')
				, type = treePanelType()
			switch (type) {
			case 'contacts':
				// show all the options
				menu.find('.sorting-item-divider,.sorting-menu-item').removeClass('hidden');
				break;
			default:
				// hide everything
				menu.find('.sorting-item-divider,*[data-by=name],*[data-by=status],*[data-by=last-interaction]').addClass('hidden');
			}

			$('.sorting-menu-item')
				.removeClass('active')
				.filter('*[data-by=' + $.sortTreePanel[type].by  + '],*[data-dir='+$.sortTreePanel[type].dir+']')
				.addClass('active');
			return false;
		}
		else
		{
			$(this).removeClass('active');
			$('.nw-sorting-menu').addClass('hidden');
		}
	});
	$('.sorting-menu-item').unbind('click');
	$('.sorting-menu-item').bind('click', function()
	{
		var $this = $(this);
		if ($this.attr('class').indexOf('active') == -1)
		{
			$this.parent().find('.sorting-menu-item').removeClass('active');
			$this.addClass('active');
			$('.nw-sorting-menu').addClass('hidden');
			$('.nw-tree-panel-arrows').removeClass('active');
			var data = $this.data()
				, type = treePanelType()
			if (data.dir) {
				localStorage['sort' + type + 'Dir'] = $.sortTreePanel[type].dir = data.dir;
			} else {
				localStorage['sort' + type + 'By'] = $.sortTreePanel[type].by = data.by;
			}
			switch (type) {
				case 'contacts':
					M.contacts();
					break;
				case 'shared-with-me':
					M.buildtree({h:'shares'});
					break;
				case 'cloud-drive':
				case 'folder-link':
					M.buildtree(M.d[M.RootID]);
					break;
				case 'rubbish-bin':
					M.buildtree({h:M.RubbishID});
					break;
			}
			treeUI(); // reattach events
		}
	});
	initializeTreePanelSorting()
}

function treePanelType()
{
	// is there an easy way of knowing it?
	return $.trim($('.nw-fm-left-icon.active').attr('class').replace(/(active|nw-fm-left-icon|ui-droppable)/g, ''))
}

function treePanelSortElements(type, elements, handlers, ifEq) {
	var settings = $.sortTreePanel[type]
		, sort	 = handlers[settings.by]
	if (!sort) return;
	elements.sort(function(a, b) {
		var d = sort(a, b)
		if (d == 0 && ifEq) return ifEq(a, b)
		return d * settings.dir
	});
}

function initializeTreePanelSorting()
{
	$.sortTreePanel = {};
	$.each(['folder-link', 'contacts', 'conversations', 'shared-with-me', 'cloud-drive','rubbish-bin'], function(key, type) {
		$.sortTreePanel[type] = {
			by: anyOf(['name' , 'status', 'last-interaction'], localStorage['sort' + type + 'By']) || "name",
			dir: parseInt(anyOf(['-1', '1'], localStorage['sort' + type + 'Dir']) || '1')
		};
	});
}

/**
 *	Set the right drag icon to the transfer panel
 */
function tpDragCursor() {
	var h = $('.transfer-panel').height()
	if (h >= $.transferPaneResizable.options.maxHeight) {
		$('.transfer-drag-handle').css('cursor', 's-resize')
	} else if (h <= $.transferPaneResizable.options.minHeight) {
		$('.transfer-drag-handle').css('cursor', 'n-resize')
	} else {
		$('.transfer-drag-handle').css('cursor', 'ns-resize')
	}
}

function initUI(){
	$('.not-logged .fm-not-logged-button.create-account').rebind('click', function()
	{
		document.location.hash = 'register';
	});

	$('.not-logged .fm-not-logged-button.login').rebind('click', function()
	{
		document.location.hash = 'login';
	});

	$('.fm-dialog-overlay').rebind('click.fm', function()
	{
		closeDialog();
		$.hideContextMenu();
	});
	if (folderlink)
	{
		$('.fm-main').addClass('active-folder-link');
	}
	else
	{
		$('.fm-tree-header.cloud-drive-item').text(l[164]);
		$('.fm-tree-header').not('.cloud-drive-item').show();
		$('.fm-menu-item').show();
		$('.fm-left-menu .folderlink').addClass('hidden');
		$('.fm-main').removeClass('active-folder-link');
	}

	treesearchUI();

	$.doDD = function(e,ui,a,type)
	{
		function nRevert(r)
		{
			try {
				$(ui.draggable).draggable( "option", "revert", false );
				if (r) $(ui.draggable).remove();
			} catch(e) {}
		}
		var c = $(ui.draggable.context).attr('class');
		var t, ids, dd;

		if (c && c.indexOf('nw-fm-tree-item') > -1)
		{
			// tree dragged:
			var id = $(ui.draggable.context).attr('id');
			if (id.indexOf('treea_') > -1) ids = [id.replace('treea_','')];
		}
		else
		{
			// grid dragged:
			if ($.selected && $.selected.length > 0) ids = $.selected;
		}

		// Workaround a problem where we get over[1] -> over[2] -> out[1]
		if (a === 'out' && $.currentOver !== $(e.target).attr('id')) a = 'noop';

		if (type == 1)
		{
			// tree dropped:
			var c = $(e.target).attr('class');
			if (c && c.indexOf('nw-fm-left-icon') > -1)
			{
				dd = 'nw-fm-left-icon';
				if (a == 'drop')
				{
					if (c.indexOf('cloud') > -1) t = M.RootID;
					else if (c.indexOf('rubbish-bin') > -1) t = M.RubbishID;
				}
			}
			else if (c && c.indexOf('transfer-panel') > -1) dd = 'download';
			else if (c && c.indexOf('nw-fm-tree-item') > -1 && !$(e.target).visible(!0)) dd = 'download';
			else
			{
				var t = $(e.target).attr('id');
				if (t && t.indexOf('treea_') > -1) t = t.replace('treea_','');
				else if (t && t.indexOf('path_') > -1) t = t.replace('path_','');
				else if (t && t.indexOf('contact2_') > -1) t = t.replace('contact2_','');
				else if (M.currentdirid !== 'shares' || !M.d[t] || RootbyId(t) !== 'shares') t=undefined;
			}
		}
		else
		{
			// grid dropped:
			var c = $(e.target).attr('class');
			if (c && c.indexOf('folder') > -1) t = $(e.target).attr('id');
		}

		if (ids && ids.length && t)
		{
			dd = ddtype(ids,t,e.altKey);
			if (dd === 'move' && e.altKey) dd = 'copy';
		}

		if (a !== 'noop')
		{
			if ($.liTimerK) clearTimeout($.liTimerK);
			$('body').removeClassWith('dndc-');
			$('.hide-settings-icon').removeClass('hide-settings-icon');
		}
		if (a == 'drop' || a == 'out' || a == 'noop')
		{
			$(e.target).removeClass('dragover');
			// if (a !== 'noop') $('.dragger-block').addClass('drag');
		}
		else if (a == 'over')
		{
			var id = $(e.target).attr('id');
			if (!id)
			{
				$(e.target).uniqueId();
				id = $(e.target).attr('id');
			}

			$.currentOver = id;
			setTimeout(function()
			{
				if ($.currentOver == id)
				{
					var h;
					if (id.indexOf('treea_') > -1) h = id.replace('treea_','');
					else
					{
						var c = $(id).attr('class');
						if (c && c.indexOf('cloud-drive-item') > -1) h = M.RootID;
						else if (c && c.indexOf('recycle-item') > -1) h = M.RubbishID;
						else if (c && c.indexOf('contacts-item') > -1) h = 'contacts';
					}
					if (h) treeUIexpand(h,1);
					else if ($(e.target).hasClass('nw-conversations-item')) $(e.target).click();
				}
			},890);

			if (dd == 'move') $('body').addClass('dndc-move');
			else if (dd == 'copy') $('body').addClass('dndc-copy');
			else if (dd == 'download') $('body').addClass('dndc-download');
			else if (dd === 'nw-fm-left-icon')
			{
				var c = '' + $(e.target).attr('class');

				if (~c.indexOf('rubbish-bin')) $('body').addClass('dndc-to-rubbish');
				else if (~c.indexOf('shared-with-me')) $('body').addClass('dndc-to-shared');
				else if (~c.indexOf('contacts')) $('body').addClass('dndc-to-contacts');
				else if (~c.indexOf('conversations')) $('body').addClass('dndc-to-conversations');
				else if (~c.indexOf('cloud-drive')) $('body').addClass('dndc-to-conversations'); // XXX: cursor, please?
				else c = null;

				if (c)
				{
					if ($.liTooltipTimer) clearTimeout($.liTooltipTimer);
					$.liTimerK = setTimeout(function() { $(e.target).click() }, 920);
				}
			}
			// else $('.dragger-block').addClass('drag');
			else $('body').addClass('dndc-warning');

			$(e.target).addClass('dragover');
			$($.selectddUIgrid + ' ' + $.selectddUIitem).removeClass('ui-selected');
			if ($(e.target).hasClass('folder'))
			{
				$(e.target).addClass('ui-selected').find('.file-settings-icon, .grid-url-arrow').addClass('hide-settings-icon');
			}
		}
		// if (d) console.log('!a:'+a, dd, $(e.target).attr('id'), (M.d[$(e.target).attr('id').split('_').pop()]||{}).name, $(e.target).attr('class'), $(ui.draggable.context).attr('class'));

		if (a == 'drop' && dd)
		{
			if (dd === 'nw-fm-left-icon')
			{
				// do nothing
			}
			else if ($(e.target).hasClass('nw-conversations-item'))
			{
				nRevert();

				// drop over a chat window
				var currentRoom = megaChat.getCurrentRoom();
				assert(currentRoom, 'Current room missing - this drop action should be impossible.');
				currentRoom.attachNodes(ids);

				if (d) console.error('TODO: dragging to the chat', currentRoom);
			}
			else if (dd == 'move')
			{
				nRevert(1);
				$.moveids=ids;
				$.movet=t;
				setTimeout(function()
				{
					M.moveNodes($.moveids,$.movet);
				},50);
			}
			else if (dd == 'copy' || dd == 'copydel')
			{
				nRevert();
				$.copyids=ids;
				$.copyt=t;
				setTimeout(function()
				{
					M.copyNodes($.copyids,$.copyt,dd == 'copydel',function()
					{
						// Update files count...
						if (M.currentdirid === 'shares' && !M.viewmode)
						{
							M.openFolder('shares',1);
						}
					});
				},50);
			}
			else if (dd === 'download')
			{
				nRevert();
				var as_zip = e.altKey;
				M.addDownload(ids, as_zip);
			}
			$('.dragger-block').hide();
		}
	};
	InitFileDrag();
	createfolderUI();
	cSortMenuUI();
	M.buildSubmenu();
	initContextUI();
	copyDialog();
	moveDialog();
	initShareDialog();
	transferPanelUI();
	UIkeyevents();
	addContactUI();

	$('.fm-files-view-icon').unbind('click');
	$('.fm-files-view-icon').bind('click',function(event)
	{
		$.hideContextMenu();
		cacheselect();
		if($(this).attr('class').indexOf('listing-view') > -1)
		{
		  if (fmconfig.uiviewmode) storefmconfig('viewmode',0);
		  else fmviewmode(M.currentdirid,0);
		  M.openFolder(M.currentdirid,true);
		}
		else
		{
		  if (fmconfig.uiviewmode) storefmconfig('viewmode',1);
		  else fmviewmode(M.currentdirid,1);
		  M.openFolder(M.currentdirid,true);
		}
		reselect();
		return false;
	});

	$.hideContextMenu = function(e)
	{
		if (e && e.target)
		{
			var c = $(e.target).attr('class');
			if (!c)
			{
				c = $(e.target).parent();
				if (c) c = $(c).attr('class');
			}
			if (c && c.indexOf('dropdown') > -1 && (c.indexOf('download-item') > -1 || c.indexOf('more-item') > -1) && c.indexOf('active') > -1) return false;
		}

		$('.nw-sorting-menu').addClass('hidden')
		$('.nw-tree-panel-arrows').removeClass('active')
		$('.context-menu-item.dropdown').removeClass('active');
		$('.fm-tree-header').removeClass('dragover');
		$('.nw-fm-tree-item').removeClass('dragover');
		// Set to default
		var a = $('.context-menu.files-menu,.context-menu.download');
		a.addClass('hidden');
		var b = a.find('.context-submenu');
		b.attr('style', '');
		b.removeClass('active left-position overlap-right overlap-left mega-height');
		a.find('.disabled,.context-scrolling-block').removeClass('disabled context-scrolling-block');
		a.find('.context-menu-item.contains-submenu.opened').removeClass('opened');
	};

	$('#fmholder').unbind('click.contextmenu');
	$('#fmholder').bind('click.contextmenu', function(e)
	{
		$.hideContextMenu(e);
		if ($.hideTopMenu) $.hideTopMenu(e);
		var c = $(e.target).attr('class');
		if ($(e.target).attr('type') !== 'file' && (c && c.indexOf('upgradelink') == -1) && (c && c.indexOf('campaign-logo') == -1) && (c && c.indexOf('resellerbuy') == -1) && (c && c.indexOf('linkified') == -1)) return false;

    });

	$('.fm-back-button').unbind('click');
	$('.fm-back-button').bind('click', function(e)
	{
		if (!M.currentdirid) return;
		if (M.currentdirid == 'notifications' || M.currentdirid.substr(0,7) == 'search/' || M.currentdirid.substr(0,5) == 'chat/') window.history.back();
		else
		{
			var n = M.d[M.currentdirid];
			if ((n && n.p && M.d[n.p]) || (n && n.p == 'contacts')) M.openFolder(n.p);
		}
	});
	$('.fm-right-header.fm').removeClass('hidden');
	if (folderlink) {
		$('.fm-tree-header.cloud-drive-item span').text('');
	}
	else folderlink=0;
	if (ul_queue.length > 0) openTransferpanel();
	if (u_type === 0 && !u_attr.terms)
	{
		$.termsAgree = function()
		{
			u_attr.terms=1;
			api_req({a:'up',terms:'Mq'});
                        // queued work is continued when user accept terms of service
			$('.transfer-pause-icon').removeClass('active');
			dlQueue.resume();
			ulQueue.resume();
			ui_paused = false;
		};
		$.termsDeny = function()
		{
			u_logout();
			document.location.reload();
		};
		termsDialog();
	}
	if (ul_queue.length > 0) openTransferpanel();
	M.avatars();

	if (typeof dl_import !== 'undefined' && dl_import) dl_fm_import();

	$('.context-menu').unbind('contextmenu');
	$('.context-menu').bind('contextmenu',function(e)
	{
		if (!localStorage.contextmenu) e.preventDefault();
	});

	$('.nw-fm-left-icon').unbind('click');
	$('.nw-fm-left-icon').bind('click',function()
	{
		treesearch=false;
		var c = $(this).attr('class');
		if (c && c.indexOf('cloud-drive') > -1) M.openFolder(M.RootID);
		else if (c && c.indexOf('shared-with-me') > -1) M.openFolder('shares');
		else if (c && c.indexOf('conversations') > -1) M.openFolder('chat');
		else if (c && c.indexOf('contacts') > -1) M.openFolder('contacts');
		else if (c && c.indexOf('rubbish-bin') > -1) M.openFolder(M.RubbishID);
	});

	$('.nw-fm-left-icon').unbind('mouseover');
	$('.nw-fm-left-icon').bind('mouseover', function () {
	  var  tooltip = $(this).find('.nw-fm-left-tooltip');
	  if ($.liTooltipTimer) clearTimeout( $.liTooltipTimer );
	  $.liTooltipTimer = window.setTimeout(
      function() {
        $(tooltip).addClass('hovered');
      }, 1000);
    });

	$('.nw-fm-left-icon').unbind('mouseout');
	$('.nw-fm-left-icon').bind('mouseout', function () {
	    $(this).find('.nw-fm-left-tooltip').removeClass('hovered');
		clearTimeout( $.liTooltipTimer );
    });

	if (dlMethod.warn && !localStorage.browserDialog && !$.browserDialog)
	{
		setTimeout(browserDialog,2000);
	}

    $.transferPaneResizable = new FMResizablePane($('.transfer-panel'), {
        'direction': 'n',
        'minHeight': 96,
        'maxHeight': 312,
        'persistanceKey': 'transferPaneHeight',
        'handle': '.transfer-drag-handle'
    });

    $($.transferPaneResizable).on('resize', function(e, resize_event, ui)
	{
        if($('#fmholder.transfer-panel-opened').size() == 0)
		{
            $.transferOpen(undefined, true);
            $.transferHeader();
        }
		tpDragCursor();
    });

    $($.transferPaneResizable).on('resizestop', function(e, resize_event, ui) {
        if($.transferPaneResizable.options.minHeight >= ui.size.height) {
            $.transferOpen();
            $.transferHeader();
        };
    });

	var lPane = $('.fm-left-panel')
    $.leftPaneResizable  = new FMResizablePane(lPane, {
        'direction': 'e',
        'minWidth': 200,
        'maxWidth': 400,
        'persistanceKey': 'leftPaneWidth',
        'handle': '.left-pane-drag-handle'
	});

    if(localStorage.leftPaneWidth) {
		lPane.width(Math.min(
			$.leftPaneResizable.options.maxWidth,
			Math.max($.leftPaneResizable.options.minWidth, localStorage.leftPaneWidth)
		));
	}

    $($.leftPaneResizable).on('resize', function() {
		var w = lPane.width()
		if (w >= $.leftPaneResizable.options.maxWidth) {
			$('.left-pane-drag-handle').css('cursor', 'w-resize')
		} else if (w <= $.leftPaneResizable.options.minWidth) {
			$('.left-pane-drag-handle').css('cursor', 'e-resize')
		} else {
			$('.left-pane-drag-handle').css('cursor', 'we-resize')
		}
		$(window).trigger('resize');
    });

	$(window).unbind('resize.fmrh hashchange.fmrh');
	$(window).bind('resize.fmrh hashchange.fmrh', fm_resize_handler);

	if (lang != 'en') $('.download-standart-item').text(l[58]);

	megaChat.karere.unbind("onPresence.maintainUI");
	megaChat.karere.bind("onPresence.maintainUI", function(e, presenceEventData)
	{
		M.onlineStatusEvent(megaChat.getContactFromJid(presenceEventData.getFromJid()),presenceEventData.getShow());
	});
}

function transferPanelContextMenu(target)
{
	$('.context-menu.files-menu .context-menu-item').hide();
	var menuitems = $('.context-menu.files-menu .context-menu-item');

	menuitems.filter('.transfer-pause,.transfer-play,.move-up,.move-down,.tranfer-clear')
		.show();

	var file = GlobalProgress[$(target).attr('id')]
	if (!file) {
		/* no file, it is a finished operation */
		menuitems.hide()
			.filter('.tranfer-clear,.refresh-item')
			.show()

	} else {
		if (file.started) {
			menuitems.filter('.move-up,.move-down').hide();
		}
		if (file.paused) {
			menuitems.filter('.transfer-pause').hide();
		} else {
			menuitems.filter('.transfer-play').hide();
		}

		if (target.prev().length == 0 || target.prev().find('.queued').length == 0) {
			menuitems.filter('.move-up').hide();
		}
		if (target.next().length == 0) {
			menuitems.filter('.move-down').hide();
		}
	}

	menuitems.parent()
		.children('.context-menu-divider').hide().end()
		.children('.pause-item-divider').show().end()
}

function openTransferpanel()
{
	$.transferOpen(1);
	if (M.currentdirid == 'notifications') notificationsScroll();
	else if (M.viewmode) initFileblocksScrolling();
	else initGridScrolling();
	if (!uldl_hold) ulQueue.resume();
	else// make sure that terms of service are accepted before any action
	{
		$('.transfer-pause-icon').addClass('active');
		dlQueue.pause();
		ulQueue.pause();
		ui_paused = true;

//		$('.transfer-table tr td:eq(4), .transfer-table tr td:eq(6)').each(function()
//		{
//			$(this).text('');
//		});
	}
	initTreeScroll();
	$(window).trigger('resize');

	if ($('table.transfer-table tr').length > 1) {
		$('.transfer-clear-all-icon').removeClass('hidden');
	}

	$('.tranfer-table .grid-url-arrow').unbind('click')
	$('.tranfer-table .grid-url-arrow').bind('click', function(e) {
		var target = $(this).closest('tr');
		e.preventDefault(); e.stopPropagation(); // do not treat it as a regular click on the file
		e.currentTarget = target;
		transferPanelContextMenu(target);
		target.parent().find('tr').removeClass('ui-selected');
		target.addClass('ui-selected')
		contextmenuUI(e);
	});

}

function doAddContact(dialog)
{
	// ToDo: comment this
	var c = '.add-user-popup input';
	if (dialog) c = '.add-contact-dialog input';
	if (checkMail($(c).val()))
	{
		$.doAddContactVal = $(c).val();
		$(c).val('email@domain.com');
		$(c).css('color','#D22000');
		setTimeout(function(c)
		{
			$(c).val($.doAddContactVal);
			$(c).css('color','#000000');
			$(c).select();
		},850,c);
	}
	else
	{
		loadingDialog.show();
		M.addContact($(c).val());
		// Absolute we are using add-contact-dialog ToDo: replace with add-user-popup
//		if (dialog) addContactDialog(1);
	}
}

function searchFM()
{

}

function isValidShareLink()
{
	var valid = true;
	for (var i in u_nodekeys) {
		valid = valid && typeof u_nodekeys[i] == "object"
	}
	return valid;
}

function removeUInode(h)
{

	var n = M.d[h];
	var i=0;
	// check subfolders
	if (n && n.t)
    {
		var cns = M.c[n.p];
		if (cns)
		{
			for (var cn in cns)
			{
				if (M.d[cn] && M.d[cn].t && cn !== h)
				{
					i++;
					break;
				}
			}
		}
	}

    var hasItems=!!M.v.length;
    switch (M.currentdirid)
    {
		case "shares":
			$('#treeli_' + h).remove();// remove folder and subfolders
			if (!hasItems)
            {
				$('.files-grid-view .grid-table-header tr').remove();
				// ToDo: Missing empty picture for shares
				$('.fm-empty-cloud').removeClass('hidden');
			}
			break;
		case "contacts":
			//Clear left panel:
			$('#contact_' + h).fadeOut('slow', function() { $(this).remove(); });
			//Clear right panel:
			$('.grid-table.contacts tr#' + h).fadeOut('slow', function() { $(this).remove(); });
			// clear the contacts grid:
			$('.contacts-grid-view #' + h).remove();
			// TODO: remove from conversations?
			if (!hasItems)
			{
				$('.contacts-grid-view .contacts-grid-header tr').remove();
				$('.fm-empty-contacts').removeClass('hidden');
			}
			break;
		case "chat":
			if (!hasItems)
			{
				// ToDo: Missing grid header for conversation
				$('.contacts-grid-view .contacts-grid-header tr').remove();
				$('.fm-empty-chat').removeClass('hidden');
			}
			break;
		case M.RubbishID:
			if (i == 0) $('#treea_'+n.p).removeClass('contains-folders expanded');
			$('#' + h).remove();// remove item
			$('#treeli_' + h).remove();// remove folder and subfolders
			if (!hasItems)
			{
				$('.contacts-grid-view .contacts-grid-header tr').remove();
				$('.fm-empty-trashbin').removeClass('hidden');
			}
			break;
		case M.RootID:
			if (i == 0) $('#treea_'+n.p).removeClass('contains-folders expanded');
			$('#' + h).remove();// remove item
			$('#treeli_' + h).remove();// remove folder and subfolders
			if (!hasItems)
			{
				$('.files-grid-view').addClass('hidden');
				$('.grid-table.fm tr').remove();
				$('.fm-empty-cloud').removeClass('hidden');
			}
			break;
		default:
			if (i == 0 && n) $('#treea_'+n.p).removeClass('contains-folders expanded');
			$('#' + h).remove();// remove item
			$('#treeli_' + h).remove();// remove folder and subfolders
			if (!hasItems)
			{
				if (sharedfolderUI()) M.emptySharefolderUI();
				else
				{
					$('.files-grid-view').addClass('hidden');
					$('.fm-empty-folder').removeClass('hidden');
				}
				$('.grid-table.fm tr').remove();
			}
            break;
	}
}

function sharedUInode(h,s)
{
	if (s) $('#treea_' + h + ' .nw-fm-tree-folder').addClass('shared-folder');
	else
	{
		$('#treea_' + h + ' .nw-fm-tree-folder').removeClass('shared-folder');
		$('.grid-table.fm #'+ h + ' .transfer-filtype-icon').removeClass('folder-shared');
		$('.file-block#'+ h + ' .block-view-file-type').removeClass('folder-shared');
	}
	$('.grid-table.fm #'+ h + ' .transfer-filtype-icon').addClass(fileicon({t:1,shares:s}));
	$('.file-block#'+ h + ' .block-view-file-type').addClass(fileicon({t:1,shares:s}));
}
function addnotification(n)
{
	if (typeof notifications == 'undefined') return false;
	var timestamp = Math.round(new Date().getTime()/1000);
	var updated = false;
	if (n.t == 'put')
	{
		for (i in notifications)
		{
			if (notifications[i].folderid == n.n && notifications[i].user == n.u && notifications[i].timestamp > timestamp-120 && notifications[i].type !== 'share' && !updated)
			{
				notifications[i].timestamp = timestamp;
				notifications[i].read=false;
				notifications[i].count=false;
				if (!notifications[i].nodes) notifications[i].nodes = [];
				for (var i in n.f) notifications[i].nodes.push(n.f[i]);
				updated=true;
			}
		}
	}
	if (!updated)
	{
		notifications.push({id:makeid(10),type:n.t,timestamp:timestamp,user:n.u,folderid:n.n,nodes:n.f,read:false,popup:false,count:false,rendered:false});
	}
	donotify();
}

function getContactsEMails()
{
	var contacts = [];
	var n;
	for (var i in M.u)
	{
		if (M.u[i])
		{
			n = M.u[i];
			if (n.c && n.c !== 2 && (n.m || n.name)) contacts.push({id: n.m, name: n.name});
		}
	}

	return contacts;
}

function addContactUI()
{
	if (!u_type) return; // not for ephemeral

	$.shareTokens = [];

	iconSize = function(par)
	{
		if (par)// full size icon, popup at bottom of Add contact button
		{
			$('.add-user-size-icon')
				.removeClass('short-size')
				.addClass('full-size');
		}
		else// short size icon, centered dialog
		{
			$('.add-user-size-icon')
				.removeClass('full-size')
				.addClass('short-size');
		}
	};

	function errorMsg(msg, u)
	{
		var $d = $('.add-user-popup');
		var $s = $('.add-user-popup .multiple-input-warning span');
		$s.text(msg);
		$d.addClass('error');
		setTimeout(function()
		{
			$d.removeClass('error');
		}, 3000);
	}

	function focusOnInput()
	{
		var $tokenInput = $('#token-input-');

		$tokenInput
//				.show()
				.val('')
				.focus();
	}

	//Contact request textfiled scripts
	$('.add-user-notification textarea').bind('focus', function() {
		var $this = $(this);
		$('.add-user-notification').addClass('active');
		if ($this.val() == 'Hello, join me on MEGA and get access to encrypted storage and communication. Get 50 GB free!') {
          $this.select();
          window.setTimeout(function() {
            $this.select();
          }, 1);
          function mouseUpHandler() {
            $this.off("mouseup", mouseUpHandler);
            return false;
          }
          $this.mouseup(mouseUpHandler);
		}
	});

	$('.add-user-notification textarea').bind('blur', function() {
		var $this = $(this);
		$('.add-user-notification').removeClass('active');
	});

	function addContactAreaResizing() {
	  var txt = $('.add-user-notification textarea'),
	      txtHeight =  txt.outerHeight(),
	      hiddenDiv = $('.add-contact-hidden'),
		  pane = $('.add-user-nt-scrolling'),
		  content = txt.val(),
		  api;
      content = content.replace(/\n/g, '<br />');
      hiddenDiv.html(content + '<br/>');

	  if (txtHeight != hiddenDiv.outerHeight() ) {
		txt.height(hiddenDiv.outerHeight());

	    if( $('.add-user-textarea').outerHeight()>=50) {
	        pane.jScrollPane({enableKeyboardNavigation:false,showArrows:true, arrowSize:5});
	        api = pane.data('jsp');
		    txt.blur();
		    txt.focus();
		    api.scrollByY(0);
		}
		else {
			api = pane.data('jsp');
			if (api) {
			  api.destroy();
			  txt.blur();
			  txt.focus();
			}
		}
	  }
	}

	$('.add-user-notification textarea').on('keyup', function () {
	    addContactAreaResizing();
	});
	//end of Contact request textfiled scripts

	// Plugin configuration
	var contacts = getContactsEMails();

	$('.add-contact-multiple-input').tokenInput(contacts, {
		theme:				"mega",
		hintText:			"Type in a contact email",
		searchingText:		"Searching for existing contacts...",
		addAvatar:			true,
		autocomplete:		null,
		searchDropdown:		false,
		emailCheck:			true,
		preventDoublet:		true,
		tokenValue:			"id",
		propertyToSearch:	"id",
		resultsLimit:		5,
		minChars:			2,
		accountHolder:		(M.u[u_handle]||{}).m || '',
		scrollLocation:		'add',
		onEmailCheck: function() {errorMsg("Looks like there's a malformed email!");},
		onDoublet: function(u) {errorMsg('You already have contact with that email!', u.id);},
		onHolder: function() {errorMsg('No need for that, you are THE owner!');},
		onAdd: function()
		{
			var itemNum = $('.token-input-list-mega .token-input-token-mega').length;
			if (itemNum === 1)
			{
				$('.add-user-popup-button.add').removeClass('disabled');
				$('.add-user-popup .nw-fm-dialog-title').text('Add Contact');
			}
			else
			{
				$('.add-user-popup-button.add').removeClass('disabled');
				$('.add-user-popup .nw-fm-dialog-title').text('Add Contacts');

				var $a = $('.add-user-popup .share-added-contact.token-input-token-mega');
				var $b = $('.add-user-popup .multiple-input');
				var h1 = $a.outerHeight(true);// margin included
				var h2 = $b.height();

				if (5 <= h2/h1 && h2/h1 < 6)
				{
					$b.jScrollPane({
						enableKeyboardNavigation: false,
						showArrows: true,
						arrowSize: 8,
						animateScroll: true
					});
					setTimeout(function() {
						$('.add-user-popup .token-input-input-token-mega input').focus();
					}, 0);
				}
			}
		},
		onDelete: function()
		{
			setTimeout(function() {
				$('.add-user-popup .token-input-input-token-mega input').blur();
			}, 0);
			var itemNum = $('.token-input-list-mega .token-input-token-mega').length;
			if (itemNum === 0)
			{
				$('.add-user-popup-button.add').addClass('disabled');
				$('.add-user-popup .nw-fm-dialog-title').text('Add Contact');

			}
			else if (itemNum === 1)
			{
				$('.add-user-popup-button.add').removeClass('disabled');
				$('.add-user-popup .nw-fm-dialog-title').text('Add Contact');

			}
			else
			{
				$('.add-user-popup-button.add').removeClass('disabled');
				$('.add-user-popup .nw-fm-dialog-title').text('Add Contacts');

				var $a = $('.add-user-popup .share-added-contact.token-input-token-mega');
				var $b = $('.add-user-popup .multiple-input');
				var $c = $('.add-user-popup .multiple-input .jspPane')[0];
				var h1 = $a.outerHeight(true);// margin included
				var h2;
				if ($c) h2 = $c.scrollHeight;
				else h2 = $b.height();

				if (h2/h1 < 6)
				{
					clearScrollPanel('.add-user-popup');
				}
			}
		}
    });

	//TODO: Bind events if Contacts section is empty
	$('.fm-empty-contacts .fm-empty-button').unbind('mouseover');
	$('.fm-empty-contacts .fm-empty-button').bind('mouseover', function() {
		$('.fm-empty-contacts').addClass('hovered');
	});

	$('.fm-empty-contacts .fm-empty-button').unbind('mouseout');
	$('.fm-empty-contacts .fm-empty-button').bind('mouseout', function() {
		$('.fm-empty-contacts').removeClass('hovered');
	});

	$('.fm-empty-contacts .fm-empty-button').unbind('click');
	$('.fm-empty-contacts .fm-empty-button').bind('click', function(e)
	{
		$.hideContextMenu();
		$.dialog = 'add-contact-popup';
		$.sharedTokens = [];// Holds items currently visible in share folder contet (above input)
		// Just in case hide import links
		$('.add-user-popup .import-contacts-dialog').fadeOut(0);
		$('.import-contacts-link').removeClass('active');
		// Prepare multi-input and dialog
		$('.add-user-popup .multiple-input .token-input-token-mega').remove();
		$('.add-user-popup-button.add').addClass('disabled');
		$('.add-user-popup .nw-fm-dialog-title').text('Add Contact');
		$('.fm-add-user').removeClass('active');
		iconSize(false);
		focusOnInput();

		$('.add-user-popup')
				.addClass('dialog')
				.removeClass('hidden');

		$('.fm-dialog-overlay').removeClass('hidden');
		$('body').addClass('overlayed');

		e.stopPropagation();
	});

	$('.fm-add-user').unbind('click');
	$('.fm-add-user').bind('click',function()
	{
		$.hideContextMenu();
		$.dialog = 'add-contact-popup';
		var $this = $(this);
		var $d = $('.add-user-popup');
		$.sharedTokens = [];// Holds items currently visible in share folder contet (above input)
		if ($this.is('.active'))// Hide
		{
			$this.removeClass('active');
			$d.addClass('hidden');
		}
		else// Show
		{
			$('.add-user-popup .import-contacts-dialog').fadeOut(0);
			$('.import-contacts-link').removeClass('active');
			$this.addClass('active');
			$d.removeClass('hidden dialog');
			$('.add-user-popup .multiple-input .token-input-token-mega').remove();
			focusOnInput();

			$('.add-user-popup-button.add').addClass('disabled');
			$('.add-user-popup .nw-fm-dialog-title').text('Add Contact');

			var pos = $(window).width() - $this.offset().left - $d.outerWidth() + 2;
			// Positioning, not less then 8px from right side
	        if (pos > 8)
			{
				$d.css('right', pos + 'px');
			}
	        else
			{
				$d.css('right', 8 + 'px');
			}
		}

		iconSize(true);
	});

	$('.add-user-size-icon').off('click');
	$('.add-user-size-icon').on('click', function()
	{
		$('.add-user-popup .import-contacts-dialog').fadeOut(0);
		$('.import-contacts-link').removeClass('active');
		if ($(this).is('.full-size'))
		{
			$('.add-user-popup').addClass('dialog');
			$('.fm-dialog-overlay').removeClass('hidden');
			$('body').addClass('overlayed');
			iconSize(false);
			$('.fm-add-user').removeClass('active');
			focusOnInput();
		}
		else// .short-size
		{
			$('.fm-dialog-overlay').addClass('hidden');
			$('body').removeClass('overlayed');
			$('.add-user-popup').removeClass('dialog');
			iconSize(true);
			$('.fm-add-user').addClass('active');
			var pos = $(window).width() - $('.fm-add-user').offset().left - $('.add-user-popup').outerWidth() + 2;
	        if (pos > 8) $('.add-user-popup').css('right', pos + 'px');
	        else $('.add-user-popup').css('right', 8 + 'px');
			focusOnInput();
		}
	});

	$('.add-user-popup-button').off('click');
	$('.add-user-popup-button').on('click', function() {
		var $this = $(this);
		if ($this.is('.add') && !$this.is('.disabled'))// Add
		{
			if (u_type === 0) {
				ephemeralDialog(l[997]);
			} else {
				var $mails = $('.token-input-list-mega .token-input-token-mega');
				if ($mails.length) {
					$mails.each(function(index, value) {
						M.addContact($(value).contents().eq(1).text());
					});
				}
			}
		}
//        else if ($this.is('.cancel')) {
//            // Get emails from multi-input
//            var inputMails = [];// This's a list of emails available in multi-input
//            for (var i in M.d) {
//                $('.add-contact-multiple-input').tokenInput("remove_contact", {id: inputMails[i]});
//            }
//        }

		$('.add-user-popup .import-contacts-dialog').fadeOut(0);
		$('.import-contacts-link').removeClass('active');
		$('.fm-dialog-overlay').addClass('hidden');
		$('body').removeClass('overlayed');
		$('.add-user-popup').addClass('hidden');
		$('.fm-add-user').removeClass('active');
		clearScrollPanel('.add-user-popup');
	});

	$('.add-user-popup .fm-dialog-close').off('click');
	$('.add-user-popup .fm-dialog-close').on('click', function() {
		$('.fm-dialog-overlay').addClass('hidden');
		$('body').removeClass('overlayed');
		$('.add-user-popup').addClass('hidden');
		$('.fm-add-user').removeClass('active');
		clearScrollPanel('.add-user-popup');
	});

	$('.add-user-popup .import-contacts-service').unbind('click');
	$('.add-user-popup .import-contacts-service').bind('click', function() {
		if (!importGoogleContacts('contacts')) {
			var n = $('.imported-contacts-notification');
			n.css('margin-left', '-' + n.outerWidth()/2 +'px');
			n.fadeIn(200);
			$('.add-user-popup .import-contacts-dialog').fadeOut(200);
		} else {
			$('.import-contacts-service').addClass('imported');
        }
        closeImportContactNotification('.add-user-popup ');
	});

	$('.add-user-popup .import-contacts-link').unbind('click');
	$('.add-user-popup .import-contacts-link').bind('click', function(e) {
		if(!$(this).is('.active')) {
			$('.add-user-popup .import-contacts-link').addClass('active');
			$('.add-user-popup .import-contacts-dialog').fadeIn(200);

			$('.imported-notification-close').unbind('click');
			$('.imported-notification-close').bind('click', function() {
				$('.imported-contacts-notification').fadeOut(200);
			});
		} else {
			$('.add-user-popup .import-contacts-link').removeClass('active');
			$('.add-user-popup .import-contacts-dialog').fadeOut(200);
			$('.imported-contacts-notification').fadeOut(200);
		}

		e.stopPropagation();
		e.preventDefault();
	});

	$('.add-user-popup .import-contacts-info').unbind('mouseover');
	$('.add-user-popup .import-contacts-info').bind('mouseover', function() {
		$('.add-user-popup .import-contacts-info-txt').fadeIn(200);
	});

	$('.add-user-popup .import-contacts-info').unbind('mouseout');
	$('.add-user-popup .import-contacts-info').bind('mouseout', function() {
		$('.add-user-popup .import-contacts-info-txt').fadeOut(200);
	});
}

function ephemeralDialog(msg)
{
	msgDialog('confirmation',l[998], msg + ' ' + l[999],l[1000],function(e)
	{
		if(e) document.location.hash = 'register';
	});
}

function fmremove()
{
	var filecnt=0,foldercnt=0,contactcnt=0,removesharecnt=0;
	for (var i in $.selected)
	{
		var n = M.d[$.selected[i]];
		if (n && n.p.length == 11) removesharecnt++;
		else if ($.selected[i].length == 11) contactcnt++;
		else if (n && n.t) foldercnt++;
		else filecnt++;
	}

	if (removesharecnt)
	{
		for(var i in $.selected)
		{
			api_updfkey($.selected[i]);
			M.delNode($.selected[i]);
			api_req({a:'d',n:$.selected[i],i:requesti});
			delete u_sharekeys[$.selected[i]];
		}
		M.openFolder('shares', true);
	}
	else if (contactcnt)
	{
		var t, c = $.selected.length;
		// TODO: Need translation "delete N (users)"
		if(c>1) t = c + ' users';
		else t = '<strong>'+ M.d[$.selected[0]].name + '</strong>';

		msgDialog('delete-contact',l[1001],l[1002].replace('[X]',t),false,function(e)
		{
			if (e)
			{
				for(var i in $.selected)
				{
					if (M.c[$.selected[i]])
					{
						for (var sharenode in M.c[$.selected[i]])
						{
							console.log(sharenode);
							M.delNode(sharenode);
							api_req({a:'d',n:sharenode,i:requesti});
							delete u_sharekeys[sharenode];
						}
					}
					M.delNode($.selected[i]);
					api_req({a:'ur',u:$.selected[i],l:'0',i: requesti});
					$('.share-multiple-input').tokenInput("remove_contact", {id: M.u[$.selected[i]].m});
				}
			}
		});
		if(c>1) {
			$('#msgDialog').addClass('multiple');
			$('.fm-del-contacts-number').text($.selected.length);
			$('#msgDialog .fm-del-contact-avatar').attr('class', 'fm-del-contact-avatar');
			$('#msgDialog .fm-del-contact-avatar span').empty()
		} else {
			var user = M.d[$.selected[0]];
            var av_meta = generateAvatarMeta(user.h);
            var avatar = av_meta.shortName, av_color = av_meta.color;
            if (av_meta.avatarUrl) avatar = '<img src="' + av_meta.avatarUrl + '">';

			$('#msgDialog .fm-del-contact-avatar').attr('class', 'fm-del-contact-avatar two-letters ' + htmlentities(user.h) + ' color' + av_color)
			$('#msgDialog .fm-del-contact-avatar span').html(avatar)
		}

	}
	else if (RootbyId($.selected[0]) == M.RubbishID)
	{
		msgDialog('clear-bin',l[1003],l[76].replace('[X]',(filecnt+foldercnt)) + ' ' + l[77],l[1007],function(e)
		{
			if (e) M.clearRubbish(1);
		});
		$('.fm-dialog-button.notification-button').each(function(i,e) { if ($(e).text() == l[1018]) $(e).text(l[83]);});
	}
	else if (RootbyId($.selected[0]) == 'contacts')
	{
		if (localStorage.skipDelWarning) M.copyNodes($.selected,M.RubbishID,1);
		else
		{
			msgDialog('confirmation',l[1003],l[1004].replace('[X]',fm_contains(filecnt,foldercnt)),false,function(e)
			{
				if (e)
				{
					M.copyNodes($.selected,M.RubbishID,1);
				}
			},true);
		}
	}
	else
	{
		if (localStorage.skipDelWarning) M.moveNodes($.selected,M.RubbishID);
		else
		{
			msgDialog('remove',l[1003],l[1004].replace('[X]',fm_contains(filecnt,foldercnt)),false,function(e)
			{
				if (e)
				{
					M.moveNodes($.selected,M.RubbishID);
				}
			},true);
		}
	}
}

function fmremdupes(test)
{
  var hs = {}, i, f = [], s = 0;
  var cRootID = RootbyId(M.currentdirid);
  loadingDialog.show();
  for(i in M.d)
    {
      var n = M.d[i];
      if(n && n.hash && n.h && RootbyId(n.h) === cRootID)
        {
          if(!hs[n.hash]) hs[n.hash] = [];
          hs[n.hash].push(n.h);
        }
    }
  for(i in hs)
    {
      var h = hs[i];
      while(h.length > 1) f.push(h.pop());
    }
  for(i in f)
    {
      console.debug('Duplicate node: ' + f[i] + ' at ~/' + M.getPath(f[i]).reverse().map(function(n) { return M.d[n].name || '' }).filter(String).join("/"));
      s += M.d[f[i]].s | 0;
    }
  loadingDialog.hide();
  console.log('Found ' + f.length + ' duplicated files using a sum of ' + bytesToSize(s));
  if(!test && f.length)
    {
      $.selected = f;
      fmremove();
    }
  return f.length;
}

function initContextUI()
{
	var c = '.context-menu-item';

	$(c).unbind('mouseover');
	$(c).bind('mouseover', function()
	{
		if ($(this).parent().parent().is('.context-submenu'))// is move... or download...
		{
			if (!$(this).is('.contains-submenu'))// if just item hide child context-submenu
			{
				$(this).parent().children().removeClass('active opened');
				$(this).parent().find('.context-submenu').addClass('hidden');
			}
		}
		else
		{
			if (!$(this).is('.contains-submenu'))// Hide all submenues, for download and for move...
			{
				$('.context-menu .context-submenu.active ').removeClass('active');
				$('.context-menu .contains-submenu.opened').removeClass('opened');
				$('.context-menu .context-submenu').addClass('hidden');
			}
		}
	});

	$(c+'.contains-submenu').unbind('mouseover');
	$(c+'.contains-submenu').bind('mouseover', function()
	{
		var a = $(this).next();// context-submenu
		a.children().removeClass('active opened');
		a.find('.context-submenu').addClass('hidden');
		a.find('.opened').removeClass('opened');
		// situation when we have 2 contains-submenus in same context-submenu one neer another
		var b = $(this).closest('.context-submenu').find('.context-submenu,.contains-submenu').not($(this).next());
		if (b.length)
		{
			b.removeClass('active opened')
				.find('.context-submenu').addClass('hidden');
		}
		if ($(this).is('.move-item'))
		{
			$('.context-menu .download-item').removeClass('opened')
				.next().removeClass('active opened')
				.next().find('.context-submenu').addClass('hidden');
		}
		if ($(this).is('.download-item'))
		{
			$('.context-menu .move-item').removeClass('opened')
				.next().removeClass('active opened')
				.next().find('.context-submenu').addClass('hidden');
		}

		if (!$(this).is('.opened'))
		{
			var pos = $(this).offset();
			var c = reCalcMenuPosition($(this), pos.left, pos.top, 'submenu');
			$(this).next('.context-submenu')
				.css({'top': c.top})
				.addClass('active')
				.removeClass('hidden');

			$(this).addClass('opened');
		}
	});

	$(c + '.folder-item, ' + c + '.cloud-item').unbind('click');
	$(c + '.folder-item, ' + c + '.cloud-item').bind('click', function(e)
	{
		if (!$(this).is('.disabled'))
		{
			var t = $(this).attr('id').replace('fi_','');
			var n=[];
			for (var i in $.selected) if (!isCircular($.selected[i],t)) n.push($.selected[i]);
			$.hideContextMenu();
			M.moveNodes(n,t);
		}
	});
	// Not sure if this will work
//	$(c + '.folder-item.disabled, ' + c + '.cloud-item.disabled').off('click');

	$(c+'.download-item').unbind('click');
	$(c+'.download-item').bind('click',function(event)
	{
		var c = $(event.target).attr('class');
		if (c && c.indexOf('contains-submenu') > -1) M.addDownload($.selected);
	});

	$(c+'.download-standart-item').unbind('click');
	$(c+'.download-standart-item').bind('click',function(event)
	{
		M.addDownload($.selected);
	});

	$(c+'.zipdownload-item').unbind('click');
	$(c+'.zipdownload-item').bind('click',function(event)
	{
		M.addDownload($.selected,true);
	});

	$(c+'.getlink-item').unbind('click');
	$(c+'.getlink-item').bind('click',function(event)
	{
		if (u_type === 0) ephemeralDialog(l[1005]);
		else {
            M.getlinks($.selected).done(function() {
                linksDialog();
            });
        }
	});

	$(c+'.rename-item').unbind('click');
	$(c+'.rename-item').bind('click',function(event)
	{
		renameDialog();
	});

	$(c+'.move-item').unbind('click');
	$(c+'.move-item').bind('click',function(event)
	{
		$.mctype='move';
		mcDialog();
	});

	$(c+'.sharing-item').unbind('click');
	$(c+'.sharing-item').bind('click',function()
	{
		if (u_type === 0) ephemeralDialog(l[1006]);
		else
		{
			$.dialog = 'share';// this is used like identifier when key with key code 27 is pressed
			$.hideContextMenu();
			$('.share-dialog').removeClass('hidden');
			$('.fm-dialog-overlay').removeClass('hidden');
			$('body').addClass('overlayed');
			handleShareDialogContent();
		}
	});

	$(c+'.advanced-item').unbind('click');
	$(c+'.advanced-item').bind('click',function()
	{
		$.moveDialog = 'move';// this is used like identifier when key with key code 27 is pressed
		$.mcselected = M.RootID;
		$('.move-dialog .dialog-move-button').addClass('active');
		$('.move-dialog').removeClass('hidden');
		handleDialogContent('cloud-drive', 'ul', true, 'move', 'Move');
		disableCircularTargets('#mctreea_');
		$('.fm-dialog-overlay').removeClass('hidden');
		$('body').addClass('overlayed');
	});

	$(c+'.copy-item').unbind('click');
	$(c+'.copy-item').bind('click',function()
	{
		$.copyDialog = 'copy';// this is used like identifier when key with key code 27 is pressed
		$.mcselected = M.RootID;
		$('.copy-dialog .dialog-copy-button').addClass('active');
		$('.copy-dialog').removeClass('hidden');
		handleDialogContent('cloud-drive', 'ul', true, 'copy', $.mcImport ? l[236] : "Paste" /*l[63]*/);
		$('.fm-dialog-overlay').removeClass('hidden');
		$('body').addClass('overlayed');
	});

	$(c+'.move-item').unbind('click');
	$(c+'.move-item').bind('click',function()
	{
		$.moveDialog = 'move';// this is used like identifier when key with key code 27 is pressed
		$.mcselected = M.RootID;
		$('.move-dialog .dialog-move-button').addClass('active');
		$('.move-dialog').removeClass('hidden');
		handleDialogContent('cloud-drive', 'ul', true, 'move', 'Move');
		disableCircularTargets('#mctreea_');
		$('.fm-dialog-overlay').removeClass('hidden');
		$('body').addClass('overlayed');
	});

	$(c+'.import-item').unbind('click');
	$(c+'.import-item').bind('click',function(event)
	{
		ASSERT(folderlink, 'Import needs to be used in folder links.');

		fm_importflnodes($.selected);
	});

	$(c+'.newfolder-item').unbind('click');
	$(c+'.newfolder-item').bind('click',function(event)
	{
		createfolderDialog();
	});

	$(c+'.fileupload-item').unbind('click');
	$(c+'.fileupload-item').bind('click',function(event)
	{
		$('#fileselect3').click();
	});

	$(c+'.folderupload-item').unbind('click');
	$(c+'.folderupload-item').bind('click',function(event)
	{
		$('#fileselect4').click();
	});

	$(c+'.remove-item').unbind('click');
	$(c+'.remove-item').bind('click',function(event)
	{
		fmremove();
	});

	$(c+'.removeshare-item').unbind('click');
	$(c+'.removeshare-item').bind('click',function(event)
	{
		fmremove();
	});

	$(c+'.properties-item').unbind('click');
	$(c+'.properties-item').bind('click',function(event)
	{
		propertiesDialog();
	});

	$(c+'.permissions-item').unbind('click');
	$(c+'.permissions-item').bind('click',function(event)
	{
		if (d) console.log('permissions');
	});

	$(c+'.add-star-item').unbind('click');
	$(c+'.add-star-item').bind('click',function(event)
	{
		M.favourite($.selected,$.delfav);
		if (M.viewmode) $('.file-block').removeClass('ui-selected');
		else $('.grid-table.fm tr').removeClass('ui-selected');
	});

	$(c+'.open-item').unbind('click');
	$(c+'.open-item').bind('click',function(event)
	{
		M.openFolder($.selected[0]);
	});

	$(c+'.preview-item').unbind('click');
	$(c+'.preview-item').bind('click',function(event)
	{
		slideshow($.selected[0]);
	});

	$(c+'.clearbin-item').unbind('click');
	$(c+'.clearbin-item').bind('click',function(event)
	{
		doClearbin();
	});

// Absolute
//	$(c+'.addcontact-item').unbind('click');
//	$(c+'.addcontact-item').bind('click',function(event)
//	{
//		addContactDialog();
//		if (d) console.log('addcontact');
//	});

	$(c+'.move-up').unbind('click');
	$(c+'.move-up').bind('click',function(event)
	{
		$('.transfer-table tr.ui-selected').not('.clone-of-header').each(function(j,el) {
			fm_tfsmove($(this).attr('id'), -1);
		});
		Soon(fmUpdateCount);
	});

	$(c+'.move-down').unbind('click');
	$(c+'.move-down').bind('click',function(event)
	{
		$('.transfer-table tr.ui-selected').not('.clone-of-header').each(function(j,el) {
			fm_tfsmove($(this).attr('id'), +1);
		});
		Soon(fmUpdateCount);
	});

	$(c+'.transfer-play').unbind('click');
	$(c+'.transfer-play').bind('click',function(event)
	{
		$('.transfer-table tr.ui-selected').not('.clone-of-header').each(function(j,el) {
			var id = $(this).attr('id')
			fm_tfsresume(id)
			$('span.transfer-type', this).removeClass('paused');
		});
	});

	$(c+'.transfer-pause').unbind('click');
	$(c+'.transfer-pause').bind('click',function(event)
	{
		$('.transfer-table tr.ui-selected').not('.clone-of-header').each(function(j,el) {
			var id = $(this).attr('id')
			fm_tfspause(id);
			$('span.transfer-type', this).addClass('paused');
		});
		$('.tranfer-download-indicator,.transfer-upload-indicator').removeClass('active');
	});

	$(c+'.refresh-item').unbind('click');
	$(c+'.refresh-item').bind('click',function(event)
	{
		stopsc();
		stopapi();
		if (typeof mDB !== 'undefined' && !pfid) mDBreload();
		else loadfm();
	});

    $(c+'.select-all').unbind('click');
	$(c+'.select-all').bind('click',function(event)
	{
        selectionManager.select_all();
	});

	$(c+'.canceltransfer-item,' + c + '.tranfer-clear').unbind('click');
	$(c+'.canceltransfer-item,' + c + '.tranfer-clear').bind('click',function(event)
	{
		var toabort = {};
		$('.transfer-table tr.ui-selected').not('.clone-of-header').each(function(j,el)
		{
			toabort[$(el).attr('id')] = 1;
			$(this).remove();
		});

		toabort = Object.keys(toabort);
		DownloadManager.abort(toabort);
		  UploadManager.abort(toabort);

		Soon(function() {
			// XXX: better way to stretch the scrollbar?
			$(window).trigger('resize');
		});
	});

	$(document).trigger('onInitContextUI');
}

function cSortMenuUI()
{
	$('.contacts-arrows').unbind('click');
	$('.contacts-arrows').bind('click', function(e)
	{
		var menuBlock = $('.sorting-menu');
		var bottomPosition = $('body').outerHeight()-$(menuBlock).outerHeight();
		if($(this).attr('class').indexOf('active') == -1)
		{
			menuBlock.removeClass('hidden');
			$(this).addClass('active');
			var topl=0,jsp = $('.fm-tree-panel').data('jsp');
			if (jsp) topl = jsp.getContentPositionY();
			menuBlock.css('top', $(this).position().top - topl + 95);
			menuBlock.css('left', $(this).position().left + 35);
			if(bottomPosition- $(menuBlock).position().top < 50) menuBlock.css('top', bottomPosition-50);
		}
		else
		{
			$('.fm-main').bind('click');
			menuBlock.addClass('hidden');
			$(this).removeClass('active');
		}
		return false;
	});

	$('.contacts-sorting-by').unbind('click');
	$('.contacts-sorting-by').bind('click', function(e)
	{
		var c = $(this).attr('class');
		if (c && c.indexOf('name') > -1)
		{
			localStorage.csort = 'name';
			localStorage.csortd = 1;
		}
		else if (c && c.indexOf('shares') > -1)
		{
			localStorage.csort = 'shares';
			localStorage.csortd = -1;
		} else if (c && c.indexOf('chat-activity') > -1)
        {
			localStorage.csort = 'chat-activity';
			localStorage.csortd = -1;
		}
		M.renderContacts();
	});

	$('.contacts-sorting-type').unbind('click');
	$('.contacts-sorting-type').bind('click', function(e)
	{
		var c = $(this).attr('class');
		if (c && c.indexOf('desc') > -1) localStorage.csortd = -1;
		else localStorage.csortd = 1;
		M.renderContacts();
	});
}

function createfolderUI()
{
	$('.fm-new-folder').unbind('click');
	$('.fm-new-folder').bind('click',function(e)
	{
			var c = $('.fm-new-folder').attr('class');
			var c2 = $(e.target).attr('class');
			var c3 = $(e.target).parent().attr('class');
			var b1 = $('.fm-new-folder');
			$('.create-new-folder').removeClass('filled-input');
			var d1 = $('.create-new-folder');
			if ((!c2 || c2.indexOf('fm-new-folder') == -1) && (!c3 || c3.indexOf('fm-new-folder') == -1)) return false;
			if (c.indexOf('active') == -1)
			{
				b1.addClass('active');
				d1.removeClass('hidden');
				var w1 = $(window).width() - $(this).offset().left - d1.outerWidth() + 2;
				if(w1 > 8 ) d1.css('right', w1 + 'px');
				else d1.css('right', 8 + 'px');
				$('.create-new-folder input').focus();
			}
			else
			{
				b1.removeClass('active filled-input');
				d1.addClass('hidden');
				$('.fm-new-folder input').val(l[157]);
			}
		$.hideContextMenu();
	});
	$('.create-folder-button').unbind('click');
	$('.create-folder-button').bind('click',function(e)
	{
		docreatefolderUI(e);
		return false;
	});

	$('.create-folder-button-cancel').unbind('click');
	$('.create-folder-button-cancel').bind('click',function(e)
	{
		$('.fm-new-folder').removeClass('active');
		$('.create-new-folder').addClass('hidden');
		$('.create-new-folder').removeClass('filled-input');
		$('.create-new-folder input').val(l[157]);
	});

	$('.create-folder-size-icon.full-size').unbind('click');
	$('.create-folder-size-icon.full-size').bind('click',function(e)
	{
		var v = $('.create-new-folder input').val();
		if(v != l[157] && v != '') $('.create-folder-dialog input').val(v);
		$('.create-new-folder input').focus();
		$('.create-new-folder').removeClass('filled-input');
		$('.create-new-folder').addClass('hidden');
		$('.fm-new-folder').removeClass('active');
		createfolderDialog(0);
		$('.create-new-folder input').val(l[157]);
	});
	$('.create-folder-size-icon.short-size').unbind('click');
	$('.create-folder-size-icon.short-size').bind('click',function(e)
	{
		var v = $('.create-folder-dialog input').val();
		if(v != l[157] && v != '') {
			$('.create-new-folder input').val(v);
			$('.create-new-folder').addClass('filled-input');
		}
		$('.fm-new-folder').addClass('active');
		$('.create-new-folder').removeClass('hidden');
		createfolderDialog(1);
		$('.create-folder-dialog input').val(l[157]);
		$('.create-new-folder input').focus();
	});
	$('.create-new-folder input').unbind('keyup');
	$('.create-new-folder input').bind('keyup',function(e)
	{
	    $('.create-new-folder').addClass('filled-input');
		if ($(this).val()=='') $('.create-new-folder').removeClass('filled-input');
		if (e.which == 13) docreatefolderUI(e);
	});
	$('.create-new-folder input').unbind('focus');
	$('.create-new-folder input').bind('focus',function()
	{
		if ($(this).val() == l[157]) $(this).val('');
		$('.create-new-folder').addClass('focused');
	});
	$('.create-new-folder input').unbind('blur');
	$('.create-new-folder input').bind('blur',function()
	{
		if($('.create-new-folder input').val() == '')
		$('.create-new-folder input').val(l[157]);
		$('.create-new-folder').removeClass('focused');
	});
}

function docreatefolderUI(e)
{
	if ($('.create-folder-input-bl input').val() == '')
	{
		$('.create-folder-input-bl input').animate({backgroundColor: "#d22000"}, 150, function()
		{
			$('.create-folder-input-bl input').animate({backgroundColor: "white"}, 350, function()
			{
				$('.create-folder-input-bl input').focus();
			});
		});
	}
	else createfolder(M.currentdirid,$('.create-folder-input-bl input').val());
}

function fmtopUI()
{
	$('.fm-clearbin-button,.fm-add-user,.fm-new-folder,.fm-file-upload,.fm-folder-upload,.fm-contact-requests, .fm-received-requests').addClass('hidden');
	$('.fm-new-folder').removeClass('filled-input')
	if (RootbyId(M.currentdirid) == M.RubbishID)
	{
		$('.fm-clearbin-button').removeClass('hidden');
		$('.fm-right-files-block').addClass('rubbish-bin');
	}
	else
	{
		$('.fm-right-files-block').removeClass('rubbish-bin');
	    if (RootbyId(M.currentdirid) == M.InboxID)
	    {
		   if (d) console.log('Inbox');
	    }
	    else if (M.currentdirid == 'contacts')
	    {
		   $('.fm-add-user, .fm-contact-requests').removeClass('hidden');
	    }
	    else if (M.currentdirid.length == 8 && RightsbyID(M.currentdirid) > 0)
	    {
		    $('.fm-new-folder').removeClass('hidden');
		    $('.fm-file-upload').removeClass('hidden');
		    if ((is_chrome_firefox & 2) || 'webkitdirectory' in document.createElement('input')) $('.fm-folder-upload').removeClass('hidden');
		    else $('.fm-file-upload').addClass('last-button');
	    }
	}
	$('.fm-clearbin-button').unbind('click');
	$('.fm-clearbin-button').bind('click',function()
	{
		doClearbin();
	});
}

function doClearbin()
{
	msgDialog('clear-bin',l[14],l[15],l[1007],function(e)
	{
		if (e) M.clearRubbish();
	});
}

function notificationsUI(close)
{
	if (close)
	{
		$('.fm-main.notifications').addClass('hidden');
		$('.fm-main.default').removeClass('hidden');
		treeUI();
		if (M.viewmode) iconUI();
		else gridUI();
		return false;
	}
	notifymarkcount(true);
	donotify();
	$('.fm-main.notifications').removeClass('hidden');
	$('.notifications .nw-fm-left-icon').removeClass('active');
	notificationsScroll();
	$('.fm-main.default').addClass('hidden');
    $(window).trigger('resize');
}

function accountUI()
{
	$('.fm-account-overview').removeClass('hidden');
	$('.fm-account-button').removeClass('active');
	$('.fm-account-sections').addClass('hidden');
	$('.fm-right-files-block').addClass('hidden');
	$('.fm-right-account-block').removeClass('hidden');
	M.accountData(function(account)
	{
		var perc,warning,perc_c;
		var id = document.location.hash;
		if (id == '#fm/account/settings')
		{
			$('.fm-account-settings-button').addClass('active');
			$('.fm-account-settings').removeClass('hidden');

			if (is_chrome_firefox)
			{
				if (!$('#acc_dls_folder').length)
				{
					$('#acc_use_ssl').before(
						$('<div id="acc_dls_folder" style="margin-top:25px">' +
							'<div class="account-bandwidth-txt">Downloads folder:</div>' +
							'<input type="button" value="Browse..." style="-moz-appearance:' +
								'button;margin-right:12px;cursor:pointer" />' +
							'</div>'));
					var fld = mozGetDownloadsFolder();
					$('#acc_dls_folder').append($('<span/>').text(fld && fld.path));
					$('#acc_dls_folder input').click(function()
					{
						var fs = mozFilePicker(0,2);
						if (fs) {
							mozSetDownloadsFolder(fs);
							$(this).next().text(fs.path);
						}
					});
				}
			}
		}
		else if (id == '#fm/account/profile')
		{
			$('.fm-account-profile-button').addClass('active');
			$('.fm-account-profile').removeClass('hidden');
		}
		else if (id == '#fm/account/history')
		{
			$('.fm-account-history-button').addClass('active');
			$('.fm-account-history').removeClass('hidden');
		}
		else if (id == '#fm/account/reseller' && M.account.reseller)
		{
			$('.fm-account-reseller-button').addClass('active');
			$('.fm-account-reseller').removeClass('hidden');
		}
		else
		{
            // this is the main entry point for users who just had upgraded their accounts

            if(isNonActivatedAccount()) {
                megaAnalytics.log("pro", "showNonActivatedAccountDialog");

                var $dialog = $('.top-warning-popup');
                $dialog.addClass('not-activated');
                $('.warning-green-icon', $dialog).remove();
                $('.fm-notifications-bottom', $dialog).remove();
                $('.warning-popup-body', $dialog)
                    .unbind('click')
                    .empty()
                    .append(
                        $("<div class='warning-gray-icon mailbox-icon'></div>")
                    )
                    .append('<p>Your purchase was successful. However, to finish the account creation process, you would need to activate your account by clicking on the link sent to your email.</p>'); //TODO: l[]

            }

			$('.fm-account-overview-button').addClass('active');
			$('.fm-account-overview').removeClass('hidden');
		}
		$('.fm-account-blocks .membership-icon.type').removeClass('free pro1 pro2 pro3');
		if (u_attr.p)
		{
			// pro account:
			var protext;
			if (u_attr.p == 1) protext = 'PRO I';
			else if (u_attr.p == 2) protext = 'PRO II';
			else if (u_attr.p == 3) protext = 'PRO III';
			$('.membership-big-txt.accounttype').text(protext);
			$('.fm-account-blocks .membership-icon.type').addClass('pro' + u_attr.p);
			if (account.stype == 'S')
			{
				// subscription
				$('.fm-account-header.typetitle').text(l[434]);
				if (u.stime == 'W') $('.membership-big-txt.type').text(l[747]);
				else if (u.stime == 'M') $('.membership-big-txt.type').text(l[748]);
				else if (u.stime == 'Y') $('.membership-big-txt.type').text(l[749]);
				$('.membershtip-medium-txt.expiry').html(htmlentities(l[750]) + ' <span class="red">' + time2date(account.scycle) + '</span>');
			}
			else if (account.stype == 'O')
			{
				// one-time
				$('.fm-account-header.typetitle').text(l[746]+':');
				$('.membership-big-txt.type').text(l[751]);
				$('.membershtip-medium-txt.expiry').html(l[987] + ' <span class="red">' + time2date(account.expiry) + '</span>');
			}
		}
		else
		{
			// free account:
			$('.fm-account-blocks .membership-icon.type').addClass('free');
			$('.membership-big-txt.type').text(l[435]);
			$('.membership-big-txt.accounttype').text(l[435]);
			$('.membershtip-medium-txt.expiry').text(l[436]);
		}
		perc = Math.round((account.servbw_used+account.downbw_used)/account.bw*100);
		perc_c=perc;
		if (perc_c > 100) perc_c=100;
		warning = '';
		if (perc > 99 && u_attr.p)
		{
			warning = '<div class="account-warning-icon"><span class="membership-notification"><span><span class="yellow">'+ l[34] + ':</span> ' + l[1008] + ' ' + l[1009] + ' <a href="#pro" class="upgradelink">' + l[920] + '.</a></span><span class="membership-arrow"></span></span>&nbsp;</div>';
		}
		else if (perc > 99 && !u_attr.p)
		{
			// @@@ TODO: add dynamic bandwidth available in X minutes:
			warning = '<div class="account-warning-icon"><span class="membership-notification"><span><span class="yellow">' + l[34] + '</span> ' + l[1008] + ' ' + l[1009] + ' <a href="#pro" class="upgradelink">' + l[920] + '</a></span><span class="membership-arrow"></span></span>&nbsp;</div>';
		}
		else if (!u_attr.p)
		{
			// @@@ TODO: add dynamic bandwidth available in X minutes:

			var waittime = '30 minutes';

			warning = '<span class="membership-question">?<span class="membership-notification"><span>' + l[1056] + ' ' + l[1054].replace('[X]',waittime) + '</span><span class="membership-arrow"></span></span></span>';
		}
		$('.fm-account-main .membership-circle-bg.green-circle').attr('class','membership-circle-bg green-circle percents-' + perc_c);
		if (perc > 100) $('.fm-account-main .membership-circle-bg.green-circle').text(':-(');
		else $('.fm-account-main .membership-circle-bg.green-circle').html(perc + '<span class="membershtip-small-txt">%</span>');
		$('.fm-account-bar.green').width(perc_c+'%');
		var b1 = bytesToSize(account.servbw_used+account.downbw_used);
		b1 = b1.split(' ');
		b1[0] = Math.round(b1[0]) + ' ';
		var b2 = bytesToSize(account.bw);
		b2 = b2.split(' ');
		b2[0] = Math.round(b2[0]) + ' ';
		$('.pro-bandwidth .membership-big-txt.floating').html('<span class="membershtip-small-txt">' + l['439a'].replace('[X1]','<span class="green lpxf">' + htmlentities(b1[0]) + '<span class="membershtip-small-txt">' + htmlentities(b1[1]) + '</span></span>').replace('[X2]','<span class="lpxf">' + htmlentities(b2[0]) + '</span>' + ' <span class="membershtip-small-txt">' + htmlentities(b2[1]) + '</span>') + '</span>'+warning);
		$('.fm-account-main .pro-bandwidth').removeClass('hidden');
		$('.fm-account-main .free-bandwidth').addClass('hidden');

		if (perc > 99) $('.fm-account-mutliple-bl.bandwidth').addClass('exceeded');

		perc = Math.round(account.space_used / account.space * 100);
		perc_c=perc;
		if (perc_c > 100) perc_c=100;
		if (perc > 99) $('.fm-account-mutliple-bl.storage').addClass('exceeded');

		warning = '';
		if (perc > 99) warning = '<div class="account-warning-icon"><span class="membership-notification"><span><span class="yellow">'+ l[34] + ':</span> ' + l[1010] + ' ' + l[1011] + ' <a href="#pro"  class="upgradelink">' + l[920] + '.</a></span><span class="membership-arrow"></span></span>&nbsp;</div>';
		else if (perc > 79) warning = '<div class="account-warning-icon"><span class="membership-notification"><span><span class="yellow">'+ l[34] + ':</span> ' + l[1012] + ' ' + l[1013] + ' <a href="#pro"  class="upgradelink">' + l[920] + '.</a></span><span class="membership-arrow"></span></span>&nbsp;</div>';

		$('.fm-account-main .membership-circle-bg.blue-circle').attr('class','membership-circle-bg blue-circle percents-' + perc_c);
		if (perc > 100) $('.fm-account-main .membership-circle-bg.blue-circle').text(':-(');
		else $('.fm-account-main .membership-circle-bg.blue-circle').html(perc + '<span class="membershtip-small-txt">%</span>');
		$('.fm-account-bar.blue').width(perc_c+'%');
		var b1 = bytesToSize(account.space_used);
		b1 = b1.split(' ');
		b1[0] = Math.round(b1[0]) + ' ';
		var b2 = bytesToSize(account.space);
		b2 = b2.split(' ');
		b2[0] = Math.round(b2[0]) + ' ';
		$('.membership-big-txt.space').html('<span class="membershtip-small-txt">' + l['439a'].replace('[X1]','<span class="blue lpxf">' + htmlentities(b1[0]) + '<span class="membershtip-small-txt">' + htmlentities(b1[1]) + '</span></span>').replace('[X2]','<span class="lpxf">' + htmlentities(b2[0]) + '</span>' + ' <span class="membershtip-small-txt">' + htmlentities(b2[1]) + '</span>') + '</span>' + warning);
		$('.fm-account-main .pro-upgrade').unbind('click');
		$('.fm-account-main .pro-upgrade').bind('click',function(e)
		{
			window.location.hash = 'pro';
		});
		$('.membership-big-txt.balance').html('&euro; ' + htmlentities(account.balance[0][0]));
		var a = 0;
		if (M.c['contacts']) for(var i in M.c['contacts']) a++;
		if (a == 1) $('.membership-big-txt.contacts').text(l[990]);
		else $('.membership-big-txt.contacts').text(l[989].replace('[X]',a));
		$('.membershtip-medium-txt.contacts').unbind('click');
		$('.membershtip-medium-txt.contacts').bind('click',function(e)
		{
			M.openFolder('contacts');
			return false;
		});
		if (!$.sessionlimit) $.sessionlimit=10;
		if (!$.purchaselimit) $.purchaselimit=10;
		if (!$.transactionlimit) $.transactionlimit=10;
		if (!$.voucherlimit) $.voucherlimit=10;

		$('.account-history-dropdown-button.sessions').text(l[472].replace('[X]',$.sessionlimit));
		$('.account-history-drop-items.session10-').text(l[472].replace('[X]',10));
		$('.account-history-drop-items.session100-').text(l[472].replace('[X]',100));
		$('.account-history-drop-items.session250-').text(l[472].replace('[X]',250));

		M.account.sessions.sort(function(a,b)
		{
			if (a[0] < b[0]) return 1;
			else return -1;
		});
		$('.grid-table.sessions tr').remove();
		var html = '<tr><th>' + l[479] + '</th><th>' + l[480] + '</th><th>' + l[481] + '</th><th>' + l[482] + '</th></tr>';
		$(account.sessions).each(function(i,el)
		{
			if (i == $.sessionlimit) return false;
			var country = countrydetails(el[4]);
			var browser = browserdetails(el[2]);
			var recent = l[483];
			if (!el[5]) recent = time2date(el[0]);
			html += '<tr><td><span class="fm-browsers-icon"><img alt="" src="' + staticpath + 'images/browser/' + browser.icon +'" /></span><span class="fm-browsers-txt">' + htmlentities(browser.name) + '</span></td><td>' + htmlentities(el[3]) + '</td><td><span class="fm-flags-icon"><img alt="" src="' + staticpath + 'images/flags/' + country.icon +'" style="margin-left: 0px;" /></span><span class="fm-flags-txt">' + htmlentities(country.name) + '</span></td><td>' + htmlentities(recent) + '</td></tr>';
		});
		$('.grid-table.sessions').html(html);

		$('.account-history-dropdown-button.purchases').text(l[469].replace('[X]',$.purchaselimit));
		$('.account-history-drop-items.purchase10-').text(l[469].replace('[X]',10));
		$('.account-history-drop-items.purchase100-').text(l[469].replace('[X]',100));
		$('.account-history-drop-items.purchase250-').text(l[469].replace('[X]',250));

		M.account.purchases.sort(function(a,b)
		{
			if (a[1] < b[1]) return 1;
			else return -1;
		});
		$('.grid-table.purchases tr').remove();
		var html = '<tr><th>' + l[475] + '</th><th>' + l[476] + '</th><th>' + l[477] + '</th><th>' + l[478] + '</th></tr>';
		$(account.purchases).each(function(i,el)
		{
			var paymentmethod = 'Voucher';
			if (el[4] == 1) paymentmethod = 'PayPal';
			var pro = {'9.99':['PRO I (' + l[918] + ')','1'],'19.99':['PRO II (' + l[918] + ')','2'],'29.99':['PRO III (' + l[918] + ')','3'],'99.99':['PRO I (' + l[919] + ')','1'],'199.99':['PRO II (' + l[919] + ')','2'],'299.99':['PRO III (' + l[919] + ')','3']};
			html += '<tr><td>' + time2date(el[1]) + '</td><td><span class="fm-member-icon"><img alt="" src="' + staticpath + 'images/mega/icons/retina/pro'+pro[el[2]][1]+'@2x.png" /></span><span class="fm-member-icon-txt"> '+pro[el[2]][0]+'</span></td><td>&euro;'+htmlentities(el[2])+'</td><td>' + paymentmethod + '</td></tr>';
		});
		$('.grid-table.purchases').html(html);

		$('.account-history-dropdown-button.transactions').text(l[471].replace('[X]',$.transactionlimit));
		$('.account-history-drop-items.transaction10-').text(l[471].replace('[X]',10));
		$('.account-history-drop-items.transaction100-').text(l[471].replace('[X]',100));
		$('.account-history-drop-items.transaction250-').text(l[471].replace('[X]',250));

		M.account.transactions.sort(function(a,b)
		{
			if (a[1] < b[1]) return 1;
			else return -1;
		});
		$('.grid-table.transactions tr').remove();
		var html = '<tr><th>' + l[475] + '</th><th>' + l[484] + '</th><th>' + l[485] + '</th><th>' + l[486] + '</th></tr>';
		$(account.transactions).each(function(i,el)
		{
			var credit='',debit='';
			if (el[2] > 0) credit = '<span class="green">&euro;' + htmlentities(el[2]) + '</span>';
			else debit = '<span class="red">&euro;' + htmlentities(el[2]) + '</span>';
			html += '<tr><td>' + time2date(el[1]) + '</td><td>' + htmlentities(el[0]) + '</td><td>' + credit + '</td><td>' + debit + '</td></tr>';
		});
		$('.grid-table.transactions').html(html);
		var i = new Date().getFullYear()-10,html='<option value="">YYYY</option>';
		$('.fm-account-select.year .account-select-txt').text('YYYY');
		while (i >= 1900)
		{
			if (u_attr.birthyear && i == u_attr.birthyear)
			{
				sel = ' selected';
				$('.fm-account-select.year .account-select-txt').text(u_attr.birthyear);
			}
			else sel='';
			html += '<option value="' + i + '"'+sel+'>' + i + '</option>';
			i--;
		}
		$('.fm-account-select.year select').html(html);
		var i=1, html='<option value="">DD</option>',sel='';;
		$('.fm-account-select.day .account-select-txt').text('DD');
		while (i < 32)
		{
			if (u_attr.birthday && i == u_attr.birthday)
			{
				sel = ' selected';
				$('.fm-account-select.day .account-select-txt').text(u_attr.birthday);
			}
			else sel='';
			html += '<option value="' + i + '"'+sel+'>' + i + '</option>';
			i++;
		}
		$('.fm-account-select.day select').html(html);
		var i=1, html='<option value="">MM</option>',sel='';
		$('.fm-account-select.month .account-select-txt').text('MM');
		while (i < 13)
		{
			if (u_attr.birthmonth && i == u_attr.birthmonth)
			{
				sel = ' selected';
				$('.fm-account-select.month .account-select-txt').text(u_attr.birthmonth);
			}
			else sel='';
			html += '<option value="' + i + '"'+sel+'>' + i + '</option>';
			i++;
		}
		$('.fm-account-select.month select').html(html);
		var html='<option value="">' + l[996] + '</option>',sel='';
		$('.fm-account-select.country .account-select-txt').text(l[996]);
		for(country in isocountries)
		{
			if (u_attr.country && country == u_attr.country)
			{
				sel = ' selected';
				$('.fm-account-select.country .account-select-txt').text(isocountries[country]);
			}
			else sel='';
			html += '<option value="' + country + '"'+sel+'>' + isocountries[country] + '</option>';
		}
		$('.fm-account-select.country select').html(html);
		$('.fm-account-select select').unbind('change');
		$('.fm-account-select select').bind('change',function(e)
		{
			var val = $(this).val();
			if ($(this).attr('name') == 'account-vouchertype')
			{
				$(this).find('option').each(function(i,e)
				{
					if (val == $(e).val()) val =  $(e).text();
				});
			}
			else
			{
				if ($(this).attr('name') == 'account-country') val = isocountries[val];
				$('.fm-account-save-block').removeClass('hidden');
			}
			$(this).parent().find('.account-select-txt').text(val);
		});
		$('#account-firstname,#account-lastname').unbind('keyup');
		$('#account-firstname,#account-lastname').bind('keyup',function(e)
		{
			$('.fm-account-save-block').removeClass('hidden');
		});
		$('.fm-account-cancel').unbind('click');
		$('.fm-account-cancel').bind('click',function(e)
		{
			$('.fm-account-save-block').addClass('hidden');
			accountUI();
		});
		$('.fm-account-save').unbind('click');
		$('.fm-account-save').bind('click',function(e)
		{
			u_attr.firstname = $('#account-firstname').val();
			u_attr.lastname = $('#account-lastname').val();
			u_attr.birthday = $('.fm-account-select.day select').val();
			u_attr.birthmonth = $('.fm-account-select.month select').val();
			u_attr.birthyear = $('.fm-account-select.year select').val();
			u_attr.country = $('.fm-account-select.country select').val();
			
            api_req({a:'up',firstname:base64urlencode(to8(u_attr.firstname)),lastname:base64urlencode(to8(u_attr.lastname)),birthday:base64urlencode(u_attr.birthday),birthmonth:base64urlencode(u_attr.birthmonth),birthyear:base64urlencode(u_attr.birthyear),country:base64urlencode(u_attr.country)});
			$('.fm-account-save-block').addClass('hidden');
			
            if (M.account.dl_maxSlots)
			{
				localStorage.dl_maxSlots = M.account.dl_maxSlots;
				dl_maxSlots = M.account.dl_maxSlots;
				dlQueue.setSize(dl_maxSlots);
			}
			if (M.account.ul_maxSlots)
			{
				localStorage.ul_maxSlots = M.account.ul_maxSlots;
				ul_maxSlots = M.account.ul_maxSlots;
				ulQueue.setSize(ul_maxSlots);
			}
			if (typeof M.account.ul_maxSpeed !== 'undefined')
			{
				localStorage.ul_maxSpeed = M.account.ul_maxSpeed;
				ul_maxSpeed = M.account.ul_maxSpeed;
			}
			if (typeof M.account.use_ssl !== 'undefined')
			{
				localStorage.use_ssl = M.account.use_ssl;
				use_ssl = M.account.use_ssl;
			}
			if (typeof M.account.ul_skipIdentical !== 'undefined')
			{
				localStorage.ul_skipIdentical = M.account.ul_skipIdentical;
				ul_skipIdentical = M.account.ul_skipIdentical;
			}

			if (typeof M.account.uisorting !== 'undefined') storefmconfig('uisorting',M.account.uisorting);
			if (typeof M.account.uiviewmode !== 'undefined') storefmconfig('uiviewmode',M.account.uiviewmode);

			if ($('#account-password').val() == '' && ($('#account-new-password').val() !== '' || $('#account-confirm-password').val() !== ''))
			{
				 msgDialog('warninga',l[135],l[719],false,function()
				 {
					$('#account-password').focus();
				 });
			}
			else if ($('#account-new-password').val() !== $('#account-confirm-password').val())
			{
				 msgDialog('warninga','Error',l[715],false,function()
				 {
					$('#account-new-password').val('');
					$('#account-confirm-password').val('');
					$('#account-new-password').focus();
				 });
			}
			else if ($('#account-confirm-password').val() !== '' && $('#account-password').val() !== '')
			{
				loadingDialog.show();
				changepw($('#account-password').val(),$('#account-confirm-password').val(),{callback: function(res)
				{
					loadingDialog.hide();
					if (res == EACCESS)
					{
						msgDialog('warninga',l[135],l[724],false,function()
						{
							$('#account-password').val('');
							$('#account-password').focus();
						});
					}
					else if (typeof res == 'number' && res < 0) msgDialog('warninga','Error',l[200]);
					else
					{
						 msgDialog('info',l[726],l[725],false,function()
						 {
							$('#account-confirm-password,#account-password,#account-new-password').val('');
						 });
					}
				}});
			}
			else $('#account-confirm-password,#account-password,#account-new-password').val('');
			accountUI();
		});
		$('#account-firstname').val(u_attr.firstname);
		$('#account-lastname').val(u_attr.lastname);
		$('.account-history-dropdown-button').unbind('click');
		$('.account-history-dropdown-button').bind('click',function()
		{
			$(this).addClass('active');
			$('.account-history-dropdown').addClass('hidden');
			$(this).next().removeClass('hidden');

		});
		$('.account-history-drop-items').unbind('click');
		$('.account-history-drop-items').bind('click',function()
		{
			$(this).parent().prev().removeClass('active');
			$(this).parent().find('.account-history-drop-items').removeClass('active');
			$(this).parent().parent().find('.account-history-dropdown-button').text($(this).text());
			var c = $(this).attr('class');
			if (!c) c='';
			if (c.indexOf('session10-') > -1) $.sessionlimit=10;
			else if (c.indexOf('session100-') > -1) $.sessionlimit=100;
			else if (c.indexOf('session250-') > -1) $.sessionlimit=250;
			if (c.indexOf('purchaselimit10-') > -1) $.purchaselimit=10;
			else if (c.indexOf('purchase100-') > -1) $.purchaselimit=100;
			else if (c.indexOf('purchase250-') > -1) $.purchaselimit=250;
			if (c.indexOf('transaction10-') > -1) $.transactionlimit=10;
			else if (c.indexOf('transaction100-') > -1) $.transactionlimit=100;
			else if (c.indexOf('transaction250-') > -1) $.transactionlimit=250;
			if (c.indexOf('voucher10-') > -1) $.voucherlimit=10;
			else if (c.indexOf('voucher100-') > -1) $.voucherlimit=100;
			else if (c.indexOf('voucher250-') > -1) $.voucherlimit=250;
			$(this).addClass('active');
			$(this).closest('.account-history-dropdown').addClass('hidden');
			accountUI();
		});
        $("#slider-range-max").slider({
			min: 1,max: 6,range: "min",value:dl_maxSlots,slide:function(e,ui)
			{
				M.account.dl_maxSlots = ui.value;
				$('.fm-account-save-block').removeClass('hidden');
			}
        });
		$("#slider-range-max2").slider({
			min: 1,max: 6,range: "min",value:ul_maxSlots,slide:function(e,ui)
			{
				M.account.ul_maxSlots = ui.value;
				$('.fm-account-save-block').removeClass('hidden');
			}
        });
		$('.ulspeedradio').removeClass('radioOn').addClass('radioOff');
		var i=3;
		if (ul_maxSpeed == 0) i=1;
		else if (ul_maxSpeed == -1) i=2;
		else $('#ulspeedvalue').val(Math.floor(ul_maxSpeed/1024));
		$('#rad'+i+'_div').removeClass('radioOff').addClass('radioOn');
		$('#rad'+i).removeClass('radioOff').addClass('radioOn');
		$('.ulspeedradio input').unbind('click');
		$('.ulspeedradio input').bind('click',function(e)
		{
			var id = $(this).attr('id');
			if (id == 'rad2') M.account.ul_maxSpeed=-1;
			else if (id == 'rad1') M.account.ul_maxSpeed=0;
			else
			{
				if (parseInt($('#ulspeedvalue').val()) > 0) M.account.ul_maxSpeed=parseInt($('#ulspeedvalue').val())*1024;
				else M.account.ul_maxSpeed=100*1024;
			}
			$('.ulspeedradio').removeClass('radioOn').addClass('radioOff');
			$(this).addClass('radioOn').removeClass('radioOff');
			$(this).parent().addClass('radioOn').removeClass('radioOff');
			$('.fm-account-save-block').removeClass('hidden');
		});
		$('#ulspeedvalue').unbind('click keyup');
		$('#ulspeedvalue').bind('click keyup',function(e)
		{
			$('.ulspeedradio').removeClass('radioOn').addClass('radioOff');
			$('#rad3,#rad3_div').addClass('radioOn').removeClass('radioOff');
			if (parseInt($('#ulspeedvalue').val()) > 0) M.account.ul_maxSpeed=parseInt($('#ulspeedvalue').val())*1024;
			else M.account.ul_maxSpeed=100*1024;
			$('.fm-account-save-block').removeClass('hidden');
		});

		$('.ulskip').removeClass('radioOn').addClass('radioOff');
		var i = 5;
		if (ul_skipIdentical) i=4;
		$('#rad'+i+'_div').removeClass('radioOff').addClass('radioOn');
		$('#rad'+i).removeClass('radioOff').addClass('radioOn');
		$('.ulskip input').unbind('click');
		$('.ulskip input').bind('click',function(e)
		{
			var id = $(this).attr('id');
			if (id == 'rad4') M.account.ul_skipIdentical=1;
			else if (id == 'rad5') M.account.ul_skipIdentical=0;
			$('.ulskip').removeClass('radioOn').addClass('radioOff');
			$(this).addClass('radioOn').removeClass('radioOff');
			$(this).parent().addClass('radioOn').removeClass('radioOff');
			$('.fm-account-save-block').removeClass('hidden');
		});

		$('.uisorting').removeClass('radioOn').addClass('radioOff');
		var i = 8;
		if (fmconfig.uisorting) i=9;
		$('#rad'+i+'_div').removeClass('radioOff').addClass('radioOn');
		$('#rad'+i).removeClass('radioOff').addClass('radioOn');
		$('.uisorting input').unbind('click');
		$('.uisorting input').bind('click',function(e)
		{
			var id = $(this).attr('id');
			if (id == 'rad8') M.account.uisorting=0;
			else if (id == 'rad9') M.account.uisorting=1;
			$('.uisorting').removeClass('radioOn').addClass('radioOff');
			$(this).addClass('radioOn').removeClass('radioOff');
			$(this).parent().addClass('radioOn').removeClass('radioOff');
			$('.fm-account-save-block').removeClass('hidden');
		});

		$('.uiviewmode').removeClass('radioOn').addClass('radioOff');
		var i = 10;
		if (fmconfig.uiviewmode) i=11;
		$('#rad'+i+'_div').removeClass('radioOff').addClass('radioOn');
		$('#rad'+i).removeClass('radioOff').addClass('radioOn');
		$('.uiviewmode input').unbind('click');
		$('.uiviewmode input').bind('click',function(e)
		{
			var id = $(this).attr('id');
			if (id == 'rad10') M.account.uiviewmode=0;
			else if (id == 'rad11') M.account.uiviewmode=1;
			$('.uiviewmode').removeClass('radioOn').addClass('radioOff');
			$(this).addClass('radioOn').removeClass('radioOff');
			$(this).parent().addClass('radioOn').removeClass('radioOff');
			$('.fm-account-save-block').removeClass('hidden');
		});

		$('.redeem-voucher').unbind('click');
		$('.redeem-voucher').bind('click',function(event)
		{
			if($(this).attr('class').indexOf('active') == -1)
			{
				$(this).addClass('active');
				$('.fm-voucher-popup').removeClass('hidden');
				voucherCentering($(this));
				$(window).bind('resize', function ()
				{
				   voucherCentering($('.redeem-voucher'));
				});
			}
			else
			{
				$(this).removeClass('active');
				$('.fm-voucher-popup').addClass('hidden');
			}
		});

		$('.fm-voucher-body input').unbind('focus');
		$('.fm-voucher-body input').bind('focus',function(e)
		{
			if ($(this).val() == l[487]) $(this).val('');
		});

		$('.fm-voucher-body input').unbind('blur');
		$('.fm-voucher-body input').bind('blur',function(e)
		{
			if ($(this).val() == '') $(this).val(l[487]);
		});

		$('.fm-voucher-button').unbind('click');
		$('.fm-voucher-button').bind('click',function(e)
		{
			if ($('.fm-voucher-body input').val() == l[487]) msgDialog('warninga',l[135],l[1015]);
			else
			{
				loadingDialog.show();
				api_req({a:'uavr',v:$('.fm-voucher-body input').val()},
				{
					callback : function(res,ctx)
					{
						loadingDialog.hide();
						$('.fm-voucher-popup').addClass('hidden');
						$('.fm-voucher-body input').val(l[487]);
						if (typeof res == 'number')
						{
							if (res == -11) msgDialog('warninga',l[135],l[714]);
							else if (res < 0) msgDialog('warninga',l[135],l[473]);
							else
							{
								if (M.account) M.account.lastupdate=0;
								accountUI();
							}
						}
					}
				});
			}
		});

		$('.vouchercreate').unbind('click');
		$('.vouchercreate').bind('click',function(e)
		{
			var vouchertype = $('.fm-account-select.vouchertype select').val();
			var voucheramount = parseInt($('#account-voucheramount').val());
			var proceed=false;
			for (var i in M.account.prices) if (M.account.prices[i][0] == vouchertype) proceed=true;
			if (!proceed)
			{
				msgDialog('warninga','Error','Please select the voucher type.');
				return false;
			}
			if (!voucheramount)
			{
				msgDialog('warninga','Error','Please enter a valid voucher amount.');
				return false;
			}
			if (vouchertype == '19.99') vouchertype = '19.991';
			loadingDialog.show();
			api_req({a:'uavi',d:vouchertype,n:voucheramount,c:'EUR'},
			{
				callback : function (res,ctx)
				{
					M.account.lastupdate=0;
					accountUI();
				}
			});
		});

		if (M.account.reseller)
		{
			$('.fm-account-reseller-button').removeClass('hidden');
			$('.account-history-dropdown-button.vouchers').text(l['466a'].replace('[X]',$.voucherlimit));
			$('.account-history-drop-items.voucher10-').text(l['466a'].replace('[X]',10));
			$('.account-history-drop-items.voucher100-').text(l['466a'].replace('[X]',100));
			$('.account-history-drop-items.voucher250-').text(l['466a'].replace('[X]',250));
			M.account.vouchers.sort(function(a,b)
			{
				if (a['date'] < b['date']) return 1;
				else return -1;
			});
			$('.grid-table.vouchers tr').remove();
			var html = '<tr><th>' + l[475] + '</th><th>' + l[487] + '</th><th>' + l[477] + '</th><th>' + l[488] + '</th></tr>';
			$(account.vouchers).each(function(i,el)
			{
				if (i > $.voucherlimit) return false;
				var status = l[489];
				if (el.redeemed > 0 && el.cancelled == 0 && el.revoked == 0) status = l[490] + ' ' + time2date(el.redeemed);
				else if (el.revoked > 0 && el.cancelled > 0) status = l[491] + ' ' + time2date(el.revoked);
				else if (el.cancelled > 0) status = l[492] + ' ' + time2date(el.cancelled);
				html += '<tr><td>' + time2date(el.date) + '</td><td class="selectable">' + htmlentities(el.code) + '</td><td>&euro; ' + htmlentities(el.amount) + '</td><td>' + status + '</td></tr>';
			});
			$('.grid-table.vouchers').html(html);
			$('.fm-account-select.vouchertype select option').remove();
			var prices = [];
			for (var i in M.account.prices) prices.push(M.account.prices[i][0]);
			prices.sort(function(a,b) { return (a-b) })
			var voucheroptions = '';
			for (var i in prices) voucheroptions += '<option value="'+ htmlentities(prices[i]) +'">&euro;' + htmlentities(prices[i]) + ' voucher</option>';
			$('.fm-account-select.vouchertype select').html(voucheroptions);
		}

		$('.fm-purchase-voucher,.membershtip-medium-txt.topup').unbind('click');
		$('.fm-purchase-voucher,.membershtip-medium-txt.topup').bind('click',function(e)
		{
			document.location.hash = 'resellers';
		});

		if (is_extension || ssl_needed()) $('#acc_use_ssl').hide();

		$('.usessl').removeClass('radioOn').addClass('radioOff');
		var i = 7;
		if (use_ssl) i=6;
		$('#rad'+i+'_div').removeClass('radioOff').addClass('radioOn');
		$('#rad'+i).removeClass('radioOff').addClass('radioOn');
		$('.usessl input').unbind('click');
		$('.usessl input').bind('click',function(e)
		{
			var id = $(this).attr('id');
			if (id == 'rad7') M.account.use_ssl=0;
			else if (id == 'rad6') M.account.use_ssl=1;
			$('.usessl').removeClass('radioOn').addClass('radioOff');
			$(this).addClass('radioOn').removeClass('radioOff');
			$(this).parent().addClass('radioOn').removeClass('radioOff');
			$('.fm-account-save-block').removeClass('hidden');
		});

		$('.fm-account-change-avatar,.fm-account-avatar').unbind('click');
		$('.fm-account-change-avatar,.fm-account-avatar').bind('click',function(e)
		{
			avatarDialog();
		});
		if (avatars[u_handle]) $('.fm-account-avatar img').attr('src',avatars[u_handle].url);
		else $('.fm-account-avatar img').attr('src',staticpath + 'images/mega/default-avatar.png');

		$(window).unbind('resize.account');
		$(window).bind('resize.account', function ()
		{
			if (M.currentdirid && M.currentdirid.substr(0,7) == 'account') initAccountScroll();
		});

		initAccountScroll();
	},1);

	if (u_attr.firstname) $('.membership-big-txt.name').text(u_attr.firstname + ' ' + u_attr.lastname);
	else $('.membership-big-txt.name').text(u_attr.name);

	$('.editprofile').unbind('click');
	$('.editprofile').bind('click',function(event)
	{
		document.location.hash = 'fm/account/profile';
	});

	$('.fm-account-button').unbind('click');
	$('.fm-account-button').bind('click',function(event)
	{
	  if($(this).attr('class').indexOf('active') == -1)
      {
		switch (true)
		{
           case ($(this).attr('class').indexOf('fm-account-overview-button') >= 0):
			   document.location.hash = 'fm/account';
               break;
           case ($(this).attr('class').indexOf('fm-account-profile-button') >= 0):
			   document.location.hash = 'fm/account/profile';
               break;
           case ($(this).attr('class').indexOf('fm-account-settings-button') >= 0):
			   document.location.hash = 'fm/account/settings';
               break;
		   case ($(this).attr('class').indexOf('fm-account-history-button') >= 0):
			   document.location.hash = 'fm/account/history';
               break;
		   case ($(this).attr('class').indexOf('fm-account-reseller-button') >= 0):
			   document.location.hash = 'fm/account/reseller';
               break;
         }
	  }
	});

	$('.account-pass-lines').attr('class','account-pass-lines');
	$('#account-new-password').unbind('keyup');
	$('#account-new-password').bind('keyup',function(el)
	{
		$('.account-pass-lines').attr('class','account-pass-lines');
		if ($(this).val() !== '')
		{
			var pws = checkPassword($(this).val());
			if (pws <= 25) $('.account-pass-lines').addClass('good1');
			else if (pws <= 50) $('.account-pass-lines').addClass('good2');
			else if (pws <= 75) $('.account-pass-lines').addClass('good3');
			else $('.account-pass-lines').addClass('good4');
		}
	});

	$('#account-confirm-password').unbind('keyup');
	$('#account-confirm-password').bind('keyup',function(el)
	{
		if ($(this).val() == $('#account-new-password').val()) $('.fm-account-save-block').removeClass('hidden');
	});
}

function acc_checkpassword(pass)
{
	if ((pass == 'Password') || (pass == ''))
	{
		document.getElementById('acc_pwstatus_text').innerHTML = '';
		document.getElementById('acc_pwstatus').className = 'register-pass-status-block account';
		return false;
	}
	var strength = checkPassword(pass);
	if (strength <= 25)
	{
		document.getElementById('acc_pwstatus_text').innerHTML = l[220];
		document.getElementById('acc_pwstatus').className = 'register-pass-status-block account good1';
	}
	else if (strength <= 50)
	{
		document.getElementById('acc_pwstatus_text').innerHTML = l[221];
		document.getElementById('acc_pwstatus').className = 'register-pass-status-block account good2';
	}
	else if (strength <= 75)
	{
		document.getElementById('acc_pwstatus_text').innerHTML = l[222];
		document.getElementById('acc_pwstatus').className = 'register-pass-status-block account good3';
	}
	else
	{
		document.getElementById('acc_pwstatus_text').innerHTML = l[223];
		document.getElementById('acc_pwstatus').className = 'register-pass-status-block account good1 good4';
	}
}

var imageCrop;

function avatarDialog(close)
{
	if (close)
	{
		$.dialog=false;
		$('.avatar-dialog').addClass('hidden');
		$('.fm-dialog-overlay').addClass('hidden');
		$('body').removeClass('overlayed');
		return true;
	}
	$.dialog='avatar';
	$('.fm-dialog.avatar-dialog').removeClass('hidden');
	$('.fm-dialog-overlay').removeClass('hidden');
	$('body').addClass('overlayed');
	$('.avatar-body').html('<div id="avatarcrop"><div class="image-upload-and-crop-container"><div class="image-explorer-container empty"><div class="image-explorer-image-view"><img class="image-explorer-source"><div class="avatar-white-bg"></div><div class="image-explorer-mask circle-mask"></div><div class="image-explorer-drag-delegate"></div></div><div class="image-explorer-scale-slider-wrapper"><input class="image-explorer-scale-slider disabled" type="range" min="0" max="100" step="1" value="0" disabled=""></div></div><div class="fm-notifications-bottom"><input type="file" id="image-upload-and-crop-upload-field" class="image-upload-field" accept="image/jpeg, image/gif, image/png"><label for="image-upload-and-crop-upload-field" class="image-upload-field-replacement fm-account-change-avatar">' + l[1016] + '</label><div class="fm-account-change-avatar" id="fm-change-avatar">' + l[1017] + '</div><div  class="fm-account-change-avatar" id="fm-cancel-avatar">Cancel</div><div class="clear"></div></div></div></div>');
	$('#fm-change-avatar').hide();
	$('#fm-cancel-avatar').hide();
	imageCrop = new ImageUploadAndCrop($("#avatarcrop").find('.image-upload-and-crop-container'),
	{
		cropButton: $('#fm-change-avatar'),
		onCrop: function(croppedDataURI)
		{
			var data = dataURLToAB(croppedDataURI);
			api_req({'a':'up','+a':base64urlencode(ab_to_str(data))});
			var blob = new Blob([data],{ type: 'image/jpeg'});
			avatars[u_handle] =
			{
				data: blob,
				url: myURL.createObjectURL(blob)
			}
			$('.fm-account-avatar img').attr('src',avatars[u_handle].url);
			$('.fm-avatar img').attr('src',avatars[u_handle].url);
			avatarDialog(1);
		},
		onImageUpload: function()
		{
			$('.image-upload-field-replacement.fm-account-change-avatar').hide();
			$('#fm-change-avatar').show();
			$('#fm-cancel-avatar').show();
		},
		onImageUploadError: function()
		{

		}
	});
	$('#fm-cancel-avatar,.fm-dialog.avatar-dialog .fm-dialog-close').unbind('click');
	$('#fm-cancel-avatar,.fm-dialog.avatar-dialog .fm-dialog-close').bind('click',function(e)
	{
		avatarDialog(1);
	});
}

function gridUI()
{
	if (M.chat) return;
	if (d) console.time('gridUI');
	// $.gridDragging=false;
	$.gridLastSelected=false;
	$('.fm-files-view-icon.listing-view').addClass('active');
	$('.fm-files-view-icon.block-view').removeClass('active');

	$.gridHeader = function()
	{
		$('.grid-table tbody tr:first-child td').each(function(i,e)
		{
		  var headerColumn = $('.grid-table-header th').get(i);
		  $(headerColumn).width($(e).width());
	    });
		initTransferScroll();
	}
	$.detailsGridHeader = function()
	{
		$('.contact-details-view .grid-table tbody tr:first-child td').each(function(i,e)
		{
		  var headerColumn = $('.contact-details-view .grid-table-header th').get(i);
		  $(headerColumn).width($(e).width());
	    });
		initTransferScroll();
	}
	$.contactgridHeader = function()
	{
		var el = $('.files-grid-view.contacts-view .grid-table-header th');
		var i=0;
		var w=0;
		while (i < el.length)
		{
			if (i !== 0) w+=$(el[i]).width();
			i++;
		}
		$('.files-grid-view.contacts-view .grid-scrolling-table tr:first-child td').each(function(i,e)
		{
		  var headerColumn = $('.files-grid-view.contacts-view .grid-table-header th').get(i);
		  $(headerColumn).width($(e).width());
	    });
		initTransferScroll();
	}

	$.sharedgridHeader = function()
	{
		var el = $('.shared-grid-view .grid-table-header th');
		var i=0;
		var w=0;
		while (i < el.length)
		{
			if (i !== 0) w+=$(el[i]).width();
			i++;
		}
		$('.shared-grid-view .grid-scrolling-table tr:first-child td').each(function(i,e)
		{
		  var headerColumn = $('.shared-grid-view .grid-table-header th').get(i);
		  $(headerColumn).width($(e).width());
	    });
		initTransferScroll();
	}

	$(window).unbind('resize.grid');
	$(window).bind('resize.grid', function ()
	{
		if (M.viewmode == 0)
		{
			if (M.currentdirid == 'contacts')
			{
				$.contactgridHeader();
				initContactsGridScrolling();
			}
			else if (M.currentdirid == 'shares')
			{
				initGridScrolling();
				$.sharedgridHeader();
			}
			else
			{
				initGridScrolling();
				$.gridHeader();
				$.detailsGridHeader();
			}
		}
    });

	$('.fm-blocks-view.fm').addClass('hidden');
	$('.fm-chat-block').addClass('hidden');
	$('.shared-blocks-view').addClass('hidden');
	$('.shared-grid-view').addClass('hidden');

	$('.files-grid-view.fm').addClass('hidden');
	$('.fm-blocks-view.contacts-view').addClass('hidden');
	$('.files-grid-view.contacts-view').addClass('hidden');
	$('.contacts-details-block').addClass('hidden');
	$('.files-grid-view.contact-details-view').addClass('hidden');
	$('.fm-blocks-view.contact-details-view').addClass('hidden');

	if (M.currentdirid == 'contacts')
	{
		$('.files-grid-view.contacts-view').removeClass('hidden');
		$.contactgridHeader();
		initContactsGridScrolling();
	}
	else if (M.currentdirid == 'shares')
	{
		$('.shared-grid-view').removeClass('hidden');
		$.sharedgridHeader();
		initGridScrolling();
	}
	else if (M.currentdirid.length == 11)
	{
		$('.contacts-details-block').removeClass('hidden');
		if (M.v.length > 0)
		{
			$('.files-grid-view.contact-details-view').removeClass('hidden');
			$.detailsGridHeader();
			initGridScrolling();
		}
	}
	else
	{
		$('.files-grid-view.fm').removeClass('hidden');
		initGridScrolling();
		$.gridHeader();
	}
	if (folderlink || RootbyId(M.currentdirid) == M.RubbishID)
	{
		$('.grid-url-arrow').hide();
		$('.grid-url-header').text('');
	}
	else
	{
		$('.grid-url-arrow').show();
		$('.grid-url-header').text('');
	}
	$('.files-grid-view,.fm-empty-cloud').unbind('contextmenu');
	$('.files-grid-view,.fm-empty-cloud').bind('contextmenu',function(e)
	{
		$('.file-block').removeClass('ui-selected');
		$.selected=[];
		$.hideTopMenu();
		return !!contextmenuUI(e,2);
	});
        // enable add star on first column click (make favorite)
	$('.grid-table.fm tr td:first-child').unbind('click');
	$('.grid-table.fm tr td:first-child').bind('click',function(e)
	{
		var id = [$(this).parent().attr('id')];
		M.favourite(id, $('.grid-table.fm #' + id[0] + ' .grid-status-icon').hasClass('star'));
	});

	$('.grid-table-header .arrow').unbind('click');
	$('.grid-table-header .arrow').bind('click',function(e)
	{
		var c = $(this).attr('class');
		var d=1;
		if (c && c.indexOf('desc') > -1) d=-1;
		if (c && c.indexOf('name') > -1) M.doSort('name',d);
		else if (c && c.indexOf('size') > -1) M.doSort('size',d);
		else if (c && c.indexOf('type') > -1) M.doSort('type',d);
		else if (c && c.indexOf('date') > -1) M.doSort('date',d);
		else if (c && c.indexOf('owner') > -1) M.doSort('owner',d);
		else if (c && c.indexOf('access') > -1) M.doSort('access',d);
		else if (c && c.indexOf('status') > -1) M.doSort('status',d);
		else if (c && c.indexOf('interaction') > -1) M.doSort('interaction',d);
		if (c) M.renderMain();
	});

	if (M.currentdirid == 'shares') $.selectddUIgrid = '.shared-grid-view .grid-scrolling-table';
	else if (M.currentdirid == 'contacts') $.selectddUIgrid = '.grid-scrolling-table.contacts';
	else if (M.currentdirid.length == 11) $.selectddUIgrid = '.files-grid-view.contact-details-view .grid-scrolling-table';
	else $.selectddUIgrid = '.files-grid-view.fm .grid-scrolling-table';

	$.selectddUIitem = 'tr';
	Soon(selectddUI);

	if (d) console.timeEnd('gridUI');
}

/**
 * Helper function to get the jScrollPane container of this element
 *
 * @returns {*}
 */
$.fn.getParentJScrollPane = function() {
    var $scrollable_parent = $(this).parents('.jspScrollable:first');
    if($scrollable_parent.size() > 0) {
        var $jsp = $scrollable_parent.data('jsp');
        if($jsp) {
            return $jsp;
        } else {
            return false;
        }
    }
}

/**
 * Find jQuery Element in an jQuery array of elements and return its index OR -1 if not found.
 * Pretty similar to the $.inArray, but will match the object IDs.
 *
 *
 * @param el
 * @param arr
 * @returns int -1 or key index
 */
$.elementInArray = function(el, arr) {
    var found = $.map(
        arr,
        function(n, i) {
            return el.is(n) ? i : undefined;
        }
    );
    return found.length > 0 ? found[0] : -1;
};

/**
 * Case insensitive :istartswith.
 *
 * @param a
 * @param i
 * @param m
 * @returns {boolean}
 */
jQuery.expr[':'].istartswith = function(a, i, m) {
    return jQuery(a).text().toUpperCase()
        .indexOf(m[3].toUpperCase()) == 0;
};

/**
 * Really simple shortcut logic for select all, copy, paste, delete
 *
 * @constructor
 */
var FMShortcuts = function() {

    var current_operation = null;

    // unbind if already bound.
    $(window).unbind('keydown.fmshortcuts');

    // bind
    $(window).bind('keydown.fmshortcuts', function(e) {

		if (!is_fm()) return true;

        e = e || window.event;

        // DO NOT start the search in case that the user is typing something in a form field... (eg.g. contacts -> add
        // contact field)
        if($(e.target).is("input, textarea, select") || $.dialog) {
            return;
        }
        var charCode = e.which || e.keyCode; // ff
        var charTyped = String.fromCharCode(charCode).toLowerCase();

        if(charTyped == "a" && (e.ctrlKey || e.metaKey)) {
            selectionManager.select_all();
            return false; // stop prop.
        } else if(
            (charTyped == "c" || charTyped == "x") &&
            (e.ctrlKey || e.metaKey)
        ) {
            var $items = selectionManager.get_selected();
            if($items.size() == 0) {
                return; // dont do anything.
            }

            current_operation = {
                'op': charTyped == "c" ? 'copy' : 'cut',
                'src': $items
            };
            return false; // stop prop.
        } else if(charTyped == "v" && (e.ctrlKey || e.metaKey)) {
            if(!current_operation) {
                return false; // stop prop.
            }

            $.each(current_operation.src, function(k, v) {
                if(current_operation.op == "copy") {
                    M.copyNodes([$(v).attr('id')], M.currentdirid);
                } else if(current_operation.op == "cut") {
                    M.moveNodes([$(v).attr('id')], M.currentdirid);
                }
            });

            if(current_operation.op == "cut") {
                current_operation = null;
            }

            return false; // stop prop.
        } else if(charCode == 8) {
            var $items = selectionManager.get_selected();
            if($items.size() == 0) {
                return; // dont do anything.
            }

            $.selected = [];
            $items.each(function() {
                $.selected.push($(this).attr('id'));
            });

            fmremove();

            // force remove, no confirmation
            if(e.ctrlKey || e.metaKey) {
                $('#msgDialog:visible .fm-dialog-button.confirm').trigger('click');
            }

            return false;
        }

    });
}

var fmShortcuts = new FMShortcuts();

/**
 * Simple way for searching for nodes by their first letter.
 *
 * PS: This is meant to be somehow reusable.
 *
 * @param searchable_elements selector/elements a list/selector of elements which should be searched for the user
 * specified key press character
 * @param containers selector/elements a list/selector of containers to which the input field will be centered (the code
 * will dynamically detect and pick the :visible container)
 *
 * @returns {*}
 * @constructor
 */
var QuickFinder = function(searchable_elements, containers) {
    var self = this;

    var DEBUG = false;

    self._is_active = false; // defined as a prop of this. so that when in debug mode it can be easily accessed from
                             // out of this scope

    var last_key = null;
    var next_idx = 0;

    // hide on page change
    $(window).unbind('hashchange.quickfinder');
    $(window).bind('hashchange.quickfinder', function() {
        if(self.is_active()) {
            self.deactivate();
        }
    });

    // unbind if already bound.
    $(window).unbind('keypress.quickFinder');

    // bind
    $(window).bind('keypress.quickFinder', function(e) {

        e = e || window.event;
        // DO NOT start the search in case that the user is typing something in a form field... (eg.g. contacts -> add
        // contact field)
        if($(e.target).is("input, textarea, select") || $.dialog)  return;

        var charCode = e.which || e.keyCode; // ff

        if(
            (charCode >= 48 && charCode <= 57) ||
            (charCode >= 65 && charCode <= 123) ||
            charCode > 255
        ) {
            var charTyped = String.fromCharCode(charCode);

            // get the currently visible container
            var $container = $(containers).filter(":visible");
            if($container.size() == 0) {
                // no active container, this means that we are receiving events for a page, for which we should not
                // do anything....
                return;
            }

            self._is_active = true;

            $(self).trigger("activated");

            var $found = $(searchable_elements).filter(":visible:istartswith('" + charTyped + "')");

            if(
            /* repeat key press, but show start from the first element */
                (last_key != null && ($found.size() - 1) <= next_idx)
                    ||
                    /* repeat key press is not active, should reset the target idx to always select the first element */
                    (last_key == null)
                ) {
                next_idx = 0;
                last_key = null;
            } else if(last_key == charTyped) {
                next_idx++;
            } else if(last_key != charTyped) {
                next_idx = 0;
            }
            last_key = charTyped;

            $(searchable_elements).parents(".ui-selectee, .ui-draggable").removeClass('ui-selected');

            var $target_elm = $($found[next_idx]);

            $target_elm.parents(".ui-selectee, .ui-draggable").addClass("ui-selected");

            var $jsp = $target_elm.getParentJScrollPane();
            if($jsp) {
                var $scrolled_elm = $target_elm.parent("a");

                if($scrolled_elm.size() == 0) { // not in icon view, its a list view, search for a tr
                    $scrolled_elm = $target_elm.parents('tr:first');
                }
                $jsp.scrollToElement($scrolled_elm);
            }

            $(self).trigger('search');

            if($target_elm && $target_elm.size() > 0) {
                // ^^ DONT stop prop. if there are no found elements.
                return false;
            }
        }
		else if (charCode >= 33 && charCode <= 36)
		{
			var e = '.files-grid-view.fm';
			if (M.viewmode == 1) e = '.fm-blocks-view.fm';

			if ($(e + ':visible').length)
			{
				e = $('.grid-scrolling-table:visible, .file-block-scrolling:visible');
				var jsp = e.data('jsp');

				if (jsp)
				{
					switch(charCode)
					{
						case 33: /* Page Up   */  jsp.scrollByY(-e.height(),!0);  break;
						case 34: /* Page Down */  jsp.scrollByY( e.height(),!0);  break;
						case 35: /* End       */  jsp.scrollToBottom(!0);         break;
						case 36: /* Home      */  jsp.scrollToY(0,!0);            break;
					}
				}
			}
		}
    });

    // hide the search field when the user had clicked somewhere in the document
    $(document.body).delegate('> *', 'mousedown', function(e) {
        if(self.is_active()) {
            self.deactivate();
            return false;
        }
    });

    // use events as a way to communicate with this from the outside world.
    self.deactivate = function() {
        self._is_active = false;
        $(self).trigger("deactivated");
    };

    self.is_active = function() {
        return self._is_active;
    };

    self.disable_if_active = function() {
        if(self.is_active()) {
            self.deactivate();
        }
    };

    return this;
};

var quickFinder = new QuickFinder(
    '.tranfer-filetype-txt, .file-block-title, td span.contacts-username',
    '.files-grid-view, .fm-blocks-view.fm, .contacts-grid-table'
);

/**
 * This should take care of flagging the LAST selected item in those cases:
 *
 *  - jQ UI $.selectable's multi selection using drag area (integrated using jQ UI $.selectable's Events)
 *
 *  - Single click selection (integrated by assumption that the .get_currently_selected will also try to cover this case
 *  when there is only one .ui-selected...this is how no other code had to be changed :))
 *
 *  - Left/right/up/down keys (integrated by using the .set_currently_selected and .get_currently_selected public
 *  methods)
 *
 * @param $selectable
 * @returns {*}
 * @constructor
 */
var SelectionManager = function($selectable) {
    var self = this;

    $selectable.unbind('selectableselecting');
    $selectable.unbind('selectableselected');
    $selectable.unbind('selectableunselecting');
    $selectable.unbind('selectableunselected');

    /**
     * Store all selected items in an _ordered_ array.
     *
     * @type {Array}
     */
    var selected_list = [];

    /**
     * Helper func to clear old reset state from other icons.
     */
    this.clear = function() {
        $('.currently-selected', $selectable).removeClass('currently-selected');
    };

    this.clear(); // remove ANY old .currently-selected values.

    /**
     * The idea of this method is to _validate_ and return the .currently-selected element.
     *
     * @param first_or_last string ("first" or "last") by default will return the first selected element if there is
     * not .currently-selected
     *
     * @returns {*|jQuery|HTMLElement}
     */
    this.get_currently_selected = function(first_or_last) {
        if(!first_or_last) {
            first_or_last = "first";
        }

        var $currently_selected = $('.currently-selected', $selectable);

        if($currently_selected.size() == 0) { // NO .currently-selected
            return $('.ui-selected:' + first_or_last, $selectable);
        } else if(!$currently_selected.is(".ui-selected")) { // validate that the currently selected is actually selected.
            // if not, try to get the first_or_last .ui-selected item
            var selected_elms = $('.ui-selected:' + first_or_last, $selectable);
            return selected_elms;
        } else { // everything is ok, we should return the .currently-selected
            return $currently_selected;
        }
    };

    /**
     * Used from the shortcut keys code.
     *
     * @param element
     */
    this.set_currently_selected = function($element) {

        self.clear();
        $element.addClass("currently-selected");
        quickFinder.disable_if_active();

        // Do .scrollIntoView if the parent or parent -> parent DOM Element is a JSP.
        {
            var $jsp = $element.getParentJScrollPane();
            if($jsp) {
                $jsp.scrollToElement($element);
            }
        }
    };

    /**
     * Simple helper func, for selecting all elements in the current view.
     */
    this.select_all = function() {
		$(window).trigger('dynlist.flush');
        var $selectable_containers = $(
            [
                ".fm-blocks-view.fm",
				".fm-blocks-view.contacts-view",
                ".files-grid-view.fm",
				".files-grid-view.contacts-view",
                ".contacts-grid-view",
                ".fm-contacts-blocks-view",
				".files-grid-view.contact-details-view"
            ].join(",")
        ).filter(":visible");

        var $selectables = $(
            [
                ".file-block",
                "tr.ui-draggable",
                "tr.ui-selectee",
                ".contact-block-view.ui-draggable"
            ].join(","),
            $selectable_containers
        ).filter(":visible");

        $selectables.addClass("ui-selected");
    };

    /**
     * Use this to get ALL (multiple!) selected items in the currently visible view/grid.
     */
    this.get_selected = function() {
        var $selectable_containers = $(
            [
                ".fm-blocks-view.fm",
                ".fm-blocks-view.contacts-view",
                ".files-grid-view.fm",
				".files-grid-view.contacts-view",
                ".contacts-grid-view",
                ".fm-contacts-blocks-view",
				".files-grid-view.contact-details-view"
            ].join(",")
        ).filter(":visible");

        var $selected = $(
            [
                ".file-block",
                "tr.ui-draggable",
                "tr.ui-selectee",
                ".contact-block-view.ui-draggable"
            ].join(","),
            $selectable_containers
        ).filter(":visible.ui-selected");

        return $selected;
    };

    /**
     * Push the last selected item to the end of the selected_list array.
     */
    $selectable.bind('selectableselecting', function(e, data) {
        var $selected = $(data.selecting);
        selected_list.push(
            $selected
        );
    });

    /**
     * Remove any unselected element from the selected_list array.
     */
    $selectable.bind('selectableunselecting', function(e, data) {
        var $unselected = $(data.unselecting);
        var idx = $.elementInArray($unselected, selected_list);

        if(idx > -1) {
            delete selected_list[idx];
        }
    });

    /**
     * After the user finished selecting the icons, flag the last selected one as .currently-selecting
     */
    $selectable.bind('selectablestop', function(e, data) {

        self.clear();

        // remove `undefined` from the list
        selected_list = $.map(selected_list, function(n, i) {
            if(n != undefined) {
                return n;
            }
        });

        // add the .currently-selected
        if(selected_list.length > 0) {
            $(selected_list[selected_list.length - 1]).addClass('currently-selected');
        }
        selected_list = []; // reset the state of the last selected items for the next selectablestart
    });
    return this;
};

var selectionManager;

function UIkeyevents()
{
	$(window).unbind('keydown.uikeyevents');
	$(window).bind('keydown.uikeyevents', function (e)
	{
		if (e.keyCode == 9 && !$(e.target).is("input,textarea,select")) return false;

		var sl=false,s;
		if (M.viewmode) s = $('.file-block.ui-selected');
		else s = $('.grid-table tr.ui-selected');
		selPanel = $('.transfer-panel tr.ui-selected').not('.clone-of-header')

		if (M.chat) return true;

		if (!is_fm()) return true;

        /**
         * Because of te .unbind, this can only be here... it would be better if its moved to iconUI(), but maybe some
         * other day :)
         */
        if(!$.dialog && !slideshowid && M.viewmode == 1)
		{
            var items_per_row = Math.floor($('.file-block').parent().outerWidth() / $('.file-block:first').outerWidth(true));
            var total_rows = Math.ceil($('.file-block').size() / items_per_row);

            if(e.keyCode == 37)
			{
				// left
                var current = selectionManager.get_currently_selected("first");
				// clear old selection if no shiftKey
                if(!e.shiftKey) s.removeClass("ui-selected");
                var $target_element = null;
                if(current.length > 0 && current.prev(".file-block").length > 0)  $target_element = current.prev(".file-block");
                else $target_element = $('.file-block:last');
                if($target_element)
				{
                    $target_element.addClass('ui-selected');
                    selectionManager.set_currently_selected($target_element);
                }
            }
			else if(e.keyCode == 39)
			{
				// right
                var current = selectionManager.get_currently_selected("last");
                if(!e.shiftKey) s.removeClass("ui-selected");
                var $target_element = null;
                var next = current.next(".file-block");
				// clear old selection if no shiftKey
                if(next.length > 0) $target_element = next;
                else $target_element = $('.file-block:first');
                if($target_element)
				{
                    $target_element.addClass('ui-selected');
                    selectionManager.set_currently_selected($target_element);
                }

            } else if(e.keyCode == 38 || e.keyCode == 40) { // up & down
                var current = selectionManager.get_currently_selected("first");
                var current_idx = $.elementInArray(
                    current,
                    $('.file-block')
                ) + 1;

                if(!e.shiftKey) {
                    s.removeClass("ui-selected");
                }

                var current_row = Math.ceil(current_idx/items_per_row);
                var current_col = current_idx % items_per_row;
                var target_row;
                if(e.keyCode == 38) { // up
                    // handle the case when the users presses ^ and the current row is the first row
                    target_row = current_row == 1 ? total_rows : current_row - 1;
                } else if(e.keyCode == 40) { // down
                    // handle the case when the users presses DOWN and the current row is the last row
                    target_row = current_row == total_rows ? 1 : current_row + 1;
                }

                // calc the index of the target element
                var target_element_num = ((target_row-1) * items_per_row) + (current_col - 1);

                var $target = $('.file-block:eq(' + target_element_num + ')');

                $target.addClass("ui-selected");
                selectionManager.set_currently_selected(
                    $target
                );

            }
        }
        if (e.keyCode == 38 && s.length > 0 && $.selectddUIgrid.indexOf('.grid-scrolling-table') > -1 && !$.dialog)
		{
			// up in grid
			if (e.shiftKey) $(e).addClass('ui-selected');
			if ($(s[0]).prev().length > 0)
			{
				if (!e.shiftKey) $('.grid-table tr').removeClass('ui-selected');
				$(s[0]).prev().addClass('ui-selected');
				sl = $(s[0]).prev();

                quickFinder.disable_if_active();
			}
		}
		else if (e.keyCode == 40 && s.length > 0 && $.selectddUIgrid.indexOf('.grid-scrolling-table') > -1 && !$.dialog)
		{
			// down in grid
			if (e.shiftKey) $(e).addClass('ui-selected');
			if ($(s[s.length-1]).next().length > 0)
			{
				if (!e.shiftKey) $('.grid-table tr').removeClass('ui-selected');
				$(s[s.length-1]).next().addClass('ui-selected');
				sl = $(s[0]).next();

                quickFinder.disable_if_active();
			}
		}
		else if (e.keyCode == 46 && s.length > 0 && !$.dialog && RightsbyID(M.currentdirid) > 1)
		{
			$.selected=[];
			s.each(function(i,e)
			{
				$.selected.push($(e).attr('id'));
			});
			fmremove();
		}
		else if (e.keyCode == 46 && selPanel.length > 0 && !$.dialog && RightsbyID(M.currentdirid) > 1)
		{
			var selected=[];
			selPanel.each(function() {
				selected.push($(this).attr('id'));
			});
			msgDialog('confirmation', l[1003], "Cancel " + selected.length + " transferences?",false,function(e)
			{
				// we should encapsule the click handler
				// to call a function rather than use this hacking
				if (e) $('.tranfer-clear').trigger('click');
			});
		}
		else if (e.keyCode == 13 && s.length > 0 && !$.dialog && !$.msgDialog && $('.fm-new-folder').attr('class').indexOf('active') == -1 && $('.top-search-bl').attr('class').indexOf('active') == -1)
		{
			$.selected=[];
			s.each(function(i,e)
			{
				$.selected.push($(e).attr('id'));
			});
			if ($.selected && $.selected.length > 0)
			{
				var n = M.d[$.selected[0]];
				if (n && n.t) M.openFolder(n.h);
				else if ($.selected.length == 1 && M.d[$.selected[0]] && is_image(M.d[$.selected[0]])) slideshow($.selected[0]);
				else M.addDownload($.selected);
			}
		}
		else if (e.keyCode == 13 && $.dialog == 'rename')
		{
			dorename();
		}
		else if (e.keyCode == 27 && ($.copyDialog || $.moveDialog))
		{
			closeDialog();
		}
		else if (e.keyCode == 27 && $.dialog)
		{
			closeDialog();
		}
		else if (e.keyCode == 27 && $.msgDialog)
		{
			closeMsg();
			if ($.warningCallback) $.warningCallback(false);
		}
		else if ((e.keyCode == 13 && $.msgDialog == 'confirmation') && (e.keyCode == 13 && $.msgDialog == 'remove'))
		{
			closeMsg();
			if ($.warningCallback) $.warningCallback(true);
		}
		else if (e.keyCode == 65 && e.ctrlKey && !$.dialog)
		{
			$('.grid-table.fm tr').addClass('ui-selected');
			$('.file-block').addClass('ui-selected');
		}
		else if (e.keyCode == 37 && slideshowid)
		{
			slideshow_prev();
		}
		else if (e.keyCode == 39 && slideshowid)
		{
			slideshow_next();
		}
		else if (e.keyCode == 27 && slideshowid)
		{
			slideshow(slideshowid,true);
		}
		else if (e.keyCode == 27)
		{
			$.hideTopMenu();
		}

		if (sl && $.selectddUIgrid.indexOf('.grid-scrolling-table') > -1)
		{
			var jsp = $($.selectddUIgrid).data('jsp');
			jsp.scrollToElement(sl);
		}

		searchPath();
	});
}

function searchPath()
{
	if (M.currentdirid && M.currentdirid.substr(0,7) == 'search/')
	{
		var sel;
		if (M.viewmode) sel = $('.fm-blocks-view .ui-selected');
		else sel = $('.grid-table .ui-selected');
		if (sel.length == 1)
		{
			var html = '';
			var path = M.getPath($(sel[0]).attr('id'));
			path.reverse();
			for (var i in path)
			{
				var c,name,id=false,iconimg='';;
				var n = M.d[path[i]];
				if (path[i].length == 11 && M.u[path[i]])
				{
					id = path[i];
					c = 'contacts-item';
					name = M.u[path[i]].m;
				}
				else if (path[i] == M.RootID)
				{
					id = M.RootID;
					c = 'cloud-drive';
					name = l[164];
				}
				else if (path[i] == M.RubbishID)
				{
					id = M.RubbishID;
					c = 'recycle-item';
					name = l[168];
				}
				else if (path[i] == M.InboxID)
				{
					id = M.InboxID;
					c = 'inbox-item';
					name = l[166];
				}
				else if (n)
				{
					id = n.h;
					c = '';
					name = n.name;
					if (n.t) c = 'folder';
					else iconimg = '<span class="search-path-icon-span ' + fileicon(n) + '"></span>';
				}
				if (id)
				{
					html += '<div class="search-path-icon '+c+'" id="spathicon_'+htmlentities(id) + '">' + iconimg + '</div><div class="search-path-txt" id="spathname_'+htmlentities(id) + '">' + htmlentities(name) + '</div>';
					if (i < path.length-1) html += '<div class="search-path-arrow"></div>';
				}
			}
			html += '<div class="clear"></div>';
			$('.search-bottom-menu').html(html);
			$('.fm-blocks-view,.files-grid-view').addClass('search');
			$('.search-path-icon,.search-path-icon').unbind('click');
			$('.search-path-icon,.search-path-txt').bind('click',function(e)
			{
				var id = $(this).attr('id');
				if (id)
				{
					id = id.replace('spathicon_','').replace('spathname_','');
					var n = M.d[id];
					$.selected=[];
					if (!n.t)
					{
						$.selected.push(id);
						id = n.p;
					}
					if (n) M.openFolder(id);
					if ($.selected.length > 0) reselect(1);
				}
			});
		}
		else $('.fm-blocks-view,.files-grid-view').removeClass('search');
	}
	else $('.fm-blocks-view,.files-grid-view').removeClass('search');
}

function selectddUI()
{
	if (M.currentdirid && M.currentdirid.substr(0,7) == 'account') return false;
	if (d) console.time('selectddUI');
	$($.selectddUIgrid + ' ' + $.selectddUIitem + '.folder').droppable(
	{
		tolerance: 'pointer',
		drop: function( e, ui)
		{
			$.doDD(e,ui,'drop',0);
		},
		over: function (e, ui)
		{
			$.doDD(e,ui,'over',0);
		},
		out: function (e, ui)
		{
			$.doDD(e,ui,'out',0);
		}
	});
	if ($.gridDragging) $('body').addClass('dragging');
	$($.selectddUIgrid + ' ' + $.selectddUIitem).draggable(
	{
		start: function(e,u)
		{
			$.hideContextMenu(e);
			$.gridDragging=true;
			$('body').addClass('dragging');
			if (!$(this).hasClass('ui-selected'))
			{
				$($.selectddUIgrid + ' ' + $.selectddUIitem).removeClass('ui-selected');
				$(this).addClass('ui-selected');
			}
			var s = $($.selectddUIgrid + ' .ui-selected'), max = ($(window).height() - 96) / 24, html = [];
			$.selected=[];
			s.each(function(i,e)
			{
				var n = $(e).attr('id');
				$.selected.push(n);
				n = M.d[n];
				if (max > i) html.push('<div class="transfer-filtype-icon ' + fileicon(n) + ' tranfer-filetype-txt dragger-entry">' + str_mtrunc(htmlentities(n.name)) + '</div>');
			});
			if (s.length > max)
			{
				$('.dragger-files-number').text(s.length);
				$('.dragger-files-number').show();
			}
			$('#draghelper .dragger-content').html(html.join(""));
			$.draggerHeight = $('#draghelper .dragger-content').outerHeight();
			$.draggerWidth = $('#draghelper .dragger-content').outerWidth();
		},
		drag: function(e,ui)
		{
			if (ui.position.top + $.draggerHeight - 28 > $(window).height()) ui.position.top = $(window).height() - $.draggerHeight + 26;
			if (ui.position.left + $.draggerWidth - 58 > $(window).width()) ui.position.left = $(window).width() - $.draggerWidth + 56;
		},
		refreshPositions: true,
		containment: 'document',
		scroll: false,
		distance:10,
		revertDuration:200,
		revert: true,
		cursorAt:{right:90,bottom:56},
		helper: function(e,ui)
		{
			$(this).draggable( "option", "containment", [72,42,$(window).width(),$(window).height()] );
			return getDDhelper();
		},
		stop: function(event)
		{
			$.gridDragging=false;
			$('body').removeClass('dragging').removeClassWith("dndc-");
			setTimeout(function()
			{
				treeUIopen(M.currentdirid, false, true);
			},500);
		}
	});

	$('.ui-selectable-helper').remove();

	$($.selectddUIgrid).selectable({filter: $.selectddUIitem,start:function(e,u) { $.hideContextMenu(e); $.hideTopMenu(); }, stop: function(e,u)
	{
		searchPath();
	}});

    /**
     * (Re)Init the selectionManager, because the .selectable() is reinitialized and we need to reattach to its
     * events.
     *
     * @type {SelectionManager}
     */

    selectionManager = new SelectionManager(
        $($.selectddUIgrid)
    );

	$($.selectddUIgrid + ' ' + $.selectddUIitem).unbind('contextmenu');
	$($.selectddUIgrid + ' ' + $.selectddUIitem).bind('contextmenu', function (e)
	{
		if ($(this).attr('class').indexOf('ui-selected') == -1)
		{
			$($.selectddUIgrid + ' ' + $.selectddUIitem).removeClass('ui-selected');
			$(this).addClass('ui-selected');
		}
		cacheselect();
		searchPath();
		$.hideTopMenu();
		return !!contextmenuUI(e,1);
	});

	$($.selectddUIgrid + ' ' + $.selectddUIitem).unbind('click');
	$($.selectddUIgrid + ' ' + $.selectddUIitem).bind('click', function (e)
	{
		if ($.gridDragging) return false;
		var s = e.shiftKey && $($.selectddUIgrid + ' .ui-selected');
		if (s && s.length > 0)
		{
			var start = s[0];
			var end = this;
			if ($.gridLastSelected && $($.gridLastSelected).attr('class').indexOf('ui-selected') > -1) start = $.gridLastSelected;
			else $.gridLastSelected = this;
			if ($(start).index() > $(end).index())
			{
				end = start;
				start = this;
			}
			$($.selectddUIgrid + ' ' + $.selectddUIitem).removeClass('ui-selected');
			$([start,end]).addClass('ui-selected');
			$(start).nextUntil($(end)).each(function(i,e)
			{
				$(e).addClass('ui-selected');
			});

            selectionManager.set_currently_selected($(this));
		}
		else if (e.ctrlKey == false && e.metaKey == false)
		{
			$($.selectddUIgrid + ' ' + $.selectddUIitem).removeClass('ui-selected');
			$(this).addClass('ui-selected');
			$.gridLastSelected = this;
            selectionManager.set_currently_selected($(this));
		}
		else
		{
			if ($(this).hasClass("ui-selected"))  $(this).removeClass("ui-selected");
			else
			{
				$(this).addClass("ui-selected");
				$.gridLastSelected = this;
                selectionManager.set_currently_selected($(this));
			}
		}
		searchPath();
		$.hideContextMenu(e);
		if ($.hideTopMenu) $.hideTopMenu();
		return false;
	});

	$($.selectddUIgrid + ' ' + $.selectddUIitem).unbind('dblclick');
	$($.selectddUIgrid + ' ' + $.selectddUIitem).bind('dblclick', function (e)
	{
		var h = $(e.currentTarget).attr('id');
		var n = M.d[h] || {};
		if (n.t)
		{
			$('.top-context-menu').hide();
			M.openFolder(h);
		}
		else if (is_image(n)) slideshow(h);
		else M.addDownload([h]);
	});
	if (d) console.timeEnd('selectddUI');

	if ($.rmInitJSP)
	{
		var jsp=$($.rmInitJSP).data('jsp');
		if (jsp) jsp.reinitialise();
		if (d) console.log('jsp:!u', !!jsp);
		delete $.rmInitJSP;
	}
	$(window).trigger('resize');
}

function iconUI()
{
	if (d) console.time('iconUI');
	$('.fm-files-view-icon.block-view').addClass('active');
	$('.fm-files-view-icon.listing-view').removeClass('active');
	$('.shared-grid-view').addClass('hidden');
	$('.files-grid-view.fm').addClass('hidden');
	$('.fm-blocks-view.fm').addClass('hidden');
	$('.fm-blocks-view.contacts-view').addClass('hidden');
	$('.files-grid-view.contacts-view').addClass('hidden');
	$('.contacts-details-block').addClass('hidden');
	$('.files-grid-view.contact-details-view').addClass('hidden');
	$('.fm-blocks-view.contact-details-view').addClass('hidden');

	if (M.currentdirid == 'contacts')
	{
		$('.fm-blocks-view.contacts-view').removeClass('hidden');
		initContactsBlocksScrolling();
	}
	else if (M.currentdirid == 'shares')
	{
		$('.shared-blocks-view').removeClass('hidden');
		initShareBlocksScrolling();
	}
	else if (M.currentdirid.length == 11)
	{
		$('.contacts-details-block').removeClass('hidden');
		if (M.v.length > 0)
		{
			$('.fm-blocks-view.contact-details-view').removeClass('hidden');
			initFileblocksScrolling2();
		}
	}
	else
	{
		$('.fm-blocks-view.fm').removeClass('hidden');
		initFileblocksScrolling();
	}
	$(window).unbind('resize.icon');
	$(window).bind('resize.icon', function ()
	{
		if (M.viewmode == 1 && M.currentdirid == 'contacts') initContactsBlocksScrolling();
		else if (M.viewmode == 1 && M.currentdirid == 'shares') initShareBlocksScrolling();
        else if (M.viewmode == 1) initFileblocksScrolling();
    });

	$('.fm-blocks-view,.shared-blocks-view').unbind('contextmenu');
	$('.fm-blocks-view,.shared-blocks-view').bind('contextmenu',function(e)
	{
		$('.file-block').removeClass('ui-selected');
		selectionManager.clear(); // is this required? don't we have a support for a multi-selection context menu?
		$.selected=[];
		$.hideTopMenu();
		return !!contextmenuUI(e,2);
	});

	if (M.currentdirid == 'contacts')
	{
		$.selectddUIgrid = '.contacts-blocks-scrolling';
		$.selectddUIitem = 'a';
	}
	else if (M.currentdirid == 'shares')
	{
		$.selectddUIgrid = '.shared-blocks-scrolling';
		$.selectddUIitem = 'a';
	}
	else if (M.currentdirid.length == 11)
	{
		$.selectddUIgrid = '.contact-details-view .file-block-scrolling';
		$.selectddUIitem = 'a';
	}
	else
	{
		$.selectddUIgrid = '.file-block-scrolling';
		$.selectddUIitem = 'a';

	}
	setTimeout(selectddUI,10);
	if (d) console.timeEnd('iconUI');
}

function transferPanelUI()
{
    $.transferHeader = function()
	{
		fm_resize_handler();
                var el = $('.transfer-table-header th');
                // Get first item in transfer queue, and loop through each column
                $('.transfer-table tr:nth-child(2) td').each(function(i,e)
                {
                        var headerColumn = $(el).get(i);
                        $(headerColumn).width($(e).width());
                });

                var tth = $('.transfer-table-header');
                var toHide = (dl_queue.length || ul_queue.length);
                // Show/Hide header if there is no items in transfer list
                if (!toHide)
                {
                        $('.transfer-panel-empty-txt').removeClass('hidden');
                        tth.hide(0);
                }
                else
                {
                        $('.transfer-panel-empty-txt').addClass('hidden');
                        tth.show(0);
                }

		$('.transfer-table tr').unbind('click contextmenu');
		$('.transfer-table tr').bind('click contextmenu', function (e)
		{
			$('.ui-selected').filter(function() {
				return $(this).parents('.transfer-table').length == 0;
			}).removeClass('ui-selected');

			if (e.type == 'contextmenu')
			{
				transferPanelContextMenu($(this));
				var c = $(this).attr('class');
				if (!c || (c && c.indexOf('ui-selected') == -1)) $('.transfer-table tr').removeClass('ui-selected');
				$(this).addClass('ui-selected');
				$(this).addClass('dragover');
				return !!contextmenuUI(e);
			}
			else
			{
				var s = $('.transfer-table tr');
				if (e.shiftKey && s.length > 0)
				{
					var start = s[0];
					var end = this;
					if ($.TgridLastSelected && $($.TgridLastSelected).attr('class').indexOf('ui-selected') > -1) start = $.TgridLastSelected;
					if ($(start).index() > $(end).index())
					{
						end = start;
						start = this;
					}
					$('.transfer-table tr').removeClass('ui-selected');
					$([start,end]).addClass('ui-selected');
					$(start).nextUntil($(end)).each(function(i,e)
					{
						$(e).addClass('ui-selected');
					});
				}
				else if (e.metaKey == false)
				{
					var had = $(this).hasClass('ui-selected');
					$('.transfer-table tr').removeClass('ui-selected');
					if (!had) $(this).addClass('ui-selected');
					$.TgridLastSelected = this;
				}
				else
				{
					if ($(this).hasClass("ui-selected"))  $(this).removeClass("ui-selected");
					else
					{
						$(this).addClass("ui-selected");
						$.TgridLastSelected = this;
					}
				}
			}
		});
		initTransferScroll();
	}
	$(window).unbind('resize.transferpanel');
	$(window).bind('resize.transferpanel', function (e)
	{
         $.transferHeader();
    });

	$(window).unbind('resize.slideshow');
	$(window).bind('resize.slideshow', function (e)
	{
		if (slideshowid && previews[slideshowid]) previewsrc(previews[slideshowid].src);
    });

	$('.tranfer-view-icon,.file-transfer-icon').unbind('click');
	$('.tranfer-view-icon,.file-transfer-icon').bind('click', function (e)
	{
		$.transferOpen();
    });

	$.transferClose = function() {
        
		var panel = $('.transfer-panel');
		$('.transfer-drag-handle').css('cursor', 'n-resize');

        panel.animate({'height': $('.transfer-panel-title').height()}, {
			complete: function() {
				$('.tranfer-view-icon').removeClass('active');
				$('#fmholder').removeClass('transfer-panel-opened');
				$(window).trigger('resize');
			},
			progress: fm_resize_handler
		});
	};

	$.transferOpen = function(force, dont_animate)
	{
		if ($('.tranfer-view-icon').attr('class').indexOf('active') == -1 || force)
		{
			$('.tranfer-view-icon').addClass('active');
			$('#fmholder').addClass('transfer-panel-opened');
            			
            // Initialise the functionality within the transfers pane
            $.transferHeader();
            
            // If the user has previously resized the transfer panel
            var height = 192;
            if (localStorage.transferPaneHeight && $.transferPaneResizable) {
                
                // Load the previously configured panel height
				height = Math.max($.transferPaneResizable.options.minHeight, localStorage.transferPaneHeight);
			}

			var panel = $('.transfer-panel');

			if (dont_animate) {
				panel.css({'height': height});
				return fm_resize_handler();
			}

			panel.animate({ 'height': height }, {
				complete: function() {
					tpDragCursor();
					$.transferHeader();
					$(window).trigger('resize');
				},
				progress: fm_resize_handler
			});
		}
		else {
            // Close the File Transfers Pane
			$.transferClose();
		}
        
		initTreeScroll();
        
        if (M.currentdirid === 'notifications') {
            notificationsScroll();
        }
        else if (M.currentdirid && M.currentdirid.substr(0, 7) === 'account') {
            initAccountScroll();
        }
        else if (M.viewmode == 1) {
            initFileblocksScrolling();
        }
        else {
            initGridScrolling();
        }
	};

	$('.transfer-settings-icon').unbind('click');
	$('.transfer-settings-icon').bind('click',function()
	{
		if (u_type === 0) ephemeralDialog('Transfer settings are for registered users only.');
		else document.location.hash = 'fm/account/settings';
	});
	$('.transfer-clear-all-icon').unbind('click');
	$('.transfer-clear-all-icon').bind('click', function() {
		msgDialog('confirmation','cancel all transfers','Are you sure you want to cancel all transfers?','',function(e) {
			if (!e) return;

			DownloadManager.abort(null);
			  UploadManager.abort(null);

			$('.transfer-table tr').not('.clone-of-header').fadeOut(function() {
				$(this).remove();
			});
		});
	});

	$('.transfer-pause-icon').unbind('click');
	$('.transfer-pause-icon').bind('click',function()
	{
		if ($(this).attr('class').indexOf('active') > -1)
		{
			// terms of service
			if (u_type || u_attr.terms)
			{
				$(this).removeClass('active');
				dlQueue.resume();
				ulQueue.resume();
				ui_paused = false;
				uldl_hold = false;
			} else
			{
				alert(l[214]);
				DEBUG(l[214]);
			}

			$('.tranfer-download-indicator,.tranfer-upload-indicator')
				.removeClass('active');
			$('.transfer-panel tr span.transfer-type').removeClass('paused');
		}
		else
		{
			$(this).addClass('active');
			dlQueue.pause();
			ulQueue.pause();
			ui_paused = true;
			uldl_hold = true;

			$('.transfer-panel tr span.transfer-type').addClass('paused');

			$('.tranfer-download-indicator,.tranfer-upload-indicator')
				.text('PAUSED');

			$('.transfer-table tr td:eq(3)').each(function()
			{
				$(this).text('');
			});
		}
	});
}

function getDDhelper()
{
	var id = '#fmholder';
	if (page == 'start') id = '#startholder';
	$('.dragger-block').remove();
	$(id).append('<div class="dragger-block drag" id="draghelper"><div class="dragger-content"></div><div class="dragger-files-number">1</div></div>');
	$('.dragger-block').show();
	$('.dragger-files-number').hide();
	return $('.dragger-block')[0];
}

function menuItems()
{
	var items = [];
	var sourceRoot = RootbyId($.selected[0]);
	if ($.selected.length == 1 && RightsbyID($.selected[0]) > 1) items['rename'] = 1;
	if (RightsbyID($.selected[0]) > 0)
	{
		items['add-star'] = 1;
		$.delfav=1;
		for (var i in $.selected)
		{
			var n = M.d[$.selected[i]];
			if (n && !n.fav) $.delfav=0;
		}
		if ($.delfav) $('.add-star-item').html('<span class="context-menu-icon"></span>'+l[976]);
		else $('.add-star-item').html('<span class="context-menu-icon"/></span>'+l[975]);
	}
	var n = M.d[$.selected[0]];
	if (n && n.p.length == 11) items['removeshare'] = 1;
	else if (RightsbyID($.selected[0]) > 1) items['remove'] = 1;
	if (n && $.selected.length == 1 && n.t) items['open'] = 1;
	if (n && $.selected.length == 1 && is_image(n)) items['preview'] = 1;
	if (n && sourceRoot == M.RootID && $.selected.length == 1 && n.t && !folderlink) items['sharing'] = 1;
	if (sourceRoot == M.RootID && !folderlink)
	{
		items['move'] = 1;
		items['getlink'] = 1;
	}
	else if (sourceRoot == M.RubbishID && !folderlink) items['move'] = 1;

	items['download'] = 1;
	items['zipdownload'] = 1;
	items['copy'] = 1;
	items['properties'] = 1;
	items['refresh'] = 1;

	if (folderlink)
	{
		delete items['properties'];
		delete items['copy'];
		delete items['add-star'];
		if (u_type) items['import'] = 1;
	}

	return items;
}

function contextmenuUI(e,ll,topmenu)
{
	// is contextmenu disabled
	if (localStorage.contextmenu) return true;

	$.hideContextMenu();

	var m = $('.context-menu.files-menu');// container/wrapper around menu
	var t = '.context-menu.files-menu .context-menu-item';
	// it seems that ll == 2 is used when right click is occured outside item, on empty canvas
	if (ll == 2)
	{
		// Enable upload item menu for clould-drive, don't show it for rubbish and rest of crew
		if (RightsbyID(M.currentdirid) && RootbyId(M.currentdirid) !== M.RubbishID)
		{
			$(t).filter('.context-menu-item').hide();
			$(t).filter('.fileupload-item,.newfolder-item,.refresh-item').show();
			if ((is_chrome_firefox & 2) || 'webkitdirectory' in document.createElement('input')) $(t).filter('.folderupload-item').show();
		}
		else return false;
	}
	else if (ll == 3) // we want just the download menu
	{
		$(t).hide();
		// m.hide();
		var m = $('.context-menu.download');
		t = '.context-menu.download .context-menu-item';
	}
	else if (ll)// click on item
	{
		$(t).hide();// Hide all menu-items
		var c = $(e.currentTarget).attr('class');
		var id = $(e.currentTarget).attr('id');
		if (id) id = id.replace('treea_','');// if right clicked on left panel
		if (id && !M.d[id]) id = undefined;// exist in node list

		// detect and show right menu
		if (id && id.length === 11) $(t).filter('.refresh-item,.remove-item').show();// transfer panel
		else if (c && c.indexOf('cloud-drive-item') > -1)
		{
			var flt = '.refresh-item,.properties-item';
			if (folderlink) {
				if (u_type) flt += ',.import-item';
				if (M.v.length) flt += ',.zipdownload-item';
			}
			$.selected = [M.RootID];
			$(t).filter(flt).show();
		}
		else if (c && c.indexOf('recycle-item') > -1) $(t).filter('.refresh-item,.clearbin-item').show();
		else if (c && c.indexOf('contacts-item') > -1) $(t).filter('.refresh-item,.addcontact-item').show();
		else if (c && c.indexOf('messages-item') > -1)
		{
			e.preventDefault();
			return false;
		}
		else if (c && (c.indexOf('file-block') > -1 || c.indexOf('folder') > -1 || c.indexOf('fm-tree-folder') > -1) || id)
		{
			var items = menuItems();
			for (var item in items) $(t).filter('.' + item + '-item').show();
		}
		else return false;
	}
	// This part of code is also executed when ll == 'undefined'
	var v = m.children($('.context-menu-section'));
	// count all items inside section, and hide dividers if necessary
	v.each(function() {// hide dividers in hidden sections
		var a = $(this).find('a.context-menu-item');
		var b = $(this).find('.context-menu-divider');
		var c = a.filter(function() {
			return $(this).css('display') === 'none';
		});
		if (c.length === a.length || a.length === 0) b.hide();
		else b.show();
	});

	adjustContextMenuPosition(e, m);

	disableCircularTargets('#fi_');

	m.removeClass('hidden');
	e.preventDefault();
}

function disableCircularTargets(pref)
{
	for (var s in $.selected)
	{
		var x = $.selected[s];
		$(pref + x).addClass('disabled');
		$(pref + M.d[x].p).addClass('disabled');// Disable parent dir
		disableDescendantFolders(x, pref);// Disable all children folders
	}
	return true;
}

function adjustContextMenuPosition(e, m)
{
	var mPos;// menu position
	var mX = e.clientX, mY = e.clientY;	// mouse cursor, returns the coordinates within the application's client area at which the event occurred (as opposed to the coordinates within the page)

	if (e.type === 'click' && !e.calculatePosition)// clicked on file-settings-icon
	{
		var ico = {'x':e.currentTarget.context.clientWidth, 'y':e.currentTarget.context.clientHeight};
		var icoPos = getHtmlElemPos(e.delegateTarget);// get position of clicked file-settings-icon
		mPos = reCalcMenuPosition(m, icoPos.x, icoPos.y, ico);
	}
	else// right click
	{
		mPos = reCalcMenuPosition(m, mX, mY);
	}

	m.css({'top':mPos.y,'left':mPos.x});// set menu position

	return true;
}

function reCalcMenuPosition(m, x, y, ico)
{
	var TOP_MARGIN = 12;
	var SIDE_MARGIN = 12;
	var cmW = m.outerWidth(), cmH = m.outerHeight();// dimensions without margins calculated
	var wH = window.innerHeight, wW = window.innerWidth;
	var maxX = wW - SIDE_MARGIN;// max horizontal
	var maxY = wH - TOP_MARGIN;// max vertical
	var minX = SIDE_MARGIN + $('div.nw-fm-left-icons-panel').outerWidth();// min horizontal
	var minY = TOP_MARGIN;// min vertical
	var wMax = x + cmW;// coordinate of right edge
	var hMax = y + cmH;// coordinate of bottom edge

	this.overlapParentMenu = function()
	{
				var tre = wW - wMax;// to right edge
				var tle = x - minX - SIDE_MARGIN;// to left edge

				if (tre >= tle)
				{
					n.addClass('overlap-right');
					n.css({'top': top, 'left': (maxX - x - nmW) + 'px'});
				}
				else
				{
					n.addClass('overlap-left');
					n.css({'top': top, 'right': (wMax - nmW - minX) + 'px'});
				}

				return;
	};

	// submenus are absolutely positioned, which means that they are relative to first parent, positioned other then static
	// first parent, which is NOT a .contains-submenu element (it's previous in same level)
	this.horPos = function()// used for submenues
	{
		var top;
		var nTop = parseInt(n.css('padding-top'));
		var tB = parseInt(n.css('border-top-width'));
		var pPos = m.position();

		var b = y + nmH - (nTop - tB);// bottom of submenu
		var mP = m.closest('.context-submenu');
		var pT = 0, bT = 0, pE = 0;
		if (mP.length)
		{
			pE = mP.offset();
			pT = parseInt(mP.css('padding-top'));
			bT = parseInt(mP.css('border-top-width'));
		}
		if (b > maxY) top =  (maxY - nmH + nTop - tB) - pE.top + 'px';
		else top = pPos.top - tB + 'px';

		return top;
	};

	var dPos;
	var cor;// corner, check setBordersRadius for more info
	if (typeof ico === 'object')// draw context menu relative to file-settings-icon
	{
		cor = 1;
		dPos = {'x':x - 2, 'y':y + ico.y + 8};// position for right-bot
		if (wMax > maxX)// draw to the left
		{
			dPos.x = x - cmW + ico.x + 2;// additional pixels to align with -icon
			cor = 3;
		}
		if (hMax > maxY)// draw to the top
		{
			dPos.y = y - cmH;// additional pixels to align with -icon
			cor++;
		}
	}
	else if (ico === 'submenu')// submenues
	{
		var n = m.next('.context-submenu');
		var nmW = n.outerWidth();// margin not calculated
		var nmH = n.outerHeight();// margins not calculated

		if (nmH > (maxY - TOP_MARGIN))// Handle huge menu
		{
			nmH = maxY - TOP_MARGIN;
			var tmp = document.getElementById('csb_' + m.attr('id').replace('fi_',''));
			$(tmp).addClass('context-scrolling-block');
			tmp.addEventListener('mousemove', scrollMegaSubMenu);

			n.addClass('mega-height');
			n.css({'height': nmH + 'px'});
		}

		var top = 'auto', left = '100%', right = 'auto';

		top = this.horPos();
		if (m.parent().parent('.left-position').length === 0)
		{
			if (maxX >= (wMax + nmW)) left = 'auto', right = '100%';
			else if (minX <= (x - nmW)) n.addClass('left-position');
			else
			{
				this.overlapParentMenu();

				return true;
			}
		}
		else
		{
			if (minX <= (x - nmW)) n.addClass('left-position');
			else if (maxX >= (wMax + nmW)) left = 'auto', right = '100%';
			else
			{
				this.overlapParentMenu();

				return true;
			}
		}

		return {'top': top, 'left': left, 'right':right};
	}
	else// right click
	{
		cor = 0;
		dPos = {'x':x, 'y':y};
		if (x < minX) dPos.x = minX;// left side alignment
		if (wMax > maxX) dPos.x = maxX - cmW;// align with right side, 12px from it
		if (hMax > maxY) dPos.y = maxY - cmH;// align with bottom, 12px from it
	}

	setBordersRadius(m, cor);

	return {'x':dPos.x, 'y':dPos.y};
}

// corner position 0 means default
function setBordersRadius(m, c)
{
	var DEF = 8;// default corner radius
	var SMALL = 4;// small carner radius
	var TOP_LEFT = 1, TOP_RIGHT = 3, BOT_LEFT = 2, BOT_RIGHT = 4;
	var tl = DEF, tr = DEF, bl = DEF, br = DEF;

	var pos = (typeof c === 'undefined') ? 0 : c;

	switch (pos)
	{
		case TOP_LEFT:
			tl = SMALL;
			break;
		case TOP_RIGHT:
			tr = SMALL;
			break
		case BOT_LEFT:
			bl = SMALL;
			break
		case BOT_RIGHT:
			br = SMALL;
			break;
		default:// situation when c is undefined, all border radius are by DEFAULT
			break;

	}

	// set context menu border radius
	m.css({
		'border-top-left-radius': tl,
		'border-top-right-radius': tr,
		'border-bottom-left-radius': bl,
		'border-bottom-right-radius': br});

	return true;
}

// Scroll menus which height is bigger then window.height
function scrollMegaSubMenu(e)
{
	var ey = e.pageY;
	var c = $(e.target).closest('.context-submenu');
	var pNode = c.children(':first')[0];

	if (typeof pNode !== 'undefined')
	{
		var h = pNode.offsetHeight;
		var dy = h * 0.1;// 10% dead zone at the begining and at the bottom
		var pos = getHtmlElemPos(pNode, true);
		var py = (ey - pos.y - dy) / (h - dy * 2);
		if (py > 1)
		{
			py = 1;
			c.children('.context-bottom-arrow').addClass('disabled');
		}
		else if (py < 0)
		{
			py = 0;
			c.children('.context-top-arrow').addClass('disabled');
		}
		else
		{
			c.children('.context-bottom-arrow,.context-top-arrow').removeClass('disabled');
		}
		pNode.scrollTop = py * (pNode.scrollHeight - h);
	}
}

// var treeUI = SoonFc(__treeUI, 240);

function treeUI()
{
	// console.error('treeUI');
	if (d) console.time('treeUI');
	$('.fm-tree-panel .nw-fm-tree-item').draggable(
	{
		revert: true,
		containment: 'document',
		revertDuration:200,
		distance: 10,
		scroll: false,
		cursorAt:{right:88,bottom:58},
		helper: function(e,ui)
		{
			$(this).draggable( "option", "containment", [72,42,$(window).width(),$(window).height()] );
			return getDDhelper();
		},
		start: function (e, ui)
		{
			$.treeDragging=true;
			$.hideContextMenu(e);
			var html = '';
			var id = $(e.target).attr('id');
			if (id) id = id.replace('treea_','');
			if (id && M.d[id]) html = ('<div class="transfer-filtype-icon ' + fileicon(M.d[id]) + ' tranfer-filetype-txt dragger-entry">' + str_mtrunc(htmlentities(M.d[id].name)) + '</div>');
			$('#draghelper .dragger-icon').remove();
			$('#draghelper .dragger-content').html(html);
			$('body').addClass('dragging');
			$.draggerHeight = $('#draghelper .dragger-content').outerHeight();
			$.draggerWidth = $('#draghelper .dragger-content').outerWidth();
		},
		drag: function(e,ui)
		{
			//console.log('tree dragging',e);
			if (ui.position.top + $.draggerHeight - 28 > $(window).height()) ui.position.top = $(window).height() - $.draggerHeight + 26;
			if (ui.position.left + $.draggerWidth - 58 > $(window).width()) ui.position.left = $(window).width() - $.draggerWidth + 56;
		},
		stop: function(e,u)
		{
			$.treeDragging=false;
			$('body').removeClass('dragging').removeClassWith("dndc-");
		}
	});

	$('.fm-tree-panel .nw-fm-tree-item, .rubbish-bin, .fm-breadcrumbs, .transfer-panel, .nw-fm-left-icons-panel .nw-fm-left-icon, .shared-with-me tr, .nw-conversations-item').droppable(
	{
		tolerance: 'pointer',
		drop: function(e, ui)
		{
			$.doDD(e,ui,'drop',1);
		},
		over: function (e, ui)
		{
			$.doDD(e,ui,'over',1);
		},
		out: function (e, ui)
		{
			$.doDD(e,ui,'out',1);
		}
	});

	$(document).unbind('contextmenu');
	$(document).bind('contextmenu', function(e) {
		if (!localStorage.contextmenu) {
			$.hideContextMenu();
			return false;
		}
	});

	$('.fm-tree-panel .nw-fm-tree-item').unbind('click contextmenu');
	$('.fm-tree-panel .nw-fm-tree-item').bind('click contextmenu',function(e)
	{
		var id = $(this).attr('id').replace('treea_','');
		if (e.type == 'contextmenu')
		{
			$('.nw-fm-tree-item').removeClass('dragover');
			$(this).addClass('dragover');
			$.selected=[id];
			return !!contextmenuUI(e,1);
		}
		var c = $(e.target).attr('class');
		if (c && c.indexOf('nw-fm-arrow-icon') > -1)
		{
			treeUIexpand(id);
		}
		else
		{
			var c = $(this).attr('class');
			if (c && c.indexOf('opened') > -1) treeUIexpand(id);
			M.openFolder(id);
		}
		return false;
	});

	$(window).unbind('resize.tree');
	$(window).bind('resize.tree', function ()
	{
		initTreeScroll();
	});
	// setTimeout(initTreeScroll,10);
	Soon(function()
	{	/**
		 * Let's shoot two birds with a stone, when nodes are moved we need a resize
		 * to let dynlist refresh - plus, we'll implicitly invoke initTreeScroll.
		 */
		$(window).trigger('resize');
	});
	if (d) console.timeEnd('treeUI');
}

function treeUIexpand(id,force,moveDialog)
{
	M.buildtree(M.d[id]);

	var b = $('#treea_' + id);
	var d = b.attr('class');

	if (M.currentdirid !== id)
	{
		var path = M.getPath(M.currentdirid),pid={},active_sub=false;
		for (var i in path) pid[path[i]]=i;
		if (pid[M.currentdirid] < pid[id]) active_sub=true;
	}

	if (d && d.indexOf('expanded') > -1 && !force)
	{
		fmtreenode(id,false);
		$('#treesub_' + id).removeClass('opened');
		b.removeClass('expanded');
	}
	else if (d && d.indexOf('contains-folders') > -1)
	{
		fmtreenode(id,true);
		$('#treesub_' + id).addClass('opened');
		b.addClass('expanded');
	}

	treeUI();
}

function sectionUIopen(id)
{
	if (d) console.log('sectionUIopen', id);

	$('.nw-fm-left-icon').removeClass('active');
	$('.content-panel').removeClass('active');
	$('.nw-fm-left-icon.' + id).addClass('active');
	$('.content-panel.' + id).addClass('active');
	$('.fm-left-menu').removeClass('cloud-drive shared-with-me rubbish-bin contacts conversations').addClass(id);
	$('.fm-right-header, .fm-import-to-cloudrive, .fm-download-as-zip').addClass('hidden');
	$('.fm-import-to-cloudrive, .fm-download-as-zip').unbind('click');

	if (folderlink)
	{
		if (!isValidShareLink())
		{
			$('.fm-breadcrumbs.folder-link .right-arrow-bg').text('Invalid folder')
		}
		else if (id == 'cloud-drive')
		{
			$('.fm-main').addClass('active-folder-link');
			$('.fm-right-header').addClass('folder-link')
			$('.nw-fm-left-icon.folder-link').addClass('active');
			$('.fm-left-menu').addClass('folder-link')
			$('.nw-fm-tree-header.folder-link').show();
			$('.fm-import-to-cloudrive, .fm-download-as-zip').removeClass('hidden');
			$('.fm-import-to-cloudrive, .fm-download-as-zip').bind('click', function()
			{
				var c = '' + $(this).attr('class');

				if (~c.indexOf('fm-import-to-cloudrive'))
				{
					fm_importflnodes([M.currentdirid]);
				}
				else if (~c.indexOf('fm-download-as-zip'))
				{
					M.addDownload([M.currentdirid], true);
				}
			});
			if (!u_type) $('.fm-import-to-cloudrive').addClass('hidden');
		}
		else
		{
			$('.fm-main').removeClass('active-folder-link');
			$('.fm-left-menu').removeClass('folder-link')
			$('.nw-fm-tree-header.folder-link').hide();
			$('.nw-fm-left-icon.folder-link').removeClass('active');
		}
 	}

	if (id !== 'conversations') $('.fm-right-header').removeClass('hidden');

	if ((id !== 'cloud-drive') && (id !== 'rubbish-bin') && ((id !== 'shared-with-me') && (M.currentdirid !== 'shares')))
	{
		$('.files-grid-view.fm').addClass('hidden');
		$('.fm-blocks-view.fm').addClass('hidden');
	}
	if (id !== 'contacts')
	{
		$('.contacts-details-block').addClass('hidden');
		$('.files-grid-view.contacts-view').addClass('hidden');
		$('.fm-blocks-view.contacts-view').addClass('hidden');
	}
	if (id !== 'shared-with-me')
	{
		$('.shared-blocks-view').addClass('hidden');
		$('.shared-grid-view').addClass('hidden');
	}

	var headertxt = '';
	switch(id)
	{
		case 'contacts':
			headertxt = 'My contacts';
			break;
		case 'conversations':
			headertxt = 'My conversations';
			break;
		case 'shared-with-me':
			headertxt = 'My incoming shares';
			break;
		case 'cloud-drive':
			headertxt = 'My folders';
			break;
	}

	if (!folderlink) $('.nw-tree-panel-header span').text(headertxt);

	if ($.fah_abort_timer) clearTimeout($.fah_abort_timer);

	if (id === 'conversations')
	{
		$.fah_abort_timer = setTimeout(fa_handler.abort, 2000);
	}
}

function treeUIopen(id,event,ignoreScroll,dragOver,DragOpen)
{
	var id_s = id.split('/')[0], id_r = RootbyId(id);
	var e, scrollTo = false, stickToTop = false;

	if (id_r == 'shares') sectionUIopen('shared-with-me');
	else if (id_r == M.RootID) sectionUIopen('cloud-drive');
	else if (id_s == 'chat') sectionUIopen('conversations');
	else if (id_r == 'contacts') sectionUIopen('contacts');
	else if (id_r == M.RubbishID) sectionUIopen('rubbish-bin');

	if (!fminitialized) return false;

	if (!event)
	{
		var ids = M.getPath(id);
		var i=1;
		while (i < ids.length)
		{
			if (M.d[ids[i]]) treeUIexpand(ids[i],1);
			i++;
		}
		if (ids[0] == 'contacts' && M.currentdirid && M.currentdirid.length == 11) sectionUIopen('contacts');
		else if (ids[0] == 'contacts') sectionUIopen('shared-with-me');
		else if (ids[0] == M.RootID) sectionUIopen('cloud-drive');
	}
	if ($.hideContextMenu) $.hideContextMenu(event);

	e = $('#treea_' + id_s);
	$('.fm-tree-panel .nw-fm-tree-item').removeClass('selected');
	e.addClass('selected');

	if (!ignoreScroll)
	{
		if (id == M.RootID || id == 'shares' || id == 'contacts' || id == 'chat')
		{
			stickToTop = true;
			scrollTo = $('.nw-tree-panel-header');
		}
		else if (e.length && !e.visible()) scrollTo = e;
		// if (d) console.log('scroll to element?',ignoreScroll,scrollTo,stickToTop);

		var jsp = scrollTo && $('.fm-tree-panel').data('jsp');
		if (jsp) setTimeout(function()
		{
			jsp.scrollToElement(scrollTo,stickToTop);
		},50);
	}
	treeUI();
}

function renameDialog()
{
	if ($.selected.length > 0)
	{
		$.dialog = 'rename';
		$('.rename-dialog').removeClass('hidden');
		$('.rename-dialog').addClass('active');
		$('.fm-dialog-overlay').removeClass('hidden');
		$('body').addClass('overlayed');
		$('.rename-dialog .fm-dialog-close').unbind('click');
		$('.rename-dialog .fm-dialog-close').bind('click',function()
		{
			$.dialog=false;
			$('.rename-dialog').addClass('hidden');
			$('.fm-dialog-overlay').addClass('hidden');
			$('body').removeClass('overlayed');
		});
		$('.rename-dialog-button.rename').unbind('click');
		$('.rename-dialog-button.rename').bind('click',function()
		{
			var c = $('.rename-dialog').attr('class');
			if (c && c.indexOf('active') > -1) dorename();
		});
		$('.rename-dialog-button.cancel').unbind('click');
		$('.rename-dialog-button.cancel').bind('click',function()
		{
			$('.rename-dialog').addClass('hidden');
		    $('.fm-dialog-overlay').addClass('hidden');
			$('body').removeClass('overlayed');
		});
		var n = M.d[$.selected[0]];
		if (n.t) $('.rename-dialog .fm-dialog-title').text(l[425]);
		else $('.rename-dialog .fm-dialog-title').text(l[426]);
		$('.rename-dialog input').val(n.name);
		var ext = fileext(n.name);
		$('.rename-dialog .transfer-filtype-icon').attr('class', 'transfer-filtype-icon ' + fileicon(n))
		if (!n.t && ext.length > 0)
		{
			$('.rename-dialog input')[0].selectionStart=0;
			$('.rename-dialog input')[0].selectionEnd = $('.rename-dialog input').val().length - ext.length-1;
		}
		$('.rename-dialog input').unbind('focus');
		$('.rename-dialog input').bind('focus',function() {
			var selEnd;
			$(this).closest('.rename-dialog').addClass('focused');
			var d = $(this).val().indexOf('.');
			if (d > -1) selEnd = d;
		    else selEnd = $(this).val().length;
			$(this)[0].selectionStart=0;
			$(this)[0].selectionEnd = selEnd;

		});
		$('.rename-dialog input').unbind('blur');
		$('.rename-dialog input').bind('blur',function() {
			$(this).closest('.rename-dialog').removeClass('focused');
		});
		$('.rename-dialog input').unbind('click keydown keyup keypress');
		$('.rename-dialog input').focus();
		$('.rename-dialog input').bind('click keydown keyup keypress',function(e)
		{
			var n = M.d[$.selected[0]];
			var ext = fileext(n.name);
			if ($(this).val() == '' || (!n.t && ext.length > 0 && $(this).val() == '.' + ext)) $('.rename-dialog').removeClass('active');
			else $('.rename-dialog').addClass('active');
			if (!n.t && ext.length > 0)
			{
				if (this.selectionStart > $('.rename-dialog input').val().length - ext.length-2)
				{
					this.selectionStart = $('.rename-dialog input').val().length - ext.length-1;
					this.selectionEnd = $('.rename-dialog input').val().length - ext.length-1;
					if (e.which == 46) return false;
				}
				else if (this.selectionEnd > $('.rename-dialog input').val().length - ext.length-1)
				{
					this.selectionEnd = $('.rename-dialog input').val().length - ext.length-1;
					return false;
				}
			}
		});
	}
}

function dorename()
{
	if ($('.rename-dialog input').val() !== '')
	{
		var h = $.selected[0];
		var n = M.d[h];
		var nn = $('.rename-dialog input').val();
		if (nn !== n.name) M.rename(h,nn);
		$.dialog=false;
		$('.rename-dialog').addClass('hidden');
		$('.fm-dialog-overlay').addClass('hidden');
		$('body').removeClass('overlayed');
	}
}

function msgDialog(type,title,msg,submsg,callback,checkbox)
{
	$.msgDialog = type;
<<<<<<< HEAD
	$('#msgDialog').removeClass('clear-bin-dialog confirmation-dialog warning-dialog-b warning-dialog-a notification-dialog remove-dialog delete-contact multiple');
=======
	$('#msgDialog').removeClass('clear-bin-dialog confirmation-dialog warning-dialog-b warning-dialog-a notification-dialog loginrequired-dialog');
    $('#msgDialog .fm-notifications-bottom').removeClass('hidden')
>>>>>>> 06bb8a56
	$('#msgDialog .icon').removeClass('fm-bin-clear-icon .fm-notification-icon');
	$('#msgDialog .confirmation-checkbox').addClass('hidden');
	$.warningCallback = callback;
	if (type == 'clear-bin')
	{
		$('#msgDialog').addClass('clear-bin-dialog');
		$('#msgDialog .icon').addClass('fm-bin-clear-icon');
		$('#msgDialog .fm-notifications-bottom').html('<div class="fm-dialog-button notification-button active confirm">' + l[1018] + '</div><div class="fm-dialog-button notification-button active cancel">' + l[82] + '</div><div class="clear"></div>');
		$('#msgDialog .fm-dialog-button').eq(0).bind('click',function()
		{
			closeMsg();
			if ($.warningCallback) $.warningCallback(true);
		});
		$('#msgDialog .fm-dialog-button').eq(1).bind('click',function()
		{
			closeMsg();
			if ($.warningCallback) $.warningCallback(false);
		});
	}
	if (type == 'delete-contact')
	{
		$('#msgDialog').addClass('delete-contact');
		$('#msgDialog .fm-notifications-bottom').html('<div class="fm-dialog-button notification-button active confirm">' + l[78] + '</div><div class="fm-dialog-button notification-button active cancel">' + l[79] + '</div><div class="clear"></div>');
		$('#msgDialog .fm-dialog-button').eq(0).bind('click',function()
		{
			closeMsg();
			if ($.warningCallback) $.warningCallback(true);
		});
		$('#msgDialog .fm-dialog-button').eq(1).bind('click',function()
		{
			closeMsg();
			if ($.warningCallback) $.warningCallback(false);
		});
	}
	else if (type == 'warninga' || type == 'warningb' || type == 'info')
	{
		$('#msgDialog .fm-notifications-bottom').html('<div class="fm-dialog-button notification-button active">' + l[81] + '</div><div class="clear"></div>');
		$('#msgDialog .fm-dialog-button').bind('click',function()
		{
			closeMsg();
			if ($.warningCallback) $.warningCallback(true);
		});
		$('#msgDialog .icon').addClass('fm-notification-icon');
		if (type == 'warninga') $('#msgDialog').addClass('warning-dialog-a');
		else if (type == 'warningb') $('#msgDialog').addClass('warning-dialog-b');
		else if (type == 'info') $('#msgDialog').addClass('notification-dialog');
	}
	else if (type == 'confirmation' || type == 'remove')
	{
		$('#msgDialog .fm-notifications-bottom').html('<div class="left checkbox-block hidden"><div class="checkdiv checkboxOff"> <input type="checkbox" name="confirmation-checkbox" id="confirmation-checkbox" class="checkboxOff"> </div> <label for="export-checkbox" class="radio-txt">' +l[229]+'</label></div><div class="fm-dialog-button notification-button active confirm">' + l[78] + '</div><div class="fm-dialog-button notification-button active cancel">' + l[79] + '</div><div class="clear"></div>');

		$('#msgDialog .fm-dialog-button').eq(0).bind('click',function()
		{
			closeMsg();
			if ($.warningCallback) $.warningCallback(true);
		});
		$('#msgDialog .fm-dialog-button').eq(1).bind('click',function()
		{
			closeMsg();
			if ($.warningCallback) $.warningCallback(false);
		});
		$('#msgDialog .icon').addClass('fm-notification-icon');
		$('#msgDialog').addClass('confirmation-dialog');
<<<<<<< HEAD
		if (type == 'remove') $('#msgDialog').addClass('remove-dialog');

		if (checkbox)
		{
			$('#msgDialog .left.checkbox-block .checkdiv, #msgDialog .left.checkbox-block input').removeClass('checkboxOn').addClass('checkboxOff');
			$.warningCheckbox=false;
			$('#msgDialog .left.checkbox-block').removeClass('hidden');
			$('#msgDialog .left.checkbox-block').unbind('click');
			$('#msgDialog .left.checkbox-block').bind('click',function(e)
			{
				var c = $('#msgDialog .left.checkbox-block input').attr('class');
				if (c && c.indexOf('checkboxOff') > -1)
				{
					$('#msgDialog .left.checkbox-block .checkdiv, #msgDialog .left.checkbox-block input').removeClass('checkboxOff').addClass('checkboxOn');
					localStorage.skipDelWarning=1;
				}
				else
				{
					$('#msgDialog .left.checkbox-block .checkdiv, #msgDialog .left.checkbox-block input').removeClass('checkboxOn').addClass('checkboxOff');
					delete localStorage.skipDelWarning;
				}
			});
		}
	}
=======
	} 
	else if (type == 'loginrequired')
    {

        $('#msgDialog').addClass('loginrequired-dialog');

        $('#msgDialog .fm-notifications-bottom')
            .addClass('hidden')
            .html('');


        $('#msgDialog .fm-dialog-button').bind('click',function()
        {
            closeMsg();
            if ($.warningCallback) $.warningCallback(true);
        });
        $('#msgDialog').addClass('notification-dialog');
        title = l[5841];
        msg = '<p>' + l[5842] + '</p>\n' +
            '<a class="top-login-button" href="#login">' + l[171] + '</a>\n' +
            '<a class="create-account-button" href="#register">' + l[1076] + '</a><br/>';

        var $selectedPlan = $('.reg-st3-membership-bl.selected');
        var plan = 1;
        if($selectedPlan.is(".pro1")) { plan = 1; }
        else if($selectedPlan.is(".pro2")) { plan = 2; }
        else if($selectedPlan.is(".pro3")) { plan = 3; }

        $('.loginrequired-dialog .fm-notification-icon')
            .removeClass('plan1')
            .removeClass('plan2')
            .removeClass('plan3')
            .addClass('plan' + plan);
    }
>>>>>>> 06bb8a56

	$('#msgDialog .fm-dialog-title span').text(title);
	$('#msgDialog .fm-notification-info p').html(msg);
	if (submsg)
	{
		$('#msgDialog .fm-notification-warning').text(submsg);
		$('#msgDialog .fm-notification-warning').show();
	}
	else $('#msgDialog .fm-notification-warning').hide();
	$('#msgDialog .fm-dialog-close').unbind('click');
	$('#msgDialog .fm-dialog-close').bind('click',function()
	{
		closeMsg();
		if ($.warningCallback) $.warningCallback(false);
	});
	$('#msgDialog').removeClass('hidden');
	$('.fm-dialog-overlay').removeClass('hidden');
<<<<<<< HEAD
	$('body').addClass('overlayed');
=======

    if(type == 'loginrequired') {
        $('#msgDialog .top-login-button')
            .unbind('click.loginrequired')
            .bind('click.loginrequired', function() {
                closeMsg();
                showLoginDialog();
                return false;
            });

        $('#msgDialog .create-account-button')
            .unbind('click.loginrequired')
            .bind('click.loginrequired', function() {
                closeMsg();
                showRegisterDialog();
                return false;
            });
    }
>>>>>>> 06bb8a56
}

function closeMsg()
{
	$('#msgDialog').addClass('hidden');
<<<<<<< HEAD
	$('.fm-dialog-overlay').addClass('hidden');
	$('body').removeClass('overlayed');
=======

    if(!$('.pro-register-dialog').is(':visible')) {
        $('.fm-dialog-overlay').addClass('hidden');
    }

>>>>>>> 06bb8a56
	delete $.msgDialog;
}

function dialogScroll(s)
{
	$(s).jScrollPane({enableKeyboardNavigation: false, showArrows: true, arrowSize: 8, animateScroll: true});
};

function dialogPositioning(s)
{
	$(s).css('margin-top', '-' + $(s).height()/2 + 'px');
};

/**
 * Handle DOM directly, no return value
 * @param {string} s - dialog tab
 * @param {string} m - tag of source element
 * @param {string} n - dialog prefix (copy|move)
 * @param {string} x - html, content
 *
 * @returns {undefined}
 */
function handleDialogTabContent(s, m, n, x)
{
	var b = x.replace(/treea_/ig,'mctreea_').replace(/treesub_/ig,'mctreesub_').replace(/treeli_/ig,'mctreeli_');;
	$('.' + n + '-dialog-tree-panel' + '.' + s + ' .dialog-content-block')
		.empty()
		.html(b);
	if (!$('.' + n + '-dialog-tree-panel' + '.' + s + ' .dialog-content-block ' + m).length)// No items available, empty message
	{
		$('.' + n + '-dialog-empty' + '.' + s).addClass('active');
		$('.' + n + '-dialog-tree-panel' + '.' + s + ' ' + '.' + n + '-dialog-panel-header').addClass('hidden');
	}
	else
	{
		$('.' + n + '-dialog-tree-panel' + '.' + s).addClass('active');
		$('.' + n + '-dialog-tree-panel' + '.' + s + ' ' + '.' + n + '-dialog-panel-header').removeClass('hidden');
	}
}

// Find shared folders marked read-only and disable it in dialog
function disableReadOnlySharedFolders(m)
{
	var $ro = $('.' + m + '-dialog-tree-panel.shared-with-me .dialog-content-block span[id^="mctreea_"]');
	var x, i;
	$ro.each(function(i, v)
	{
		x = $(v).attr('id').replace('mctreea_', '');
		i = M.d[x].r;
		if (typeof i == 'undefined' || i === 0)
		{
			$(v).addClass('disabled');
		}
	});
};

/**
 * Copy|Move dialogs content  handler
 *
 * @param {string} s - dialog tab
 * @param {string} m - tag of source element
 * @param {boolean} c - should we show new folder button
 * @param {string} n - dialog prefix (copy|move)
 * @param {string} t - action button label
 * @param {string} i - in case of conversations tab
 * @returns {undefined}
 */
function handleDialogContent(s, m, c, n, t, i)
{
	if ($.onImportCopyNodes && (!c || n !== 'copy'))
	{
		// XXX: Ideally show some notification that importing from folder link to anything else than the cloud isn't supported.
		$('.copy-dialog-button.'+s).fadeOut(200).fadeIn(100);
		return;
	}

	$('.' + n + '-dialog-txt').removeClass('active');
	$('.' + n + '-dialog-empty').removeClass('active');
	$('.' + n + '-dialog-button').removeClass('active');
	$('.' + n + '-dialog-tree-panel').removeClass('active');
	$('.' + n + '-dialog-panel-arrows').removeClass('active');
	$('.' + n + '-dialog .dialog-sorting-menu').addClass('hidden');
	// Action button label
	var $btn = $('.dialog-' + n + '-button');
	$btn.text(t);
	// Disable/enable button
	if (typeof $.mcselected != 'undefined') $btn.removeClass('disabled');
		else $btn.addClass('disabled');

	// Sorting menu
	var $mnu = $('.' + n + '-dialog .dialog-sorting-menu .context-menu-section').eq(0);
	switch (s)
	{
		case 'cloud-drive':
		case 'folder-link':
			$mnu.addClass('hidden');
			break;
		case 'shared-with-me':
			$mnu.removeClass('hidden');
			break;
		case 'conversations':
			$mnu.addClass('hidden');
			break;
		case 'rubbish-bin':
			$mnu.addClass('hidden');
			break;
		default:
			$mnu.addClass('hidden');
			break;
	}

	$('.' + n + '-dialog-txt' + '.' + s).addClass('active');
	var b;
	// Added cause of conversations-container
	if (typeof i === 'undefined') b = $('.content-panel' + '.' + s).html();
	else b = $('.content-panel ' + i).html();

	handleDialogTabContent(s, m, n, b);
	if (s === 'shared-with-me') disableReadOnlySharedFolders(n);

	//  'New Folder' button
	if (c) $('.dialog-newfolder-button').removeClass('hidden');
	else $('.dialog-newfolder-button').addClass('hidden');

	$('.' + n + '-dialog .nw-fm-tree-item').removeClass('expanded active opened selected');
	$('.' + n + '-dialog ul').removeClass('opened');

    dialogPositioning('.fm-dialog' + '.' + n + '-dialog');
	dialogScroll('.' + n + '-dialog-tree-panel');

	$('.' + n + '-dialog-button' + '.' + s).addClass('active');//Activate tab
}

/**
 * Taking care about dialog button state, and scroll
 * @returns {undefined}
 *
 */
function shareDialogContentCheck()
{
	var dc = '.share-dialog';
	// Disable/enable button
	var $btn = $('.fm-dialog-button .dialog-share-button');

	var num = $(dc + ' .share-dialog-contacts .share-dialog-contact-bl').length;
	if (num)
	{
		$btn.removeClass('disabled');
		$(dc + ' .share-dialog-img').addClass('hidden');
		$(dc + ' .share-dialog-contacts').removeClass('hidden');
		handleDialogScroll(num, dc);
	}
	else
	{
		$btn.addClass('disabled');
		$(dc + ' .share-dialog-img').removeClass('hidden');
		$(dc + ' .share-dialog-contacts').addClass('hidden');
	}
}

function addShareDialogContactToContent (type, id, av_color, av, name, permClass, permText)
{
	var html = '<div class="share-dialog-contact-bl ' + type + '" id="sdcbl_' + id + '">\n\
					<div class="nw-contact-avatar color' + av_color + '">' + av + '</div>\n\
					<div class="fm-chat-user-info"><div class="fm-chat-user">' + name + '</div></div>\n\
					<div class="share-dialog-permissions ' + permClass + '">\n\
						<span></span>' + permText + '\n\
					</div>';

	var htmlEnd = '<div class="share-dialog-remove-button"></div><div class="clear"></div></div>';

	return html + htmlEnd;
};

function fillShareDialogWithContent()
{
	var sel = $.selected[0];
	$.sharedTokens = [];// Holds items currently visible in share folder content (above multi-input)

	for (var i in M.d[sel].shares)// list users that are already use item
	{
		if (M.u[i])
		{
			var user = M.u[i];
			var name = (user.name && user.name.length > 1) ? user.name : user.m;
			var av_color = name.charCodeAt(0)%6 + name.charCodeAt(1)%6;
			var av = (avatars[i] && avatars[i].url) ? '<img src="' + avatars[i].url + '">' : (name.charAt(0) + name.charAt(1));
			var perm;

			var pl = 0;
			if (typeof M.d[sel].shares[i].r != 'undefined') pl = M.d[sel].shares[i].r;

			switch (pl)// Permission level
			{
				case 1: // Read and write
					perm = ['read-and-write', l[56]];
					break;
				case 2: // Full Access
					perm = ['full-access', l[57]];
					break;
				default: // 0 or any === read only
					perm = ['read-only', l[55]];
					break;
			}

			$.sharedTokens.push(user.m);// add contact

			var html = addShareDialogContactToContent('', i, av_color, av, name, perm[0], perm[1]);

			$('.share-dialog .share-dialog-contacts').append(html);
		}
	}
};

handleDialogScroll = function(num, dc)
{
	var SCROLL_NUM = 5;// Number of items in dialog before scroll is implemented
	//
	// Add scroll in case that we have more then 5 items in list
	if (num > SCROLL_NUM)
	{
		dialogScroll(dc + ' .share-dialog-contacts');
	}
	else
	{
		var $x = $(dc + ' .share-dialog-contacts').jScrollPane();
		var el = $x.data('jsp');
		el.destroy();
	}
};

function handleShareDialogContent()
{

	fillShareDialogWithContent();

	shareDialogContentCheck();

	var dc = '.share-dialog';
	$('.share-dialog-icon.permissions-icon')
			.removeClass('active full-access read-and-write')
			.addClass('read-only');
	// Update dialog title text
	$(dc + ' .fm-dialog-title').text(l[1344] + ' "' + M.d[$.selected].name + '"');

	$('.share-dialog .multiple-input .token-input-token-mega').remove();

    dialogPositioning('.fm-dialog.share-dialog');
}

checkMultiInputPermission = function($this)
{
	var perm;
	if ($this.is('.read-and-write'))
	{
		perm = ['read-and-write', l[56]];
	}
	else if ($this.is('.full-access'))
	{
		perm = ['full-access', l[57]];
	}
	else// read-only
	{
		perm = ['read-only', l[55]];
	}

	return perm;
};

function initShareDialog()
{
	if (!u_type) return; // not for ephemeral

	$.shareTokens = [];
	function errorMsg(msg)
	{
		var $d = $('.share-dialog');
		var $s = $('.share-dialog .multiple-input-warning span');
		$s.text(msg);
		$d.addClass('error');
		setTimeout(function()
		{
			$d.removeClass('error');
		}, 3000);
	}

	// Plugin configuration
	var contacts = getContactsEMails();

	$('.share-multiple-input').tokenInput(contacts, {
		theme:				"mega",
//		hintText:			"Type in a contact email",
		hintText:			"",
		searchingText:		"",
//		searchingText:		"Searching for existing contacts...",
		noResultsText:		"",
		addAvatar:			true,
		autocomplete:		null,
		searchDropdown:		true,
		emailCheck:			true,
		preventDoublet:		false,
		tokenValue:			"id",
		propertyToSearch:	"id",
		resultsLimit:		5,
		minChars:			2,
		accountHolder:		(M.u[u_handle]||{}).m || '',
		scrollLocation:		'share',
		onEmailCheck: function() {errorMsg("Looks like there's a malformed email!");},
		onDoublet: function() {errorMsg('You already have contact with that email!');},
		onHolder: function() {errorMsg('No need for that, you are THE owner!');},
		onAdd: function()
		{
			$('.dialog-share-button').removeClass('disabled');

			var $a = $('.share-dialog .share-added-contact.token-input-token-mega');
			var $b = $('.share-dialog .multiple-input');
			var h1 = $a.outerHeight(true);// margin
			var h2 = $b.height();

			if (5 <= h2/h1 && h2/h1 < 6)
			{
				$b.jScrollPane({
					enableKeyboardNavigation: false,
					showArrows: true,
					arrowSize: 8,
					animateScroll: true
				});
				setTimeout(function() {
					$('.share-dialog .token-input-input-token-mega input').focus();
				}, 0);
			}
	},
		onDelete: function()
		{
			var $btn = $('.dialog-share-button');
			setTimeout(function() {
				$('.share-dialog .token-input-input-token-mega input').blur();
			}, 0);
			var itemNum = $('.share-dialog .token-input-list-mega .token-input-token-mega').length + $('.share-dialog .share-dialog-contacts .share-dialog-contact-bl').length;
			if (itemNum === 0)
			{
				$btn.addClass('disabled');
			}
			else
			{
				$btn.removeClass('disabled');

				var $a = $('.share-dialog .share-added-contact.token-input-token-mega');
				var $b = $('.share-dialog .multiple-input');
				var $c = $('.share-dialog .multiple-input .jspPane')[0];
				var h1 = $a.outerHeight();// margin excluded
				var h2;
				if ($c) h2 = $c.scrollHeight;
				else h2 = $b.height();

				if (h2/h1 < 6)
				{
					clearScrollPanel('.share-dialog');
				}
			}
		}
    });

	menuPermissionState = function($this)
	{
		var mi = '.permissions-menu .permissions-menu-item';
		$(mi).removeClass('active');

		var cls = checkMultiInputPermission($this);

		$(mi + '.' + cls[0]).addClass('active');
	};

	handlePermissionMenu = function($this, m, x, y)
	{
		m.css('left', x + 'px');
		m.css('top', y + 'px');
		menuPermissionState($this);
		$this.addClass('active');
		m.fadeIn(200);
	};

	/**
	 * Called when multi-input is not empty
	 *
	 * prepare params for dialog content addition
	 * update global sharedTokens var
	 * fill content with dialog contact
	 *
	 * @param {email} item
	 * @param {array} perm, permission class and text
	 * @returns {undefined}
	 */
	determineContactParams = function(item, perm)
	{
		var name = item;// email address
		var id = '';
		for (var i in M.u)
		{
			if (M.u[i].m === item)
			{
				id = i;
				break;
			}
		}

		var user = M.u[id];
		if (user)
			name = (user.name && user.name.length > 1) ? user.name : user.m;
		var av_color = name.charCodeAt(0)%6 + name.charCodeAt(1)%6;
		var av = (avatars[i] && avatars[i].url) ? '<img src="' + avatars[i].url + '">' : (name.charAt(0) + name.charAt(1));

		$.sharedTokens.push(item);

		var html = addShareDialogContactToContent('', id, av_color, av, name, perm[0], perm[1]);

		$('.share-dialog .share-dialog-contacts').append(html);

	};

	$('.share-dialog').unbind('click');
	$('.share-dialog').bind('click',function(e)
	{
		// This's sensitive to dialog DOM element positioning
		var trg = e.originalEvent.path[0];
		var trg1 = e.originalEvent.path[1];
		var trg2 = e.originalEvent.path[2];
		if (!$(trg).is('.permissions-icon,.import-contacts-link,.share-dialog-permissions')
				&& !$(trg1).is('.permissions-icon,.import-contacts-link,.share-dialog-permissions')
				&& !$(trg2).is('.permissions-icon,.import-contacts-link,.share-dialog-permissions'))
		{
			// share dialog permission menu
			$('.permissions-menu').fadeOut(200);
			$('.import-contacts-dialog').fadeOut(200);
			$('.permissions-icon').removeClass('active');
			$('.share-dialog-permissions').removeClass('active');
			closeImportContactNotification('.share-dialog');
			$('.import-contacts-service').removeClass('imported');
		}
	});

	$('.share-dialog .fm-dialog-close, .share-dialog .dialog-cancel-button').unbind('click');
	$('.share-dialog .fm-dialog-close, .share-dialog .dialog-cancel-button').bind('click',function()
	{
		closeDialog();
	});

	$('.share-dialog .dialog-share-button').unbind('click');
	$('.share-dialog .dialog-share-button').bind('click',function()
	{
		// If share button is NOT disabled
		if (!$(this).is('.disabled'))
		{
			// If there's a contacts in multi-input add them to top
			loadingDialog.show();
			var $items = $('.share-dialog .token-input-list-mega .token-input-token-mega');
			if ($items.length)
			{
				$.each($items, function(ind, val)
				{
					determineContactParams($(val).contents().eq(1).text(), checkMultiInputPermission($('.share-dialog .permissions-icon')));
				});
			}
			var t = [];
			var s = M.d[$.selected[0]].shares;
			var id = '';
			var perm, aPerm;
			var $items = $('.share-dialog-contact-bl');// Get all items available in dialog content block (avatar, name/email, permission)
			$.each($items, function(ind, val)
			{
				id = $(val).attr('id').replace('sdcbl_', '');// extract id of contact
				if (id === '')// ToDo: This should not be happening, expand this to make sure all contacts are with id and exist in M.u
					id = $(val).find('.fm-chat-user').text();

				aPerm = $(val).find('.share-dialog-permissions');

				if ($(aPerm).is('.read-and-write')) perm = 1;
				else if ($(aPerm).is('.full-access')) perm = 2;
				else perm = 0;

				if (!s || !s[id] || s[id].r !== perm)
					t.push({u: id, r: perm});
			});

			closeDialog();
			if (t.length > 0)
			{
				doshare($.selected[0], t, true);
			}

			loadingDialog.hide();
		}
	});

	$('.share-dialog .import-contacts-service').unbind('click');
	$('.share-dialog .import-contacts-service').bind('click', function() {
        if (!importGoogleContacts('shared')) {
			var n = $('.imported-contacts-notification');
			n.css('margin-left', '-' + n.outerWidth()/2 +'px');
			n.fadeIn(200);
			$('.share-dialog .import-contacts-dialog').fadeOut(200);
        } else {
            $('.import-contacts-service').addClass('imported');
        }
        closeImportContactNotification('.share-dialog');
	});

	$('.share-dialog .import-contacts-link').unbind('click');
	$('.share-dialog .import-contacts-link').bind('click', function(e)
	{
		$('.permissions-menu').fadeOut(200);
		$('.share-dialog-permissions').removeClass('active');
		$('.permissions-icon').removeClass('active');
		if(!$(this).is('.active'))
		{
			$('.share-dialog .import-contacts-link').addClass('active');
			$('.share-dialog .import-contacts-dialog').fadeIn(200);

			$('.imported-notification-close').unbind('click');
			$('.imported-notification-close').bind('click', function()
			{
				$('.imported-contacts-notification').fadeOut(200);
			});
		}
		else
		{
			$('.share-dialog .import-contacts-link').removeClass('active');
			$('.share-dialog .import-contacts-dialog').fadeOut(200);
			$('.imported-contacts-notification').fadeOut(200);
		}

		e.stopPropagation();
	});

	$('.share-dialog .import-contacts-info').unbind('mouseover');
	$('.share-dialog .import-contacts-info').bind('mouseover', function() {
		$('.share-dialog .import-contacts-info-txt').fadeIn(200);
	});

	$('.share-dialog .import-contacts-info').unbind('mouseout');
	$('.share-dialog .import-contacts-info').bind('mouseout', function() {
		$('.share-dialog .import-contacts-info-txt').fadeOut(200);
	});

	$(document).off('click', '.share-dialog-remove-button');
	$(document).on('click', '.share-dialog-remove-button', function (e)
	{
		var $this = $(this);

		var id = $this.parent().attr('id').replace('sdcbl_', '');
		$this.parent()
				.fadeOut(200)
				.remove();

		var sel = $.selected[0];
		if (id !== '')
		{
			M.delnodeShare(sel, id);

			api_req({
				a:'s',
				n:sel,
				s:[{
					u:id,
					r:''
				}],
				ha:'',
				i: requesti
			});

			$.sharedTokens.splice($.sharedTokens.indexOf(M.u[id].m), 1);
		}

		shareDialogContentCheck();

		var num = $('.share-dialog .share-dialog-contacts .share-dialog-contact-bl').length + $('.share-dialog .token-input-list-mega .token-input-token-mega').length;
		if (!num) $('.dialog-share-button').addClass('disabled');
	});

	// related to specific contact
	$(document).off('click', '.share-dialog-permissions');
	$(document).on('click', '.share-dialog-permissions', function (e)
	{
		var $this = $(this);
		var $m = $('.permissions-menu');
		if ($this.is('.active'))// fadeOut this popup
		{
			$m.fadeOut(200);
			$this.removeClass('active');
		}
		else
		{
			$('.share-dialog-permissions').removeClass('active');
			$('.permissions-icon').removeClass('active');
			closeImportContactNotification('.share-dialog');
			var x = $this.position().left + 30;
			var y = $this.position().top - 1;
			handlePermissionMenu($this, $m, x, y);
		}

		e.stopPropagation();
	});

	// related to multi-input contacts
	$('.share-dialog .permissions-icon').unbind('click');
	$('.share-dialog .permissions-icon').bind('click', function (e)
	{
		var $this = $(this);
		var $m = $('.permissions-menu');
		if ($this.is('.active'))// fadeOut permission menu for this icon
		{
			$m.fadeOut(200);
			$this.removeClass('active');
		}
		else
		{
			$('.share-dialog-permissions').removeClass('active');
			$('.permissions-icon').removeClass('active');
			closeImportContactNotification('.share-dialog');
			var x = $this.position().left + 50;
			var y = $this.position().top - 34;
			handlePermissionMenu($this, $m, x, y);
		}

		e.stopPropagation();
	});

	$('.permissions-menu-item').unbind('click');
	$('.permissions-menu-item').bind('click', function (e)
	{
		var $this = $(this);

		$('.permissions-menu').fadeOut(200);
		// Find where we are permissions-icon or share-dialog-permissions

		var cls = checkMultiInputPermission($this);

		var $i = $('.share-dialog .share-dialog-permissions.active');// Specific contact
		var $g = $('.share-dialog .permissions-icon.active');// Group permissions

		var acls = [];// active permission
		if ($i.length)
		{
			acls = checkMultiInputPermission($i);
			$i
				.removeClass(acls[0])
				.removeClass('active')
				.html('<span></span>' + cls[1])
				.addClass(cls[0]);
		}
		else if ($g.length)// Group permission, permissions-icon
		{
			acls = checkMultiInputPermission($g);
			$g
				.removeClass(acls[0])
				.removeClass('active')
				.addClass(cls[0]);
		}

		$('.permissions-icon.active').removeClass('active');
		$('.share-dialog-permissions.active').removeClass('active');

		e.stopPropagation();
	});
}

function addImportedDataToSharedDialog(data, from)
{
	$.each(data, function(ind, val)
	{
		$('.share-dialog .share-multiple-input').tokenInput("add", {id: val, name: val});
	});

	closeImportContactNotification('.share-dialog');
}

function addImportedDataToAddContactsDialog(data, from)
{
	$.each(data, function(ind, val)
	{
		$('.add-user-popup .add-contact-multiple-input').tokenInput("add", {id: val, name: val});
	});

	closeImportContactNotification('.add-user-popup');
}

function closeImportContactNotification(c)
{
	$('.imported-contacts-notification').fadeOut(200);
	$(c + ' .import-contacts-dialog').fadeOut(200);
	$('.import-contacts-link').removeClass('active');
}

function clearScrollPanel(from)
{
	$(from + ' .multiple-input').jScrollPane().data().jsp.destroy();
	$(from + ' .multiple-input .jspPane').unwrap();
	$(from + ' .multiple-input .jspPane:first-child').unwrap();
}

function closeDialog()
{
	if ($.dialog === 'createfolder' && ($.copyDialog || $.moveDialog))
	{
		$('.fm-dialog.create-folder-dialog').addClass('hidden');
		$('.fm-dialog.create-folder-dialog .create-folder-size-icon').removeClass('hidden');
	}
	else
	{
		$('.fm-dialog').addClass('hidden');
		$('.fm-dialog-overlay').addClass('hidden');
		$('body').removeClass('overlayed');
		$('.dialog-content-block').empty();
		// add contact popup
		$('.add-user-popup').addClass('hidden');
		$('.fm-add-user').removeClass('active');
		clearScrollPanel('.add-user-popup');
		// share dialog
		$('.share-dialog-contact-bl').remove();
		$('.import-contacts-service').removeClass('imported');
		clearScrollPanel('.share-dialog');

		// share dialog permission menu
		$('.permissions-menu').fadeOut(0);
		$('.import-contacts-dialog').fadeOut(0);
		$('.permissions-icon').removeClass('active');
		closeImportContactNotification('.share-dialog');
		closeImportContactNotification('.add-user-popup');

		delete $.copyDialog;
		delete $.moveDialog;
	}
	$('.fm-dialog').removeClass('arrange-to-back');

	$('.export-links-warning').addClass('hidden');
	if ($.dialog == 'terms' && $.termsAgree) delete $.termsAgree;

	delete $.dialog;
	delete $.mcImport;
}

function copyDialog()
{

	// Clears already selected sub-folders, and set selection to root
	function selectCopyDialogTabRoot(section)
	{
		$('.copy-dialog .nw-fm-tree-item').removeClass('selected');
		switch (section)
		{
			case 'cloud-drive':
			case 'folder-link':
				$.mcselected = M.RootID;
                break;
			case 'shared-with-me':
				$.mcselected = undefined;
				break;
			case 'conversations':
				$.mcselected = undefined;
				break;
			default:
				$.mcseleced = undefined;
				break;
		}
		// Disable/enable button
		var $btn = $('.dialog-copy-button');
		if (typeof $.mcselected != 'undefined') $btn.removeClass('disabled');
		else $btn.addClass('disabled');

	};

	$('.copy-dialog .fm-dialog-close, .copy-dialog .dialog-cancel-button').unbind('click');
	$('.copy-dialog .fm-dialog-close, .copy-dialog .dialog-cancel-button').bind('click',function()
	{
		closeDialog();
		delete $.onImportCopyNodes;
	});

    $('.copy-dialog-button').unbind('click');
    $('.copy-dialog-button').bind('click', function() {
		var section = $(this).attr('class').split(" ")[1];
		selectCopyDialogTabRoot(section);
        if ($(this).attr('class').indexOf('active') == -1)
		{
            switch (section)
            {
                case 'cloud-drive':
				case 'folder-link':
					handleDialogContent(section, 'ul', true, 'copy', $.mcImport ? l[236] : "Paste" /*l[63]*/);
                    break;
                case 'shared-with-me':
					handleDialogContent(section, 'ul', false, 'copy', l[1344]);
                    break;
                case 'conversations':
					handleDialogContent(section, 'div', false, 'copy', l[1940], '.conversations-container');
                    break;
            }
        }
    });

    $('.copy-dialog-panel-arrows').unbind('click');
    $('.copy-dialog-panel-arrows').bind('click', function() {
        if ($(this).attr('class').indexOf('active') == -1) {
			var type = $('.fm-dialog-title .copy-dialog-txt.active').attr('class').split(" ")[1];
			$('.copy-dialog .dialog-sorting-menu .sorting-menu-item')
				.removeClass('active')
				.filter('*[data-by=' + $.sortTreePanel[type].by  + '],*[data-dir='+$.sortTreePanel[type].dir+']')
				.addClass('active');

            $(this).addClass('active');
            $('.copy-dialog .dialog-sorting-menu').removeClass('hidden');
        } else {
            $(this).removeClass('active');
            $('.copy-dialog .dialog-sorting-menu').addClass('hidden');
        }
    });

    $('.copy-dialog .dialog-sorting-menu .sorting-menu-item').unbind('click');
    $('.copy-dialog .dialog-sorting-menu .sorting-menu-item').bind('click', function()
	{
        if ($(this).attr('class').indexOf('active') == -1)
		{
			var data = $(this).data();
			var type = $('.fm-dialog-title .copy-dialog-txt.active').attr('class').split(" ")[1];
			if (data.dir) {
				localStorage['sort' + type + 'Dir'] = $.sortTreePanel[type].dir = data.dir;
			} else {
				localStorage['sort' + type + 'By'] = $.sortTreePanel[type].by = data.by;
			}
			switch (type) {
				// Sort contacts
//				case 'contacts':
//					M.contacts();
//					break;
				case 'shared-with-me':
					M.buildtree({h:'shares'}, 'copy-dialog');
					break;
				case 'cloud-drive':
				case 'folder-link':
					M.buildtree(M.d[M.RootID], 'copy-dialog');
					break;
			}

            $(this).parent().find('.sorting-menu-item').removeClass('active');
            $(this).addClass('active');
        }
		$('.copy-dialog .dialog-sorting-menu').addClass('hidden');
		$('.copy-dialog-panel-arrows.active').removeClass('active');
    });

	$('.copy-dialog .dialog-newfolder-button').unbind('click');
	$('.copy-dialog .dialog-newfolder-button').bind('click', function() {
		$('.copy-dialog').addClass('arrange-to-back');
		createfolderDialog();

		$('.fm-dialog.create-folder-dialog .create-folder-size-icon').addClass('hidden');
	});

	$('.copy-dialog').off('click', '.nw-fm-tree-item');
	$('.copy-dialog').on('click', '.nw-fm-tree-item', function(e)
	{
		var old = $.mcselected;
		$.mcselected = $(this).attr('id').replace('mctreea_','');
		M.buildtree(M.d[$.mcselected]);
		var html = $('#treesub_' + $.mcselected).html();
		if (html) $('#mctreesub_' + $.mcselected).html(html.replace(/treea_/ig,'mctreea_').replace(/treesub_/ig,'mctreesub_').replace(/treeli_/ig,'mctreeli_'));
		disableReadOnlySharedFolders('copy');
		var $btn = $('.dialog-copy-button');

		var c = $(e.target).attr('class');
		// Sub-folder exist?
		if (c && c.indexOf('nw-fm-arrow-icon') > -1)
		{
			var c = $(this).attr('class');
			// Sub-folder expanded
			if (c && c.indexOf('expanded') > -1)
			{
				$(this).removeClass('expanded');
				$('#mctreesub_' + $.mcselected).removeClass('opened');
			}
			else
			{
				$(this).addClass('expanded');
				$('#mctreesub_' + $.mcselected).addClass('opened');
			}
		}
		else
		{
			var c = $(this).attr('class');
			if (c && c.indexOf('selected') > -1)
			{
				if (c && c.indexOf('expanded') > -1)
				{
					$(this).removeClass('expanded');
					$('#mctreesub_' + $.mcselected).removeClass('opened');
				}
				else
				{
					$(this).addClass('expanded');
					$('#mctreesub_' + $.mcselected).addClass('opened');
				}
			}
		}
		if (!$(this).is('.disabled'))
		{
			// unselect previously selected item
			$('.copy-dialog .nw-fm-tree-item').removeClass('selected');
			$(this).addClass('selected');
			$btn.removeClass('disabled');
		}
		else $.mcselected = old;

		dialogScroll('.copy-dialog-tree-panel .dialog-tree-panel-scroll');
		// Disable action button if there is no selected items
		if (typeof $.mcselected == 'undefined') $btn.addClass('disabled');
	});

	// Handle conversations tab item selection
	$('.copy-dialog').off('click', '.nw-conversations-item');
	$('.copy-dialog').on('click', '.nw-conversations-item', function()
	{
		$.mcselected = $(this).attr('id').replace('contact2_','');
		var $btn = $('.dialog-copy-button');

		// unselect previously selected item
		$('.copy-dialog .nw-conversations-item').removeClass('selected');
		$(this).addClass('selected');
		$btn.removeClass('disabled');

		// Disable action button if there is no selected items
		if (typeof $.mcselected == 'undefined') $btn.addClass('disabled');
	});

	$('.copy-dialog .dialog-copy-button').unbind('click');
	$('.copy-dialog .dialog-copy-button').bind('click', function()
	{
		if (typeof $.mcselected != 'undefined')
		{
			var section = $('.fm-dialog-title .copy-dialog-txt.active').attr('class').split(" ")[1];// Get active tab
			switch (section)
			{
				case 'cloud-drive':
				case 'folder-link':
					var n = [];
					for (var i in $.selected) if (!isCircular($.selected[i], $.mcselected)) n.push($.selected[i]);
					closeDialog();
					M.copyNodes(n, $.mcselected);
					delete $.onImportCopyNodes;
					break;
				case 'shared-with-me':
					var n = [];
					for (var i in $.selected) if (!isCircular($.selected[i], $.mcselected)) n.push($.selected[i]);
					closeDialog();
					M.copyNodes(n, $.mcselected);
					break;
				case 'conversations':
					var $selectedConv = $('.copy-dialog .nw-conversations-item.selected');
					closeDialog();
					megaChat.chats[$selectedConv.attr('data-room-jid') + "@conference." + megaChat.options.xmppDomain].attachNodes($.selected);
					break;
				default:
					break;
			}
		}
	});
}

function moveDialog()
{

	// Clears already selected sub-folders, and set selection to root
	function selectMoveDialogTabRoot(section)
	{
		$('.move-dialog .nw-fm-tree-item').removeClass('selected');
		switch (section)
		{
			case 'cloud-drive':
			case 'folder-link':
				$.mcselected = M.RootID;
				break;
			case 'shared-with-me':
				$.mcselected = undefined;
				break;
			case 'rubbish-bin':
				$.mcselected = M.RubbishID;
				break;
			default:
				$.mcseleced = undefined;
				break;
            }
		// Disable/enable button
		var $btn = $('.dialog-move-button');
		if (typeof $.mcselected != 'undefined') $btn.removeClass('disabled');
		else $btn.addClass('disabled');
	};

	$('.move-dialog .fm-dialog-close, .move-dialog .dialog-cancel-button').unbind('click');
	$('.move-dialog .fm-dialog-close, .move-dialog .dialog-cancel-button').bind('click',function()
	{
		closeDialog();
	});

    $('.move-dialog-button').unbind('click');
    $('.move-dialog-button').bind('click', function(e) {
        var section = $(this).attr('class').split(" ")[1];
		selectMoveDialogTabRoot(section);
        if ($(this).attr('class').indexOf('active') == -1)
		{
            switch (section)
            {
                case 'cloud-drive':
				case 'folder-link':
					handleDialogContent(section, 'ul', true, 'move', l[62]);
                    break;
                case 'shared-with-me':
					handleDialogContent(section, 'ul', false, 'move', l[1344]);
                    break;
                case 'rubbish-bin':
					handleDialogContent(section, 'ul', false, 'move', l[62]);
                    break;
            }
        }
    });

    $('.move-dialog-panel-arrows').unbind('click');
    $('.move-dialog-panel-arrows').bind('click', function() {
        if ($(this).attr('class').indexOf('active') == -1) {
			var type = $('.fm-dialog-title .move-dialog-txt.active').attr('class').split(" ")[1];
			$('.move-dialog .dialog-sorting-menu .sorting-menu-item')
				.removeClass('active')
				.filter('*[data-by=' + $.sortTreePanel[type].by  + '],*[data-dir='+$.sortTreePanel[type].dir+']')
				.addClass('active');

            $(this).addClass('active');
            $('.move-dialog .dialog-sorting-menu').removeClass('hidden');
        } else {
            $(this).removeClass('active');
            $('.move-dialog .dialog-sorting-menu').addClass('hidden');
        }
    });

    $('.move-dialog .dialog-sorting-menu .sorting-menu-item').unbind('click');
    $('.move-dialog .dialog-sorting-menu .sorting-menu-item').bind('click', function()
	{
        if ($(this).attr('class').indexOf('active') == -1)
		{
			var data = $(this).data()
			var type = $('.fm-dialog-title .move-dialog-txt.active').attr('class').split(" ")[1];
			if (data.dir) {
				localStorage['sort' + type + 'Dir'] = $.sortTreePanel[type].dir = data.dir;
			} else {
				localStorage['sort' + type + 'By'] = $.sortTreePanel[type].by = data.by;
			}
			switch (type) {
				case 'shared-with-me':
					M.buildtree({h:'shares'}, 'move-dialog');
					break;
				case 'cloud-drive':
				case 'folder-link':
					M.buildtree(M.d[M.RootID], 'move-dialog');
					break;
				case 'rubbish-bin':
					M.buildtree({h:M.RubbishID}, 'move-dialog');
					break;
			}

            $(this).parent().find('.sorting-menu-item').removeClass('active');
            $(this).addClass('active');
        }
        $('.move-dialog .dialog-sorting-menu').addClass('hidden');
        $('.move-dialog-panel-arrows.active').removeClass('active');
    });

	$('.move-dialog .dialog-newfolder-button').unbind('click');
	$('.move-dialog .dialog-newfolder-button').bind('click', function() {
		$('.move-dialog').addClass('arrange-to-back');
		createfolderDialog();

		$('.fm-dialog.create-folder-dialog .create-folder-size-icon').addClass('hidden');
	});

	$('.move-dialog').off('click', '.nw-fm-tree-item');
	$('.move-dialog').on('click', '.nw-fm-tree-item', function(e)
	{
		var old = $.mcselected;
		$.mcselected = $(this).attr('id').replace('mctreea_','');
		M.buildtree(M.d[$.mcselected]);
		var html = $('#treesub_' + $.mcselected).html();
		if (html) $('#mctreesub_' + $.mcselected).html(html.replace(/treea_/ig,'mctreea_').replace(/treesub_/ig,'mctreesub_').replace(/treeli_/ig,'mctreeli_'));
		disableCircularTargets('#mctreea_');
		var $btn = $('.dialog-move-button');

		var c = $(e.target).attr('class');
		// Sub-folder exist?
		if (c && c.indexOf('nw-fm-arrow-icon') > -1)
		{
			var c = $(this).attr('class');
			// Sub-folder expanded
			if (c && c.indexOf('expanded') > -1)
			{
				$(this).removeClass('expanded');
				$('#mctreesub_' + $.mcselected).removeClass('opened');
			}
			else
			{
				$(this).addClass('expanded');
				$('#mctreesub_' + $.mcselected).addClass('opened');
			}
		}
		else
		{
			var c = $(this).attr('class');
			if (c && c.indexOf('selected') > -1)
			{
				if (c && c.indexOf('expanded') > -1)
				{
					$(this).removeClass('expanded');
					$('#mctreesub_' + $.mcselected).removeClass('opened');
				}
				else
				{
					$(this).addClass('expanded');
					$('#mctreesub_' + $.mcselected).addClass('opened');
				}
			}
		}
		if (!$(this).is('.disabled'))
		{
			// unselect previously selected item
			$('.move-dialog .nw-fm-tree-item').removeClass('selected');
			$(this).addClass('selected');
			$btn.removeClass('disabled');
		}
		else $.mcselected = old;

		dialogScroll('.move-dialog-tree-panel .dialog-tree-panel-scroll');
		// Disable action button if there is no selected items
		if (typeof $.mcselected == 'undefined') $btn.addClass('disabled');
	});

	$('.move-dialog .dialog-move-button').unbind('click');
	$('.move-dialog .dialog-move-button').bind('click', function()
	{
		if (typeof $.mcselected != 'undefined')
		{
			var n = [];
			for (var i in $.selected) if (!isCircular($.selected[i], $.mcselected)) n.push($.selected[i]);
			closeDialog();
			M.moveNodes(n, $.mcselected);
		}
	});
}

function getclipboardlinks()
{
	var l='';
	for (var i in M.links)
	{
		var n = M.d[M.links[i]];
		var key,s;
		if (n.t)
		{
			key = u_sharekeys[n.h];
			s='';
		}
		else
		{
			key = n.key;
			s = htmlentities(bytesToSize(n.s));
		}
		if (n && n.ph)
		{
			var F='';
			if (n.t) F='F';
			if (i > 0) l += '\n';
			l += 'https://mega.co.nz/#'+F+'!' + htmlentities(n.ph);
			if (key && $('#export-checkbox').is(':checked')) l += '!' + a32_to_base64(key);
		}
	}
	return l;
}

function getclipboardkeys()
{
	var l='';
	for (var i in M.links)
	{
		var n = M.d[M.links[i]];
		var key;
		if (n.t) key = u_sharekeys[n.h];
		else key = n.key;
		l += a32_to_base64(key) + '\n';
	}
	return l;
}

function linksDialog(close)
{
	var jsp = $('.export-link-body').data('jsp');
	if (jsp) jsp.destroy();
	if (close)
	{
		$.dialog=false;
		$('.fm-dialog-overlay').addClass('hidden');
		$('body').removeClass('overlayed');
		$('.fm-dialog.export-links-dialog').addClass('hidden');
		$('.export-links-warning').addClass('hidden');
		return true;
	}

	$.dialog = 'links';
	var html = '';
	for (var i in M.links)
	{
		var n = M.d[M.links[i]];
		var key,s,F;
		if (n.t)
		{
			F='F';
			key = u_sharekeys[n.h];
			s='';
		}
		else
		{
			F='';
			key = n.key;
			s = htmlentities(bytesToSize(n.s));
		}

		if (n && n.ph)
		{
			html += '<div class="export-link-item"><div class="export-icon ' + fileicon(n) + '" ></div><div class="export-link-text-pad"><div class="export-link-txt">' + htmlentities(n.name) + ' <span class="export-link-gray-txt">' + s + '</span></div><div class="export-link-txt">https://mega.co.nz/#'+F+'!' + htmlentities(n.ph) + '<span class="export-link-gray-txt file-key">!' + a32_to_base64(key) + '</span></div></div></div>';
		}
	}
	$('.export-links-warning-close').unbind('click');
    $('.export-links-warning-close').bind('click',function()
	{
		$('.export-links-warning').addClass('hidden');
	});
	$('.export-links-dialog .fm-dialog-close').unbind('click');
    $('.export-links-dialog .fm-dialog-close').bind('click',function()
	{
		linksDialog(1);
	});

	if (is_extension)
	{
		if (!is_chrome_firefox)
		{
			$('.fm-dialog-chrome-clipboard').removeClass('hidden');
			$( "#chromeclipboard" ).fadeTo( 1,0.01 );
		}
		// chrome & firefox extension:
		$("#clipboardbtn1").unbind('click');
		$("#clipboardbtn1").bind('click',function()
		{
			if (is_chrome_firefox) mozSetClipboard(getclipboardlinks());
			else
			{
				$('#chromeclipboard')[0].value=getclipboardlinks();
				$('#chromeclipboard').select();
				document.execCommand('copy');
			}
		});
		$('#clipboardbtn2').unbind('click');
		$('#clipboardbtn2').bind('click',function()
		{
			if (is_chrome_firefox) mozSetClipboard(getclipboardkeys());
			else
			{
				$('#chromeclipboard')[0].value=getclipboardkeys();
				$('#chromeclipboard').select();
				document.execCommand('copy');
			}
		});
		$('#clipboardbtn1').text(l[370]);
		$('#clipboardbtn2').text(l[1033]);
	}
	else
	{
		$('#clipboardbtn1').html(htmlentities(l[370]) + '<object data="OneClipboard.swf" id="clipboardswf1" type="application/x-shockwave-flash"  width="100%" height="26" allowscriptaccess="always"><param name="wmode" value="transparent"><param value="always" name="allowscriptaccess"><param value="all" name="allowNetworkin"><param name=FlashVars value="buttonclick=1" /></object>');

		$('#clipboardbtn2').html(htmlentities(l[1033]) + '<object data="OneClipboard.swf" id="clipboardswf2" type="application/x-shockwave-flash"  width="100%" height="26" allowscriptaccess="always"><param name="wmode" value="transparent"><param value="always" name="allowscriptaccess"><param value="all" name="allowNetworkin"><param name=FlashVars value="buttonclick=1" /></object>');

		$('#clipboardbtn1').unbind('mouseover');
		$('#clipboardbtn1').bind('mouseover',function()
		{
			var e = $('#clipboardswf1')[0];
			if (e && e.setclipboardtext) e.setclipboardtext(getclipboardlinks());
		});
		$('#clipboardbtn2').unbind('mouseover');
		$('#clipboardbtn2').bind('mouseover',function()
		{
			var e = $('#clipboardswf2')[0];
			if (e && e.setclipboardtext) e.setclipboardtext(getclipboardkeys());
		});
	}
    $('.export-checkbox :checkbox').iphoneStyle({resizeContainer:false,resizeHandle:false,onChange:function(elem, data)
	{
	   if(data) {
		   $(elem).closest('.on_off').addClass('on');
		   $('.export-links-dialog').addClass('file-keys-view');
	   }
	   else {
		   $(elem).closest('.on_off').removeClass('on').addClass('off');
		   $('.export-links-dialog').removeClass('file-keys-view');
	   }
	}});
	$('.export-checkbox').addClass('on');
	$('.export-links-dialog').addClass('file-keys-view');
	$('.export-links-dialog .export-link-body').html(html);
	$('.fm-dialog-overlay').removeClass('hidden');
	$('body').addClass('overlayed');
	$('.export-links-warning').removeClass('hidden');
	$('.fm-dialog.export-links-dialog').removeClass('hidden');
	$('.export-link-body').removeAttr('style');
	if ($('.export-link-body').outerHeight() == 384) {
	   $('.export-link-body').jScrollPane({showArrows:true, arrowSize:5});
	   jScrollFade('.export-link-body');
	}
	$('.fm-dialog.export-links-dialog').css('margin-top',$('.fm-dialog.export-links-dialog').outerHeight()/2*-1);
}

function refreshDialogContent()
{
	// Refresh dialog content with newly created directory
	var b = $('.content-panel.cloud-drive').html();
	if($.copyDialog)
	{
		handleDialogTabContent('cloud-drive', 'ul', 'copy', b);
	}
	else if ($.moveDialog)
	{
		handleDialogTabContent('cloud-drive', 'ul', 'move', b);
	}
}

function createfolderDialog(close)
{
	$.dialog = 'createfolder';
	if (close)
	{
		$.dialog = false;
		if ($.cftarget) delete $.cftarget;
		if (!($.copyDialog || $.moveDialog))
		{
			$('.fm-dialog-overlay').addClass('hidden');
			$('body').removeClass('overlayed');
		}
		$('.fm-dialog').removeClass('arrange-to-back');
		$('.fm-dialog.create-folder-dialog').addClass('hidden');
		return true;
	}
	$('.create-folder-dialog input').unbind('focus');
	$('.create-folder-dialog input').bind('focus',function()
	{
		if ($(this).val() == l[157]) $('.create-folder-dialog input').val('');
		$('.create-folder-dialog').addClass('focused');
	});
	$('.create-folder-dialog input').unbind('blur');
	$('.create-folder-dialog input').bind('blur',function()
	{
		if($('.create-folder-dialog input').val() == '')
			$('.create-folder-dialog input').val(l[157]);
		$('.create-folder-dialog').removeClass('focused');
	});
	$('.create-folder-dialog input').unbind('keyup');
	$('.create-folder-dialog input').bind('keyup',function()
	{
		if ($('.create-folder-dialog input').val() == '' || $('.create-folder-dialog input').val() == l[157]) $('.create-folder-dialog').removeClass('active');
		else $('.create-folder-dialog').addClass('active');
	});
	$('.create-folder-dialog input').unbind('keypress');
	$('.create-folder-dialog input').bind('keypress',function(e)
	{
		if (e.which == 13 && $(this).val() !== '')
		{
			if (!$.cftarget) $.cftarget = M.currentdirid;
			createfolder($.cftarget,$(this).val());
//			refreshDialogContent();
			createfolderDialog(1);
		}
	});
	$('.create-folder-dialog .fm-dialog-close, .create-folder-button-cancel.dialog').unbind('click');
	$('.create-folder-dialog .fm-dialog-close, .create-folder-button-cancel.dialog').bind('click',function()
	{
		createfolderDialog(1);
		$('.fm-dialog').removeClass('arrange-to-back');
		$('.create-folder-dialog input').val(l[157]);
	});
	$('.fm-dialog-input-clear').unbind('click');
	$('.fm-dialog-input-clear').bind('click',function()
	{
		$('.create-folder-dialog input').val('');
		$('.create-folder-dialog').removeClass('active');
	});

	$('.fm-dialog-new-folder-button').unbind('click');
	$('.fm-dialog-new-folder-button').bind('click',function()
	{
		var v = $('.create-folder-dialog input').val();
		if (v == '' || v == l[157]) alert(l[1024]);
		else
		{
			if (!$.cftarget) $.cftarget = M.currentdirid;
			createfolder($.cftarget,v);
//			refreshDialogContent();
			createfolderDialog(1);
		}
	});
	$('.fm-dialog-overlay').removeClass('hidden');
	$('body').addClass('overlayed');
	$('.fm-dialog.create-folder-dialog').removeClass('hidden');
    $('.create-folder-input-bl input').focus();
	$('.create-folder-dialog').removeClass('active');
}

function addContactDialog(close)
{
	$.dialog = 'addcontact';
	if (close)
	{
		$.dialog = false;
		if ($.cftarget) delete $.cftarget;
		$('.fm-dialog-overlay').addClass('hidden');
		$('body').removeClass('overlayed');
		$('.fm-dialog.add-contact-dialog').addClass('hidden');
		return true;
	}
	$('.add-contact-dialog input').unbind('keyup');
	$('.add-contact-dialog input').bind('keyup',function()
	{
		if ($('.add-contact-dialog input').val() == '' || $('.add-contact-dialog input').val() == l[157]) $('.add-contact-dialog').removeClass('active');
		else $('.add-contact-dialog').addClass('active');
	});
	$('.add-contact-dialog input').unbind('keypress');
	$('.add-contact-dialog input').bind('keypress',function(e)
	{
		if (e.which == 13 && $(this).val() !== '')
		{
			if (u_type === 0) ephemeralDialog(l[997]);
			else doAddContact(e,1);
		}
	});

	$('.fm-dialog-add-contact-button').unbind('click');
	$('.fm-dialog-add-contact-button').bind('click',function(e)
	{
		if ($('.add-contact-dialog input').val() !== '')
		{
			if (u_type === 0) ephemeralDialog(l[997]);
			else doAddContact(e,1);
		}
	});

	$('.add-contact-dialog .fm-dialog-close').unbind('click');
	$('.add-contact-dialog .fm-dialog-close').bind('click',function()
	{
		addContactDialog(1);
	});
	$('.fm-dialog-input-clear').unbind('click');
	$('.fm-dialog-input-clear').bind('click',function()
	{
		$('.add-contact-dialog input').val('');
		$('.add-contact-dialog').removeClass('active');
		$('.add-contact-dialog input').focus();
	});

	$('.fm-dialog-add-folder-button').unbind('click');
	$('.fm-dialog-add-folder-button').bind('click',function(e)
	{
		var v = $('.add-contact-dialog input').val();
		if (v == '' || v == l[157]) alert(l[1024]);
		else
		{
			if (u_type === 0) ephemeralDialog(l[997]);
			else doAddContact(e,1);
		}
	});
	$('.fm-dialog-overlay').removeClass('hidden');
	$('body').addClass('overlayed');
	$('.fm-dialog.add-contact-dialog').removeClass('hidden');
	$('.add-contact-dialog').removeClass('active');
	$('.add-contact-dialog input').val('');
	$('.add-contact-dialog input').focus();
}

function chromeDialog(close)
{
	if (close)
	{
		$.dialog = false;
		$('.fm-dialog-overlay').addClass('hidden');
		$('body').removeClass('overlayed');
		$('.fm-dialog.chrome-dialog').addClass('hidden');
		return true;
	}
	$('.fm-dialog-overlay').removeClass('hidden');
	$('body').addClass('overlayed');
	$('.fm-dialog.chrome-dialog').removeClass('hidden');
	$.dialog = 'chrome';
	$('.chrome-dialog .browsers-button,.chrome-dialog .fm-dialog-close').unbind('click')
	$('.chrome-dialog .browsers-button,.chrome-dialog .fm-dialog-close').bind('click',function()
	{
		chromeDialog(1);
	});
	$('#chrome-checkbox').unbind('click');
    $('#chrome-checkbox').bind('click',function()
	{
		if ($(this).attr('class').indexOf('checkboxOn') == -1)
		{
			localStorage.chromeDialog=1;
			$(this).attr('class', 'checkboxOn');
			$(this).parent().attr('class', 'checkboxOn');
			$(this).attr('checked', true);
		}
		else
		{
			delete localStorage.chromeDialog;
			$(this).attr('class', 'checkboxOff');
			$(this).parent().attr('class', 'checkboxOff');
			$(this).attr('checked', false);
		}
	});
}

function firefoxDialog(close)
{
	if (close)
	{
		$.dialog = false;
		$('.fm-dialog-overlay').addClass('hidden');
		$('body').removeClass('overlayed');
		$('.fm-dialog.firefox-dialog').addClass('hidden');
		return true;
	}

	if (page == 'download') $('.ff-extension-txt').text(l[1932]);
	else $('.ff-extension-txt').text(l[1174]);

	$('.fm-dialog-overlay').removeClass('hidden');
	$('body').addClass('overlayed');
	$('.fm-dialog.firefox-dialog').removeClass('hidden');
	$.dialog = 'firefox';
	$('.firefox-dialog .browsers-button,.firefox-dialog .fm-dialog-close,.firefox-dialog .close-button').unbind('click')
	$('.firefox-dialog .browsers-button,.firefox-dialog .fm-dialog-close,.firefox-dialog .close-button').bind('click',function()
	{
		firefoxDialog(1);
	});
	$('#firefox-checkbox').unbind('click');
    $('#firefox-checkbox').bind('click',function()
	{
		if ($(this).attr('class').indexOf('checkboxOn') == -1)
		{
			localStorage.firefoxDialog=1;
			$(this).attr('class', 'checkboxOn');
			$(this).parent().attr('class', 'checkboxOn');
			$(this).attr('checked', true);
		}
		else
		{
			delete localStorage.firefoxDialog;
			$(this).attr('class', 'checkboxOff');
			$(this).parent().attr('class', 'checkboxOff');
			$(this).attr('checked', false);
		}
	});
}

function browserDialog(close)
{
	if (close)
	{
		$.dialog = false;
		$('.fm-dialog-overlay').addClass('hidden');
		$('body').removeClass('overlayed');
		$('.fm-dialog.browsers-dialog').addClass('hidden');
		return true;
	}
	$.browserDialog=1;
	$.dialog = 'browser';
	$('.fm-dialog-overlay').removeClass('hidden');
	$('body').addClass('overlayed');
	$('.fm-dialog.browsers-dialog').removeClass('hidden');
	$('.browsers-dialog .browsers-button,.browsers-dialog .fm-dialog-close').unbind('click')
	$('.browsers-dialog .browsers-button,.browsers-dialog .fm-dialog-close').bind('click',function()
	{
		browserDialog(1);
	});
	$('#browsers-checkbox').unbind('click');
    $('#browsers-checkbox').bind('click',function()
	{
		if ($(this).attr('class').indexOf('checkboxOn') == -1)
		{
			localStorage.browserDialog=1;
			$(this).attr('class', 'checkboxOn');
			$(this).parent().attr('class', 'checkboxOn');
			$(this).attr('checked', true);
		}
		else
		{
			delete localStorage.chromeDialog;
			$(this).attr('class', 'checkboxOff');
			$(this).parent().attr('class', 'checkboxOff');
			$(this).attr('checked', false);
		}
	});
	$('.browsers-top-icon').removeClass('ie9 ie10 safari');
	var bc,bh,bt;
	if ('-ms-scroll-limit' in document.documentElement.style && '-ms-ime-align' in document.documentElement.style)
	{
		if (page !== 'download' && (''+page).split('/').shift() !== 'fm')
		{
			browserDialog(1);
			return false;
		}
		// IE11
		bc = 'ie10';
		bh = l[884].replace('[X]','IE 11');
		// if (page == 'download') bt = l[1933];
		// else bt = l[886];
		bt = l[1933];
	}
	else if (navigator.userAgent.indexOf('MSIE 10') > -1)
	{
		bc = 'ie10';
		bh = l[884].replace('[X]','Internet Explorer 10');
		if (page == 'download') bt = l[1933];
		else bt = l[886];
	}
	else if ((navigator.userAgent.indexOf('Safari') > -1) && (navigator.userAgent.indexOf('Chrome') == -1))
	{
		bc = 'safari';
		bh = l[884].replace('[X]','Safari');
		if (page == 'download') bt = l[1933];
		else bt = l[887].replace('[X]','Safari');
	}
	else
	{
		bc = 'safari';
		bh = l[884].replace('[X]',l[885]);
		bt = l[887].replace('[X]','Your browser');
	}
	$('.browsers-top-icon').addClass(bc);
	$('.browsers-info-block p').text(bt);
	$('.browsers-info-header').text(bh);
	$('.browsers-info-header').text(bh);
	$('.browsers-info-header p').text(bt);
}

function propertiesDialog(close)
{
    var pd = $('.fm-dialog.properties-dialog'),
	    c = $('.properties-elements-counter span');
	if (close)
	{
		$.dialog = false;
		$('.fm-dialog-overlay').addClass('hidden');
		$('body').removeClass('overlayed');
		pd.addClass('hidden');
		$('.contact-list-icon').removeClass('active');
		$('.properties-context-menu').fadeOut(200);
		$.hideContextMenu();
		return true;
	}
	$.dialog = 'properties';
	$('.fm-dialog-overlay').removeClass('hidden');
	$('body').addClass('overlayed');
	pd.removeClass('hidden multiple folders-only two-elements shared shared-with-me read-only read-and_write full-access');
	$('.properties-elements-counter span').text('');
	$('.fm-dialog.properties-dialog .properties-body').unbind('click');
	$('.fm-dialog.properties-dialog .properties-body').bind('click',function()
	{
		// Clicking anywhere in the dialog will close the context-menu, if open
		var e = $('.fm-dialog.properties-dialog .file-settings-icon');
		if (e.hasClass('active')) e.click();
	});
	$('.fm-dialog.properties-dialog .fm-dialog-close').unbind('click');
	$('.fm-dialog.properties-dialog .fm-dialog-close').bind('click',function()
	{
		propertiesDialog(1);
	});
	var filecnt=0, foldercnt=0, size=0,sfilecnt=0,sfoldercnt=0;
	for (var i in $.selected)
	{
		var n = M.d[$.selected[i]];
		if (n.t)
		{
			var nodes = fm_getnodes(n.h);
			for (var i in nodes)
			{
				if (M.d[nodes[i]] && !M.d[nodes[i]].t)
				{
					size += M.d[nodes[i]].s;
					sfilecnt++;
				}
				else sfoldercnt++;
			}
			foldercnt++;
		}
		else
		{
			filecnt++
			size+= n.s;
		}
	}

	var star = ''
	if (n.fav) star = ' star';
	pd.find('.file-status-icon').attr('class', 'file-status-icon ' + star)

	if (fileicon(n).indexOf('shared')>-1) pd.addClass('shared');
	if (typeof n.r == "number")
	{
		var cs = M.contactstatus(n.h)
		var zclass = "read-only";
		if (n.r == 1) {
			zclass = "read-and-write"
		} else if (n.r == 2) {
			zclass = "full-access"
		}
		pd.addClass('shared shared-with-me '  + zclass)
	}

	var p = {};
	if ((filecnt + foldercnt) == 1)
	{
		p.t6='';
		p.t7='';

		if (filecnt)
		{
			p.t3 = l[87] + ':';
			p.t5 = ' second';

			if (n.mtime)
			{
				p.t6 = l[94] + ':';
				p.t7 = htmlentities(time2date(n.mtime));
			}
		}
		else
		{
			p.t3 = l[894] + ':';
			p.t5 = '';
		}
		p.t1 = l[86] + ':';
		p.t2 = htmlentities(n.name);
		p.t4 = bytesToSize(size);
		p.t8 = l[896] + ':';
		p.t9 = htmlentities(time2date(n.ts));
		p.t10 = '';
		p.t11 = '';
		if (foldercnt)
		{

			p.t6 = l[897] + ':';
			p.t7 = fm_contains(sfilecnt,sfoldercnt);
			if (pd.attr('class').indexOf('shared')>-1) {
			  var shares, susers, total = 0
		      shares = Object.keys(n.shares || {}).length
			  p.t8 = 'Shared with:';
		      p.t9 = shares == 1 ? '1 contact' : shares  + ' contacts';
			  p.t10 = l[896];
		      p.t11 = htmlentities(time2date(n.ts));
			  $('.properties-elements-counter span').text(shares);
			  susers = pd.find('.properties-body .properties-context-menu')
				  .empty()
				  .append('<div class="properties-context-arrow"></div>')
			  for (var u in n.shares) {
					if (M.u[u]) {
						var u = M.u[u]
						var onlinestatus = M.onlineStatusClass(megaChat.karere.getPresence(megaChat.getJidFromNodeId(u.u)));
						if (++total <= 5)
							susers.append('<div class="properties-context-item ' + onlinestatus[1] + '">'
								+ '<div class="properties-contact-status"></div>'
								+ '<span>' + htmlentities(u.name || u.m)  + '</span>'
							+ '</div>');
					}
			  }

			  if (total > 5) {
				susers.append(
					'<div class="properties-context-item show-more">'
					+ '<span>... and ' + (total-5) + ' more</span>'
					+ '</div>'
				);
			  }

			  if (total == 0) p.hideContacts = true;

			}
			if (pd.attr('class').indexOf('shared-with-me')>-1) {
			  // TODO: Permissions and Owner implementation
			  p.t3 = 'Permissions:';
			  p.t4 = 'Full access';
			  p.t6 = 'Owner';
			  p.t7 = 'Alex Brunskill';
			  p.t8 = l[894] + ':';
		      p.t9 = bytesToSize(size);
			  p.t10 = l[897] +  ':';
		      p.t11 = fm_contains(sfilecnt,sfoldercnt);
			}
		}
	}
	else
	{
		pd.addClass('multiple folders-only');
		p.t1 = '';
		p.t2 = '<b>' + fm_contains(filecnt,foldercnt) + '</b>';
		p.t3 = l[894] + ':';
		p.t4 = bytesToSize(size);
		p.t5 = ' second';
		p.t8 = l[93] + ':';
		p.t9 = l[1025];
	}
	var html = '<div class="properties-small-gray">' + p.t1 + '</div><div class="properties-name-block"><div class="propreties-dark-txt">'+ p.t2 + '</div> <span class="file-settings-icon"><span></span></span></div><div><div class="properties-float-bl"><span class="properties-small-gray">'+ p.t3 +'</span><span class="propreties-dark-txt">' + p.t4 + '</span></div><div class="properties-float-bl'+p.t5+'"><span class="properties-small-gray">' + p.t6 + '</span><span class="propreties-dark-txt">' + p.t7 + '</span></div><div class="properties-float-bl"><div class="properties-small-gray">' + p.t8 + '</div><div class="propreties-dark-txt contact-list">' + p.t9 +'<div class="contact-list-icon"></div></div></div><div class="properties-float-bl"><div class="properties-small-gray">' + p.t10 + '</div><div class="propreties-dark-txt">' + p.t11 + '</div></div></div>';
	$('.properties-txt-pad').html(html);
	pd.find('.file-settings-icon').rebind('click context', function(e) {
	  if ($(this).attr('class').indexOf('active')==-1) {
		e.preventDefault(); e.stopPropagation();
		$(this).addClass('active');
		$('.context-menu').addClass('arrange-to-front');
		e.currentTarget = $('#' +  n.h)
		e.calculatePosition = true;
		$.selected = [n.h];
		contextmenuUI(e, 1);
	  } else {
		$(this).removeClass('active');
		$('.context-menu').removeClass('arrange-to-front');
		$.hideContextMenu();
	  }
	});

	if (p.hideContacts) {
		$('.properties-txt-pad .contact-list-icon').hide();
	}

	if (pd.attr('class').indexOf('shared')>-1) {
		$('.contact-list-icon').unbind('click');
		$('.contact-list-icon').bind('click', function() {
			if ($(this).attr('class').indexOf('active')==-1) {
				$(this).addClass('active');
				$('.properties-context-menu').css({
					'left': $(this).position().left + 8 + 'px',
					'top': $(this).position().top - $('.properties-context-menu').outerHeight() -8 + 'px',
					'margin-left': '-' + $('.properties-context-menu').width()/2 + 'px'
				});
				$('.properties-context-menu').fadeIn(200);
			} else {
				$(this).removeClass('active');
				$('.properties-context-menu').fadeOut(200);
			}
		});
		$('.properties-context-item').unbind('click');
		$('.properties-context-item').bind('click', function() {
			$('.contact-list-icon').removeClass('active');
			$('.properties-context-menu').fadeOut(200);
		});
	}

	if ((filecnt + foldercnt) == 1)  $('.properties-file-icon').html('<div class="'+ fileicon(n) + '"></div>');
	else
	{
		if ((filecnt + foldercnt) == 2) pd.addClass('two-elements');
		$('.properties-elements-counter span').text(filecnt + foldercnt);
		var a = 0;
		$('.properties-file-icon').html('');
		for (var i in $.selected)
		{
			var ico = fileicon(M.d[$.selected[i]]);

			if (a <= 3)
			{
				if (ico.indexOf('folder')==-1) pd.removeClass('folders-only');
				$('.properties-file-icon').prepend('<div class="'+ ico + '"></div>');
				a++;
			}
		}
	}
}

function paypalDialog(url,close)
{
	if (close)
	{
		$('.fm-dialog.paypal-dialog').addClass('hidden');
		$('.fm-dialog-overlay').addClass('hidden');
		$('body').removeClass('overlayed');
		$.dialog=false;
		return false;
	}
	$.dialog='paypal';
	$('.fm-dialog.paypal-dialog').removeClass('hidden');
	$('.fm-dialog-overlay').removeClass('hidden');
	$('body').addClass('overlayed');
	$('.fm-dialog.paypal-dialog a').attr('href',url);
	$('.paypal-dialog .fm-dialog-close').unbind('click');
	$('.paypal-dialog .fm-dialog-close').bind('click',function(e)
	{
		paypalDialog(false,1);
	});
}

function termsDialog(close,pp)
{
	if (close)
	{
		$('.fm-dialog.terms-dialog').addClass('hidden');
<<<<<<< HEAD
		$('.fm-dialog-overlay').addClass('hidden');
		$('body').removeClass('overlayed');
=======
        if(!$('.pro-register-dialog').is(":visible")) {
		    $('.fm-dialog-overlay').addClass('hidden');
            $.dialog=false;
        }
>>>>>>> 06bb8a56
		if ($.termsAgree) $.termsAgree=undefined;
		if ($.termsDeny) $.termsDeny=undefined;
		return false;
	}

	if (!pp) pp = 'terms';

	$.dialog=pp;

	if (!pages[pp])
	{
		loadingDialog.show();
		silent_loading=function()
		{
			loadingDialog.hide();
			termsDialog(false,$.dialog);
		};
		jsl.push(jsl2[pp]);
		jsl_start();
		return false;
	}

	$('.fm-dialog.terms-dialog').removeClass('hidden');
	$('.fm-dialog-overlay').removeClass('hidden');
	$('body').addClass('overlayed');
	$('.fm-dialog.terms-dialog .terms-main').html(pages[pp].split('((TOP))')[1].split('((BOTTOM))')[0].replace('main-mid-pad new-bottom-pages',''));

	$('.terms-body').jScrollPane({showArrows:true, arrowSize:5,animateScroll: true, verticalDragMinHeight: 50});
	jScrollFade('.terms-body');

	$('.fm-terms-cancel').unbind('click');
	$('.fm-terms-cancel').bind('click',function(e)
	{
		if ($.termsDeny) $.termsDeny();
		termsDialog(1);
	});

	$('.fm-terms-agree').unbind('click');
	$('.fm-terms-agree').bind('click',function(e)
	{
		if ($.termsAgree) $.termsAgree();
		termsDialog(1);
	});

	$('.terms-dialog .fm-dialog-close').unbind('click');
	$('.terms-dialog .fm-dialog-close').bind('click',function(e)
	{
		if ($.termsDeny) $.termsDeny();
		termsDialog(1);
	});
}

function slingshotDialog(close)
{
	if (close)
	{
		$('.fm-dialog.slingshot-dialog').addClass('hidden');
		$('.fm-dialog-overlay').addClass('hidden');
		$('body').removeClass('overlayed');
		$.dialog=false;
		return false;
	}
	$('.slingshot-dialog .fm-dialog-button.fm-terms-agree,.slingshot-dialog .fm-dialog-close').unbind('click');
	$('.slingshot-dialog .fm-dialog-button.fm-terms-agree,.slingshot-dialog .fm-dialog-close').bind('click',function(e)
	{
		slingshotDialog(1);
	});
	$('.fm-dialog.slingshot-dialog').removeClass('hidden');
	$('.fm-dialog-overlay').removeClass('hidden');
	$('body').addClass('overlayed');
	$.dialog='slingshot';
}

var previews = {};
var preqs = {};
var pfails = {};
var slideshowid;

function slideshowsteps()
{
	var forward = [], backward = [], ii = [], ci;
        // Loop through available items and extract images
        for (var i in M.v) {
                if (is_image(M.v[i]))
                {
                        // is currently previewed item
                        if (M.v[i].h == slideshowid) ci = i;
                        ii.push(i);
                }
        }

        var len = ii.length;
        // If there is at least 2 images
        if (len > 1)
        {
                var n = ii.indexOf(ci);
                switch (n)
                {
                        // last
                        case len-1:
                            forward.push(M.v[ii[0]].h);
                            backward.push(M.v[ii[n-1]].h);
                            break;
                        // first
                        case 0:
                            forward.push(M.v[ii[n+1]].h);
                            backward.push(M.v[ii[len-1]].h);
                            break;
                        default:
                            forward.push(M.v[ii[n+1]].h);
                            backward.push(M.v[ii[n-1]].h);
                }
        }
	return {backward:backward,forward:forward};
}

function slideshow_next()
{
	var valid = true;
	$.each(dl_queue || [], function(id, file) {
		if (file.id == slideshowid) {
			valid = false;
			return false; /* break loop */
		}
	});
	if (!valid) return;
	var steps = slideshowsteps();
	if (steps.forward.length > 0) slideshow(steps.forward[0]);
}

function slideshow_prev()
{
	var valid = true;
	$.each(dl_queue || [], function(id, file) {
		if (file.id == slideshowid) {
			valid = false;
			return false; /* break loop */
		}
	});
	if (!valid) return;
	var steps = slideshowsteps();
	if (steps.backward.length > 0) slideshow(steps.backward[steps.backward.length-1]);
}

function slideshow(id,close)
{
	if (d) console.log('slideshow', id, close, slideshowid);

	if (close)
	{
		slideshowid=false;
		$('.slideshow-dialog').addClass('hidden');
		$('.slideshow-overlay').addClass('hidden');
		for (var i in dl_queue)
		{
			if (dl_queue[i] && dl_queue[i].id == id)
			{
				if (dl_queue[i].preview)
				{
					DownloadManager.abort(dl_queue[i]);
				}
				break;
			}
		}
		return false;
	}

	if (folderlink)
	{
		$('.slideshow-getlink').hide();
		$('.slideshow-line').hide();
	}
	else
	{
		$('.slideshow-getlink').show();
		$('.slideshow-line').show();
	}
	$('.slideshow-dialog .close-slideshow,.slideshow-overlay,.slideshow-error-close').unbind('click');
	$('.slideshow-dialog .close-slideshow,.slideshow-overlay,.slideshow-error-close').bind('click',function(e)
	{
		slideshow(id,1);
	});
	var n = M.d[id];
	if (!n) return;
	$('.slideshow-filename').text(n.name);
	$('.slideshow-image').attr('src','');
	$('.slideshow-pending').removeClass('hidden');
	$('.slideshow-progress').addClass('hidden');
	$('.slideshow-error').addClass('hidden');
	$('.slideshow-image').width(0);
	$('.slideshow-image').height(0);
	$('.slideshow-image-bl').addClass('hidden');
	$('.slideshow-prev-button,.slideshow-next-button').removeClass('active');
	slideshowid=id;
	var steps = slideshowsteps();
	if (steps.backward.length > 0) $('.slideshow-prev-button').addClass('active');
	if (steps.forward.length > 0) $('.slideshow-next-button').addClass('active');
	$('.slideshow-prev-button,.slideshow-next-button').unbind('click');
	$('.slideshow-prev-button,.slideshow-next-button').bind('click',function(e)
	{
		var c = $(this).attr('class');
		if (c && c.indexOf('active') > -1)
		{
			var steps = slideshowsteps();
			if (c.indexOf('prev') > -1 && steps.backward.length > 0) slideshow_prev();
			else if (c.indexOf('next') > -1 && steps.forward.length > 0) slideshow_next();
		}
	});

	$('.slideshow-download').unbind('click');
	$('.slideshow-download').bind('click',function(e)
	{
		for (var i in dl_queue)
		{
			if (dl_queue[i] && dl_queue[i].id == slideshowid)
			{
				dl_queue[i].preview=false;
				openTransferpanel();
				return;
			}
		}
		M.addDownload([slideshowid]);
	});

	$('.slideshow-getlink').unbind('click');
	$('.slideshow-getlink').bind('click',function(e)
	{
		if (u_type === 0) ephemeralDialog(l[1005]);
		else {
            M.getlinks([slideshowid]).done(function() {
                linksDialog();
            });
        }
	});

	if (previews[id])
	{
		previewsrc(previews[id].src);
		fetchnext();
	}
	else if (!preqs[id]) fetchsrc(id);

	$('.slideshow-overlay').removeClass('hidden');
	$('.slideshow-dialog').removeClass('hidden');
}

function fetchnext()
{
	var n = M.d[slideshowsteps().forward[0]];
	if (!n || !n.fa) return;
	if (n.fa.indexOf(':1*') > -1 && !preqs[n.h] && !previews[n.h]) fetchsrc(n.h);
}

function fetchsrc(id)
{
	function eot(id, err)
	{
		delete preqs[id];
		delete pfails[id];
		M.addDownload([id],false,err? -1:true);
	}
	eot.timeout = 12000;

	if (pfails[id])
	{ // for slideshow_next/prev
		if (slideshowid == id) return eot(id,1);
		delete pfails[id];
	}

	var n = M.d[id];
	preqs[id]=1;
	var treq = {};
	treq[id] = {fa:n.fa,k:n.key};
	api_getfileattr(treq,1,function(ctx,id,uint8arr)
	{
		previewimg(id,uint8arr);
		if (!n.fa || n.fa.indexOf(':0*') < 0)
		{
			if (d) console.log('Thumbnail found missing on preview, creating...', id, n);
			var aes = new sjcl.cipher.aes([n.key[0],n.key[1],n.key[2],n.key[3]]);
			createthumbnail(false, aes, id, uint8arr);
		}
		if (id == slideshowid) fetchnext();
	},eot);
}

function previewsrc(src)
{
	var img = new Image();
	img.onload = function()
	{
		if (this.height > $(window).height()-100)
		{
			var factor = this.height/($(window).height()-100);
			this.height = $(window).height()-100;
			this.width = Math.round(this.width/factor);
		}
		var w = this.width, h = this.height;
		if (w < 700) w=700;
		if (h < 500) h=500;
		$('.slideshow-image').attr('src',this.src);
		$('.slideshow-dialog').css('margin-top',h/2*-1);
		$('.slideshow-dialog').css('margin-left',w/2*-1);
		$('.slideshow-image').width(this.width);
		$('.slideshow-image').height(this.height);
		$('.slideshow-dialog').width(w);
		$('.slideshow-dialog').height(h);
		$('.slideshow-image-bl').removeClass('hidden');
		$('.slideshow-pending').addClass('hidden');
		$('.slideshow-progress').addClass('hidden');
	};
	img.src = src;
}

function previewimg(id,uint8arr)
{
	try { var blob = new Blob([uint8arr],{ type: 'image/jpeg' });} catch(err) { }
	if (!blob || blob.size < 25) blob = new Blob([uint8arr.buffer]);
	previews[id] =
	{
		blob: blob,
		src: myURL.createObjectURL(blob),
		time: new Date().getTime()
	};
	if (id == slideshowid)
	{
		previewsrc(previews[id].src);
	}
	if (Object.keys(previews).length == 1)
	{
		$(window).unload(function()
		{
			for (var id in previews)
			{
				myURL.revokeObjectURL(previews[id].src);
			}
		});
	}
}

var thumbnails = [];
var thumbnailblobs = [];
var th_requested = [];
var fa_duplicates = {};
var fa_reqcnt = 0;
var fa_addcnt = 8;
var fa_tnwait = 0;

function fm_thumbnails()
{
	var treq = {},a=0, max = Math.max($.rmItemsInView||1,71) + fa_addcnt, u = max-Math.floor(max/3), y;
	if (!fa_reqcnt) fa_tnwait = y;
	if (d) console.time('fm_thumbnails');
	if (myURL)
	{
		for (var i in M.v)
		{
			var n = M.v[i];
			if (n.fa)
			{
				if (fa_tnwait == n.h && n.seen) fa_tnwait = 0;
				if (!fa_tnwait && !thumbnails[n.h] && !th_requested[n.h])
				{
					if (typeof fa_duplicates[n.fa] == 'undefined') fa_duplicates[n.fa]=0;
					else fa_duplicates[n.fa]=1;
					treq[n.h] =
					{
						fa: n.fa,
						k: 	n.key
					};
					th_requested[n.h] = 1;

					if (u == a) y = n.h;
					if (++a > max)
					{
						if (!n.seen) break;
						y = n.h;
					}
				}
				else if (n.seen && n.seen !== 2)
				{
					fm_thumbnail_render(n);
				}
			}
		}
		if (y) fa_tnwait = y;

		if (a > 0)
		{
			fa_reqcnt += a;
			if (d) console.log('Requesting %d thumbs (%d loaded)', a, fa_reqcnt);

			var rt = Date.now();
			api_getfileattr(treq,0,function(ctx,node,uint8arr)
			{
				if (uint8arr === 0xDEAD)
				{
					if (d) console.log('Aborted thumbnail retrieval for ' + node);
					delete th_requested[node];
					return;
				}
				if (rt)
				{
					if (((Date.now() - rt) > 4000) && ((fa_addcnt += u) > 300)) fa_addcnt = 301;
					rt = 0;
				}
				try { var blob = new Blob([uint8arr],{ type: 'image/jpeg' });} catch(err) { }
				if (blob.size < 25) blob = new Blob([uint8arr.buffer]);
				// thumbnailblobs[node] = blob;
				thumbnails[node] = myURL.createObjectURL(blob);
				if (M.d[node].seen) fm_thumbnail_render(M.d[node]);

				// deduplicate in view when there is a duplicate fa:
				if (M.d[node] && fa_duplicates[M.d[node].fa] > 0)
				{
					for (var i in M.v)
					{
						if (M.v[i].h !== node && M.v[i].fa == M.d[node].fa && !thumbnails[M.v[i].h])
						{
							thumbnails[M.v[i].h] = thumbnails[node];
							if (M.v[i].seen) fm_thumbnail_render(M.v[i]);
						}
					}
				}
			});
		}
	}
	if (d) console.timeEnd('fm_thumbnails');
}

function fm_thumbnail_render(n)
{
	if (n && thumbnails[n.h])
	{
		var e = $('.file-block#' + n.h);

		if (e.length > 0)
		{
			e = e.find('img:first');
			e.attr('src',thumbnails[n.h]);
			e.parent().addClass('thumb');
			n.seen = 2;
		}
	}
}

function fm_contains(filecnt,foldercnt)
{
	var containstxt = l[782];
	if ((foldercnt > 1) && (filecnt > 1)) 			containstxt = l[828].replace('[X1]',foldercnt).replace('[X2]',filecnt);
	else if ((foldercnt > 1) && (filecnt == 1)) 	containstxt = l[829].replace('[X]',foldercnt);
	else if ((foldercnt == 1) && (filecnt > 1)) 	containstxt = l[830].replace('[X]',filecnt);
	else if ((foldercnt == 1) && (filecnt == 1)) 	containstxt = l[831];
	else if (foldercnt > 1)  						containstxt = l[832].replace('[X]',foldercnt);
	else if (filecnt > 1)  							containstxt = l[833].replace('[X]',filecnt);
	else if (foldercnt == 1)  						containstxt = l[834];
	else if (filecnt == 1)  						containstxt = l[835];
	return containstxt;
}

function fm_importflnodes(nodes)
{
	var sel = [].concat(nodes || []);
	if (sel.length)
	{
		var FLRootID = M.RootID;

		$.onImportCopyNodes = fm_getcopynodes(sel);
		document.location.hash = 'fm';

		$(document).one('onInitContextUI', SoonFc(function(e)
		{
			if (ASSERT(M.RootID != FLRootID, 'Unexpected openFolder on Import'))
			{
				if (d) console.log('Importing Nodes...', sel, $.onImportCopyNodes);

				$.selected = sel;
				$.mcImport = true;

				// XXX: ...
				$('.context-menu-item.copy-item').click();
			}
		}));
	}
}

function clipboardcopycomplete()
{
	if (d) console.log('clipboard copied');
}

function saveprogress(id,bytesloaded,bytestotal)
{
	if (d) console.log('saveprogress',id,bytesloaded,bytestotal);
}

function savecomplete(id)
{
	$('.fm-dialog.download-dialog').addClass('hidden');
	$('.fm-dialog-overlay').addClass('hidden');
	$('body').removeClass('overlayed');
	if (!$.dialog) $('#dlswf_'+id).remove();
	var dl = IdToFile(id);
	M.dlcomplete(dl);
	DownloadManager.cleanupUI(dl, true);
}

/**
 * Because of the left and transfer panes resizing options, we are now implementing the UI layout logic here, instead of
 * the original code from the styles.css.
 * The main reason is that, the CSS is not able to correctly calculate values based on other element's properties (e.g.
 * width, height, position, etc).
 * This is why we do a on('resize') handler which handles the resize of the generic layout of Mega's FM.
 */
function fm_resize_handler() {
    // transfer panel resize logic
    var right_pane_height = (
        $('#fmholder').outerHeight() - (
            $('#topmenu').outerHeight() + $('.transfer-panel').outerHeight()
        )
    );

    $('.fm-main.default, .fm-main.notifications').css({
       'height': right_pane_height  + "px"
    });

    $('.transfer-scrolling-table').css({
        'height': (
            $('.transfer-panel').outerHeight() - (
                    $('.transfer-panel-title').outerHeight() + $('.transfer-table-header').outerHeight()
                )
            ) + "px"
    });

    // left panel resize logic

    var right_panel_margin = $('.fm-left-panel').outerWidth();

	/*
    var resize_handle_width = $('.left-pane-drag-handle').outerWidth();
    $('.fm-main.default > div:not(.fm-left-panel)').each(function() {

        $(this).css({
            'margin-left':  right_panel_margin
        });
    });
	*/

    $(['.files-grid-view .grid-scrolling-table','.file-block-scrolling','.contacts-grid-view .contacts-grid-scrolling-table '].join(", ")).css({
            'width': (
                $(document.body).outerWidth() - (
                    $('.fm-left-panel').outerWidth()
                )
            )
        });

	if (M.currentdirid == 'contacts')
	{
		if (M.viewmode) initContactsBlocksScrolling();
		else initContactsGridScrolling();
	}

	if (M.chat) {
        megaChat.resized();
    }

    var right_blocks_height =  right_pane_height - $('.fm-right-header.fm').outerHeight() ;
    $('.fm-right-files-block > *:not(.fm-right-header)').css(
	{
        'height': right_blocks_height + "px",
        'min-height': right_blocks_height + "px"
    });

    $('.fm-right-files-block').css({
		'margin-left' : ($('.fm-left-panel:visible').width() + $('.nw-fm-left-icons-panel').width()) + "px"
	});

	var shared_block_height = $('.shared-details-block').height()-$('.shared-top-details').height();
	var shared_block_height = $('.shared-details-block').height()-$('.shared-top-details').height();
	$('.shared-details-block .files-grid-view, .shared-details-block .fm-blocks-view').css(
	{
        'height': shared_block_height + "px",
        'min-height': shared_block_height + "px"
    });

    // account page tweak, required since the transfer panel resize logic was introduced
    var $account_save_block = $('.fm-account-save-block');
    if($('.transfer-panel').size() > 0) {
        $account_save_block.css({
            'top': $('.transfer-panel').position().top - $account_save_block.outerHeight(),
            'bottom': ''
        });
    }

}
function sharedfolderUI()
{
	var r = false;

	if ($('.shared-details-block').length > 0)
	{
		$('.shared-details-block .shared-folder-content').unwrap();
		$('.shared-folder-content').removeClass('shared-folder-content');
		$('.shared-top-details').remove();
		r = true;
	}

	var c,n = M.d[M.currentdirid];
	if (!n || n.p.length != 11)
	{
		n = null;

		var p = M.getPath(M.currentdirid);
		if (p[p.length-1] === 'shares')
		{
			c = M.d[p[0]];
			n = M.d[p[p.length-3]];

			if (!n || n.p.length != 11) n = 0;
		}
	}

	if ( n )
	{
		var u_h = n.p;
		var user = M.d[u_h];
        var av_meta = generateAvatarMeta(u_h);
        var avatar = av_meta.shortName, av_color = av_meta.color;
        if (av_meta.avatarUrl) avatar = '<img src="' + av_meta.avatarUrl + '">';

		var rights = 'Read only', rightsclass = ' read-only';
		if (n.r == 1)
		{
			rights = 'Read and write';
			rightsclass = ' read-and-write';
		}
		else if (n.r == 2)
		{
			rights = 'Full access';
			rightsclass = ' full-access';
		}

		var e = '.files-grid-view.fm';
		if (M.viewmode == 1) e = '.fm-blocks-view.fm';

		$(e).wrap('<div class="shared-details-block"></div>');
		$('.shared-details-block').prepend(
			'<div class="shared-top-details">'
				+'<div class="shared-details-icon"></div>'
				+'<div class="shared-details-info-block">'
					+'<div class="shared-details-pad">'
						+'<div class="shared-details-folder-name">'+ htmlentities((c||n).name) +'</div>'
						+'<a href="" class="grid-url-arrow"><span></span></a>'
						+'<div class="shared-folder-access'+ rightsclass + '">' + rights + '</div>'
						+'<div class="clear"></div>'
						+'<div class="nw-contact-avatar color10">' + avatar + '</div>'
						+'<div class="fm-chat-user-info">'
							+'<div class="fm-chat-user">' + htmlentities(user.name) + '</div>'
						+'</div>'
					+'</div>'
					+'<div class="shared-details-buttons">'
						+'<div class="fm-leave-share"><span>Leave share</span></div>'
						+'<div class="fm-share-copy"><span>Copy</span></div>'
						+'<div class="fm-share-download"><span class="fm-chatbutton-arrow">Download...</span></div>'
						+'<div class="clear"></div>'
					+'</div>'
					+'<div class="clear"></div>'
				+'</div>'
			+'</div>');
		$(e).addClass('shared-folder-content');

		// fm_resize_handler();

		// if (M.viewmode == 1) initFileblocksScrolling();
		// else initGridScrolling();

		Soon(function() {
			$(window).trigger('resize');
			Soon(fm_resize_handler);
		});
	}

	return r;
}

function userAvatar(userid)
{
	userid = userid.u || userid
	var user = M.u[userid]
	if (!user || !user.u) return;

	var name = user.name || user.m;

    var av_meta = generateAvatarMeta(userid);
    var avatar = av_meta.shortName, av_color = av_meta.color;
    if (av_meta.avatarUrl) avatar = '<img src="' + av_meta.avatarUrl + '">';

	if (avatars[userid]) avatar = '<img src="' + avatars[userid].url + '">';

	return {img: avatar, color: av_color};
}

function userFingerprint(userid, next)
{
	userid = userid.u || userid
	var user = M.u[userid];
	if (!user || !user.u) return next([])
	if (userid == u_handle) {
		var fprint  = authring.computeFingerprint(u_pubEd25519, 'Ed25519', 'hex')
		return next(fprint.toUpperCase().match(/.{4}/g), fprint)
	}
	getFingerprintEd25519(user.h || userid, function(response) {
		next(response.toUpperCase().match(/.{4}/g), response)
	});
}

function isContactVerified(userid)
{
	userid = userid.u || userid
	return (u_authring.Ed25519[userid]||{}).method >= authring.AUTHENTICATION_METHOD.FINGERPRINT_COMPARISON;
}

function fingerprintDialog(userid)
{
	userid = userid.u || userid
	var user = M.u[userid]
	if (!user || !user.u) return;

	function closeFngrPrntDialog() {
	    $('.fm-dialog-overlay').addClass('hidden');
	    $('body').removeClass('overlayed');
		$this.addClass('hidden');
		$('.fm-dialog-close').unbind('click');
		$('.dialog-approve-button').unbind('click');
		$('.dialog-skip-button').unbind('click');
		$this = null;
	}

	var $this = $('.fingerprint-dialog')
		, avatar = userAvatar(userid);

	$this.find('.fingerprint-avatar')
		.attr('class', 'fingerprint-avatar color' + avatar.color)
		.html(avatar.img)

	$this.find('.contact-details-user-name')
			.text(user.name || user.m) // escape HTML things
		.end()
		.find('.contact-details-email')
			.text(user.m) // escape HTML things

	$this.find('.fingerprint-txt').empty()
	userFingerprint(u_handle, function(fprint) {
		var target= $('.fingerprint-bott-txt .fingerprint-txt')
		fprint.forEach(function(v) {
			$('<span>').text(v).appendTo(target);
		});
	});

	userFingerprint(user, function(fprint) {
		var offset = 0;
		$this.find('.fingerprint-code .fingerprint-txt').each(function() {
			var that = $(this)
			fprint.slice(offset, offset+5).forEach(function(v) {
				$('<span>').text(v).appendTo(that)
				offset++;
			});
		});
	})

	$('.fm-dialog-close').rebind('click', function() {
		closeFngrPrntDialog();
	});

	$('.dialog-approve-button').rebind('click', function() {
		userFingerprint(user, function(fprint, fprintraw) {
			authring.setContactAuthenticated(userid, fprintraw, 'Ed25519', authring.AUTHENTICATION_METHOD.FINGERPRINT_COMPARISON);
		});
		closeFngrPrntDialog();
	});

	$('.dialog-skip-button').rebind('click', function() {
		closeFngrPrntDialog();
	});

	$this.removeClass('hidden')
	  .css ({
		'margin-top': '-' + $this.height()/2 +'px',
		'margin-left': '-' + $this.width()/2 +'px'
 	  });
	  $('.fm-dialog-overlay').removeClass('hidden');
	  $('body').addClass('overlayed');

}

function contactUI()
{
	$('.nw-contact-item').removeClass('selected');

	var n = M.u[M.currentdirid];
	if (n && n.u)
	{
		var u_h = M.currentdirid;
		var cs = M.contactstatus(u_h);
		var user = M.d[u_h];

		var avatar = userAvatar(u_h)

		var onlinestatus = M.onlineStatusClass(megaChat.karere.getPresence(megaChat.getJidFromNodeId(u_h)));
		$('.contact-top-details .nw-contact-block-avatar').attr('class','nw-contact-block-avatar two-letters ' + htmlentities(u_h) + ' color' + avatar.color);
		$('.contact-top-details .nw-contact-block-avatar').html(avatar.img);
		$('.contact-top-details .onlinestatus').removeClass('away offline online busy');
		$('.contact-top-details .onlinestatus').addClass(onlinestatus[1]);
		$('.contact-top-details .fm-chat-user-status').text(onlinestatus[0]);
		$('.contact-top-details .contact-details-user-name').text(user.name||user.m);
		$('.contact-top-details .contact-details-email').text(user.m);

		var fprint = $('.contact-fingerprint-txt').empty()
		userFingerprint(user, function(fprints) {
			$.each(fprints, function(k, value) {
				$('<span>').text(value).appendTo(
					fprint.filter(k <= 4 ? ':first' : ':last')
				)
			});
		});

		if (isContactVerified(user)) {
			$('.fm-verify').addClass('active').text('Verified')
		} else {
			$('.fm-verify').text('Verify...').removeClass('active').rebind('click', function() {
				fingerprintDialog(user);
			});
		}

        if(!MegaChatDisabled) {
            if (onlinestatus[1] != "offline" && u_h != u_handle) {
                // user is online, lets display the "Start chat" button

                var startChatTxt = megaChat.getPrivateRoom(u_h) !== false ? "Show conversation" : "Start conversation";
                $('.fm-start-conversation')
                    .removeClass('hidden')
                    .text(startChatTxt);
				$('.fm-send-files').removeClass('hidden');

            }

            // bind the "start chat" button
            $('.fm-start-conversation').unbind("click.megaChat");
            $('.fm-start-conversation').bind("click.megaChat", function (e) {
                window.location = "#fm/chat/" + u_h;

                return false;
            });
        }

		$('.nw-contact-item#contact_' + u_h).addClass('selected');
	}
}

/**
 * Implements the behavior of "File Manager - Resizable Panes":
 * - Initializes a jQuery UI .resizable
 * - Sets w/h/direction
 * - Persistance (only saving is implemented here, you should implement by yourself an initial set of the w/h from the
 *  localStorage
 * - Proxies the jQ UI's resizable events - `resize` and `resizestop`
 * - Can be initialized only once per element (instance is stored in $element.data('fmresizable'))
 *
 * @param element
 * @param opts
 * @returns {*}
 * @constructor
 */
function FMResizablePane(element, opts) {
    var $element = $(element);
    var self = this;
    var $self = $(this);

    self.element = element;

    /**
     * Default options
     *
     * @type {{direction: string, persistanceKey: string, minHeight: undefined, minWidth: undefined, handle: string}}
     */
    var defaults = {
        'direction': 'n',
        'persistanceKey': 'transferPanelHeight',
        'minHeight': undefined,
        'minWidth': undefined,
        'handle': '.transfer-drag-handle'
    };

    var size_attr = 'height';

    opts = $.extend(true, {}, defaults, opts);

    self.options = opts; //expose as public

    /**
     * Depending on the selected direction, pick which css attr should we be changing - width OR height
     */
    if(opts.direction == 'n' || opts.direction == 's') {
        size_attr = 'height';
    } else if(opts.direction == 'e' || opts.direction == 'w') {
        size_attr = 'width';
    } else if(opts.direction.length == 2) {
        size_attr = 'both';
    }

    /**
     * Destroy if already initialized.
     */
    if($element.data('fmresizable')) {
        $element.data('fmresizable').destroy();
    }

    self.destroy = function() {
        // some optimizations can be done here in the future.
    };

    /**
     * Basic init/constructor code
     */
    {
        var $handle = $(opts.handle, $element);

        $handle.addClass('ui-resizable-handle ui-resizable-' + opts.direction);

        var resizable_opts = {
            'handles': {

            },
            minHeight: opts.minHeight,
            minWidth: opts.minWidth,
            maxHeight: opts.maxHeight,
            maxWidth: opts.maxWidth,
            start: function(e, ui) {

            },
            resize: function(e, ui) {
                var css_attrs = {
                    'top': 0
                };

                if(size_attr == 'both') {
                    css_attrs['width'] = ui.size['width'];
                    css_attrs['height'] = ui.size['height'];

                    $element.css(css_attrs);

                    if(opts.persistanceKey) {
                        localStorage[opts.persistanceKey] = JSON.stringify(css_attrs);
                    }
                } else {
                    css_attrs[size_attr] = ui.size[size_attr];
                    $element.css(css_attrs);
                    if(opts.persistanceKey) {
                        localStorage[opts.persistanceKey] = JSON.stringify(ui.size[size_attr]);
                    }
                }

                $self.trigger('resize', [e, ui]);
            },
            'stop': function(e, ui) {
                $self.trigger('resizestop', [e, ui]);
                $(window).trigger('resize');
            }
        };

        if(opts['aspectRatio']) {
            resizable_opts['aspectRatio'] = opts['aspectRatio'];
        }

        resizable_opts['handles'][opts.direction] = $handle;

        $element.resizable(resizable_opts);

        $element.data('fmresizable', this)
    }
    return this;
}

//function shareDialog(close)
//{
//	if (close)
//	{
//		$('.share-dialog').addClass('hidden');
//		$('.fm-dialog-overlay').addClass('hidden');
//      $('body').removeClass('overlayed');
//		$.dialog=false;
//		return true;
//	}
//
//	M.renderShare($.selected[0]);
//
//	$('.fm-share-add-contacts').removeClass('active');
//	$('.fm-share-contacts-popup').addClass('hidden');
//
//	$.dialog='sharing';
//	$('.add-contact-button, .fm-share-contacts-search').unbind('click');
//	$('.add-contact-button, .fm-share-contacts-search').bind('click',function()
//	{
//		var e = $('.fm-share-contacts-popup input').val();
//		if (e !== '' && e !== l[1019] && checkMail(e))
//		{
//			msgDialog('warninga',l[135],l[141],'',function()
//			{
//				$('.fm-dialog-overlay').removeClass('hidden');
//              $('body').addClass('overlayed');
//			});
//		}
//		else
//		{
//			var sl = $('.fm-share-contacts-body .ui-selected');
//			if (e == '' && sl.length == 0)
//			{
//				msgDialog('warninga',l[135],l[1020],'',function()
//				{
//					$('.fm-dialog-overlay').removeClass('hidden');
//                  $('body').addClass('overlayed');
//					$('.fm-share-contacts-head input').focus();
//				});
//			}
//			else
//			{
//				var t = [];
//				var s = M.d[$.selected[0]].shares;
//				if (e !== '' && e !== l[1019])
//				{
//					var user = getuid(e);
//					if (user) e = user;
//					if (!(s && s[e])) t.push({u:e,r:0});
//				}
//				$('.fm-share-contacts-body .ui-selected').each(function(i,el)
//				{
//					var id = $(el).attr('id');
//					if (id && !(s && s[id])) t.push({u:id,r:0});
//				});
//				$('.fm-share-contacts-popup').addClass('hidden');
//				$('.fm-share-add-contacts').removeClass('active');
//				if (t.length > 0)
//				{
//					loadingDialog.show();
//					$('.fm-dialog.share-dialog').addClass('hidden');
//					doshare($.selected[0],t);
//				}
//			}
//		}
//	});
//
//	$('.share-folder-block').addClass('hidden');
//	var n = M.d[$.selected[0]];
//	if (n && n.shares && u_sharekeys[n.h])
//	{
//		for (var i in n.shares)
//		{
//			if (i == 'EXP')
//			{
//				$('#share_on_off').html('<div class="on_off public-checkbox"><input type="checkbox" id="public-checkbox" /></div>');
//				$('.public-checkbox input').attr('checked',true);
//				$('.share-folder-block :checkbox').iphoneStyle({checkedLabel:l[1021],uncheckedLabel:l[1022],resizeContainer:false,resizeHandle:false,onChange:function(elem, data)
//				{
//					if (d) console.log('remove shared folder...');
//				}});
//				$('.share-folder-icon div').addClass(fileicon(n));
//				$('.share-folder-block').removeClass('hidden');
//				$('.share-folder-info .propreties-dark-txt').text(n.name);
//				if (!n.ph)
//				{
//					api_req({a:'l',n:$.selected[0]},
//					{
//						n:n,
//						callback : function(res,ctx)
//						{
//							M.nodeAttr({h:ctx.n.h,ph:res});
//							$('.share-folder-block .properties-file-link').html('https://mega.co.nz/#F!' + htmlentities(res) + '!' + htmlentities(a32_to_base64(u_sharekeys[ctx.n.h])));
//						}
//					});
//				}
//				else $('.share-folder-block .properties-file-link').html('https://mega.co.nz/#F!' + htmlentities(n.ph) + '!' + htmlentities(a32_to_base64(u_sharekeys[n.h])));
//			}
//		}
//	}
//
//	$('.share-dialog .fm-dialog-close, .share-dialog .cancel-button, .share-dialog .save-button').unbind('click');
//	$('.share-dialog .fm-dialog-close, .share-dialog .cancel-button, .share-dialog .save-button').bind('click',function()
//	{
//		var sops=[];
//		if ($('.share-folder-block').attr('class').indexOf('hidden') == -1 && !$('.public-checkbox input').attr('checked'))
//		{
//			M.delnodeShare($.selected[0],'EXP');
//			api_req({a: 'l',n: $.selected[0]},
//			{
//			  callback : function (res) { if (typeof res != 'number') api_req({a:'l',p:res}); }
//			});
//			sops.push({u:'EXP',r:''});
//		}
//		if ($.delShare)
//		{
//			for (var i in $.delShare)
//			{
//				sops.push({u:$.delShare[i],r:''});
//				M.delnodeShare($.selected[0],$.delShare[i]);
//			}
//			delete $.delShare;
//		}
//		if (sops.length > 0) api_req({a:'s',n:$.selected[0],s:sops,ha:'',i: requesti});
//		shareDialog(1);
//	});<|MERGE_RESOLUTION|>--- conflicted
+++ resolved
@@ -5406,12 +5406,7 @@
 function msgDialog(type,title,msg,submsg,callback,checkbox)
 {
 	$.msgDialog = type;
-<<<<<<< HEAD
-	$('#msgDialog').removeClass('clear-bin-dialog confirmation-dialog warning-dialog-b warning-dialog-a notification-dialog remove-dialog delete-contact multiple');
-=======
-	$('#msgDialog').removeClass('clear-bin-dialog confirmation-dialog warning-dialog-b warning-dialog-a notification-dialog loginrequired-dialog');
-    $('#msgDialog .fm-notifications-bottom').removeClass('hidden')
->>>>>>> 06bb8a56
+	$('#msgDialog').removeClass('clear-bin-dialog confirmation-dialog warning-dialog-b warning-dialog-a notification-dialog remove-dialog delete-contact loginrequired-dialog multiple');
 	$('#msgDialog .icon').removeClass('fm-bin-clear-icon .fm-notification-icon');
 	$('#msgDialog .confirmation-checkbox').addClass('hidden');
 	$.warningCallback = callback;
@@ -5475,7 +5470,6 @@
 		});
 		$('#msgDialog .icon').addClass('fm-notification-icon');
 		$('#msgDialog').addClass('confirmation-dialog');
-<<<<<<< HEAD
 		if (type == 'remove') $('#msgDialog').addClass('remove-dialog');
 
 		if (checkbox)
@@ -5500,11 +5494,8 @@
 			});
 		}
 	}
-=======
-	} 
 	else if (type == 'loginrequired')
     {
-
         $('#msgDialog').addClass('loginrequired-dialog');
 
         $('#msgDialog .fm-notifications-bottom')
@@ -5535,7 +5526,6 @@
             .removeClass('plan3')
             .addClass('plan' + plan);
     }
->>>>>>> 06bb8a56
 
 	$('#msgDialog .fm-dialog-title span').text(title);
 	$('#msgDialog .fm-notification-info p').html(msg);
@@ -5553,9 +5543,7 @@
 	});
 	$('#msgDialog').removeClass('hidden');
 	$('.fm-dialog-overlay').removeClass('hidden');
-<<<<<<< HEAD
 	$('body').addClass('overlayed');
-=======
 
     if(type == 'loginrequired') {
         $('#msgDialog .top-login-button')
@@ -5574,23 +5562,18 @@
                 return false;
             });
     }
->>>>>>> 06bb8a56
 }
 
 function closeMsg()
 {
 	$('#msgDialog').addClass('hidden');
-<<<<<<< HEAD
-	$('.fm-dialog-overlay').addClass('hidden');
-	$('body').removeClass('overlayed');
-=======
 
     if(!$('.pro-register-dialog').is(':visible')) {
         $('.fm-dialog-overlay').addClass('hidden');
     }
 
->>>>>>> 06bb8a56
 	delete $.msgDialog;
+	$('body').removeClass('overlayed');
 }
 
 function dialogScroll(s)
@@ -7499,15 +7482,11 @@
 	if (close)
 	{
 		$('.fm-dialog.terms-dialog').addClass('hidden');
-<<<<<<< HEAD
-		$('.fm-dialog-overlay').addClass('hidden');
-		$('body').removeClass('overlayed');
-=======
         if(!$('.pro-register-dialog').is(":visible")) {
 		    $('.fm-dialog-overlay').addClass('hidden');
+		    $('body').removeClass('overlayed');
             $.dialog=false;
         }
->>>>>>> 06bb8a56
 		if ($.termsAgree) $.termsAgree=undefined;
 		if ($.termsDeny) $.termsDeny=undefined;
 		return false;
