/**
 * Get a string for the payment plan number
 * @param {Number} planNum The plan number e.g. 1: PRO I, 2: PRO II, 3: PRO III, 4: LITE
 */
function getProPlan(planNum) {

    switch (planNum) {
        case 1:
            return l[5819];     // PRO I
        case 2:
            return l[6125];     // PRO II
        case 3:
            return l[6126];     // PRO III
        case 4:
            return l[6234];     // LITE
        default:
            return l[435];      // FREE
    }
}

function voucherCentering(button)
{
    var popupBlock = $('.fm-voucher-popup');
    var rigthPosition = $('.fm-account-main').outerWidth() - $(popupBlock).outerWidth();
    var buttonMid = button.width() / 2;
    popupBlock.css('top', button.position().top - 141);
}

function deleteScrollPanel(from, data) {
    var jsp = $(from).data(data);
    if (jsp) {
        jsp.destroy();
    }
}

function initAccountScroll(scroll)
{
    $('.fm-account-main').jScrollPane({enableKeyboardNavigation: false, showArrows: true, arrowSize: 5, animateScroll: true});
    jScrollFade('.fm-account-main');
    if (scroll) {
        var jsp = $('.fm-account-main').data('jsp');
        if (jsp) {
            jsp.scrollToBottom();
        }
    }
}

function initGridScrolling()
{
    $('.grid-scrolling-table').jScrollPane({enableKeyboardNavigation: false, showArrows: true, arrowSize: 5});
    jScrollFade('.grid-scrolling-table');
}

function initSelectScrolling(scrollBlock)
{
    $(scrollBlock).jScrollPane({enableKeyboardNavigation: false, showArrows: true, arrowSize: 5});
    jScrollFade(scrollBlock);
}

function initFileblocksScrolling()
{
    $('.file-block-scrolling').jScrollPane({enableKeyboardNavigation: false, showArrows: true, arrowSize: 5});
    jScrollFade('.file-block-scrolling');
}

function initFileblocksScrolling2()
{
    $('.contact-details-view .file-block-scrolling').jScrollPane({enableKeyboardNavigation: false, showArrows: true, arrowSize: 5});
    jScrollFade('.contact-details-view .file-block-scrolling');
}

function initContactsGridScrolling() {
    var scroll = '.grid-scrolling-table.contacts';
    deleteScrollPanel(scroll, 'jsp');
    $(scroll).jScrollPane({enableKeyboardNavigation: false, showArrows: true, arrowSize: 5});
    jScrollFade(scroll);
}

/**
 * Sent Contact Requests
 *
 *
 */
function initOpcGridScrolling() {
    var scroll = '.grid-scrolling-table.opc';
    deleteScrollPanel(scroll, 'jsp');
    $(scroll).jScrollPane({enableKeyboardNavigation: false, showArrows: true, arrowSize: 5});
    jScrollFade(scroll);
}

/**
 * Received Contact Requests
 *
 *
 */
function initIpcGridScrolling() {
    var scroll = '.grid-scrolling-table.ipc';
    deleteScrollPanel(scroll, 'jsp');
    $(scroll).jScrollPane({enableKeyboardNavigation: false, showArrows: true, arrowSize: 5});
    jScrollFade(scroll);
}

function initContactsBlocksScrolling() {
    var scroll = '.contacts-blocks-scrolling';
    if ($('.contacts-blocks-scrolling:visible').length === 0) {
        return;
    }
    deleteScrollPanel(scroll, 'jsp');
    $(scroll).jScrollPane({enableKeyboardNavigation: false, showArrows: true, arrowSize: 5});
    jScrollFade(scroll);
}

function initShareBlocksScrolling() {
    var scroll = '.shared-blocks-scrolling';
    if ($('.shared-blocks-scrolling:visible').length === 0) {
        return;
    }
    deleteScrollPanel(scroll, 'jsp');
    $(scroll).jScrollPane({enableKeyboardNavigation: false, showArrows: true, arrowSize: 5});
    jScrollFade(scroll);
}

function initTransferScroll()
{
    $('.transfer-scrolling-table').jScrollPane({enableKeyboardNavigation: false, showArrows: true, arrowSize: 5, verticalDragMinHeight: 20});
    jScrollFade('.transfer-scrolling-table');
}

function initTreeScroll()
{
    /**
     if(localStorage.leftPaneWidth && $('.fm-left-panel').css('width').replace("px", "") != localStorage.leftPaneWidth)
     {
     $('.fm-left-panel').css({'width': localStorage.leftPaneWidth + "px"});
     }
     **/

    $('.fm-tree-panel').jScrollPane({enableKeyboardNavigation: false, showArrows: true, arrowSize: 5, animateScroll: true});
    // $('.fm-tree-panel').unbind('jsp-scroll-y.droppable');
    // $('.fm-tree-panel').bind('jsp-scroll-y.droppable',function(event, scrollPositionY, isAtTop, isAtBottom)
    // {
    // var t =Math.random();
    // $.scroller=t;
    // setTimeout(function()
    // {
    // if (t == $.scroller) treeDroppable();
    // },100);
    // });
    jScrollFade('.fm-tree-panel');
}

var ddtreedisabled = {};
function treeDroppable()
{
    // if (d) console.time('treeDroppable');
    var tt = $('.fm-tree-panel .jspPane').position().top;
    var toptop = false;
    $('.fm-tree-panel .ui-droppable').each(function(i, e)
    {
        var id = $(e).attr('id');
        if (!id)
        {
            $(e).uniqueId();
            id = $(e).attr('id');
        }
        if (toptop || (tt + $(e).height() + $(e).position().top - 10 > 0))
        {
            toptop = 1;
            if (ddtreedisabled[id])
            {
                delete ddtreedisabled[id];
                $(e).droppable("enable");
            }
        }
        else
        {
            ddtreedisabled[id] = 1;
            $(e).droppable("disable");
        }
    });
    // if (d) console.timeEnd('treeDroppable');
}

function cacheselect()
{
    $.selected = [];
    $($.selectddUIgrid + ' ' + $.selectddUIitem).each(function(i, o) {
        if ($(o).hasClass('ui-selected')) {
            $.selected.push($(o).attr('id'));
        }
    });
}

function hideEmptyGrids() {
    $('.fm-empty-trashbin,.fm-empty-contacts,.fm-empty-search,.fm-empty-cloud,.fm-invalid-folder').addClass('hidden');
    $('.fm-empty-messages,.fm-empty-folder,.fm-empty-conversations,.fm-empty-incoming,.fm-empty-folder-link').addClass('hidden');
    $('.fm-empty-pad.fm-empty-sharef').remove();
}

function reselect(n)
{
    $('.ui-selected').removeClass('ui-selected');
    if (typeof $.selected == 'undefined')
        $.selected = [];
    for (var i in $.selected)
    {
        $('#' + $.selected[i]).addClass('ui-selected');
        if (n)
        {
            $('#' + $.selected[i] + ' .grid-status-icon').addClass('new');
            $('#' + $.selected[i] + ' .file-status-icon').addClass('new');
        }
    }
    if (n)
    {
        if (M.viewmode)
        {
            var jsp = $('.file-block-scrolling').data('jsp');
            var el = $('a.ui-selected');
        }
        else
        {
            var jsp = $('.grid-scrolling-table').data('jsp');
            var el = $('tr.ui-selected');
        }
        if (el.length > 0)
            el = el[0];
        else
            el = false;
        if (el && jsp)
            jsp.scrollToElement(el);
    }
}

var treesearch = false;

function treeredraw()
{
    $('li.tree-item-on-search-hidden').removeClass('tree-item-on-search-hidden');

    if (M.currentrootid == M.RootID)
        M.buildtree(M.d[M.RootID]);
    if (M.currentrootid === M.InboxID)
        M.buildtree(M.d[M.InboxID]);
    else if (M.currentrootid == M.RubbishID)
        M.buildtree({h: M.RubbishID});
    else if (M.currentrootid == 'shares')
        M.buildtree({h: 'shares'});
    else if (M.currentrootid == 'contacts')
        M.contacts();
    else if (M.currentrootid == 'chat')
    {
        console.log('render the entire contact list filtered by search query into the conversations list');
    }
    treeUI();
}

function treePanelType() {
    return $.trim($('.nw-fm-left-icon.active').attr('class').replace(/(active|nw-fm-left-icon|ui-droppable)/g, ''));
}

/**
 * treePanelSortElements
 *
 * @param {String} type, key value for global variable $.sortTreepanel, can bi prexied with Copy and Move for those dialogs.
 * @param {Array} elements, elements that will be sorted
 * @param {type} handlers
 * @param {} ifEq
 */
function treePanelSortElements(type, elements, handlers, ifEq) {

    if (!$.sortTreePanel) {
       // XX: not yet initialised, initUI was not called yet, which means that most likely rendering/sorting should not be
       // triggered at the moment. Caused receiving action packets, BEFORE the ui was initialised, so this call can simply
       // do nothing at this moment.

       return;
    }

    var settings = $.sortTreePanel[type],
        sort = handlers[settings.by];

    if (!sort) {
        return;
    }

    elements.sort(function(a, b) {

        var d = sort(a, b);

        if (d == 0 && ifEq) {
            return ifEq(a, b);
        }
        return d * settings.dir;
    });
}

function initUI() {
    if (d) {
        console.time('initUI');
    }
    $('.not-logged .fm-not-logged-button.create-account').rebind('click', function()
    {
        document.location.hash = 'register';
    });

    $('.not-logged .fm-not-logged-button.login').rebind('click', function()
    {
        document.location.hash = 'login';
    });

    $('.fm-dialog-overlay').rebind('click.fm', function()
    {
        closeDialog();
        $.hideContextMenu();
    });
    if (folderlink)
    {
        $('.fm-main').addClass('active-folder-link');
        $('.activity-status-block').hide();
    }
    else
    {
        $('.fm-tree-header.cloud-drive-item').text(l[164]);
        $('.fm-tree-header').not('.cloud-drive-item').show();
        $('.fm-menu-item').show();
        $('.fm-left-menu .folderlink').addClass('hidden');
        $('.fm-main').removeClass('active-folder-link');
    }

    var sortMenu = new mega.SortMenu();

    sortMenu.treeSearchUI();
    sortMenu.initializeTreePanelSorting();
    sortMenu.initializeDialogTreePanelSorting();

    $.doDD = function(e, ui, a, type)
    {

        function nRevert(r)
        {
            try {
                $(ui.draggable).draggable("option", "revert", false);
                if (r)
                    $(ui.draggable).remove();
            } catch (e) {
            }
        }
        var c = $(ui.draggable.context).attr('class');
        var t, ids, dd;


        if (c && c.indexOf('nw-fm-tree-item') > -1)
        {
            // tree dragged:
            var id = $(ui.draggable.context).attr('id');
            if (id.indexOf('treea_') > -1) {
                ids = [id.replace('treea_', '')];
            }
            else if (id.indexOf('contact_') > -1) {
                ids = [id.replace('contact_', '')];
            }
        }
        else
        {
            // grid dragged:
            if ($.selected && $.selected.length > 0)
                ids = $.selected;
        }

        // Workaround a problem where we get over[1] -> over[2] -> out[1]
        if (a === 'out' && $.currentOver !== $(e.target).attr('id'))
            a = 'noop';

        if (type == 1)
        {
            // tree dropped:
            var c = $(e.target).attr('class');
            if (c && c.indexOf('nw-fm-left-icon') > -1)
            {
                dd = 'nw-fm-left-icon';
                if (a == 'drop')
                {
                    if (c.indexOf('cloud') > -1) {
                        t = M.RootID;
                    }
                    else if (c.indexOf('rubbish-bin') > -1) {
                        t = M.RubbishID;
                    }
                    else if (c.indexOf('transfers') > -1) {
                        dd = 'download';
                    }
                }
            }
            else if (c && c.indexOf('nw-fm-tree-item') > -1 && !$(e.target).visible(!0))
                dd = 'download';
            else
            {
                var t = $(e.target).attr('id');
                if (t && t.indexOf('treea_') > -1)
                    t = t.replace('treea_', '');
                else if (t && t.indexOf('path_') > -1)
                    t = t.replace('path_', '');
                else if (t && t.indexOf('contact2_') > -1)
                    t = t.replace('contact2_', '');
                else if (t && t.indexOf('contact_') > -1)
                    t = t.replace('contact_', '');
                else if (M.currentdirid !== 'shares' || !M.d[t] || RootbyId(t) !== 'shares')
                    t = undefined;
            }
        }
        else
        {
            // grid dropped:
            var c = $(e.target).attr('class');
            if (c && c.indexOf('folder') > -1)
                t = $(e.target).attr('id');
        }

        if (ids && ids.length && t)
        {
            dd = ddtype(ids, t, e.altKey);
            if (dd === 'move' && e.altKey)
                dd = 'copy';
        }

        if (a !== 'noop')
        {
            if ($.liTimerK)
                clearTimeout($.liTimerK);
            $('body').removeClassWith('dndc-');
            $('.hide-settings-icon').removeClass('hide-settings-icon');
        }
        if (a == 'drop' || a == 'out' || a == 'noop')
        {
            $(e.target).removeClass('dragover');
            // if (a !== 'noop') $('.dragger-block').addClass('drag');
        }
        else if (a == 'over')
        {
            var id = $(e.target).attr('id');
            if (!id)
            {
                $(e.target).uniqueId();
                id = $(e.target).attr('id');
            }

            $.currentOver = id;
            setTimeout(function()
            {
                if ($.currentOver == id)
                {
                    var h;
                    if (id.indexOf('treea_') > -1)
                        h = id.replace('treea_', '');
                    else
                    {
                        var c = $(id).attr('class');
                        if (c && c.indexOf('cloud-drive-item') > -1)
                            h = M.RootID;
                        else if (c && c.indexOf('recycle-item') > -1)
                            h = M.RubbishID;
                        else if (c && c.indexOf('contacts-item') > -1)
                            h = 'contacts';
                    }
                    if (h)
                        treeUIexpand(h, 1);
                    else if ($(e.target).hasClass('nw-conversations-item'))
                        $(e.target).click();
                }
            }, 890);

            if (dd == 'move')
                $.draggingClass = ('dndc-move');
            else if (dd == 'copy')
                $.draggingClass = ('dndc-copy');
            else if (dd == 'download')
                $.draggingClass = ('dndc-download');
            else if (dd === 'nw-fm-left-icon')
            {
                var c = '' + $(e.target).attr('class');

                if (~c.indexOf('rubbish-bin'))
                    $.draggingClass = ('dndc-to-rubbish');
                else if (~c.indexOf('shared-with-me'))
                    $.draggingClass = ('dndc-to-shared');
                else if (~c.indexOf('contacts'))
                    $.draggingClass = ('dndc-to-contacts');
                /*else if (~c.indexOf('conversations'))
                    $.draggingClass = ('dndc-to-conversations');*/
                else if (~c.indexOf('cloud-drive'))
                    $.draggingClass = ('dndc-to-conversations'); // TODO: cursor, please?
                else
                    c = null;

                if (c)
                {
                    if ($.liTooltipTimer)
                        clearTimeout($.liTooltipTimer);
                    $.liTimerK = setTimeout(function() {
                        $(e.target).click()
                    }, 920);
                }
            }
            // else $('.dragger-block').addClass('drag');
            else {
                $.draggingClass = ('dndc-warning');
            }

            $('body').addClass($.draggingClass);

            $(e.target).addClass('dragover');
            $($.selectddUIgrid + ' ' + $.selectddUIitem).removeClass('ui-selected');
            if ($(e.target).hasClass('folder'))
            {
                $(e.target).addClass('ui-selected').find('.file-settings-icon, .grid-url-arrow').addClass('hide-settings-icon');
            }
        }
        // if (d) console.log('!a:'+a, dd, $(e.target).attr('id'), (M.d[$(e.target).attr('id').split('_').pop()]||{}).name, $(e.target).attr('class'), $(ui.draggable.context).attr('class'));

        if (a == 'drop' && dd)
        {
            if (dd === 'nw-fm-left-icon')
            {
                // do nothing
            }
            /*else if ($(e.target).hasClass('nw-conversations-item'))
            {
                nRevert();

                // drop over a chat window
                var currentRoom = megaChat.getCurrentRoom();
                assert(currentRoom, 'Current room missing - this drop action should be impossible.');
                currentRoom.attachNodes(ids);

                if (d)
                    console.error('TODO: dragging to the chat', currentRoom);
            }*/
            else if (dd == 'move')
            {
                nRevert(t !== M.RubbishID);
                $.moveids = ids;
                $.movet = t;
                setTimeout(function()
                {
                    if ($.movet === M.RubbishID) {
                        $.selected = $.moveids;
                        fmremove();
                    } else {
                        M.moveNodes($.moveids, $.movet);
                    }
                }, 50);
            }
            else if (dd == 'copy' || dd == 'copydel')
            {
                nRevert();
                $.copyids = ids;
                $.copyt = t;
                setTimeout(function()
                {
                    M.copyNodes($.copyids, $.copyt, dd == 'copydel', function()
                    {
                        // Update files count...
                        if (M.currentdirid === 'shares' && !M.viewmode)
                        {
                            M.openFolder('shares', 1);
                        }
                    });
                }, 50);
            }
            else if (dd === 'download')
            {
                nRevert();
                var as_zip = e.altKey;
                M.addDownload(ids, as_zip);
            }
            $('.dragger-block').hide();
        }
    };
    InitFileDrag();
    createFolderUI();
    cSortMenuUI();
    M.buildRootSubMenu();
    initContextUI();
    copyDialog();
    moveDialog();
    initShareDialog();
    transferPanelUI();
    UIkeyevents();
    addContactUI();

    $('.fm-files-view-icon').rebind('click', function() {

        $.hideContextMenu();
        cacheselect();
        if ($(this).attr('class').indexOf('listing-view') > -1) {
            if (fmconfig.uiviewmode) {
                storefmconfig('viewmode', 0);
            }
            else {
                fmviewmode(M.currentdirid, 0);
            }
            M.openFolder(M.currentdirid, true);
        }
        else {
            if (fmconfig.uiviewmode) {
                storefmconfig('viewmode', 1);
            }
            else {
                fmviewmode(M.currentdirid, 1);
            }
            M.openFolder(M.currentdirid, true);
        }
        reselect();

        return false;
    });

    $.hideContextMenu = function(event) {

        var a, b, currentNodeClass;

        if (event && event.target) {
            currentNodeClass = $(event.target).attr('class');
            if (!currentNodeClass) {
                currentNodeClass = $(event.target).parent();
                if (currentNodeClass) {
                    currentNodeClass = $(currentNodeClass).attr('class');
                }
            }
            if (currentNodeClass && currentNodeClass.indexOf('dropdown') > -1
                && (currentNodeClass.indexOf('download-item') > -1
                || currentNodeClass.indexOf('move-item') > -1)
                && currentNodeClass.indexOf('active') > -1) {
                return false;
            }
        }

        $('.nw-sorting-menu').addClass('hidden');
        $('.fm-start-chat-dropdown').addClass('hidden').removeClass('active');
        $('.start-chat-button').removeClass('active');
        $('.nw-tree-panel-arrows').removeClass('active');
        $('.context-menu-item.dropdown').removeClass('active');
        $('.fm-tree-header').removeClass('dragover');
        $('.nw-fm-tree-item').removeClass('dragover');

        // Set to default
        a = $('.context-menu.files-menu,.context-menu.download');
        a.addClass('hidden');
        b = a.find('.context-submenu');
        b.attr('style', '');
        b.removeClass('active left-position overlap-right overlap-left mega-height');
        a.find('.disabled,.context-scrolling-block').removeClass('disabled context-scrolling-block');
        a.find('.context-menu-item.contains-submenu.opened').removeClass('opened');

        // Remove all sub-menues from context-menu move-item
        $('#csb_' + M.RootID).empty();
    };

    $('#fmholder').unbind('click.contextmenu');
    $('#fmholder').bind('click.contextmenu', function(e)
    {
        $.hideContextMenu(e);
        if ($.hideTopMenu)
            $.hideTopMenu(e);
        var c = $(e.target).attr('class');
        if ($(e.target).attr('type') !== 'file' && (c && c.indexOf('upgradelink') == -1) && (c && c.indexOf('campaign-logo') == -1) && (c && c.indexOf('resellerbuy') == -1) && (c && c.indexOf('linkified') == -1))
            return false;

    });

    $('.fm-back-button').rebind('click', function(e) {

        if (!M.currentdirid) {
            return;
        }

        if (M.currentdirid == 'notifications'
            || M.currentdirid.substr(0, 7) == 'search/'
            || M.currentdirid.substr(0, 5) == 'chat/') {
            window.history.back();
        }
        else {
            var n = M.d[M.currentdirid];
            if ((n && n.p && M.d[n.p]) || (n && n.p === 'contacts')) {
                M.openFolder(n.p);
            }
        }
    });

    $('.fm-right-header.fm').removeClass('hidden');

    if (folderlink) {
        $('.fm-tree-header.cloud-drive-item span').text('');
    }
    else {
        folderlink = 0;
    }

    M.avatars();

    if ((typeof dl_import !== 'undefined') && dl_import) {
        importFile();
    }

    $('.context-menu').rebind('contextmenu', function(e) {
        if (!localStorage.contextmenu)
            e.preventDefault();
    });

    $('.nw-fm-left-icon').rebind('contextmenu', function(ev) {
        contextMenuUI(ev,1);
        return false;
    });

    var fmTabState;
    $('.nw-fm-left-icon').rebind('click', function() {
        treesearch = false;
        var clickedClass = $(this).attr('class');
        if (!clickedClass) {
            return;
        }
        if (!fmTabState || fmTabState['cloud-drive'].root !== M.RootID) {
            fmTabState = {
                'cloud-drive':    { root: M.RootID,    prev: null },
                'folder-link':    { root: M.RootID,    prev: null },
                'shared-with-me': { root: 'shares',    prev: null },
                'conversations':  { root: 'chat',      prev: null },
                'contacts':       { root: 'contacts',  prev: null },
                'transfers':      { root: 'transfers', prev: null },
                'account':        { root: 'account',  prev: null },
                'inbox':          { root: M.InboxID,   prev: null },
                'rubbish-bin':    { root: M.RubbishID, prev: null }
            };
        }

        var activeClass = (''+$('.nw-fm-left-icon.active:visible')
            .attr('class')).split(" ").filter(function(c) {
                return !!fmTabState[c];
            })[0];

        var activeTab = fmTabState[activeClass];
        if (activeTab) {
            if (activeTab.root === M.currentrootid) {
                activeTab.prev = M.currentdirid;
                M.lastActiveTab = activeClass;
            }
            else if (d) {
                console.warn('Root mismatch', M.currentrootid, M.currentdirid, activeTab);
            }
        }

        if ($(this).hasClass('account')) {
            if (u_type === 0) {
                ephemeralDialog(l[7687]);
            }
            else {
                document.location.hash = 'fm/account';
            }
            return false;
        }

        for (var tab in fmTabState) {
            if (~clickedClass.indexOf(tab)) {
                tab = fmTabState[tab];

                var targetFolder = null;

                // Clicked on the currently active tab, should open the root (e.g. go back)
                if (~clickedClass.indexOf(activeClass)) {
                    targetFolder = tab.root;
                }
                else if (tab.prev && M.d[tab.prev]) {
                    targetFolder = tab.prev;
                }
                else {
                    targetFolder = tab.root
                }

                M.openFolder(targetFolder, true);

                break;
            }
        }
    });

    $('.nw-fm-left-icon').unbind('mouseover');
    $('.nw-fm-left-icon').bind('mouseover', function() {
        var tooltip = $(this).find('.nw-fm-left-tooltip');
        if ($.liTooltipTimer)
            clearTimeout($.liTooltipTimer);
        $.liTooltipTimer = window.setTimeout(
            function() {
                $(tooltip).addClass('hovered');
            }, 1000);
    });

    $('.nw-fm-left-icon').unbind('mouseout');
    $('.nw-fm-left-icon').bind('mouseout', function() {
        $(this).find('.nw-fm-left-tooltip').removeClass('hovered');
        clearTimeout($.liTooltipTimer);
    });

    if (dlMethod.warn && !localStorage.browserDialog && !$.browserDialog)
    {
        setTimeout(browserDialog, 2000);
    }

    var lPane = $('.fm-left-panel')
    $.leftPaneResizable = new FMResizablePane(lPane, {
        'direction': 'e',
        'minWidth': 200,
        'maxWidth': 400,
        'persistanceKey': 'leftPaneWidth',
        'handle': '.left-pane-drag-handle'
    });

    if (localStorage.leftPaneWidth) {
        lPane.width(Math.min(
            $.leftPaneResizable.options.maxWidth,
            Math.max($.leftPaneResizable.options.minWidth, localStorage.leftPaneWidth)
            ));
    }

    $($.leftPaneResizable).on('resize', function() {
        var w = lPane.width()
        if (w >= $.leftPaneResizable.options.maxWidth) {
            $('.left-pane-drag-handle').css('cursor', 'w-resize')
        } else if (w <= $.leftPaneResizable.options.minWidth) {
            $('.left-pane-drag-handle').css('cursor', 'e-resize')
        } else {
            $('.left-pane-drag-handle').css('cursor', 'we-resize')
        }
        $(window).trigger('resize');
    });

    $(window).rebind('resize.fmrh hashchange.fmrh', fm_resize_handler);
    if (d) {
        console.timeEnd('initUI');
    }
}

function transferPanelContextMenu(target)
{
    var file;
    var tclear;

    $('.context-menu.files-menu .context-menu-item').hide();
    var menuitems = $('.context-menu.files-menu .context-menu-item');

    menuitems.filter('.transfer-pause,.transfer-play,.move-up,.move-down,.transfer-clear')
        .show();

    tclear = menuitems.filter('.transfer-clear').contents().last().get(0) || {};
    tclear.textContent = l[103];

    if (target === null && (target = $('.transfer-table tr.ui-selected')).length > 1) {
        var ids = target.attrs('id');
        var finished = 0;
        var paused = 0;
        var started = false;

        ids.forEach(function(id) {
            file = GlobalProgress[id];
            if (!file) {
                finished++;
            }
            else {
                if (file.paused) {
                    paused++;
                }
                if (file.started) {
                    started = true;
                }
            }
        });

        if (finished === ids.length) {
            menuitems.hide()
                .filter('.transfer-clear')
                .show();
            tclear.textContent = (l[7218] || 'Clear transfer');
        }
        else {
            if (started) {
                menuitems.filter('.move-up,.move-down').hide();
            }
            if (paused === ids.length) {
                menuitems.filter('.transfer-pause').hide();
            }

            var prev = target.first().prev();
            var next = target.last().next();

            if (prev.length === 0 || prev.find('.queued').length === 0) {
                menuitems.filter('.move-up').hide();
            }
            if (next.hasClass('clone-of-header')) {
                menuitems.filter('.move-down').hide();
            }
        }
    }
    else if (!(file = GlobalProgress[$(target).attr('id')])) {
        /* no file, it is a finished operation */
        menuitems.hide()
            .filter('.transfer-clear')
            .show();
        tclear.textContent = (l[7218] || 'Clear transfer');
    }
    else {
        if (file.started) {
            menuitems.filter('.move-up,.move-down').hide();
        }
        if (file.paused) {
            menuitems.filter('.transfer-pause').hide();
        } else {
            menuitems.filter('.transfer-play').hide();
        }

        if (target.prev().length == 0 || target.prev().find('.queued').length == 0) {
            menuitems.filter('.move-up').hide();
        }
        if (target.next().hasClass('clone-of-header')) {
            menuitems.filter('.move-down').hide();
        }
    }

    // XXX: Hide context-menu's menu-up/down items for now to check if that's the
    // origin of some problems, users can still use the new d&d logic to move transfers
    menuitems.filter('.move-up,.move-down').hide();

    var parent = menuitems.parent();
    parent
        .children('.context-menu-divider').hide().end()
        .children('.pause-item-divider').show().end()

    if (parent.height() < 56) {
        parent.find('.pause-item-divider').hide();
    }
}

function openTransferpanel()
{
    $('.nw-fm-left-icon.transfers').addClass('transfering');
    // Start the new transfer right away even if the queue is paused?
    // XXX: Remove fm_tfspause calls at M.addDownload/addUpload to enable this
    /*if (uldl_hold) {
        uldl_hold = false;
        dlQueue.resume();
        ulQueue.resume();
        $('.transfer-pause-icon').removeClass('active').find('span').text(l[6993]);
        $('.nw-fm-left-icon.transfers').removeClass('paused');
    }*/
    initTreeScroll();
    $(window).trigger('resize');

    if ($('table.transfer-table tr').length > 1) {
        $('.transfer-clear-all-icon').removeClass('hidden');
    }

    if (!$.mSortableT) {
        $.mSortableT = $('.transfer-table tbody');
        $.mSortableT.sortable({
            delay: 200,
            revert: 100,
            start: function(ev, ui) {
                $('body').addClass('dndc-sort');
            },
            helper: function(ev, tr) {
                if (!tr.hasClass('ui-selected')) {
                    tr.addClass('ui-selected');
                }
                this.order = fm_tfsorderupd();
                var $selected = tr.parent().children('.ui-selected').clone();
                tr.data('multidrag', $selected).siblings('.ui-selected').hide();
                var $helper = $('<tr/>');
                return $helper.append($selected);
            },
            stop: function(ev, ui) {
                var cancel = false;
                $('body').removeClass('dndc-sort');

                var $selected = ui.item.data('multidrag');
                ui.item.after($selected).remove();
                $('.transfer-table tr.ui-selected:not(:visible)').remove();
                $.transferHeader(); // rebind cloned trs

                // var $tr = $(ui.item[0]);
                // var id = String($tr.attr('id'));
                // var $next = $tr.next();

                /*if ($selected.hasClass('started')) {
                    cancel = true;
                }
                else {
                    var $prev = $tr.prev();
                    var pid = $prev.attr('id');
                    var nid = $next.attr('id');

                    cancel = ((id[0] === 'u' && nid && nid[0] !== 'u')
                            || (id[0] !== 'u' && pid && pid[0] === 'u'));
                }*/
                if (cancel) {
                    $.mSortableT.sortable('cancel');
                }
                else {
                    var order = fm_tfsorderupd();

                    if (JSON.stringify(order) !== JSON.stringify(this.order)) {
                        var mDL = {
                            pos: 0,
                            etmp: [],
                            oQueue: [],
                            pQueue: {},
                            mQueue: dlQueue,
                            m_queue: dl_queue,
                            prop: 'dl'
                        };
                        var mUL = {
                            pos: 0,
                            etmp: [],
                            oQueue: [],
                            pQueue: {},
                            mQueue: ulQueue,
                            m_queue: ul_queue,
                            prop: 'ul'
                        };
                        var id;
                        var dst;
                        var i = 0;
                        var len = Object.keys(order).length / 2;

                        [dl_queue, ul_queue].forEach(function(queue) {
                            var t_queue = queue.filter(isQueueActive);
                            if (t_queue.length !== queue.length) {
                                var m = t_queue.length;
                                var i = 0;
                                while (i < m) {
                                    (queue[i] = t_queue[i]).pos = i;
                                    ++i;
                                }
                                queue.length = i;
                                while (queue[i]) {
                                    delete queue[i++];
                                }
                            }
                        });

                        while (len > i) {
                            id = M.t[i++];

                            dst = (id[0] === 'u' ? mUL : mDL);
                            var mQ = dst.mQueue.slurp(id);
                            // for (var x in mQ) {
                                // if (mQ.hasOwnProperty(x)) {
                                    // var entry = mQ[x][0][dst.prop];
                                    // if (dst.etmp.indexOf(entry) === -1) {
                                        // (dst.m_queue[dst.pos] = entry).pos = dst.pos;
                                        // dst.etmp.push(entry);
                                        // dst.pos++;
                                    // }
                                // }
                            // }
                            dst.oQueue = dst.oQueue.concat(mQ);

                            if (dst.mQueue._qpaused.hasOwnProperty(id)) {
                                dst.pQueue[id] = dst.mQueue._qpaused[id];
                            }
                        }

                        dlQueue._queue = mDL.oQueue;
                        ulQueue._queue = mUL.oQueue;
                        dlQueue._qpaused = mDL.pQueue;
                        ulQueue._qpaused = mUL.pQueue;

                        // Check for transfers moved before any started one
                        var $prev = $('.transfer-table tr .progress-block')
                            .closest('tr')
                            .first()
                            .prevAll()
                            .not('.paused');
                        // XXX: we rely on the speed field being non-numeric
                        if ($prev.length && !$prev.find('.speed').text().replace(/\D/g, '')) {
                            var ids = $('.transfer-table tr:not(.paused)').attrs('id');
                            ids.forEach(fm_tfspause);
                            if (dlQueue._queue.length || ulQueue._queue.length) {
                                dlmanager.logger.error('The move operation should have cleared the queues.');
                            }
                            ids.forEach(fm_tfsresume);
                            i = 0;
                            mDL.pQueue = {};
                            mUL.pQueue = {};
                            while (len > i) {
                                id = M.t[i++];
                                dst = (id[0] === 'u' ? mUL : mDL);
                                if (dst.mQueue._qpaused.hasOwnProperty(id)) {
                                    dst.pQueue[id] = dst.mQueue._qpaused[id];
                                }
                            }
                            dlQueue._qpaused = mDL.pQueue;
                            ulQueue._qpaused = mUL.pQueue;
                        }
                    }
                }

                $('.transfer-table tr.ui-selected').removeClass('ui-selected');
            }
        });
    }
}

function showTransferToast(t_type, t_length) {
    if (!$('.fmholder').hasClass('transfer-panel-opened')) {
        var $toast,
            $second_toast,
            interval,
            nt_txt;

        if (t_type != 'u') {
            interval = dl_interval;
            $toast = $('.toast-notification.download');
            $second_toast = $('.toast-notification.upload');
            if (t_length > 1) {
                nt_txt = l[7220].replace('XX',t_length);
            } else {
                nt_txt = l[7222];
            }
        } else {
            interval = ul_interval;
            $toast = $('.toast-notification.upload');
            $second_toast = $('.toast-notification.download');
            if (t_length > 1) {
                nt_txt = l[7221].replace('XX',t_length);
            } else {
                nt_txt = l[7223];
            }
        }

        $toast.find('.toast-col:first-child').html(nt_txt);

        if ($second_toast.hasClass('visible')) {
            $second_toast.addClass('second');
        }

        clearInterval(interval);
        $toast.removeClass('second').addClass('visible');
        interval = setInterval(function() {
            hideTransferToast($toast,interval);
        }, 5000);

        $('.transfer .toast-button').rebind('click', function(e)
        {
            $('.toast-notification').removeClass('visible second');
            if (!$('.slideshow-dialog').hasClass('hidden')) {
                $('.slideshow-dialog').addClass('hidden');
                $('.slideshow-overlay').addClass('hidden');
            }
            // M.openFolder('transfers', true);
            $('.nw-fm-left-icon.transfers').click();
        });
        $toast.rebind('mouseover', function(e)
        {
            clearInterval(interval);
        });
        $toast.rebind('mouseout', function(e)
        {
            interval = setInterval(function() {
                hideTransferToast($toast,interval);
            }, 5000);
        });
    }
}

function hideTransferToast ($toast,int) {
    $toast.removeClass('visible');
    $('.toast-notification').removeClass('second');
    clearInterval(int);
}

function searchFM()
{

}

function isValidShareLink()
{
    var valid = true;
    for (var i in u_nodekeys) {
        valid = valid && typeof u_nodekeys[i] == "object"
    }
    return valid;
}

function removeUInode(h) {

    var n = M.d[h],
        i = 0;

    // check subfolders
    if (n && n.t) {
        var cns = M.c[n.p];
        if (cns) {
            for (var cn in cns) {
                if (M.d[cn] && M.d[cn].t && cn !== h) {
                    i++;
                    break;
                }
            }
        }
    }

    var hasItems = !!M.v.length;
    switch (M.currentdirid) {
        case "shares":
            $('#treeli_' + h).remove();// remove folder and subfolders
            if (!hasItems) {
                $('.files-grid-view .grid-table-header tr').remove();
                $('.fm-empty-cloud').removeClass('hidden');
            }
            break;
        case "contacts":

            //Clear left panel:
            $('#contact_' + h).fadeOut('slow', function() {
                $(this).remove();
            });

            //Clear right panel:
            $('.grid-table.contacts tr#' + h + ', .contacts-blocks-scrolling a#' + h)
                .fadeOut('slow', function() {
                    $(this).remove();
                });

            // clear the contacts grid:
            $('.contacts-grid-view #' + h).remove();
            if (!hasItems) {
                $('.contacts-grid-view .contacts-grid-header tr').remove();
                $('.fm-empty-contacts .fm-empty-cloud-txt').text(l[784]);
                $('.fm-empty-contacts').removeClass('hidden');
            }
            break;
        case "chat":
            if (!hasItems) {
                $('.contacts-grid-view .contacts-grid-header tr').remove();
                $('.fm-empty-chat').removeClass('hidden');
            }
            break;
        case M.RubbishID:
            if (i == 0 && n) {
                $('#treea_' + n.p).removeClass('contains-folders expanded');
            }

            // Remove item
            $('#' + h).remove();

            // Remove folder and subfolders
            $('#treeli_' + h).remove();
            if (!hasItems) {
                $('.contacts-grid-view .contacts-grid-header tr').remove();
                $('.fm-empty-trashbin').removeClass('hidden');
            }
            break;
        case M.RootID:
            if (i == 0 && n) {
                $('#treea_' + n.p).removeClass('contains-folders expanded');
            }

            // Remove item
            $('#' + h).remove();

            // Remove folder and subfolders
            $('#treeli_' + h).remove();
            if (!hasItems) {
                $('.files-grid-view').addClass('hidden');
                $('.grid-table.fm tr').remove();
                $('.fm-empty-cloud').removeClass('hidden');
            }
            break;
        default:
            if (i == 0 && n) {
                $('#treea_' + n.p).removeClass('contains-folders expanded');
            }
            $('#' + h).remove();// remove item
            $('#treeli_' + h).remove();// remove folder and subfolders
            if (!hasItems) {
                if (sharedfolderUI()) {
                    M.emptySharefolderUI();
                }
                else {
                    $('.files-grid-view').addClass('hidden');
                    $('.fm-empty-folder').removeClass('hidden');
                }
                $('.grid-table.fm tr').remove();
            }
            break;
    }

    if (M.currentdirid === h || isCircular(h, M.currentdirid) === true) {
        M.openFolder(RootbyId(h));
    }
}

/**
 * addContactToFolderShare
 *
 * Add verified email addresses to folder shares.
 */
function addContactToFolderShare() {

    var targets = [],
        $shareDialog = $('.share-dialog'),
        $newContacts, customMsg, $txtArea,
        permissionLevel, iconPermLvl, permissionClass, selectedNode;

    // Share button enabled
    if (($.dialog === 'share') && !$shareDialog.find('.dialog-share-button').is('.disabled')) {

        selectedNode = $.selected[0];

        $newContacts = $shareDialog.find('.token-input-list-mega .token-input-token-mega');
        $txtArea = $shareDialog.find('.share-message-textarea textarea');

        loadingDialog.show();

        // Custom message textarea
        if ($txtArea.is(':visible') &&  ($txtArea.val() !== l[6853])) {
            customMsg = $txtArea.val();
        }
        else {
            customMsg = '';
        }

        // Is there a new contacts planned for addition to share
        if ($newContacts.length) {

            // Determin current group permission level
            iconPermLvl = $shareDialog.find('.permissions-icon')[0];
            permissionClass = checkMultiInputPermission($(iconPermLvl));
            permissionLevel = sharedPermissionLevel(permissionClass);

            // Add new planned contact to list
            $.each($newContacts, function(ind, val) {
                targets.push({ u: $(val).contents().eq(1).text(), r: permissionLevel });
            });
        }

        closeDialog();
        $('.export-links-warning').addClass('hidden');

        // Add new contacts to folder share
        if (targets.length > 0) {
            doShare(selectedNode, targets, true, customMsg);
        }

        loadingDialog.hide();
    }
}

/**
 * addNewContact
 *
 * User adding new contact/s from add contact dialog.
 * @param {String} $addBtnClass, contact dialog add button class, i.e. .add-user-popup-button.
 */
function addNewContact($addButton) {

    var mailNum, msg, title, email, emailText, $mails;

    // Add button is enabled
    if (!$addButton.is('.disabled') && $addButton.is('.add')) {

        // Check user type
        if (u_type === 0) {
            ephemeralDialog(l[997]);
        }
        else {

            // Custom text message
            emailText = $('.add-user-textarea textarea').val();

            // List of email address planned for addition
            $mails = $('.token-input-list-mega .token-input-token-mega');

            mailNum = $mails.length;

            if (mailNum) {

                // Loop through new email list
                $mails.each(function(index, value) {

                    // Extract email addresses one by one
                    email = $(value).contents().eq(1).text();

                    // Make sure that API return positive value, otherwise we have API error
                    if (!M.inviteContact(M.u[u_handle].m, email, emailText)) {

                        // Singular or plural
                        if (index === mailNum - 1) {
                            if (mailNum === 1) {
                                title = l[150]; // Contact invited
                                msg = l[5898].replace('[X]', email); // The user [X] has been invited and will appear in your contact list once accepted."
                            }
                            else {
                                title = l[165] + ' ' + l[5859]; // Contacts Invited
                                msg = l[5899]; // The users have been invited and will appear in your contact list once accepted
                            }

                            closeDialog();
                            msgDialog('info', title, msg);
                            $('.token-input-token-mega').remove();
                        }
                    }
                });
            }
        }
    }

    // Cancel button clicked, close dialog
    else if ($addButton.is('.cancel')) {
        closeDialog();
    }
}

/**
 * sharedUInode
 *
 * Handle shared/export link icons in Cloud Drive
 * @param {String} nodeHandle, selected node id
 */
function sharedUInode(nodeHandle) {

    var oShares,
        iShareNum = 0,
        bExportLink = false,
        bAvailShares = false,
        UiExportLink = new mega.UI.Share.ExportLink();

    if (d) {
        if (!fminitialized) {
            UiExportLink.logger.warn('Skipping sharedUInode call...');
            return;
        }
        UiExportLink.logger.debug('Entering sharedUInode...');
    }

    // Is there a full share or pending share available
    if ((M.d[nodeHandle] && M.d[nodeHandle].shares) || M.ps[nodeHandle]) {

        // Contains full shares and/or export link
        oShares = M.d[nodeHandle] && M.d[nodeHandle].shares;

        // Determine number of shares
        if (oShares) {
            iShareNum = Object.keys(oShares).length;
        }

        // Do we have export link for selected node?
        if (oShares && oShares.EXP) {

            UiExportLink.addExportLinkIcon(nodeHandle);

            // Item is taken down, make sure that user is informed
            if (oShares.EXP.down === 1) {
                UiExportLink.addTakenDownIcon(nodeHandle);
            }

            bExportLink = true;
        }

        // Add share icon in left panel for selected node only if we have full or pending share
        // Don't show share icon when we have export link only
        if ((oShares && oShares.EXP && iShareNum > 1)
            || (oShares && !oShares.EXP && iShareNum)
            || M.ps[nodeHandle]) {

            // Left panel
            $('#treea_' + nodeHandle + ' .nw-fm-tree-folder').addClass('shared-folder');

            bAvailShares = true;
        }
    }

    // t === 1, folder
    if (M.d[nodeHandle] && M.d[nodeHandle].t) {

        // Update right panel selected node with appropriate icon for list view
        $('.grid-table.fm #' + nodeHandle + ' .transfer-filtype-icon').addClass(fileIcon({t: 1, share: bAvailShares}));

        // Update right panel selected node with appropriate icon for block view
        $('#' + nodeHandle + '.file-block .block-view-file-type').addClass(fileIcon({t: 1, share: bAvailShares}));
    }

    // If no shares are available, remove share icon from left panel, right panel (list and block view)
    if (!bAvailShares) {
        $('#treea_' + nodeHandle + ' .nw-fm-tree-folder').removeClass('shared-folder'); // Left panel
        $('.grid-table.fm #' + nodeHandle + ' .transfer-filtype-icon').removeClass('folder-shared'); // Right panel list view
        $('#' + nodeHandle + '.file-block .block-view-file-type').removeClass('folder-shared'); // Right panel block view
    }

    // If no export link is available, remove export link from left and right panels (list and block view)
    if (!bExportLink) {
        UiExportLink.removeExportLinkIcon(nodeHandle);
    }
}

/**
 * getContactsEMails
 *
 * Loop through all available contacts, full and pending ones (outgoing and incomming)
 * and creates a list of contacts email addresses.
 * @returns {Array} contacts, array of contacts email.
 */
function getContactsEMails() {

    var contact,
        contacts = [];

    // Loop through full contacts
    for (var i in M.u) {
        if (M.u.hasOwnProperty(i)) {
            contact = M.u[i];
            if (contact.c && (contact.c !== 2) && (contact.m || contact.name)) {
                contacts.push({ id: contact.m, name: contact.name });
            }
        }
    }

    // Loop through outgoing pending contacts
    for (var k in M.opc) {
        if (M.opc.hasOwnProperty(k)) {
            contact = M.opc[k];

            // Is contact deleted
            if (!contact.dts) {
                contacts.push({ id: contact.m, name: contact.m });
            }
        }
    }

    // Loop through incomming pending contacts
    for (var m in M.ipc) {
        if (M.ipc.hasOwnProperty(m)) {
            contact = M.ipc[m];

            // Is there a email available
            if (contact.m) {
                contacts.push({ id: contact.m, name: contact.m });
            }
        }
    }

    return contacts;
}

/**
 * initAddDialogInputPlugin
 */
function initAddDialogMultiInputPlugin() {

    // Plugin configuration
    var contacts = getContactsEMails();
    var $this  = $('.add-contact-multiple-input');
    var $scope = $this.parents('.add-user-popup');

    $this.tokenInput(contacts, {
        theme: 'mega',
        hintText: l[5908],
        //hintText: '',
        //placeholder: 'Type in an email or contact',
        searchingText: '',
        noResultsText: '',
        addAvatar: true,
        autocomplete: null,
        searchDropdown: true,
        emailCheck: true,
        preventDoublet: true,
        tokenValue: 'id',
        propertyToSearch: 'id',
        resultsLimit: 5,
        // Prevent showing of drop down list with contacts email addresses
        // Max allowed email address 254 chars
        minChars: 255,
        accountHolder: (M.u[u_handle] || {}).m || '',
        scrollLocation: 'add',
        // Exclude from dropdownlist only emails/names which exists in multi-input (tokens)
        excludeCurrent: false,
        onEmailCheck: function() {
            errorMsg(l[7415]);
        },
        onDoublet: function(u) {
            errorMsg(l[7413]);
        },
        onHolder: function() {
            errorMsg(l[7414]);
        },
        onReady: function() {
            var $input = $this.parent().find('li input').eq(0);
            $input.rebind('keyup', function() {
                var value = $.trim($input.val());
                if ($scope.find('li.token-input-token-mega').length > 0 || checkMail(value) === false) {
                    $scope.find('.add-user-popup-button.add').removeClass('disabled');
                } else {
                    $scope.find('.add-user-popup-button.add').addClass('disabled');
                }
            });
        },
        onAdd: function() {

            var itemNum = $('.token-input-list-mega .token-input-token-mega').length,
                $addUserPopup = $('.add-user-popup');

            $('.add-user-popup-button.add').removeClass('disabled');

            // In case of 1 contact use singular
            if (itemNum === 1) {
                $addUserPopup.find('.nw-fm-dialog-title').text(l[101]); // Add Contact
            }
            else { // Use plural
                $addUserPopup.find('.nw-fm-dialog-title').text(l[5911]); // Add Contacts

                var $inputTokens = $addUserPopup.find('.share-added-contact.token-input-token-mega'),
                    $multiInput = $addUserPopup.find('.multiple-input'),
                    h1 = $inputTokens.outerHeight(true),// margin included
                    h2 = $multiInput.height();

                // show/hide scroll box
                if (5 <= h2 / h1 && h2 / h1 < 6) {
                    $multiInput.jScrollPane({
                        enableKeyboardNavigation: false,
                        showArrows: true,
                        arrowSize: 8,
                        animateScroll: true
                    });
                    setTimeout(function() {
                        $addUserPopup.find('.token-input-input-token-mega input').focus();
                    }, 0);
                }
            }
        },
        onDelete: function() {

            var itemNum,
                $addUserPopup = $('.add-user-popup');

            setTimeout(function() {
                $addUserPopup.find('.token-input-input-token-mega input').blur();
            }, 0);

            // Get number of emails
            itemNum = $('.token-input-list-mega .token-input-token-mega').length;


            if (itemNum === 0) {
                $('.add-user-popup-button.add').addClass('disabled');
                $addUserPopup.find('.nw-fm-dialog-title').text(l[101]); // Add Contact

            }
            else if (itemNum === 1) {
                $('.add-user-popup-button.add').removeClass('disabled');
                $('.add-user-popup .nw-fm-dialog-title').text(l[101]); // Add Contact

            }
            else {
                $('.add-user-popup-button.add').removeClass('disabled');
                $('.add-user-popup .nw-fm-dialog-title').text(l[101]);

                var $inputTokens = $addUserPopup.find('.share-added-contact.token-input-token-mega'),
                    $multiInput = $addUserPopup.find('.multiple-input'),
                    $scrollBox = $('.multiple-input .jspPane')[0],
                    h1 = $inputTokens.outerHeight(true),// margin included
                    h2 = 0;

                // Calculate complete scroll box height
                if ($scrollBox) {
                    h2 = $scrollBox.scrollHeight;
                }
                else { // Just multi input height
                    h2 = $multiInput.height();
                }

                if (h2 / h1 < 6) {
                    clearScrollPanel('.add-user-popup');
                }
            }
        }
    });

    /**
     * errorMsg
     *
     * Show error popup next to multi input box in case that email is wrong.
     * @param {String} msg, error message.
     */
    function errorMsg(msg) {

        var $addUserPopup = $('.add-user-popup'),
            $warning = $addUserPopup.find('.multiple-input-warning span');

        $warning.text(msg);
        $addUserPopup.addClass('error');

        setTimeout(function() {
            $addUserPopup.removeClass('error');
        }, 3000);
    }
}

/**
 * addContactUI
 *
 * Handle add contact dialog UI
 */
function addContactUI() {

    // not for ephemeral
    if (!u_type) {
        return;
    }

    function iconSize(par) {

        // full size icon, popup at bottom of Add contact button
        if (par) {
            $('.add-user-size-icon')
                .removeClass('short-size')
                .addClass('full-size');
        }

        // short size icon, centered dialog
        else {
            $('.add-user-size-icon')
                .removeClass('full-size')
                .addClass('short-size');
        }
    };

    function focusOnInput() {
        var $tokenInput = $('#token-input-');

        $tokenInput
            .val('')
            .focus();
    }

    $('.add-user-notification textarea').on('focus', function() {
        var $this = $(this);
        $this.parent().addClass('active');
    });

    $('.add-user-notification textarea').on('blur', function() {
        $('.add-user-notification').removeClass('active');
    });

    function addContactAreaResizing() {

        var txt = $('.add-user-notification textarea'),
            txtHeight = txt.outerHeight(),
            hiddenDiv = $('.add-contact-hidden'),
            pane = $('.add-user-nt-scrolling'),
            content = txt.val(),
            api;

        content = content.replace(/\n/g, '<br />');
        hiddenDiv.html(encodeURI(content) + '<br/>');

        if (txtHeight !== hiddenDiv.outerHeight()) {
            txt.height(hiddenDiv.outerHeight());

            if ($('.add-user-textarea').outerHeight() >= 50) {
                pane.jScrollPane({enableKeyboardNavigation: false, showArrows: true, arrowSize: 5});
                api = pane.data('jsp');
                txt.blur();
                txt.focus();
                api.scrollByY(0);
            }
            else {
                api = pane.data('jsp');

                if (api) {
                    api.destroy();
                    txt.blur();
                    txt.focus();
                }
            }
        }
    }

    if (!$('.add-contact-multiple-input').tokenInput("getSettings")) {
        initAddDialogMultiInputPlugin();
    }

    $('.add-user-notification textarea').on('keyup', function() {
        addContactAreaResizing();
    });

    $('.fm-empty-contacts .fm-empty-button').rebind('mouseover', function() {
        $('.fm-empty-contacts').addClass('hovered');
    });

    $('.fm-empty-contacts .fm-empty-button').rebind('mouseout', function() {
        $('.fm-empty-contacts').removeClass('hovered');
    });

    $('.fm-empty-contacts .fm-empty-button').rebind('click', function(event) {

        $.hideContextMenu();
        $.dialog = 'add-contact-popup';
        $.sharedTokens = []; // Holds items currently visible in share folder contet (above input)

        // Just in case hide import links
        $('.add-user-popup .import-contacts-dialog').fadeOut(0);
        $('.import-contacts-link').removeClass('active');

        // Prepare multi-input and dialog
        $('.add-user-popup .multiple-input .token-input-token-mega').remove();
        $('.add-user-popup-button.add').addClass('disabled');
        $('.add-user-popup .nw-fm-dialog-title').text(l[71]);
        $('.fm-add-user').removeClass('active');

        iconSize(false);

        $('.add-user-popup')
            .addClass('dialog')
            .removeClass('hidden');

        fm_showoverlay();

        event.stopPropagation();

        // Focus the input after everything else is done or it won't work
        focusOnInput();
    });

    $('.fm-add-user').rebind('click', function() {

        var $this = $(this),
            $d = $('.add-user-popup');

        $.hideContextMenu();
        $.dialog = 'add-contact-popup';

        // Holds items currently visible in share folder content (above input)
        $.sharedTokens = [];

        // Hide
        if ($this.is('.active')) {
            $this.removeClass('active');
            $d.addClass('hidden');
        }

        // Show
        else {
            $('.add-user-popup .import-contacts-dialog').fadeOut(0);
            $('.import-contacts-link').removeClass('active');
            $this.addClass('active');
            $d.removeClass('hidden dialog');
            $('.add-user-popup .multiple-input .token-input-token-mega').remove();

            $('.add-user-popup-button.add').addClass('disabled');
            $('.add-user-popup .nw-fm-dialog-title').text(l[71]);

            var pos = $(window).width() - $this.offset().left - $d.outerWidth() + 2;

            // Positioning, not less then 8px from right side
            if (pos > 8) {
                $d.css('right', pos + 'px');
            }
            else {
                $d.css('right', 8 + 'px');
            }

            addContactAreaResizing();
            focusOnInput();
        }

        iconSize(true);
    });

    // List of elements related to pending contacts
    //
    // Received requests:
    // empty grid: fm-empty-contacts (have button on it, .empty-contact-requests-button with label 'View sent requests')
    // full grid: contact-requests-grid (have action buttons,
    //  'Accept': .contact-request-button.accept
    //  'Delete': .contact-request-button.delete
    //  'Ignore': .contact-request-button.ignore
    //
    // Sent requests:
    // empty grid: fm-empty-contacts (have button on it, .empty-sent-request-button with label 'View received requests')
    // full grid: sent-requests-grid (have action buttons,
    //  'ReInvite': .contact-request-button.reinvite
    //  'Cancel Reques': .contact-request-button.cancel
    //
    // Header buttons:
    // fm-contact-requests 'View sent requests'
    // fm-received-requests 'View received requests'

    // View received contact requests, M.ipc
    $('.fm-received-requests, .empty-sent-requests-button').off('click');
    $('.fm-received-requests, .empty-sent-requests-button').on('click', function() {
        M.openFolder('ipc');
        $('.fm-contact-requests').removeClass('active');
        $(this).addClass('active');
    });

    // View sent contact requests, M.opc
    $('.fm-contact-requests, .empty-contact-requests-button').off('click');
    $('.fm-contact-requests, .empty-contact-requests-button').on('click', function() {
        M.openFolder('opc');
        $('.fm-received-requests').removeClass('active');
        $(this).addClass('active');
    });

    $('.add-user-size-icon').rebind('click', function() {

        var iPos = 0;

        $('.add-user-popup .import-contacts-dialog').fadeOut(0);
        $('.import-contacts-link').removeClass('active');

        if ($(this).is('.full-size')) {

            $('.add-user-popup').addClass('dialog');
            fm_showoverlay();
            iconSize(false);
            $('.fm-add-user').removeClass('active');
            focusOnInput();
        }

        // .short-size
        else {

            fm_hideoverlay();
            $('.add-user-popup').removeClass('dialog');
            iconSize(true);
            $('.fm-add-user').addClass('active');

            iPos = $(window).width() - $('.fm-add-user').offset().left - $('.add-user-popup').outerWidth() + 2;

            if (iPos > 8) {
                $('.add-user-popup').css('right', iPos + 'px');
            }
            else {
                $('.add-user-popup').css('right', 8 + 'px');
            }
            focusOnInput();
        }
    });

    $('.add-user-popup-button').off('click');
    $('.add-user-popup-button').on('click', function() {

        addNewContact($(this));
    });

    $('.add-user-popup .fm-dialog-close').off('click');
    $('.add-user-popup .fm-dialog-close').on('click', function() {

        fm_hideoverlay();
        $('.add-user-popup').addClass('hidden');
        $('.fm-add-user').removeClass('active');
        clearScrollPanel('.add-user-popup');
    });

    $('.add-user-popup .import-contacts-service').unbind('click');
    $('.add-user-popup .import-contacts-service').bind('click', function() {

        // NOT imported
        if (!$(this).is('.imported')) {
            var contacts = new mega.GContacts({'where': 'contacts'});

            // NOT failed
            if (!contacts.options.failed) {
                contacts.importGoogleContacts();
            } else {
                closeImportContactNotification('.add-user-popup');
            }
        }
        else {
            var n = $('.imported-contacts-notification');
            n.css('margin-left', '-' + n.outerWidth() / 2 + 'px');
            n.fadeIn(200);
            $('.share-dialog .import-contacts-dialog').fadeOut(200);
        }
    });

    $('.add-user-popup .import-contacts-link').unbind('click');
    $('.add-user-popup .import-contacts-link').bind('click', function(e) {

        if (!$(this).is('.active')) {
            $('.add-user-popup .import-contacts-link').addClass('active');// Do not use this, because of doubled class
            $('.add-user-popup .import-contacts-dialog').fadeIn(200);

            $('.imported-notification-close').unbind('click');
            $('.imported-notification-close').bind('click', function()
            {
                $('.imported-contacts-notification').fadeOut(200);
            });
        }
        else {
            $('.add-user-popup .import-contacts-link').removeClass('active');
            $('.add-user-popup .import-contacts-dialog').fadeOut(200);
            $('.imported-contacts-notification').fadeOut(200);
        }

        e.stopPropagation();
        e.preventDefault();
    });

    $('.add-user-popup .import-contacts-info').unbind('mouseover');
    $('.add-user-popup .import-contacts-info').bind('mouseover', function() {
        $('.add-user-popup .import-contacts-info-txt').fadeIn(200);
    });

    $('.add-user-popup .import-contacts-info').unbind('mouseout');
    $('.add-user-popup .import-contacts-info').bind('mouseout', function() {
        $('.add-user-popup .import-contacts-info-txt').fadeOut(200);
    });
}

/**
 * Bind actions to Received Pending Conctact Request buttons
 *
 */
function initBindIPC() {

    DEBUG('initBindIPC()');

    $('.contact-requests-grid .contact-request-button').off('click');
    $('.contact-requests-grid .contact-request-button').on('click', function() {

        var $self = $(this),
            $reqRow = $self.closest('tr'),
            ipcId = $reqRow.attr('id').replace('ipc_', '');

        if ($self.is('.accept')) {
            if (M.acceptPendingContactRequest(ipcId) === 0) {
                $reqRow.remove();
            }
        }
        else if ($self.is('.delete')) {
            if (M.denyPendingContactRequest(ipcId) === 0) {
                $reqRow.remove();
            }
        }
        else if ($self.is('.ignore')) {
            if (M.ignorePendingContactRequest(ipcId) === 0) {
                $reqRow.remove();
            }
        }
    });
}

/**
 * Bind actions to Received pending contacts requests buttons
 *
 */
function initBindOPC() {

    DEBUG('initBindOPC()');

    $('.sent-requests-grid .contact-request-button').off('click');
    $('.sent-requests-grid .contact-request-button').on('click', function() {

        var $self = $(this),
            $reqRow = $self.closest('tr'),
            opcId = $reqRow.attr('id').replace('opc_', '');

        if ($self.is('.reinvite')) {
            M.reinvitePendingContactRequest(M.opc[opcId].m);
            $reqRow.children().children('.contact-request-button.reinvite').addClass('hidden');
        }
        else if ($self.is('.cancel')) {

            // If successfully deleted, grey column and hide buttons
            if (M.cancelPendingContactRequest(M.opc[opcId].m) === 0) {
                $(this).addClass('hidden');
                $reqRow.children().children('.contact-request-button.cancel').addClass('hidden');
                $reqRow.children().children('.contact-request-button.reinvite').addClass('hidden');
                $reqRow.addClass('deleted');
            }
        }
    });
}

function ephemeralDialog(msg) {

    msgDialog('confirmation', l[998], msg + ' ' + l[999], l[1000], function(e) {
        if (e) {
            document.location.hash = 'register';
        }
    });
}

/**
 * Removes the user from the share (they no longer want access to it)
 * @param {String} shareId The share ID e.g. INlx1Kba
 */
function removeShare(shareId, nfk) {
    // Remove the share
    if (d) console.log('removeShare', shareId);
    if (!nfk) api_updfkey(shareId);
    M.delNode(shareId);
    api_req({ a: 'd', n: shareId, i: requesti });

    M.buildtree({h: 'shares'}, M.buildtree.FORCE_REBUILD);

    if (M.currentdirid === shareId || isCircular(shareId, M.currentdirid) === true) {
        M.openFolder(RootbyId(shareId));
    }

    delete u_sharekeys[shareId];
}

function fmremove() {
    var filecnt = 0,
        foldercnt = 0,
        contactcnt = 0,
        removesharecnt = 0;

    // Loop throught selected items
    for (var i in $.selected) {
        var n = M.d[$.selected[i]];

        // ToDo: Not clear what this represents
        if (n && n.p.length === 11) {
            removesharecnt++;
        }

        // ToDo: Replace counting contact id chars with something more reliable
        else if (String($.selected[i]).length === 11) {
            contactcnt++;
        }

        // Folder
        else if (n && n.t) {
            foldercnt++;
        }

        // File
        else {
            filecnt++;
        }
    }

    if (removesharecnt) {
        for (var i in $.selected) {
            removeShare($.selected[i]);
        }
        M.openFolder('shares', true);
    }

    // Remove contacts from list
    else if (contactcnt) {
        var t, c = $.selected.length;

        if (c > 1) {
            t = c + ' ' + l[5569];
        }
        else {
            t = '<strong>' + M.d[$.selected[0]].name + '</strong>';
        }

        msgDialog('delete-contact', l[1001], l[1002].replace('[X]', t), false, function(e) {
            if (e) {
                for (var i in $.selected) {
                    if (M.c[$.selected[i]]) {
                        for (var sharenode in M.c[$.selected[i]]) {
                            removeShare(sharenode, 1);
                        }
                    }

                    api_req({ a: 'ur2', u: $.selected[i], l: '0', i: requesti });
                    M.handleEmptyContactGrid();
                }
            }
        });
        if (c > 1) {
            $('#msgDialog').addClass('multiple');
            $('.fm-del-contacts-number').text($.selected.length);
            $('#msgDialog .fm-del-contact-avatar').attr('class', 'fm-del-contact-avatar');
            $('#msgDialog .fm-del-contact-avatar span').empty();
        }
        else {
            var user = M.d[$.selected[0]],
                avatar = useravatar.contact(user, 'avatar-remove-dialog');

            $('#msgDialog .fm-del-contact-avatar').html(avatar);
        }
    }
    // Remove/Clean rubbih bin
    else if (RootbyId($.selected[0]) === M.RubbishID) {
        msgDialog('clear-bin', l[1003], l[76].replace('[X]', (filecnt + foldercnt)) + ' ' + l[77], l[1007], function(e) {
            if (e) {
                M.clearRubbish(1);
            }
        });
        $('.fm-dialog-button.notification-button').each(function(i, e) {
            if ($(e).text() === l[1018])
                $(e).html('<span>'+l[83]+'</span>');
        });
    }

    // Remove contacts
    else if (RootbyId($.selected[0]) === 'contacts') {
        if (localStorage.skipDelWarning) {
            M.copyNodes($.selected, M.RubbishID, 1);
        } else {
            msgDialog('confirmation', l[1003], l[1004].replace('[X]', fm_contains(filecnt, foldercnt)), false, function(e) {
                if (e) {
                    M.copyNodes($.selected, M.RubbishID, 1);
                }
            }, true);
        }
    }
    else {
        if (localStorage.skipDelWarning) {
            if (M.currentrootid === 'shares') {
                M.copyNodes($.selected, M.RubbishID, true);
            }
            else {
                M.moveNodes($.selected, M.RubbishID);
            }
        }
        else {

            // Additional message in case that there's a shared node
            var delShareInfo,

            // Contains complete directory structure of selected nodes, their ids
            dirTree = [];

            var nodes = new mega.Nodes({});
            $.each($.selected, function(index, value){
                dirTree = $.merge(dirTree, nodes.getChildNodes(value, null));
            });

            var share = new mega.Share({});
            delShareInfo = share.isShareExist(dirTree, true, true, true) ? ' ' + l[1952] + ' ' + l[7410] : '';

            msgDialog('remove', l[1003], l[1004].replace('[X]', fm_contains(filecnt, foldercnt)) + delShareInfo, false, function(e) {
                if (e) {
                    if (M.currentrootid === 'shares') {
                        M.copyNodes($.selected, M.RubbishID, true);
                    }
                    else {

                        // Remove all shares related to selected nodes
                        for (var selection in dirTree) {
                            if (dirTree.hasOwnProperty(selection)) {

                                // Remove regular/full share
                                for (var share in M.d[dirTree[selection]].shares) {
                                    if (M.d[dirTree[selection]].shares.hasOwnProperty(share)) {
                                        api_req({ a: 's2', n:  dirTree[selection], s: [{ u: M.d[dirTree[selection]].shares[share].u, r: ''}], ha: '', i: requesti });
                                        M.delNodeShare(dirTree[selection], M.d[dirTree[selection]].shares[share].u);
                                        setLastInteractionWith(dirTree[selection], "0:" + unixtime());
                                    }
                                }

                                // Remove pending share
                                for (var pendingUserId in M.ps[dirTree[selection]]) {
                                    if (M.ps[dirTree[selection]].hasOwnProperty(pendingUserId)) {
                                        api_req({ a: 's2', n:  dirTree[selection], s: [{ u: pendingUserId, r: ''}], ha: '', i: requesti });
                                        M.deletePendingShare(dirTree[selection], pendingUserId);
                                    }
                                }
                            }
                        }
                        M.moveNodes($.selected, M.RubbishID);
                    }

                }
            }, true);
        }
    }
}

function fmremdupes(test)
{
    var hs = {}, i, f = [], s = 0;
    var cRootID = M.currentrootid;
    loadingDialog.show();
    for (i in M.d)
    {
        var n = M.d[i];
        if (n && n.hash && n.h && RootbyId(n.h) === cRootID)
        {
            if (!hs[n.hash])
                hs[n.hash] = [];
            hs[n.hash].push(n.h);
        }
    }
    for (i in hs)
    {
        var h = hs[i];
        while (h.length > 1)
            f.push(h.pop());
    }
    for (i in f)
    {
        console.debug('Duplicate node: ' + f[i] + ' at ~/'
           + M.getPath(f[i]).reverse().map(function(n) {
                return M.d[n].name || ''
             }).filter(String).join("/"));
        s += M.d[f[i]].s | 0;
    }
    loadingDialog.hide();
    console.log('Found ' + f.length + ' duplicated files using a sum of ' + bytesToSize(s));
    if (!test && f.length)
    {
        $.selected = f;
        fmremove();
    }
    return f.length;
}

function initContextUI() {

    var c = '.context-menu-item';

    $('.context-menu-section').off('mouseover', c);
    $('.context-menu-section').on('mouseover', c, function() {

        // is move... or download...
        if ($(this).parent().parent().is('.context-submenu')) {

            // if just item hide child context-submenu
            if (!$(this).is('.contains-submenu')) {
                $(this).parent().children().removeClass('active opened');
                $(this).parent().find('.context-submenu').addClass('hidden');
            }
        }

        // Hide all submenues, for download and for move...
        else {
            if (!$(this).is('.contains-submenu')) {
                $('.context-menu .context-submenu.active ').removeClass('active');
                $('.context-menu .contains-submenu.opened').removeClass('opened');
                $('.context-menu .context-submenu').addClass('hidden');
            }
        }
    });

    $('.context-menu-section').off('mouseover', '.contains-submenu');
    $('.context-menu-section').on('mouseover', '.contains-submenu', function() {

        var $this = $(this),
            // situation when we have 2 contains-submenus in same context-submenu one near another
            b = $this.closest('.context-submenu').find('.context-submenu,.contains-submenu').not($this.next()),
            a = $this.next(),// context-submenu
            pos = $this.offset(),
            menuPos,
            currentId;

        a.children().removeClass('active opened');
        a.find('.context-submenu').addClass('hidden');
        a.find('.opened').removeClass('opened');

        if (b.length) {
            b.removeClass('active opened')
                .find('.context-submenu').addClass('hidden');
        }

        currentId = $this.attr('id');
        if (currentId) {
            M.buildSubMenu(currentId.replace('fi_', ''));
        }

        if ($this.is('.move-item')) {
            $('.context-menu .download-item').removeClass('opened')
                .next().removeClass('active opened')
                .next().find('.context-submenu').addClass('hidden');
        }
        if ($this.is('.download-item')) {
            $('.context-menu .move-item').removeClass('opened')
                .next().removeClass('active opened')
                .next().find('.context-submenu').addClass('hidden');
        }
        if (!$this.is('.opened')) {
            menuPos = reCalcMenuPosition($this, pos.left, pos.top, 'submenu'),

            $this.next('.context-submenu')
                .css({'top': menuPos.top})
                .addClass('active')
                .removeClass('hidden');

            $this.addClass('opened');
        }
    });

    $(c + '.cloud-item').rebind('click', function() {

        var t = $(this).attr('id').replace('fi_', ''),
            n = [];
        if (!$(this).is('.disabled')) {
            for (var i in $.selected) {
                if (!isCircular($.selected[i], t)) {
                    n.push($.selected[i]);
                }
            }
            $.hideContextMenu();
            M.moveNodes(n, t);
        }
    });

    $('.context-menu.files-menu').off('click', '.folder-item');
    $('.context-menu.files-menu').on('click', '.folder-item', function() {

        var t = $(this).attr('id').replace('fi_', ''),
            n = [];
        if (!$(this).is('.disabled')) {
            for (var i in $.selected) {
                if (!isCircular($.selected[i], t)) {
                    n.push($.selected[i]);
                }
            }
            $.hideContextMenu();
            M.moveNodes(n, t);
        }
    });

    $(c + '.download-item').rebind('click', function(event) {
        var c = $(event.target).attr('class');
        if (c && c.indexOf('contains-submenu') > -1)
            M.addDownload($.selected);
    });

    $(c + '.download-standart-item').rebind('click', function() {
        M.addDownload($.selected);
    });

    $(c + '.zipdownload-item').rebind('click', function() {
        M.addDownload($.selected, true);
    });

    $(c + '.getlink-item').rebind('click', function() {

        var selectedNodeHandle;

        if (u_type === 0) {
            ephemeralDialog(l[1005]);
        }
        else {
            initCopyrightsDialog($.selected);
        }
    });

    $(c + '.removelink-item').rebind('click', function() {

        if (u_type === 0) {
            ephemeralDialog(l[1005]);
        }
        else {
            var exportLink = new mega.Share.ExportLink({ 'updateUI': true, 'nodesToProcess': $.selected });
            exportLink.removeExportLink();
        }
    });

    $(c + '.rename-item').rebind('click', function() {
        renameDialog();
    });

    $(c + '.sh4r1ng-item').rebind('click', function() {

        var $shareDialog = $('.share-dialog');

        if (u_type === 0) {
            ephemeralDialog(l[1006]);
        }
        else {
            // this is used like identifier when key with key code 27 is pressed
            $.dialog = 'share';
            $.hideContextMenu();

            // Show the share dialog
            $shareDialog.removeClass('hidden');
            $('.export-links-warning').removeClass('hidden');

            // Hide the optional message by default.
            // This gets enabled if user want to share
            $shareDialog.find('.share-message').hide();

            fm_showoverlay();
            handleShareDialogContent();

        }
    });

    // Move Dialog
    $(c + '.advanced-item, ' + c + '.move-item').rebind('click', function() {

        $.moveDialog = 'move';// this is used like identifier when key with key code 27 is pressed
        $.mcselected = M.RootID;
        $('.move-dialog').removeClass('hidden');
        handleDialogContent('cloud-drive', 'ul', true, 'move', 'Move');
        disableCircularTargets('#mctreea_');
        fm_showoverlay();
    });

    $(c + '.copy-item').rebind('click', function() {

        $.copyDialog = 'copy';// this is used like identifier when key with key code 27 is pressed
        $.mcselected = M.RootID;
        $('.copy-dialog').removeClass('hidden');
        handleDialogContent('cloud-drive', 'ul', true, 'copy', $.mcImport ? l[236] : "Paste" /*l[63]*/);
        fm_showoverlay();
    });

    $(c + '.import-item').rebind('click', function() {
        ASSERT(folderlink, 'Import needs to be used in folder links.');

        fm_importflnodes($.selected);
    });

    $(c + '.newfolder-item').rebind('click', function() {
        createFolderDialog();
    });

    $(c + '.fileupload-item').rebind('click', function() {
        $('#fileselect3').click();
    });

    $(c + '.folderupload-item').rebind('click', function() {
        $('#fileselect4').click();
    });

    $(c + '.remove-item').rebind('click', function() {
        fmremove();
    });

    $(c + '.removeshare-item').rebind('click', function() {
        fmremove();
    });

    $(c + '.properties-item').rebind('click', function() {
        propertiesDialog();
    });

    $(c + '.permissions-item').rebind('click', function() {
        if (d) {
            console.log('permissions');
        }
    });

    $(c + '.add-star-item').rebind('click', function() {

        var delFavourite = M.isFavourite($.selected);

        M.favourite($.selected, delFavourite);

        if (M.viewmode) {
            $('.file-block').removeClass('ui-selected');
        }
        else {
            $('.grid-table.fm tr').removeClass('ui-selected');
        }
    });

    $(c + '.open-item').rebind('click', function() {
        M.openFolder($.selected[0]);
    });

    $(c + '.preview-item').rebind('click', function() {
        slideshow($.selected[0]);
    });

    $(c + '.clearbin-item').rebind('click', function() {
        doClearbin(true);
    });

    $(c + '.move-up').rebind('click', function() {
        $('.transfer-table tr.ui-selected')
            .attrs('id')
            .map(function(id) {
                fm_tfsmove(id, -1);
            });
        $('.transfer-table tr.ui-selected').removeClass('ui-selected');
        Soon(fm_tfsupdate);
    });

    $(c + '.move-down').rebind('click', function() {
        $('.transfer-table tr.ui-selected')
            .attrs('id')
            .reverse()
            .map(function(id) {
                fm_tfsmove(id, 1);
            });
        $('.transfer-table tr.ui-selected').removeClass('ui-selected');
        Soon(fm_tfsupdate);
    });

    $(c + '.transfer-play').rebind('click', function() {
        $('.transfer-table tr.ui-selected').attrs('id').map(fm_tfsresume);
        $('.transfer-table tr.ui-selected').removeClass('ui-selected');
        if (uldl_hold) {
            dlQueue.resume();
            ulQueue.resume();
            uldl_hold = false;
        }
    });

    $(c + '.transfer-pause').rebind('click', function() {
        $('.transfer-table tr.ui-selected').attrs('id').map(fm_tfspause);
        $('.transfer-table tr.ui-selected').removeClass('ui-selected');
    });

    $(c + '.select-all').rebind('click', function() {
        selectionManager.select_all();
    });

    $(c + '.canceltransfer-item,' + c + '.transfer-clear').rebind('click', function() {
        var $trs = $('.transfer-table tr.ui-selected');
        var toabort = $trs.attrs('id');
        $trs.remove();
        dlmanager.abort(toabort);
        ulmanager.abort(toabort);
        $.clearTransferPanel();
        fm_tfsupdate();

        Soon(function() {
            // XXX: better way to stretch the scrollbar?
            $(window).trigger('resize');
        });
        $('.transfer-table tr.ui-selected').removeClass('ui-selected');
    });

    $(document).trigger('onInitContextUI');
}

function cSortMenuUI()
{
    $('.contacts-arrows').unbind('click');
    $('.contacts-arrows').bind('click', function(e)
    {
        var menuBlock = $('.sorting-menu');
        var bottomPosition = $('body').outerHeight() - $(menuBlock).outerHeight();
        if ($(this).attr('class').indexOf('active') == -1)
        {
            menuBlock.removeClass('hidden');
            $(this).addClass('active');
            var topl = 0, jsp = $('.fm-tree-panel').data('jsp');
            if (jsp)
                topl = jsp.getContentPositionY();
            menuBlock.css('top', $(this).position().top - topl + 95);
            menuBlock.css('left', $(this).position().left + 35);
            if (bottomPosition - $(menuBlock).position().top < 50)
                menuBlock.css('top', bottomPosition - 50);
        }
        else
        {
            $('.fm-main').bind('click');
            menuBlock.addClass('hidden');
            $(this).removeClass('active');
        }
        return false;
    });

    $('.contacts-sorting-by').unbind('click');
    $('.contacts-sorting-by').bind('click', function(e)
    {
        var c = $(this).attr('class');
        if (c && c.indexOf('name') > -1)
        {
            localStorage.csort = 'name';
            localStorage.csortd = 1;
        }
        else if (c && c.indexOf('shares') > -1)
        {
            localStorage.csort = 'shares';
            localStorage.csortd = -1;
        } else if (c && c.indexOf('chat-activity') > -1)
        {
            localStorage.csort = 'chat-activity';
            localStorage.csortd = -1;
        }
        M.renderContacts();
    });

    $('.contacts-sorting-type').unbind('click');
    $('.contacts-sorting-type').bind('click', function(e)
    {
        var c = $(this).attr('class');
        if (c && c.indexOf('desc') > -1)
            localStorage.csortd = -1;
        else
            localStorage.csortd = 1;
        M.renderContacts();
    });
}

function createFolderUI() {

    $('.fm-new-folder').rebind('click', function(e) {

        var c = $('.fm-new-folder').attr('class'),
            c2 = $(e.target).attr('class'),
            c3 = $(e.target).parent().attr('class'),
            b1 = $('.fm-new-folder');

        $('.create-new-folder').removeClass('filled-input');
        var d1 = $('.create-new-folder');
        if ((!c2 || c2.indexOf('fm-new-folder') === -1) && (!c3 || c3.indexOf('fm-new-folder') === -1)) {
            return false;
        }
        if (c.indexOf('active') === -1) {
            b1.addClass('active');
            d1.removeClass('hidden');
            var w1 = $(window).width() - $(this).offset().left - d1.outerWidth() + 2;
            if (w1 > 8) {
                d1.css('right', w1 + 'px');
            } else {
                d1.css('right', 8 + 'px');
            }
            $('.create-new-folder input').focus();
        }
        else {
            b1.removeClass('active filled-input');
            d1.addClass('hidden');
            $('.fm-new-folder input').val(l[157]);
        }
        $.hideContextMenu();
    });

    $('.create-folder-button').rebind('click', function(e) {
        doCreateFolderUI(e);
        return false;
    });

    $('.create-folder-button-cancel').rebind('click', function() {
        $('.fm-new-folder').removeClass('active');
        $('.create-new-folder').addClass('hidden');
        $('.create-new-folder').removeClass('filled-input');
        $('.create-new-folder input').val(l[157]);
    });

    $('.create-folder-size-icon.full-size').rebind('click', function() {

        var v = $('.create-new-folder input').val();

        if (v !== l[157] && v !== '') {
            $('.create-folder-dialog input').val(v);
        }

        $('.create-new-folder input').focus();
        $('.create-new-folder').removeClass('filled-input');
        $('.create-new-folder').addClass('hidden');
        $('.fm-new-folder').removeClass('active');
        createFolderDialog(0);
        $('.create-new-folder input').val(l[157]);
    });

    $('.create-folder-size-icon.short-size').rebind('click', function() {

        var v = $('.create-folder-dialog input').val();

        if (v !== l[157] && v !== '') {
            $('.create-new-folder input').val(v);
            $('.create-new-folder').addClass('filled-input');
        }

        $('.fm-new-folder').addClass('active');
        $('.create-new-folder').removeClass('hidden');
        createFolderDialog(1);
        $('.create-folder-dialog input').val(l[157]);
        $('.create-new-folder input').focus();
    });

    $('.create-new-folder input').unbind('keyup');
    $('.create-new-folder input').bind('keyup', function(e) {
        $('.create-new-folder').addClass('filled-input');
        if ($(this).val() == '') {
            $('.create-new-folder').removeClass('filled-input');
        }
        if (e.which == 13) {
            doCreateFolderUI(e);
        }
    });

    $('.create-new-folder input').unbind('focus');
    $('.create-new-folder input').bind('focus', function() {
        if ($(this).val() == l[157]) {
            $(this).val('');
        }
        $('.create-new-folder').addClass('focused');
    });

    $('.create-new-folder input').unbind('blur');
    $('.create-new-folder input').bind('blur', function() {
        if ($('.create-new-folder input').val() == '') {
            $('.create-new-folder input').val(l[157]);
        }
        $('.create-new-folder').removeClass('focused');
    });
}

function doCreateFolderUI() {

    if ($('.create-folder-input-bl input').val() === '') {
        $('.create-folder-input-bl input').animate({backgroundColor: "#d22000"}, 150, function() {
            $('.create-folder-input-bl input').animate({backgroundColor: "white"}, 350, function() {
                $('.create-folder-input-bl input').focus();
            });
        });
    }
    else {
        createFolder(M.currentdirid, $('.create-folder-input-bl input').val());
    }
}

/**
 * fmtopUI
 *
 *
 */
function fmtopUI() {
    $('.fm-clearbin-button,.fm-add-user,.fm-new-folder,.fm-file-upload,.fm-folder-upload').addClass('hidden');
    $('.fm-contact-requests,.fm-received-requests').removeClass('active');
    $('.fm-new-folder').removeClass('filled-input');

    if (M.currentrootid === M.RubbishID) {
        $('.fm-clearbin-button').removeClass('hidden');
        $('.fm-right-files-block').addClass('rubbish-bin');
    } else {
        $('.fm-right-files-block').removeClass('rubbish-bin');
        if (M.currentrootid === M.InboxID) {
            if (d) {
                console.log('Inbox');
            }
        } else if (M.currentdirid === 'contacts' || M.currentdirid === 'ipc' || M.currentdirid === 'opc') {
            $('.fm-add-user').removeClass('hidden');
            $('.fm-left-panel').addClass('contacts-panel');
            if (M.currentdirid === 'ipc') {
                $('.fm-received-requests').addClass('active');
                $('.fm-right-header').addClass('requests-panel');
            } else if (M.currentdirid === 'opc') {
                $('.fm-contact-requests').addClass('active');
                $('.fm-right-header').addClass('requests-panel');
            }
        } else if (M.currentdirid.length === 8 && RightsbyID(M.currentdirid) > 0) {
            $('.fm-new-folder').removeClass('hidden');
            $('.fm-file-upload').removeClass('hidden');
            if ((is_chrome_firefox & 2) || 'webkitdirectory' in document.createElement('input')) {
                $('.fm-folder-upload').removeClass('hidden');
            } else {
                $('.fm-file-upload').addClass('last-button');
            }
        }

    }
    $('.fm-clearbin-button').unbind('click');
    $('.fm-clearbin-button').bind('click', function() {
        doClearbin(false);
    });
}

function doClearbin(selected)
{
    msgDialog('clear-bin', l[14], l[15], l[1007], function(e)
    {
        if (e) {
            M.clearRubbish(selected);
        }
    });
}

function notificationsUI(close)
{
    if (close)
    {
        $('.fm-main.notifications').addClass('hidden');
        $('.fm-main.default').removeClass('hidden');
        return false;
    }
    $('.fm-main.notifications').removeClass('hidden');
    $('.notifications .nw-fm-left-icon').removeClass('active');
    $('.fm-main.default').addClass('hidden');
    $(window).trigger('resize');
}

function accountUI()
{
    var sectionTitle,
        sectionClass;

    $('.fm-account-overview').removeClass('hidden');
    $('.fm-account-button').removeClass('active');
    $('.fm-account-sections').addClass('hidden');
    $('.fm-right-files-block').addClass('hidden');
    $('.fm-right-account-block').removeClass('hidden');
    $('.nw-fm-left-icon').removeClass('active');
    $('.nw-fm-left-icon.settings').addClass('active');
    $('.fm-account-main').removeClass('white-bg');
    if ($('.fmholder').hasClass('transfer-panel-opened')) {
        $.transferClose();
    }

    //Destroy jScrollings in select dropdowns
    $('.fm-account-main .default-select-scroll').each(function(i, e) {
        $(e).parent().fadeOut(200).parent().removeClass('active');
        deleteScrollPanel(e, 'jsp');
    });

    sectionUIopen('account');
    if (typeof zxcvbn === 'undefined' && !silent_loading) {
        silent_loading = accountUI;
        jsl.push(jsl2['zxcvbn_js']);
        return jsl_start();
    }

    M.accountData(function(account)
    {
        var perc, warning, perc_c;
        var id = document.location.hash;
        if (id == '#fm/account/settings')
        {
            $('.fm-account-settings').removeClass('hidden');
            sectionTitle = l[823];
            sectionClass = 'settings';

            if (is_chrome_firefox)
            {
                if (!$('#acc_dls_folder').length)
                {
                    $('#acc_use_ssl').before(
                        $('<div id="acc_dls_folder" style="margin-top:25px">' +
                            '<div class="account-bandwidth-txt">Downloads folder:</div>' +
                            '<input type="button" value="Browse..." style="-moz-appearance:' +
                                'button;margin-right:12px;cursor:pointer" />' +
                            '</div>'));
                    var fld = mozGetDownloadsFolder();
                    $('#acc_dls_folder').append($('<span/>').text(fld && fld.path));
                    $('#acc_dls_folder input').click(function()
                    {
                        var fs = mozFilePicker(0,2);
                        if (fs) {
                            mozSetDownloadsFolder(fs);
                            $(this).next().text(fs.path);
                        }
                    });
                }
            }
        }
        else if (id == '#fm/account/profile')
        {
            $('.fm-account-main').addClass('white-bg');
            $('.fm-account-profile').removeClass('hidden');
            sectionTitle = l[984];
            sectionClass = 'profile';
        }
        else if (id == '#fm/account/history')
        {
            $('.fm-account-main').addClass('white-bg');
            $('.fm-account-history').removeClass('hidden');
            sectionTitle = l[985];
            sectionClass = 'history';
        }
        else if (id == '#fm/account/reseller' && M.account.reseller)
        {
            $('.fm-account-reseller').removeClass('hidden');
            sectionTitle = l[6873];
            sectionClass = 'reseller';
        }
        else
        {
            // this is the main entry point for users who just had upgraded their accounts
            if (isNonActivatedAccount()) {
                showNonActivatedAccountDialog(true);
            }

            $('.fm-account-overview').removeClass('hidden');
            sectionTitle = l[983];
            sectionClass = 'overview';
        }

        $('.fm-account-button.' + sectionClass).addClass('active');
        $('.fm-breadcrumbs.account').addClass('has-next-button');
        $('.fm-breadcrumbs.next').attr('class', 'fm-breadcrumbs next ' + sectionClass).find('span').text(sectionTitle);

        $('.fm-account-blocks .membership-icon.type').removeClass('free pro1 pro2 pro3 pro4');

        if (u_attr.p)
        {
            // LITE/PRO account
            var planNum = u_attr.p;
            var planText = getProPlan(planNum);

            $('.membership-big-txt.accounttype').text(planText);
            $('.fm-account-blocks .membership-icon.type').addClass('pro' + planNum);

            // Subscription
            if (account.stype == 'S')
            {
                $('.fm-account-header.typetitle').text(l[434]);
                if (account.scycle == '1 M') {
                    $('.membership-big-txt.type').text(l[748]);
                }
                else if (account.scycle == '1 Y') {
                    $('.membership-big-txt.type').text(l[749]);
                }
                else {
                    $('.membership-big-txt.type').text('');
                }

                // Get the date their subscription will renew
                var timestamp = account.srenew[0];
                var paymentType = htmlentities('(' + account.sgw.join(',') + ')');      // Credit card etc

                // Display the date their subscription will renew in format '14 March 2015 (credit card)'
                if (timestamp > 0) {
                    var date = new Date(timestamp * 1000);
                    var dateString = l[6971] + ' ' + date.getDate() + ' ' + date_months[date.getMonth()] + ' ' + date.getFullYear();
                    $('.membership-medium-txt.expiry').html(dateString + ' ' + paymentType);
                }
                else {
                    // Otherwise just show payment type
                    $('.membership-medium-txt.expiry').html(paymentType);
                }

                // Check if there are any active subscriptions
                // ccqns = Credit Card Query Number of Subscriptions
                api_req({ a: 'ccqns' },
                {
                    callback : function(numOfSubscriptions, ctx)
                    {
                        // If there is an active subscription
                        if (numOfSubscriptions > 0) {

                            // Show cancel button and show cancellation dialog
                            $('.fm-account-blocks .btn-cancel').show().rebind('click', function() {
                                cancelSubscriptionDialog.init();
                            });
                            $('.subscription-bl').addClass('active-subscription');
                        }
                    }
                });
            }
            else if (account.stype == 'O')
            {
                // one-time or cancelled subscription
                $('.fm-account-header.typetitle').text(l[746]+':');
                $('.membership-big-txt.type').text(l[751]);
                $('.membership-medium-txt.expiry a').rebind('click', function() {
                    document.location = $(this).attr('href');
                });
                $('.membership-medium-txt.expiry a').html(l[987] + ' ' + time2date(account.expiry));
                $('.fm-account-blocks .btn-cancel').hide();
                $('.subscription-bl').removeClass('active-subscription');
            }
        }
        else
        {
            // free account:
            $('.fm-account-blocks .membership-icon.type').addClass('free');
            $('.membership-big-txt.type').text(l[435]);
            $('.membership-big-txt.accounttype').text(l[435]);
            $('.membership-medium-txt.expiry').text(l[436]);
            $('.btn-cancel').hide();
            $('.subscription-bl').removeClass('active-subscription');
        }

        perc = Math.round((account.servbw_used+account.downbw_used)/account.bw*100);
        perc_c=perc;

        /* New Used Bandwidth bar */

        var b1 = bytesToSize(account.servbw_used + account.downbw_used);
        b1 = b1.split(' ');
        b1[0] = Math.round(b1[0]) + ' ';
        var b2 = bytesToSize(account.bw);
        b2 = b2.split(' ');
        b2[0] = Math.round(b2[0]) + ' ';
        var b3 = bytesToSize(account.bw - (account.servbw_used + account.downbw_used));

        var bandwidthDeg = 360 * perc_c / 100;
        if (bandwidthDeg <= 180) {
                $('.bandwidth .nw-fm-chart0.right-c p').css('transform', 'rotate(' + bandwidthDeg + 'deg)');
        } else {
                $('.bandwidth .nw-fm-chart0.right-c p').css('transform', 'rotate(180deg)');
                $('.bandwidth .nw-fm-chart0.left-c p').css('transform', 'rotate(' + (bandwidthDeg - 180) + 'deg)');
        }
        if (bandwidthDeg > 0) $('.bandwidth .nw-fm-percentage').removeClass('empty');
        $('.bandwidth .nw-fm-bar0').css('width', perc_c + '%');

        // Maximum bandwidth
        $('.bandwidth .nw-fm-percents span.pecents-txt').html(htmlentities(b2[0]));
        $('.bandwidth .nw-fm-percents span.gb-txt').html(htmlentities(b2[1]));
        $('.bandwidth .nw-fm-percents span.perc-txt').html(perc_c + '%');

        // Used bandwidth
        $('.bandwidth .fm-bar-size.used').html(b1);
        // Available bandwidth
        $('.bandwidth .fm-bar-size.available').html(b3);

        if (perc > 99) $('.fm-account-blocks.storage').addClass('exceeded');

        /* End of Used Bandwidth bar */


        perc = Math.round(account.space_used / account.space * 100);
        perc_c = perc;
        if (perc_c > 100)
            perc_c = 100;
        if (perc > 99)
            $('.fm-account-blocks.storage').addClass('exceeded');

        /* New Used space bar */

        var c = account.cstrgn, k = Object.keys(c), deg = 0, iSharesBytes = 0;
        // Array contains Cloud drive , Rubbish bin, Incoming shares, Inbox (percents)
        var percents = [
            100 * c[k[0]][0] / account.space,
            100 * c[k[2]][0] / account.space,
            0,
            100 * c[k[1]][0] / account.space
        ];
        for (var i = 3 ; i < k.length ; ++i ) {
            iSharesBytes += c[k[i]][0];
            percents[2] += (100 * c[k[i]][0] / account.space);
        }
        for (i = 0; i < 4; i++) {
            deg = deg + (360 * percents[i] / 100);
            if (deg <= 180) {
                $('.storage .nw-fm-chart' + i + '.right-c p').css('transform', 'rotate(' + deg + 'deg)');
            } else {
                $('.storage .nw-fm-chart' + i + '.right-c p').css('transform', 'rotate(180deg)');
                $('.storage .nw-fm-chart' + i + '.left-c p').css('transform', 'rotate(' + (deg - 180) + 'deg)');
            }
            if (deg > 0) $('.storage .nw-fm-percentage').removeClass('empty');
            $('.storage .nw-fm-bar' + i).css('width', percents[i] + '%');
        }

        // Maximum disk space
        var b2 = bytesToSize(account.space);
        b2 = b2.split(' ');
        b2[0] = Math.round(b2[0]) + ' ';
        $('.storage .nw-fm-percents span.pecents-txt').html(htmlentities(b2[0]));
        $('.storage .nw-fm-percents span.gb-txt').html(htmlentities(b2[1]));
        $('.storage .nw-fm-percents span.perc-txt').html(perc_c + '%');

        // Used space
        $('.storage .fm-bar-size.used').html(bytesToSize(account.space_used));
        // Available space
        b2 = account.space - account.space_used;
        if (b2 < 0) {
            b2 = bytesToSize(-b2) + ' over quota';
        } else {
            b2 = bytesToSize(b2);
        }

        $('.storage .fm-bar-size.available').html(b2);
        // Cloud drive
        $('.storage .fm-bar-size.cloud-drive').html(bytesToSize(c[k[0]][0]));
        // Rubbish bin
        $('.storage .fm-bar-size.rubbish-bin').html(bytesToSize(c[k[2]][0]));
        // Incoming shares
        $('.storage .fm-bar-size.incoming-shares').html(bytesToSize(iSharesBytes));
        // Inbox
        $('.storage .fm-bar-size.inbox').html(bytesToSize(c[k[1]][0]));

        /* End of New Used space */


        $('.fm-account-main .pro-upgrade').unbind('click');
        $('.fm-account-main .pro-upgrade').bind('click', function(e)
        {
            window.location.hash = 'pro';
        });
        $('.membership-big-txt.balance').html('&euro; ' + htmlentities(account.balance[0][0]));
        var a = 0;
        if (M.c['contacts']) {
            for (var i in M.c['contacts'])
                a++;
        }
        if (!$.sessionlimit)
            $.sessionlimit = 10;
        if (!$.purchaselimit)
            $.purchaselimit = 10;
        if (!$.transactionlimit)
            $.transactionlimit = 10;
        if (!$.voucherlimit)
            $.voucherlimit = 10;

        $('.account-history-dropdown-button.sessions').text(l[472].replace('[X]', $.sessionlimit));
        $('.account-history-drop-items.session10-').text(l[472].replace('[X]', 10));
        $('.account-history-drop-items.session100-').text(l[472].replace('[X]', 100));
        $('.account-history-drop-items.session250-').text(l[472].replace('[X]', 250));

        M.account.sessions.sort(function(a, b)
        {
            if (a[0] < b[0])
                return 1;
            else
                return -1;
        });

        $('.grid-table.sessions tr').remove();
        var html = '<tr><th>' + l[479] + '</th><th>' + l[480] + '</th><th>' + l[481] + '</th><th>' + l[482] + '</th><th class="no-border session-status">' + l[7664] + '</th><th class="no-border logout-column">&nbsp;</th></tr>';
        var numActiveSessions = 0;

        $(account.sessions).each(function(i, el) {

            if (i == $.sessionlimit) {
                return false;
            }

            var dateTime = htmlentities(time2date(el[0]));
            var browser = browserdetails(el[2]);
            var browserName = browser.nameTrans;
            var ipAddress = htmlentities(el[3]);
            var country = countrydetails(el[4]);
            var currentSession = el[5];
            var sessionId = el[6];
            var activeSession = el[7];
            var status = '<span class="current-session-txt">' + l[7665] + '</span>';    // Current

            // Show if using an extension e.g. "Chrome Extension on Windows" or "Firefox Extension on Linux"
            if (browser.isExtension) {
                browserName = browserName.replace('Firefox', 'Firefox ' + l[7683]);
                browserName = browserName.replace('Chrome', 'Chrome ' + l[7683]);
            }

            // If not the current session
            if (!currentSession) {
                if (activeSession) {
                    status = '<span class="active-session-txt">' + l[7666] + '</span>';     // Active
                }
                else {
                    status = '<span class="expired-session-txt">' + l[1664] + '</span>';    // Expired
                }
            }

            if (!country.icon || country.icon === '??.gif') {
                country.icon = 'ud.gif';
            }

            // Generate row html
            html += '<tr class="' + (currentSession ? "current" : sessionId) +  '">'
                + '<td><span class="fm-browsers-icon"><img alt="" src="' + staticpath + 'images/browser/' + browser.icon + '" /></span><span class="fm-browsers-txt">' + htmlentities(browserName) + '</span></td>'
                + '<td>' + ipAddress + '</td>'
                + '<td><span class="fm-flags-icon"><img alt="" src="' + staticpath + 'images/flags/' + country.icon + '" style="margin-left: 0px;" /></span><span class="fm-flags-txt">' + htmlentities(country.name) + '</span></td>'
                + '<td>' + dateTime + '</td>'
                + '<td>' + status + '</td>';

            // If the session is active show logout button
            if (activeSession) {
                html += '<td>' + '<span class="settings-logout">' + l[967] + '</span>' + '</td></tr>';
            }
            else {
                html += '<td>&nbsp;</td>';
            }

            // If the current session or active then increment count
            if (currentSession || activeSession) {
                numActiveSessions++;
            }
        });
        $('.grid-table.sessions').html(html);

        // Don't show button to close other sessions if there's only the current session
        if (numActiveSessions === 1) {
            $('.fm-close-all-sessions').hide();
        }

        $('.fm-close-all-sessions').rebind('click', function() {

            loadingDialog.show();
            var $activeSessionsRows = $('.active-session-txt').parents('tr');

            // Expire all sessions but not the current one
            api_req({ a: 'usr', ko: 1 }, {
                callback: function() {
                    M.account = null; /* clear account cache */
                    $activeSessionsRows.find('.settings-logout').remove();
                    $activeSessionsRows.find('.active-session-txt').removeClass('active-session-txt')
                        .addClass('expired-session-txt').text(l[1664]);
                    loadingDialog.hide();
                }
            });
        });

        $('.settings-logout').rebind('click', function() {
            var $this = $(this).parents('tr');
            var sessionId = $this.attr('class');
            if (sessionId === 'current') {
                mLogout();
            } else {
                loadingDialog.show();
                /* usr - user session remove
                 * remove a session Id from the current user,
                 * usually other than the current session
                 */
                api_req({ a: 'usr', s: [sessionId] }, {
                    callback: function(res, ctx) {
                        M.account = null; /* clear account cache */
                        $this.find('.settings-logout').remove();
                        $this.find('.active-session-txt').removeClass('active-session-txt')
                            .addClass('expired-session-txt').text(l[1664]);
                        loadingDialog.hide();
                    }
                });
            }
        });

        $('.account-history-dropdown-button.purchases').text(l[469].replace('[X]', $.purchaselimit));
        $('.account-history-drop-items.purchase10-').text(l[469].replace('[X]', 10));
        $('.account-history-drop-items.purchase100-').text(l[469].replace('[X]', 100));
        $('.account-history-drop-items.purchase250-').text(l[469].replace('[X]', 250));

        M.account.purchases.sort(function(a, b)
        {
            if (a[1] < b[1])
                return 1;
            else
                return -1;
        });

        $('.grid-table.purchases tr').remove();
        var html = '<tr><th>' + l[475] + '</th><th>' + l[476] + '</th><th>' + l[477] + '</th><th>' + l[478] + '</th></tr>';

        // Render every purchase made into Purchase History on Account page
        $(account.purchases).each(function(index, purchaseTransaction)
        {
            // Set payment method
            //['Voucher', 'PayPal', 'Apple', 'Google', 'Bitcoin', 'Union Pay', 'Fortumo', 'Credit Card', 'Credit Card']
            var paymentMethodIndex = purchaseTransaction[4];
            var paymentMethod = l[428];             // Voucher

            if (paymentMethodIndex == 1) {
                paymentMethod = l[1233];            // PayPal
            }
            else if (paymentMethodIndex == 2) {
                paymentMethod = l[6953];            // iTunes
            }
            else if (paymentMethodIndex == 3) {
                paymentMethod = l[7188];            // Google
            }
            else if (paymentMethodIndex == 4) {
                paymentMethod = l[6802];            // Bitcoin
            }
            else if (paymentMethodIndex == 5) {
                paymentMethod = l[6952];            // Union Pay
            }
            else if (paymentMethodIndex == 6) {
                paymentMethod = l[7161];            // Mobile carrier billing
            }
            else if (paymentMethodIndex == 7) {
                paymentMethod = l[6952];            // Credit card
            }
            else if (paymentMethodIndex == 8) {
                paymentMethod = l[6952];            // Credit card
            }

            // Set Date/Time, Item (plan purchased), Amount, Payment Method
            var dateTime = time2date(purchaseTransaction[1]);
            var price = purchaseTransaction[2];
            var proNum = purchaseTransaction[5];
            var numOfMonths = purchaseTransaction[6];
            var monthWording = (numOfMonths == 1) ? l[931] : 'months';  // Todo: l[6788] when generated
            var item = getProPlan(proNum) + ' (' + numOfMonths + ' ' + monthWording + ')';

            // Render table row
            html += '<tr>'
                 +      '<td>' + dateTime + '</td>'
                 +      '<td>'
                 +           '<span class="fm-member-icon">'
                 +                '<img alt="" src="' + staticpath + 'images/mega/icons/retina/pro' + proNum + '@2x.png" />'
                 +           '</span>'
                 +           '<span class="fm-member-icon-txt"> ' + item + '</span>'
                 +      '</td>'
                 +      '<td>&euro;' + htmlentities(price) + '</td>'
                 +      '<td>' + paymentMethod + '</td>'
                 +  '</tr>';
        });

        $('.grid-table.purchases').html(html);
        $('.account-history-dropdown-button.transactions').text(l[471].replace('[X]', $.transactionlimit));
        $('.account-history-drop-items.transaction10-').text(l[471].replace('[X]', 10));
        $('.account-history-drop-items.transaction100-').text(l[471].replace('[X]', 100));
        $('.account-history-drop-items.transaction250-').text(l[471].replace('[X]', 250));

        M.account.transactions.sort(function(a, b)
        {
            if (a[1] < b[1])
                return 1;
            else
                return -1;
        });
        $('.grid-table.transactions tr').remove();
        var html = '<tr><th>' + l[475] + '</th><th>' + l[484] + '</th><th>' + l[485] + '</th><th>' + l[486] + '</th></tr>';
        $(account.transactions).each(function(i, el)
        {
            var credit = '', debit = '';
            if (el[2] > 0)
                credit = '<span class="green">&euro;' + htmlentities(el[2]) + '</span>';
            else
                debit = '<span class="red">&euro;' + htmlentities(el[2]) + '</span>';
            html += '<tr><td>' + time2date(el[1]) + '</td><td>' + htmlentities(el[0]) + '</td><td>' + credit + '</td><td>' + debit + '</td></tr>';
        });
        $('.grid-table.transactions').html(html);
        var i = new Date().getFullYear() - 10, html = '', sel = '';
        $('.default-select.year span').text('YYYY');
        while (i >= 1900)
        {
            if (u_attr.birthyear && i == u_attr.birthyear)
            {
                sel = 'active';
                $('.default-select.year span').text(u_attr.birthyear);
            }
            else
                sel = '';
            html += '<div class="default-dropdown-item ' + sel + '" data-value="' + i + '">' + i + '</div>';
            i--;
        }
        $('.default-select.year .default-select-scroll').html(html);
        var i = 1, html = '', sel = '';
        $('.default-select.day span').text('DD');
        while (i < 32)
        {
            if (u_attr.birthday && i == u_attr.birthday)
            {
                sel = 'active';
                $('.default-select.day span').text(u_attr.birthday);
            }
            else
                sel = '';
            html += '<div class="default-dropdown-item ' + sel + '" data-value="' + i + '">' + i + '</div>';
            i++;
        }
        $('.default-select.day .default-select-scroll').html(html);
        var i = 1, html = '', sel = '';
        $('.default-select.month span').text('MM');
        while (i < 13)
        {
            if (u_attr.birthmonth && i == u_attr.birthmonth)
            {
                sel = 'active';
                $('.default-select.month span').text(u_attr.birthmonth);
            }
            else
                sel = '';
            html += '<div class="default-dropdown-item ' + sel + '" data-value="' + i + '">' + i + '</div>';
            i++;
        }
        $('.default-select.month .default-select-scroll').html(html);
        var html = '', sel = '';
        $('.default-select.country span').text(l[996]);
        for (var country in isocountries)
        {
            if (u_attr.country && country == u_attr.country)
            {
                sel = 'active';
                $('.default-select.country span').text(isocountries[country]);
            }
            else
                sel = '';
            html += '<div class="default-dropdown-item ' + sel + '" data-value="' + country + '">' + isocountries[country] + '</div>';
        }
        $('.default-select.country .default-select-scroll').html(html);
        
        // Bind Dropdowns events
        bindDropdownEvents($('.fm-account-main .default-select'), 1);

        // Cache selectors
        var $newEmail = $('#account-email');
        var $emailInfoMessage = $('.fm-account-change-email');

        // Reset change email fields after change
        $newEmail.val('');
        $emailInfoMessage.addClass('hidden');

        // On text entry in the new email text field
        $newEmail.rebind('keyup', function() {
            
            var mail = $newEmail.val();
            
            // Show information message
            $emailInfoMessage.removeClass('hidden');
            
            // If not valid email yet, exit
            if (checkMail(mail)) {
                return;
            }
            
            // Show save button
            if (mail !== u_attr.email) {
                $('.profile-form.first').addClass('email-confirm');
                $('.fm-account-save-block').removeClass('hidden');
            }
        });
        
        $('#account-firstname,#account-lastname').rebind('keyup', function(e)
        {
            $('.fm-account-save-block').removeClass('hidden');
        });
        $('.fm-account-cancel').unbind('click');
        $('.fm-account-cancel').bind('click', function(e)
        {
            $('.fm-account-save-block').addClass('hidden');
            $('.profile-form.first').removeClass('email-confirm');
            accountUI();
        });
        
        $('.fm-account-save').rebind('click', function()
        {
            u_attr.firstname = $('#account-firstname').val().trim();
            u_attr.lastname = $('#account-lastname').val().trim()||' ';
            u_attr.birthday = $('.default-select.day .default-dropdown-item.active').attr('data-value');
            u_attr.birthmonth = $('.default-select.month .default-dropdown-item.active').attr('data-value');
            u_attr.birthyear = $('.default-select.year .default-dropdown-item.active').attr('data-value');
            u_attr.country = $('.default-select.country .default-dropdown-item.active').attr('data-value');

            $('.fm-account-avatar').html(useravatar.contact(u_handle));
            $('.fm-avatar img').attr('src', useravatar.mine());

            api_req({
                a : 'up',
                firstname  : base64urlencode(to8(u_attr.firstname)),
                lastname   : base64urlencode(to8(u_attr.lastname)),
                birthday   : base64urlencode(u_attr.birthday),
                birthmonth : base64urlencode(u_attr.birthmonth),
                birthyear  : base64urlencode(u_attr.birthyear),
                country    : base64urlencode(u_attr.country)
            }, {
                callback : function(res) {
                    if (res === u_handle) {
                        $('.user-name').text(u_attr.firstname);
                    }
                }
            });

            var pws = zxcvbn($('#account-new-password').val());

            if (M.account.dl_maxSlots)
            {
                localStorage.dl_maxSlots = M.account.dl_maxSlots;
                dl_maxSlots = M.account.dl_maxSlots;
                dlQueue.setSize(dl_maxSlots);
            }
            if (M.account.ul_maxSlots)
            {
                localStorage.ul_maxSlots = M.account.ul_maxSlots;
                ul_maxSlots = M.account.ul_maxSlots;
                ulQueue.setSize(ul_maxSlots);
            }
            if (typeof M.account.ul_maxSpeed !== 'undefined')
            {
                localStorage.ul_maxSpeed = M.account.ul_maxSpeed;
                ul_maxSpeed = M.account.ul_maxSpeed;
            }
            if (typeof M.account.use_ssl !== 'undefined')
            {
                localStorage.use_ssl = M.account.use_ssl;
                use_ssl = M.account.use_ssl;
            }
            if (typeof M.account.ul_skipIdentical !== 'undefined')
            {
                localStorage.ul_skipIdentical = M.account.ul_skipIdentical;
                ul_skipIdentical = M.account.ul_skipIdentical;
            }

            if (typeof M.account.uisorting !== 'undefined') {
                storefmconfig('uisorting', M.account.uisorting);
            }
            if (typeof M.account.uiviewmode !== 'undefined') {
                storefmconfig('uiviewmode', M.account.uiviewmode);
            }
            if (typeof M.account.rubsched !== 'undefined') {
                storefmconfig('rubsched', M.account.rubsched);
            }
            if (typeof M.account.font_size !== 'undefined') {
                localStorage.font_size = M.account.font_size;
                font_size = M.account.font_size;
            }
            if ($('#account-password').val() == '' && ($('#account-new-password').val() !== '' || $('#account-confirm-password').val() !== ''))
            {
                msgDialog('warninga', l[135], l[719], false, function()
                {
                    $('#account-password').focus();
                    $('#account-password').bind('keyup.accpwd', function() {
                        $('.fm-account-save-block').removeClass('hidden');
                        $('#account-password').unbind('keyup.accpwd');
                    });
                });
            } else if ($('#account-password').val() !== '' && !checkMyPassword($('#account-password').val())) {
                msgDialog('warninga', l[135], l[724], false, function() {
                    $('#account-password').val('');
                    $('#account-password').focus();
                    $('#account-password').bind('keyup.accpwd', function() {
                        $('.fm-account-save-block').removeClass('hidden');
                        $('#account-password').unbind('keyup.accpwd');
                    });
                });
            } else if ($('#account-new-password').val() !== $('#account-confirm-password').val()) {
                msgDialog('warninga', 'Error', l[715], false, function()
                {
                    $('#account-new-password').val('');
                    $('#account-confirm-password').val('');
                    $('#account-new-password').focus();
                });
            }
            else if ($('#account-password').val() !== '' && $('#account-confirm-password').val() !== '' && $('#account-new-password').val() !== '' &&  (pws.score === 0 || pws.entropy < 16)) {
                msgDialog('warninga', 'Error', l[1129], false, function() {
                    $('#account-new-password').val('');
                    $('#account-confirm-password').val('');
                    $('#account-new-password').focus();
                });
            } else if ($('#account-confirm-password').val() !== '' && $('#account-password').val() !== ''
                && $('#account-confirm-password').val() !== $('#account-password').val())
            {
                loadingDialog.show();
                changepw($('#account-password').val(), $('#account-confirm-password').val(), {callback: function(res)
                    {
                        loadingDialog.hide();
                        if (res == EACCESS)
                        { // pwd incorrect
                            msgDialog('warninga', l[135], l[724], false, function()
                            {
                                $('#account-password').val('');
                                $('#account-password').focus();
                                $('#account-password').bind('keyup.accpwd', function() {
                                    $('.fm-account-save-block').removeClass('hidden');
                                    $('#account-password').unbind('keyup.accpwd');
                                });
                            });
                        }
                        else if (typeof res == 'number' && res < 0)
                        { // something went wrong
                            $('#account-confirm-password,#account-password,#account-new-password').val('');
                            msgDialog('warninga', 'Error', l[6972]);
                        }
                        else
                        { // success
                            msgDialog('info', l[726], l[725], false, function()
                            {
                                $('#account-confirm-password,#account-password,#account-new-password').val('');
                            });
                        }
                    }});
            }
            else {
                $('#account-confirm-password,#account-password,#account-new-password').val('');
            }

            // Get the new email address
            var email = $('#account-email').val().trim().toLowerCase();
            
            // If there is text in the email field and it doesn't match the existing one
            if ((email !== '') && (u_attr.email !== email)) {
                
                loadingDialog.show();
                
                // Request change of email
                // e => new email address
                // i => requesti (Always has the global variable requesti (last request ID))
<<<<<<< HEAD
                api_req({
                a:'se',
                aa:'a',
                e: email,
                i: requesti,
                },  {
                    callback : function(res) {
=======
                api_req({ a: 'se', aa: 'a', e: email, i: requesti }, { callback : function(res) {
                        
                        loadingDialog.hide();
                        
>>>>>>> 70f83ef0
                        if (res === -12) {
                            return msgDialog('warninga', l[135], l[7717]);
                        }

                        fm_showoverlay();
                        dialogPositioning('.awaiting-confirmation');
                        
                        $('.awaiting-confirmation').removeClass('hidden');
                        $('.fm-account-save-block').addClass('hidden');
                        
                        localStorage.new_email = email;
                    }
                });
                
                return;
            }

            $('.fm-account-save-block').addClass('hidden');
            showToast('settings', l[7698]);
            accountUI();
        });
        $('.current-email').html(htmlentities(u_attr.email));
        $('#account-firstname').val(u_attr.firstname);
        $('#account-lastname').val(u_attr.lastname);
        $('.account-history-dropdown-button').unbind('click');
        $('.account-history-dropdown-button').bind('click', function()
        {
            $(this).addClass('active');
            $('.account-history-dropdown').addClass('hidden');
            $(this).next().removeClass('hidden');
        });
        $('.account-history-drop-items').unbind('click');
        $('.account-history-drop-items').bind('click', function()
        {
            $(this).parent().prev().removeClass('active');
            $(this).parent().find('.account-history-drop-items').removeClass('active');
            $(this).parent().parent().find('.account-history-dropdown-button').text($(this).text());
            var c = $(this).attr('class');
            if (!c)
                c = '';
            if (c.indexOf('session10-') > -1)
                $.sessionlimit = 10;
            else if (c.indexOf('session100-') > -1)
                $.sessionlimit = 100;
            else if (c.indexOf('session250-') > -1)
                $.sessionlimit = 250;
            if (c.indexOf('purchaselimit10-') > -1)
                $.purchaselimit = 10;
            else if (c.indexOf('purchase100-') > -1)
                $.purchaselimit = 100;
            else if (c.indexOf('purchase250-') > -1)
                $.purchaselimit = 250;
            if (c.indexOf('transaction10-') > -1)
                $.transactionlimit = 10;
            else if (c.indexOf('transaction100-') > -1)
                $.transactionlimit = 100;
            else if (c.indexOf('transaction250-') > -1)
                $.transactionlimit = 250;
            if (c.indexOf('voucher10-') > -1)
                $.voucherlimit = 10;
            else if (c.indexOf('voucher100-') > -1)
                $.voucherlimit = 100;
            else if (c.indexOf('voucher250-') > -1)
                $.voucherlimit = 250;
            else if (c.indexOf('voucherAll-') > -1) {
                $.voucherlimit = 'all';
            }
            $(this).addClass('active');
            $(this).closest('.account-history-dropdown').addClass('hidden');
            accountUI();
        });
        $("#slider-range-max").slider({
            min: 1, max: 6, range: "min", value: dl_maxSlots, slide: function(e, ui)
            {
                M.account.dl_maxSlots = ui.value;
                $('.fm-account-save-block').removeClass('hidden');
            }
        });
        $("#slider-range-max2").slider({
            min: 1, max: 6, range: "min", value: ul_maxSlots, slide: function(e, ui)
            {
                M.account.ul_maxSlots = ui.value;
                $('.fm-account-save-block').removeClass('hidden');
            }
        });
        $('.ulspeedradio').removeClass('radioOn').addClass('radioOff');
        var i = 3;
        if (ul_maxSpeed == 0)
            i = 1;
        else if (ul_maxSpeed == -1)
            i = 2;
        else
            $('#ulspeedvalue').val(Math.floor(ul_maxSpeed / 1024));
        $('#rad' + i + '_div').removeClass('radioOff').addClass('radioOn');
        $('#rad' + i).removeClass('radioOff').addClass('radioOn');
        if (localStorage.font_size) {
            $('.uifontsize input').removeClass('radioOn').addClass('radioOff').parent().removeClass('radioOn').addClass('radioOff');
            $('#fontsize' + localStorage.font_size).removeClass('radioOff').addClass('radioOn').parent().removeClass('radioOff').addClass('radioOn');
        }
        $('.ulspeedradio input').unbind('click');
        $('.ulspeedradio input').bind('click', function(e)
        {
            var id = $(this).attr('id');
            if (id == 'rad2')
                M.account.ul_maxSpeed = -1;
            else if (id == 'rad1')
                M.account.ul_maxSpeed = 0;
            else
            {
                if (parseInt($('#ulspeedvalue').val()) > 0)
                    M.account.ul_maxSpeed = parseInt($('#ulspeedvalue').val()) * 1024;
                else
                    M.account.ul_maxSpeed = 100 * 1024;
            }
            $('.ulspeedradio').removeClass('radioOn').addClass('radioOff');
            $(this).addClass('radioOn').removeClass('radioOff');
            $(this).parent().addClass('radioOn').removeClass('radioOff');
            $('.fm-account-save-block').removeClass('hidden');
        });
        $('.uifontsize input').unbind('click');
        $('.uifontsize input').bind('click', function(e)
        {
            $('body').removeClass('fontsize1 fontsize2').addClass('fontsize' + $(this).val());
            $('.uifontsize input').removeClass('radioOn').addClass('radioOff').parent().removeClass('radioOn').addClass('radioOff');
            $(this).removeClass('radioOff').addClass('radioOn').parent().removeClass('radioOff').addClass('radioOn');
            M.account.font_size = $(this).val();
            $('.fm-account-save-block').removeClass('hidden');
        });
        $('#ulspeedvalue').unbind('click keyup');
        $('#ulspeedvalue').bind('click keyup', function(e)
        {
            $('.ulspeedradio').removeClass('radioOn').addClass('radioOff');
            $('#rad3,#rad3_div').addClass('radioOn').removeClass('radioOff');
            if (parseInt($('#ulspeedvalue').val()) > 0)
                M.account.ul_maxSpeed = parseInt($('#ulspeedvalue').val()) * 1024;
            else
                M.account.ul_maxSpeed = 100 * 1024;
            $('.fm-account-save-block').removeClass('hidden');
        });

        $('.ulskip').removeClass('radioOn').addClass('radioOff');
        var i = 5;
        if (ul_skipIdentical)
            i = 4;
        $('#rad' + i + '_div').removeClass('radioOff').addClass('radioOn');
        $('#rad' + i).removeClass('radioOff').addClass('radioOn');
        $('.ulskip input').unbind('click');
        $('.ulskip input').bind('click', function(e)
        {
            var id = $(this).attr('id');
            if (id == 'rad4')
                M.account.ul_skipIdentical = 1;
            else if (id == 'rad5')
                M.account.ul_skipIdentical = 0;
            $('.ulskip').removeClass('radioOn').addClass('radioOff');
            $(this).addClass('radioOn').removeClass('radioOff');
            $(this).parent().addClass('radioOn').removeClass('radioOff');
            $('.fm-account-save-block').removeClass('hidden');
        });

        $('.uisorting').removeClass('radioOn').addClass('radioOff');
        var i = 8;
        if (fmconfig.uisorting)
            i = 9;
        $('#rad' + i + '_div').removeClass('radioOff').addClass('radioOn');
        $('#rad' + i).removeClass('radioOff').addClass('radioOn');
        $('.uisorting input').unbind('click');
        $('.uisorting input').bind('click', function(e)
        {
            var id = $(this).attr('id');
            if (id == 'rad8')
                M.account.uisorting = 0;
            else if (id == 'rad9')
                M.account.uisorting = 1;
            $('.uisorting').removeClass('radioOn').addClass('radioOff');
            $(this).addClass('radioOn').removeClass('radioOff');
            $(this).parent().addClass('radioOn').removeClass('radioOff');
            $('.fm-account-save-block').removeClass('hidden');
        });

        $('.uiviewmode').removeClass('radioOn').addClass('radioOff');
        var i = 10;
        if (fmconfig.uiviewmode)
            i = 11;
        $('#rad' + i + '_div').removeClass('radioOff').addClass('radioOn');
        $('#rad' + i).removeClass('radioOff').addClass('radioOn');
        $('.uiviewmode input').unbind('click');
        $('.uiviewmode input').bind('click', function(e)
        {
            var id = $(this).attr('id');
            if (id == 'rad10')
                M.account.uiviewmode = 0;
            else if (id == 'rad11')
                M.account.uiviewmode = 1;
            $('.uiviewmode').removeClass('radioOn').addClass('radioOff');
            $(this).addClass('radioOn').removeClass('radioOff');
            $(this).parent().addClass('radioOn').removeClass('radioOff');
            $('.fm-account-save-block').removeClass('hidden');
        });

        $('.rubsched, .rubschedopt').removeClass('radioOn').addClass('radioOff');
        var i = 13;
        if (fmconfig.rubsched) {
            i = 12;
            $('#rubsched_options').removeClass('hidden');
            var opt = String(fmconfig.rubsched).split(':');
            $('#rad' + opt[0] + '_opt').val(opt[1]);
            $('#rad' + opt[0] + '_div').removeClass('radioOff').addClass('radioOn');
            $('#rad' + opt[0]).removeClass('radioOff').addClass('radioOn');
        }
        $('#rad' + i + '_div').removeClass('radioOff').addClass('radioOn');
        $('#rad' + i).removeClass('radioOff').addClass('radioOn');
        $('.rubschedopt input').rebind('click', function(e) {
            var id = $(this).attr('id');
            var opt = $('#' + id + '_opt').val();
            M.account.rubsched = id.substr(3) + ':' + opt;
            $('.rubschedopt').removeClass('radioOn').addClass('radioOff');
            $(this).addClass('radioOn').removeClass('radioOff');
            $(this).parent().addClass('radioOn').removeClass('radioOff');
            $('.fm-account-save-block').removeClass('hidden');
        });
        $('.rubsched_textopt').rebind('click keyup', function(e) {
            var id = String($(this).attr('id')).split('_')[0];
            $('.rubschedopt').removeClass('radioOn').addClass('radioOff');
            $('#'+id+',#'+id+'_div').addClass('radioOn').removeClass('radioOff');
            M.account.rubsched = id.substr(3) + ':' + $(this).val();
            $('.fm-account-save-block').removeClass('hidden');
        });
        $('.rubsched input').rebind('click', function(e) {
            var id = $(this).attr('id');
            if (id == 'rad13') {
                M.account.rubsched = 0;
                $('#rubsched_options').addClass('hidden');
            }
            else if (id == 'rad12') {
                $('#rubsched_options').removeClass('hidden');
                if (!fmconfig.rubsched) {
                    M.account.rubsched = "14:15";
                    var defOption = 14;
                    $('#rad' + defOption + '_div').removeClass('radioOff').addClass('radioOn');
                    $('#rad' + defOption).removeClass('radioOff').addClass('radioOn');
                }
            }
            $('.rubsched').removeClass('radioOn').addClass('radioOff');
            $(this).addClass('radioOn').removeClass('radioOff');
            $(this).parent().addClass('radioOn').removeClass('radioOff');
            $('.fm-account-save-block').removeClass('hidden');
        });

        $('.redeem-voucher').unbind('click');
        $('.redeem-voucher').bind('click', function(event)
        {
            var $this = $(this);
            if ($this.attr('class').indexOf('active') == -1)
            {
                $('.fm-account-overlay').fadeIn(100);
                $this.addClass('active');
                $('.fm-voucher-popup').removeClass('hidden');
                voucherCentering($this);

                $('.fm-account-overlay, .fm-purchase-voucher, .fm-voucher-button').rebind('click.closeDialog', function() {
                    $('.fm-account-overlay').fadeOut(100);
                    $('.redeem-voucher').removeClass('active');
                    $('.fm-voucher-popup').addClass('hidden');
                });
            }
            else
            {
                $('.fm-account-overlay').fadeOut(200);
                $this.removeClass('active');
                $('.fm-voucher-popup').addClass('hidden');
            }
        });

        $('.fm-voucher-body input').unbind('focus');
        $('.fm-voucher-body input').bind('focus', function(e)
        {
            if ($(this).val() == l[487])
                $(this).val('');
        });

        $('.fm-voucher-body input').unbind('blur');
        $('.fm-voucher-body input').bind('blur', function(e)
        {
            if ($(this).val() == '')
                $(this).val(l[487]);
        });

        $('.fm-voucher-button').unbind('click');
        $('.fm-voucher-button').bind('click', function(e)
        {
            if ($('.fm-voucher-body input').val() == l[487])
                msgDialog('warninga', l[135], l[1015]);
            else
            {
                loadingDialog.show();
                api_req({a: 'uavr', v: $('.fm-voucher-body input').val()},
                {
                    callback: function(res, ctx)
                    {
                        loadingDialog.hide();
                        $('.fm-voucher-popup').addClass('hidden');
                        $('.fm-voucher-body input').val(l[487]);
                        if (typeof res == 'number')
                        {
                            if (res == -11)
                                msgDialog('warninga', l[135], l[714]);
                            else if (res < 0)
                                msgDialog('warninga', l[135], l[473]);
                            else
                            {
                                if (M.account)
                                    M.account.lastupdate = 0;
                                accountUI();
                            }
                        }
                    }
                });
            }
        });

        $('.vouchercreate').unbind('click');
        $('.vouchercreate').bind('click', function(e)
        {
            var vouchertype = $('.default-select.vouchertype .default-dropdown-item.active').attr('data-value');
            var voucheramount = parseInt($('#account-voucheramount').val());
            var proceed = false;
            for (var i in M.account.prices)
                if (M.account.prices[i][0] == vouchertype)
                    proceed = true;
            if (!proceed)
            {
                msgDialog('warninga', 'Error', 'Please select the voucher type.');
                return false;
            }
            if (!voucheramount)
            {
                msgDialog('warninga', 'Error', 'Please enter a valid voucher amount.');
                return false;
            }
            if (vouchertype == '19.99')
                vouchertype = '19.991';
            loadingDialog.show();
            api_req({a: 'uavi', d: vouchertype, n: voucheramount, c: 'EUR'},
            {
                callback: function(res, ctx)
                {
                    M.account.lastupdate = 0;
                    accountUI();
                }
            });
        });

        if (M.account.reseller) {

            // Use 'All' or 'Last 10/100/250' for the dropdown text
            var buttonText = ($.voucherlimit === 'all') ? l[7557] : l['466a'].replace('[X]', $.voucherlimit);

            $('.fm-account-button.reseller').removeClass('hidden');
            $('.account-history-dropdown-button.vouchers').text(buttonText);
            $('.account-history-drop-items.voucher10-').text(l['466a'].replace('[X]', 10));
            $('.account-history-drop-items.voucher100-').text(l['466a'].replace('[X]', 100));
            $('.account-history-drop-items.voucher250-').text(l['466a'].replace('[X]', 250));

            // Sort vouchers by most recently created at the top
            M.account.vouchers.sort(function(a, b) {

                if (a['date'] < b['date']) {
                    return 1;
                }
                else {
                    return -1;
                }
            });

            $('.grid-table.vouchers tr').remove();
            var html = '<tr><th>' + l[475] + '</th><th>' + l[7714] + '</th><th>' + l[477] + '</th><th>' + l[488] + '</th></tr>';

            $(account.vouchers).each(function(i, el) {

                // Only show the last 10, 100, 250 or if the limit is not set show all vouchers
                if (($.voucherlimit !== 'all') && (i >= $.voucherlimit)) {
                    return false;
                }

                var status = l[489];
                if (el.redeemed > 0 && el.cancelled == 0 && el.revoked == 0)
                    status = l[490] + ' ' + time2date(el.redeemed);
                else if (el.revoked > 0 && el.cancelled > 0)
                    status = l[491] + ' ' + time2date(el.revoked);
                else if (el.cancelled > 0)
                    status = l[492] + ' ' + time2date(el.cancelled);

                var voucherLink = 'https://mega.nz/#voucher' + htmlentities(el.code);

                html += '<tr><td>' + time2date(el.date) + '</td><td class="selectable">' + voucherLink + '</td><td>&euro; ' + htmlentities(el.amount) + '</td><td>' + status + '</td></tr>';
            });
            $('.grid-table.vouchers').html(html);
            $('.default-select.vouchertype .default-select-scroll').html('');
            var prices = [];
            for (var i in M.account.prices) {
                prices.push(M.account.prices[i][0]);
            }
            prices.sort(function(a, b) {
                return (a - b)
            })

            var voucheroptions = '';
            for (var i in prices)
                voucheroptions += '<div class="default-dropdown-item" data-value="' + htmlentities(prices[i]) + '">&euro;' + htmlentities(prices[i]) + ' voucher</div>';
            $('.default-select.vouchertype .default-select-scroll').html(voucheroptions);
            bindDropdownEvents($('.default-select.vouchertype'));
        }

        $('.fm-purchase-voucher,.default-big-button.topup').unbind('click');
        $('.fm-purchase-voucher,.default-big-button.topup').bind('click', function(e)
        {
            document.location.hash = 'resellers';
        });

        if (is_extension || ssl_needed())
            $('#acc_use_ssl').hide();

        $('.usessl').removeClass('radioOn').addClass('radioOff');
        var i = 7;
        if (use_ssl)
            i = 6;
        $('#rad' + i + '_div').removeClass('radioOff').addClass('radioOn');
        $('#rad' + i).removeClass('radioOff').addClass('radioOn');
        $('.usessl input').unbind('click');
        $('.usessl input').bind('click', function(e)
        {
            var id = $(this).attr('id');
            if (id == 'rad7')
                M.account.use_ssl = 0;
            else if (id == 'rad6')
                M.account.use_ssl = 1;
            $('.usessl').removeClass('radioOn').addClass('radioOff');
            $(this).addClass('radioOn').removeClass('radioOff');
            $(this).parent().addClass('radioOn').removeClass('radioOff');
            $('.fm-account-save-block').removeClass('hidden');
        });

        $('.fm-account-remove-avatar,.fm-account-avatar').rebind('click', function() {
            msgDialog('confirmation', l[1756], l[6973], false, function(e) {
                if (e) {
                    api_req({'a': 'up', '+a':'none'});
                    delete avatars[u_handle];
                    $('.fm-account-avatar').html(useravatar.contact(u_handle));
                    $('.fm-avatar img').attr('src', useravatar.mine());
                    $('.fm-account-remove-avatar').hide();
                }
            });
        });

        $('.fm-account-change-avatar,.fm-account-avatar').unbind('click');
        $('.fm-account-change-avatar,.fm-account-avatar').bind('click', function(e)
        {
            avatarDialog();
        });
        $('.fm-account-avatar').html(useravatar.contact(u_handle));

        function accountWidth() {
            var $mainBlock = $('.fm-account-main');
            if ($mainBlock.width() > 1675) {
                $mainBlock.addClass('hi-width');
            }
            else if ($mainBlock.width() < 920) {
                $mainBlock.addClass('low-width');
            } else {
                $mainBlock.removeClass('low-width hi-width');
            }
        }

        accountWidth();

        $(window).unbind('resize.account');
        $(window).bind('resize.account', function()
        {
            accountWidth();
            if (M.currentdirid && M.currentdirid.substr(0, 7) == 'account')
                initAccountScroll();
        });

        initAccountScroll();
    }, 1);

    // Show first name or last name
    if (u_attr.firstname) {
        $('.membership-big-txt.name').text(u_attr.firstname + ' ' + u_attr.lastname);
    }
    else {
        $('.membership-big-txt.name').text(u_attr.name);
    }

    // Show email address
    if (u_attr.email) {
        $('.membership-big-txt.email').text(u_attr.email);
    }
    else {
        $('.membership-big-txt.email').hide();
    }

    $('.editprofile').unbind('click');
    $('.editprofile').bind('click', function() {
        document.location.hash = 'fm/account/profile';
    });

    // Cancel account button on main Account page
    $('.cancel-account').rebind('click', function() {

        // Ask for confirmation
        msgDialog('confirmation', l[6181], l[1974], false, function(event) {
            if (event) {
                loadingDialog.show();
                api_req({ a: 'erm', m: M.u[u_handle].m, t: 21 }, {
                    callback: function(res) {
                        loadingDialog.hide();
                        if (res === ENOENT) {
                            msgDialog('warningb', l[1513], l[1946]);
                        }
                        else if (res === 0) {
                            handleResetSuccessDialogs('.reset-success', l[735], 'deleteaccount');
                        }
                        else {
                            msgDialog('warningb', l[135], l[200]);
                        }
                    }
                });
            }
        });
    });

    // Button on main Account page to backup their master key
    $('.backup-master-key').rebind('click', function() {
        document.location.hash = 'backup';
    });

    $('.fm-account-button').unbind('click');
    $('.fm-account-button').bind('click', function() {
        if ($(this).attr('class').indexOf('active') == -1) {
            switch (true) {
                case ($(this).attr('class').indexOf('overview') >= 0):
                    document.location.hash = 'fm/account';
                    break;
                case ($(this).attr('class').indexOf('profile') >= 0):
                    document.location.hash = 'fm/account/profile';
                    break;
                case ($(this).attr('class').indexOf('settings') >= 0):
                    document.location.hash = 'fm/account/settings';
                    break;
                case ($(this).attr('class').indexOf('history') >= 0):
                    document.location.hash = 'fm/account/history';
                    break;
                case ($(this).attr('class').indexOf('reseller') >= 0):
                    document.location.hash = 'fm/account/reseller';
                    break;
            }
        }
    });

    $('.account-pass-lines').attr('class', 'account-pass-lines');
    $('#account-new-password').unbind('keyup');
    $('#account-new-password').bind('keyup', function(el)
    {
        $('.account-pass-lines').attr('class', 'account-pass-lines');
        if ($(this).val() !== '') {
            var pws = zxcvbn($(this).val());
            if (pws.score > 3 && pws.entropy > 75) {
                $('.account-pass-lines').addClass('good4');
            } else if (pws.score > 2 && pws.entropy > 50) {
                $('.account-pass-lines').addClass('good3');
            } else if (pws.score > 1 && pws.entropy > 40) {
                $('.account-pass-lines').addClass('good2');
            } else if (pws.score > 0 && pws.entropy > 15) {
                $('.account-pass-lines').addClass('good1');
            } else {
                $('.account-pass-lines').addClass('weak-password');
            }
        }
    });

    $('#account-confirm-password').unbind('keyup');
    $('#account-confirm-password').bind('keyup', function(el)
    {
        if ($(this).val() == $('#account-new-password').val())
            $('.fm-account-save-block').removeClass('hidden');
    });
}

function handleResetSuccessDialogs(dialog, txt, dlgString) {

    $('.fm-dialog' + dialog + ' .reg-success-txt').text(txt);

    $('.fm-dialog' + dialog + ' .fm-dialog-button').rebind('click', function() {
        $('.fm-dialog-overlay').addClass('hidden');
        $('body').removeClass('overlayed');
        $('.fm-dialog' + dialog).addClass('hidden');
        delete $.dialog;
    });

    $('.fm-dialog-overlay').removeClass('hidden');
    $('body').addClass('overlayed');
    $('.fm-dialog' + dialog).removeClass('hidden');

    $.dialog = dlgString;
}

function avatarDialog(close)
{
    if (close)
    {
        $.dialog = false;
        $('.avatar-dialog').addClass('hidden');
        fm_hideoverlay();
        return true;
    }
    $.dialog = 'avatar';
    $('.fm-dialog.avatar-dialog').removeClass('hidden');
    fm_showoverlay();
    $('.avatar-body').html('<div id="avatarcrop"><div class="image-upload-and-crop-container"><div class="image-explorer-container empty"><div class="image-explorer-image-view"><img class="image-explorer-source"><div class="avatar-white-bg"></div><div class="image-explorer-mask circle-mask"></div><div class="image-explorer-drag-delegate"></div></div><div class="image-explorer-scale-slider-wrapper"><input class="image-explorer-scale-slider disabled" type="range" min="0" max="100" step="1" value="0" disabled=""></div></div><div class="fm-notifications-bottom"><input type="file" id="image-upload-and-crop-upload-field" class="image-upload-field" accept="image/jpeg, image/gif, image/png"><label for="image-upload-and-crop-upload-field" class="image-upload-field-replacement fm-account-change-avatar"><span>' + l[1016] + '</span></label><div class="fm-account-change-avatar" id="fm-change-avatar"><span>' + l[1017] + '</span></div><div  class="fm-account-change-avatar" id="fm-cancel-avatar"><span>Cancel</span></div><div class="clear"></div></div></div></div>');
    $('#fm-change-avatar').hide();
    $('#fm-cancel-avatar').hide();
    var imageCrop = new ImageUploadAndCrop($("#avatarcrop").find('.image-upload-and-crop-container'),
        {
            cropButton: $('#fm-change-avatar'),
            dragDropUploadPrompt:l[1390],
            onCrop: function(croppedDataURI)
            {
                var data = dataURLToAB(croppedDataURI);
                api_req({'a': 'up', '+a': base64urlencode(ab_to_str(data))});
                var blob = new Blob([data], {type: 'image/jpeg'});
                avatars[u_handle] =
                    {
                        data: blob,
                        url: myURL.createObjectURL(blob)
                    }
                    $('.fm-account-avatar').html(useravatar.contact(u_handle));
                $('.fm-avatar img').attr('src', useravatar.mine());
                avatarDialog(1);
            },
            onImageUpload: function()
            {
                $('.image-upload-field-replacement.fm-account-change-avatar').hide();
                $('#fm-change-avatar').show();
                $('#fm-cancel-avatar').show();
            },
            onImageUploadError: function()
            {

            }
        });
    $('#fm-cancel-avatar,.fm-dialog.avatar-dialog .fm-dialog-close').unbind('click');
    $('#fm-cancel-avatar,.fm-dialog.avatar-dialog .fm-dialog-close').bind('click', function(e)
    {
        avatarDialog(1);
    });
}

function gridUI() {
    if (M.chat)
        return;
    if (d)
        console.time('gridUI');
    // $.gridDragging=false;
    $.gridLastSelected = false;
    $('.fm-files-view-icon.listing-view').addClass('active');
    $('.fm-files-view-icon.block-view').removeClass('active');

    $.gridHeader = function() {
        var headerColumn = '';
        $('.grid-table tbody tr:first-child td').each(function(i, e) {
            headerColumn = $('.grid-table-header th').get(i);
            $(headerColumn).width($(e).width());
        });
        initTransferScroll();
    };

    $.detailsGridHeader = function() {
        var headerColumn = '';
        $('.contact-details-view .grid-table tbody tr:first-child td').each(function(i, e) {
            headerColumn = $('.contact-details-view .grid-table-header th').get(i);
            $(headerColumn).width($(e).width());
        });
        initTransferScroll();
    };

    $.contactGridHeader = function() {
        var headerColumn = '',
            i = 0,
            w = 0,
            el = $('.files-grid-view.contacts-view .grid-table-header th');
        while (i < el.length) {
            if (i !== 0) {
                w += $(el[i]).width();
            }
            i++;
        }
        $('.files-grid-view.contacts-view .grid-scrolling-table tr:first-child td').each(function(i, e) {
            headerColumn = $('.files-grid-view.contacts-view .grid-table-header th').get(i);
            $(headerColumn).width($(e).width());
        });
        initTransferScroll();
    };

    $.opcGridHeader = function() {
        var headerColumn = '',
            i = 0,
            w = 0,
            el = $('.sent-requests-grid .grid-table-header th');
        while (i < el.length) {
            if (i !== 0) {
                w += $(el[i]).width();
            }
            i++;
        }
        $('.sent-requests-grid .grid-scrolling-table tr:first-child td').each(function(i, e) {
            headerColumn = $('.sent-requests-grid .grid-table-header th').get(i);
            $(headerColumn).width($(e).width());
        });
        initTransferScroll();
    };

    $.ipcGridHeader = function() {
        var headerColumn = '',
            i = 0,
            w = 0,
            el = $('.contact-requests-grid .grid-table-header th');
        while (i < el.length) {
            if (i !== 0) {
                w += $(el[i]).width();
            }
            i++;
        }
        $('.contact-requests-grid .grid-scrolling-table tr:first-child td').each(function(i, e) {
            headerColumn = $('.contact-requests-grid .grid-table-header th').get(i);
            $(headerColumn).width($(e).width());
        });
        initTransferScroll();
    };

    $.sharedGridHeader = function() {
        var el = $('.shared-grid-view .grid-table-header th'),
            headerColumn = '',
            i = 0,
            w = 0;
        while (i < el.length) {
            if (i !== 0) {
                w += $(el[i]).width();
            }
            i++;
        }
        $('.shared-grid-view .grid-scrolling-table tr:first-child td').each(function(i, e) {
            headerColumn = $('.shared-grid-view .grid-table-header th').get(i);
            $(headerColumn).width($(e).width());
        });
        initTransferScroll();
    };

    $(window).unbind('resize.grid');
    $(window).bind('resize.grid', function() {
        if (M.viewmode === 0) {
            if (M.currentdirid === 'contacts') {
                $.contactGridHeader();
                initContactsGridScrolling();
            } else if (M.currentdirid === 'shares') {
                initGridScrolling();
                $.sharedGridHeader();
            } else {
                initGridScrolling();
                $.gridHeader();
                $.detailsGridHeader();
            }
        }
    });

    $('.fm-blocks-view.fm').addClass('hidden');
    $('.fm-chat-block').addClass('hidden');
    $('.shared-blocks-view').addClass('hidden');
    $('.shared-grid-view').addClass('hidden');

    $('.files-grid-view.fm').addClass('hidden');
    $('.fm-blocks-view.contacts-view').addClass('hidden');
    $('.files-grid-view.contacts-view').addClass('hidden');
    $('.contacts-details-block').addClass('hidden');
    $('.files-grid-view.contact-details-view').addClass('hidden');
    $('.fm-blocks-view.contact-details-view').addClass('hidden');

    if (M.currentdirid === 'contacts') {
        $('.files-grid-view.contacts-view').removeClass('hidden');
        $.contactGridHeader();
        initContactsGridScrolling();
    } else if (M.currentdirid === 'opc') {
        $('.grid-table.sent-requests').removeClass('hidden');
        $.opcGridHeader();
        initOpcGridScrolling();
    } else if (M.currentdirid === 'ipc') {
        $('.grid-table.contact-requests').removeClass('hidden');
        $.ipcGridHeader();
        initIpcGridScrolling();
    } else if (M.currentdirid === 'shares') {
        $('.shared-grid-view').removeClass('hidden');
        $.sharedGridHeader();
        initGridScrolling();
    } else if (String(M.currentdirid).length === 11 && M.currentrootid == 'contacts') {// Cloud-drive/File manager
        $('.contacts-details-block').removeClass('hidden');
        if (M.v.length > 0) {
            $('.files-grid-view.contact-details-view').removeClass('hidden');
            $.detailsGridHeader();
            initGridScrolling();
        }
    } else {
        $('.files-grid-view.fm').removeClass('hidden');
        initGridScrolling();
        $.gridHeader();
    }

    if (folderlink) {
        $('.grid-url-arrow').hide();
        $('.grid-url-header').text('');
    } else {
        $('.grid-url-arrow').show();
        $('.grid-url-header').text('');
    }

    $('.fm .grid-table-header th').rebind('contextmenu', function(e) {
        $('.file-block').removeClass('ui-selected');
        $.selected = [];
        $.hideTopMenu();
        return !!contextMenuUI(e, 6);
    });

    $('.files-grid-view,.fm-empty-cloud').rebind('contextmenu', function(e) {
        $('.file-block').removeClass('ui-selected');
        $.selected = [];
        $.hideTopMenu();
        return !!contextMenuUI(e, 2);
    });

    // enable add star on first column click (make favorite)
    $('.grid-table.fm tr td:first-child').unbind('click');
    $('.grid-table.fm tr td:first-child').bind('click', function() {
        var id = [$(this).parent().attr('id')];
        M.favourite(id, $('.grid-table.fm #' + id[0] + ' .grid-status-icon').hasClass('star'));
    });

    $('.context-menu-item.do-sort').rebind('click', function() {
        M.setLastColumn($(this).data('by'));
        M.doSort($(this).data('by'), -1);
        M.renderMain();
    });

    $('.grid-table-header .arrow').rebind('click', function() {
        var c = $(this).attr('class');
        var d = 1;
        if (c && c.indexOf('desc') > -1)
            d = -1;

        for (var e in M.sortRules) {
            if (c && c.indexOf(e) > -1) {
                M.doSort(e, d);
                M.renderMain();
                break;
            }
        }
    });

    if (M.currentdirid === 'shares')
        $.selectddUIgrid = '.shared-grid-view .grid-scrolling-table';
    else if (M.currentdirid === 'contacts')
        $.selectddUIgrid = '.grid-scrolling-table.contacts';
    else if (M.currentdirid === 'ipc')
        $.selectddUIgrid = '.contact-requests-grid .grid-scrolling-table';
    else if (M.currentdirid === 'opc')
        $.selectddUIgrid = '.sent-requests-grid .grid-scrolling-table';
    else if (String(M.currentdirid).length === 11 && M.currentrootid == 'contacts')
        $.selectddUIgrid = '.files-grid-view.contact-details-view .grid-scrolling-table';
    else
        $.selectddUIgrid = '.files-grid-view.fm .grid-scrolling-table';

    $.selectddUIitem = 'tr';
    Soon(selectddUI);

    if (d)
        console.timeEnd('gridUI');
}

/**
 * Really simple shortcut logic for select all, copy, paste, delete
 *
 * @constructor
 */
function FMShortcuts() {

    var current_operation = null;

    // unbind if already bound.
    $(window).unbind('keydown.fmshortcuts');

    // bind
    $(window).bind('keydown.fmshortcuts', function(e) {

        if (!is_fm())
            return true;

        e = e || window.event;

        // DO NOT start the search in case that the user is typing something in a form field... (eg.g. contacts -> add
        // contact field)
        if ($(e.target).is("input, textarea, select") || $.dialog) {
            return;
        }
        var charCode = e.which || e.keyCode; // ff
        var charTyped = String.fromCharCode(charCode).toLowerCase();

        if (charTyped == "a" && (e.ctrlKey || e.metaKey)) {
            if(typeof(selectionManager) != 'undefined' && selectionManager) {
                selectionManager.select_all();
            }
            return false; // stop prop.
        } else if (
            (charTyped == "c" || charTyped == "x") &&
            (e.ctrlKey || e.metaKey)
            ) {
            var $items = selectionManager.get_selected();
            if ($items.size() == 0) {
                return; // dont do anything.
            }

            current_operation = {
                'op': charTyped == "c" ? 'copy' : 'cut',
                'src': $items
            };
            return false; // stop prop.
        } else if (charTyped == "v" && (e.ctrlKey || e.metaKey)) {
            if (!current_operation) {
                return false; // stop prop.
            }

            $.each(current_operation.src, function(k, v) {
                if (current_operation.op == "copy") {
                    M.copyNodes([$(v).attr('id')], M.currentdirid);
                } else if (current_operation.op == "cut") {
                    M.moveNodes([$(v).attr('id')], M.currentdirid);
                }
            });

            if (current_operation.op == "cut") {
                current_operation = null;
            }

            return false; // stop prop.
        } else if (charCode == 8) {
            var $items = selectionManager.get_selected();
            if ($items.size() == 0 || (RightsbyID(M.currentdirid || '') | 0) < 1) {
                return; // dont do anything.
            }

            $.selected = [];
            $items.each(function() {
                $.selected.push($(this).attr('id'));
            });

            fmremove();

            // force remove, no confirmation
            if (e.ctrlKey || e.metaKey) {
                $('#msgDialog:visible .fm-dialog-button.confirm').trigger('click');
            }

            return false;
        }

    });
}

/**
 * Simple way for searching for nodes by their first letter.
 *
 * PS: This is meant to be somehow reusable.
 *
 * @param searchable_elements selector/elements a list/selector of elements which should be searched for the user
 * specified key press character
 * @param containers selector/elements a list/selector of containers to which the input field will be centered (the code
 * will dynamically detect and pick the :visible container)
 *
 * @returns {*}
 * @constructor
 */
var QuickFinder = function(searchable_elements, containers) {
    var self = this;

    var DEBUG = false;

    self._is_active = false; // defined as a prop of this. so that when in debug mode it can be easily accessed from
    // out of this scope

    var last_key = null;
    var next_idx = 0;

    // hide on page change
    $(window).unbind('hashchange.quickfinder');
    $(window).bind('hashchange.quickfinder', function() {
        if (self.is_active()) {
            self.deactivate();
        }
    });

    // unbind if already bound.
    $(window).unbind('keypress.quickFinder');

    // bind
    $(window).bind('keypress.quickFinder', function(e) {

        e = e || window.event;
        // DO NOT start the search in case that the user is typing something in a form field... (eg.g. contacts -> add
        // contact field)
        if ($(e.target).is("input, textarea, select") || $.dialog)
            return;

        var charCode = e.which || e.keyCode; // ff

        if (
            (charCode >= 48 && charCode <= 57) ||
            (charCode >= 65 && charCode <= 123) ||
            charCode > 255
            ) {
            var charTyped = String.fromCharCode(charCode);

            // get the currently visible container
            var $container = $(containers).filter(":visible");
            if ($container.size() == 0) {
                // no active container, this means that we are receiving events for a page, for which we should not
                // do anything....
                return;
            }

            self._is_active = true;

            $(self).trigger("activated");

            var $found = $(searchable_elements).filter(":visible:istartswith('" + charTyped + "')");

            if (
                /* repeat key press, but show start from the first element */
                    (last_key != null && ($found.size() - 1) <= next_idx)
                    ||
                    /* repeat key press is not active, should reset the target idx to always select the first element */
                        (last_key == null)
                        ) {
                    next_idx = 0;
                    last_key = null;
                } else if (last_key == charTyped) {
                    next_idx++;
                } else if (last_key != charTyped) {
                    next_idx = 0;
                }
                last_key = charTyped;

                $(searchable_elements).parents(".ui-selectee, .ui-draggable").removeClass('ui-selected');

                var $target_elm = $($found[next_idx]);

                $target_elm.parents(".ui-selectee, .ui-draggable").addClass("ui-selected");

                var $jsp = $target_elm.getParentJScrollPane();
                if ($jsp) {
                    var $scrolled_elm = $target_elm.parent("a");

                    if ($scrolled_elm.size() == 0) { // not in icon view, its a list view, search for a tr
                        $scrolled_elm = $target_elm.parents('tr:first');
                    }
                    $jsp.scrollToElement($scrolled_elm);
                }

                $(self).trigger('search');

                if ($target_elm && $target_elm.size() > 0) {
                    // ^^ DONT stop prop. if there are no found elements.
                    return false;
                }
            }
            else if (charCode >= 33 && charCode <= 36)
            {
                var e = '.files-grid-view.fm';
                if (M.viewmode == 1)
                    e = '.fm-blocks-view.fm';

                if ($(e + ':visible').length)
                {
                    e = $('.grid-scrolling-table:visible, .file-block-scrolling:visible');
                    var jsp = e.data('jsp');

                    if (jsp)
                    {
                        switch (charCode)
                        {
                            case 33: /* Page Up   */
                                jsp.scrollByY(-e.height(), !0);
                                break;
                            case 34: /* Page Down */
                                jsp.scrollByY(e.height(), !0);
                                break;
                            case 35: /* End       */
                                jsp.scrollToBottom(!0);
                                break;
                            case 36: /* Home      */
                                jsp.scrollToY(0, !0);
                                break;
                        }
                    }
                }
            }
        });

    // hide the search field when the user had clicked somewhere in the document
    $(document.body).delegate('> *', 'mousedown', function(e) {
        if (self.is_active()) {
            self.deactivate();
            return false;
        }
    });

    // use events as a way to communicate with this from the outside world.
    self.deactivate = function() {
        self._is_active = false;
        $(self).trigger("deactivated");
    };

    self.is_active = function() {
        return self._is_active;
    };

    self.disable_if_active = function() {
        if (self.is_active()) {
            self.deactivate();
        }
    };

    return this;
};

var quickFinder = new QuickFinder(
    '.tranfer-filetype-txt, .file-block-title, td span.contacts-username',
    '.files-grid-view, .fm-blocks-view.fm, .contacts-grid-table'
    );

/**
 * This should take care of flagging the LAST selected item in those cases:
 *
 *  - jQ UI $.selectable's multi selection using drag area (integrated using jQ UI $.selectable's Events)
 *
 *  - Single click selection (integrated by assumption that the .get_currently_selected will also try to cover this case
 *  when there is only one .ui-selected...this is how no other code had to be changed :))
 *
 *  - Left/right/up/down keys (integrated by using the .set_currently_selected and .get_currently_selected public
 *  methods)
 *
 * @param $selectable
 * @returns {*}
 * @constructor
 */
var SelectionManager = function($selectable) {
    var self = this;

    $selectable.unbind('selectableselecting');
    $selectable.unbind('selectableselected');
    $selectable.unbind('selectableunselecting');
    $selectable.unbind('selectableunselected');

    /**
     * Store all selected items in an _ordered_ array.
     *
     * @type {Array}
     */
    var selected_list = [];

    /**
     * Helper func to clear old reset state from other icons.
     */
    this.clear = function() {
        $('.currently-selected', $selectable).removeClass('currently-selected');
    };

    this.clear(); // remove ANY old .currently-selected values.

    /**
     * The idea of this method is to _validate_ and return the .currently-selected element.
     *
     * @param first_or_last string ("first" or "last") by default will return the first selected element if there is
     * not .currently-selected
     *
     * @returns {*|jQuery|HTMLElement}
     */
    this.get_currently_selected = function(first_or_last) {
        if (!first_or_last) {
            first_or_last = "first";
        }

        var $currently_selected = $('.currently-selected', $selectable);

        if ($currently_selected.size() == 0) { // NO .currently-selected
            return $('.ui-selected:' + first_or_last, $selectable);
        } else if (!$currently_selected.is(".ui-selected")) { // validate that the currently selected is actually selected.
            // if not, try to get the first_or_last .ui-selected item
            var selected_elms = $('.ui-selected:' + first_or_last, $selectable);
            return selected_elms;
        } else { // everything is ok, we should return the .currently-selected
            return $currently_selected;
        }
    };

    /**
     * Used from the shortcut keys code.
     *
     * @param element
     */
    this.set_currently_selected = function($element) {

        self.clear();
        $element.addClass("currently-selected");
        quickFinder.disable_if_active();

        // Do .scrollIntoView if the parent or parent -> parent DOM Element is a JSP.
        {
            var $jsp = $element.getParentJScrollPane();
            if ($jsp) {
                $jsp.scrollToElement($element);
            }
        }
    };

    /**
     * Simple helper func, for selecting all elements in the current view.
     */
    this.select_all = function() {
        $(window).trigger('dynlist.flush');
        var $selectable_containers = $(
            [
                ".fm-transfers-block",
                ".fm-blocks-view.fm",
                ".fm-blocks-view.contacts-view",
                ".files-grid-view.fm",
                ".files-grid-view.contacts-view",
                ".contacts-grid-view",
                ".fm-contacts-blocks-view",
                ".files-grid-view.contact-details-view",
                ".shared-grid-view",
                ".shared-blocks-view",
                ".shared-details-block"
            ].join(",")
            ).filter(":visible");

        var $selectables = $(
            [
                ".file-block",
                "tr.ui-draggable",
                "tr.ui-selectee",
                ".contact-block-view.ui-draggable",
                ".transfer-table tr:not(.clone-of-header)"
            ].join(","),
            $selectable_containers
            ).filter(":visible");

        $selectables.addClass("ui-selected");
    };

    /**
     * Use this to get ALL (multiple!) selected items in the currently visible view/grid.
     */
    this.get_selected = function() {
        var $selectable_containers = $(
            [
                ".fm-blocks-view.fm",
                ".fm-blocks-view.contacts-view",
                ".files-grid-view.fm",
                ".files-grid-view.contacts-view",
                ".contacts-grid-view",
                ".fm-contacts-blocks-view",
                ".files-grid-view.contact-details-view"
            ].join(",")
            ).filter(":visible");

        var $selected = $(
            [
                ".file-block",
                "tr.ui-draggable",
                "tr.ui-selectee",
                ".contact-block-view.ui-draggable"
            ].join(","),
            $selectable_containers
            ).filter(":visible.ui-selected");

        return $selected;
    };

    /**
     * Push the last selected item to the end of the selected_list array.
     */
    $selectable.bind('selectableselecting', function(e, data) {
        var $selected = $(data.selecting);
        selected_list.push(
            $selected
            );
    });

    /**
     * Remove any unselected element from the selected_list array.
     */
    $selectable.bind('selectableunselecting', function(e, data) {
        var $unselected = $(data.unselecting);
        var idx = $.elementInArray($unselected, selected_list);

        if (idx > -1) {
            delete selected_list[idx];
        }
    });

    /**
     * After the user finished selecting the icons, flag the last selected one as .currently-selecting
     */
    $selectable.bind('selectablestop', function(e, data) {

        self.clear();

        // remove `undefined` from the list
        selected_list = $.map(selected_list, function(n, i) {
            if (n != undefined) {
                return n;
            }
        });

        // add the .currently-selected
        if (selected_list.length > 0) {
            $(selected_list[selected_list.length - 1]).addClass('currently-selected');
        }
        selected_list = []; // reset the state of the last selected items for the next selectablestart
    });
    return this;
};

var selectionManager;

function UIkeyevents() {
    $(window).unbind('keydown.uikeyevents');
    $(window).bind('keydown.uikeyevents', function(e) {
        if (e.keyCode == 9 && !$(e.target).is("input,textarea,select")) {
            return false;
        }

        var sl = false, s;
        if (M.viewmode) {
            s = $('.file-block.ui-selected');
        }
        else {
            s = $('.grid-table tr.ui-selected');
        }
        var selPanel = $('.fm-transfers-block tr.ui-selected').not('.clone-of-header');

        if (M.chat) {
            return true;
        }

        if (!is_fm() && (page !== 'login')) {
            return true;
        }

        /**
         * Because of te .unbind, this can only be here... it would be better if its moved to iconUI(), but maybe some
         * other day :)
         */
        if (!$.dialog && !slideshowid && M.viewmode == 1) {
            var items_per_row = Math.floor($('.file-block').parent().outerWidth() / $('.file-block:first').outerWidth(true));
            var total_rows = Math.ceil($('.file-block').size() / items_per_row);

            if (e.keyCode == 37) {
                // left
                var current = selectionManager.get_currently_selected("first");
                // clear old selection if no shiftKey
                if (!e.shiftKey) {
                    s.removeClass("ui-selected");
                }
                var $target_element = null;
                if (current.length > 0 && current.prev(".file-block").length > 0) {
                    $target_element = current.prev(".file-block");
                }
                else {
                    $target_element = $('.file-block:last');
                }
                if ($target_element) {
                    $target_element.addClass('ui-selected');
                    selectionManager.set_currently_selected($target_element);
                }
            }
            else if (e.keyCode == 39) {

                // right
                var current = selectionManager.get_currently_selected("last");
                if (!e.shiftKey) {
                    s.removeClass("ui-selected");
                }
                var $target_element = null;
                var next = current.next(".file-block");

                // clear old selection if no shiftKey
                if (next.length > 0) {
                    $target_element = next;
                }
                else {
                    $target_element = $('.file-block:first');
                }
                if ($target_element) {
                    $target_element.addClass('ui-selected');
                    selectionManager.set_currently_selected($target_element);
                }
            }

            // up & down
            else if (e.keyCode == 38 || e.keyCode == 40) {
                var current = selectionManager.get_currently_selected("first"),
                    current_idx = $.elementInArray(current, $('.file-block')) + 1;

                if (!e.shiftKey) {
                    s.removeClass("ui-selected");
                }

                var current_row = Math.ceil(current_idx / items_per_row),
                    current_col = current_idx % items_per_row,
                    target_row;

                if (e.keyCode == 38) { // up
                    // handle the case when the users presses ^ and the current row is the first row
                    target_row = current_row == 1 ? total_rows : current_row - 1;
                } else if (e.keyCode == 40) { // down
                    // handle the case when the users presses DOWN and the current row is the last row
                    target_row = current_row == total_rows ? 1 : current_row + 1;
                }

                // calc the index of the target element
                var target_element_num = ((target_row - 1) * items_per_row) + (current_col - 1),
                    $target = $('.file-block:eq(' + target_element_num + ')');

                $target.addClass("ui-selected");
                selectionManager.set_currently_selected($target);

            }
        }
        if ((e.keyCode == 38) && (s.length > 0) && ($.selectddUIgrid.indexOf('.grid-scrolling-table') > -1) && !$.dialog) {

            // up in grid
            if (e.shiftKey) {
                $(e).addClass('ui-selected');
            }
            if ($(s[0]).prev().length > 0) {
                if (!e.shiftKey) {
                    $('.grid-table tr').removeClass('ui-selected');
                }
                $(s[0]).prev().addClass('ui-selected');
                sl = $(s[0]).prev();

                quickFinder.disable_if_active();
            }
        }
        else if (e.keyCode == 40 && s.length > 0 && $.selectddUIgrid.indexOf('.grid-scrolling-table') > -1 && !$.dialog) {

            // down in grid
            if (e.shiftKey) {
                $(e).addClass('ui-selected');
            }
            if ($(s[s.length - 1]).next().length > 0) {
                if (!e.shiftKey) {
                    $('.grid-table tr').removeClass('ui-selected');
                }
                $(s[s.length - 1]).next().addClass('ui-selected');
                sl = $(s[0]).next();

                quickFinder.disable_if_active();
            }
        }
        else if (e.keyCode == 46 && s.length > 0 && !$.dialog && RightsbyID(M.currentdirid) > 1) {
            $.selected = [];
            s.each(function(i, e) {
                $.selected.push($(e).attr('id'));
            });
            fmremove();
        }
        else if (e.keyCode == 46 && selPanel.length > 0 && !$.dialog && RightsbyID(M.currentdirid) > 1) {
            var selected = [];
            selPanel.each(function() {
                selected.push($(this).attr('id'));
            });
            msgDialog('confirmation', l[1003], "Cancel " + selected.length + " transferences?", false, function(e) {

                // we should encapsule the click handler
                // to call a function rather than use this hacking
                if (e) {
                    $('.transfer-clear').trigger('click');
                }
            });
        }
        else if (e.keyCode == 13 && s.length > 0 && !$.dialog && !$.msgDialog && $('.fm-new-folder').attr('class').indexOf('active') == -1 && $('.top-search-bl').attr('class').indexOf('active') == -1) {
            $.selected = [];
            s.each(function(i, e) {
                $.selected.push($(e).attr('id'));
            });
            if ($.selected && $.selected.length > 0) {
                var n = M.d[$.selected[0]];
                if (n && n.t) {
                    M.openFolder(n.h);
                }
                else if ($.selected.length == 1 && M.d[$.selected[0]] && is_image(M.d[$.selected[0]])) {
                    slideshow($.selected[0]);
                }
                else {
                    M.addDownload($.selected);
                }
            }
        }
        else if ((e.keyCode === 13) && ($.dialog === 'share')) {
            addContactToFolderShare();
        }
        else if ((e.keyCode === 13) && ($.dialog === 'add-contact-popup')) {
            addNewContact($('.add-user-popup-button.add'));
        }

        else if (e.keyCode == 13 && $.dialog == 'rename') {
            dorename();
        }
        else if (e.keyCode == 27 && ($.copyDialog || $.moveDialog || $.copyrightsDialog)) {
            closeDialog();
        }
        else if (e.keyCode == 27 && $.dialog) {
            closeDialog();
        }
        else if (e.keyCode == 27 && $('.default-select.active').length) {
            var $selectBlock = $('.default-select.active');
            $selectBlock.find('.default-select-dropdown').fadeOut(200);
            $selectBlock.removeClass('active');
        }
        else if (e.keyCode == 27 && $.msgDialog) {
            closeMsg();
            if ($.warningCallback) {
                $.warningCallback(false);
            }
        }
        else if ((e.keyCode == 13 && $.msgDialog == 'confirmation') && (e.keyCode == 13 && $.msgDialog == 'remove')) {
            closeMsg();
            if ($.warningCallback) {
                $.warningCallback(true);
            }
        }
        else if ((e.keyCode === 113 /* F2 */) && (s.length > 0) && !$.dialog && RightsbyID(M.currentdirid) > 1) {
            $.selected = [];
            s.each(function(i, e) {
                $.selected.push($(e).attr('id'));
            });
            renameDialog();
        }
        else if (e.keyCode == 65 && e.ctrlKey && !$.dialog) {
            $('.grid-table.fm tr').addClass('ui-selected');
            $('.file-block').addClass('ui-selected');
        }
        else if (e.keyCode == 37 && slideshowid) {
            slideshow_prev();
        }
        else if (e.keyCode == 39 && slideshowid) {
            slideshow_next();
        }
        else if (e.keyCode == 27 && slideshowid) {
            slideshow(slideshowid, true);
        }
        else if (e.keyCode == 27) {
            $.hideTopMenu();
        }

        if (sl && $.selectddUIgrid.indexOf('.grid-scrolling-table') > -1) {
            var jsp = $($.selectddUIgrid).data('jsp');
            jsp.scrollToElement(sl);
        }

        searchPath();
    });
}

function searchPath()
{
    if (M.currentdirid && M.currentdirid.substr(0,7) == 'search/')
    {
        var sel;
        if (M.viewmode) sel = $('.fm-blocks-view .ui-selected');
        else sel = $('.grid-table .ui-selected');
        if (sel.length == 1)
        {
            var html = '';
            var path = M.getPath($(sel[0]).attr('id'));
            path.reverse();
            for (var i in path)
            {
                var c,name,id=false,iconimg='';;
                var n = M.d[path[i]];
                if (path[i].length == 11 && M.u[path[i]])
                {
                    id = path[i];
                    c = 'contacts-item';
                    name = M.u[path[i]].m;
                }
                else if (path[i] == M.RootID)
                {
                    id = M.RootID;
                    c = 'cloud-drive';
                    name = l[164];
                }
                else if (path[i] == M.RubbishID)
                {
                    id = M.RubbishID;
                    c = 'recycle-item';
                    name = l[168];
                }
                else if (path[i] == M.InboxID)
                {
                    id = M.InboxID;
                    c = 'inbox-item';
                    name = l[166];
                }
                else if (n)
                {
                    id = n.h;
                    c = '';
                    name = n.name;
                    if (n.t) c = 'folder';
                    else iconimg = '<span class="search-path-icon-span ' + fileIcon(n) + '"></span>';
                }
                if (id)
                {
                    html += '<div class="search-path-icon '+c+'" id="spathicon_'+htmlentities(id) + '">' + iconimg + '</div><div class="search-path-txt" id="spathname_'+htmlentities(id) + '">' + htmlentities(name) + '</div>';
                    if (i < path.length-1) html += '<div class="search-path-arrow"></div>';
                }
            }
            html += '<div class="clear"></div>';
            $('.search-bottom-menu').html(html);
            $('.fm-blocks-view,.files-grid-view').addClass('search');
            $('.search-path-icon,.search-path-icon').unbind('click');
            $('.search-path-icon,.search-path-txt').bind('click',function(e)
            {
                var id = $(this).attr('id');
                if (id)
                {
                    id = id.replace('spathicon_','').replace('spathname_','');
                    var n = M.d[id];
                    $.selected=[];
                    if (!n.t)
                    {
                        $.selected.push(id);
                        id = n.p;
                    }
                    if (n) M.openFolder(id);
                    if ($.selected.length > 0) reselect(1);
                }
            });
        }
        else $('.fm-blocks-view,.files-grid-view').removeClass('search');
    }
    else $('.fm-blocks-view,.files-grid-view').removeClass('search');
}

function selectddUI() {
    if (M.currentdirid && M.currentdirid.substr(0, 7) == 'account')
        return false;
    if (d) {
        console.time('selectddUI');
    }
    var dropSel = $.selectddUIgrid + ' ' + $.selectddUIitem + '.folder';
    if (M.currentrootid === 'contacts') {
        dropSel = $.selectddUIgrid + ' ' + $.selectddUIitem;
    }
    $(dropSel).droppable(
        {
            tolerance: 'pointer',
            drop: function(e, ui)
            {
                $.doDD(e, ui, 'drop', 0);
            },
            over: function(e, ui)
            {
                $.doDD(e, ui, 'over', 0);
            },
            out: function(e, ui)
            {
                $.doDD(e, ui, 'out', 0);
            }
        });
    if ($.gridDragging)
        $('body').addClass('dragging ' + ($.draggingClass || ''));
    $($.selectddUIgrid + ' ' + $.selectddUIitem).draggable(
        {
            start: function(e, u)
            {
                if (d) console.log('draggable.start');
                $.hideContextMenu(e);
                $.gridDragging = true;
                $('body').addClass('dragging');
                if (!$(this).hasClass('ui-selected'))
                {
                    $($.selectddUIgrid + ' ' + $.selectddUIitem).removeClass('ui-selected');
                    $(this).addClass('ui-selected');
                }
                var s = $($.selectddUIgrid + ' .ui-selected'), max = ($(window).height() - 96) / 24, html = [];
                $.selected = [];
                s.each(function(i, e)
                {
                    var id = $(e).attr('id'), n = M.d[id];
                    if (n) {
                        $.selected.push(id);
                        if (max > i) {
                            html.push('<div class="transfer-filtype-icon ' + fileIcon(n) + ' tranfer-filetype-txt dragger-entry">' + str_mtrunc(htmlentities(n.name)) + '</div>');
                        }
                    }
                });
                if (s.length > max)
                {
                    $('.dragger-files-number').text(s.length);
                    $('.dragger-files-number').show();
                }
                $('#draghelper .dragger-content').html(html.join(""));
                $.draggerHeight = $('#draghelper .dragger-content').outerHeight();
                $.draggerWidth = $('#draghelper .dragger-content').outerWidth();
                $.draggerOrigin = M.currentdirid;
            },
            drag: function(e, ui)
            {
                if (ui.position.top + $.draggerHeight - 28 > $(window).height())
                    ui.position.top = $(window).height() - $.draggerHeight + 26;
                if (ui.position.left + $.draggerWidth - 58 > $(window).width())
                    ui.position.left = $(window).width() - $.draggerWidth + 56;
            },
            refreshPositions: true,
            containment: 'document',
            scroll: false,
            distance: 10,
            revertDuration: 200,
            revert: true,
            cursorAt: {right: 90, bottom: 56},
            helper: function(e, ui)
            {
                $(this).draggable("option", "containment", [72, 42, $(window).width(), $(window).height()]);
                return getDDhelper();
            },
            stop: function(event)
            {
                if (d) console.log('draggable.stop');
                $.gridDragging = $.draggingClass = false;
                $('body').removeClass('dragging').removeClassWith("dndc-");
                var origin = $.draggerOrigin;
                setTimeout(function __onDragStop() {
                    if (M.currentdirid === 'contacts') {
                        if (origin !== 'contacts') {
                            M.openFolder(origin, true);
                        }
                    } else {
                        treeUIopen(M.currentdirid, false, true);
                    }
                }, 200);
            }
        });

    $('.ui-selectable-helper').remove();

    $($.selectddUIgrid).selectable({
        filter: $.selectddUIitem,
        start: function(e, u) {
            $.hideContextMenu(e);
            $.hideTopMenu();
        },
        stop: function(e, u) {
            searchPath();
        }
    });

    /**
     * (Re)Init the selectionManager, because the .selectable() is reinitialized and we need to reattach to its
     * events.
     *
     * @type {SelectionManager}
     */

    if (!window.fmShortcuts) {
        window.fmShortcuts = new FMShortcuts();
    }
    selectionManager = new SelectionManager($($.selectddUIgrid));

    $($.selectddUIgrid + ' ' + $.selectddUIitem).unbind('contextmenu');
    $($.selectddUIgrid + ' ' + $.selectddUIitem).bind('contextmenu', function(e)
    {
        if ($(this).attr('class').indexOf('ui-selected') == -1)
        {
            $($.selectddUIgrid + ' ' + $.selectddUIitem).removeClass('ui-selected');
            $(this).addClass('ui-selected');
        }
        cacheselect();
        searchPath();
        $.hideTopMenu();
        return !!contextMenuUI(e, 1);
    });

    $($.selectddUIgrid + ' ' + $.selectddUIitem).unbind('click');
    $($.selectddUIgrid + ' ' + $.selectddUIitem).bind('click', function(e)
    {
        if ($.gridDragging)
            return false;
        var s = e.shiftKey && $($.selectddUIgrid + ' .ui-selected');
        if (s && s.length > 0)
        {
            var start = s[0];
            var end = this;
            if ($.gridLastSelected && $($.gridLastSelected).attr('class').indexOf('ui-selected') > -1)
                start = $.gridLastSelected;
            else
                $.gridLastSelected = this;
            if ($(start).index() > $(end).index())
            {
                end = start;
                start = this;
            }
            $($.selectddUIgrid + ' ' + $.selectddUIitem).removeClass('ui-selected');
            $([start, end]).addClass('ui-selected');
            $(start).nextUntil($(end)).each(function(i, e)
            {
                $(e).addClass('ui-selected');
            });

            selectionManager.set_currently_selected($(this));
        }
        else if (e.ctrlKey == false && e.metaKey == false)
        {
            $($.selectddUIgrid + ' ' + $.selectddUIitem).removeClass('ui-selected');
            $(this).addClass('ui-selected');
            $.gridLastSelected = this;
            selectionManager.set_currently_selected($(this));
        }
        else
        {
            if ($(this).hasClass("ui-selected"))
                $(this).removeClass("ui-selected");
            else
            {
                $(this).addClass("ui-selected");
                $.gridLastSelected = this;
                selectionManager.set_currently_selected($(this));
            }
        }
        searchPath();
        $.hideContextMenu(e);
        if ($.hideTopMenu)
            $.hideTopMenu();
        return false;
    });

    $($.selectddUIgrid + ' ' + $.selectddUIitem).unbind('dblclick');
    $($.selectddUIgrid + ' ' + $.selectddUIitem).bind('dblclick', function(e)
    {
        var h = $(e.currentTarget).attr('id');
        var n = M.d[h] || {};
        if (n.t)
        {
            $('.top-context-menu').hide();
            M.openFolder(h);
        }
        else if (is_image(n))
            slideshow(h);
        else
            M.addDownload([h]);
    });
    if (d)
        console.timeEnd('selectddUI');

    if ($.rmInitJSP)
    {
        var jsp = $($.rmInitJSP).data('jsp');
        if (jsp)
            jsp.reinitialise();
        if (d)
            console.log('jsp:!u', !!jsp);
        delete $.rmInitJSP;
    }
    $(window).trigger('resize');
}

function iconUI(aQuiet)
{
    if (d) console.time('iconUI');
    $(window).unbind('resize.icon');

    $('.fm-files-view-icon.block-view').addClass('active');
    $('.fm-files-view-icon.listing-view').removeClass('active');
    $('.shared-grid-view').addClass('hidden');
    $('.files-grid-view.fm').addClass('hidden');
    $('.fm-blocks-view.fm').addClass('hidden');
    $('.fm-blocks-view.contacts-view').addClass('hidden');
    $('.files-grid-view.contacts-view').addClass('hidden');
    $('.contacts-details-block').addClass('hidden');
    $('.files-grid-view.contact-details-view').addClass('hidden');
    $('.fm-blocks-view.contact-details-view').addClass('hidden');

    if (M.currentdirid == 'contacts')
    {
        $('.fm-blocks-view.contacts-view').removeClass('hidden');
        initContactsBlocksScrolling();
    }
    else if (M.currentdirid == 'shares')
    {
        $('.shared-blocks-view').removeClass('hidden');
        initShareBlocksScrolling();
    }
    else if (String(M.currentdirid).length === 11 && M.currentrootid == 'contacts')
    {
        $('.contacts-details-block').removeClass('hidden');
        if (M.v.length > 0)
        {
            $('.fm-blocks-view.contact-details-view').removeClass('hidden');
            initFileblocksScrolling2();
        }
    }
    else if (M.currentdirid === M.InboxID || RootbyId(M.currentdirid) === M.InboxID)
    {
        //console.error("Inbox iconUI");
        if (M.v.length > 0)
        {
            $('.fm-blocks-view.fm').removeClass('hidden');
            initFileblocksScrolling();
        }
    }
    else
    {
        $('.fm-blocks-view.fm').removeClass('hidden');
        if (!aQuiet) initFileblocksScrolling();
    }

    $('.fm-blocks-view,.shared-blocks-view').unbind('contextmenu');
    $('.fm-blocks-view,.shared-blocks-view').bind('contextmenu', function(e)
    {
        $('.file-block').removeClass('ui-selected');
        selectionManager.clear(); // is this required? don't we have a support for a multi-selection context menu?
        $.selected = [];
        $.hideTopMenu();
        return !!contextMenuUI(e, 2);
    });

    if (M.currentdirid == 'contacts')
    {
        $.selectddUIgrid = '.contacts-blocks-scrolling';
        $.selectddUIitem = 'a';
    }
    else if (M.currentdirid == 'shares')
    {
        $.selectddUIgrid = '.shared-blocks-scrolling';
        $.selectddUIitem = 'a';
    }
    else if (String(M.currentdirid).length === 11 && M.currentrootid == 'contacts')
    {
        $.selectddUIgrid = '.contact-details-view .file-block-scrolling';
        $.selectddUIitem = 'a';
    }
    else
    {
        $.selectddUIgrid = '.file-block-scrolling';
        $.selectddUIitem = 'a';
    }
    Soon(function iconLazyUI()
    {
        selectddUI();
        $(window).bind('resize.icon', function iconUIonResize()
        {
            if (M.viewmode == 1) {
                if (M.currentdirid == 'contacts') initContactsBlocksScrolling();
                else if (M.currentdirid == 'shares') initShareBlocksScrolling();
                else initFileblocksScrolling();
            }
        });
    });
    if (d) console.timeEnd('iconUI');
}

function transferPanelUI()
{
    $.transferHeader = function()
    {
        fm_resize_handler();

        var tth = $('.transfer-table-header');

        // Show/Hide header if there is no items in transfer list
        if (!$('.transfer-table tr').not('.clone-of-header').length > 0)
        {
            $('.transfer-panel-empty-txt').removeClass('hidden');
            tth.hide(0);
        }
        else
        {
            $('.transfer-panel-empty-txt').addClass('hidden');
            tth.show(0);
        }

        $('.transfer-scrolling-table').rebind('click contextmenu', function(e)
        {
            if (!$(e.target).closest('.transfer-table').length) {
                $('.transfer-table tr').removeClass('ui-selected');
            }
        });

        $('.tranfer-table .grid-url-arrow, .tranfer-table .clear-transfer-icon').rebind('click', function(e) {
            var target = $(this).closest('tr');
            e.preventDefault();
            e.stopPropagation(); // do not treat it as a regular click on the file
            $('.tranfer-table tr').removeClass('ui-selected');

            if ($(this).hasClass('grid-url-arrow')) {
                target.addClass('ui-selected');
                e.currentTarget = target;
                transferPanelContextMenu(target);
                contextMenuUI(e);
            }
            else {
                if (!target.find('.transfer-status.completed').length) {
                    var toabort = target.attr('id');
                    dlmanager.abort(toabort);
                    ulmanager.abort(toabort);
                }
                target.fadeOut(function() {
                    $(this).remove();
                    $.clearTransferPanel();
                    fm_tfsupdate();
                    Soon(function() {
                        $(window).trigger('resize');
                    });
                });
            }
        });

        $('.transfer-table tr').rebind('dblclick', function(e) {
            if ($(this).find('.transfer-status.completed').length) {
                var id = String($(this).attr('id'));
                if (id[0] === 'd') {
                    id = id.split('_').pop();
                }
                else if (id[0] === 'u') {
                    id = String(ulmanager.ulIDToNode[id]);
                }
                var path = M.getPath(id);
                if (path.length > 1) {
                    M.openFolder(path[1], true);
                    if (!$('#' + id).length) {
                        $(window).trigger('dynlist.flush');
                    }
                    $.selected = [id];
                    reselect(1);
                }
            }
        });

        $('.transfer-table tr').rebind('click contextmenu', function(e)
        {
            $('.ui-selected').filter(function() {
                return $(this).parent('.transfer-table').length;
            }).removeClass('ui-selected');

            if (e.type == 'contextmenu')
            {
                var c = $(this).attr('class');
                if (!c || (c && c.indexOf('ui-selected') == -1))
                    $('.transfer-table tr').removeClass('ui-selected');
                $(this).addClass('ui-selected dragover');
                transferPanelContextMenu(null);
                return !!contextMenuUI(e);
            }
            else
            {
                var s = $('.transfer-table tr');
                if (e.shiftKey && s.length > 0)
                {
                    var start = s[0];
                    var end = this;
                    if ($.TgridLastSelected && $($.TgridLastSelected).hasClass('ui-selected')) {
                        start = $.TgridLastSelected;
                    }
                    if ($(start).index() > $(end).index()) {
                        end = start;
                        start = this;
                    }
                    $('.transfer-table tr').removeClass('ui-selected');
                    $([start, end]).addClass('ui-selected');
                    $(start).nextUntil($(end)).each(function(i, e) {
                        $(e).addClass('ui-selected');
                    });
                }
                else if (!e.ctrlKey && !e.metaKey)
                {
                    $('.transfer-table tr').removeClass('ui-selected');
                    $(this).addClass('ui-selected');
                    $.TgridLastSelected = this;
                }
                else
                {
                    if ($(this).hasClass("ui-selected"))
                        $(this).removeClass("ui-selected");
                    else
                    {
                        $(this).addClass("ui-selected");
                        $.TgridLastSelected = this;
                    }
                }
            }
        });
        initTransferScroll();
    }

    $(window).rebind('resize.transferpanel', function(e) {
        $.transferHeader();
    });

    $(window).rebind('resize.slideshow', function(e) {
        if (slideshowid && previews[slideshowid]) {
            previewsrc(previews[slideshowid].src);
        }
    });

    $.transferClose = function() {
        $('.nw-fm-left-icon.transfers').removeClass('active');
        $('.fmholder').removeClass('transfer-panel-opened');
        setTimeout(function() {
            $(window).trigger('resize');
        }, 200);
    };

    $.transferOpen = function(force) {
        if (force || !$('.nw-fm-left-icon.transfers').hasClass('active')) {
            $('.nw-fm-left-icon').removeClass('active');
            $('.nw-fm-left-icon.transfers').addClass('active');
            notificationsUI(1);
            $('#fmholder').addClass('transfer-panel-opened');
            $.transferHeader();
        }
    };

    $.clearTransferPanel = function() {
        if ($('.transfer-table tr').length === 1) {
            $('.transfer-clear-all-icon').addClass('disabled');
            $('.transfer-pause-icon').addClass('disabled');
            $('.transfer-clear-completed').addClass('disabled');
            $('.transfer-table-header').hide();
            $('.transfer-panel-empty-txt').removeClass('hidden');
            $('.transfer-panel-title').html(l[104]);
            $('.nw-fm-left-icon.transfers').removeClass('transfering').find('p').removeAttr('style');
            fm_tfsupdate();
            Soon(function() {
                $(window).trigger('resize');
            });
        }
    };

    $.removeTransferItems = function($trs) {
        if (!$trs) {
            $trs = $('.transfer-table tr.completed');
        }
        var $len = $trs.length;
        if ($len && $len < 100) {
            $trs.fadeOut(function() {
                $(this).remove();
                if (!--$len) {
                    $.clearTransferPanel();
                }
            });
        }
        else {
            $trs.remove();
            Soon($.clearTransferPanel);
        }
    };

    $('.transfer-clear-all-icon').rebind('click', function() {
        if (!$(this).hasClass('disabled')) {
            msgDialog('confirmation', 'clear all transfers', l[7225], '', function(e) {
                if (!e) {
                    return;
                }

                dlmanager.abort(null);
                ulmanager.abort(null);

                $.removeTransferItems($('.transfer-table tr').not('.clone-of-header'));
            });
        }
    });

    $('.transfer-clear-completed').rebind('click', function() {
        if (!$(this).hasClass('disabled')) {
            $.removeTransferItems();
        }
    });

    $('.transfer-pause-icon').rebind('click', function()
    {
        if (!$(this).hasClass('disabled')) {
            if ($(this).hasClass('active')) {
                // terms of service
                if (u_type || u_attr.terms) {
                    [dlQueue, ulQueue].forEach(function(queue) {
                        Object.keys(queue._qpaused).map(fm_tfsresume);
                    });
                    uldl_hold = false;
                    ulQueue.resume();
                    dlQueue.resume();

                    $(this).removeClass('active').find('span').text(l[6993]);
                    $('.fm-transfers-block tr span.transfer-type').removeClass('paused');
                    $('.nw-fm-left-icon').removeClass('paused');
                }
                else {
                    alert(l[214]);
                    DEBUG(l[214]);
                }
            }
            else {
                $('.transfer-table tr[id] .progress-block, .transfer-table tr[id] .transfer-status:not(.completed)')
                    .closest('tr').attrs('id')
                    .concat(Object.keys(M.tfsdomqueue)).map(fm_tfspause);
                dlQueue.pause();
                ulQueue.pause();
                uldl_hold = true;

                $(this).addClass('active').find('span').text(l[7101]);
                $('.transfer-table tr span.transfer-type').not('.done').addClass('paused');
                $('.nw-fm-left-icon').addClass('paused');
            }
        }
    });
}

function getDDhelper()
{
    var id = '#fmholder';
    if (page == 'start')
        id = '#startholder';
    $('.dragger-block').remove();
    $(id).append('<div class="dragger-block drag" id="draghelper"><div class="dragger-content"></div><div class="dragger-files-number">1</div></div>');
    $('.dragger-block').show();
    $('.dragger-files-number').hide();
    return $('.dragger-block')[0];
}


/**
 * menuItems
 *
 * Selecte what in context menu will be shown of actions and what not, depends on selected item/s
 * @returns {menuItems.items|Array}
 */
function menuItems() {

    var selItem,
        items = [],
        share = {},
        exportLink = {},
        isTakenDown = false,
        hasExportLink = false,
        sourceRoot = RootbyId($.selected[0]);

    if ($.selected.length === 1 && RightsbyID($.selected[0]) > 1) {
        items['.rename-item'] = 1;
    }

    if (RightsbyID($.selected[0]) > 0) {

        items['.add-star-item'] = 1;

        if (M.isFavourite($.selected)) {
            $('.add-star-item').html('<span class="context-menu-icon"></span>' + l[5872]);
        }
        else {
            $('.add-star-item').html('<span class="context-menu-icon"/></span>' + l[5871]);

        }
    }

    selItem = M.d[$.selected[0]];

    if (selItem && selItem.p.length === 11) {
        items['.removeshare-item'] = 1;
    }
    else if (RightsbyID($.selected[0]) > 1) {
        items['.remove-item'] = 1;
    }

    if (selItem && $.selected.length === 1 && selItem.t) {
        items['.open-item'] = 1;
    }

    if (selItem && $.selected.length === 1 && is_image(selItem)) {
        items['.preview-item'] = 1;
    }

    if (selItem && sourceRoot === M.RootID && $.selected.length === 1 && selItem.t && !folderlink) {
        items['.sh4r1ng-item'] = 1;
    }

    if (sourceRoot === M.RootID && !folderlink) {
        items['.move-item'] = 1;
        items['.getlink-item'] = 1;

        share = new mega.Share();
        hasExportLink = share.hasExportLink($.selected);

        if (hasExportLink) {
            items['.removelink-item'] = true;
        }

        exportLink = new mega.Share.ExportLink();
        isTakenDown = exportLink.isTakenDown($.selected);

        // If any of selected items is taken donw remove actions from context menu
        if (isTakenDown) {
            delete items['.getlink-item'];
            delete items['.removelink-item'];
            delete items['.sh4r1ng-item'];
            delete items['.add-star-item'];
        }
    }

    else if (sourceRoot === M.RubbishID && !folderlink) {
        items['.move-item'] = 1;
    }

    items['.download-item'] = 1;
    items['.zipdownload-item'] = 1;
    items['.copy-item'] = 1;
    items['.properties-item'] = 1;
    items['.refresh-item'] = 1;

    if (folderlink) {
        delete items['.properties-item'];
        delete items['.copy-item'];
        delete items['.add-star-item'];
        if (u_type) {
            items['.import-item'] = 1;
        }
    }

    return items;
}

function contextMenuUI(e, ll) {

    var items, v, flt,
        m = $('.context-menu.files-menu'),

        // Selection of first child level ONLY of .context-menu-item in .context-menu
        menuCMI = '.context-menu.files-menu .context-menu-section > .context-menu-item',
//            ', .context-menu.files-menu > .context-menu-item',// Selection of .select-all, doesn't belongs to .context-menu-section
        currNodeClass = $(e.currentTarget).attr('class'),
        id = $(e.currentTarget).attr('id');

    // is contextmenu disabled
    if (localStorage.contextmenu) {
        return true;
    }

    $.hideContextMenu();

    // Used when right click is occured outside item, on empty canvas
    if (ll === 2) {

        // Enable upload item menu for clould-drive, don't show it for rubbish and rest of crew
        if (RightsbyID(M.currentdirid) && M.currentrootid !== M.RubbishID) {
            $(menuCMI).filter('.context-menu-item').hide();
            $(menuCMI).filter('.fileupload-item,.newfolder-item').show();

            if ((is_chrome_firefox & 2) || 'webkitdirectory' in document.createElement('input')) {
                $(menuCMI).filter('.folderupload-item').show();
            }
        }
        else {
            return false;
        }
    }
    else if (ll === 3) {// we want just the download menu
        $(menuCMI).hide();
        m = $('.context-menu.download');
        menuCMI = '.context-menu.download .context-menu-item';
    }
    else if (ll === 4 || ll === 5) {// contactUI
        $(menuCMI).hide();
        items = menuItems();
        delete items['.download-item'];
        delete items['.zipdownload-item-item'];
        delete items['.copy-item'];
        delete items['.open-item'];

        if (ll === 5) {
            delete items['.properties-item'];
        }

        for (var item in items) {
            $(menuCMI).filter(item).show();
        }
    }
    else if (ll === 6) { // sort menu
        $('.context-menu-item').hide();
        $('.context-menu-item.do-sort').show();
    }
    else if (ll) {// Click on item

        // Hide all menu-items
        $(menuCMI).hide();

        id = $(e.currentTarget).attr('id');

        if (id) {
            id = id.replace('treea_', '');// if right clicked on left panel
        }

        if (id && !M.d[id]) {
            id = undefined;// exist in node list
        }

        // detect and show right menu
        if (id && id.length === 11) {
            $(menuCMI).filter('.remove-item').show();// transfer panel
        }
        else if (currNodeClass && (currNodeClass.indexOf('cloud-drive') > -1 || currNodeClass.indexOf('folder-link') > -1)) {
            flt = '.properties-item';
            if (folderlink) {
                flt += ',.import-item';
                if (M.v.length) {
                    flt += ',.zipdownload-item,.download-item';
                }
            }
            $.selected = [M.RootID];
            $(menuCMI).filter(flt).show();
        }
        else if (currNodeClass && $(e.currentTarget).hasClass('inbox')) {
            $.selected = [M.InboxID];
            $(menuCMI).filter('.properties-item').show();
        }
        else if (currNodeClass && currNodeClass.indexOf('rubbish-bin') > -1) {
            $.selected = [M.RubbishID];
            $(menuCMI).filter('.properties-item').show();
        }
        else if (currNodeClass && currNodeClass.indexOf('recycle-item') > -1) {
            $(menuCMI).filter('.clearbin-item').show();
        }
        else if (currNodeClass && currNodeClass.indexOf('contacts-item') > -1) {
            $(menuCMI).filter('.addcontact-item').show();
        }
        else if (currNodeClass && currNodeClass.indexOf('messages-item') > -1) {
            e.preventDefault();
            return false;
        }
        else if (currNodeClass
            && (currNodeClass.indexOf('file-block') > -1
            || currNodeClass.indexOf('folder') > -1
            || currNodeClass.indexOf('fm-tree-folder') > -1)
            || id) {
            items = menuItems();
            for (var item in items) {
                $(menuCMI).filter(item).show();
            }
        }
        else {
            return false;
        }
    }
    // This part of code is also executed when ll == 'undefined'
    v = m.children($('.context-menu-section'));

    // count all items inside section, and hide dividers if necessary
    v.each(function() {
        var a = $(this).find('a.context-menu-item'),
            b = $(this).find('.context-menu-divider'),
            x = a.filter(function() {
                return $(this).css('display') === 'none';
            });
        if (x.length === a.length || a.length === 0) {
            b.hide();
        }
        else {
            b.show();
        }
    });

    adjustContextMenuPosition(e, m);

    disableCircularTargets('#fi_');

    m.removeClass('hidden');
    e.preventDefault();
}

/**
 * disableCircularTargets
 *
 * Disable parent tree DOM element and all children.
 * @param {String} pref, id prefix i.e. { #fi_, #mctreea_ }
 */
function disableCircularTargets(pref) {

    var nodeId;

    for (var s in $.selected) {
        if ($.selected.hasOwnProperty(s)) {
            nodeId = $.selected[s];
            $(pref + nodeId).addClass('disabled');

            if (M.d[nodeId] && M.d[nodeId].p) {

                // Disable parent dir
                $(pref + M.d[nodeId].p).addClass('disabled');
            }
            else if (d) {
                console.error('disableCircularTargets: Invalid node', nodeId, pref);
            }

            // Disable all children folders
            disableDescendantFolders(nodeId, pref);
        }
    }
}

function adjustContextMenuPosition(e, m)
{
    var mPos;// menu position
    var mX = e.clientX, mY = e.clientY;    // mouse cursor, returns the coordinates within the application's client area at which the event occurred (as opposed to the coordinates within the page)

    if (e.type === 'click' && !e.calculatePosition)// clicked on file-settings-icon
    {
        var ico = {'x': e.currentTarget.context.clientWidth, 'y': e.currentTarget.context.clientHeight};
        var icoPos = getHtmlElemPos(e.delegateTarget);// get position of clicked file-settings-icon
        mPos = reCalcMenuPosition(m, icoPos.x, icoPos.y, ico);
    }
    else// right click
    {
        mPos = reCalcMenuPosition(m, mX, mY);
    }

    m.css({'top': mPos.y, 'left': mPos.x});// set menu position

    return true;
}

function reCalcMenuPosition(m, x, y, ico)
{
    var TOP_MARGIN = 12;
    var SIDE_MARGIN = 12;
    var cmW = m.outerWidth(), cmH = m.outerHeight();// dimensions without margins calculated
    var wH = window.innerHeight, wW = window.innerWidth;
    var maxX = wW - SIDE_MARGIN;// max horizontal
    var maxY = wH - TOP_MARGIN;// max vertical
    var minX = SIDE_MARGIN + $('div.nw-fm-left-icons-panel').outerWidth();// min horizontal
    var minY = TOP_MARGIN;// min vertical
    var wMax = x + cmW;// coordinate of right edge
    var hMax = y + cmH;// coordinate of bottom edge

    this.overlapParentMenu = function()
    {
        var tre = wW - wMax;// to right edge
        var tle = x - minX - SIDE_MARGIN;// to left edge

        if (tre >= tle)
        {
            n.addClass('overlap-right');
            n.css({'top': top, 'left': (maxX - x - nmW) + 'px'});
        }
        else
        {
            n.addClass('overlap-left');
            n.css({'top': top, 'right': (wMax - nmW - minX) + 'px'});
        }

        return;
    };

    // submenus are absolutely positioned, which means that they are relative to first parent, positioned other then static
    // first parent, which is NOT a .contains-submenu element (it's previous in same level)
    this.horPos = function()// used for submenues
    {
        var top;
        var nTop = parseInt(n.css('padding-top'));
        var tB = parseInt(n.css('border-top-width'));
        var pPos = m.position();

        var b = y + nmH - (nTop - tB);// bottom of submenu
        var mP = m.closest('.context-submenu');
        var pT = 0, bT = 0, pE = 0;
        if (mP.length)
        {
            pE = mP.offset();
            pT = parseInt(mP.css('padding-top'));
            bT = parseInt(mP.css('border-top-width'));
        }
        if (b > maxY)
            top = (maxY - nmH + nTop - tB) - pE.top + 'px';
        else
            top = pPos.top - tB + 'px';

        return top;
    };

    var dPos;
    var cor;// corner, check setBordersRadius for more info
    if (typeof ico === 'object')// draw context menu relative to file-settings-icon
    {
        cor = 1;
        dPos = {'x': x - 2, 'y': y + ico.y + 8};// position for right-bot
        if (wMax > maxX)// draw to the left
        {
            dPos.x = x - cmW + ico.x + 2;// additional pixels to align with -icon
            cor = 3;
        }
        if (hMax > maxY)// draw to the top
        {
            dPos.y = y - cmH;// additional pixels to align with -icon
            cor++;
        }
    }
    else if (ico === 'submenu')// submenues
    {
        var n = m.next('.context-submenu');
        var nmW = n.outerWidth();// margin not calculated
        var nmH = n.outerHeight();// margins not calculated

        if (nmH > (maxY - TOP_MARGIN))// Handle huge menu
        {
            nmH = maxY - TOP_MARGIN;
            var tmp = document.getElementById('csb_' + m.attr('id').replace('fi_', ''));
            $(tmp).addClass('context-scrolling-block');
            tmp.addEventListener('mousemove', scrollMegaSubMenu);

            n.addClass('mega-height');
            n.css({'height': nmH + 'px'});
        }

        var top = 'auto', left = '100%', right = 'auto';

        top = this.horPos();
        if (m.parent().parent('.left-position').length === 0)
        {
            if (maxX >= (wMax + nmW))
                left = 'auto', right = '100%';
            else if (minX <= (x - nmW))
                n.addClass('left-position');
            else
            {
                this.overlapParentMenu();

                return true;
            }
        }
        else
        {
            if (minX <= (x - nmW))
                n.addClass('left-position');
            else if (maxX >= (wMax + nmW))
                left = 'auto', right = '100%';
            else
            {
                this.overlapParentMenu();

                return true;
            }
        }

        return {'top': top, 'left': left, 'right': right};
    }
    else// right click
    {
        cor = 0;
        dPos = {'x': x, 'y': y};
        if (x < minX)
            dPos.x = minX;// left side alignment
        if (wMax > maxX)
            dPos.x = maxX - cmW;// align with right side, 12px from it
        if (hMax > maxY)
            dPos.y = maxY - cmH;// align with bottom, 12px from it
    }

    setBordersRadius(m, cor);

    return {'x': dPos.x, 'y': dPos.y};
}

// corner position 0 means default
function setBordersRadius(m, c)
{
    var DEF = 8;// default corner radius
    var SMALL = 4;// small carner radius
    var TOP_LEFT = 1, TOP_RIGHT = 3, BOT_LEFT = 2, BOT_RIGHT = 4;
    var tl = DEF, tr = DEF, bl = DEF, br = DEF;

    var pos = (typeof c === 'undefined') ? 0 : c;

    switch (pos)
    {
        case TOP_LEFT:
            tl = SMALL;
            break;
        case TOP_RIGHT:
            tr = SMALL;
            break
        case BOT_LEFT:
            bl = SMALL;
            break
        case BOT_RIGHT:
            br = SMALL;
            break;
        default:// situation when c is undefined, all border radius are by DEFAULT
            break;

    }

    // set context menu border radius
    m.css({
        'border-top-left-radius': tl,
        'border-top-right-radius': tr,
        'border-bottom-left-radius': bl,
        'border-bottom-right-radius': br});

    return true;
}

// Scroll menus which height is bigger then window.height
function scrollMegaSubMenu(e)
{
    var ey = e.pageY;
    var c = $(e.target).closest('.context-submenu');
    var pNode = c.children(':first')[0];

    if (typeof pNode !== 'undefined')
    {
        var h = pNode.offsetHeight;
        var dy = h * 0.1;// 10% dead zone at the begining and at the bottom
        var pos = getHtmlElemPos(pNode, true);
        var py = (ey - pos.y - dy) / (h - dy * 2);
        if (py > 1)
        {
            py = 1;
            c.children('.context-bottom-arrow').addClass('disabled');
        }
        else if (py < 0)
        {
            py = 0;
            c.children('.context-top-arrow').addClass('disabled');
        }
        else
        {
            c.children('.context-bottom-arrow,.context-top-arrow').removeClass('disabled');
        }
        pNode.scrollTop = py * (pNode.scrollHeight - h);
    }
}

// var treeUI = SoonFc(__treeUI, 240);

function treeUI()
{
    //console.error('treeUI');
    if (d)
        console.time('treeUI');
    $('.fm-tree-panel .nw-fm-tree-item').draggable(
        {
            revert: true,
            containment: 'document',
            revertDuration: 200,
            distance: 10,
            scroll: false,
            cursorAt: {right: 88, bottom: 58},
            helper: function(e, ui)
            {
                $(this).draggable("option", "containment", [72, 42, $(window).width(), $(window).height()]);
                return getDDhelper();
            },
            start: function(e, ui)
            {
                $.treeDragging = true;
                $.hideContextMenu(e);
                var html = '';
                var id = $(e.target).attr('id');
                if (id)
                    id = id.replace('treea_', '');
                if (id && M.d[id])
                    html = ('<div class="transfer-filtype-icon ' + fileIcon(M.d[id]) + ' tranfer-filetype-txt dragger-entry">' + str_mtrunc(htmlentities(M.d[id].name)) + '</div>');
                $('#draghelper .dragger-icon').remove();
                $('#draghelper .dragger-content').html(html);
                $('body').addClass('dragging');
                $.draggerHeight = $('#draghelper .dragger-content').outerHeight();
                $.draggerWidth = $('#draghelper .dragger-content').outerWidth();
            },
            drag: function(e, ui)
            {
                //console.log('tree dragging',e);
                if (ui.position.top + $.draggerHeight - 28 > $(window).height())
                    ui.position.top = $(window).height() - $.draggerHeight + 26;
                if (ui.position.left + $.draggerWidth - 58 > $(window).width())
                    ui.position.left = $(window).width() - $.draggerWidth + 56;
            },
            stop: function(e, u)
            {
                $.treeDragging = false;
                $('body').removeClass('dragging').removeClassWith("dndc-");
            }
        });

    $(
        '.fm-tree-panel .nw-fm-tree-item,' +
        ' .rubbish-bin,' +
        ' .fm-breadcrumbs,' +
        ' .nw-fm-left-icons-panel .nw-fm-left-icon,' +
        ' .shared-with-me tr,' +
        ' .nw-conversations-item,' +
        ' .nw-contact-item'
    ).droppable({
            tolerance: 'pointer',
            drop: function(e, ui)
            {
                $.doDD(e, ui, 'drop', 1);
            },
            over: function(e, ui)
            {
                $.doDD(e, ui, 'over', 1);
            },
            out: function(e, ui)
            {
                $.doDD(e, ui, 'out', 1);
            }
        });

    // disabling right click, default contextmenu.
    $(document).unbind('contextmenu');
    $(document).bind('contextmenu', function(e) {
        if($(e.target).parents('.fm-chat-block').length > 0 || $(e.target).parents('.fm-account-main').length > 0 || $(e.target).parents('.export-link-item').length || $(e.target).parents('.contact-fingerprint-txt').length || $(e.target).parents('.fm-breadcrumbs').length || $(e.target).hasClass('contact-details-user-name') || $(e.target).hasClass('contact-details-email') || $(e.target).hasClass('nw-conversations-name') || ($(e.target).hasClass('nw-contact-name') && $(e.target).parents('.fm-tree-panel').length)) {
            return;
        } else if (!localStorage.contextmenu) {
            $.hideContextMenu();
            return false;
        }
    });

    $('.fm-tree-panel .nw-fm-tree-item').unbind('click contextmenu');
    $('.fm-tree-panel .nw-fm-tree-item').bind('click contextmenu', function(e) {
        var id = $(this).attr('id').replace('treea_', '');
        if (e.type === 'contextmenu') {
            $('.nw-fm-tree-item').removeClass('dragover');
            $(this).addClass('dragover');
            $.selected = [id];
            return !!contextMenuUI(e, 1);
        }
        var c = $(e.target).attr('class');
        if (c && c.indexOf('nw-fm-arrow-icon') > -1) {
            treeUIexpand(id);
        } else {
            var c = $(this).attr('class');
            if (c && c.indexOf('opened') > -1)
                treeUIexpand(id);
            M.openFolder(id);
        }
        return false;
    });

    $(window).unbind('resize.tree');
    $(window).bind('resize.tree', function() {
        initTreeScroll();
    });
    // setTimeout(initTreeScroll,10);
    Soon(function()
    {
       /**
        * Let's shoot two birds with a stone, when nodes are moved we need a resize
        * to let dynlist refresh - plus, we'll implicitly invoke initTreeScroll.
        */
        $(window).trigger('resize');
    });

    if (d) {
        console.timeEnd('treeUI');
    }
}

function treeUIexpand(id, force, moveDialog)
{
    M.buildtree(M.d[id]);

    var b = $('#treea_' + id);
    var d = b.attr('class');

    if (M.currentdirid !== id)
    {
        var path = M.getPath(M.currentdirid), pid = {}, active_sub = false;
        for (var i in path)
            pid[path[i]] = i;
        if (pid[M.currentdirid] < pid[id])
            active_sub = true;
    }

    if (d && d.indexOf('expanded') > -1 && !force)
    {
        fmtreenode(id, false);
        $('#treesub_' + id).removeClass('opened');
        b.removeClass('expanded');
    }
    else if (d && d.indexOf('contains-folders') > -1)
    {
        fmtreenode(id, true);
        $('#treesub_' + id).addClass('opened');
        b.addClass('expanded');
    }

    treeUI();
}

function sectionUIopen(id) {
    var tmpId;
    if (d) {
        console.log('sectionUIopen', id, folderlink);
    }

    $('.nw-fm-left-icon').removeClass('active');
    if(M.hasInboxItems() === true) {
        $('.nw-fm-left-icon.inbox').removeClass('hidden');
    } else {
        $('.nw-fm-left-icon.inbox').addClass('hidden');
    }

    $('.content-panel').removeClass('active');

    if (id === 'opc' || id === 'ipc') {
        tmpId = 'contacts';
    } else if (id === 'account') {
        tmpId = 'account';
    } else {
        tmpId = id;
    }
    $('.nw-fm-left-icon.' + tmpId).addClass('active');
    $('.content-panel.' + tmpId).addClass('active');
    $('.fm-left-menu').removeClass('cloud-drive folder-link shared-with-me rubbish-bin contacts conversations opc ipc inbox account').addClass(tmpId);
    $('.fm-right-header, .fm-import-to-cloudrive, .fm-download-as-zip').addClass('hidden');
    $('.fm-import-to-cloudrive, .fm-download-as-zip').unbind('click');

    $('.fm-main').removeClass('active-folder-link');
    $('.nw-fm-tree-header.folder-link').hide();
    $('.nw-fm-left-icon.folder-link').removeClass('active');

    if (folderlink) {
        // XXX: isValidShareLink won't work properly when navigating from/to a folderlink
        /*if (!isValidShareLink()) {
            $('.fm-breadcrumbs.folder-link .right-arrow-bg').text('Invalid folder');
        } else*/ if (id === 'cloud-drive' || id === 'transfers') {
            $('.fm-main').addClass('active-folder-link');
            $('.fm-right-header').addClass('folder-link');
            $('.nw-fm-left-icon.folder-link').addClass('active');
            $('.fm-left-menu').addClass('folder-link');
            $('.nw-fm-tree-header.folder-link').show();
            $('.fm-import-to-cloudrive, .fm-download-as-zip').removeClass('hidden');
            $('.fm-import-to-cloudrive, .fm-download-as-zip').rebind('click', function() {
                var c = '' + $(this).attr('class');

                if (~c.indexOf('fm-import-to-cloudrive')) {
                    fm_importflnodes([M.currentdirid]);
                } else if (~c.indexOf('fm-download-as-zip')) {
                    M.addDownload([M.currentdirid], true);
                }
            });
            // if (!u_type) {
                // $('.fm-import-to-cloudrive').addClass('hidden');
            // }
        }
    }

    if (id !== 'conversations') {
        $('.fm-right-header').removeClass('hidden');
        $('.fm-chat-block').hide();
    } else {
        $('.fm-chat-block').show();
    }

    if (
        (id !== 'cloud-drive') &&
        (id !== 'rubbish-bin') &&
        (id !== 'inbox') &&
        (
            (id !== 'shared-with-me') &&
            (M.currentdirid !== 'shares')
        )
    ) {
        $('.files-grid-view.fm').addClass('hidden');
        $('.fm-blocks-view.fm').addClass('hidden');
    }

    if (id !== 'contacts' && id !== 'opc' && id !== 'ipc') {
        $('.fm-left-panel').removeClass('contacts-panel');
        $('.fm-right-header').removeClass('requests-panel');
        $('.fm-received-requests').removeClass('active');
        $('.fm-contact-requests').removeClass('active');
    }

    if (id !== 'contacts') {
        $('.contacts-details-block').addClass('hidden');
        $('.files-grid-view.contacts-view').addClass('hidden');
        $('.fm-blocks-view.contacts-view').addClass('hidden');
    }

    if (id !== 'opc') {
        $('.sent-requests-grid').addClass('hidden');

        // this's button in left panel of contacts tab
        $('.fm-recived-requests').removeClass('active');
    }

    if (id !== 'ipc') {
        $('.contact-requests-grid').addClass('hidden');

        // this's button in left panel of contacts tab
        $('.fm-contact-requests').removeClass('active');
    }

    if (id !== 'shared-with-me') {
        $('.shared-blocks-view').addClass('hidden');
        $('.shared-grid-view').addClass('hidden');
    }

    if (id !== 'transfers') {
        if ($.transferClose) {
            $.transferClose();
        }
    }
    else {
        if (!$.transferOpen) {
            transferPanelUI();
        }
        $.transferOpen(true);
    }

    var headertxt = '';
    switch (id) {
        case 'contacts':
        case 'ipc':
        case 'opc':
            headertxt = l[5903];
            break;
        case 'conversations':
            headertxt = l[5914];
            break;
        case 'shared-with-me':
            headertxt = l[5915];
            break;
        case 'cloud-drive':
            headertxt = l[5916];
            break;
        case 'inbox':
            headertxt = l[949];
            break;
        case 'rubbish-bin':
            headertxt = l[6771];
            break;
    }

    if (!folderlink)
        $('.nw-tree-panel-header span').text(headertxt);

    if ($.fah_abort_timer) {
        clearTimeout($.fah_abort_timer);
    }

    if (id === 'conversations') {
        $.fah_abort_timer = setTimeout(function() {
            fa_handler.abort();
        }, 2000);
    }
}

function treeUIopen(id, event, ignoreScroll, dragOver, DragOpen) {
    id = String(id);
    var id_r = RootbyId(id);
    var id_s = id.split('/')[0];
    var e, scrollTo = false, stickToTop = false;

    //console.error("treeUIopen", id);

    if (id_r === 'shares') {
        sectionUIopen('shared-with-me');
    } else if (M.InboxID && id_r === M.InboxID) {
        sectionUIopen('inbox');
    } else if (id_r === M.RootID) {
        sectionUIopen('cloud-drive');
    } else if (id_s === 'chat') {
        sectionUIopen('conversations');
    } else if (id_r === 'contacts') {
        sectionUIopen('contacts');
    } else if (id_r === 'ipc') {
        sectionUIopen('ipc');
    } else if (id_r === 'opc') {
        sectionUIopen('opc');
    } else if (id_r === 'account') {
        sectionUIopen('account');
    } else if (M.RubbishID && id_r === M.RubbishID) {
        sectionUIopen('rubbish-bin');
    } else if (id_s === 'transfers') {
        sectionUIopen('transfers');
    }

    if (!fminitialized) {
        return false;
    }

    if (!event) {
        var ids = M.getPath(id);
        var i = 1;
        while (i < ids.length) {
            if (M.d[ids[i]]) {
                treeUIexpand(ids[i], 1);
            }
            i++;
        }
        if (ids[0] === 'contacts' && M.currentdirid && String(M.currentdirid).length === 11 && M.currentrootid == 'contacts') {
            sectionUIopen('contacts');
        } else if (ids[0] === 'contacts') {
            // XX: whats the goal of this? everytime when i'm in the contacts and I receive a share, it changes ONLY the
            // UI tree -> Shared with me... its a bug from what i can see and i also don't see any points of automatic
            // redirect in the UI when another user had sent me a shared folder.... its very bad UX. Plus, as a bonus
            // sectionUIopen is already called with sectionUIopen('contacts') few lines before this (when this func
            // is called by the renderNew()

            // sectionUIopen('shared-with-me');
        } else if (ids[0] === M.RootID) {
            sectionUIopen('cloud-drive');
        }
    }
    if ($.hideContextMenu) {
        $.hideContextMenu(event);
    }

    e = $('#treea_' + id_s);
    $('.fm-tree-panel .nw-fm-tree-item').removeClass('selected');
    e.addClass('selected');

    if (!ignoreScroll) {
        if (id === M.RootID || id === 'shares' || id === 'contacts' || id === 'chat' || id === 'opc' || id === 'ipc') {
            stickToTop = true;
            scrollTo = $('.nw-tree-panel-header');
        } else if (e.length && !e.visible()) {
            scrollTo = e;
        }
        // if (d) console.log('scroll to element?',ignoreScroll,scrollTo,stickToTop);

        var jsp = scrollTo && $('.fm-tree-panel').data('jsp');
        if (jsp) {
            setTimeout(function() {
                jsp.scrollToElement(scrollTo, stickToTop);
            }, 50);
        }
    }
    treeUI();
}

function fm_hideoverlay() {
    if (!$.propertiesDialog) {
        $('.fm-dialog-overlay').addClass('hidden');
        $('body').removeClass('overlayed');
    }
    $(document).trigger('MegaCloseDialog');
}

function fm_showoverlay() {
    $('.fm-dialog-overlay').removeClass('hidden');
    $('body').addClass('overlayed');
}

function renameDialog() {

    if ($.selected.length > 0) {
        $.dialog = 'rename';
        $('.rename-dialog').removeClass('hidden');
        $('.rename-dialog').addClass('active');
        fm_showoverlay();

        $('.rename-dialog .fm-dialog-close, .rename-dialog-button.cancel').rebind('click', function() {
            $.dialog = false;
            $('.rename-dialog').addClass('hidden');
            fm_hideoverlay();
        });

        $('.rename-dialog-button.rename').rebind('click', function() {
            var c = $('.rename-dialog').attr('class');
            if (c && c.indexOf('active') > -1)
                dorename();
        });

        var n = M.d[$.selected[0]];
        if (n.t) {
            $('.rename-dialog .fm-dialog-title').text(l[425]);
        }
        else {
            $('.rename-dialog .fm-dialog-title').text(l[426]);
        }

        $('.rename-dialog input').val(n.name);
        var ext = fileext(n.name);
        $('.rename-dialog .transfer-filtype-icon').attr('class', 'transfer-filtype-icon ' + fileIcon(n));
        if (!n.t && ext.length > 0) {
            $('.rename-dialog input')[0].selectionStart = 0;
            $('.rename-dialog input')[0].selectionEnd = $('.rename-dialog input').val().length - ext.length - 1;
        }

        $('.rename-dialog input').unbind('focus');
        $('.rename-dialog input').bind('focus', function() {
            var selEnd;
            $(this).closest('.rename-dialog').addClass('focused');
            var d = $(this).val().indexOf('.');
            if (d > -1) {
                selEnd = d;
            }
            else {
                selEnd = $(this).val().length;
            }
            $(this)[0].selectionStart = 0;
            $(this)[0].selectionEnd = selEnd;

        });

        $('.rename-dialog input').unbind('blur');
        $('.rename-dialog input').bind('blur', function() {
            $(this).closest('.rename-dialog').removeClass('focused');
        });

        $('.rename-dialog input').unbind('click keydown keyup keypress');
        $('.rename-dialog input').focus();
        $('.rename-dialog input').bind('click keydown keyup keypress', function(e) {
            var n = M.d[$.selected[0]],
                ext = fileext(n.name);
            if ($(this).val() == '' || (!n.t && ext.length > 0 && $(this).val() == '.' + ext)) {
                $('.rename-dialog').removeClass('active');
            }
            else {
                $('.rename-dialog').addClass('active');
            }
            if (!n.t && ext.length > 0) {
                if (this.selectionStart > $('.rename-dialog input').val().length - ext.length - 2) {
                    this.selectionStart = $('.rename-dialog input').val().length - ext.length - 1;
                    this.selectionEnd = $('.rename-dialog input').val().length - ext.length - 1;
                    if (e.which === 46) {
                        return false;
                    }
                }
                else if (this.selectionEnd > $('.rename-dialog input').val().length - ext.length - 1) {
                    this.selectionEnd = $('.rename-dialog input').val().length - ext.length - 1;
                    return false;
                }
            }
        });
    }
}

function dorename()
{
    if ($('.rename-dialog input').val() !== '')
    {
        var h = $.selected[0];
        var n = M.d[h];
        if (n) {
            var nn = $('.rename-dialog input').val();
            if (nn !== n.name) {
                M.rename(h, nn);
            }
        }
        $.dialog = false;
        $('.rename-dialog').addClass('hidden');
        fm_hideoverlay();
    }
}

function msgDialog(type, title, msg, submsg, callback, checkbox) {
    $.msgDialog = type;
    $.warningCallback = callback;

    $('#msgDialog').removeClass('clear-bin-dialog confirmation-dialog warning-dialog-b warning-dialog-a ' +
        'notification-dialog remove-dialog delete-contact loginrequired-dialog multiple');
    $('#msgDialog .icon').removeClass('fm-bin-clear-icon .fm-notification-icon');
    $('#msgDialog .confirmation-checkbox').addClass('hidden');

    if (type === 'clear-bin') {
        $('#msgDialog').addClass('clear-bin-dialog');
        $('#msgDialog .icon').addClass('fm-bin-clear-icon');
        $('#msgDialog .fm-notifications-bottom')
            .safeHTML('<div class="fm-dialog-button notification-button confirm"><span>@@</span></div>' +
                '<div class="fm-dialog-button notification-button cancel"><span>@@</span></div>' +
                '<div class="clear"></div>', l[1018], l[82]);

        $('#msgDialog .fm-dialog-button').eq(0).bind('click', function() {
            closeMsg();
            if ($.warningCallback) {
                $.warningCallback(true);
            }
        });
        $('#msgDialog .fm-dialog-button').eq(1).bind('click', function() {
            closeMsg();
            if ($.warningCallback) {
                $.warningCallback(false);
            }
        });
    }
    if (type === 'delete-contact') {
        $('#msgDialog').addClass('delete-contact');
        $('#msgDialog .fm-notifications-bottom')
            .safeHTML('<div class="fm-dialog-button notification-button confirm"><span>@@</span></div>' +
                '<div class="fm-dialog-button notification-button cancel"><span>@@</span></div>' +
                '<div class="clear"></div>', l[78], l[79]);

        $('#msgDialog .fm-dialog-button').eq(0).bind('click', function() {
            closeMsg();
            if ($.warningCallback) {
                $.warningCallback(true);
            }
        });
        $('#msgDialog .fm-dialog-button').eq(1).bind('click', function() {
            closeMsg();
            if ($.warningCallback) {
                $.warningCallback(false);
            }
        });
    }
    else if (type === 'warninga' || type === 'warningb' || type === 'info') {
        $('#msgDialog .fm-notifications-bottom')
            .safeHTML('<div class="fm-dialog-button notification-button"><span>@@</span></div>' +
                '<div class="clear"></div>', l[81]);

        $('#msgDialog .fm-dialog-button').bind('click', function() {
            closeMsg();
            if ($.warningCallback) {
                $.warningCallback(true);
            }
        });
        $('#msgDialog .icon').addClass('fm-notification-icon');
        if (type === 'warninga') {
            $('#msgDialog').addClass('warning-dialog-a');
        }
        else if (type === 'warningb') {
            $('#msgDialog').addClass('warning-dialog-b');
        }
        else if (type === 'info') {
            $('#msgDialog').addClass('notification-dialog');
        }
    }
    else if (type === 'confirmation' || type === 'remove') {
        $('#msgDialog .fm-notifications-bottom')
            .safeHTML('<div class="left checkbox-block hidden">' +
                '<div class="checkdiv checkboxOff">' +
                    '<input type="checkbox" name="confirmation-checkbox" ' +
                        'id="confirmation-checkbox" class="checkboxOff">' +
                '</div>' +
                '<label for="export-checkbox" class="radio-txt">@@</label></div>' +
                '<div class="fm-dialog-button notification-button confirm"><span>@@</span></div>' +
                '<div class="fm-dialog-button notification-button cancel"><span>@@</span></div>' +
                '<div class="clear"></div>', l[229], l[78], l[79]);

        $('#msgDialog .fm-dialog-button').eq(0).bind('click', function() {
            closeMsg();
            if ($.warningCallback) {
                $.warningCallback(true);
            }
        });

        $('#msgDialog .fm-dialog-button').eq(1).bind('click', function() {
            closeMsg();
            if ($.warningCallback) {
                $.warningCallback(false);
            }
        });
        $('#msgDialog .icon').addClass('fm-notification-icon');
        $('#msgDialog').addClass('confirmation-dialog');
        if (type === 'remove') {
            $('#msgDialog').addClass('remove-dialog');
        }

        if (checkbox) {
            $('#msgDialog .left.checkbox-block .checkdiv,' +
                '#msgDialog .left.checkbox-block input')
                    .removeClass('checkboxOn').addClass('checkboxOff');

            $.warningCheckbox = false;
            $('#msgDialog .left.checkbox-block').removeClass('hidden');
            $('#msgDialog .left.checkbox-block').rebind('click', function(e) {
                var $o = $('#msgDialog .left.checkbox-block .checkdiv, #msgDialog .left.checkbox-block input');
                if ($('#msgDialog .left.checkbox-block input').hasClass('checkboxOff')) {
                    $o.removeClass('checkboxOff').addClass('checkboxOn');
                    localStorage.skipDelWarning = 1;
                }
                else {
                    $o.removeClass('checkboxOn').addClass('checkboxOff');
                    delete localStorage.skipDelWarning;
                }
            });
        }
    }
    else if (type === 'loginrequired') {

        $('#msgDialog').addClass('loginrequired-dialog');

        $('#msgDialog .fm-notifications-bottom')
            .addClass('hidden')
            .html('');

        $('#msgDialog .fm-dialog-button').bind('click', function() {
            closeMsg();
            if ($.warningCallback) {
                $.warningCallback(true);
            }
        });
        $('#msgDialog').addClass('notification-dialog');
        title = l[5841];
        msg = '<p>' + escapeHTML(l[5842]) + '</p>\n' +
            '<a class="top-login-button" href="#login">' + escapeHTML(l[171]) + '</a>\n' +
            '<a class="create-account-button" href="#register">' + escapeHTML(l[1076]) + '</a><br/>';

        var $selectedPlan = $('.reg-st3-membership-bl.selected');
        var plan = 1;
        if($selectedPlan.is(".pro4")) { plan = 4; }
        else if($selectedPlan.is(".pro1")) { plan = 1; }
        else if($selectedPlan.is(".pro2")) { plan = 2; }
        else if($selectedPlan.is(".pro3")) { plan = 3; }

        $('.loginrequired-dialog .fm-notification-icon')
            .removeClass('plan1')
            .removeClass('plan2')
            .removeClass('plan3')
            .removeClass('plan4')
            .addClass('plan' + plan);
    }

    $('#msgDialog .fm-dialog-title span').text(title);

    $('#msgDialog .fm-notification-info p').safeHTML(msg);
    if (submsg) {
        $('#msgDialog .fm-notification-warning').text(submsg);
        $('#msgDialog .fm-notification-warning').show();
    }
    else {
        $('#msgDialog .fm-notification-warning').hide();
    }

    $('#msgDialog .fm-dialog-close').rebind('click', function() {
        closeMsg();
        if ($.warningCallback) {
            $.warningCallback(false);
        }
    });
    $('#msgDialog').removeClass('hidden');
    fm_showoverlay();
}

function closeMsg() {
    $('#msgDialog').addClass('hidden');

    if(!$('.pro-register-dialog').is(':visible')) {
        fm_hideoverlay();
    }

    delete $.msgDialog;
}

function dialogScroll(s) {
    var cls = s;

    cls += ':visible';
    $(cls).jScrollPane({enableKeyboardNavigation: false, showArrows: true, arrowSize: 8, animateScroll: true});
    jScrollFade(cls);
}

function dialogPositioning(s) {
    $(s).css('margin-top', '-' + $(s).height() / 2 + 'px');
}

/**
 * handleDialogTabContent
 *
 * Handle DOM directly, no return value.
 * @param {String} dialogTabClass, dialog tab class name.
 * @param {String} parentTag, tag of source element.
 * @param {String} dialogPrefix, dialog prefix i.e. { copy, move }.
 * @param {String} htmlContent, html content.
 */
function handleDialogTabContent(dialogTabClass, parentTag, dialogPrefix, htmlContent) {

    var html = htmlContent.replace(/treea_/ig, 'mctreea_').replace(/treesub_/ig, 'mctreesub_').replace(/treeli_/ig, 'mctreeli_'),
        prefix = '.' + dialogPrefix,
        tabClass = '.' + dialogTabClass;

    $(prefix + '-dialog-tree-panel' + tabClass + ' .dialog-content-block')
        .empty()
        .html(html);

    // Empty message, no items available
    if (!$(prefix + '-dialog-tree-panel' + tabClass + ' .dialog-content-block ' + parentTag).length){
        $(prefix + '-dialog-empty' + tabClass).addClass('active');
        $(prefix + '-dialog-tree-panel' + tabClass + ' ' + prefix + '-dialog-panel-header').addClass('hidden');
    }

    // Items available, hide empty message
    else {
        $(prefix + '-dialog-tree-panel' + tabClass).addClass('active');
        $(prefix + '-dialog-tree-panel' + tabClass + ' ' + prefix + '-dialog-panel-header').removeClass('hidden');
    }
}

/**
 * disableReadOnlySharedFolders
 *
 * Find shared folders marked read-only and disable it in dialog.
 * @param {String} dialogName Dialog name i.e. { copy, move }.
 */
function disableReadOnlySharedFolders(dialogName) {

    var nodeId, accessRight, rootParentDirId,
        $mcTreeSub = $("#mctreesub_shares"),
        $ro = $('.' + dialogName + '-dialog-tree-panel.shared-with-me .dialog-content-block span[id^="mctreea_"]');

    $ro.each(function(i, v) {
        nodeId = $(v).attr('id').replace('mctreea_', '');

        // Apply access right of root parent dir to all subfolders
        rootParentDirId = $("#mctreea_" + nodeId).parentsUntil($mcTreeSub).last().attr('id').replace('mctreeli_', '');

        if (M.d[rootParentDirId]) {
            accessRight = M.d[rootParentDirId].r;
        }

        if (!accessRight || (accessRight === 0)) {
            $(v).addClass('disabled');
        }
    });
}

/**
 * handleDialogContent
 *
 * Copy|Move dialogs content  handler
 * @param {String} dialogTabClass Dialog tab class name.
 * @param {String} parentTag Tag that contains one menu-item.
 * @param {Boolean} newFolderButton Should we show new folder button.
 * @param {String} dialogPrefix i.e. [copy, move].
 * @param {String} buttonLabel Action button label.
 * @param {String} convTab In case of conversations tab.
 */
function handleDialogContent(dialogTabClass, parentTag, newFolderButton, dialogPrefix, buttonLabel, convTab) {

    var html,
        $btn = '';// Action button label

    if ($.onImportCopyNodes && (!newFolderButton || (dialogPrefix !== 'copy'))) {

        // XXX: Ideally show some notification that importing from folder link to anything else than the cloud isn't supported.
        $('.copy-dialog-button.' + dialogTabClass).fadeOut(200).fadeIn(100);

        return;
    }
    $('.' + dialogPrefix + '-dialog-txt').removeClass('active');
    $('.' + dialogPrefix + '-dialog-empty').removeClass('active');
    $('.' + dialogPrefix + '-dialog-button').removeClass('active');
    $('.' + dialogPrefix + '-dialog-tree-panel').removeClass('active');
    $('.' + dialogPrefix + '-dialog-panel-arrows').removeClass('active');
    $('.' + dialogPrefix + '-dialog .dialog-sorting-menu').addClass('hidden');

    $('.dialog-' + dialogPrefix + '-button span').text(buttonLabel);

    // Action button label
    $btn = $('.dialog-' + dialogPrefix + '-button');

    // Disable/enable button
    if ($.mcselected) {
        $btn.removeClass('disabled');
    }
    else {
        $btn.addClass('disabled');
    }

    // Activate proper tab
    $('.' + dialogPrefix + '-dialog-txt' + '.' + dialogTabClass).addClass('active');

    // Added cause of conversations-container
    if (convTab) {
        html = $('.content-panel ' + convTab).html();
    }
    else {
        html = $('.content-panel' + '.' + dialogTabClass).html();
    }

    handleDialogTabContent(dialogTabClass, parentTag, dialogPrefix, html);

    // Make sure that dialog tab content is properly sorted
    if ((dialogTabClass === 'cloud-drive') || (dialogTabClass === 'folder-link')) {
        M.buildtree(M.d[M.RootID], dialogPrefix + '-dialog');
    }
    else if (dialogTabClass === 'shared-with-me') {
        M.buildtree({ h: 'shares' }, dialogPrefix + '-dialog');
        disableReadOnlySharedFolders(dialogPrefix);
    }
    else if (dialogTabClass === 'rubish-bin') {
        M.buildtree({h: M.RubbishID}, dialogPrefix + '-dialog');
    }
    else if (dialogTabClass === 'conversations') {
        //@ToDo: make this working when chat start functioning
    }

    // 'New Folder' button
    if (newFolderButton) {
        $('.dialog-newfolder-button').removeClass('hidden');
    }
    else {
        $('.dialog-newfolder-button').addClass('hidden');
    }

    $('.' + dialogPrefix + '-dialog .nw-fm-tree-item').removeClass('expanded active opened selected');
    $('.' + dialogPrefix + '-dialog ul').removeClass('opened');

    dialogPositioning('.fm-dialog' + '.' + dialogPrefix + '-dialog');

    dialogScroll('.dialog-tree-panel-scroll');

    // Activate tab
    $('.' + dialogPrefix + '-dialog-button' + '.' + dialogTabClass).addClass('active');
}

/**
 * shareDialogContentCheck
 *
 * Taking care about share dialog button 'Done'/share enabled/disabled and scroll
 *
 */
function shareDialogContentCheck() {

    var dc = '.share-dialog',
        itemsNum = 0,
        newItemsNum = 0,
        $btn = $('.fm-dialog-button.dialog-share-button');

    newItemsNum = $(dc + ' .token-input-token-mega').length;
    itemsNum = $(dc + ' .share-dialog-contacts .share-dialog-contact-bl').length;

    if (itemsNum) {

        $(dc + ' .share-dialog-img').addClass('hidden');
        $(dc + ' .share-dialog-contacts').removeClass('hidden');
        handleDialogScroll(itemsNum, dc);
    }
    else {
        $(dc + ' .share-dialog-img').removeClass('hidden');
        $(dc + ' .share-dialog-contacts').addClass('hidden');
    }

    if (newItemsNum) {
        $btn.removeClass('disabled');
    }
    else {
        $btn.addClass('disabled');
    }
}

function addShareDialogContactToContent(type, id, av, name, permClass, permText, exportLink) {

    var html = '',
        htmlEnd = '',
        item = '',
        exportClass = '';


    if (exportLink) {
        item = itemExportLinkHtml(M.d[exportLink]);
        exportClass = 'share-item-bl';
    }
    else {
        item = av +   '<div class="fm-chat-user-info">'
               +       '<div class="fm-chat-user">' + name + '</div>'
               +   '</div>';
    }

    html = '<div class="share-dialog-contact-bl ' + exportClass + ' ' + type + '" id="sdcbl_' + id + '">'
           +   item
           +   '<div class="share-dialog-remove-button"></div>'
           +   '<div class="share-dialog-permissions ' + permClass + '">'
           +       '<span></span>' + permText
           +   '</div>';


    htmlEnd = '   <div class="clear"></div>'
              + '</div>';

    return html + htmlEnd;
}

function fillShareDialogWithContent() {

    $.sharedTokens = [];// GLOBAL VARIABLE, Hold items currently visible in share folder content (above multi-input)

    var user, email, name, shareRights, html,
        selectedNodeHandle = $.selected[0],
        shares = M.d[selectedNodeHandle].shares,
        pendingShares = M.ps[selectedNodeHandle];

    // List users that are already use item
    for (var userHandle in shares) {
        if (shares.hasOwnProperty(userHandle)) {

            // Don't add removed contacts from contact list
            // Additional check of 'c' grants that only active
            // contacts will be addded, this prevents contact
            // duplication in share dialog contact list
            if (M.u[userHandle] && M.u[userHandle].c && (M.u[userHandle].c === 1)) {
                user = M.u[userHandle];
                email = user.m;
                name = (user.name && user.name.length > 1) ? user.name : user.m;
                shareRights = M.d[selectedNodeHandle].shares[userHandle].r;

                generateShareDialogRow(name, email, shareRights, userHandle);
            }
        }
    }

    // Pending contact requests (pcr)
    if (pendingShares) {
        for (var pcrHandle in pendingShares) {
            if (pendingShares.hasOwnProperty(pcrHandle)) {

                // Because it's pending, we don't have user information in M.u so we have to look in the pending contact request
                if (M.opc[pendingShares[pcrHandle].p]) {
                    var pendingContactRequest = M.opc[pendingShares[pcrHandle].p];

                    // ToDo: take care of name attribute once available
                    generateShareDialogRow(pendingContactRequest.m, pendingContactRequest.m, pendingShares[pcrHandle].r);
                }
            }
        }
    }
}

/**
 * Generates and inserts a share or pending share row into the share dialog
 * @param {String} displayNameOrEmail
 * @param {String} email
 * @param {Number} shareRights
 * @param {String} userHandle Optional
 */
function generateShareDialogRow(displayNameOrEmail, email, shareRights, userHandle) {

    var rowId = '',
        html = '',
        av =  useravatar.contact(email),
        perm = '',
        permissionLevel = 0;

    if (typeof shareRights != 'undefined') {
        permissionLevel = shareRights;
    }

    // Permission level
    if (permissionLevel === 1) {
        perm = ['read-and-write', l[56]];
    } else if (permissionLevel === 2) {
        perm = ['full-access', l[57]];
    } else {
        perm = ['read-only', l[55]];
    }

    // Add contact
    $.sharedTokens.push(email);

    // Update token.input plugin
    removeFromMultiInputDDL('.share-multiple-input', {id: email, name: email});

    rowId = (userHandle) ? userHandle : email;
    html = addShareDialogContactToContent('', rowId, av, displayNameOrEmail, perm[0], perm[1]);

    $('.share-dialog .share-dialog-contacts').append(html);
}

function handleDialogScroll(num, dc)
{
    var SCROLL_NUM = 5;// Number of items in dialog before scroll is implemented
    //
    // Add scroll in case that we have more then 5 items in list
    if (num > SCROLL_NUM)
    {
        dialogScroll(dc + ' .share-dialog-contacts');
    }
    else
    {
        var $x = $(dc + ' .share-dialog-contacts').jScrollPane();
        var el = $x.data('jsp');
        el.destroy();
    }
}

function handleShareDialogContent() {

    var dc = '.share-dialog';

    fillShareDialogWithContent();

    // Taking care about share dialog button 'Done'/share and scroll
    shareDialogContentCheck();

    // Maintain drop down list updated
    updateDialogDropDownList('.share-multiple-input');

    $('.share-dialog-icon.permissions-icon')
        .removeClass('active full-access read-and-write')
        .html('<span></span>' + l[55])
        .addClass('read-only');

    // Update dialog title text
    $(dc + ' .fm-dialog-title').text(l[5631] + ' "' + M.d[$.selected].name + '"');
    $(dc + ' .multiple-input .token-input-token-mega').remove();
    dialogPositioning('.fm-dialog.share-dialog');
    $(dc + ' .token-input-input-token-mega input').focus();
}

/**
 * updateDialogDropDownList
 *
 * Extract id from list of emails, preparing it for extrusion,
 * fill multi-input dropdown list with not used emails.
 * @param {String} dialog, multi-input dialog class name.
 */
function updateDialogDropDownList(dialog) {

    var listOfEmails = getContactsEMails(),
        allEmails = [],
        contacts;

    // Loop through email list and extrude id
    for (var i in listOfEmails) {
        if (listOfEmails.hasOwnProperty(i)) {
            allEmails.push(listOfEmails[i].id);
        }
    }

    contacts = excludeIntersected($.sharedTokens, allEmails);
    addToMultiInputDropDownList(dialog, contacts);
}

/**
 * checkMultiInputPermission
 *
 * Check DOM element permission level class name.
 * @param {Object} $this, DOM drop down list element.
 * @returns {Array} [drop down list permission class name, translation string].
 */
function checkMultiInputPermission($this) {

    var permissionLevel;

    if ($this.is('.read-and-write')) {
        permissionLevel = ['read-and-write', l[56]]; // Read & Write
    }
    else if ($this.is('.full-access')) {
        permissionLevel = ['full-access', l[57]]; // Full access
    }
    else {
        permissionLevel = ['read-only', l[55]]; // Read-only
    }

    return permissionLevel;
}

/**
 * Checks if an email address is already known by the user
 * @param {String} email
 * @returns {Boolean} Returns true if it exists in the state, false if it is new
 */
function checkIfContactExists(email) {

    var userIsAlreadyContact = false;
    var userContacts = M.u;

    // Loop through the user's contacts
    for (var contact in userContacts) {
        if (userContacts.hasOwnProperty(contact)) {

            // Check if the users are already contacts by comparing email addresses of known contacts and the one entered
            if (email === userContacts[contact].m) {
                userIsAlreadyContact = true;
            }
        }
    }

    return userIsAlreadyContact;
}

/**
 * sharedPermissionLevel
 *
 * Translate class name to numeric permission level.
 * @param {String} value Permission level as a string i.e. 'read-and-write', 'full-access', 'read-only'.
 * @returns {Number} integer value of permission level.
 */
function sharedPermissionLevel(value) {

    var permissionLevel = 0;

    if (value === 'read-and-write') {
        permissionLevel = 1; // Read and Write access
    }
    else if (value === 'full-access') {
        permissionLevel = 2; // Full access
    }
    else {
        permissionLevel = 0; // read-only
    }

    return permissionLevel;
}

/**
 * initShareDialogMultiInputPlugin
 *
 * Initialize share dialog multi input plugin
 */
function initShareDialogMultiInputPlugin() {

        // Plugin configuration
        var contacts = getContactsEMails();

        function errorMsg(msg) {

            var $shareDialog = $('.share-dialog'),
                $warning = $shareDialog.find('.multiple-input-warning span');

            $warning.text(msg);
            $shareDialog.addClass('error');

            setTimeout(function() {
                $shareDialog.removeClass('error');
            }, 3000);
        }

        var $input = $('.share-multiple-input');
        var $scope = $input.parents('.share-dialog');

        $input.tokenInput(contacts, {
            theme: "mega",
            hintText: l[5908],
            // placeholder: "Type in an email or contact",
            searchingText: "",
            noResultsText: "",
            addAvatar: true,
            autocomplete: null,
            searchDropdown: true,
            emailCheck: true,
            preventDoublet: false,
            tokenValue: "id",
            propertyToSearch: "id",
            resultsLimit: 5,
            minChars: 2,
            accountHolder: (M.u[u_handle] || {}).m || '',
            scrollLocation: 'share',
            // Exclude from dropdownlist only emails/names which exists in multi-input (tokens)
            excludeCurrent: true,

            onEmailCheck: function() {
                errorMsg(l[7415]); // Looks like there's a malformed email
            },
            onReady: function() {
                var $this = $scope.find('li input');
                $this.rebind('keyup', function() {
                    var value = $.trim($this.val());
                    if ($scope.find('li.token-input-token-mega').length > 0 || checkMail(value) === false) {
                        $scope.find('.dialog-share-button').removeClass('disabled');
                    } else {
                        $scope.find('.dialog-share-button').addClass('disabled');
                    }
                });
            },
            onDoublet: function(u) {
                errorMsg(l[7413]); // You already have a contact with that email
            },
            onHolder: function() {
                errorMsg(l[7414]); // There's no need to add your own email address
            },
            onAdd: function(item) {

                // If the user is not already a contact, then show a text area
                // where they can add a custom message to the pending share request
                if (checkIfContactExists(item.id) === false) {
                    $('.share-message').show();
                }

                $('.dialog-share-button').removeClass('disabled');

                var $shareDialog = $('.share-dialog'),
                    $inputToken = $('.share-added-contact.token-input-token-mega'),
                    $multiInput = $shareDialog.find('.multiple-input'),
                    h1 = $inputToken.outerHeight(true),// margin
                    h2 = $multiInput.height();

                // Add scroll box if there's enough items available
                if (5 <= h2 / h1 && h2 / h1 < 6) {
                    $multiInput.jScrollPane({
                        enableKeyboardNavigation: false,
                        showArrows: true,
                        arrowSize: 8,
                        animateScroll: true
                    });
                    setTimeout(function() {
                        $shareDialog.find('.token-input-input-token-mega input').focus();
                    }, 0);
                }
            },
            onDelete: function() {

                var $btn = $('.dialog-share-button'),
                    $shareDialog = $('.share-dialog'),
                    iNewItemsNum, iItemsNum;

                setTimeout(function() {
                    $shareDialog.find('.token-input-input-token-mega input').blur();
                }, 0);

                iNewItemsNum = $shareDialog.find('.token-input-list-mega .token-input-token-mega').length;
                iItemsNum = $shareDialog.find('.share-dialog-contacts .share-dialog-contact-bl').length;

                if (iNewItemsNum) {
                    $btn.removeClass('disabled');
                }
                else {
                    $btn.addClass('disabled');
                }

                if (iNewItemsNum) {

                    var inputToken = $shareDialog.find('.share-added-contact.token-input-token-mega'),
                        $multiInput = $shareDialog.find('.multiple-input'),
                        $c = $shareDialog.find('.multiple-input .jspPane')[0],
                        h1 = inputToken.outerHeight(),// margin excluded
                        h2 = 0;

                    if ($c) {
                        h2 = $c.scrollHeight;
                    }
                    else {
                        h2 = $multiInput.height();
                    }

                    // If there's less items then necessary remove scroll box
                    if (h2 / h1 < 6) {
                        clearScrollPanel('.share-dialog');
                    }
                }
            }
        });
}

/**
 * Shows the copyright warning dialog.
 *
 * @param {Array} nodesToProcess Array of strings, node ids
 */
function initCopyrightsDialog(nodesToProcess) {

    $.itemExport = nodesToProcess;
    // If they've already agreed to the copyright warning this session
    if (localStorage.getItem('agreedToCopyrightWarning') !== null) {

        // Go straight to Get Link dialog
        var exportLink = new mega.Share.ExportLink({ 'showExportLinkDialog': true, 'updateUI': true, 'nodesToProcess': nodesToProcess });
        exportLink.getExportLink();

        return false;
    }

    // Cache selector
    var $copyrightDialog = $('.copyrights-dialog');

    // Otherwise show the copyright warning dialog
    fm_showoverlay();
    $.copyrightsDialog = 'copyrights';
    $copyrightDialog.show();

    // Init click handler for 'I agree' / 'I disagree' buttons
    $copyrightDialog.find('.fm-dialog-button').rebind('click', function() {

        // User disagrees with copyright warning
        if ($(this).hasClass('cancel')) {
            closeDialog();
        }
        else {
            // User agrees, store flag in localStorage so they don't see it again for this session
            localStorage.setItem('agreedToCopyrightWarning', '1');

            // Go straight to Get Link dialog
            closeDialog();
            var exportLink = new mega.Share.ExportLink({ 'showExportLinkDialog': true, 'updateUI': true, 'nodesToProcess': nodesToProcess });
            exportLink.getExportLink();
        }
    });

    // Init click handler for 'Close' button
    $copyrightDialog.find('.fm-dialog-close').rebind('click', function() {
        closeDialog();
    });
}

function initShareDialog() {

    $.shareTokens = [];

    if (!u_type) {
        return; // not for ephemeral
    }

    // Prevents double initialization of token input
    if (!$('.share-multiple-input').tokenInput("getSettings")) {

        initShareDialogMultiInputPlugin();
    }

    function menuPermissionState($this) {

        var mi = '.permissions-menu .permissions-menu-item',
            cls = checkMultiInputPermission($this);

        $(mi).removeClass('active');

        $(mi + '.' + cls[0]).addClass('active');
    }

    function handlePermissionMenu($this, m, x, y) {

        m.css('left', x + 'px');
        m.css('top', y + 'px');
        menuPermissionState($this);
        $this.addClass('active');
        m.fadeIn(200);
    }

    $('.share-dialog').rebind('click', function(e) {
        var hideMenus = function() {
            // share dialog permission menu
            $('.permissions-menu', $this).fadeOut(200);
            $('.import-contacts-dialog').fadeOut(200);
            $('.permissions-icon', $this).removeClass('active');
            $('.share-dialog-permissions', $this).removeClass('active');
            closeImportContactNotification('.share-dialog');
            $('.import-contacts-service', $this).removeClass('imported');
        };
        var $this = $(this);

        if (typeof e.originalEvent.path !== 'undefined') {

            // This's sensitive to dialog DOM element positioning
            var trg = e.originalEvent.path[0];
            var trg1 = e.originalEvent.path[1];
            var trg2 = e.originalEvent.path[2];

            if (!$(trg).is('.permissions-icon,.import-contacts-link,.share-dialog-permissions')
                && !$(trg1).is('.permissions-icon,.import-contacts-link,.share-dialog-permissions')
                && !$(trg2).is('.permissions-icon,.import-contacts-link,.share-dialog-permissions'))
            {
                hideMenus();
            }
        }
        else if ($this.get(0) === e.currentTarget) {
            hideMenus();
        }
    });

    $('.share-dialog .fm-dialog-close, .share-dialog .dialog-cancel-button').rebind('click', function() {
        $('.export-links-warning').addClass('hidden');
        closeDialog();
    });

    /*
     * On share dialog, done/share button
     *
     * Adding new contacts to shared item
     */
    $('.share-dialog .dialog-share-button').rebind('click', function() {
        addContactToFolderShare();
    });

    $('.share-dialog').off('click', '.share-dialog-remove-button');
    $('.share-dialog').on('click', '.share-dialog-remove-button', function() {

        var $this = $(this);

        var userEmail, pendingContactId, selectedNodeHandle, num,
            handleOrEmail = $this.parent().attr('id').replace('sdcbl_', '');

        $this.parent()
            .fadeOut(200)
            .remove();

        selectedNodeHandle = $.selected[0];
        if (handleOrEmail !== '') {

            // Due to pending shares, the id could be an email instead of a handle
            userEmail = handleOrEmail;

            // The s2 api call can remove both shares and pending shares
            api_req({a: 's2', n:  selectedNodeHandle, s: [{ u: userEmail, r: ''}], ha: '', i: requesti});

            // If it was a user handle, the share is a full share
            if (M.u[handleOrEmail]) {
                userEmail = M.u[handleOrEmail].m;
                M.delNodeShare(selectedNodeHandle, handleOrEmail);
                setLastInteractionWith(handleOrEmail, "0:" + unixtime());
            }

            // Pending share
            else {
                pendingContactId = M.findOutgoingPendingContactIdByEmail(userEmail);
                M.deletePendingShare(selectedNodeHandle, pendingContactId);
            }

            sharedUInode(selectedNodeHandle);

            $.sharedTokens.splice($.sharedTokens.indexOf(userEmail), 1);
        }

        shareDialogContentCheck();

        num = $('.share-dialog .token-input-list-mega .token-input-token-mega').length;
        if (!num) {
            $('.dialog-share-button').addClass('disabled');
        }
    });

    // related to specific contact
    $('.share-dialog').off('click', '.share-dialog-permissions');
    $('.share-dialog').on('click', '.share-dialog-permissions', function(e) {

        var $this = $(this),
            $m = $('.permissions-menu'),
            scrollBlock = $('.share-dialog-contacts .jspPane'),
            scrollPos = 0;

        $m.removeClass('search-permissions');

        if (scrollBlock.length) {
            scrollPos = scrollBlock.position().top;
        }

        // fadeOut this popup
        if ($this.is('.active')) {
            $m.fadeOut(200);
            $this.removeClass('active');
        }
        else {
            $('.share-dialog-permissions').removeClass('active');
            $('.permissions-icon').removeClass('active');
            closeImportContactNotification('.share-dialog');
            var x = $this.position().left + 10;
            var y = $this.position().top + 13 + scrollPos;
            handlePermissionMenu($this, $m, x, y);
        }

        e.stopPropagation();
    });

    // related to multi-input contacts
    $('.share-dialog .permissions-icon').rebind('click', function(e) {
        var $this = $(this),
            $m = $('.permissions-menu');
        if ($this.is('.active'))// fadeOut permission menu for this icon
        {
            $m.fadeOut(200);
            $this.removeClass('active');
        }
        else
        {
            $('.share-dialog-permissions').removeClass('active');
            $('.permissions-icon').removeClass('active');
            $m.addClass('search-permissions');
            closeImportContactNotification('.share-dialog');
            var x = $this.position().left - 4;
            var y = $this.position().top - 35;
            handlePermissionMenu($this, $m, x, y);
        }

        e.stopPropagation();
    });

    $('.permissions-menu-item').rebind('click', function(e) {

        var $this = $(this);

        var sId, iPerm, $existingContacts,
            oShares = M.d[$.selected[0]].shares,
            aItems = [],
            aNewPermLevel = checkMultiInputPermission($this),
            $itemPermLevel = $('.share-dialog .share-dialog-permissions.active'),
            $groupPermLevel = $('.share-dialog .permissions-icon.active'),
            aCurrPermLevel = [];

        $('.permissions-menu').fadeOut(200);

        // Find where we are permissions-icon or share-dialog-permissions
        if ($itemPermLevel.length) {

            aCurrPermLevel = checkMultiInputPermission($itemPermLevel);
            sId = $itemPermLevel.parent().attr('id').replace('sdcbl_', '');

            if (sId !== '') {
                iPerm = sharedPermissionLevel(aNewPermLevel[0]);

                if (!oShares || !oShares[sId] || oShares[sId].r !== iPerm) {
                    aItems.push({u: sId, r: iPerm});
                }
            }

            $itemPermLevel
                .removeClass(aCurrPermLevel[0])
                .removeClass('active')
                .html('<span></span>' + aNewPermLevel[1])
                .addClass(aNewPermLevel[0]);
        }

        // Group permission, permissions-icon
        else if ($groupPermLevel.length) {

            aCurrPermLevel = checkMultiInputPermission($groupPermLevel);

            // Get all items from dialog content block (avatar, name/email, permission)
            $existingContacts = $('.share-dialog-contact-bl');
            $.each($existingContacts, function(index, value) {

                // extract id of contact
                sId = $(value).attr('id').replace('sdcbl_', '');

                if (sId !== '') {
                    iPerm = sharedPermissionLevel(aNewPermLevel[0]);

                    if (!oShares || !oShares[sId] || oShares[sId].r !== iPerm) {
                        aItems.push({u: sId, r: iPerm});
                    }
                }
            });

            $groupPermLevel
                .removeClass(aCurrPermLevel[0])
                .removeClass('active')
                .html('<span></span>' + aNewPermLevel[1])
                .addClass(aNewPermLevel[0]);

            $('.share-dialog-contact-bl .share-dialog-permissions')
                .removeClass('read-only')
                .removeClass('read-and-write')
                .removeClass('full-access')
                .html('<span></span>' + aNewPermLevel[1])
                .addClass(aNewPermLevel[0]);
        }

        if (aItems.length > 0) {
            doShare($.selected[0], aItems, true);
        }

        $('.permissions-icon.active').removeClass('active');
        $('.share-dialog-permissions.active').removeClass('active');

        e.stopPropagation();
    });

    //Pending info block
    $('.pending-indicator').rebind('mouseover', function() {
        var x = $(this).position().left,
            y = $(this).position().top,
            infoBlock = $('.share-pending-info'),
            scrollPos = 0;
        if ($('.share-dialog-contacts .jspPane'))
            scrollPos = $('.share-dialog-contacts .jspPane').position().top;
        infoHeight = infoBlock.outerHeight();
        infoBlock.css({
            'left': x,
            'top': y - infoHeight + scrollPos
        });
        infoBlock.fadeIn(200);
    });
    $('.pending-indicator').rebind('mouseout', function() {
        $('.share-pending-info').fadeOut(200);
    });

    // Personal message
    $('.share-message textarea').rebind('focus', function() {

        var $this = $(this);
        $('.share-message').addClass('active');

        if ($this.val() === l[6853]) {

            // Clear the default message
            $this.val('');

            window.setTimeout(function() {
                $this.select();
            }, 1);

            function mouseUpHandler() {
                $this.off("mouseup", mouseUpHandler);
                return false;
            }
            $this.mouseup(mouseUpHandler);
        }
    });

    $('.share-message textarea').rebind('blur', function() {
        var $this = $(this);
        $('.share-message').removeClass('active');
    });

    function shareMessageResizing() {

      var txt = $('.share-message textarea'),
          txtHeight =  txt.outerHeight(),
          hiddenDiv = $('.share-message-hidden'),
          pane = $('.share-message-scrolling'),
          content = txt.val(),
          api;

      content = content.replace(/\n/g, '<br />');
      hiddenDiv.html(encodeURI(content) + '<br/>');

      if (txtHeight !== hiddenDiv.outerHeight() ) {
        txt.height(hiddenDiv.outerHeight());

        if( $('.share-message-textarea').outerHeight()>=50) {
            pane.jScrollPane({enableKeyboardNavigation:false, showArrows:true, arrowSize:5});
            api = pane.data('jsp');
            txt.blur();
            txt.focus();
            api.scrollByY(0);
        }
        else {
            api = pane.data('jsp');

            if (api) {
              api.destroy();
              txt.blur();
              txt.focus();
            }
        }
      }
    }

    $('.share-message textarea').rebind('keyup', function() {
        shareMessageResizing();
    });
}

function addImportedDataToSharedDialog(data, from) {
    $.each(data, function(ind, val) {
        $('.share-dialog .share-multiple-input').tokenInput("add", {id: val, name: val});
    });

    closeImportContactNotification('.share-dialog');
}

function addImportedDataToAddContactsDialog(data, from) {
    $.each(data, function(ind, val) {
        $('.add-user-popup .add-contact-multiple-input').tokenInput("add", {id: val, name: val});
    });

    closeImportContactNotification('.add-user-popup');
}

function closeImportContactNotification(c) {
    loadingDialog.hide();
    $('.imported-contacts-notification').fadeOut(200);
    $(c + ' .import-contacts-dialog').fadeOut(200);
    $('.import-contacts-link').removeClass('active');

    // Remove focus from input element, related to tokeninput plugin
    $(c + ' input#token-input-').blur();
}

function clearScrollPanel(from) {
    var j = $(from + ' .multiple-input').jScrollPane().data();
    if (j && j.jsp) {
        j.jsp.destroy();
    }
    $(from + ' .multiple-input .jspPane').unwrap();
    $(from + ' .multiple-input .jspPane:first-child').unwrap();

    // remove share dialog contacts, jScrollPane
    j = $(from + ' .share-dialog-contacts').jScrollPane().data();
    if (j && j.jsp) {
        j.jsp.destroy();
    }
}

function closeDialog() {

    var logger = MegaLogger.getLogger('closeDialog');

    logger.debug($.dialog);
    if($('.fm-dialog.incoming-call-dialog').is(':visible') === true) {
        // managing dialogs should be done properly in the future, so that we won't need ^^ bad stuff like this one
        return false;
    }
    if ($.dialog === 'createfolder' && ($.copyDialog || $.moveDialog)) {
        $('.fm-dialog.create-folder-dialog').addClass('hidden');
        $('.fm-dialog.create-folder-dialog .create-folder-size-icon').removeClass('hidden');
    }
    else if (($.dialog === 'slideshow') && $.copyrightsDialog) {
        $('.copyrights-dialog').hide();

        delete $.copyrightsDialog;
    }
    else {
        if ($.dialog === 'properties') {
            propertiesDialog(1);
        }
        else {
            fm_hideoverlay();
        }
        if (!$.propertiesDialog) {
            $('.fm-dialog').addClass('hidden');
        }
        $('.dialog-content-block').empty();

        // add contact popup
        $('.add-user-popup').addClass('hidden');
        $('.fm-add-user').removeClass('active');

        $('.add-contact-multiple-input').tokenInput("clearOnCancel");
        $('.share-multiple-input').tokenInput("clearOnCancel");

        clearScrollPanel('.add-user-popup');

        // share dialog
        $('.share-dialog-contact-bl').remove();
        $('.import-contacts-service').removeClass('imported');
        clearScrollPanel('.share-dialog');

        // share dialog permission menu
        $('.permissions-menu').fadeOut(0);
        $('.permissions-icon').removeClass('active');
        closeImportContactNotification('.share-dialog');
        closeImportContactNotification('.add-user-popup');

        $('.copyrights-dialog').hide();
        $('.export-link-dropdown').hide();

        delete $.copyDialog;
        delete $.moveDialog;
        delete $.copyrightsDialog;
    }
    $('.fm-dialog').removeClass('arrange-to-back');

    $('.export-links-warning').addClass('hidden');
    if ($.dialog == 'terms' && $.termsAgree) {
        delete $.termsAgree;
    }

    delete $.dialog;
    delete $.mcImport;
}

function copyDialog() {

    // Clears already selected sub-folders, and set selection to root
    function selectCopyDialogTabRoot(section) {

        var $btn = $('.dialog-copy-button');

        $('.copy-dialog .nw-fm-tree-item').removeClass('selected');

        if ((section === 'cloud-drive') || (section === 'folder-link')) {
            $.mcselected = M.RootID;
        }
        else {
            $.mcselected = undefined;
        }

        // Disable/enable button
        if ($.mcselected) {
            $btn.removeClass('disabled');
        }
        else {
            $btn.addClass('disabled');
        }
    };

    $('.copy-dialog .fm-dialog-close, .copy-dialog .dialog-cancel-button').rebind('click', function() {

        closeDialog();
        delete $.onImportCopyNodes;
    });

    $('.copy-dialog-button').rebind('click', function() {

        var section;

        if ($(this).attr('class').indexOf('active') === -1) {

            section = $(this).attr('class').split(" ")[1];
            selectCopyDialogTabRoot(section);

            if ((section === 'cloud-drive') || (section === 'folder-link')) {
                handleDialogContent(section, 'ul', true, 'copy', $.mcImport ? l[236] : "Paste" /*l[63]*/); // Import
            }
            else if (section === 'shared-with-me') {
                handleDialogContent(section, 'ul', false, 'copy', l[1344]); // Share
            }
            else if (section === 'conversations') {
                handleDialogContent(section, 'div', false, 'copy', l[1940], '.conversations-container'); // Send
            }
        }
    });

    /**
     * On click, copy dialog, dialog-sorting-menu will be shown.
     * Handles that valid informations about current sorting options
     * for selected tab of copy dialog are up to date.
     */
    $('.copy-dialog-panel-arrows').rebind('click', function() {

        var $self = $(this),
            $copyDialog = $('.copy-dialog'),
            type, menu, key;

        if ($self.attr('class').indexOf('active') === -1) {

            menu = $('.dialog-sorting-menu').removeClass('hidden');
            type = $('.fm-dialog-title .copy-dialog-txt.active').attr('class').split(' ')[1];

            // Enable all menu items
            if (type === 'contacts') {
                menu.find('.sorting-item-divider,.sorting-menu-item').removeClass('hidden');
            }

            // Hide sort by status and last-interaction items from menu
            else {
                menu.find('*[data-by=status],*[data-by=last-interaction]').addClass('hidden');
            }

            // @ToDo: Make sure .by is hadeled properly once when we have chat available

            // Copy dialog key only
            key = 'Copy' + type;

            // Check existance of previous sort options, direction (dir)
            if (localStorage['sort' + key + 'Dir']) {
                $.sortTreePanel[key].dir = localStorage['sort' + key + 'Dir'];
            }
            else {
                $.sortTreePanel[key].dir = 1;
            }

            // Check existance of previous sort option, ascending/descending (By)
            if (localStorage['sort' + key + 'By']) {
                $.sortTreePanel[key].by = localStorage['sort' + key + 'By'];
            }
            else {
                $.sortTreePanel[key].by = 'name';
            }

            // dir stands for direction i.e. [ascending, descending]
            $copyDialog.find('.dialog-sorting-menu .sorting-menu-item')
                .removeClass('active')
                .filter('*[data-by=' + $.sortTreePanel[key].by + '],*[data-dir=' + $.sortTreePanel[key].dir + ']')
                .addClass('active');

            $self.addClass('active');
            $copyDialog.find('.dialog-sorting-menu').removeClass('hidden');
        }
        else {
            $self.removeClass('active');
            $copyDialog.find('.dialog-sorting-menu').addClass('hidden');
        }
    });

    $('.copy-dialog .sorting-menu-item').rebind('click', function() {

        var $self = $(this),
            data, type, key;

        if ($self.attr('class').indexOf('active') === -1) {

            // Arbitrary element data
            data = $self.data();
            type = $('.fm-dialog-title .copy-dialog-txt.active').attr('class').split(' ')[1];
            key = 'Copy' + type;

            // Check arbitrary data associated with current menu item
            if (data.dir) {
                localStorage['sort' + key + 'Dir'] = $.sortTreePanel[key].dir = data.dir;
            }
            if (data.by) {
                localStorage['sort' + key + 'By'] = $.sortTreePanel[key].by = data.by;
            }

            if ((type === 'cloud-drive') || (type === 'folder-link')) {
                M.buildtree(M.d[M.RootID], 'copy-dialog');
            }
            else if (type === 'shared-with-me') {
                M.buildtree({ h: 'shares' }, 'copy-dialog');
                disableReadOnlySharedFolders('copy');
            }
            else if (type === 'conversations') {
                //@ToDo: make this working when chat start functioning
            }

            // Disable previously selected
            $self.parent().find('.sorting-menu-item').removeClass('active');
            $self.addClass('active');
        }

        // Hide menu
        $('.copy-dialog .dialog-sorting-menu').addClass('hidden');
        $('.copy-dialog-panel-arrows.active').removeClass('active');
    });

    $('.copy-dialog .dialog-newfolder-button').rebind('click', function() {

        $('.copy-dialog').addClass('arrange-to-back');
        createFolderDialog();

        $('.fm-dialog.create-folder-dialog .create-folder-size-icon').addClass('hidden');
    });

    $('.copy-dialog').off('click', '.nw-fm-tree-item');
    $('.copy-dialog').on('click', '.nw-fm-tree-item', function(e) {

        var old = $.mcselected;

        $.mcselected = $(this).attr('id').replace('mctreea_', '');
        M.buildtree(M.d[$.mcselected]);

        var html = $('#treesub_' + $.mcselected).html();
        if (html) {
            $('#mctreesub_' + $.mcselected).html(html.replace(/treea_/ig, 'mctreea_').replace(/treesub_/ig, 'mctreesub_').replace(/treeli_/ig, 'mctreeli_'));
        }

        disableReadOnlySharedFolders('copy');

        var $btn = $('.dialog-copy-button');
        var c = $(e.target).attr('class');

        // Sub-folder exist?
        if (c && c.indexOf('nw-fm-arrow-icon') > -1) {

            var c = $(this).attr('class');

            // Sub-folder expanded
            if (c && c.indexOf('expanded') > -1) {
                $(this).removeClass('expanded');
                $('#mctreesub_' + $.mcselected).removeClass('opened');
            }
            else {
                $(this).addClass('expanded');
                $('#mctreesub_' + $.mcselected).addClass('opened');
            }
        }
        else {

            var c = $(this).attr('class');

            if (c && c.indexOf('selected') > -1) {
                if (c && c.indexOf('expanded') > -1) {
                    $(this).removeClass('expanded');
                    $('#mctreesub_' + $.mcselected).removeClass('opened');
                }
                else {
                    $(this).addClass('expanded');
                    $('#mctreesub_' + $.mcselected).addClass('opened');
                }
            }
        }

        if (!$(this).is('.disabled')) {

            // unselect previously selected item
            $('.copy-dialog .nw-fm-tree-item').removeClass('selected');
            $(this).addClass('selected');
            $btn.removeClass('disabled');
        }
        else {
            $.mcselected = old;
        }

        // dialogScroll('.copy-dialog-tree-panel .dialog-tree-panel-scroll');
        dialogScroll('.dialog-tree-panel-scroll');

        // Disable action button if there is no selected items
        if (typeof $.mcselected == 'undefined') {
            $btn.addClass('disabled');
        }
    });

    // Handle conversations tab item selection
    $('.copy-dialog').off('click', '.nw-conversations-item');
    $('.copy-dialog').on('click', '.nw-conversations-item', function() {

        $.mcselected = $(this).attr('id').replace('contact2_', '');
        var $btn = $('.dialog-copy-button');

        // unselect previously selected item
        $('.copy-dialog .nw-conversations-item').removeClass('selected');
        $(this).addClass('selected');
        $btn.removeClass('disabled');

        // Disable action button if there is no selected items
        if (typeof $.mcselected == 'undefined') {
            $btn.addClass('disabled');
        }
    });

    $('.copy-dialog .dialog-copy-button').rebind('click', function() {

        if (typeof $.mcselected != 'undefined') {

            // Get active tab
            var section = $('.fm-dialog-title .copy-dialog-txt.active').attr('class').split(" ")[1];
            switch (section) {
                case 'cloud-drive':
                case 'folder-link':
                    var n = [];
                    for (var i in $.selected) {
                        if (!isCircular($.selected[i], $.mcselected)) {
                            n.push($.selected[i]);
                        }
                    }
                    closeDialog();
                    M.copyNodes(n, $.mcselected);
                    delete $.onImportCopyNodes;
                    break;
                case 'shared-with-me':
                    var n = [];
                    for (var i in $.selected) {
                        if (!isCircular($.selected[i], $.mcselected)) {
                            n.push($.selected[i]);
                        }
                    }
                    closeDialog();
                    M.copyNodes(n, $.mcselected);
                    break;
                case 'conversations':
                    var $selectedConv = $('.copy-dialog .nw-conversations-item.selected');
                    closeDialog();
                    megaChat.chats[$selectedConv.attr('data-room-jid') + "@conference." + megaChat.options.xmppDomain].attachNodes($.selected);
                    break;
                default:
                    break;
            }
        }
    });
}

function moveDialog() {

    // Clears already selected sub-folders, and set selection to root
    function selectMoveDialogTabRoot(section) {

        var $btn = $('.dialog-move-button');

        $('.move-dialog .nw-fm-tree-item').removeClass('selected');

        if ((section === 'cloud-drive') || (section === 'folder-link')) {
            $.mcselected = M.RootID;
        }
        else if (section === 'rubbish-bin') {
            $.mcselected = M.RubbishID;
        }
        else {
            $.mcselected = undefined;
        }

        // Disable/enable button
        if ($.mcselected) {
            $btn.removeClass('disabled');
        }
        else {
            $btn.addClass('disabled');
        }
    };

    $('.move-dialog .fm-dialog-close, .move-dialog .dialog-cancel-button').rebind('click', function() {

        closeDialog();
    });

    $('.move-dialog-button').rebind('click', function(e) {

        var section;

        if ($(this).attr('class').indexOf('active') === -1) {

            section = $(this).attr('class').split(" ")[1];
            selectMoveDialogTabRoot(section);

            if ((section === 'cloud-drive') || (section === 'folder-link')) {
                    handleDialogContent(section, 'ul', true, 'move', l[62]); // Move
            }
            else if (section === 'shared-with-me') {
                handleDialogContent(section, 'ul', false, 'move', l[1344]); // Share
            }
            else if (section === 'rubbish-bin') {
                handleDialogContent(section, 'ul', false, 'move', l[62]); // Move
            }
        }
    });

    $('.move-dialog-panel-arrows').rebind('click', function() {

        var $self = $(this),
            $moveDialog = $('.move-dialog'),
            menu, type, key;

        if ($self.attr('class').indexOf('active') === -1) {

            menu = $('.dialog-sorting-menu').removeClass('hidden'),
            type = $('.fm-dialog-title .move-dialog-txt.active').attr('class').split(' ')[1];

            // Enable all menu items
            menu.find('.sorting-item-divider,.sorting-menu-item').removeClass('hidden');

            // Hide sort by status and last-interaction items from menu
            menu.find('*[data-by=status],*[data-by=last-interaction]').addClass('hidden');

            // Move dialog key only
            key = 'Move' + type;

            // Check existance of previous sort options, direction (dir)
            if (localStorage['sort' + key + 'Dir']) {
                $.sortTreePanel[key].dir = localStorage['sort' + key + 'Dir'];
            }
            else {
                $.sortTreePanel[key].dir = 1;
            }

            // Check existance of previous sort option, ascending/descending (By)
            if (localStorage['sort' + key + 'By']) {
                $.sortTreePanel[key].by = localStorage['sort' + key + 'By'];
            }
            else {
                $.sortTreePanel[key].by = 'name';
            }

            $moveDialog.find('.dialog-sorting-menu .sorting-menu-item')
                .removeClass('active')
                .filter('*[data-by=' + $.sortTreePanel[key].by + '],*[data-dir=' + $.sortTreePanel[key].dir + ']')
                .addClass('active');

            $self.addClass('active');
            $moveDialog.find('.dialog-sorting-menu').removeClass('hidden');
        }
        else {
            $self.removeClass('active');
            $moveDialog.find('.dialog-sorting-menu').addClass('hidden');
        }
    });

    /**
     * Click on sort menu item
     */
    $('.move-dialog .sorting-menu-item').rebind('click', function() {

        var $self = $(this),
            type, data, key;

        if ($self.attr('class').indexOf('active') === -1) {

            // Arbitrary element data
            data = $self.data();
            type = $('.fm-dialog-title .move-dialog-txt.active').attr('class').split(' ')[1];
            key = 'Move' + type;

            // Check arbitrary data associated with current menu item
            if (data.dir) {
                localStorage['sort' + key + 'Dir'] = $.sortTreePanel[key].dir = data.dir;
            }
            if (data.by) {
                localStorage['sort' + key + 'By'] = $.sortTreePanel[key].by = data.by;
            }

            if ((type === 'cloud-drive') || (type === 'folder-link')) {
                M.buildtree(M.d[M.RootID], 'move-dialog');
                disableCircularTargets('#mctreea_');
            }
            else if (type === 'shared-with-me') {
                M.buildtree({ h: 'shares' }, 'move-dialog');
                disableReadOnlySharedFolders('move');
            }
            else if (type === 'rubbish-bin') {
                M.buildtree({ h: M.RubbishID }, 'move-dialog');
            }

            $self.parent().find('.sorting-menu-item').removeClass('active');
            $self.addClass('active');
        }

        $('.move-dialog .dialog-sorting-menu').addClass('hidden');
        $('.move-dialog-panel-arrows.active').removeClass('active');
    });

    /**
     * Create new foler button clicket inside move-dialog
     */
    $('.move-dialog .dialog-newfolder-button').rebind('click', function() {

        $('.move-dialog').addClass('arrange-to-back');
        createFolderDialog();

        $('.fm-dialog.create-folder-dialog .create-folder-size-icon').addClass('hidden');
    });

    $('.move-dialog').off('click', '.nw-fm-tree-item');
    $('.move-dialog').on('click', '.nw-fm-tree-item', function(e) {

        var old = $.mcselected;

        $.mcselected = $(this).attr('id').replace('mctreea_', '');
        M.buildtree(M.d[$.mcselected]);

        var html = $('#treesub_' + $.mcselected).html();
        if (html) {
            $('#mctreesub_' + $.mcselected).html(html.replace(/treea_/ig, 'mctreea_').replace(/treesub_/ig, 'mctreesub_').replace(/treeli_/ig, 'mctreeli_'));
        }

        disableCircularTargets('#mctreea_');

        var $btn = $('.dialog-move-button'),
            c = $(e.target).attr('class');

        // Sub-folder exist?
        if (c && c.indexOf('nw-fm-arrow-icon') > -1) {

            var c = $(this).attr('class');

            // Sub-folder expanded
            if (c && c.indexOf('expanded') > -1) {
                $(this).removeClass('expanded');
                $('#mctreesub_' + $.mcselected).removeClass('opened');
            }
            else {
                $(this).addClass('expanded');
                $('#mctreesub_' + $.mcselected).addClass('opened');
            }
        }
        else {

            var c = $(this).attr('class');
            if (c && c.indexOf('selected') > -1) {
                if (c && c.indexOf('expanded') > -1) {
                    $(this).removeClass('expanded');
                    $('#mctreesub_' + $.mcselected).removeClass('opened');
                }
                else {
                    $(this).addClass('expanded');
                    $('#mctreesub_' + $.mcselected).addClass('opened');
                }
            }
        }
        if (!$(this).is('.disabled')) {

            // unselect previously selected item
            $('.move-dialog .nw-fm-tree-item').removeClass('selected');
            $(this).addClass('selected');
            $btn.removeClass('disabled');
        }
        else {
            $.mcselected = old;
        }

        // dialogScroll('.move-dialog-tree-panel .dialog-tree-panel-scroll');
        dialogScroll('.dialog-tree-panel-scroll');

        // Disable action button if there is no selected items
        if (typeof $.mcselected == 'undefined') {
            $btn.addClass('disabled');
        }
    });

    $('.move-dialog .dialog-move-button').rebind('click', function() {

        if (typeof $.mcselected != 'undefined') {

            var n = [];
            for (var i in $.selected) {
                if (!isCircular($.selected[i], $.mcselected)) {
                    n.push($.selected[i]);
                }
            }
            closeDialog();
            if (RootbyId($.mcselected) === 'shares') {
                M.copyNodes(n, $.mcselected, true);
            }
            else {
                M.moveNodes(n, $.mcselected);
            }
        }
    });
}

/**
 * getClipboardLinks
 *
 * Gether all available public links for selected items (files/folders).
 * @returns {String} links URLs or decryption keys for selected items separated with newline '\n'.
 */
function getClipboardLinks() {

    var nodeUrlWithPublicHandle, nodeDecryptionKey,
        key, type, fileSize, folderClass, currNode,
        $dialog = $('.export-links-dialog .export-link-select'),
        nodesIds = $.selected,
        links = '';

    for (var i in nodesIds) {
        currNode = M.d[nodesIds[i]];
        if (currNode.ph) {// Only nodes with public handle
            if (currNode.t) {// Folder
                type = 'F';
                key = u_sharekeys[currNode.h];
                fileSize = '';
                folderClass = 'folder-item';
            }
            else {// File
                type = '';
                key = currNode.key;
                fileSize = htmlentities(bytesToSize(currNode.s));
            }

            nodeUrlWithPublicHandle = getBaseUrl() + '/#' + type + '!' + htmlentities(currNode.ph);
            nodeDecryptionKey = key ? '!' + a32_to_base64(key) : '';

            // Check export/public link dialog drop down list selected option
            if ($dialog.hasClass('full-link')) {
                links += nodeUrlWithPublicHandle + nodeDecryptionKey;
            }
            else if ($dialog.hasClass('public-handle')) {
                links += nodeUrlWithPublicHandle;
            }
            else if ($dialog.hasClass('decryption-key')) {
                links += nodeDecryptionKey;
            }

            links += '\n';
        }
    }

    return links;
}

function getclipboardkeys() {

    var n, key,
        l = '';

    for (var i in M.links) {
        n = M.d[M.links[i]];

        if (n.t) {
            key = u_sharekeys[n.h];
        }
        else {
            key = n.key;
        }

        l += a32_to_base64(key) + '\n';
    }

    return l;
}

/**
 * Show toast notification
 * @param {String} toastClass Custom style for the notification
 * @param {String} notification The text for the toast notification
 */
function showToast(toastClass, notification) {

    var $toast, interval;

    $toast = $('.toast-notification.common-toast');
    $toast.attr('class', 'toast-notification common-toast ' + toastClass).find('.toast-col:first-child').html(notification);

    clearInterval(interval);
    $toast.addClass('visible');

    interval = setInterval(function() {
        hideToast(interval);
    }, 5000);

    $('.common-toast .toast-button').rebind('click', function()
    {
        $('.toast-notification').removeClass('visible');
        clearInterval(interval);
    });

    $toast.rebind('mouseover', function()
    {
        clearInterval(interval);
    });

    $toast.rebind('mouseout', function()
    {
        interval = setInterval(function() {
            hideToast(interval);
        }, 5000);
    });
}

function hideToast (int) {
    $('.toast-notification.common-toast').removeClass('visible');
    clearInterval(int);
}

/**
 * itemExportLinkHtml
 *
 * @param {Object} item
 * @returns {String}
 */
function itemExportLinkHtml(item) {

    var fileUrlWithoutKey, fileUrlKey, fileUrl, key, type, fileSize, folderClass,
        html = '';

    // Shared item type is folder
    if (item.t) {
        type = 'F';
        key = u_sharekeys[item.h];
        fileSize = '';
        folderClass = 'folder-item';
    }

    // Shared item type is file
    else {
        type = '';
        key = item.key;
        fileSize = htmlentities(bytesToSize(item.s));
    }

    fileUrlWithoutKey = 'https://mega.nz/#' + type + '!' + htmlentities(item.ph);
    fileUrlKey = key ? '!' + a32_to_base64(key) : '';

    html = '<div class="export-link-item ' + folderClass + '">'
         +      '<div class="export-icon ' + fileIcon(item) + '" ></div>'
         +      '<div class="export-link-text-pad">'
         +          '<div class="export-link-txt">'
         +               '<span class="export-item-title">' + htmlentities(item.name) + '</span><span class="export-link-gray-txt">' + fileSize + '</span>'
         +          '</div>'
         +          '<div id="file-link-block" class="file-link-block">'
         +              '<span class="file-link-info url" data-pseudo-content="' + l[7681] +'">' + fileUrlWithoutKey + '</span>'
         +              '<span class="file-link-info key" data-pseudo-content="' + l[1028] +'">' + fileUrlKey + '</span>'
         +          '</div>'
         +      '</div>'
         +  '</div>';

    return html;
}

/**
 * generates file url for shared item
 *
 * @returns {String} html
 */
function itemExportLink() {

    var node,
        html = '';

    $.each($.itemExport, function(index, value) {
        node = M.d[value];
        if (node && node.ph) {
            html += itemExportLinkHtml(node);
        }
    });

    return html;
}

function refreshDialogContent() {
    // Refresh dialog content with newly created directory
    var b = $('.content-panel.cloud-drive').html();
    if ($.copyDialog) {
        handleDialogTabContent('cloud-drive', 'ul', 'copy', b);
    }
    else if ($.moveDialog) {
        handleDialogTabContent('cloud-drive', 'ul', 'move', b);
    }
}

function createFolderDialog(close)
{
    $.dialog = 'createfolder';
    if (close) {
        $.dialog = false;
        if ($.cftarget) {
            delete $.cftarget;
        }
        if (!($.copyDialog || $.moveDialog)) {
            fm_hideoverlay();
        }
        $('.fm-dialog').removeClass('arrange-to-back');
        $('.fm-dialog.create-folder-dialog').addClass('hidden');

        return true;
    }

    $('.create-folder-dialog input').unbind('focus');
    $('.create-folder-dialog input').bind('focus', function() {
        if ($(this).val() == l[157]) {
            $('.create-folder-dialog input').val('');
        }
        $('.create-folder-dialog').addClass('focused');
    });

    $('.create-folder-dialog input').unbind('blur');
    $('.create-folder-dialog input').bind('blur', function() {
        if ($('.create-folder-dialog input').val() == '') {
            $('.create-folder-dialog input').val(l[157]);
        }
        $('.create-folder-dialog').removeClass('focused');
    });

    $('.create-folder-dialog input').unbind('keyup');
    $('.create-folder-dialog input').bind('keyup', function() {
        if ($('.create-folder-dialog input').val() === '' || $('.create-folder-dialog input').val() === l[157]) {
            $('.create-folder-dialog').removeClass('active');
        }
        else {
            $('.create-folder-dialog').addClass('active');
        }
    });

    $('.create-folder-dialog input').unbind('keypress');
    $('.create-folder-dialog input').bind('keypress', function(e) {

        if (e.which === 13 && $(this).val() !== '') {
            if (!$.cftarget) {
                $.cftarget = M.currentdirid;
            }
            createFolder($.cftarget, $(this).val());
            createFolderDialog(1);
        }
    });

    $('.create-folder-dialog .fm-dialog-close, .create-folder-button-cancel.dialog').rebind('click', function() {
        createFolderDialog(1);
        $('.fm-dialog').removeClass('arrange-to-back');
        $('.create-folder-dialog input').val(l[157]);
    });

    $('.fm-dialog-input-clear').rebind('click', function() {
        $('.create-folder-dialog input').val('');
        $('.create-folder-dialog').removeClass('active');
    });

    $('.fm-dialog-new-folder-button').rebind('click', function() {

        var v = $('.create-folder-dialog input').val();

        if (v === '' || v === l[157]) {
            alert(l[1024]);
        }
        else {
            if (!$.cftarget) {
                $.cftarget = M.currentdirid;
            }
            createFolder($.cftarget, v);
            createFolderDialog(1);
        }
    });

    fm_showoverlay();

    $('.fm-dialog.create-folder-dialog').removeClass('hidden');
    $('.create-folder-input-bl input').focus();
    $('.create-folder-dialog').removeClass('active');
}

function chromeDialog(close)
{
    if (close)
    {
        $.dialog = false;
        fm_hideoverlay();
        $('.fm-dialog.chrome-dialog').addClass('hidden');
        return true;
    }
    fm_showoverlay();
    $('.fm-dialog.chrome-dialog').removeClass('hidden');
    $.dialog = 'chrome';
    $('.chrome-dialog .browsers-button,.chrome-dialog .fm-dialog-close').unbind('click')
    $('.chrome-dialog .browsers-button,.chrome-dialog .fm-dialog-close').bind('click', function()
    {
        chromeDialog(1);
    });
    $('#chrome-checkbox').unbind('click');
    $('#chrome-checkbox').bind('click', function()
    {
        if ($(this).attr('class').indexOf('checkboxOn') == -1)
        {
            localStorage.chromeDialog = 1;
            $(this).attr('class', 'checkboxOn');
            $(this).parent().attr('class', 'checkboxOn');
            $(this).attr('checked', true);
        }
        else
        {
            delete localStorage.chromeDialog;
            $(this).attr('class', 'checkboxOff');
            $(this).parent().attr('class', 'checkboxOff');
            $(this).attr('checked', false);
        }
    });
}

/**
 * Open a dialog asking the user to download MEGAsync for files over 1GB
 */
function megaSyncDialog() {

    // Cache selector
    var $dialog = $('.fm-dialog.download-megasync-dialog');

    // Show the dialog and overlay
    $dialog.removeClass('hidden');
    fm_showoverlay();

    // Add close button handler
    $dialog.find('.fm-dialog-close, .close-button').rebind('click', function() {
        $dialog.addClass('hidden');
        fm_hideoverlay();
    });

    // Add checkbox handling
    $dialog.find('#megasync-checkbox').rebind('click', function() {

        var $this = $(this);

        // If it has not been checked, check it
        if (!$this.hasClass('checkboxOn')) {

            // Store a flag so that it won't show this dialog again if triggered
            localStorage.megaSyncDialog = 1;
            $this.attr('class', 'checkboxOn');
            $this.parent().attr('class', 'checkboxOn');
            $this.attr('checked', true);
        }
        else {
            // Otherwise uncheck it
            delete localStorage.megaSyncDialog;
            $this.attr('class', 'checkboxOff');
            $this.parent().attr('class', 'checkboxOff');
            $this.attr('checked', false);
        }
    });
};

function firefoxDialog(close)
{
    if (close)
    {
        $.dialog = false;
        fm_hideoverlay();
        $('.fm-dialog.firefox-dialog').addClass('hidden');
        return true;
    }

    if (page == 'download')
        $('.ff-extension-txt').text(l[1932]);
    else
        $('.ff-extension-txt').text(l[1174]);

    fm_showoverlay();
    $('.fm-dialog.firefox-dialog').removeClass('hidden');
    $.dialog = 'firefox';

    $('.firefox-dialog .browsers-button,.firefox-dialog .fm-dialog-close,.firefox-dialog .close-button').rebind('click', function()
    {
        firefoxDialog(1);
    });

    $('#firefox-checkbox').rebind('click', function()
    {
        if ($(this).hasClass('checkboxOn') === false)
        {
            localStorage.firefoxDialog = 1;
            $(this).removeClass('checkboxOff').addClass('checkboxOn');
            $(this).parent().removeClass('checkboxOff').addClass('checkboxOn');
            $(this).attr('checked', true);
        }
        else
        {
            delete localStorage.firefoxDialog;
            $(this).removeClass('checkboxOn').addClass('checkboxOff');
            $(this).parent().removeClass('checkboxOn').addClass('checkboxOff');
            $(this).attr('checked', false);
        }
    });
}

function browserDialog(close) {
    if (close) {
        $.dialog = false;
        fm_hideoverlay();
        $('.fm-dialog.browsers-dialog').addClass('hidden');
        return true;
    }
    $.browserDialog = 1;
    $.dialog = 'browser';
    fm_showoverlay();
    $('.fm-dialog.browsers-dialog').removeClass('hidden');

    $('.browsers-dialog .browsers-button,.browsers-dialog .fm-dialog-close').rebind('click', function() {
        browserDialog(1);
    });

    $('#browsers-checkbox').unbind('click');
    $('#browsers-checkbox').bind('click', function() {
        if ($(this).attr('class').indexOf('checkboxOn') == -1) {
            localStorage.browserDialog = 1;
            $(this).attr('class', 'checkboxOn');
            $(this).parent().attr('class', 'checkboxOn');
            $(this).attr('checked', true);
        }
        else {
            delete localStorage.chromeDialog;
            $(this).attr('class', 'checkboxOff');
            $(this).parent().attr('class', 'checkboxOff');
            $(this).attr('checked', false);
        }
    });

    $('.browsers-top-icon').removeClass('ie9 ie10 safari');
    var bc, bh, bt;
    if ('-ms-scroll-limit' in document.documentElement.style && '-ms-ime-align' in document.documentElement.style)
    {
        if (page !== 'download' && ('' + page).split('/').shift() !== 'fm')
        {
            browserDialog(1);
            return false;
        }
        // IE11
        bc = 'ie10';
        bh = l[884].replace('[X]', 'IE 11');
        // if (page == 'download') bt = l[1933];
        // else bt = l[886];
        bt = l[1933];
    }
    else if (navigator.userAgent.indexOf('MSIE 10') > -1)
    {
        bc = 'ie10';
        bh = l[884].replace('[X]', 'Internet Explorer 10');
        if (page == 'download')
            bt = l[1933];
        else
            bt = l[886];
    }
    else if ((navigator.userAgent.indexOf('Safari') > -1) && (navigator.userAgent.indexOf('Chrome') == -1))
    {
        bc = 'safari';
        bh = l[884].replace('[X]', 'Safari');
        if (page == 'download')
            bt = l[1933];
        else
            bt = l[887].replace('[X]', 'Safari');
    }
    else
    {
        bc = 'safari';
        bh = l[884].replace('[X]', l[885]);
        bt = l[887].replace('[X]', 'Your browser');
    }
    $('.browsers-top-icon').addClass(bc);
    $('.browsers-info-block p').text(bt);
    $('.browsers-info-header').text(bh);
    $('.browsers-info-header').text(bh);
    $('.browsers-info-header p').text(bt);
}

function propertiesDialog(close)
{
    var pd = $('.fm-dialog.properties-dialog'),
        c = $('.properties-elements-counter span');
    $(document).unbind('MegaNodeRename.Properties');
    $(document).unbind('MegaCloseDialog.Properties');
    if (close)
    {
        $.dialog = false;
        delete $.propertiesDialog;
        fm_hideoverlay();
        pd.addClass('hidden');
        $('.contact-list-icon').removeClass('active');
        $('.properties-context-menu').fadeOut(200);
        $.hideContextMenu();
        return true;
    }
    $.propertiesDialog = $.dialog = 'properties';
    fm_showoverlay();

    pd.removeClass('hidden multiple folders-only two-elements shared shared-with-me');
    pd.removeClass('read-only read-and-write full-access taken-down');

    var exportLink = new mega.Share.ExportLink({});
    var isTakenDown = exportLink.isTakenDown($.selected);
    if (isTakenDown) {
        pd.addClass('taken-down');
        showToast('clipboard', l[7703]);
    }

    $('.properties-elements-counter span').text('');
    $('.fm-dialog.properties-dialog .properties-body').rebind('click', function()
    {
        // Clicking anywhere in the dialog will close the context-menu, if open
        var e = $('.fm-dialog.properties-dialog .file-settings-icon');
        if (e.hasClass('active'))
            e.click();
    });
    $('.fm-dialog.properties-dialog .fm-dialog-close').rebind('click', function()
    {
        propertiesDialog(1);
    });
    var filecnt = 0, foldercnt = 0, size = 0, sfilecnt = 0, sfoldercnt = 0, n;
    for (var i in $.selected)
    {
        n = M.d[$.selected[i]];
        if (!n) {
            console.error('propertiesDialog: invalid node', $.selected[i]);
        }
        else if (n.t) {
            var nodes = fm_getnodes(n.h);
            for (var i in nodes) {
                if (M.d[nodes[i]] && !M.d[nodes[i]].t) {
                    size += M.d[nodes[i]].s;
                    sfilecnt++;
                }
                else {
                    sfoldercnt++;
                }
            }
            foldercnt++;
        }
        else {
            filecnt++
            size += n.s;
        }
    }
    if (!n) {
        // $.selected had no valid nodes!
        return propertiesDialog(1);
    }

    var star = ''
    if (n.fav)
        star = ' star';
    pd.find('.file-status-icon').attr('class', 'file-status-icon ' + star)

    if (fileIcon(n).indexOf('shared') > -1)
        pd.addClass('shared');
    if (typeof n.r == "number")
    {
        var cs = M.contactstatus(n.h)
        var zclass = "read-only";
        if (n.r == 1) {
            zclass = "read-and-write"
        } else if (n.r == 2) {
            zclass = "full-access"
        }
        pd.addClass('shared shared-with-me ' + zclass)
    }

    var p = {}, user = M.d[n.p] || {};
    if (d) console.log('propertiesDialog', n, user);
    if ((filecnt + foldercnt) == 1)
    {
        p.t6 = '';
        p.t7 = '';

        if (filecnt)
        {
            p.t3 = l[87] + ':';
            p.t5 = ' second';

            if (n.mtime)
            {
                p.t6 = l[94] + ':';
                p.t7 = htmlentities(time2date(n.mtime));
            }
        }
        else
        {
            p.t3 = l[894] + ':';
            p.t5 = '';
        }
        p.t1 = l[86] + ':';
        if (n.name) {
            p.t2 = htmlentities(n.name);
        }
        else if (n.h === M.RootID) {
            p.t2 = htmlentities(l[164]);
        }
        else if (n.h === M.InboxID) {
            p.t2 = htmlentities(l[166]);
        }
        else if (n.h === M.RubbishID) {
            p.t2 = htmlentities(l[167]);
        }
        p.t4 = bytesToSize(size);
        p.t9 = n.ts && htmlentities(time2date(n.ts)) || '';
        p.t8 = p.t9 ? (l[896] + ':') : '';
        p.t10 = '';
        p.t11 = '';
        if (foldercnt)
        {
            p.t6 = l[897] + ':';
            p.t7 = fm_contains(sfilecnt, sfoldercnt);
            if (pd.attr('class').indexOf('shared') > -1) {
                var shares, susers, total = 0
                shares = Object.keys(n.shares || {}).length
                p.t8 = l[1036] + ':';
                p.t9 = shares == 1 ? l[990] : l[989].replace("[X]", shares);
                p.t11 = n.ts ? htmlentities(time2date(n.ts)) : '';
                p.t10 = p.t11 ? l[896] : '';
                $('.properties-elements-counter span').text(typeof n.r == "number" ? '' : shares);
                susers = pd.find('.properties-body .properties-context-menu')
                    .empty()
                    .append('<div class="properties-context-arrow"></div>')
                for (var u in n.shares) {
                    if (M.u[u]) {
                        var u = M.u[u]
                        var onlinestatus = M.onlineStatusClass(megaChatIsReady && megaChat.karere.getPresence(megaChat.getJidFromNodeId(u.u)));
                        if (++total <= 5)
                            susers.append('<div class="properties-context-item ' + onlinestatus[1] + '">'
                                + '<div class="properties-contact-status"></div>'
                                + '<span>' + htmlentities(u.name || u.m) + '</span>'
                                + '</div>');
                    }
                }

                if (total > 5) {
                    susers.append(
                        '<div class="properties-context-item show-more">'
                        + '<span>... and ' + (total - 5) + ' more</span>'
                        + '</div>'
                        );
                }

                if (total == 0)
                    p.hideContacts = true;
            }
            if (pd.attr('class').indexOf('shared-with-me') > -1) {
                p.t3 = l[64];
                var rights = l[55];
                if (n.r == 1) {
                    rights = l[56];
                } else if (n.r == 2) {
                    rights = l[57];
                }
                p.t4 = rights;
                p.t6 = l[5905];
                p.t7 = user.name;
                p.t8 = l[894] + ':';
                p.t9 = bytesToSize(size);
                p.t10 = l[897] + ':';
                p.t11 = fm_contains(sfilecnt, sfoldercnt);
            }
        }
    }
    else
    {
        pd.addClass('multiple folders-only');
        p.t1 = '';
        p.t2 = '<b>' + fm_contains(filecnt, foldercnt) + '</b>';
        p.t3 = l[894] + ':';
        p.t4 = bytesToSize(size);
        p.t5 = ' second';
        p.t8 = l[93] + ':';
        p.t9 = l[1025];
    }
    var html = '<div class="properties-small-gray">' + p.t1 + '</div>'
        +'<div class="properties-name-block"><div class="propreties-dark-txt">' + p.t2 + '</div>'
        +' <span class="file-settings-icon"><span></span></span></div>'
        +'<div><div class="properties-float-bl"><span class="properties-small-gray">' + p.t3 + '</span>'
        +'<span class="propreties-dark-txt">' + p.t4 + '</span></div>'
        +'<div class="properties-float-bl' + p.t5 + '"><span class="properties-small-gray">' + p.t6 + '</span>'
        +'<span class="propreties-dark-txt">' + p.t7 + '</span></div><div class="properties-float-bl">'
        +'<div class="properties-small-gray">' + p.t8 + '</div><div class="propreties-dark-txt contact-list">' + p.t9
        +'<div class="contact-list-icon"></div></div></div>'
        +'<div class="properties-float-bl"><div class="properties-small-gray t10">' + p.t10 + '</div>'
        +'<div class="propreties-dark-txt t11">' + p.t11 + '</div></div></div>';
    $('.properties-txt-pad').html(html);

    if (typeof(p.t10) === 'undefined' && typeof(p.t11) === 'undefined') {
        $('.properties-small-gray.t10').addClass('hidden');
        $('.propreties-dark-txt.t11').addClass('hidden');
    }

    pd.find('.file-settings-icon').rebind('click context', function(e) {
        if ($(this).attr('class').indexOf('active') == -1) {
            e.preventDefault();
            e.stopPropagation();
            $(this).addClass('active');
            $('.fm-dialog').addClass('arrange-to-front');
            $('.properties-dialog').addClass('arrange-to-back');
            $('.context-menu').addClass('arrange-to-front');
            e.currentTarget = $('#' + n.h)
            e.calculatePosition = true;
            $.selected = [n.h];
            contextMenuUI(e, n.h.length === 11 ? 5 : 1);
        } else {
            __fsi_close();
        }
    });
    $(document).bind('MegaNodeRename.Properties', function(e, h, name) {
        if (n.h === h) {
            pd.find('.properties-name-block .propreties-dark-txt').text(name);
        }
    });
    $(document).bind('MegaCloseDialog.Properties', __fsi_close);
    function __fsi_close() {
        pd.find('.file-settings-icon').removeClass('active');
        $('.context-menu').removeClass('arrange-to-front');
        $('.properties-dialog').removeClass('arrange-to-back');
        $('.fm-dialog').removeClass('arrange-to-front');
        $.hideContextMenu();
    }

    if (p.hideContacts) {
        $('.properties-txt-pad .contact-list-icon').hide();
    }

    if (pd.attr('class').indexOf('shared') > -1) {
        $('.contact-list-icon').unbind('click');
        $('.contact-list-icon').bind('click', function() {
            if ($(this).attr('class').indexOf('active') == -1) {
                $(this).addClass('active');
                $('.properties-context-menu').css({
                    'left': $(this).position().left + 8 + 'px',
                    'top': $(this).position().top - $('.properties-context-menu').outerHeight() - 8 + 'px',
                    'margin-left': '-' + $('.properties-context-menu').width() / 2 + 'px'
                });
                $('.properties-context-menu').fadeIn(200);
            } else {
                $(this).removeClass('active');
                $('.properties-context-menu').fadeOut(200);
            }
        });
        $('.properties-context-item').unbind('click');
        $('.properties-context-item').bind('click', function() {
            $('.contact-list-icon').removeClass('active');
            $('.properties-context-menu').fadeOut(200);
        });
    }

    if ((filecnt + foldercnt) == 1)
        $('.properties-file-icon').html('<div class="' + fileIcon(n) + '"></div>');
    else
    {
        if ((filecnt + foldercnt) == 2)
            pd.addClass('two-elements');
        $('.properties-elements-counter span').text(filecnt + foldercnt);
        var a = 0;
        $('.properties-file-icon').html('');
        for (var i in $.selected)
        {
            var ico = fileIcon(M.d[$.selected[i]]);

            if (a <= 3)
            {
                if (ico.indexOf('folder') == -1)
                    pd.removeClass('folders-only');
                $('.properties-file-icon').prepend('<div class="' + ico + '"></div>');
                a++;
            }
        }
    }
}

function paypalDialog(url, close)
{
    if (close)
    {
        $('.fm-dialog.paypal-dialog').addClass('hidden');
        fm_hideoverlay();
        $.dialog = false;
        return false;
    }
    $.dialog = 'paypal';
    $('.fm-dialog.paypal-dialog').removeClass('hidden');
    fm_showoverlay();
    $('.fm-dialog.paypal-dialog a').attr('href', url);
    $('.paypal-dialog .fm-dialog-close').unbind('click');
    $('.paypal-dialog .fm-dialog-close').bind('click', function(e)
    {
        paypalDialog(false, 1);
    });
}

function termsDialog(close, pp)
{
    if (close)
    {
        $('.fm-dialog.terms-dialog').addClass('hidden');
        if(!$('.pro-register-dialog').is(":visible")) {
            fm_hideoverlay();
            $.dialog=false;
        }
        if ($.termsAgree) $.termsAgree=undefined;
        if ($.termsDeny) $.termsDeny=undefined;
        return false;
    }

    if (!pp)
        pp = 'terms';

    $.dialog = pp;

    if (!pages[pp])
    {
        loadingDialog.show();
        silent_loading = function()
        {
            loadingDialog.hide();
            termsDialog(false, $.dialog);
        };
        jsl.push(jsl2[pp]);
        jsl_start();
        return false;
    }

    fm_showoverlay();
    $('.fm-dialog.terms-dialog').removeClass('hidden');
    $('.fm-dialog.terms-dialog .terms-main').html(pages[pp].split('((TOP))')[1].split('((BOTTOM))')[0].replace('main-mid-pad new-bottom-pages', ''));

    $('.terms-body').jScrollPane({showArrows: true, arrowSize: 5, animateScroll: true, verticalDragMinHeight: 50});
    jScrollFade('.terms-body');

    $('.fm-terms-cancel').unbind('click');
    $('.fm-terms-cancel').bind('click', function(e)
    {
        if ($.termsDeny)
            $.termsDeny();
        termsDialog(1);
    });

    $('.fm-terms-agree').unbind('click');
    $('.fm-terms-agree').bind('click', function(e)
    {
        if ($.termsAgree)
            $.termsAgree();
        termsDialog(1);
    });

    $('.terms-dialog .fm-dialog-close').unbind('click');
    $('.terms-dialog .fm-dialog-close').bind('click', function(e)
    {
        if ($.termsDeny)
            $.termsDeny();
        termsDialog(1);
    });
}

function slingshotDialog(close)
{
    if (close)
    {
        $('.fm-dialog.slingshot-dialog').addClass('hidden');
        fm_hideoverlay();
        $.dialog = false;
        return false;
    }
    $('.slingshot-dialog .fm-dialog-button.fm-terms-agree,.slingshot-dialog .fm-dialog-close').unbind('click');
    $('.slingshot-dialog .fm-dialog-button.fm-terms-agree,.slingshot-dialog .fm-dialog-close').bind('click', function(e)
    {
        slingshotDialog(1);
    });
    $('.fm-dialog.slingshot-dialog').removeClass('hidden');
    fm_showoverlay();
    $.dialog = 'slingshot';
}

var previews = {};
var preqs = {};
var pfails = {};
var slideshowid;

function slideshowsteps()
{
    var forward = [], backward = [], ii = [], ci;
    // Loop through available items and extract images
    for (var i in M.v) {
        if (is_image(M.v[i]))
        {
            // is currently previewed item
            if (M.v[i].h == slideshowid)
                ci = i;
            ii.push(i);
        }
    }

    var len = ii.length;
    // If there is at least 2 images
    if (len > 1)
    {
        var n = ii.indexOf(ci);
        switch (n)
        {
            // last
            case len - 1:
                forward.push(M.v[ii[0]].h);
                backward.push(M.v[ii[n - 1]].h);
                break;
            // first
            case 0:
                forward.push(M.v[ii[n + 1]].h);
                backward.push(M.v[ii[len - 1]].h);
            case -1:
                break;
            default:
                forward.push(M.v[ii[n + 1]].h);
                backward.push(M.v[ii[n - 1]].h);
        }
    }
    return {backward: backward, forward: forward};
}

function slideshow_next()
{
    var valid = true;
    $.each(dl_queue || [], function(id, file) {
        if (file.id == slideshowid) {
            valid = false;
            return false; /* break loop */
        }
    });
    if (!valid)
        return;
    var steps = slideshowsteps();
    if (steps.forward.length > 0)
        slideshow(steps.forward[0]);
}

function slideshow_prev()
{
    var valid = true;
    $.each(dl_queue || [], function(id, file) {
        if (file.id == slideshowid) {
            valid = false;
            return false; /* break loop */
        }
    });
    if (!valid)
        return;
    var steps = slideshowsteps();
    if (steps.backward.length > 0)
        slideshow(steps.backward[steps.backward.length - 1]);
}

function slideshow(id, close)
{
    if (d)
        console.log('slideshow', id, close, slideshowid);

    if (close)
    {
        slideshowid = false;
        $('.slideshow-dialog').addClass('hidden');
        $('.slideshow-overlay').addClass('hidden');
        for (var i in dl_queue)
        {
            if (dl_queue[i] && dl_queue[i].id == id)
            {
                if (dl_queue[i].preview)
                {
                    dlmanager.abort(dl_queue[i]);
                }
                break;
            }
        }
        return false;
    }

    var n = M.d[id];
    if (n && RootbyId(id) === 'shares' || folderlink)
    {
        $('.slideshow-getlink').hide();
        $('.slideshow-line').hide();
    }
    else
    {
        $('.slideshow-getlink').show();
        $('.slideshow-line').show();
    }
    $('.slideshow-dialog .close-slideshow,.slideshow-overlay,.slideshow-error-close').unbind('click');
    $('.slideshow-dialog .close-slideshow,.slideshow-overlay,.slideshow-error-close').bind('click', function(e)
    {
        slideshow(id, 1);
    });
    if (!n)
        return;
    $('.slideshow-filename').text(n.name);
    $('.slideshow-image').attr('src', '');
    $('.slideshow-pending').removeClass('hidden');
    $('.slideshow-progress').addClass('hidden');
    $('.slideshow-error').addClass('hidden');
    $('.slideshow-image').width(0);
    $('.slideshow-image').height(0);
    $('.slideshow-image-bl').addClass('hidden');
    $('.slideshow-prev-button,.slideshow-next-button').removeClass('active');
    slideshowid = id;
    var steps = slideshowsteps();
    if (steps.backward.length > 0)
        $('.slideshow-prev-button').addClass('active');
    if (steps.forward.length > 0)
        $('.slideshow-next-button').addClass('active');
    $('.slideshow-prev-button,.slideshow-next-button').unbind('click');
    $('.slideshow-prev-button,.slideshow-next-button').bind('click', function(e)
    {
        var c = $(this).attr('class');
        if (c && c.indexOf('active') > -1)
        {
            var steps = slideshowsteps();
            if (c.indexOf('prev') > -1 && steps.backward.length > 0)
                slideshow_prev();
            else if (c.indexOf('next') > -1 && steps.forward.length > 0)
                slideshow_next();
        }
    });

    $('.slideshow-download').rebind('click', function() {

        for (var i in dl_queue) {
            if (dl_queue[i] && dl_queue[i].id === slideshowid) {
                dl_queue[i].preview = false;
                openTransferpanel();
                return;
            }
        }
        M.addDownload([slideshowid]);
    });

    $('.slideshow-getlink').rebind('click', function() {

        if (u_type === 0) {
            ephemeralDialog(l[1005]);
        }
        else {
            initCopyrightsDialog([slideshowid]);
        }
    });

    if (previews[id]) {
        previewsrc(previews[id].src);
        fetchnext();
    }
    else if (!preqs[id]) {
        fetchsrc(id);
    }

    $('.slideshow-overlay').removeClass('hidden');
    $('.slideshow-dialog').removeClass('hidden');
}

function fetchnext()
{
    var n = M.d[slideshowsteps().forward[0]];
    if (!n || !n.fa)
        return;
    if (n.fa.indexOf(':1*') > -1 && !preqs[n.h] && !previews[n.h])
        fetchsrc(n.h);
}

function fetchsrc(id)
{
    function eot(id, err)
    {
        delete preqs[id];
        delete pfails[id];
        M.addDownload([id], false, err ? -1 : true);
    }
    eot.timeout = 8500;

    if (pfails[id])
    { // for slideshow_next/prev
        if (slideshowid == id)
            return eot(id, 1);
        delete pfails[id];
    }

    var n = M.d[id];
    preqs[id] = 1;
    var treq = {};
    treq[id] = {fa: n.fa, k: n.key};
    api_getfileattr(treq, 1, function(ctx, id, uint8arr)
    {
        previewimg(id, uint8arr);
        if (!n.fa || n.fa.indexOf(':0*') < 0)
        {
            if (d)
                console.log('Thumbnail found missing on preview, creating...', id, n);
            var aes = new sjcl.cipher.aes([n.key[0], n.key[1], n.key[2], n.key[3]]);
            createthumbnail(false, aes, id, uint8arr);
        }
        if (id == slideshowid)
            fetchnext();
    }, eot);
}

function previewsrc(src)
{
    var img = new Image();
    img.onload = function()
    {
        if (this.height > $(window).height() - 100)
        {
            var factor = this.height / ($(window).height() - 100);
            this.height = $(window).height() - 100;
            this.width = Math.round(this.width / factor);
        }
        var w = this.width, h = this.height;
        if (w < 700)
            w = 700;
        if (h < 500)
            h = 500;
        $('.slideshow-image').attr('src', this.src);
        $('.slideshow-dialog').css('margin-top', h / 2 * -1);
        $('.slideshow-dialog').css('margin-left', w / 2 * -1);
        $('.slideshow-image').width(this.width);
        $('.slideshow-image').height(this.height);
        $('.slideshow-dialog').width(w);
        $('.slideshow-dialog').height(h);
        $('.slideshow-image-bl').removeClass('hidden');
        $('.slideshow-pending').addClass('hidden');
        $('.slideshow-progress').addClass('hidden');
    };
    img.src = src;
}

function previewimg(id, uint8arr)
{
    try {
        var blob = new Blob([uint8arr], {type: 'image/jpeg'});
    } catch (err) {}
    if (!blob || blob.size < 25)
        blob = new Blob([uint8arr.buffer]);
    previews[id] =
        {
            blob: blob,
            src: myURL.createObjectURL(blob),
            time: new Date().getTime()
        };
    if (id == slideshowid)
    {
        previewsrc(previews[id].src);
    }
    if (Object.keys(previews).length == 1)
    {
        $(window).unload(function()
        {
            for (var id in previews)
            {
                myURL.revokeObjectURL(previews[id].src);
            }
        });
    }
}

var thumbnails = [];
var thumbnailblobs = [];
var th_requested = [];
var fa_duplicates = {};
var fa_reqcnt = 0;
var fa_addcnt = 8;
var fa_tnwait = 0;

function fm_thumbnails()
{
    var treq = {}, a = 0, max = Math.max($.rmItemsInView || 1, 71) + fa_addcnt, u = max - Math.floor(max / 3), y;
    if (!fa_reqcnt)
        fa_tnwait = y;
    if (d)
        console.time('fm_thumbnails');
    if (myURL)
    {
        for (var i in M.v)
        {
            var n = M.v[i];
            if (n.fa)
            {
                if (fa_tnwait == n.h && n.seen)
                    fa_tnwait = 0;
                if (!fa_tnwait && !thumbnails[n.h] && !th_requested[n.h])
                {
                    if (typeof fa_duplicates[n.fa] == 'undefined')
                        fa_duplicates[n.fa] = 0;
                    else
                        fa_duplicates[n.fa] = 1;
                    treq[n.h] =
                        {
                            fa: n.fa,
                            k: n.key
                        };
                    th_requested[n.h] = 1;

                    if (u == a)
                        y = n.h;
                    if (++a > max)
                    {
                        if (!n.seen)
                            break;
                        y = n.h;
                    }
                }
                else if (n.seen && n.seen !== 2)
                {
                    fm_thumbnail_render(n);
                }
            }
        }
        if (y)
            fa_tnwait = y;

        if (a > 0)
        {
            fa_reqcnt += a;
            if (d)
                console.log('Requesting %d thumbs (%d loaded)', a, fa_reqcnt);

            var rt = Date.now();
            var cdid = M.currentdirid;
            api_getfileattr(treq, 0, function(ctx, node, uint8arr)
            {
                if (uint8arr === 0xDEAD)
                {
                    if (d)
                        console.log('Aborted thumbnail retrieval for ' + node);
                    delete th_requested[node];
                    return;
                }
                if (rt)
                {
                    if (((Date.now() - rt) > 4000) && ((fa_addcnt += u) > 300))
                        fa_addcnt = 301;
                    rt = 0;
                }
                try {
                    var blob = new Blob([uint8arr], {type: 'image/jpeg'});
                } catch (err) {}
                if (blob.size < 25)
                    blob = new Blob([uint8arr.buffer]);
                // thumbnailblobs[node] = blob;
                thumbnails[node] = myURL.createObjectURL(blob);
                if (M.d[node] && M.d[node].seen && M.currentdirid === cdid)
                    fm_thumbnail_render(M.d[node]);

                // deduplicate in view when there is a duplicate fa:
                if (M.d[node] && fa_duplicates[M.d[node].fa] > 0)
                {
                    for (var i in M.v)
                    {
                        if (M.v[i].h !== node && M.v[i].fa == M.d[node].fa && !thumbnails[M.v[i].h])
                        {
                            thumbnails[M.v[i].h] = thumbnails[node];
                            if (M.v[i].seen && M.currentdirid === cdid)
                                fm_thumbnail_render(M.v[i]);
                        }
                    }
                }
            });
        }
    }
    if (d)
        console.timeEnd('fm_thumbnails');
}

function fm_thumbnail_render(n) {

    if (n && thumbnails[n.h]) {
        var e = $('#' + n.h + '.file-block');

        if (e.length > 0) {
            e = e.find('img:first');
            e.attr('src', thumbnails[n.h]);
            e.parent().addClass('thumb');
            n.seen = 2;
        }
    }
}

function fm_contains(filecnt, foldercnt) {
    var containstxt = l[782];
    if ((foldercnt > 1) && (filecnt > 1)) {
        containstxt = l[828].replace('[X1]', foldercnt).replace('[X2]', filecnt);
    } else if ((foldercnt > 1) && (filecnt === 1)) {
        containstxt = l[829].replace('[X]', foldercnt);
    } else if ((foldercnt === 1) && (filecnt > 1)) {
        containstxt = l[830].replace('[X]', filecnt);
    } else if ((foldercnt === 1) && (filecnt === 1)) {
        containstxt = l[831];
    } else if (foldercnt > 1) {
        containstxt = l[832].replace('[X]', foldercnt);
    } else if (filecnt > 1) {
        containstxt = l[833].replace('[X]', filecnt);
    } else if (foldercnt === 1) {
        containstxt = l[834];
    } else if (filecnt === 1) {
        containstxt = l[835];
    }
    return containstxt;
}

function fm_importflnodes(nodes)
{
    var sel = [].concat(nodes || []);
    if (sel.length) {
        var FLRootID = M.RootID;

        mega.ui.showLoginRequiredDialog().done(function() {

            $.onImportCopyNodes = fm_getcopynodes(sel);
            document.location.hash = 'fm';

            $(document).one('onInitContextUI', SoonFc(function(e) {
                if (ASSERT(M.RootID != FLRootID, 'Unexpected openFolder on Import')) {
                    if (d) console.log('Importing Nodes...', sel, $.onImportCopyNodes);

                    $.selected = sel;
                    $.mcImport = true;

                    // XXX: ...
                    $('.context-menu-item.copy-item').click();
                }
            }));
        }).fail(function(aError) {
            // If no aError, it was canceled
            if (aError) {
                alert(aError);
            }
        });
    }
}

function clipboardcopycomplete()
{
    if (d)
        console.log('clipboard copied');
}

function saveprogress(id, bytesloaded, bytestotal)
{
    if (d)
        console.log('saveprogress', id, bytesloaded, bytestotal);
}

function savecomplete(id)
{
    $('.fm-dialog.download-dialog').addClass('hidden');
    fm_hideoverlay();
    if (!$.dialog)
        $('#dlswf_' + id).remove();
    var dl = dlmanager.idToFile(id);
    M.dlcomplete(dl);
    dlmanager.cleanupUI(dl, true);
}

/**
 * Because of the left and transfer panes resizing options, we are now implementing the UI layout logic here, instead of
 * the original code from the styles.css.
 * The main reason is that, the CSS is not able to correctly calculate values based on other element's properties (e.g.
 * width, height, position, etc).
 * This is why we do a on('resize') handler which handles the resize of the generic layout of Mega's FM.
 */
function fm_resize_handler() {
    // transfer panel resize logic
    var right_pane_height = (
            $('#fmholder').outerHeight() - $('#topmenu').outerHeight()
    );

    $('.fm-main.default, .fm-main.notifications').css({
        'height': right_pane_height + "px"
    });

    $('.transfer-scrolling-table').css({
        'height': (
             $('.fm-transfers-block').outerHeight()
                - $('.transfer-table-header').outerHeight()
                - $('.fm-tranfers-header').outerHeight()
        ) + "px"
    });

    // left panel resize logic

    var right_panel_margin = $('.fm-left-panel').outerWidth();

    /*
     var resize_handle_width = $('.left-pane-drag-handle').outerWidth();
     $('.fm-main.default > div:not(.fm-left-panel)').each(function() {

     $(this).css({
     'margin-left':  right_panel_margin
     });
     });
     */

    $(['.files-grid-view .grid-scrolling-table', '.file-block-scrolling', '.contacts-grid-view .contacts-grid-scrolling-table '].join(", ")).css({
        'width': (
            $(document.body).outerWidth() - (
            $('.fm-left-panel').outerWidth()
            )
            )
    });

    if (M.currentdirid == 'contacts')
    {
        if (M.viewmode)
            initContactsBlocksScrolling();
        else
            initContactsGridScrolling();
    }

    if (megaChatIsReady && megaChat.resized) {
        megaChat.resized();
    }

    var right_blocks_height = right_pane_height - $('.fm-right-header.fm').outerHeight();
    $('.fm-right-files-block > *:not(.fm-right-header)').css(
        {
            'height': right_blocks_height + "px",
            'min-height': right_blocks_height + "px"
        });

    $('.fm-right-files-block, .fm-right-account-block').css({
        'margin-left': ($('.fm-left-panel:visible').width() + $('.nw-fm-left-icons-panel').width()) + "px"
    });

    var shared_block_height = $('.shared-details-block').height() - $('.shared-top-details').height();
    var shared_block_height = $('.shared-details-block').height() - $('.shared-top-details').height();
    $('.shared-details-block .files-grid-view, .shared-details-block .fm-blocks-view').css(
        {
            'height': shared_block_height + "px",
            'min-height': shared_block_height + "px"
        });

}

function sharedfolderUI() {

    var c,
        n = M.d[M.currentdirid],
        r = false;

    if ($('.shared-details-block').length > 0) {
        $('.shared-details-block .shared-folder-content').unwrap();
        $('.shared-folder-content').removeClass('shared-folder-content');
        $('.shared-top-details').remove();
        r = true;
    }

    if (!n || n.p.length !== 11) {
        n = null;

        var p = M.getPath(M.currentdirid);
        if (p[p.length - 1] === 'shares') {
            c = M.d[p[0]];
            n = M.d[p[p.length - 3]];

            if (!n || n.p.length !== 11) {
                n = 0;
            }
        }
    }

    if (n) {
        var u_h = n.p;
        var user = M.d[u_h];
        avatar = useravatar.contact(user, 'nw-contact-avatar');

        var rights = l[55], rightsclass = ' read-only';
        if (n.r === 1) {
            rights = l[56];
            rightsclass = ' read-and-write';
        } else if (n.r === 2) {
            rights = l[57];
            rightsclass = ' full-access';
        }

        var e = '.files-grid-view.fm';
        if (M.viewmode === 1)
            e = '.fm-blocks-view.fm';

        var nameStr = user && user.name ? htmlentities(user.name) : "N/a";

        $(e).wrap('<div class="shared-details-block"></div>');
        $('.shared-details-block').prepend(
            '<div class="shared-top-details">'
                +'<div class="shared-details-icon"></div>'
                +'<div class="shared-details-info-block">'
                    +'<div class="shared-details-pad">'
                        +'<div class="shared-details-folder-name">'+ htmlentities((c||n).name) +'</div>'
                        +'<a href="javascript:;" class="grid-url-arrow"></a>'
                        +'<div class="shared-folder-access'+ rightsclass + '">' + rights + '</div>'
                        +'<div class="clear"></div>'
                        + avatar
                        +'<div class="fm-chat-user-info">'
                            +'<div class="fm-chat-user">' + nameStr + '</div>'
                        +'</div>'
                    +'</div>'
                    +'<div class="shared-details-buttons">'
                        +'<div class="fm-leave-share"><span>Leave share</span></div>'
                        +'<div class="fm-share-copy"><span>Copy</span></div>'
                        +'<div class="fm-share-download"><span class="fm-chatbutton-arrow">Download...</span></div>'
                        +'<div class="clear"></div>'
                    +'</div>'
                    +'<div class="clear"></div>'
                +'</div>'
            +'</div>');
        $(e).addClass('shared-folder-content');

        Soon(function() {
            $(window).trigger('resize');
            Soon(fm_resize_handler);
        });
    }

    return r;
}

function userFingerprint(userid, next) {
    userid = userid.u || userid;
    var user = M.u[userid];
    if (!user || !user.u) {
        return next([]);
    }
    if (userid === u_handle) {
        var fprint = authring.computeFingerprint(u_pubEd25519, 'Ed25519', 'hex');
        return next(fprint.toUpperCase().match(/.{4}/g), fprint);
    }
    var fingerprintPromise = crypt.getFingerprintEd25519(user.h || userid);
    fingerprintPromise.done(function (response) {
        next(response.toUpperCase().match(/.{4}/g), response);
    });
}

/**
 * Get and display the fingerprint
 * @param {Object} user The user object e.g. same as M.u[userHandle]
 */
function showAuthenticityCredentials(user) {

    var $fingerprintContainer = $('.contact-fingerprint-txt');

    // Compute the fingerprint
    userFingerprint(user, function(fingerprints) {

        // Clear old values immediately
        $fingerprintContainer.empty();

        // Render the fingerprint into 10 groups of 4 hex digits
        $.each(fingerprints, function(key, value) {
            $('<span>').text(value).appendTo(
                $fingerprintContainer.filter(key <= 4 ? ':first' : ':last')
            );
        });
    });
}

/**
 * Enables the Verify button
 * @param {String} userHandle The user handle
 */
function enableVerifyFingerprintsButton(userHandle) {
    $('.fm-verify').removeClass('verified');
    $('.fm-verify').find('span').text(l[1960] + '...');
    $('.fm-verify').rebind('click', function() {
        fingerprintDialog(userHandle);
    });
}

function fingerprintDialog(userid) {

    // Add log to see how often they open the verify dialog
    api_req({ a: 'log', e: 99601, m: 'Fingerprint verify dialog opened' });

    userid = userid.u || userid;
    var user = M.u[userid];
    if (!user || !user.u) {
        return;
    }

    function closeFngrPrntDialog() {
        fm_hideoverlay();
        $this.addClass('hidden');
        $('.fm-dialog-close').unbind('click');
        $('.dialog-approve-button').unbind('click');
        $('.dialog-skip-button').unbind('click');
        $this = null;
    }

    var $this = $('.fingerprint-dialog');

    $this.find('.fingerprint-avatar').empty().append($(useravatar.contact(userid)).removeClass('avatar'));

    $this.find('.contact-details-user-name')
        .text(user.name || user.m) // escape HTML things
        .end()
        .find('.contact-details-email')
        .text(user.m); // escape HTML things

    $this.find('.fingerprint-txt').empty();
    userFingerprint(u_handle, function(fprint) {
        var target = $('.fingerprint-bott-txt .fingerprint-txt');
        fprint.forEach(function(v) {
            $('<span>').text(v).appendTo(target);
        });
    });

    userFingerprint(user, function(fprint) {
        var offset = 0;
        $this.find('.fingerprint-code .fingerprint-txt').each(function() {
            var that = $(this);
            fprint.slice(offset, offset + 5).forEach(function(v) {
                $('<span>').text(v).appendTo(that);
                offset++;
            });
        });
    });

    $('.fm-dialog-close').rebind('click', function() {
        closeFngrPrntDialog();
    });

    $('.dialog-approve-button').rebind('click', function() {

        // Add log to see how often they verify the fingerprints
        api_req({ a: 'log', e: 99602, m: 'Fingerprint verification approved' });

        // Generate fingerprint
        userFingerprint(user, function(fprint, fprintraw) {

            // Authenticate the contact
            authring.setContactAuthenticated(userid, fprintraw, 'Ed25519', authring.AUTHENTICATION_METHOD.FINGERPRINT_COMPARISON);

            // Change button state to 'Verified'
            $('.fm-verify').unbind('click').addClass('verified').find('span').text(l[6776]);

            closeFngrPrntDialog();
        });
    });

    $('.dialog-skip-button').rebind('click', function() {
        closeFngrPrntDialog();
    });

    $this.removeClass('hidden')
        .css({
            'margin-top': '-' + $this.height() / 2 + 'px',
            'margin-left': '-' + $this.width() / 2 + 'px'
        });
    fm_showoverlay();
}

function contactUI() {
    $('.nw-contact-item').removeClass('selected');
    $('.contact-details-pad .grid-url-arrow').unbind('click');

    var n = M.u[M.currentdirid];
    if (n && n.u) {
        var u_h = M.currentdirid;
//        var cs = M.contactstatus(u_h);
        var user = M.d[u_h];
        var avatar = $(useravatar.contact(u_h));

        var onlinestatus = M.onlineStatusClass(
            megaChatIsReady &&
            megaChat.karere.getPresence(megaChat.getJidFromNodeId(u_h))
        );

        $('.contact-top-details .nw-contact-block-avatar').empty().append( avatar.removeClass('avatar').addClass('square') );
        $('.contact-top-details .onlinestatus').removeClass('away offline online busy');
        $('.contact-top-details .onlinestatus').addClass(onlinestatus[1]);
        $('.contact-top-details .fm-chat-user-status').text(onlinestatus[0]);
        $('.contact-top-details .contact-details-user-name').text(user.name || user.m);
        $('.contact-top-details .contact-details-email').text(user.m);

        $('.contact-details-pad .grid-url-arrow').bind('click', function(e) {
            e.preventDefault();
            e.stopPropagation(); // do not treat it as a regular click on the file
            // $(this).addClass('active');
            $('.context-menu').addClass('arrange-to-front');
            e.currentTarget = $(this);
            e.calculatePosition = true;
            $.selected = [location.hash.replace('#fm/', '')];
            searchPath();
            contextMenuUI(e, 4);
        });

        // Display the current fingerpring
        showAuthenticityCredentials(user);

        // Set authentication state of contact from authring.
        var authringPromise = new MegaPromise();
        if (u_authring.Ed25519) {
            authringPromise.resolve();
        }
        else {
            // First load the authentication system.
            var authSystemPromise = authring.initAuthenticationSystem();
            authringPromise.linkDoneAndFailTo(authSystemPromise);
        }
        /** To be called on settled authring promise. */
        var _setVerifiedState = function() {

            var handle = user.u || user;
            var verificationState = u_authring.Ed25519[handle] || {};
            var isVerified = (verificationState.method
                              >= authring.AUTHENTICATION_METHOD.FINGERPRINT_COMPARISON);

            // Show the user is verified
            if (isVerified) {
                $('.fm-verify').addClass('verified');
                $('.fm-verify').find('span').text(l[6776]);
            }
            else {
                // Otherwise show the Verify... button.
                enableVerifyFingerprintsButton(handle);
            }
        };
        authringPromise.done(_setVerifiedState);

        // Reset seen or verified fingerprints and re-enable the Verify button
        $('.fm-reset-stored-fingerprint').rebind('click', function() {
            authring.resetFingerprintsForUser(user.u);
            enableVerifyFingerprintsButton(user.u);

            // Refetch the key
            showAuthenticityCredentials(user);
        });

        if (!megaChatIsDisabled) {
            if (onlinestatus[1] !== "offline" && u_h !== u_handle) {
                // user is online, lets display the "Start chat" button

                // Can use the line below again once text chat is ready
                //var startConversationText = megaChat.getPrivateRoom(u_h) !== false ? "Show conversation" : l[5885];

                // Temporary for just video/audio only
                var startConversationText = l[5885];

                $('.fm-start-conversation').removeClass('hidden');
                $('.fm-start-conversation span').text(startConversationText);

                // Add this line back in when P2P file sharing is confirmed working
                //$('.fm-send-files').removeClass('hidden');

            } else {
                // user is offline, hide the button
                $('.fm-start-conversation').addClass('hidden');
                $('.fm-send-files').addClass('hidden');
            }

            // bind the "start chat" button
            $('.fm-start-conversation').unbind("click.megaChat");
            $('.fm-start-conversation').bind("click.megaChat", function(e) {
                window.location = "#fm/chat/" + u_h;

                return false;
            });
        }

        $('.nw-contact-item#contact_' + u_h).addClass('selected');
    }
}

/**
 * Implements the behavior of "File Manager - Resizable Panes":
 * - Initializes a jQuery UI .resizable
 * - Sets w/h/direction
 * - Persistance (only saving is implemented here, you should implement by yourself an initial set of the w/h from the
 *  localStorage
 * - Proxies the jQ UI's resizable events - `resize` and `resizestop`
 * - Can be initialized only once per element (instance is stored in $element.data('fmresizable'))
 *
 * @param element
 * @param opts
 * @returns {*}
 * @constructor
 */
function FMResizablePane(element, opts) {
    var $element = $(element);
    var self = this;
    var $self = $(this);

    self.element = element;

    /**
     * Default options
     *
     * @type {{direction: string, persistanceKey: string, minHeight: undefined, minWidth: undefined, handle: string}}
     */
    var defaults = {
        'direction': 'n',
        'persistanceKey': 'transferPanelHeight',
        'minHeight': undefined,
        'minWidth': undefined,
        'handle': '.transfer-drag-handle'
    };

    var size_attr = 'height';

    opts = $.extend(true, {}, defaults, opts);

    self.options = opts; //expose as public

    /**
     * Depending on the selected direction, pick which css attr should we be changing - width OR height
     */
    if (opts.direction == 'n' || opts.direction == 's') {
        size_attr = 'height';
    } else if (opts.direction == 'e' || opts.direction == 'w') {
        size_attr = 'width';
    } else if (opts.direction.length == 2) {
        size_attr = 'both';
    }

    /**
     * Destroy if already initialized.
     */
    if ($element.data('fmresizable')) {
        $element.data('fmresizable').destroy();
    }

    self.destroy = function() {
        // some optimizations can be done here in the future.
    };

    /**
     * Basic init/constructor code
     */
    {
        var $handle = $(opts.handle, $element);

        $handle.addClass('ui-resizable-handle ui-resizable-' + opts.direction);

        var resizable_opts = {
            'handles': {
            },
            minHeight: opts.minHeight,
            minWidth: opts.minWidth,
            maxHeight: opts.maxHeight,
            maxWidth: opts.maxWidth,
            start: function(e, ui) {

            },
            resize: function(e, ui) {
                var css_attrs = {
                    'top': 0
                };

                if (size_attr == 'both') {
                    css_attrs['width'] = ui.size['width'];
                    css_attrs['height'] = ui.size['height'];

                    $element.css(css_attrs);

                    if (opts.persistanceKey) {
                        localStorage[opts.persistanceKey] = JSON.stringify(css_attrs);
                    }
                } else {
                    css_attrs[size_attr] = ui.size[size_attr];
                    $element.css(css_attrs);
                    if (opts.persistanceKey) {
                        localStorage[opts.persistanceKey] = JSON.stringify(ui.size[size_attr]);
                    }
                }

                $self.trigger('resize', [e, ui]);
            },
            'stop': function(e, ui) {
                $self.trigger('resizestop', [e, ui]);
                $(window).trigger('resize');
            }
        };

        if (opts['aspectRatio']) {
            resizable_opts['aspectRatio'] = opts['aspectRatio'];
        }

        resizable_opts['handles'][opts.direction] = $handle;

        $element.resizable(resizable_opts);

        $element.data('fmresizable', this);
    }
    return this;
}

/**
 * bindDropdownEvents
 *
 * Bind Custom select event
 *
 * @param {Selector} dropdowns, elements selector.
 * @param {String} addition option for account page only. Allows to show "Show changes" notification
 *
 */
function bindDropdownEvents($dropdown, saveOption) {

    var $dropdownsItem = $dropdown.find('.default-dropdown-item');

    $($dropdown).rebind('click', function(e)
    {
        var $this = $(this);
        if (!$this.hasClass('active')) {
            var bottPos, jsp,
                scrollBlock = '#' + $this.attr('id') + ' .default-select-scroll',
                $dropdown = $this.find('.default-select-dropdown'),
                $activeDropdownItem = $this.find('.default-dropdown-item.active');

            //Show Select dropdown
            $('.active .default-select-dropdown').fadeOut(200);
            $this.addClass('active');
            $dropdown.css('margin-top', '0px');
            $dropdown.fadeIn(200);

            //Dropdown position relative to the window
            bottPos = $(window).height() - ($dropdown.offset().top + $dropdown.outerHeight());
            if (bottPos < 50) {
                $dropdown.css('margin-top', '-' + (60 - bottPos) + 'px');
            }

            //Dropdown scrolling initialization
            initSelectScrolling(scrollBlock);
            jsp = $(scrollBlock).data('jsp');
            if (jsp && $activeDropdownItem.length) {
                jsp.scrollToElement($activeDropdownItem)
            }
        } else {
            $this.find('.default-select-dropdown').fadeOut(200);
            $this.removeClass('active');
        }
    });

    $dropdownsItem.rebind('click', function(e)
    {
        var $this = $(this);
        if (!$this.hasClass('active')) {
            var $select = $(this).closest('.default-select');

            //Select dropdown item
            $select.find('.default-dropdown-item').removeClass('active');
            $this.addClass('active');
            $select.find('span').text($this.text());

            //Save changes for account page
            if (saveOption) {
                $('.fm-account-save-block').removeClass('hidden');
            }
        }
    });

    $('#fmholder, .fm-dialog').rebind('click.defaultselect', function(e)
    {
        if (!$(e.target).hasClass('default-select')) {
            $selectBlock = $('.default-select.active');
            $selectBlock.find('.default-select-dropdown').fadeOut(200);
            $selectBlock.removeClass('active');
        }
    });
}

/**
 * Highlights some text inside an element as if you had selected it with the mouse
 * From http://stackoverflow.com/a/987376
 * @param {String} elementId The name of the id
 */
function selectText(elementId) {

    var range, selection;
    var text = document.getElementById(elementId);

    if (document.body.createTextRange) {
        range = document.body.createTextRange();
        range.moveToElementText(text);
        range.select();
    }
    else if (window.getSelection) {
        selection = window.getSelection();
        range = document.createRange();
        range.selectNodeContents(text);
        selection.removeAllRanges();
        selection.addRange(range);
    }
}

/**
 * Dialog to cancel subscriptions
 */
var cancelSubscriptionDialog = {

    $backgroundOverlay: null,
    $dialog: null,
    $dialogSuccess: null,
    $accountPageCancelButton: null,
    $accountPageSubscriptionBlock: null,
    $continueButton: null,
    $cancelReason: null,

    init: function() {

        this.$dialog = $('.cancel-subscription-st1');
        this.$dialogSuccess = $('.cancel-subscription-st2');
        this.$accountPageCancelButton = $('.fm-account-blocks .btn-cancel');
        this.$continueButton = this.$dialog.find('.continue-cancel-subscription');
        this.$cancelReason = this.$dialog.find('.cancel-textarea textarea');
        this.$backgroundOverlay = $('.fm-dialog-overlay');
        this.$accountPageSubscriptionBlock = $('.subscription-bl');

        // Show the dialog
        this.$dialog.removeClass('hidden');
        this.$backgroundOverlay.removeClass('hidden').addClass('payment-dialog-overlay');

        // Init functionality
        this.enableButtonWhenReasonEntered();
        this.initSendingReasonToApi();
        this.initCloseAndBackButtons();
    },

    /**
     * Close the dialog when either the close or back buttons are clicked
     */
    initCloseAndBackButtons: function() {

        // Close main dialog
        this.$dialog.find('.fm-dialog-button.cancel, .fm-dialog-close').rebind('click', function() {
            cancelSubscriptionDialog.$dialog.addClass('hidden');
            cancelSubscriptionDialog.$backgroundOverlay.addClass('hidden').removeClass('payment-dialog-overlay');
        });

        // Prevent clicking on the background overlay which closes it unintentionally
        cancelSubscriptionDialog.$backgroundOverlay.rebind('click', function(event) {
            event.stopPropagation();
        });
    },

    /**
     * Close success dialog
     */
    initCloseButtonSuccessDialog: function() {

        this.$dialogSuccess.find('.fm-dialog-close').rebind('click', function() {
            cancelSubscriptionDialog.$dialogSuccess.addClass('hidden');
            cancelSubscriptionDialog.$backgroundOverlay.addClass('hidden').removeClass('payment-dialog-overlay');
        });
    },

    /**
     * Make sure text has been entered before making the button available
     */
    enableButtonWhenReasonEntered: function() {

        this.$cancelReason.rebind('keyup', function() {

            // Trim for spaces
            var reason = $(this).val();
                reason = $.trim(reason);

            // Make sure at least 1 character
            if (reason.length > 0) {
                cancelSubscriptionDialog.$continueButton.removeClass('disabled');
            }
            else {
                cancelSubscriptionDialog.$continueButton.addClass('disabled');
            }
        });
    },

    /**
     * Send the cancellation reason
     */
    initSendingReasonToApi: function() {

        this.$continueButton.rebind('click', function() {

            // Get the cancellation reason
            var reason = cancelSubscriptionDialog.$cancelReason.val();

            // Hide the dialog and show loading spinner
            cancelSubscriptionDialog.$dialog.addClass('hidden');
            cancelSubscriptionDialog.$backgroundOverlay.addClass('hidden').removeClass('payment-dialog-overlay');
            loadingDialog.show();

            // Cancel the subscription/s
            // cccs = Credit Card Cancel Subscriptions, r = reason
            api_req({ a: 'cccs', r: reason }, {
                callback: function() {

                    // Reset account cache and refetch all account data to display UI
                    // (note potential race condition if cancellation callback wasn't received in 7500ms)
                    M.account.lastupdate = 0;

                    setTimeout(function() {

                        // Hide loading dialog and cancel subscription button on account page
                        loadingDialog.hide();
                        cancelSubscriptionDialog.$accountPageCancelButton.hide();
                        cancelSubscriptionDialog.$accountPageSubscriptionBlock.removeClass('active-subscription');

                        // Show success dialog and refresh UI
                        cancelSubscriptionDialog.$dialogSuccess.removeClass('hidden');
                        cancelSubscriptionDialog.$backgroundOverlay.removeClass('hidden').addClass('payment-dialog-overlay');
                        cancelSubscriptionDialog.initCloseButtonSuccessDialog();
                        accountUI();

                    }, 7500);
                }
            });
        });
    }
};

/**
 * addToMultiInputDropDownList
 *
 * Add item from token.input plugin drop down list.
 *
 * @param {String} dialog, The class name.
 * @param {Array} item An array of JSON objects e.g. { id, name }.
 *
 */
function addToMultiInputDropDownList(dialog, item) {

    if (dialog) {
        $(dialog).tokenInput("addToDDL", item);
    }
}

/**
 * removeFromMultiInputDDL
 *
 * Remove item from token.input plugin drop down list.
 *
 * @param {String} dialog, The class name.
 * @param {Array} item An array of JSON objects e.g. { id, name }.
 *
 */
function removeFromMultiInputDDL(dialog, item) {

    if (dialog) {
        $(dialog).tokenInput("removeFromDDL", item);
    }
}

(function($, scope) {
    /**
     * Sort dialogs, dialogs used for sorting content in left panels, copy and move dialogs.
     *
     * @param opts {Object}
     *
     * @constructor
     */
    var SortMenu = function(opts) {

        var self = this;
        var defaultOptions = {
        };

        self.options = $.extend(true, {}, defaultOptions, opts);
    };

    /**
     * treesearchUI
     */
    SortMenu.prototype.treeSearchUI = function() {

        $('.nw-fm-tree-header').unbind('click');
        $('.nw-fm-search-icon').unbind('click');
        $('.nw-fm-tree-header input').unbind('keyup');
        $('.nw-fm-tree-header input').unbind('blur');

        // Items are NOT available in left panel, hide search
        if (!$('.fm-tree-panel .content-panel.active').find('ul li, .nw-contact-item').length) {
            $('.nw-fm-tree-header input').prop('readonly', true);
            $('.nw-fm-search-icon').hide();
        }
        else { // There's items available
            $('.nw-fm-search-icon').show();
            $('.nw-fm-tree-header input').prop('readonly', false);

            // Left panel header click, show search input box
            $('.nw-fm-tree-header').bind('click', function(e) {

                var $self = $(this);

                var targetClass = $(e.target).attr('class'),
                    filledInput = $self.attr('class'),
                    $input = $self.find('input');

                // Search icon visible
                if (targetClass && (targetClass.indexOf('nw-fm-search-icon') > -1)) {

                    // Remove previous search text
                    if (filledInput && (filledInput.indexOf('filled-input') > -1)) {
                        $self.removeClass('filled-input');
                    }
                }
                else {
                    $self.addClass('focused-input');
                    if ($input.val() === $input.attr('placeholder')) {
                        $input.val('');
                        $input.focus();
                    }
                }
            }); // END left panel header click

            // Make a search
            $('.nw-fm-search-icon').bind('click', function() {

                var $self = $(this);

                treesearch = false;
                treeredraw();
                $self.prev().val('');
                $self.parent().find('input').blur();
            });

            $('.nw-fm-tree-header input').bind('keyup', function(e) {

                var $self = $(this);

                var $parentElem = $self.parent();

                if (e.keyCode === 27) {
                    $parentElem.removeClass('filled-input');
                    $self.val('');
                    $self.blur();
                    treesearch = false;
                }
                else {
                    $parentElem.addClass('filled-input');
                    treesearch = $self.val();
                }

                if ($self.val() === '') {
                    $parentElem.removeClass('filled-input');
                }

                treeredraw();
            });

            $('.nw-fm-tree-header input').bind('blur', function() {

                var $self = $(this);

                if (($self.val() === $self.attr('placeholder')) || ($self.val() === '')) {
                    $self.parent('.nw-fm-tree-header').removeClass('focused-input filled-input');
                    $self.val($self.attr('placeholder'));
                }
                else {
                    $self.parent('.nw-fm-tree-header').removeClass('focused-input');
                }
            });
        }

        /**
         * Show/hide sort dialog in left panel
         */
        $('.nw-tree-panel-arrows').rebind('click', function() {

            var $self = $(this);

            var menu, type, sortTreePanel, $sortMenuItems;

            // Show sort menu
            if ($self.attr('class').indexOf('active') === -1) {

                $.hideContextMenu();

                $self.addClass('active');

                menu = $('.nw-sorting-menu').removeClass('hidden');
                type = treePanelType();

                if (type === 'settings') {
                    type = M.lastActiveTab || 'cloud-drive';
                }

                // Show all items in sort dialog in case contacts tab is choosen
                if (type === 'contacts') {
                    menu.find('.sorting-item-divider,.sorting-menu-item').removeClass('hidden');
                }
                else { // Hide status and last-interaction sorting options in sort dialog
                    menu.find('*[data-by=status],*[data-by=last-interaction]').addClass('hidden');
                }

                sortTreePanel = $.sortTreePanel[type];

                if (d && !sortTreePanel) {
                    console.error('No sortTreePanel', type);
                }

                $sortMenuItems = $('.sorting-menu-item').removeClass('active');

                if (sortTreePanel) {
                    $sortMenuItems.filter('*[data-by=' + sortTreePanel.by + '],*[data-dir=' + sortTreePanel.dir + ']').addClass('active');
                }

                return false; // Prevent bubbling
            }

            // Hide sort menu
            else {
                $self.removeClass('active');
                $('.nw-sorting-menu').addClass('hidden');
            }
        });

        /**
         * React on user input when new sorting criteria is picked
         */
        $('.fm-left-panel .sorting-menu-item').rebind('click', function() {

            var $self = $(this),
                data = $self.data(),
                type = treePanelType();

            if (type === 'settings') {
                type = M.lastActiveTab || 'cloud-drive';
            }

            if (!$self.hasClass('active') && $.sortTreePanel[type]) {
                $self.parent().find('.sorting-menu-item').removeClass('active');
                $self.addClass('active');
                $('.nw-sorting-menu').addClass('hidden');
                $('.nw-tree-panel-arrows').removeClass('active');

                if (data.dir) {
                    localStorage['sort' + type + 'Dir'] = $.sortTreePanel[type].dir = data.dir;
                }
                if (data.by) {
                    localStorage['sort' + type + 'By'] = $.sortTreePanel[type].by = data.by;
                }

                if (type === 'contacts') {
                    M.contacts();
                }
                else if (type === 'shared-with-me') {
                    M.buildtree({ h: 'shares' }, M.buildtree.FORCE_REBUILD);
                }
                else if (type === 'inbox') {
                    M.buildtree(M.d[M.InboxID], M.buildtree.FORCE_REBUILD);
                }
                else if (type === 'rubbsih-bin') {
                    M.buildtree({ h: M.RubbishID }, M.buildtree.FORCE_REBUILD);
                }
                else if ((type === 'cloud-drive') || (type === 'folder-link')) {
                    M.buildtree(M.d[M.RootID], M.buildtree.FORCE_REBUILD);
                }

                treeUI(); // reattach events
            }
        });

    };

    SortMenu.prototype.initializeTreePanelSorting = function() {

        var self = this;

        $.sortTreePanel = {};

        $.each(['folder-link', 'contacts', 'conversations', 'inbox', 'shared-with-me', 'cloud-drive', 'rubbish-bin'], function(key, type) {
            $.sortTreePanel[type] = {
                by: anyOf(['name', 'status', 'last-interaction'], localStorage['sort' + type + 'By']) || (type === 'contacts' ? "status": "name"),
                dir: parseInt(anyOf(['-1', '1'], localStorage['sort' + type + 'Dir']) || '1')
            };
        });
    };

    /**
     * initializeDialogTreePanelSorting
     *
     * Initialize sorting menu in copy and move dialogs
    */
    SortMenu.prototype.initializeDialogTreePanelSorting = function() {

        var dlgKey;

        // Copy dialog
        $.each(['folder-link', 'contacts', 'conversations', 'inbox', 'shared-with-me', 'cloud-drive', 'rubbish-bin'], function(key, type) {
            dlgKey = 'Copy' + type;
            $.sortTreePanel[dlgKey] = {
                by: anyOf(['name', 'status', 'last-interaction'], localStorage['sort' + dlgKey + 'By']) || (type === 'contacts' ? "status": "name"),
                dir: parseInt(anyOf(['-1', '1'], localStorage['sort' + dlgKey + 'Dir']) || '1')
            };
        });

        // Move dialog
        $.each(['folder-link', 'contacts', 'conversations', 'inbox', 'shared-with-me', 'cloud-drive', 'rubbish-bin'], function(key, type) {
            dlgKey = 'Move' + type;
            $.sortTreePanel[dlgKey] = {
                by: anyOf(['name', 'status', 'last-interaction'], localStorage['sort' + dlgKey + 'By']) || (type === 'contacts' ? "status": "name"),
                dir: parseInt(anyOf(['-1', '1'], localStorage['sort' + dlgKey + 'Dir']) || '1')
            };
        });
    };

    // export
    scope.mega = scope.mega || {};
    scope.mega.SortMenu = SortMenu;
})(jQuery, window);<|MERGE_RESOLUTION|>--- conflicted
+++ resolved
@@ -3457,7 +3457,7 @@
             html += '<div class="default-dropdown-item ' + sel + '" data-value="' + country + '">' + isocountries[country] + '</div>';
         }
         $('.default-select.country .default-select-scroll').html(html);
-        
+       
         // Bind Dropdowns events
         bindDropdownEvents($('.fm-account-main .default-select'), 1);
 
@@ -3653,34 +3653,24 @@
                 // Request change of email
                 // e => new email address
                 // i => requesti (Always has the global variable requesti (last request ID))
-<<<<<<< HEAD
-                api_req({
-                a:'se',
-                aa:'a',
-                e: email,
-                i: requesti,
-                },  {
-                    callback : function(res) {
-=======
                 api_req({ a: 'se', aa: 'a', e: email, i: requesti }, { callback : function(res) {
                         
                         loadingDialog.hide();
                         
->>>>>>> 70f83ef0
                         if (res === -12) {
                             return msgDialog('warninga', l[135], l[7717]);
                         }
 
                         fm_showoverlay();
                         dialogPositioning('.awaiting-confirmation');
-                        
+
                         $('.awaiting-confirmation').removeClass('hidden');
                         $('.fm-account-save-block').addClass('hidden');
-                        
+
                         localStorage.new_email = email;
                     }
                 });
-                
+
                 return;
             }
 
@@ -3697,6 +3687,7 @@
             $(this).addClass('active');
             $('.account-history-dropdown').addClass('hidden');
             $(this).next().removeClass('hidden');
+
         });
         $('.account-history-drop-items').unbind('click');
         $('.account-history-drop-items').bind('click', function()
@@ -4131,6 +4122,7 @@
 
         function accountWidth() {
             var $mainBlock = $('.fm-account-main');
+
             if ($mainBlock.width() > 1675) {
                 $mainBlock.addClass('hi-width');
             }
