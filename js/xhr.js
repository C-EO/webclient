--- conflicted
+++ resolved
@@ -25,7 +25,7 @@
 	xhr._send  = xhr.send
 
 	xhr.send = function() {
-<<<<<<< HEAD
+		this.setup_timeout();
 		if (arguments.length == 0)	{
 			// download
 			xhr.started = Date.now()
@@ -34,11 +34,6 @@
 
 		// upload
 		return xhr._send.apply(this, arguments)
-=======
-		this.setup_timeout();
-		xhr.started = Date.now()
-		xhr._send.apply(this, arguments)
->>>>>>> 70b31cf7
 	}
 
 	xhr.abort = function() {
