/**
 * Functionality for the Notifications popup
 *
 * 1) On page load, fetch the latest x number of notifications. If there are any new ones, these should show a
 *    number e.g. (3) in the red circle to indicate there are new notifications.
 * 2) When they click the notifications icon, show the popup and whatever notifications the user has.
 * 3) On action packet receive, put the notification at the top of the queue and update the red circle to indicate a
 *    new notification. Next time the popup opens this will show the new notification and old ones.
 */
var notify = {

    // The current notifications
    notifications: [],

    // Number of notifications to fetch in the 'c=100' API request.
    // This is reduced to 50 for fast rendering.
    numOfNotifications: 50,

    // Locally cached emails and pending contact emails
    userEmails: {},

    // jQuery objects for faster lookup
    $popup: null,
    $popupIcon: null,
    $popupNum: null,

    initialLoadComplete: false,

    // A list of already rendered pending contact request IDs (multiple can exist with reminders)
    renderedContactRequests: [],

    /**
     * Initialise the notifications system
     */
    init: function() {

        // Cache lookups
        notify.$popup = $('.top-head .notification-popup');
        notify.$popupIcon = $('.top-head .cloud-popup-icon');
        notify.$popupNum = $('.top-head .notification-num');

        // Init event handler to open popup
        notify.initNotifyIconClickHandler();

        // Recount the notifications and display red tooltip because they opened a new page within Mega
        notify.countAndShowNewNotifications();
    },

    /**
     * Get the most recent 100 notifications from the API
     */
    getInitialNotifications: function() {

        // Clear notifications before fetching (sometimes this needs to be done if re-logging in)
        notify.notifications = [];

        // Call API to fetch the most recent notifications
        api_req('c=' + notify.numOfNotifications, {
            callback: function(result) {

                // Check it wasn't a negative number error response
                if (typeof result !== 'object') {
                    return false;
                }

                // Get the current UNIX timestamp and the last time delta (the last time the user saw a notification)
                var currentTime = notify.getCurrentTimestamp();
                var lastTimeDelta = (result.ltd) ? result.ltd : 0;
                var notifications = result.c;
                var pendingContactUsers = result.u;

                // Add pending contact users
                notify.addUserEmails(pendingContactUsers);

                // Loop through the notifications
                for (var i = 0; i < notifications.length; i++) {

                    var notification = notifications[i];            // The full notification object
                    var id = makeid(10);                            // Make random ID
                    var type = notification.t;                      // Type of notification e.g. share
                    var timeDelta = notification.td;                // Seconds since the notification occurred
                    var seen = (timeDelta >= lastTimeDelta);        // If the notification time delta is older than the last time the user saw the notification then it is read
                    var timestamp = currentTime - timeDelta;        // Timestamp of the notification
                    var userHandle = notification.u;                // User handle e.g. new share from this user

                    // Add notifications to list
                    notify.notifications.push({
                        data: notification,                         // The full notification object
                        id: id,
                        seen: seen,
                        timeDelta: timeDelta,
                        timestamp: timestamp,
                        type: type,
                        userHandle: userHandle
                    });
                }

                // Show the notifications
                notify.countAndShowNewNotifications();
            }
        }, 3);  // Channel 3
    },

    /**
     * Adds a notification from an Action Packet
     * @param {Object} actionPacket The action packet object
     */
    notifyFromActionPacket: function(actionPacket) {

        // We should not show notifications if we haven't yet done the initial notifications load yet
        if (!notify.initialLoadComplete) {
            return false;
        }

        var notification = actionPacket;                // The action packet
        var id = makeid(10);                            // Make random ID
        var type = notification.a;                      // Type of notification e.g. share
        var currentTime = notify.getCurrentTimestamp(); // Get the current timestamps in seconds
        var seen = false;                               // New notification, so mark as unread
        var userHandle = notification.u;                // User handle e.g. new share from this user

        // Add notifications to start of the list
        notify.notifications.unshift({
            data: notification,                         // The full notification object
            id: id,
            seen: seen,
            timeDelta: 0,
            timestamp: currentTime,
            type: type,
            userHandle: userHandle
        });

        // Update store of user emails that it knows about if a contact request was recently accepted
        notify.addUserEmails();

        // Show the new notification icon
        notify.countAndShowNewNotifications();

        // If the popup is open, re-render the notifications to show the latest one
        if (notify.$popup.hasClass('active')) {
            notify.renderNotifications();
        }
    },

    /**
     * Gets the current UNIX timestamp
     * @returns {Number} Returns an integer with the current UNIX timestamp (in seconds)
     */
    getCurrentTimestamp: function() {

        return Math.round(new Date().getTime() / 1000);
    },

    /**
     * Counts the new notifications and shows the number of new notifications in a red circle
     */
    countAndShowNewNotifications: function() {

        var newNotifications = 0;

        // Loop through the notifications
        for (var i = 0; i < notify.notifications.length; i++) {

            // If it hasn't been seen yet increment the count
            if (notify.notifications[i].seen === false) {
                newNotifications++;
            }
        }

        // If there is a new notification, show the red circle with the number of notifications in it
        if (newNotifications >= 1) {
            notify.$popupNum.removeClass('hidden');
            notify.$popupNum.html(newNotifications);
        }
        else {
            // Otherwise hide it
            notify.$popupNum.addClass('hidden');
            notify.$popupNum.html(newNotifications);
        }

        // Update page title
        megatitle();
    },

    /**
     * Marks all notifications so far as seen, this will hide the red circle
     * and also make sure on reload these notifications are not new anymore
     */
    markAllNotificationsAsSeen: function() {

        // Loop through the notifications and mark them as seen (read)
        for (var i = 0; i < notify.notifications.length; i++) {
            notify.notifications[i].seen = true;
        }

        // Hide red circle with number of new notifications
        notify.$popupNum.addClass('hidden');
        notify.$popupNum.html(0);

        // Update page title
        megatitle();

        // Send 'set last acknowledged' API request to inform it which notifications have been seen
        // up to this point then they won't show these notifications as new next time they are fetched
        api_req({ a: 'sla', i: requesti });
    },

    /**
     * Open the notifications popup when clicking the notifications icon
     */
    initNotifyIconClickHandler: function() {

        // Add delegated event for when the notifications icon is clicked
        $('.top-head').off('click', '.cloud-popup-icon');
        $('.top-head').on('click', '.cloud-popup-icon', function() {

            // If the popup is already open, then close it
            if (notify.$popup.hasClass('active')) {
                notify.closePopup();
            }
            else {
                // Otherwise open the popup
                notify.openPopup();
            }
        });
    },

    /**
     * Opens the notification popup with notifications
     */
    openPopup: function() {

        // Calculate the position of the notifications popup so it is centered beneath the notifications icon.
        // This is dynamically calculated because sometimes the icon position can change depending on the top nav items.
        var popupPosition = notify.$popupIcon.offset().left - 40;

        // Set the position of the notifications popup and open it
        notify.$popup.css('left', popupPosition + 'px');
        notify.$popup.addClass('active');
        notify.$popupIcon.addClass('active');

        // Render and show notifications currently in list
        notify.renderNotifications();
    },

    /**
     * Closes the popup. If the popup is currently open and a) the user clicks onto a new page within Mega or b) clicks
     * outside of the popup then this will mark the notifications as read. If the popup is not open, then functions
     * like $.hideTopMenu will try to hide any popups that may be open, but in this scenario we don't want to mark the
     * notifications as seen/read, we want the number of new notifications to remain in the red tooltip.
     */
    closePopup: function() {

        // Make sure it is actually visible (otherwise any call to $.hideTopMenu in index.js could trigger this
        if ((notify.$popup !== null) && (notify.$popup.hasClass('active'))) {

            // Hide the popup
            notify.$popup.removeClass('active');
            notify.$popupIcon.removeClass('active');

            // Mark all notifications as seen seeing the popup has been opened and they have been viewed
            notify.markAllNotificationsAsSeen();
        }
        else {
            // Otherwise this call probably came from $.hideTopMenu in index.js so just hide the popup
            notify.$popup.removeClass('active');
        }
    },

    /**
     * Sort the notifications so the most recent ones appear first in the popup
     */
    sortNotificationsByMostRecent: function() {

        notify.notifications.sort(function(notificationA, notificationB) {

            if (notificationA.timestamp > notificationB.timestamp) {
                return -1;
            }
            else if (notificationA.timestamp < notificationB.timestamp) {
                return 1;
            }
            else {
                return 0;
            }
        });
    },

    /**
     * Populates the user emails into a list which can be looked up later for incoming
     * notifications where there is no known contact handle e.g. pending shares/contacts
     * @param {Array} pendingContactUsers The
     */
    addUserEmails: function(pendingContactUsers) {

        // Add the pending contact email addresses
        if (typeof pendingContactUsers !== 'undefined') {

            for (var i = 0, length = pendingContactUsers.length; i < length; i++) {

                var userHandle = pendingContactUsers[i].u;
                var userEmail = pendingContactUsers[i].m;

                notify.userEmails[userHandle] = userEmail;
            }
        }

        // Add the emails from the user's list of known contacts
        if (M && M.u) {
            M.u.forEach(function(c, userHandle) {
                // Add the email
                notify.userEmails[userHandle] = c.m;
            });
        }
    },

    /**
     * To do: render the notifications in the popup
     */
    renderNotifications: function() {

        // Get the number of notifications
        var numOfNotifications = notify.notifications.length;
        var allNotificationsHtml = '';

        // If no notifications, show empty
        if (numOfNotifications === 0) {
            notify.$popup.addClass('empty');
            return false;
        }

        // Sort the notifications
        notify.sortNotificationsByMostRecent();

        // Reset rendered contact requests so the Accept button will show again
        notify.renderedContactRequests = [];

        // Cache the template selector
        var $template = this.$popup.find('.notification-item.template');

        // Remove existing notifications and so they are re-rendered
        this.$popup.find('.notification-item:not(.template)').remove();

        // Loop through all the notifications
        for (var i = 0; i < numOfNotifications; i++) {

            // Get the notification data and clone the notification template in /html/top.html
            var notification = notify.notifications[i];
            var $notificationHtml = $template.clone();

            // Update template
            $notificationHtml = notify.updateTemplate($notificationHtml, notification);
<<<<<<< HEAD
            
            // Skip this notification if it's not one that is recognised
            if ($notificationHtml === false) {
                continue;
            }
            
=======

>>>>>>> a2f85d5e
            // Build the html
            allNotificationsHtml += $notificationHtml.prop('outerHTML');
        }

        // Update the list of notifications
        notify.$popup.find('.notification-scr-list').append(allNotificationsHtml);
        notify.$popup.removeClass('empty');

        // Add scrolling for the notifications
        notify.initPopupScrolling();

        // Add click handlers for various notifications
        notify.initShareClickHandler();
        notify.initTakedownClickHandler();
        notify.initPaymentClickHandler();
        notify.initAcceptContactClickHandler();
    },

    /**
     * Initialise scrolling on the notifications popup
     */
    initPopupScrolling: function() {

        // Initialise scrolling on the popup
        $('.notification-scroll').jScrollPane({
            showArrows: true,
            arrowSize: 5
        });

        jScrollFade('.notification-scroll');
    },

    /**
     * On click of a share or new files/folders notification, go to that share
     */
    initShareClickHandler: function() {

        // Select the notifications with shares or new files/folders
        this.$popup.find('.notification-item.nt-incoming-share, .notification-item.nt-new-files').rebind('click', function() {

            // Get the folder ID from the HTML5 data attribute
            var folderId = $(this).attr('data-folder-id');

            // Mark all notifications as seen (because they clicked on a notification within the popup)
            notify.markAllNotificationsAsSeen();

            // Open the folder
            M.openFolder(folderId);
            reselect(true);
        });
    },

    /**
     * On click of a takedown or restore notice, go to the parent folder
     */
    initTakedownClickHandler: function() {
        
        // Select the notifications with shares or new files/folders
        this.$popup.find('.nt-takedown-notification, .nt-takedown-reinstated-notification').rebind('click', function() {
                        
            // Get the folder ID from the HTML5 data attribute
            var folderOrFileId = $(this).attr('data-folder-or-file-id');
            var parentFolderId = M.d[folderOrFileId].p;
            
            // Mark all notifications as seen (because they clicked on a notification within the popup)
            notify.markAllNotificationsAsSeen();
            
            // Open the folder
            M.openFolder(parentFolderId);
            reselect(true);
        });
    },
    
    /**
     * If they click on a payment notification, then redirect them to the Account History page
     */
    initPaymentClickHandler: function() {

        // On payment notification click
        this.$popup.find('.notification-item.nt-payment-notification').rebind('click', function() {

            // Mark all notifications as seen (because they clicked on a notification within the popup)
            notify.markAllNotificationsAsSeen();

            // Redirect to payment history
            document.location.hash = '#fm/account/history';
        });
    },

    /**
     * If the click on Accept for a contact request, accept the contact
     */
    initAcceptContactClickHandler: function() {

        // Add click handler to Accept button
        this.$popup.find('.notification-item .notifications-button.accept').rebind('click', function() {

            var $this = $(this);
            var pendingContactId = $this.attr('data-pending-contact-id');

            // Send the User Pending Contact Action (upca) API 2.0 request to accept the request
            M.acceptPendingContactRequest(pendingContactId);

            // Show the Accepted icon and text
            $this.closest('.notification-item').addClass('accepted');

            // Mark all notifications as seen (because they clicked on a notification within the popup)
            notify.markAllNotificationsAsSeen();
        });
    },

    /**
     * Main function to update each notification with relevant style and details
     * @param {Object} $notificationHtml The jQuery clone of the HTML notification template
     * @param {Object} notification The notification object
     * @returns {Object}
     */
    updateTemplate: function($notificationHtml, notification)
    {
        // Remove the template class
        $notificationHtml.removeClass('template');

        var date = time2last(notification.timestamp);
        var userHandle = notification.userHandle;
        var userEmail = '';
        var avatar = '';

        // If a contact action packet
        if ((typeof userHandle === 'object') && (typeof notification.data.u[0].m !== 'undefined')) {
            userEmail = notification.data.u[0].m;
        }

        // Use the email address in the notification/action packet if the contact doesn't exist locally
        else if ((typeof M.u[userHandle] === 'undefined') && (typeof notification.data.m !== 'undefined')) {
            userEmail = notification.data.m;
        }

        // Otherwise get from the list of emails we know about
        else if (typeof notify.userEmails[userHandle] !== 'undefined') {
            userEmail = notify.userEmails[userHandle];
        }

        // Generate from the user handle which will load their profile pic if they are already a contact
        if (typeof M.u[userHandle] !== 'undefined') {
            avatar = useravatar.contact(userHandle);
        }

        // If it failed to generate an avatar from the user handle, or we haven't generated one yet use the email
        // address. With the new v2.0 API for pending contacts, the user handle will usually not be available as they
        // are not a full contact yet.
        if (avatar === '') {
            avatar = useravatar.contact(userEmail);
        }

        // Escape email address
        userEmail = htmlentities(userEmail);

        // Update common template variables
        $notificationHtml.attr('id', notification.id);
        $notificationHtml.find('.notification-date').text(date);
        $notificationHtml.find('.notification-username').text(userEmail);
        $notificationHtml.find('.notification-avatar').prepend(avatar);

        // Add read status
        if (notification.seen) {
            $notificationHtml.addClass('read');
        }

        // Populate other information based on each type of notification
<<<<<<< HEAD
        switch (notification.type) {            
=======
        switch (notification.type) {

>>>>>>> a2f85d5e
            case 'ipc':
                return notify.renderIncomingPendingContact($notificationHtml, notification, userEmail);
            case 'c':
                return notify.renderContactChange($notificationHtml, notification);
            case 'upci':
                return notify.renderUpdatedPendingContactIncoming($notificationHtml, notification, userEmail);
            case 'upco':
                return notify.renderUpdatedPendingContactOutgoing($notificationHtml, notification);
            case 'share':
                return notify.renderNewShare($notificationHtml, notification, userEmail);
            case 'dshare':
                return notify.renderDeletedShare($notificationHtml, userEmail);
            case 'put':
                return notify.renderNewSharedNodes($notificationHtml, notification, userEmail);
            case 'psts':
                return notify.renderPayment($notificationHtml, notification);
            case 'ph':
                return notify.renderTakedown($notificationHtml, notification);
            default:                
                return false;   // If it's a notification type we do not recognise yet
        }
<<<<<<< HEAD
=======

        return $notificationHtml;
>>>>>>> a2f85d5e
    },

    /**
     * Render pending contact requests
     * @param {Object} $notificationHtml jQuery object of the notification template HTML
     * @param {Object} notification
     * @returns {Object} The HTML to be rendered for the notification
     */
    renderIncomingPendingContact: function($notificationHtml, notification) {

        var pendingContactId = notification.data.p;
        var mostRecentNotification = true;
        var className = '';
        var title = '';

        // Check if a newer contact request for this user has already been rendered (notifications are sorted by timestamp)
        for (var i = 0, length = notify.renderedContactRequests.length; i < length; i++) {

            // If this contact request has already been rendered, don't render the current notification with buttons
            if (pendingContactId === notify.renderedContactRequests[i]) {
                mostRecentNotification = false;
            }
        }

        // If this is the most recent contact request from this user
        if (mostRecentNotification) {

            // If this IPC notification also exists in the state
            if (typeof M.ipc[pendingContactId] === 'object') {

                // Show the Accept button
                $notificationHtml.find('.notification-request-buttons').removeClass('hidden');
            }

            // Set a flag so the buttons are not rendered again on older notifications
            notify.renderedContactRequests.push(pendingContactId);
        }

        // If the other user deleted their contact request to the current user
        if (typeof notification.data.dts !== 'undefined') {
            className = 'nt-contact-deleted';
            title = l[7151];      // Cancelled their contact request
        }

        // If the other user sent a reminder about their contact request
        else if (typeof notification.data.rts !== 'undefined') {
            className = 'nt-contact-request';
            title = l[7150];      // Reminder: you have a contact request
        }
        else {
            // Creates notification with 'Sent you a contact request' and 'Accept' button
            className = 'nt-contact-request';
            title = l[5851];
        }

        // Populate other template information
        $notificationHtml.addClass(className);
        $notificationHtml.find('.notification-info').text(title);
        $notificationHtml.find('.notifications-button.accept').attr('data-pending-contact-id', pendingContactId);

        return $notificationHtml;
    },

    /**
     * Renders notifications related to contact changes
     * @param {Object} $notificationHtml jQuery object of the notification template HTML
     * @param {Object} notification
     * @returns {Object} The HTML to be rendered for the notification
     */
    renderContactChange: function($notificationHtml, notification) {

        // The action 'c' will only be available if initial fetch of notifications, 'u[0].c' is used if action packet
        var action = (typeof notification.data.c !== 'undefined') ? notification.data.c : notification.data.u[0].c;
        var className = '';
        var title = '';

        // If the user deleted the request
        if (action === 0) {
            className = 'nt-contact-deleted';
            title = l[7146];        // Deleted you as a contact
        }
        else if (action === 1) {
            className = 'nt-contact-accepted';
            title = l[7145];        // You are now both contacts
        }
        else if (action === 2) {
            className = 'nt-contact-deleted';
            title = l[7144];        // Account has been deleted/deactivated
        }
        else if (action === 3) {
            className = 'nt-contact-request-blocked';
            title = l[7143];        // Blocked you as a contact
        }

        // Populate other template information
        $notificationHtml.addClass(className);
        $notificationHtml.find('.notification-info').text(title);

        return $notificationHtml;
    },

    /**
     * Renders Updated Pending Contact (Incoming) notifications
     * @param {Object} $notificationHtml jQuery object of the notification template HTML
     * @param {Object} notification
     * @returns {Object} The HTML to be rendered for the notification
     */
    renderUpdatedPendingContactIncoming: function($notificationHtml, notification) {

        // The action 's' will only be available if initial fetch of notifications, 'u[0].s' is used if action packet
        var action = (typeof notification.data.s !== 'undefined') ? notification.data.s : notification.data.u[0].s;
        var className = '';
        var title = '';

        if (action === 1) {
            className = 'nt-contact-request-ignored';
            title = l[7149];      // You ignored a contact request
        }
        else if (action === 2) {
            className = 'nt-contact-accepted';
            title = l[7148];      // You accepted a contact request
        }
        else if (action === 3) {
            className = 'nt-contact-request-denied';
            title = l[7147];      // You denied a contact request
        }

        // Populate other template information
        $notificationHtml.addClass(className);
        $notificationHtml.find('.notification-info').text(title);

        return $notificationHtml;
    },

    /**
     * Renders Updated Pending Contact (Outgoing) notifications
     * @param {Object} $notificationHtml jQuery object of the notification template HTML
     * @param {Object} notification
     * @returns {Object} The HTML to be rendered for the notification
     */
    renderUpdatedPendingContactOutgoing: function($notificationHtml, notification) {

        // The action 's' will only be available if initial fetch of notifications, 'u[0].s' is used if action packet
        var action = (typeof notification.data.s !== 'undefined') ? notification.data.s : notification.data.u[0].s;
        var className = '';
        var title = '';

        // Display message depending on action
        if (action === 2) {
            className = 'nt-contact-accepted';
            title = l[5852];        // Accepted your contact request
        }
        else if (action === 3) {
            className = 'nt-contact-request-denied';
            title = l[5853];        // Denied your contact request
        }

        // Populate other template information
        $notificationHtml.addClass(className);
        $notificationHtml.find('.notification-info').text(title);

        return $notificationHtml;
    },

    /**
     * Render new share notification
     * @param {Object} $notificationHtml jQuery object of the notification template HTML
     * @param {Object} notification
     * @param {String} email The email address
     * @returns {Object} The HTML to be rendered for the notification
     */
    renderNewShare: function($notificationHtml, notification, email) {

        var title = '';
        var folderId = notification.data.n;

        // If the email exists use language string 'New shared folder from [X]'
        if (email) {
            title = l[824].replace('[X]', email);
        }
        else {
            // Otherwise use string 'New shared folder'
            title = l[825];
        }

        // Populate other template information
        $notificationHtml.addClass('nt-incoming-share');
        $notificationHtml.addClass('clickable');
        $notificationHtml.find('.notification-info').text(title);
        $notificationHtml.attr('data-folder-id', folderId);

        return $notificationHtml;
    },

    /**
     * Render a deleted share notification
     * @param {Object} $notificationHtml jQuery object of the notification template HTML
     * @param {String} email The email address
     * @returns {Object} The HTML to be rendered for the notification
     */
    renderDeletedShare: function($notificationHtml, email) {

        var title = '';

        // If the email exists use string 'Access to folders shared by [X] was removed'
        if (email) {
            title = l[7879].replace('[X]', email);
        }
        else {
            // Otherwise use string 'Access to folders was removed.'
            title = l[7880];
        }

        // Populate other template information
        $notificationHtml.addClass('nt-revocation-of-incoming');
        $notificationHtml.find('.notification-info').text(title);

        return $notificationHtml;
    },

    /**
     * Render a notification for when another user has added files/folders into an already shared folder.
     * This condenses all the files and folders that were shared into a single notification.
     * @param {Object} $notificationHtml jQuery object of the notification template HTML
     * @param {Object} notification
     * @param {String} email The email address
     * @returns {Object} The HTML to be rendered for the notification
     */
    renderNewSharedNodes: function($notificationHtml, notification, email) {

        var nodes = notification.data.f;
        var fileCount = 0;
        var folderCount = 0;
        var folderId = notification.data.n;
        var notificationText = '';
        var title = '';

        // Count the number of new files and folders
        for (var node in nodes) {

            // Skip if not own property
            if (!nodes.hasOwnProperty(node)) {
                continue;
            }

            // If folder, increment
            if (nodes[node].t == 1) {
                folderCount++;
            }
            else {
                // Otherwise is file
                fileCount++;
            }
        }

        // Get wording for the number of files and folders added
        if ((folderCount > 1) && (fileCount > 1)) {
            notificationText = l[828].replace('[X1]', folderCount).replace('[X2]', fileCount);  // [X1] folders and [X2] files
        }
        else if ((folderCount > 1) && (fileCount == 1)) {
            notificationText = l[829].replace('[X]', folderCount);  // [X] folders and 1 file
        }
        else if ((folderCount == 1) && (fileCount > 1)) {
            notificationText = l[830].replace('[X]', fileCount);    // 1 folder and [X] files
        }
        else if ((folderCount == 1) && (fileCount == 1)) {
            notificationText = l[831];                              // 1 folder and 1 file
        }
        else if (folderCount > 1) {
            notificationText = l[832].replace('[X]', folderCount);  // [X] folders
        }
        else if (fileCount > 1) {
            notificationText = l[833].replace('[X]', fileCount);    // [X] files
        }
        else if (folderCount == 1) {
            notificationText = l[834];  // 1 folder
        }
        else if (fileCount == 1) {
            notificationText = l[835];  // 1 file
        }

        // Set wording of the title
        if (email) {
            title = l[836].replace('[X]', email);
            title = title.replace('[DATA]', notificationText);  // [X] added [DATA]
        }
        else if ((fileCount + folderCount) > 1) {
            title = l[837].replace('[X]', notificationText);    // [X] have been added
        }
        else {
            title = l[838].replace('[X]', notificationText);    // [X] has been added
        }

        // Populate other template information
        $notificationHtml.addClass('nt-new-files');
        $notificationHtml.addClass('clickable');
        $notificationHtml.find('.notification-info').text(title);
        $notificationHtml.attr('data-folder-id', folderId);

        return $notificationHtml;
    },

    /**
     * Process payment notification sent from payment provider e.g. Bitcoin
     * @param {Object} $notificationHtml jQuery object of the notification template HTML
     * @param {Object} notification
     */
    renderPayment: function($notificationHtml, notification) {

        var proLevel = notification.data.p;
        var proPlan = getProPlan(proLevel);
        var success = (notification.data.r === 's') ? true : false;
        var header = l[1230];   // Payment info
        var title = '';

        // Change wording depending on success or failure
        if (success) {
            title = l[7142].replace('%1', proPlan);   // Your payment for the PRO III plan was received.
        }
        else {
            title = l[7141].replace('%1', proPlan);   // Your payment for the PRO II plan was unsuccessful.
        }

        // Populate other template information
        $notificationHtml.addClass('nt-payment-notification');
        $notificationHtml.addClass('clickable');
        $notificationHtml.find('.notification-info').text(title);
        $notificationHtml.find('.notification-username').text(header);      // Use 'Payment info' instead of an email

        return $notificationHtml;
    },
    
    /**
     * Processes a takedown notice or counter-notice to restore the file
     * @param {Object} $notificationHtml jQuery object of the notification template HTML
     * @param {Object} notification
     */
    renderTakedown: function($notificationHtml, notification) {
        
        var header = '';
        var title = '';
        var cssClass = '';
        var folderOrFileHandle = notification.data.h;
        var folderOrFileName = (M.d[folderOrFileHandle].name) ? htmlentities(M.d[folderOrFileHandle].name) : '';
        var folderOrFile = (M.d[folderOrFileHandle].t === 0) ? l[5557] : l[5561];
        
        // Takedown notice
        // Your publicly shared %1 (%2) has been taken down.
        if (typeof notification.data.down !== 'undefined') {
            header = l[8521];
            title = l[8522].replace('%1', folderOrFile).replace('%2', folderOrFileName);
            cssClass = 'nt-takedown-notification';
        }
        
        // Takedown reinstated
        // Your taken down %1 (%2) has been reinstated.
        else if (typeof notification.data.up !== 'undefined') {
            header = l[8524];
            title = l[8523].replace('%1', folderOrFile).replace('%2', folderOrFileName);
            cssClass = 'nt-takedown-reinstated-notification';
        }
        
        // Populate other template information
        $notificationHtml.addClass(cssClass);
        $notificationHtml.addClass('clickable');
        $notificationHtml.find('.notification-info').text(title);
        $notificationHtml.find('.notification-username').text(header);
        $notificationHtml.attr('data-folder-or-file-id', folderOrFileHandle);
        
        return $notificationHtml;
    }
};

/**
 * Tests
 *
 * IPC action packet:
 * notify.notifyFromActionPacket({ a: "ipc", p: "mkwfd6Fpwsk", m: "test+401@mega.co.nz", msg: "Hello, join me on MEGA and get acce...", ps: 0, ts: 1439427955, uts: 1439427955, i: "6ZWnwU8ujK" });
 */<|MERGE_RESOLUTION|>--- conflicted
+++ resolved
@@ -350,16 +350,12 @@
 
             // Update template
             $notificationHtml = notify.updateTemplate($notificationHtml, notification);
-<<<<<<< HEAD
             
             // Skip this notification if it's not one that is recognised
             if ($notificationHtml === false) {
                 continue;
             }
             
-=======
-
->>>>>>> a2f85d5e
             // Build the html
             allNotificationsHtml += $notificationHtml.prop('outerHTML');
         }
@@ -529,12 +525,7 @@
         }
 
         // Populate other information based on each type of notification
-<<<<<<< HEAD
         switch (notification.type) {            
-=======
-        switch (notification.type) {
-
->>>>>>> a2f85d5e
             case 'ipc':
                 return notify.renderIncomingPendingContact($notificationHtml, notification, userEmail);
             case 'c':
@@ -556,11 +547,7 @@
             default:                
                 return false;   // If it's a notification type we do not recognise yet
         }
-<<<<<<< HEAD
-=======
-
-        return $notificationHtml;
->>>>>>> a2f85d5e
+
     },
 
     /**
