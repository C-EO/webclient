--- conflicted
+++ resolved
@@ -895,13 +895,8 @@
 }
 
 function hostname(url) {
-<<<<<<< HEAD
+	url = (''+url).match(/https?:\/\/([^.]+)/);
 	return (url || "http://mega.co.nz").match(/https?:\/\/([^.]+)/)[1];
-=======
-	if (d) ASSERT(url && /^http/.test(url), 'Invalid URL passed to hostname() -> ' + url);
-	url = (''+url).match(/https?:\/\/([^.]+)/);
-	return url && url[1];
->>>>>>> 0514ab34
 }
 
 // Helper to manage time/sizes in a friendly way
