--- conflicted
+++ resolved
@@ -5228,6 +5228,31 @@
     return false;
 };
 
+
+/**
+ * Returns the currently running site version depending on if in development, on the live site or if in an extension
+ * @returns {String} Returns the string 'dev' if in development or the currently running version e.g. 3.7.0
+ */
+mega.utils.getSiteVersion = function() {
+
+    // Use 'dev' as the default version if in development
+    var version = 'dev';
+
+    // If this is a production version the timestamp will be set
+    if (buildVersion.timestamp !== '') {
+
+        // Use the website build version by default
+        version = buildVersion.website;
+
+        // If an extension use the version of that (because sometimes there are independent deployments of extensions)
+        if (is_extension) {
+            version = (window.chrome) ? buildVersion.chrome + ' ' + l[957] : buildVersion.firefox + ' ' + l[959];
+        }
+    }
+
+    return version;
+};
+
 /*
  * Alert about 110% zoom level in Chrome/Chromium
  */
@@ -5296,36 +5321,5 @@
                 return Object.keys(this).length;
             }
         }
-<<<<<<< HEAD
     });
-}
-=======
-
-        timeout = requestAnimationFrame(delayed);
-    };
-};
-
-/**
- * Returns the currently running site version depending on if in development, on the live site or if in an extension
- * @returns {String} Returns the string 'dev' if in development or the currently running version e.g. 3.7.0
- */
-mega.utils.getSiteVersion = function() {
-
-    // Use 'dev' as the default version if in development
-    var version = 'dev';
-
-    // If this is a production version the timestamp will be set
-    if (buildVersion.timestamp !== '') {
-
-        // Use the website build version by default
-        version = buildVersion.website;
-
-        // If an extension use the version of that (because sometimes there are independent deployments of extensions)
-        if (is_extension) {
-            version = (window.chrome) ? buildVersion.chrome + ' ' + l[957] : buildVersion.firefox + ' ' + l[959];
-        }
-    }
-
-    return version;
-};
->>>>>>> 87eb1e4f
+}