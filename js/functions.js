--- conflicted
+++ resolved
@@ -1530,7 +1530,8 @@
 function unixtimeToTimeString(timestamp) {
     var date = new Date(timestamp * 1000);
     return addZeroIfLenLessThen(date.getHours(), 2)
-        + ":" + addZeroIfLenLessThen(date.getMinutes(), 2);
+        + ":" + addZeroIfLenLessThen(date.getMinutes(), 2)
+        + "." + addZeroIfLenLessThen(date.getSeconds(), 2)
 }
 
 /**
@@ -2807,23 +2808,7 @@
             });
         };
 
-<<<<<<< HEAD
         report.chatRoomState = chatStates;
-=======
-            var roomIdx = roomUniqueIdMap[v.room.roomJid];
-            if (!roomIdx) {
-                roomUniqueId += 1; // room which was closed, create new tmp id;
-                roomIdx = roomUniqueId;
-            }
-            if (!chatStates[roomIdx]) {
-                chatStates[roomIdx] = {};
-            }
-            if (!chatStates[roomIdx].callSessions) {
-                chatStates[roomIdx].callSessions = [];
-            }
-            chatStates[roomIdx].callSessions.push(r);
-        });
->>>>>>> b91e5c25
     };
 
     if (is_chrome_firefox) {
