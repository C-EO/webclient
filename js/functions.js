--- conflicted
+++ resolved
@@ -224,86 +224,6 @@
     }
 }
 
-<<<<<<< HEAD
-function populate_l()
-{
-	// for (var i = 7000 ; i-- ; l[i] = l[i] || '(null)');
-	l[0] = 'Mega Limited ' + new Date().getFullYear();
-	if ((lang == 'es') || (lang == 'pt') || (lang == 'sk')) l[0] = 'Mega Ltd.';
-	l[1] = l[398];
-	if (lang == 'en') l[1] = 'Go Pro';
-	l[438] = l[438].replace('[X]','');
-	l['439a'] = l[439];
-	l[439] = l[439].replace('[X1]','').replace('[X2]','');
-	l['466a'] = l[466];
-	l[466] = l[466].replace('[X]','');
-	l[543] = l[543].replace('[X]','');
-	l[456] = l[456].replace(':','');
-	l['471a'] = l[471].replace('[X]',10);
-	l['471b'] = l[471].replace('[X]',100);
-	l['471c'] = l[471].replace('[X]',250);
-	l['471d'] = l[471].replace('[X]',500);
-	l['471e'] = l[471].replace('[X]',1000);
-	l['469a'] = l[469].replace('[X]',10);
-	l['469b'] = l[469].replace('[X]',100);
-	l['469c'] = l[469].replace('[X]',250);
-	l['472a'] = l[472].replace('[X]',10);
-	l['472b'] = l[472].replace('[X]',100);
-	l['472c'] = l[472].replace('[X]',250);
-	l['208a'] = l[208].replace('[A]','<a href="#terms" class="red">');
-	l['208a'] = l['208a'].replace('[/A]','</a>');
-	l[208] = l[208].replace('[A]','<a href="#terms">');
-	l[208] = l[208].replace('[/A]','</a>');
-	l[517] = l[517].replace('[A]','<a href="#help">').replace('[/A]','</a>');
-	l[521] = l[521].replace('[A]','<a href="#copyright">').replace('[/A]','</a>');
-	l[553] = l[553].replace('[A]','<a href="mailto:resellers@mega.co.nz">').replace('[/A]','</a>');
-	l[555] = l[555].replace('[A]','<a href="#terms">').replace('[/A]','</a>');
-	l[754] = l[754].replace('[A]','<a href="http://www.google.com/chrome" target="_blank" style="color:#D9290B;">');
-	l[754] = l[754].replace('[/A]','</a>');
-	l[871] = l[871].replace('[B]','<strong>').replace('[/B]','</strong>').replace('[A]','<a href="#pro">').replace('[/A]','</a>');
-	l[924] = l[924].replace('[A]','<span class="red">').replace('[/A]','</span>');
-	l[501] = l[501].replace('17','').replace('%','');
-	l[1066] = l[1066].replace('[A]','<a class="red">').replace('[/A]','</a>');
-	l[1067] = l[1067].replace('[A]','<span class="red">').replace('[/A]','</span>');
-	l[1094] = l[1094].replace('[A]','<a href="#plugin">').replace('[/A]','</a>');
-	l[1095] = l[1095].replace('[A]','<span class="red">').replace('[/A]','</span>');
-	l[1133] = l[1133].replace('[A]','<a href="http://en.wikipedia.org/wiki/Entropy" target="_blank">').replace('[/A]','</a>');
-	l[1134] = l[1134].replace('[A]','<a href="http://en.wikipedia.org/wiki/Public-key_cryptography" target="_blank">').replace('[/A]','</a>');
-	l[1148] = l[1148].replace('[A]','<span class="red">').replace('[/A]','</span>');
-	l[1151] = l[1151].replace('[A]','<span class="red">').replace('[/A]','</span>');
-	l[731] = l[731].replace('[A]','<a href="#terms">').replace('[/A]','</a>');
-	if (lang == 'en') l[965] = 'Legal & policies';
-	l[1159] = l[1159].replace('[A]','<span class="red">').replace('[/A]','</span>');
-	l[1171] = l[1171].replace('[A]','<span class="red">').replace('[/A]','</span>');
-	l[1185] = l[1185].replace('[X]','<strong>MEGA.crx</strong>');
-	l[1242] = l[1242].replace('[A]','<a href="#affiliateterms" target="_blank">').replace('[/A]','</a>');
-	l[1218] = l[1218].replace('[A]','<a href="#affiliateterms" class="red">').replace('[/A]','</a>');
-	l[1212] = l[1212].replace('[A]','<a href="#sdk" class="red">').replace('[/A]','</a>');
-	l[1274] = l[1274].replace('[A]','<a href="#takedown">').replace('[/A]','</a>');
-	l[1275] = l[1275].replace('[A]','<a href="#copyright">').replace('[/A]','</a>');
-	l[1244] = l[1244].replace('[A]','<a href="#affiliateterms" class="red">').replace('[/A]','</a>');
-	l[1201] = l[1201].replace('[A]','<span class="red">').replace('[/A]','</span>');
-	l[1208] = l[1208].replace('[B]','<strong>').replace('[/B]','</strong>');
-	l[1915] = l[1915].replace('[A]','<a class="red" href="https://chrome.google.com/webstore/detail/mega/bigefpfhnfcobdlfbedofhhaibnlghod" target="_blank">').replace('[/A]','</a>');
-	l[1936] = l[1936].replace('[A]','<a href="#backup">').replace('[/A]','</a>');
-	l[1942] = l[1942].replace('[A]','<a href="#backup">').replace('[/A]','</a>');
-	l[1943] = l[1943].replace('[A]','<a href="mailto:support@mega.co.nz">').replace('[/A]','</a>');
-	l[1948] = l[1948].replace('[A]','<a href="mailto:support@mega.co.nz">').replace('[/A]','</a>');
-	l[1957] = l[1957].replace('[A]','<a href="#recovery">').replace('[/A]','</a>');
-	l[1965] = l[1965].replace('[A]','<a href="#recovery">').replace('[/A]','</a>');
-	l[1982] = l[1982].replace('[A]','<font style="color:#D21F00;">').replace('[/A]','</font>');
-	l[1993] = l[1993].replace('[A]','<span class="red">').replace('[/A]','</span>');
-	l[1371] = l[1371].replace('2014','2015');
-	l[122] = l[122].replace('five or six hours','<span class="red">five or six hours</span>');
-	l[231] = l[231].replace('No thanks, I\'ll wait','I\'ll wait');
-
-	l['year'] = new Date().getFullYear();
-	date_months = [l[408], l[409], l[410], l[411], l[412], l[413], l[414], l[415], l[416], l[417], l[418], l[419]];
-}
-
-function GetNextNode(labelid)
-{
-=======
 function populate_l() {
     // for (var i = 7000 ; i-- ; l[i] = l[i] || '(null)');
     l[0] = 'Mega Limited ' + new Date().getFullYear();
@@ -393,7 +313,6 @@
 }
 
 function GetNextNode(labelid) {
->>>>>>> d3a49985
     var label = document.getElementById(labelid);
     var select_id = document.getElementById(labelid + "_option");
     label.innerHTML = select_id.options[select_id.selectedIndex].text;
@@ -450,72 +369,6 @@
     }
 }
 
-<<<<<<< HEAD
-function browserdetails(useragent)
-{
-	useragent = (' ' + useragent).toLowerCase();
-	var os = false;
-	var browser = false;
-	var icon = '';
-	var name = '';
-	if (useragent.indexOf('android') > 0) os = 'Android';
-	else if (useragent.indexOf('windows') > 0) os = 'Windows';
-	else if (useragent.indexOf('iphone') > 0) os = 'iPhone';
-	else if (useragent.indexOf('imega') > 0) os = 'iPhone';
-	else if (useragent.indexOf('ipad') > 0) os = 'iPad';
-	else if (useragent.indexOf('mac') > 0) os = 'Apple';
-	else if (useragent.indexOf('linux') > 0) os = 'Linux';
-	else if (useragent.indexOf('linux') > 0) os = 'MEGAsync';
-	else if (useragent.indexOf('blackberry') > 0) os = 'Blackberry';
-	if (useragent.indexOf('windows nt 1') > 0 && useragent.indexOf('edge/') > 0) browser = 'Spartan';
-	else if (useragent.indexOf('opera') > 0 || useragent.indexOf(' opr/') > 0) browser = 'Opera';
-	else if (useragent.indexOf('chrome') > 0) browser = 'Chrome';
-	else if (useragent.indexOf('safari') > 0) browser = 'Safari';
-	else if (useragent.indexOf('firefox') > 0) browser = 'Firefox';
-	else if (useragent.indexOf('thunderbird') > 0) browser = 'Thunderbird';
-	else if (useragent.indexOf('megasync') > 0) browser = 'MEGAsync';
-	else if (useragent.indexOf('msie') > 0
-		|| "ActiveXObject" in window) browser = 'Internet Explorer';
-	if ((os) && (browser))
-	{
-		name = browser + ' on ' + os;
-	}
-	else if (os)
-	{
-		name = os;
-		icon = os.toLowerCase() + '.png';
-	}
-	else if (browser)
-	{
-		name = browser;
-	}
-	else
-	{
-		name = 'Unknown';
-		icon = 'unknown.png';
-	}
-	if (!icon && browser)
-	{
-		if (browser == 'Internet Explorer' || browser == 'Spartan') icon = 'ie.png';
-		else icon = browser.toLowerCase() + '.png';
-	}
-	var browserdetails = {};
-	browserdetails.name = name;
-	browserdetails.icon = icon;
-	browserdetails.browser = browser;
-	// Determine if the OS is 64bit
-	browserdetails.is64bit = /\b(WOW64|x86_64|Win64|intel mac os x 10.(9|\d{2,}))/i.test(useragent);
-	return browserdetails;
-}
-
-function countrydetails(isocode)
-{
-    var cdetails =
-        {
-            name: isocountries[isocode],
-            icon: isocode.toLowerCase() + '.gif'
-        };
-=======
 function browserdetails(useragent) {
     useragent = (' ' + useragent).toLowerCase();
     var os = false;
@@ -610,7 +463,6 @@
         name: isocountries[isocode],
         icon: isocode.toLowerCase() + '.gif'
     };
->>>>>>> d3a49985
     return cdetails;
 }
 
@@ -833,6 +685,7 @@
  * Shows a dialog with a message that the user is over quota
  */
 function showOverQuotaDialog() {
+    
     // Show the dialog
     var $dialog = $('.top-warning-popup');
     $dialog.addClass('active');
