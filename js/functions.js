--- conflicted
+++ resolved
@@ -991,27 +991,22 @@
 	return !!what;
 }
 
-function srvlog(msg,data, silent)
-{
-<<<<<<< HEAD
+function srvlog(msg,data,silent)
+{
+	if (data && !(data instanceof Error)) data = { udata : data };
 	if (!silent && d) console.error(msg);
-	if (!d || onBetaW) window.onerror(msg, '', data ? 1:-1, 0, data ? { udata : data } : null);
-=======
-	if (data && !(data instanceof Error)) data = { udata : data };
-	if (d) console.error(msg);
-	else window.onerror(msg, '', data ? 1:-1, 0, data || null);
->>>>>>> c720c43f
+	if (!d || onBetaW) window.onerror(msg, '', data ? 1:-1, 0, data || null);
 }
 
 function oDestroy(obj) {
-	if (typeof(d) !== "undefined" && d) ASSERT(Object.isFrozen(obj) === false, 'Object already frozen...');
+	if (window.d) ASSERT(Object.isFrozen(obj) === false, 'Object already frozen...');
 
 	Object.keys(obj).forEach(function(memb) {
 		if (obj.hasOwnProperty(memb)) delete obj[memb];
 	});
 	Object.defineProperty(obj, ":$:frozen:", { value : String(new Date()), writable : false });
 
-	if (typeof(d) !== "undefined" && d) Object.freeze(obj);
+	if (window.d) Object.freeze(obj);
 }
 
 function oIsFrozen(obj)
