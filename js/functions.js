var inherits = (function() {
    var createObject = Object.create || function createObject(source) {
        var Host = function() {};
        Host.prototype = source;
        return new Host();
    };

    return function(destination, source) {
        var proto = destination.prototype = createObject(source.prototype);
        proto.constructor = destination;
        proto._super = source.prototype;
    }
})();

makeEnum(['MDBOPEN'], 'MEGAFLAG_', window);

/**
 * Safely parse an HTML fragment, removing any executable
 * JavaScript, and return a document fragment.
 *
 * @param {string} markup The HTML fragment to parse.
 * @param {boolean} forbidStyle If true, disallow <style> nodes and
 *     style attributes in the parsed fragment. Gecko 14+ only.
 * @param {Document} doc The document in which to create the
 *     returned DOM tree.
 * @param {nsIURI} baseURI The base URI relative to which resource
 *     URLs should be processed. Note that this will not work for
 *     XML fragments.
 * @param {boolean} isXML If true, parse the fragment as XML.
 */
function parseHTML(markup, forbidStyle, doc, baseURI, isXML) {
    if (!doc) {
        doc = document;
    }
    if (is_chrome_firefox) {
        try {
            var flags = 0;
            if (!forbidStyle) {
                flags |= mozParserUtils.SanitizerAllowStyle;
            }
            if (!baseURI) {
                var href = doc.location.href;
                if (!parseHTML.baseURIs[href]) {
                    parseHTML.baseURIs[href] =
                        Services.io.newURI(href, null, null);
                }
                baseURI = parseHTML.baseURIs[href];
            }
            return mozParserUtils.parseFragment(markup, flags, Boolean(isXML),
                                                baseURI, doc.documentElement);
        }
        catch (ex) {
            mozError(ex);
        }
    }

    // Either we are not running the Firefox extension or the above parser
    // failed, in such case we try to mimic it using jQuery.parseHTML
    return $.parseHTML(String(markup), doc);
}
parseHTML.baseURIs = {};

/**
 * Handy printf-style parseHTML to apply escapeHTML
 * @param {string} markup The HTML fragment to parse.
 * @param {...*} var_args
 */
function parseHTMLfmt(markup) {
    if (arguments.length > 1) {
        var args = toArray(arguments);
        var replacer = function(match) {
            return escapeHTML(args.shift());
        };
        args.shift();
        markup = markup.replace(/@@/g, replacer);
    }
    return parseHTML(markup);
}

/**
 * Safely inject an HTML fragment using parseHTML()
 * @param {string} markup The HTML fragment to parse.
 * @param {...*} var_args
 * @see This should be used instead of jQuery.html()
 * @example $(document.body).safeHTML('<script>alert("XSS");</script>It Works!');
 * @todo Safer versions of append, insert, before, after, etc
 */
$.fn.safeHTML = function safeHTML(markup) {
    var i = 0;
    var l = this.length;
    markup = parseHTMLfmt.apply(null, arguments);
    while (l > i) {
        $(this[i++]).html(markup);
    }
};
$.fn.safeAppend = function safeAppend(markup) {
    var i = 0;
    var l = this.length;
    markup = parseHTMLfmt.apply(null, arguments);
    while (l > i) {
        $(this[i++]).append(markup);
    }
};

/**
 * Escape HTML markup
 * @param {string} str The HTML fragment to parse.
 * NB: This should be the same than our legacy `htmlentities`
 *     function, except that it's faster and deals with quotes
 */
function escapeHTML(str) {
    return String(str).replace(/[&"'<>]/g, function(match) {
        return escapeHTML.replacements[match];
    });
}
escapeHTML.replacements = { "&": "&amp;", '"': "&quot;", "'": "&#39;", "<": "&lt;", ">": "&gt;" };

/**
 *  Check if value is contained in a array. If it is return value
 *  otherwise false
 */
function anyOf(arr, value) {
    return $.inArray(value, arr) === -1 ? false : value;
}

/**
 * excludeIntersected
 *
 * Loop through arrays excluding intersected items form array2
 * and prepare result format for tokenInput plugin item format.
 *
 * @param {Array} array1, emails used in share
 * @param {Array} array2, list of all available emails
 *
 * @returns {Array} item An array of JSON objects e.g. { id, name }.
 */
function excludeIntersected(array1, array2) {

    var result = [],
        tmpObj2 = array2;

    if (!array1) {
        return array2;
    }
    else if (!array2) {
        return array1;
    }

    // Loop through emails used in share
    for (var i in array1) {
        if (array1.hasOwnProperty(i)) {

            // Loop through list of all emails
            for (var k in array2) {
                if (array2.hasOwnProperty(k)) {

                    // Remove matched email from result
                    if (array1[i] === array2[k]) {
                        tmpObj2.splice(k, 1);
                        break;
                    }
                }
            }
        }
    }

    // Prepare for token.input plugin item format
    for (var n in tmpObj2) {
        if (tmpObj2.hasOwnProperty(n)) {
            result.push({ id: tmpObj2[n], name: tmpObj2[n] });
        }
    }

    return result;
}

/**
 *  Cascade:
 *
 *  Tiny helper to queue related tasks, in which the output of one function
 *  is the input of the next task. It is asynchronous
 *
 *      function([prevarg, arg], next)
 *
 *  Author: @crodas
 */
function Cascade(tasks, fnc, done, value) {
    function scheduler(value) {
        if (tasks.length === 0) {
            return done(value);
        }

        fnc([value, tasks.shift()], scheduler)
    }

    scheduler(value);
}

/**
 *  Simple interface to run things in parallel (safely) once, and
 *  get a safe callback
 *
 *  Author: @crodas
 */
function Parallel(task) {
    var callbacks = {};
    return function(args, next) {
        var id = JSON.stringify(args)
        if (callbacks[id]) {
            return callbacks[id].push(next);
        }
        callbacks[id] = [next];
        task(args, function() {
            var args = arguments;
            $.each(callbacks[id], function(i, next) {
                next.apply(null, args);
            });
            delete callbacks[id];
        });
    };
}

function asciionly(text) {
    var rforeign = /[^\u0000-\u007f]/;
    if (rforeign.test(text)) {
        return false;
    }
    else {
        return true;
    }
}

function Later(callback) {
    if (typeof callback !== 'function') {
        throw new Error('Invalid function parameter.');
    }

    return setTimeout(function() {
        callback();
    }, 1000);
}

var Soon = is_chrome_firefox ? mozRunAsync : function(callback) {
    if (typeof callback !== 'function') {
        throw new Error('Invalid function parameter.');
    }

    return setTimeout(function() {
        callback();
    }, 20);
};

function SoonFc(func, ms) {
    return function __soonfc() {
        var self = this,
            args = arguments;
        if (func.__sfc) {
            clearTimeout(func.__sfc);
        }
        func.__sfc = setTimeout(function() {
            delete func.__sfc;
            func.apply(self, args);
        }, ms || 122);
    };
}

function jScrollFade(id) {

    $(id + ' .jspTrack').rebind('mouseover', function(e) {
        $(this).find('.jspDrag').addClass('jspActive');
        $(this).closest('.jspContainer').uniqueId();
        jScrollFadeOut($(this).closest('.jspContainer').attr('id'));
    });

    if (!$.jScroll) {
        $.jScroll = {};
    }
    for (var i in $.jScroll) {
        if ($.jScroll[i] === 0) {
            delete $.jScroll[i];
        }
    }
    $(id).rebind('jsp-scroll-y.fade', function(event, scrollPositionY, isAtTop, isAtBottom) {
            $(this).find('.jspDrag').addClass('jspActive');
            $(this).find('.jspContainer').uniqueId();
            var id = $(this).find('.jspContainer').attr('id');
            jScrollFadeOut(id);
        });
}

function jScrollFadeOut(id) {
    if (!$.jScroll[id]) {
        $.jScroll[id] = 0;
    }
    $.jScroll[id]++;
    setTimeout(function(id) {
        $.jScroll[id]--;
        if ($.jScroll[id] === 0) {
            $('#' + id + ' .jspDrag').removeClass('jspActive');
        }
    }, 500, id);
}

function inputfocus(id, defaultvalue, pw) {
    if (pw) {
        $('#' + id)[0].type = 'password';
    }
    if ($('#' + id)[0].value === defaultvalue) {
        $('#' + id)[0].value = '';
    }
}

function inputblur(id, defaultvalue, pw) {
    if ($('#' + id)[0].value === '') {
        $('#' + id)[0].value = defaultvalue;
    }
    if (($('#' + id)[0].value === defaultvalue) && (pw)) {
        $('#' + id)[0].type = 'text';
    }
}

function easeOutCubic(t, b, c, d) {
    return c * ((t = t / d - 1) * t * t + 1) + b;
}

function ellipsis(text, location, maxCharacters) {
    if (text.length > 0 && text.length > maxCharacters) {
        if (typeof(location) === 'undefined') {
            location = 'end';
        }
        switch (location) {
            case 'center':
                var center = (maxCharacters / 2);
                text = text.slice(0, center) + '...' + text.slice(-center);
                break;
            case 'end':
                text = text.slice(0, maxCharacters - 3) + '...';
                break;
        }
    }
    return text;
}

/**
 * Convert all instances of [$nnn] e.g. [$102] to their localized strings
 * @param {String} html The html markup
 * @returns {String}
 */
function translate(html) {

    /**
     * String.replace callback
     * @param {String} match The whole matched string
     * @param {Number} localeNum The locale string number
     * @param {String} namespace The operation, if any
     * @returns {String} The localized string
     */
    var replacer = function(match, localeNum, namespace) {
        if (namespace) {
            match = localeNum + '.' + namespace;

            if (namespace === 'dq') {
                // Replace double quotes to their html entities
                l[match] = String(l[localeNum]).replace(/"/g, '&quot;');
            }
            else if (namespace === 'q') {
                // Escape single quotes
                l[match] = String(l[localeNum]).replace(/'/g, "\\'");
            }
            else if (namespace === 'dqq') {
                // Both of the above
                l[match] = String(l[localeNum]).replace(/"/g, '&quot;');
                l[match] = l[match].replace(/'/g, "\\'");
            }

            return l[match];
        }
        return String(l[localeNum]);
    };

    return String(html).replace(/\[\$(\d+)(?:\.(\w+))?\]/g, replacer);
}

function megatitle(nperc) {
    if (!nperc) {
        nperc = '';
    }
    var a = parseInt($('.notification-num:first').text());
    if (a > 0) {
        a = '(' + a + ') ';
    }
    else {
        a = '';
    }
    if (document.title !== a + 'MEGA' + nperc) {
        document.title = a + 'MEGA' + nperc;
    }
}

function populate_l() {
    // for (var i = 7000 ; i-- ; l[i] = l[i] || '(null)');
    l[0] = 'Mega Limited ' + new Date().getFullYear();
    if ((lang === 'es') || (lang === 'pt') || (lang === 'sk')) {
        l[0] = 'Mega Ltd.';
    }
    l[1] = l[398];
    if (lang === 'en') {
        l[1] = 'Go Pro';
    }
    l[438] = l[438].replace('[X]', '');
    l['439a'] = l[439];
    l[439] = l[439].replace('[X1]', '').replace('[X2]', '');
    l['466a'] = l[466];
    l[466] = l[466].replace('[X]', '');
    l[543] = l[543].replace('[X]', '');
    l[456] = l[456].replace(':', '');
    l['471a'] = l[471].replace('[X]', 10);
    l['471b'] = l[471].replace('[X]', 100);
    l['471c'] = l[471].replace('[X]', 250);
    l['471d'] = l[471].replace('[X]', 500);
    l['471e'] = l[471].replace('[X]', 1000);
    l['469a'] = l[469].replace('[X]', 10);
    l['469b'] = l[469].replace('[X]', 100);
    l['469c'] = l[469].replace('[X]', 250);
    l['472a'] = l[472].replace('[X]', 10);
    l['472b'] = l[472].replace('[X]', 100);
    l['472c'] = l[472].replace('[X]', 250);
    l['208a'] = l[208].replace('[A]', '<a href="#terms" class="red">');
    l['208a'] = l['208a'].replace('[/A]', '</a>');
    l[208] = l[208].replace('[A]', '<a href="#terms">');
    l[208] = l[208].replace('[/A]', '</a>');
    l[517] = l[517].replace('[A]', '<a href="#help">').replace('[/A]', '</a>');
    l[521] = l[521].replace('[A]', '<a href="#copyright">').replace('[/A]', '</a>');
    l[553] = l[553].replace('[A]', '<a href="mailto:resellers@mega.nz">').replace('[/A]', '</a>');
    l[555] = l[555].replace('[A]', '<a href="#terms">').replace('[/A]', '</a>');
    l[754] = l[754].replace('[A]',
        '<a href="http://www.google.com/chrome" target="_blank" rel="noreferrer" style="color:#D9290B;">');
    l[754] = l[754].replace('[/A]', '</a>');
    l[871] = l[871].replace('[B]',
        '<strong>').replace('[/B]', '</strong>').replace('[A]', '<a href="#pro">').replace('[/A]', '</a>');
    l[924] = l[924].replace('[A]', '<span class="red">').replace('[/A]', '</span>');
    l[501] = l[501].replace('17', '').replace('%', '');
    l[1066] = l[1066].replace('[A]', '<a class="red">').replace('[/A]', '</a>');
    l[1067] = l[1067].replace('[A]', '<span class="red">').replace('[/A]', '</span>');
    l[1094] = l[1094].replace('[A]', '<a href="#plugin">').replace('[/A]', '</a>');
    l[1095] = l[1095].replace('[A]', '<span class="red">').replace('[/A]', '</span>');
    l[1133] = l[1133].replace('[A]',
        '<a href="http://en.wikipedia.org/wiki/Entropy" target="_blank" rel="noreferrer">').replace('[/A]', '</a>');
    l[1134] = l[1134].replace('[A]',
        '<a href="http://en.wikipedia.org/wiki/Public-key_cryptography" target="_blank" rel="noreferrer">').replace('[/A]',
        '</a>');
    l[1148] = l[1148].replace('[A]', '<span class="red">').replace('[/A]', '</span>');
    l[6978] = l[6978].replace('[A]', '<span class="red">').replace('[/A]', '</span>');
    l[1151] = l[1151].replace('[A]', '<span class="red">').replace('[/A]', '</span>');
    l[731] = l[731].replace('[A]', '<a href="#terms">').replace('[/A]', '</a>');
    if (lang === 'en') {
        l[965] = 'Legal & policies';
    }
    l[1159] = l[1159].replace('[A]', '<span class="red">').replace('[/A]', '</span>');
    l[1171] = l[1171].replace('[A]', '<span class="red">').replace('[/A]', '</span>');
    l[1185] = l[1185].replace('[X]', '<strong>MEGA.crx</strong>');
    l[1212] = l[1212].replace('[A]', '<a href="#sdk" class="red">').replace('[/A]', '</a>');
    l[1274] = l[1274].replace('[A]', '<a href="#takedown">').replace('[/A]', '</a>');
    l[1275] = l[1275].replace('[A]', '<a href="#copyright">').replace('[/A]', '</a>');
    l[1201] = l[1201].replace('[A]', '<span class="red">').replace('[/A]', '</span>');
    l[1208] = l[1208].replace('[B]', '<strong>').replace('[/B]', '</strong>');
    l[1915] = l[1915].replace('[A]',
        '<a class="red" href="https://chrome.google.com/webstore/detail/mega/bigefpfhnfcobdlfbedofhhaibnlghod" target="_blank" rel="noreferrer">')
            .replace('[/A]', '</a>');
    l[1936] = l[1936].replace('[A]', '<a href="#backup">').replace('[/A]', '</a>');
    l[1942] = l[1942].replace('[A]', '<a href="#backup">').replace('[/A]', '</a>');
    l[1943] = l[1943].replace('[A]', '<a href="mailto:support@mega.nz">').replace('[/A]', '</a>');
    l[1948] = l[1948].replace('[A]', '<a href="mailto:support@mega.nz">').replace('[/A]', '</a>');
    l[1957] = l[1957].replace('[A]', '<a href="#recovery">').replace('[/A]', '</a>');
    l[1965] = l[1965].replace('[A]', '<a href="#recovery">').replace('[/A]', '</a>');
    l[1982] = l[1982].replace('[A]', '<font style="color:#D21F00;">').replace('[/A]', '</font>');
    l[1993] = l[1993].replace('[A]', '<span class="red">').replace('[/A]', '</span>');
    l[1371] = l[1371].replace('2014', '2015');
    l[122] = l[122].replace('five or six hours', '<span class="red">five or six hours</span>');
    l[231] = l[231].replace('No thanks, I\'ll wait', 'I\'ll wait');

    l['year'] = new Date().getFullYear();
    date_months = [
        l[408], l[409], l[410], l[411], l[412], l[413],
        l[414], l[415], l[416], l[417], l[418], l[419]
    ].map(escapeHTML);
}

function showmoney(number) {
    number = number.toString();
    var dollars = number.split('.')[0],
        cents = (number.split('.')[1] || '') + '00';
    dollars = dollars.split('').reverse().join('')
        .replace(/(\d{3}(?!$))/g, '$1,')
        .split('').reverse().join('');
    return dollars + '.' + cents.slice(0, 2);
}

function getHeight() {
    var myHeight = 0;
    if (typeof(window.innerWidth) === 'number') {
        myHeight = window.innerHeight;
    }
    else if (document.documentElement
            && (document.documentElement.clientWidth || document.documentElement.clientHeight)) {
        myHeight = document.documentElement.clientHeight;
    }
    else if (document.body && (document.body.clientWidth || document.body.clientHeight)) {
        myHeight = document.body.clientHeight;
    }
    return myHeight;
}

function divscroll(el) {
    document.getElementById(el).scrollIntoView();
    $('body').scrollLeft(0);
    $('html').scrollTop(0);
    if (page === 'start') {
        start_menu(el);
    }
}

function removeHash() {
    var scrollV, scrollH, loc = window.location;

    // Prevent scrolling by storing the page's current scroll offset
    scrollV = document.body.scrollTop;
    scrollH = document.body.scrollLeft;
    loc.hash = "";

    // Restore the scroll offset, should be flicker free
    document.body.scrollTop = scrollV;
    document.body.scrollLeft = scrollH;
}

function browserdetails(useragent) {
    useragent = useragent || navigator.userAgent;
    useragent = (' ' + useragent).toLowerCase();
    var os = false;
    var browser = false;
    var icon = '';
    var name = '';
    if (useragent.indexOf('android') > 0) {
        os = 'Android';
    }
    else if (useragent.indexOf('windows') > 0) {
        os = 'Windows';
    }
    else if (useragent.indexOf('iphone') > 0) {
        os = 'iPhone';
    }
    else if (useragent.indexOf('imega') > 0) {
        os = 'iPhone';
    }
    else if (useragent.indexOf('ipad') > 0) {
        os = 'iPad';
    }
    else if (useragent.indexOf('mac') > 0) {
        os = 'Apple';
    }
    else if (useragent.indexOf('linux') > 0) {
        os = 'Linux';
    }
    else if (useragent.indexOf('linux') > 0) {
        os = 'MEGAsync';
    }
    else if (useragent.indexOf('blackberry') > 0) {
        os = 'Blackberry';
    }
    if (useragent.indexOf('windows nt 1') > 0 && useragent.indexOf('edge/') > 0) {
        browser = 'Spartan';
    }
    else if (useragent.indexOf('opera') > 0 || useragent.indexOf(' opr/') > 0) {
        browser = 'Opera';
    }
    else if (useragent.indexOf('vivaldi') > 0) {
        browser = 'Vivaldi';
    }
    else if (useragent.indexOf('maxthon') > 0) {
        browser = 'Maxthon';
    }
    else if (useragent.indexOf('chrome') > 0) {
        browser = 'Chrome';
    }
    else if (useragent.indexOf('safari') > 0) {
        browser = 'Safari';
    }
    else if (useragent.indexOf('palemoon') > 0) {
        browser = 'Palemoon';
    }
    else if (useragent.indexOf('firefox') > 0) {
        browser = 'Firefox';
    }
    else if (useragent.indexOf('thunderbird') > 0) {
        browser = 'Thunderbird';
    }
    else if (useragent.indexOf('megasync') > 0) {
        browser = 'MEGAsync';
    }
    else if (useragent.indexOf('msie') > 0
            || "ActiveXObject" in window) {
        browser = 'Internet Explorer';
    }
    if ((os) && (browser)) {
        name = browser + ' on ' + os;
    }
    else if (os) {
        name = os;
        icon = os.toLowerCase() + '.png';
    }
    else if (browser) {
        name = browser;
    }
    else {
        name = 'Unknown';
        icon = 'unknown.png';
    }
    if (!icon && browser) {
        if (browser === 'Internet Explorer' || browser === 'Spartan') {
            icon = 'ie.png';
        }
        else {
            icon = browser.toLowerCase() + '.png';
        }
    }
    var browserdetails = {};
    browserdetails.name = name;
    browserdetails.icon = icon;
    browserdetails.os = os || '';
    browserdetails.browser = browser;
    // Determine if the OS is 64bit
    browserdetails.is64bit = /\b(WOW64|x86_64|Win64|intel mac os x 10.(9|\d{2,}))/i.test(useragent);
    return browserdetails;
}

function countrydetails(isocode) {
    var cdetails = {
        name: isocountries[isocode],
        icon: isocode.toLowerCase() + '.gif'
    };
    return cdetails;
}

function time2date(unixtime, ignoretime) {
    var MyDate = new Date(unixtime * 1000 || 0);
    var MyDateString =
        MyDate.getFullYear() + '-'
        + ('0' + (MyDate.getMonth() + 1)).slice(-2) + '-'
        + ('0' + MyDate.getDate()).slice(-2);
    if (!ignoretime) {
        MyDateString += ' ' + ('0' + MyDate.getHours()).slice(-2) + ':'
            + ('0' + MyDate.getMinutes()).slice(-2);
    }
    return MyDateString;
}

// in case we need to run functions.js in a standalone (non secureboot.js) environment, we need to handle this case:
if (typeof(l) === 'undefined') {
    l = [];
}

var date_months = []

function acc_time2date(unixtime) {
    var MyDate = new Date(unixtime * 1000);
    var th = 'th';
    if ((parseInt(MyDate.getDate()) === 11) || (parseInt(MyDate.getDate()) === 12)) {}
    else if (('' + MyDate.getDate()).slice(-1) === '1') {
        th = 'st';
    }
    else if (('' + MyDate.getDate()).slice(-1) === '2') {
        th = 'nd';
    }
    else if (('' + MyDate.getDate()).slice(-1) === '3') {
        th = 'rd';
    }
    if (lang !== 'en') {
        th = ',';
    }
    return date_months[MyDate.getMonth()] + ' ' + MyDate.getDate() + th + ' ' + MyDate.getFullYear();
}

function time2last(timestamp) {
    var sec = (new Date().getTime() / 1000) - timestamp;
    if (sec < 4) {
        return l[880];
    }
    else if (sec < 59) {
        return l[873].replace('[X]', Math.ceil(sec));
    }
    else if (sec < 90) {
        return l[874];
    }
    else if (sec < 3540) {
        return l[875].replace('[X]', Math.ceil(sec / 60));
    }
    else if (sec < 4500) {
        return l[876];
    }
    else if (sec < 82000) {
        return l[877].replace('[X]', Math.ceil(sec / 3600));
    }
    else if (sec < 110000) {
        return l[878];
    }
    else {
        return l[879].replace('[X]', Math.ceil(sec / 86400));
    }
}

function unixtime() {
    return (new Date().getTime() / 1000);
}

function uplpad(number, length) {
    var str = '' + number;
    while (str.length < length) {
        str = '0' + str;
    }
    return str;
}

function secondsToTime(secs) {
    if (isNaN(secs)) {
        return '--:--:--';
    }
    if (secs < 0) {
        return '';
    }

    var hours = uplpad(Math.floor(secs / (60 * 60)), 2);
    var divisor_for_minutes = secs % (60 * 60);
    var minutes = uplpad(Math.floor(divisor_for_minutes / 60), 2);
    var divisor_for_seconds = divisor_for_minutes % 60;
    var seconds = uplpad(Math.floor(divisor_for_seconds), 2);
    var returnvar = hours + ':' + minutes + ':' + seconds;
    return returnvar;
}

function htmlentities(value) {
    if (!value) {
        return '';
    }
    return $('<div/>').text(value).html();
}

function bytesToSize(bytes, precision) {
    if (!bytes) {
        return '0';
    }

    var s_b = 'B';
    var s_kb = 'KB';
    var s_mb = 'MB';
    var s_gb = 'GB';
    var s_tb = 'TB';

    if (lang === 'fr') {
        s_b = 'O';
        s_kb = 'Ko';
        s_mb = 'Mo';
        s_gb = 'Go';
        s_tb = 'To';
    }

    var kilobyte = 1024;
    var megabyte = kilobyte * 1024;
    var gigabyte = megabyte * 1024;
    var terabyte = gigabyte * 1024;
    if (bytes > 1024 * 1024 * 1024) {
        precision = 2;
    }
    else if (bytes > 1024 * 1024) {
        precision = 1;
    }
    if ((bytes >= 0) && (bytes < kilobyte)) {
        return parseInt(bytes) + ' ' + s_b;
    }
    else if ((bytes >= kilobyte) && (bytes < megabyte)) {
        return (bytes / kilobyte).toFixed(precision) + ' ' + s_kb;
    }
    else if ((bytes >= megabyte) && (bytes < gigabyte)) {
        return (bytes / megabyte).toFixed(precision) + ' ' + s_mb;
    }
    else if ((bytes >= gigabyte) && (bytes < terabyte)) {
        return (bytes / gigabyte).toFixed(precision) + ' ' + s_gb;
    }
    else if (bytes >= terabyte) {
        return (bytes / terabyte).toFixed(precision) + ' ' + s_tb;
    }
    else {
        return parseInt(bytes) + ' ' + s_b;
    }
}

function checkPassword(strPassword) {
    var m_strUpperCase = "ABCDEFGHIJKLMNOPQRSTUVWXYZ";
    var m_strLowerCase = "abcdefghijklmnopqrstuvwxyz";
    var m_strNumber = "0123456789";
    var m_strCharacters = "!@#$%^&*?_~";
    var nScore = 0;
    nScore += countDif(strPassword) * 2;
    var extra = countDif(strPassword) * strPassword.length / 3;
    if (extra > 25) {
        extra = 25;
    }
    nScore += extra;
    var nUpperCount = countContain(strPassword, m_strUpperCase);
    var nLowerCount = countContain(strPassword, m_strLowerCase);
    var nLowerUpperCount = nUpperCount + nLowerCount;
    if (nUpperCount === 0 && nLowerCount !== 0) {
        nScore += 10;
    }
    else if (nUpperCount !== 0 && nLowerCount !== 0) {
        nScore += 10;
    }
    var nNumberCount = countContain(strPassword, m_strNumber);
    if (nNumberCount === 1) {
        nScore += 10;
    }
    if (nNumberCount >= 3) {
        nScore += 15;
    }
    var nCharacterCount = countContain(strPassword, m_strCharacters);
    if (nCharacterCount === 1) {
        nScore += 10;
    }
    if (nCharacterCount > 1) {
        nScore += 10;
    }
    if (nNumberCount !== 0 && nLowerUpperCount !== 0) {
        nScore += 2;
    }
    if (nNumberCount !== 0 && nLowerUpperCount !== 0 && nCharacterCount !== 0) {
        nScore += 3;
    }
    if (nNumberCount !== 0 && nUpperCount !== 0 && nLowerCount !== 0 && nCharacterCount !== 0) {
        nScore += 5;
    }
    return nScore;
}

function showNonActivatedAccountDialog(log) {
    if (log) {
        megaAnalytics.log("pro", "showNonActivatedAccountDialog");
    }

    var $dialog = $('.top-warning-popup');
    $dialog.addClass('not-activated');
    $('.warning-green-icon', $dialog).remove();
    $('.fm-notifications-bottom', $dialog).hide();
    $('.warning-popup-body', $dialog)
        .unbind('click')
        .empty()
        .append($("<div class='warning-gray-icon mailbox-icon'></div>"))
        .append(l[5847]); //TODO: l[]
}

/**
 * Shows a dialog with a message that the user is over quota
 */
function showOverQuotaDialog() {

    // Show the dialog
    var $dialog = $('.top-warning-popup');
    $dialog.addClass('active');

    // Unhide the warning icon and show the button
    $('.warning-popup-icon').removeClass('hidden');
    $('.fm-notifications-bottom', $dialog).show();

    // Add a click event on the warning icon to hide and show the dialog
    $('.warning-icon-area').unbind('click');
    $('.warning-icon-area').click(function() {
        if ($dialog.hasClass('active')) {
            $dialog.removeClass('active');
        }
        else {
            $dialog.addClass('active');
        }
    });

    // Change contents of dialog text
    $('.warning-green-icon', $dialog).remove();
    $('.warning-popup-body', $dialog).unbind('click').html(
        '<div class="warning-header">' + l[1010] + '</div>' + l[5929]
        + "<p>" + l[5931].replace("[A]", "<a href='#fm/account' style='text-decoration: underline'>").replace("[/A]", "</a>") + "</p>"
    );

    // Set button text to 'Upgrade Account'
    $('.warning-button span').text(l[5549]);

    // Redirect to Pro signup page on button click
    $('.warning-button').click(function() {
        document.location.hash = 'pro';
    });
}

function countDif(strPassword) {
    var chararr = [];
    var nCount = 0;
    for (i = 0; i < strPassword.length; i++) {
        if (!chararr[strPassword.charAt(i)]) {
            chararr[strPassword.charAt(i)] = true;
            nCount++;
        }
    }
    return nCount;
}

function countContain(strPassword, strCheck) {
    var nCount = 0;
    for (i = 0; i < strPassword.length; i++) {
        if (strCheck.indexOf(strPassword.charAt(i)) > -1) {
            nCount++;
        }
    }
    return nCount;
}

function logincheckboxCheck(ch_id) {
    var ch_div = ch_id + "_div";
    if (document.getElementById(ch_id).checked) {
        document.getElementById(ch_div).className = "checkboxOn";
    }
    else {
        document.getElementById(ch_div).className = "checkboxOff";
    }
}

function makeid(len) {
    var text = "";
    var possible = "ABCDEFGHIJKLMNOPQRSTUVWXYZabcdefghijklmnopqrstuvwxyz0123456789";
    for (var i = 0; i < len; i++) {
        text += possible.charAt(Math.floor(Math.random() * possible.length));
    }
    return text;
}

function checkMail(email) {
    email = email.replace(/\+/g, '');
    var filter = /^([a-zA-Z0-9_\.\-])+\@(([a-zA-Z0-9\-])+\.)+([a-zA-Z0-9]{2,4})+$/;
    if (filter.test(email)) {
        return false;
    }
    else {
        return true;
    }
}

/**
 * Helper function for creating alias of a method w/ specific context
 *
 * @param context
 * @param fn
 * @returns {aliasClosure}
 */
function funcAlias(context, fn) {
    return function aliasClosure() {
        return fn.apply(context, arguments);
    };
}

/**
 * Adds on, bind, unbind, one and trigger methods to a specific class's prototype.
 *
 * @param kls class on which prototype this method should add the on, bind, unbind, etc methods
 */
function makeObservable(kls) {
    var aliases = ['on', 'bind', 'unbind', 'one', 'trigger', 'rebind'];

    $.each(aliases, function(k, v) {
        if (kls.prototype) {
            kls.prototype[v] = function() {
                return $(this)[v].apply($(this), toArray(arguments));
            }
        }
        else {
            kls[v] = function() {
                return $(this)[v].apply($(this), toArray(arguments));
            }
        }
    });
}

/**
 * Instantiates an enum-like list on the provided target object
 */
function makeEnum(aEnum, aPrefix, aTarget) {
    aTarget = aTarget || {};

    var len = aEnum.length;
    while (len--) {
        Object.defineProperty(aTarget,
            (aPrefix || '') + String(aEnum[len]).toUpperCase(), {
                value: 1 << len,
                enumerable: true
            });
    }
    return aTarget;
}

/**
 * Adds simple .setMeta and .getMeta functions, which can be used to store some meta information on the fly.
 * Also triggers `onMetaChange` events (only if the `kls` have a `trigger` method !)
 *
 * @param kls {Class} on which prototype's this method should add the setMeta and getMeta
 */
function makeMetaAware(kls) {
    /**
     * Store meta data
     *
     * @param prefix string
     * @param namespace string
     * @param k string
     * @param val {*}
     */
    kls.prototype.setMeta = function(prefix, namespace, k, val) {
        var self = this;

        if (self["_" + prefix] === undefined) {
            self["_" + prefix] = {};
        }
        if (self["_" + prefix][namespace] === undefined) {
            self["_" + prefix][namespace] = {};
        }
        self["_" + prefix][namespace][k] = val;

        if (self.trigger) {
            self.trigger("onMetaChange", prefix, namespace, k, val);
        }
    };

    /**
     * Clear/delete meta data
     *
     * @param prefix string  optional
     * @param [namespace] string  optional
     * @param [k] string optional
     */
    kls.prototype.clearMeta = function(prefix, namespace, k) {
        var self = this;

        if (prefix && !namespace && !k) {
            delete self["_" + prefix];
        }
        else if (prefix && namespace && !k) {
            delete self["_" + prefix][namespace];
        }
        else if (prefix && namespace && k) {
            delete self["_" + prefix][namespace][k];
        }

        if (self.trigger) {
            self.trigger("onMetaChange", prefix, namespace, k);
        }
    };

    /**
     * Retrieve meta data
     *
     * @param prefix {string}
     * @param namespace {string} optional
     * @param k {string} optional
     * @param default_value {*} optional
     * @returns {*}
     */
    kls.prototype.getMeta = function(prefix, namespace, k, default_value) {
        var self = this;

        namespace = namespace || undefined; /* optional */
        k = k || undefined; /* optional */
        default_value = default_value || undefined; /* optional */

        // support for calling only with 2 args.
        if (k === undefined) {
            if (self["_" + prefix] === undefined) {
                return default_value;
            }
            else {
                return self["_" + prefix][namespace] || default_value;
            }
        }
        else {
            // all args

            if (self["_" + prefix] === undefined) {
                return default_value;
            }
            else if (self["_" + prefix][namespace] === undefined) {
                return default_value;
            }
            else {
                return self["_" + prefix][namespace][k] || default_value;
            }
        }
    };
}

/**
 * Simple method for generating unique event name with a .suffix that is a hash of the passed 3-n arguments
 * Main purpose is to be used with jQuery.bind and jQuery.unbind.
 *
 * @param eventName {string} event name
 * @param name {string} name of the handler (e.g. .suffix)
 * @returns {string} e.g. $eventName.$name_$ShortHashOfTheAdditionalArguments
 */
function generateEventSuffixFromArguments(eventName, name) {
    var args = Array.prototype.splice.call(arguments, 2);
    var result = "";
    $.each(args, function(k, v) {
        result += v;
    });

    return eventName + "." + name + "_" + ("" + fastHashFunction(result)).replace("-", "_");
}

/**
 * This is a placeholder, which will be used anywhere in our code where we need a simple and FAST hash function.
 * Later on, we can change the implementation (to use md5 or murmur) by just changing the function body of this
 * function.
 * @param {String}
 */
function fastHashFunction(val) {
    return MurmurHash3(val, 0x4ef5391a).toString();
}

/**
 * @see http://stackoverflow.com/q/7616461/940217
 * @return {number}
 */
function simpleStringHashCode(str) {
    assert(str, "Missing str passed to simpleStringHashCode");

    if (Array.prototype.reduce) {
        return str.split("").reduce(function(a, b) {
            a = ((a << 5) - a) + b.charCodeAt(0);
            return a & a
        }, 0);
    }
    var hash = 0;
    if (str.length === 0) {
        return hash;
    }
    for (var i = 0; i < str.length; i++) {
        var character = str.charCodeAt(i);
        hash = ((hash << 5) - hash) + character;
        hash = hash & hash; // Convert to 32bit integer
    }
    return hash;
}

/**
 * Creates a promise, which will fail if the validateFunction() don't return true in a timely manner (e.g. < timeout).
 *
 * @param validateFunction {Function}
 * @param tick {int}
 * @param timeout {int}
 * @param [resolveRejectArgs] {(Array|*)} args that will be used to call back .resolve/.reject
 * @param [waitForPromise] {(MegaPromise|$.Deferred)} Before starting the timer, we will wait for this promise to be rej/res first.
 * @returns {Deferred}
 */
function createTimeoutPromise(validateFunction, tick, timeout,
                              resolveRejectArgs, waitForPromise) {
    var $promise = new MegaPromise();
    resolveRejectArgs = resolveRejectArgs || [];
    if (!$.isArray(resolveRejectArgs)) {
        resolveRejectArgs = [resolveRejectArgs]
    }

    $promise.verify = function() {
        if (validateFunction()) {
            if (window.d) {
                console.debug("Resolving timeout promise",
                    timeout, "ms", "at", (new Date()),
                    validateFunction, resolveRejectArgs);
            }
            $promise.resolve.apply($promise, resolveRejectArgs);
        }
    };

    var startTimerChecks = function() {
        var tickInterval = setInterval(function() {
            $promise.verify();
        }, tick);

        var timeoutTimer = setTimeout(function() {
            if (validateFunction()) {
                if (window.d) {
                    console.debug("Resolving timeout promise",
                        timeout, "ms", "at", (new Date()),
                        validateFunction, resolveRejectArgs);
                }
                $promise.resolve.apply($promise, resolveRejectArgs);
            }
            else {
                console.error("Timed out after waiting",
                    timeout, "ms", "at", (new Date()),
                    validateFunction, resolveRejectArgs);
                $promise.reject.apply($promise, resolveRejectArgs);
            }
        }, timeout);

        // stop any running timers and timeouts
        $promise.always(function() {
            clearInterval(tickInterval);
            clearTimeout(timeoutTimer);
        });

        $promise.verify();
    };

    if (!waitForPromise || !waitForPromise.done) {
        startTimerChecks();
    }
    else {
        waitForPromise.always(function() {
            startTimerChecks();
        });
    }

    return $promise;
}

/**
 * Simple .toArray method to be used to convert `arguments` to a normal JavaScript Array
 *
 * @param val {Arguments}
 * @returns {Array}
 */
function toArray(val) {
    return Array.prototype.slice.call(val, val);
}

/**
 * Date.parse with progressive enhancement for ISO 8601 <https://github.com/csnover/js-iso8601>
 * (c) 2011 Colin Snover <http://zetafleet.com>
 * Released under MIT license.
 */
(function(Date, undefined) {
    var origParse = Date.parse,
        numericKeys = [1, 4, 5, 6, 7, 10, 11];
    Date.parse = function(date) {
        var timestamp, struct, minutesOffset = 0;

        // ES5 15.9.4.2 states that the string should attempt to be parsed as a Date Time String Format string
        // before falling back to any implementation-specific date parsing, so that's what we do, even if native
        // implementations could be faster
        //              1 YYYY                2 MM       3 DD           4 HH    5 mm       6 ss        7 msec        8 Z 9 +    10 tzHH    11 tzmm
        if ((struct = /^(\d{4}|[+\-]\d{6})(?:-(\d{2})(?:-(\d{2}))?)?(?:T(\d{2}):(\d{2})(?::(\d{2})(?:\.(\d{3}))?)?(?:(Z)|([+\-])(\d{2})(?::(\d{2}))?)?)?$/.exec(date))) {
            // avoid NaN timestamps caused by "undefined" values being passed to Date.UTC
            for (var i = 0, k; (k = numericKeys[i]); ++i) {
                struct[k] = +struct[k] || 0;
            }

            // allow undefined days and months
            struct[2] = (+struct[2] || 1) - 1;
            struct[3] = +struct[3] || 1;

            if (struct[8] !== 'Z' && struct[9] !== undefined) {
                minutesOffset = struct[10] * 60 + struct[11];

                if (struct[9] === '+') {
                    minutesOffset = 0 - minutesOffset;
                }
            }

            timestamp = Date.UTC(struct[1],
                    struct[2], struct[3], struct[4], struct[5] + minutesOffset, struct[6], struct[7]);
        }
        else {
            timestamp = origParse ? origParse(date) : NaN;
        }

        return timestamp;
    };
}(Date));

/**
 * @module assert
 *
 * Assertion helper module.
 *
 * @example
 * function lastElement(array) {
 *     assert(array.length > 0, "empty array in lastElement");
 *     return array[array.length - 1];
 * }
 */
/**
 * Assertion exception.
 * @param message
 *     Message for exception on failure.
 * @constructor
 */
function AssertionFailed(message) {
    this.message = message;
}
AssertionFailed.prototype = Object.create(Error.prototype);
AssertionFailed.prototype.name = 'AssertionFailed';

/**
 * Assert a given test condition.
 *
 * Throws an AssertionFailed exception with a given message, in case the condition is false.
 * The message is assembled by the args following 'test', similar to console.log()
 *
 * @param test
 *     Test statement.
 */
function assert(test) {
    if (test) {
        return;
    }
    //assemble message from parameters
    var message = '';
    var last = arguments.length - 1;
    for (var i = 1; i <= last; i++) {
        message += arguments[i];
        if (i < last) {
            message += ' ';
        }
    }
    if (MegaLogger && MegaLogger.rootLogger) {
        MegaLogger.rootLogger.error("assertion failed: ", message);
    }
    else if (window.d) {
        console.error(message);
    }

    if (localStorage.stopOnAssertFail) {
        debugger;
    }

    throw new AssertionFailed(message);
}


/**
 * Assert that a user handle is potentially valid (e. g. not an email address).
 *
 * @param userHandle {string}
 *     The user handle to check.
 * @throws
 *     Throws an exception on something that does not seem to be a user handle.
 */
var assertUserHandle = function(userHandle) {
    assert(base64urldecode(userHandle).length === 8,
       'This seems not to be a user handle: ' + userHandle);
};


/**
 * Pad/prepend `val` with "0" (zeros) until the length is === `length`
 *
 * @param val {String} value to add "0" to
 * @param len {Number} expected length
 * @returns {String}
 */
function addZeroIfLenLessThen(val, len) {
    if (val.toString().length < len) {
        for (var i = val.toString().length; i < len; i++) {
            val = "0" + val;
        }
    }
    return val;
}

function NOW() {
    return Date.now();
}

/**
 *  Global function to help debugging
 */
function DEBUG2() {
    if (typeof(d) !== "undefined" && d) {
        console.warn.apply(console, arguments)
    }
}

function ERRDEBUG() {
    if (typeof(d) !== "undefined" && d) {
        console.error.apply(console, arguments)
    }
}

function DEBUG() {
    if (typeof(d) !== "undefined" && d) {
        (console.debug || console.log).apply(console, arguments)
    }
}

function ASSERT(what, msg, udata) {
    if (!what) {
        var af = new Error('failed assertion; ' + msg);
        if (udata) {
            af.udata = udata;
        }
        Soon(function() {
            throw af;
        });
        if (console.assert) {
            console.assert(what, msg);
        }
        else {
            console.error('FAILED ASSERTION', msg);
        }
    }
    return !!what;
}

function srvlog(msg, data, silent) {
    if (data && !(data instanceof Error)) {
        data = {
            udata: data
        };
    }
    if (!silent && d) {
        console.error(msg, data);
    }
    if (!d || onBetaW) {
        window.onerror(msg, '', data ? 1 : -1, 0, data || null);
    }
}

function oDestroy(obj) {
    if (window.d) {
        ASSERT(Object.isFrozen(obj) === false, 'Object already frozen...');
    }

    Object.keys(obj).forEach(function(memb) {
        if (obj.hasOwnProperty(memb)) {
            delete obj[memb];
        }
    });
    if (!oIsFrozen(obj)) {
        Object.defineProperty(obj, ":$:frozen:", {
            value: String(new Date()),
            writable: false
        });
    }

    if (window.d) {
        Object.freeze(obj);
    }
}

function oIsFrozen(obj) {
    return obj && typeof obj === 'object' && obj.hasOwnProperty(":$:frozen:");
}

/**
 *  Return a default callback for error handlign
 */
function dlError(text) {
    return function(e) {
        console.log(text + ' ' + e);
        alert(text + ' ' + e);
    };
}

/**
 *  Remove an element from an *array*
 */
function removeValue(array, value, can_fail) {
    var idx = array.indexOf(value);
    if (d) {
        if (!(can_fail || idx !== -1)) {
            console.warn('Unable to Remove Value ' + value, value);
        }
    }
    if (idx !== -1) {
        array.splice(idx, 1);
    }
    return idx !== -1;
}

function setTransferStatus(dl, status, ethrow, lock) {
    var id = dl && dlmanager.getGID(dl);
    var text = '' + status;
    if (text.length > 44) {
        text = text.substr(0, 42) + '...';
    }
    $('.transfer-table #' + id + ' td:eq(5)').text(text);
    if (lock) {
        $('.transfer-table #' + id).attr('id', 'LOCKed_' + id);
    }
    if (d) {
        console.error(status);
    }
    if (ethrow) {
        throw status;
    }
}

function dlFatalError(dl, error, ethrow) {
    var m = 'This issue should be resolved ';
    if (navigator.webkitGetUserMedia) {
        m += 'exiting from Incognito mode.';
        msgDialog('warninga', l[1676], m, error);
    }
    else if (navigator.msSaveOrOpenBlob) {
        Later(browserDialog);
        m = l[1933];
        msgDialog('warninga', l[1676], m, error);
    }
    else if (dlMethod === FlashIO) {
        Later(browserDialog);
        m = l[1308];
        msgDialog('warninga', l[1676], m, error);
    }
    else {
        Later(firefoxDialog);
    }
    setTransferStatus(dl, error, ethrow, true);
    dlmanager.abort(dl);
}

/**
 * Original: http://stackoverflow.com/questions/7317299/regex-matching-list-of-emoticons-of-various-type
 *
 * @param text
 * @returns {XML|string|void}
 * @constructor
 */
function RegExpEscape(text) {
    return text.replace(/[-[\]{}()*+?.,\\^$|#\s]/g, "\\$&");
}

function unixtimeToTimeString(timestamp) {
    var date = new Date(timestamp * 1000);
    return addZeroIfLenLessThen(date.getHours(), 2)
        + ":" + addZeroIfLenLessThen(date.getMinutes(), 2)
        + "." + addZeroIfLenLessThen(date.getSeconds(), 2)
}

/**
 * Used in the callLoggerWrapper to generate dynamic colors depending on the textPrefix
 *
 * copyrights: http://stackoverflow.com/questions/9600295/automatically-change-text-color-to-assure-readability
 *
 * @param hexTripletColor
 * @returns {*}
 */
function invertColor(hexTripletColor) {
    var color = hexTripletColor;
    color = color.substring(1);           // remove #
    color = parseInt(color, 16);          // convert to integer
    color = 0xFFFFFF ^ color;             // invert three bytes
    color = color.toString(16);           // convert to hex
    color = ("000000" + color).slice(-6); // pad with leading zeros
    color = "#" + color;                  // prepend #
    return color;
}

/**
 * Simple wrapper function that will log all calls of `fnName`.
 * This function is intended to be used for dev/debugging/testing purposes only.
 *
 * @param ctx
 * @param fnName
 * @param loggerFn
 */
function callLoggerWrapper(ctx, fnName, loggerFn, textPrefix, parentLogger) {
    if (!window.d) {
        return;
    }

    var origFn = ctx[fnName];
    textPrefix = textPrefix || "missing-prefix";

    var logger = MegaLogger.getLogger(textPrefix + "[" + fnName + "]", {}, parentLogger);
    var logFnName = loggerFn === console.error ? "error" : "debug";

    if (ctx[fnName].haveCallLogger) { // recursion
        return;
    }
    ctx[fnName] = function() {
        //loggerFn.apply(console, [prefix1, prefix2, "Called: ", fnName, toArray(arguments)]);
        logger[logFnName].apply(logger, ["(calling) arguments: "].concat(toArray(arguments)));

        var res = origFn.apply(this, toArray(arguments));
        //loggerFn.apply(console, [prefix1, prefix2, "Got result: ", fnName, toArray(arguments), res]);
        logger[logFnName].apply(logger, ["(end call) arguments: "].concat(toArray(arguments)).concat(["returned: ", res]));

        return res;
    };
    ctx[fnName].haveCallLogger = true; // recursion
}

/**
 * Simple Object instance call log helper
 * This function is intended to be used for dev/debugging/testing purposes only.
 *
 *
 * WARNING: This function will create tons of references in the window.callLoggerObjects & also may flood your console.
 *
 * @param ctx
 * @param [loggerFn] {Function}
 * @param [recursive] {boolean}
 */
function logAllCallsOnObject(ctx, loggerFn, recursive, textPrefix, parentLogger) {
    if (!window.d) {
        return;
    }
    loggerFn = loggerFn || console.debug;

    if (typeof(parentLogger) === "undefined") {
        var logger = new MegaLogger(textPrefix);
    }
    if (!window.callLoggerObjects) {
        window.callLoggerObjects = [];
    }

    $.each(ctx, function(k, v) {
        if (typeof(v) === "function") {
            callLoggerWrapper(ctx, k, loggerFn, textPrefix, parentLogger);
        }
        else if (typeof(v) === "object"
                && !$.isArray(v) && v !== null && recursive && !$.inArray(window.callLoggerObjects)) {
            window.callLoggerObjects.push(v);
            logAllCallsOnObject(v, loggerFn, recursive, textPrefix + ":" + k, parentLogger);
        }
    });
}

/**
 * Get an array with unique values
 * @param {Array} arr Array
 */
function array_unique(arr) {
    return arr.reduce(function(out, value) {
        if (out.indexOf(value) < 0) {
            out.push(value);
        }
        return out;
    }, []);
}

/**
 * Get a random value from an array
 * @param {Array} arr Array
 */
function array_random(arr) {
    return arr[rand(arr.length)];
}

/**
 * Simple method that will convert Mega user ids to base32 strings (that should be used when doing XMPP auth)
 *
 * @param handle {string} mega user id
 * @returns {string} base32 formatted user id to be used when doing xmpp auth
 */
function megaUserIdEncodeForXmpp(handle) {
    var s = base64urldecode(handle);
    return base32.encode(s);
}

/**
 * Simple method that will convert base32 strings -> Mega user ids
 *
 * @param handle {string} mega user id
 * @returns {string} base32 formatted user id to be used when doing xmpp auth
 */
function megaJidToUserId(jid) {
    var s = base32.decode(jid.split("@")[0]);
    return base64urlencode(s).replace(/=/g, "");
}

/**
 * Implementation of a string encryption/decryption.
 */
var stringcrypt = (function() {
    "use strict";

    /**
     * @description
     * Implementation of a string encryption/decryption.</p>
     */
    var ns = {};

    /**
     * Encrypts clear text data to an authenticated ciphertext, armoured with
     * encryption mode indicator and IV.
     *
     * @param plain {string}
     *     Plain data block as (unicode) string.
     * @param key {string}
     *     Encryption key as byte string.
     * @returns {string}
     *     Encrypted data block as byte string, incorporating mode, nonce and MAC.
     */
    ns.stringEncrypter = function(plain, key) {
        var mode = tlvstore.BLOCK_ENCRYPTION_SCHEME.AES_GCM_12_16;
        var plainBytes = unescape(encodeURIComponent(plain));
        var cipher = tlvstore.blockEncrypt(plainBytes, key, mode);
        return cipher;
    };

    /**
     * Decrypts an authenticated cipher text armoured with a mode indicator and IV
     * to clear text data.
     *
     * @param cipher {string}
     *     Encrypted data block as byte string, incorporating mode, nonce and MAC.
     * @param key {string}
     *     Encryption key as byte string.
     * @returns {string}
     *     Clear text as (unicode) string.
     */
    ns.stringDecrypter = function(cipher, key) {
        var plain = tlvstore.blockDecrypt(cipher, key);
        return decodeURIComponent(escape(plain));
    };

    /**
     * Generates a new AES-128 key.
     *
     * @returns {string}
     *     Symmetric key as byte string.
     */
    ns.newKey = function() {
        var keyBytes = new Uint8Array(16);
        asmCrypto.getRandomValues(keyBytes);
        return asmCrypto.bytes_to_string(keyBytes);
    };

    return ns;
})();

/**
 * JS Implementation of MurmurHash3 (r136) (as of May 20, 2011)
 *
 * @author <a href="mailto:gary.court.gmail.com">Gary Court</a>
 * @see http://github.com/garycourt/murmurhash-js
 * @author <a href="mailto:aappleby.gmail.com">Austin Appleby</a>
 * @see http://sites.google.com/site/murmurhash/
 *
 * @param {string} key ASCII only
 * @param {number} seed Positive integer only
 * @return {number} 32-bit positive integer hash
 */
function MurmurHash3(key, seed) {
    var remainder, bytes, h1, h1b, c1, c1b, c2, c2b, k1, i;

    remainder = key.length & 3; // key.length % 4
    bytes = key.length - remainder;
    h1 = seed || 0xe6546b64;
    c1 = 0xcc9e2d51;
    c2 = 0x1b873593;
    i = 0;

    while (i < bytes) {
        k1 =
            ((key.charCodeAt(i) & 0xff)) |
            ((key.charCodeAt(++i) & 0xff) << 8) |
            ((key.charCodeAt(++i) & 0xff) << 16) |
            ((key.charCodeAt(++i) & 0xff) << 24);
        ++i;

        k1 = ((((k1 & 0xffff) * c1) + ((((k1 >>> 16) * c1) & 0xffff) << 16))) & 0xffffffff;
        k1 = (k1 << 15) | (k1 >>> 17);
        k1 = ((((k1 & 0xffff) * c2) + ((((k1 >>> 16) * c2) & 0xffff) << 16))) & 0xffffffff;

        h1 ^= k1;
        h1 = (h1 << 13) | (h1 >>> 19);
        h1b = ((((h1 & 0xffff) * 5) + ((((h1 >>> 16) * 5) & 0xffff) << 16))) & 0xffffffff;
        h1 = (((h1b & 0xffff) + 0x6b64) + ((((h1b >>> 16) + 0xe654) & 0xffff) << 16));
    }

    k1 = 0;

    switch (remainder) {
        case 3:
            k1 ^= (key.charCodeAt(i + 2) & 0xff) << 16;
        case 2:
            k1 ^= (key.charCodeAt(i + 1) & 0xff) << 8;
        case 1:
            k1 ^= (key.charCodeAt(i) & 0xff);

            k1 = (((k1 & 0xffff) * c1) + ((((k1 >>> 16) * c1) & 0xffff) << 16)) & 0xffffffff;
            k1 = (k1 << 15) | (k1 >>> 17);
            k1 = (((k1 & 0xffff) * c2) + ((((k1 >>> 16) * c2) & 0xffff) << 16)) & 0xffffffff;
            h1 ^= k1;
    }

    h1 ^= key.length;

    h1 ^= h1 >>> 16;
    h1 = (((h1 & 0xffff) * 0x85ebca6b) + ((((h1 >>> 16) * 0x85ebca6b) & 0xffff) << 16)) & 0xffffffff;
    h1 ^= h1 >>> 13;
    h1 = ((((h1 & 0xffff) * 0xc2b2ae35) + ((((h1 >>> 16) * 0xc2b2ae35) & 0xffff) << 16))) & 0xffffffff;
    h1 ^= h1 >>> 16;

    return h1 >>> 0;
}

/**
 *  Create a pool of workers, it returns a Queue object
 *  so it can be called many times and it'd be throttled
 *  by the queue
 */
function CreateWorkers(url, message, size) {
    size = size || 4
    var worker = [],
        instances = [];

    function handler(id) {
        return function(e) {
            message(this.context, e, function(r) {
                worker[id].busy = false; /* release worker */
                instances[id](r);
            });
        }
    }

    function create(i) {
        var w;

        try {
            w = new Worker(url);
        }
        catch (e) {
            msgDialog('warninga', '' + url, '' + e, location.hostname);
            throw e;
        }

        w.id = i;
        w.busy = false;
        w.postMessage = w.webkitPostMessage || w.postMessage;
        w.onmessage = handler(i);
        return w;
    }

    for (var i = 0; i < size; i++) {
        worker.push(null);
    }

    return new MegaQueue(function(task, done) {
        for (var i = 0; i < size; i++) {
            if (worker[i] === null) {
                worker[i] = create(i);
            }
            if (!worker[i].busy) {
                break;
            }
        }
        worker[i].busy = true;
        instances[i] = done;
        $.each(task, function(e, t) {
                if (e === 0) {
                    worker[i].context = t;
                }
                else if (t.constructor === Uint8Array && typeof MSBlobBuilder !== "function") {
                    worker[i].postMessage(t.buffer, [t.buffer]);
                }
                else {
                    worker[i].postMessage(t);
                }
            });
    }, size, url.split('/').pop().split('.').shift() + '-worker');
}

function mKeyDialog(ph, fl) {
    $('.new-download-buttons').addClass('hidden');
    $('.new-download-file-title').text(l[1199]);
    $('.new-download-file-icon').addClass(fileIcon({
        name: 'unknown.unknown'
    }));
    $('.fm-dialog.dlkey-dialog').removeClass('hidden');
    $('.fm-dialog-overlay').removeClass('hidden');
    $('body').addClass('overlayed');
    $('.fm-dialog.dlkey-dialog input').rebind('focus', function(e) {
        if ($(this).val() === l[1028]) {
            $(this).val('');
        }
    });
    $('.fm-dialog.dlkey-dialog input').rebind('blur', function(e) {
        if ($(this).val() === '') {
            $(this).val(l[1028]);
        }
    });
    $('.fm-dialog.dlkey-dialog input').rebind('keydown', function(e) {
        $('.fm-dialog.dlkey-dialog .fm-dialog-new-folder-button').addClass('active');
        if (e.keyCode === 13) {
            $('.fm-dialog.dlkey-dialog .fm-dialog-new-folder-button').click();
        }
    });
    $('.fm-dialog.dlkey-dialog .fm-dialog-new-folder-button').rebind('click', function(e) {
        var key = $('.fm-dialog.dlkey-dialog input').val();

        if (key && key !== l[1028]) {
            $('.fm-dialog.dlkey-dialog').addClass('hidden');
            $('.fm-dialog-overlay').addClass('hidden');
            document.location.hash = (fl ? '#F!' : '#!') + ph + '!' + key;
        }
    });
    $('.fm-dialog.dlkey-dialog .fm-dialog-close').rebind('click', function(e) {
        $('.fm-dialog.dlkey-dialog').addClass('hidden');
        $('.fm-dialog-overlay').addClass('hidden');
    });
}

function dcTracer(ctr) {
    var name = ctr.name,
        proto = ctr.prototype;
    for (var fn in proto) {
        if (proto.hasOwnProperty(fn) && typeof proto[fn] === 'function') {
            console.log('Tracing ' + name + '.' + fn);
            proto[fn] = (function(fn, fc) {
                fc.dbg = function() {
                    try {
                        console.log('Entering ' + name + '.' + fn,
                            this, '~####~', Array.prototype.slice.call(arguments));
                        var r = fc.apply(this, arguments);
                        console.log('Leaving ' + name + '.' + fn, r);
                        return r;
                    }
                    catch (e) {
                        console.error(e);
                    }
                };
                return fc.dbg;
            })(fn, proto[fn]);
        }
    }
}

function mSpawnWorker(url, nw) {
    if (!(this instanceof mSpawnWorker)) {
        return new mSpawnWorker(url, nw);
    }

    this.jid = 1;
    this.jobs = {};
    this.nworkers = nw = nw || 4;
    this.wrk = new Array(nw);
    this.token = mRandomToken('mSpawnWorker.' + url.split(".")[0]);

    while (nw--) {
        if (!(this.wrk[nw] = this.add(url))) {
            throw new Error(this.token.split("$")[0] + ' Setup Error');
        }
    }
}
mSpawnWorker.prototype = {
    process: function mSW_Process(data, callback, onerror) {
        if (!Array.isArray(data)) {
            var err = new Error("'data' must be an array");
            if (onerror) {
                return onerror(err);
            }
            throw err;
        }
        if (this.unreliably) {
            return onerror(0xBADF);
        }
        var nw = this.nworkers,
            l = Math.ceil(data.length / nw);
        var id = mRandomToken("mSWJobID" + this.jid++),
            idx = 0;
        var job = {
            done: 0,
            data: [],
            callback: callback
        };

        while (nw--) {
            job.data.push(data.slice(idx, idx += l));
        }
        if (onerror) {
            job.onerror = onerror;
        }
        this.jobs[id] = job;
        this.postNext();
    },
    postNext: function mSW_PostNext() {
        if (this.busy()) {
            return;
        }
        for (var id in this.jobs) {
            var nw = this.nworkers;
            var job = this.jobs[id],
                data;

            while (nw--) {
                if (!this.wrk[nw].working) {
                    data = job.data.shift();
                    if (data) {
                        this.wrk[nw].working = !0;
                        this.wrk[nw].postMessage({
                            data: data,
                            debug: !!window.d,
                            u_sharekeys: u_sharekeys,
                            u_privk: u_privk,
                            u_handle: u_handle,
                            u_k: u_k,
                            jid: id
                        });

                        if (d && job.data.length === this.nworkers - 1) {
                            console.time(id);
                        }
                    }
                }
            }
        }
    },
    busy: function() {
        var nw = this.nworkers;
        while (nw-- && this.wrk[nw].working);
        return nw === -1;
    },
    add: function mSW_Add(url) {
        var self = this,
            wrk;

        try {
            wrk = new Worker(url);
        }
        catch (e) {
            console.error(e);
            if (!window[this.token]) {
                window[this.token] = true;
                msgDialog('warninga', l[16], "Unable to launch " + url + " worker.", e);
            }
            return false;
        }

        wrk.onerror = function mSW_OnError(err) {
            console.error(err);
            if (!(self && self.wrk)) {
                return;
            }
            Soon(function() {
                throw err.message || err;
            });
            self.unreliably = true;
            var nw = self.nworkers;
            while (nw--) {
                if (self.wrk[nw]) {
                    self.wrk[nw].terminate();
                }
            }
            for (var id in self.jobs) {
                var job = self.jobs[id];
                if (job.onerror) {
                    job.onerror(err);
                }
            }
            if (!window[self.token]) {
                window[self.token] = true;
                if (err.filename) {
                    msgDialog('warninga',
                        "Worker Exception: " + url, err.message, err.filename + ":" + err.lineno);
                }
            }
            delete self.wrk;
            delete self.jobs;
            self = undefined;
        };

        wrk.onmessage = function mSW_OnMessage(ev) {
            if (ev.data[0] === 'console') {
                if (d) {
                    var args = ev.data[1];
                    args.unshift(self.token);
                    console.log.apply(console, args);
                }
                return;
            }
            if (d) {
                console.log(self.token, ev.data);
            }

            wrk.working = false;
            if (!self.done(ev.data)) {
                this.onerror(0xBADF);
            }
        };

        if (d) {
            console.log(this.token, 'Starting...');
        }

        wrk.postMessage = wrk.postMessage || wrk.webkitPostMessage;

        return wrk;
    },
    done: function mSW_Done(reply) {
        var job = this.jobs[reply.jid];
        if (!ASSERT(job, 'Invalid worker reply.')) {
            return false;
        }

        if (!job.result) {
            job.result = reply.result;
        }
        else {
            $.extend(job.result, reply.result);
        }

        if (reply.newmissingkeys) {
            job.newmissingkeys = newmissingkeys = true;
            $.extend(missingkeys, reply.missingkeys);
        }
        if (reply.rsa2aes) {
            $.extend(rsa2aes, reply.rsa2aes);
        }
        if (reply.u_sharekeys) {
            $.extend(u_sharekeys, reply.u_sharekeys);
        }
        if (reply.rsasharekeys) {
            $.extend(rsasharekeys, reply.rsasharekeys);
        }

        Soon(this.postNext.bind(this));
        if (++job.done === this.nworkers) {
            if (d) {
                console.timeEnd(reply.jid);
            }

            delete this.jobs[reply.jid];
            job.callback(job.result, job);
        }

        return true;
    }
};

function mRandomToken(pfx) {
    return (pfx || '!') + '$' + (Math.random() * Date.now()).toString(36);
}

function str_mtrunc(str, len) {
    if (!len) {
        len = 35;
    }
    if (len > (str || '').length) {
        return str;
    }
    var p1 = Math.ceil(0.60 * len),
        p2 = Math.ceil(0.30 * len);
    return str.substr(0, p1) + '\u2026' + str.substr(-p2);
}

function setupTransferAnalysis() {
    if ($.mTransferAnalysis) {
        return;
    }

    var prev = {},
        tlen = {},
        time = {},
        chunks = {};
    $.mTransferAnalysis = setInterval(function() {
        if (uldl_hold) {
            prev = {};
        }
        else if ($.transferprogress) {
            var tp = $.transferprogress;

            for (var i in tp) {
                var q = (i[0] === 'u' ? ulQueue : dlQueue);
                if (!GlobalProgress[i] || GlobalProgress[i].paused
                        || tp[i][0] === tp[i][1] || q.isPaused() || q._qpaused[i]) {
                    delete prev[i];
                }
                else if (prev[i] && prev[i] === tp[i][0]) {
                    var p = tp[i],
                        t = i[0] === 'u' ? 'Upload' : 'Download',
                        r = '',
                        data = [];
                    var s = GlobalProgress[i].speed,
                        w = GlobalProgress[i].working || [];
                    var c = p[0] + '/' + p[1] + '-' + Math.floor(p[0] / p[1] * 100) + '%';
                    var u = w.map(function(c) {
                        var x = c.xhr || {};
                        return ['' + c, x.__failed, x.__timeout,
                            !!x.listener, x.__id, x.readyState > 1 && x.status];
                    });

                    if (d) {
                        console.warn(i + ' might be stuck, checking...', c, w.length, u);
                    }

                    if (w.length) {
                        var j = w.length;
                        while (j--) {
                            /**
                             * if there's a timer, no need to call on_error ourselves
                             * since the chunk will get restarted there by the xhr
                             */
                            var stuck = w[j].xhr && !w[j].xhr.__timeout;
                            if (stuck) {
                                var chunk_id = '' + w[j],
                                    n = u[j];

                                if (w[j].dl && w[j].dl.lasterror) {
                                    r = '[DLERR' + w[j].dl.lasterror + ']';
                                }
                                else if (w[j].srverr) {
                                    r = '[SRVERR' + (w[j].srverr - 1) + ']';
                                }

                                try {
                                    w[j].on_error(0, {}, 'Stuck');
                                }
                                catch (e) {
                                    n.push(e.message);
                                }

                                if (!chunks[chunk_id]) {
                                    chunks[chunk_id] = 1;
                                    data.push(n);
                                }
                            }
                        }

                        if (!data.length && (Date.now() - time[i]) > (mXHRTimeoutMS * 3.1)) {
                            r = s ? '[TIMEOUT]' : '[ETHERR]';
                            data = ['Chunks are taking too long to complete... ', u];
                        }
                    }
                    else {
                        r = '[!]';
                        data = 'GlobalProgress.' + i + ' exists with no working chunks.';
                    }

                    if (data.length) {
                        var udata = {
                            i: i,
                            p: c,
                            d: data,
                            j: [prev, tlen],
                            s: s
                        };
                        if (i[0] === 'z') {
                            t = 'zip' + t;
                        }
                        console.error(t + ' stuck. ' + r, i, udata);
                        if (!d) {
                            srvlog(t + ' Stuck. ' + r, udata);
                        }
                    }
                    delete prev[i];
                }
                else {
                    time[i] = Date.now();
                    tlen[i] = Math.max(tlen[i] || 0, tp[i][0]);
                    prev[i] = tp[i][0];
                }
            }
        }
    }, mXHRTimeoutMS * 1.2);
}

function percent_megatitle() {
    var dl_r = 0,
        dl_t = 0,
        ul_r = 0,
        ul_t = 0,
        tp = $.transferprogress || {},
        dl_s = 0,
        ul_s = 0,
        zips = {},
        d_deg = 0,
        u_deg = 0;

    for (var i in dl_queue) {
        if (dl_queue.hasOwnProperty(i)) {
            var q = dl_queue[i];
            var t = q && tp[q.zipid ? 'zip_' + q.zipid : 'dl_' + q.id];

            if (t) {
                dl_r += t[0];
                dl_t += t[1];
                if (!q.zipid || !zips[q.zipid]) {
                    if (q.zipid) {
                        zips[q.zipid] = 1;
                    }
                    dl_s += t[2];
                }
            }
            else {
                dl_t += q && q.size || 0;
            }
        }
    }

    for (var i in ul_queue) {
        if (ul_queue.hasOwnProperty(i)) {
            var t = tp['ul_' + ul_queue[i].id]

            if (t) {
                ul_r += t[0];
                ul_t += t[1];
                ul_s += t[2];
            }
            else {
                ul_t += ul_queue[i].size || 0;
            }
        }
    }
    if (dl_t) {
        dl_t += tp['dlc'] || 0;
        dl_r += tp['dlc'] || 0
    }
    if (ul_t) {
        ul_t += tp['ulc'] || 0;
        ul_r += tp['ulc'] || 0
    }

    var x_ul = Math.floor(ul_r / ul_t * 100) || 0,
        x_dl = Math.floor(dl_r / dl_t * 100) || 0

    if (dl_t && ul_t) {
        t = ' \u2191 ' + x_dl + '% \u2193 ' + x_ul + '%';
    }
    else if (dl_t) {
        t = ' ' + x_dl + '%';
    }
    else if (ul_t) {
        t = ' ' + x_ul + '%';
    }
    else {
        t = '';
        $.transferprogress = {};
    }

    d_deg = 360 * x_dl / 100;
    u_deg = 360 * x_ul / 100;
    if (d_deg <= 180) {
        $('.download .nw-fm-chart0.right-c p').css('transform', 'rotate(' + d_deg + 'deg)');
        $('.download .nw-fm-chart0.left-c p').css('transform', 'rotate(0deg)');
    } else {
        $('.download .nw-fm-chart0.right-c p').css('transform', 'rotate(180deg)');
        $('.download .nw-fm-chart0.left-c p').css('transform', 'rotate(' + (d_deg - 180) + 'deg)');
    }
    if (u_deg <= 180) {
        $('.upload .nw-fm-chart0.right-c p').css('transform', 'rotate(' + u_deg + 'deg)');
        $('.upload .nw-fm-chart0.left-c p').css('transform', 'rotate(0deg)');
    } else {
        $('.upload .nw-fm-chart0.right-c p').css('transform', 'rotate(180deg)');
        $('.upload .nw-fm-chart0.left-c p').css('transform', 'rotate(' + (u_deg - 180) + 'deg)');
    }

    megatitle(t);
}

function hostname(url) {
    if (d) {
        ASSERT(url && /^http/.test(url), 'Invalid URL passed to hostname() -> ' + url);
    }
    url = ('' + url).match(/https?:\/\/([^.]+)/);
    return url && url[1];
}

// Quick hack for sane average speed readings
function bucketspeedometer(initialp) {
    return {
        interval: 200,
        num: 300,
        prevp: initialp,
        h: {},
        progress: function(p) {
            var now, min, oldest;
            var total;
            var t;

            now = NOW();
            now -= now % this.interval;

            this.h[now] = (this.h[now] || 0) + p - this.prevp;
            this.prevp = p;

            min = now - this.interval * this.num;

            oldest = now;
            total = 0;

            for (t in this.h) {
                if (t < min) {
                    delete this.h.bt;
                }
                else {
                    if (t < oldest) {
                        oldest = t;
                    }
                    total += this.h[t];
                }
            }

            if (now - oldest < 1000) {
                return 0;
            }

            p = 1000 * total / (now - oldest);

            // protect against negative returns due to repeated chunks etc.
            return p > 0 ? p : 0;
        }
    }
}

function moveCursortoToEnd(el) {
    if (typeof el.selectionStart === "number") {
        el.selectionStart = el.selectionEnd = el.value.length;
    }
    else if (typeof el.createTextRange !== "undefined") {
        el.focus();
        var range = el.createTextRange();
        range.collapse(false);
        range.select();
    }
}

// Returns pixels position of element relative to document (top left corner)
function getHtmlElemPos(elem, n) {
    var xPos = 0;
    var yPos = 0;
    var sl, st, cl, ct;
    var pNode;
    while (elem) {
        pNode = elem.parentNode;
        sl = 0;
        st = 0;
        cl = 0;
        ct = 0;
        if (pNode && pNode.tagName && !/html|body/i.test(pNode.tagName)) {
            if (typeof n === 'undefined') // count this in, except for overflow huge menu
            {
                sl = elem.scrollLeft;
                st = elem.scrollTop;
            }
            cl = elem.clientLeft;
            ct = elem.clientTop;
            xPos += (elem.offsetLeft - sl + cl);
            yPos += (elem.offsetTop - st - ct);
        }
        elem = elem.offsetParent;
    }
    return {
        x: xPos,
        y: yPos
    };
}

function disableDescendantFolders(id, pref) {
    var folders = [];
    for (var i in M.c[id]) {
        if (M.d[i] && M.d[i].t === 1 && M.d[i].name) {
            folders.push(M.d[i]);
        }
    }
    for (var i in folders) {
        var sub = false;
        var fid = folders[i].h;

        for (var h in M.c[fid]) {
            if (M.d[h] && M.d[h].t) {
                sub = true;
                break;
            }
        }
        $(pref + fid).addClass('disabled');
        if (sub) {
            this.disableDescendantFolders(fid, pref);
        }
    }

    return true;
}

function ucfirst(str) {
    //  discuss at: http://phpjs.org/functions/ucfirst/
    // original by: Kevin van Zonneveld (http://kevin.vanzonneveld.net)
    // bugfixed by: Onno Marsman
    // improved by: Brett Zamir (http://brett-zamir.me)
    //   example 1: ucfirst('kevin van zonneveld');
    //   returns 1: 'Kevin van zonneveld'

    str += '';
    var f = str.charAt(0)
        .toUpperCase();
    return f + str.substr(1);
}

function readLocalStorage(name, type, val) {
    var v;
    if (localStorage[name]) {
        var f = 'parse' + ucfirst(type);
        v = localStorage[name];

        if (typeof window[f] === "function") {
            v = window[f](v);
        }

        if (val && ((val.min && val.min > v) || (val.max && val.max < v))) {
            v = null;
        }
    }
    return v || (val && val.def);
}

function obj_values(obj) {
    var vals = [];

    Object.keys(obj).forEach(function(memb) {
        if (obj.hasOwnProperty(memb)) {
            vals.push(obj[memb]);
        }
    });

    return vals;
}

function _wrapFnWithBeforeAndAfterEvents(fn, eventSuffix, dontReturnPromises) {
    var logger = MegaLogger.getLogger("beforeAfterEvents: " + eventSuffix);

    return function() {
        var self = this;
        var args = toArray(arguments);

        var event = new $.Event("onBefore" + eventSuffix);
        self.trigger(event, args);

        if (event.isPropagationStopped()) {
            logger.debug("Propagation stopped for event: ", event);
            if (dontReturnPromises) {
                return false;
            }
            else {
                return MegaPromise.reject("Propagation stopped by onBefore" + eventSuffix);
            }

        }
        if (typeof(event.returnedValue) !== "undefined") {
            args = event.returnedValue;
        }

        var returnedValue = fn.apply(self, args);

        var done = function() {
            var event2 = new $.Event("onAfter" + eventSuffix);
            self.trigger(event2, args.concat(returnedValue));

            if (event2.isPropagationStopped()) {
                logger.debug("Propagation stopped for event: ", event);
                if (dontReturnPromises) {
                    return false;
                }
                else {
                    return MegaPromise.reject("Propagation stopped by onAfter" + eventSuffix);
                }
            }
        };

        if (returnedValue && returnedValue.then) {
            returnedValue.then(function() {
                done();
            });
        }
        else {
            done();
        }

        return returnedValue;
    }
}

function hex2bin(hex) {
    var bytes = [];

    for (var i = 0; i < hex.length - 1; i += 2) {
        bytes.push(parseInt(hex.substr(i, 2), 16));
    }

    return String.fromCharCode.apply(String, bytes);
}

/**
 * Detects if Flash is enabled or disabled in the user's browser
 * From http://stackoverflow.com/a/20095467
 * @returns {Boolean}
 */
function flashIsEnabled() {

    var flashEnabled = false;

    try {
        var flashObject = new ActiveXObject('ShockwaveFlash.ShockwaveFlash');
        if (flashObject) {
            flashEnabled = true;
        }
    }
    catch (e) {
        if (navigator.mimeTypes
                && (navigator.mimeTypes['application/x-shockwave-flash'] !== undefined)
                && (navigator.mimeTypes['application/x-shockwave-flash'].enabledPlugin)) {
            flashEnabled = true;
        }
    }

    return flashEnabled;
}

/**
 * Gets the current base URL of the page (protocol + hostname) e.g. If on beta.mega.nz it will return https://beta.mega.nz.
 * If on the browser extension it will return the default https://mega.nz. If on localhost it will return https://mega.nz.
 * This can be used to create external links, for example file downloads https://mega.nz/#!qRN33YbK!o4Z76qDqPbiK2G0I...
 * @returns {String}
 */
function getBaseUrl() {
    return 'https://' + (((location.protocol === 'https:') && location.host) || 'mega.nz');
}

/**
 * http://stackoverflow.com/a/16344621/402133
 *
 * @param ms
 * @returns {string}
 */
function ms2Time(ms) {
    var secs = ms / 1000;
    ms = Math.floor(ms % 1000);
    var minutes = secs / 60;
    secs = Math.floor(secs % 60);
    var hours = minutes / 60;
    minutes = Math.floor(minutes % 60);
    hours = Math.floor(hours % 24);
    return hours + ":" + minutes + ":" + secs;
}

function secToDuration(s, sep) {
    var dur = ms2Time(s * 1000).split(":");
    var durStr = "";
    sep = sep || ", ";
    if (!secToDuration.regExp) { //regexp compile cache
        secToDuration.regExp = {};
    }

    if (!secToDuration.regExp[sep]) {
        secToDuration.regExp[sep] = new RegExp("" + sep + "$");
    }

    for (var i = 0; i < dur.length; i++) {
        var unit;
        var v = dur[i];
        if (v === "0") {
            if (durStr.length !== 0 && i !== 0) {
                continue;
            }
            else if (i < 2) {
                continue;
            }
        }

        if (i === 0) {
            unit = v !== 1 ? "hours" : "hour";
        }
        else if (i === 1) {
            unit = v !== 1 ? "minutes" : "minute";
        }
        else if (i === 2) {
            unit = v !== 1 ? "seconds" : "second";
        }
        else {
            throw new Error("this should never happen.");
        }

        durStr += v + " " + unit + sep;
    }

    return durStr.replace(secToDuration.regExp[sep], "");
}

function generateAnonymousReport() {
    var $promise = new MegaPromise();
    var report = {};
    report.ua = navigator.userAgent;
    report.ut = u_type;
    report.pbm = !!window.Incognito;
    report.io = window.dlMethod && dlMethod.name;
    report.sb = +('' + $('script[src*="secureboot"]').attr('src')).split('=').pop();
    report.tp = $.transferprogress;
    if (!megaChatIsReady) {
        report.karereState = '#disabled#';
    }
    else {
        report.karereState = megaChat.karere.getConnectionState();
        report.karereCurrentConnRetries = megaChat.karere._connectionRetries;
        report.myPresence = megaChat.karere.getPresence(megaChat.karere.getJid());
        report.karereServer = megaChat.karere.connection.service;
        report.numOpenedChats = Object.keys(megaChat.chats).length;
        report.haveRtc = megaChat.rtc ? true : false;
        if (report.haveRtc) {
            report.rtcStatsAnonymousId = megaChat.rtc.ownAnonId;
        }
    }

    var chatStates = {};
    var userAnonMap = {};
    var userAnonIdx = 0;
    var roomUniqueId = 0;
    var roomUniqueIdMap = {};

    Object.keys(megaChatIsReady && megaChat.chats || {}).forEach(function(k) {
        var v = megaChat.chats[k];

        var participants = v.getParticipants();

        participants.forEach(function(v, k) {
            var cc = megaChat.getContactFromJid(v);
            if (cc && cc.u && !userAnonMap[cc.u]) {
                userAnonMap[cc.u] = {
                    anonId: userAnonIdx++ + rand(1000),
                    pres: megaChat.karere.getPresence(v)
                };
            }
            participants[k] = cc && cc.u ? userAnonMap[cc.u] : v;
        });

        var r = {
            'roomUniqueId': roomUniqueId,
            'roomState': v.getStateAsText(),
            'roomParticipants': participants
        };

        chatStates[roomUniqueId] = r;
        roomUniqueIdMap[k] = roomUniqueId;
        roomUniqueId++;
    });

    if (report.haveRtc) {
        Object.keys(megaChat.plugins.callManager.callSessions).forEach(function(k) {
            var v = megaChat.plugins.callManager.callSessions[k];

            var r = {
                'callStats': v.callStats,
                'state': v.state
            };

            var roomIdx = roomUniqueIdMap[v.room.roomJid];
            if(!roomIdx) {
                roomUniqueId += 1; // room which was closed, create new tmp id;
                roomIdx = roomUniqueId;
            }
            if(!chatStates[roomIdx]) {
                chatStates[roomIdx] = {};
            }
            if(!chatStates[roomIdx].callSessions) {
                chatStates[roomIdx].callSessions = [];
            }
            chatStates[roomIdx].callSessions.push(r);
        });
    };

    report.chatRoomState = chatStates;

    if (is_chrome_firefox) {
        report.mo = mozBrowserID + '::' + is_chrome_firefox + '::' + mozMEGAExtensionVersion;
    }

    var apireqHaveBackOffs = {};
    apixs.forEach(function(v, k) {
        if (v.backoff > 0) {
            apireqHaveBackOffs[k] = v.backoff;
        }
    });

    if (Object.keys(apireqHaveBackOffs).length > 0) {
        report.apireqbackoffs = apireqHaveBackOffs;
    }

    report.hadLoadedRsaKeys = u_authring.RSA && Object.keys(u_authring.RSA).length > 0;
    report.hadLoadedEd25519Keys = u_authring.Ed25519 && Object.keys(u_authring.Ed25519).length > 0;
    report.totalDomElements = $("*").length;
    report.totalScriptElements = $("script").length;

    report.totalD = Object.keys(M.d).length;
    report.totalU = Object.keys(M.u).length;
    report.totalC = Object.keys(M.c).length;
    report.totalIpc = Object.keys(M.ipc).length;
    report.totalOpc = Object.keys(M.opc).length;
    report.totalPs = Object.keys(M.ps).length;
    report.l = lang;
    report.scrnSize = window.screen.availWidth + "x" + window.screen.availHeight;

    if (typeof(window.devicePixelRatio) !== 'undefined') {
        report.pixRatio = window.devicePixelRatio;
    }

    try {
        report.perfTiming = JSON.parse(JSON.stringify(window.performance.timing));
        report.memUsed = window.performance.memory.usedJSHeapSize;
        report.memTotal = window.performance.memory.totalJSHeapSize;
        report.memLim = window.performance.memory.jsHeapSizeLimit;
    }
    catch (e) {}

    report.jslC = jslcomplete;
    report.jslI = jsli;
    report.scripts = {};
    report.host = window.location.host;

    var promises = [];

    $('script').each(function() {
        var self = this;
        var src = self.src.replace(window.location.host, "$current");
        if (is_chrome_firefox) {
            if (!promises.length) {
                promises.push(MegaPromise.resolve());
            }
            report.scripts[self.src] = false;
            return;
        }
        promises.push(
            $.ajax({
                url: self.src,
                dataType: "text"
            })
            .done(function(r) {
                report.scripts[src] = [
                        MurmurHash3(r, 0x4ef5391a),
                        r.length
                    ];
            })
            .fail(function(r) {
                report.scripts[src] = false;
            })
        );
    });

    report.version = null; // TODO: how can we find this?

    MegaPromise.allDone(promises)
        .done(function() {
            $promise.resolve(report);
        })
        .fail(function() {
            $promise.resolve(report)
        });

    return $promise;
}

function MegaEvents() {}
MegaEvents.prototype.trigger = function(name, args) {
    if (!(this._events && this._events.hasOwnProperty(name))) {
        return false;
    }

    if (d > 1) {
        console.log(' >>> Triggering ' + name, this._events[name].length, args);
    }

    args = args || []
    var done = 0,
        evs = this._events[name];
    for (var i in evs) {
        try {
            evs[i].apply(null, args);
        }
        catch (ex) {
            console.error(ex);
        }
        ++done;
    }
    return done;
};
MegaEvents.prototype.on = function(name, callback) {
    if (!this._events) {
        this._events = {};
    }
    if (!this._events.hasOwnProperty(name)) {
        this._events[name] = [];
    }
    this._events[name].push(callback);
    return this;
};

(function(scope) {
    var MegaAnalytics = function(id) {
        this.loggerId = id;
        this.sessionId = makeid(16);
    };
    MegaAnalytics.prototype.log = function(c, e, data) {

        data = data || {};
        data = $.extend(
            true, {}, {
                'aid': this.sessionId,
                'lang': typeof(lang) !== 'undefined' ? lang : null,
                'browserlang': navigator.language,
                'u_type': typeof(u_type) !== 'undefined' ? u_type : null
            },
            data
        );

        if (c === 'pro' && sessionStorage.proref) {
            data['ref'] = sessionStorage.proref;
        }

        var msg = JSON.stringify({
            'c': c,
            'e': e,
            'data': data
        });

        if (d) {
            console.log("megaAnalytics: ", c, e, data);
        }
        if (window.location.toString().indexOf("mega.dev") !== -1) {
            return;
        }
        api_req({
            a: 'log',
            e: this.loggerId,
            m: msg
        }, {});
    };
    scope.megaAnalytics = new MegaAnalytics(99999);
})(this);


function constStateToText(enumMap, state) {
    var txt = null;
    $.each(enumMap, function(k, v) {
        if(state == v) {
            txt = k;

            return false; // break
        }
    });

    return txt;
};

/**
 * Helper function that will do some assert()s to guarantee that the new state is correct/allowed
 *
 * @param currentState
 * @param newState
 * @param allowedStatesMap
 * @param enumMap
 * @throws AssertionError
 */
function assertStateChange(currentState, newState, allowedStatesMap, enumMap) {
    var checksAvailable = allowedStatesMap[currentState];
    var allowed = false;
    if(checksAvailable) {
        checksAvailable.forEach(function(allowedState) {
            if(allowedState === newState) {
                allowed = true;
                return false; // break;
            }
        });
    }
    if(!allowed) {
        assert(
            false,
            'State change from: ' + constStateToText(enumMap, currentState) + ' to ' +
            constStateToText(enumMap, newState) + ' is not in the allowed state transitions map.'
        );
    }
}

/**
 * Promise-based XHR request
 * @param {Mixed} aURLOrOptions URL or options
 * @param {Mixed} aData         data to send, optional
 */
mega.utils.xhr = function megaUtilsXHR(aURLOrOptions, aData) {
    /* jshint -W074 */
    var xhr;
    var url;
    var method;
    var options;
    var promise = new MegaPromise();

    if (typeof aURLOrOptions === 'object') {
        options = aURLOrOptions;
        url = options.url;
    }
    else {
        options = {};
        url = aURLOrOptions;
    }
    aURLOrOptions = undefined;

    aData = options.data || aData;
    method = options.method || (aData && 'POST') || 'GET';

    xhr = getxhr();

    if (typeof options.prepare === 'function') {
        options.prepare(xhr);
    }

    xhr.onloadend = function(ev) {
        if (this.status === 200) {
            promise.resolve(ev, this.response);
        }
        else {
            promise.reject(ev);
        }
    };

    try {
        if (d) {
            MegaLogger.getLogger('muXHR').info(method + 'ing', url, options, aData);
        }
        xhr.open(method, url);

        if (options.type) {
            xhr.responseType = options.type;
            if (xhr.responseType !== options.type) {
                xhr.abort();
                throw new Error('Unsupported responseType');
            }
        }

        if (typeof options.beforeSend === 'function') {
            options.beforeSend(xhr);
        }

        if (is_chrome_firefox) {
            xhr.setRequestHeader('Origin', getBaseUrl(), false);
        }

        xhr.send(aData);
    }
    catch (ex) {
        promise.reject(ex);
    }

    xhr = options = undefined;

    return promise;
};

/**
 *  Retrieve a call stack
 *  @return {String}
 */
mega.utils.getStack = function megaUtilsGetStack() {
    var stack;

    if (is_chrome_firefox) {
        stack = Components.stack.formattedStack;
    }

    if (!stack) {
        stack = (new Error()).stack;

        if (!stack) {
            try {
                throw new Error();
            }
            catch(e) {
                stack = e.stack;
            }
        }
    }

    return stack;
};

/**
 *  Check whether there are pending transfers.
 *
 *  @return {Boolean}
 */
mega.utils.hasPendingTransfers = function megaUtilsHasPendingTransfers() {
    return ((fminitialized && dlmanager.isDownloading) || ulmanager.isUploading);
};

/**
 *  Abort all pending transfers.
 *
 *  @return {Promise}
 *          Resolved: Transfers were aborted
 *          Rejected: User canceled confirmation dialog
 *
 *  @details This needs to be used when an operation requires that
 *           there are no pending transfers, such as a logout.
 */
mega.utils.abortTransfers = function megaUtilsAbortTransfers() {
    var promise = new MegaPromise();

    if (!mega.utils.hasPendingTransfers()) {
        promise.resolve();
    }
    else {
        msgDialog('confirmation', l[967], l[377] + ' ' + l[507] + '?', false, function(doIt) {
            if (doIt) {
                if (dlmanager.isDownloading) {
                    dlmanager.abort(null);
                }
                if (ulmanager.isUploading) {
                    ulmanager.abort(null);
                }

                mega.utils.resetUploadDownload();
                loadingDialog.show();
                var timer = setInterval(function() {
                    if (!mega.utils.hasPendingTransfers()) {
                        clearInterval(timer);
                        promise.resolve();
                    }
                }, 350);
            }
            else {
                promise.reject();
            }
        });
    }

    return promise;
};

/**
 * On transfers completion cleanup
 */
mega.utils.resetUploadDownload = function megaUtilsResetUploadDownload() {
    if (!ul_queue.some(isQueueActive)) {
        ul_queue = new UploadQueue();
        ulmanager.isUploading = false;
        ASSERT(ulQueue._running === 0, 'ulQueue._running inconsistency on completion');
        ulQueue._pending = [];
    }
    if (!dl_queue.some(isQueueActive)) {
        dl_queue = new DownloadQueue();
        dlmanager.isDownloading = false;
    }

    if (!dlmanager.isDownloading && !ulmanager.isUploading) {
        clearXhr(); /* destroy all xhr */

        $('.transfer-pause-icon').addClass('disabled');
        $('.nw-fm-left-icon.transfers').removeClass('transfering');
        $('.transfers .nw-fm-percentage li p').css('transform', 'rotate(0deg)');
        M.tfsdomqueue = {};
        GlobalProgress = {};
        delete $.transferprogress;
        fm_tfsupdate();
        if ($.mTransferAnalysis) {
            clearInterval($.mTransferAnalysis);
            delete $.mTransferAnalysis;
        }
        $('.transfer-panel-title').html(l[104]);
    }

    if (d) {
        dlmanager.logger.info("resetUploadDownload", ul_queue.length, dl_queue.length);
    }

    fm_tfsupdate();
    Later(percent_megatitle);
};

/**
 *  Reload the site cleaning databases & session/localStorage.
 *
 *  Under non-activated/registered accounts this
 *  will perform a former normal cloud reload.
 */
mega.utils.reload = function megaUtilsReload() {
    function _reload() {
        var u_sid = u_storage.sid,
            u_key = u_storage.k,
            privk = u_storage.privk,
            debug = !!u_storage.d;

        localStorage.clear();
        sessionStorage.clear();

        u_storage.sid = u_sid;
        u_storage.privk = privk;
        u_storage.k = u_key;
        u_storage.wasloggedin = true;

        if (debug) {
            u_storage.d = true;
            if (location.host !== 'mega.nz') {
                u_storage.dd = true;
                if (!is_extension) {
                    u_storage.jj = true;
                }
            }
        }

        location.reload(true);
    }

    if (u_type !== 3) {
        stopsc();
        stopapi();
        if (typeof mDB === 'object' && !pfid) {
            mDBreload();
        } else {
            loadfm(true);
        }
    }
    else {
        // Show message that this operation will destroy and reload the data stored by MEGA in the browser
        msgDialog('confirmation', l[761], l[6995], l[6994], function(doIt) {
            if (doIt) {
                if (!mBroadcaster.crossTab.master || mBroadcaster.crossTab.slaves.length) {
                    msgDialog('warningb', l[882], l[7157]);
                }
                if (mBroadcaster.crossTab.master) {
                    mega.utils.abortTransfers().then(function() {
                        loadingDialog.show();
                        stopsc();
                        stopapi();

                        MegaPromise.allDone([
                            MegaDB.dropAllDatabases(/*u_handle*/),
                            mega.utils.clearFileSystemStorage()
                        ]).then(function(r) {
                                console.debug('megaUtilsReload', r);
                                _reload();
                            });
                    });
                }
            }
        });
    }
};

/**
 * Clear the data on FileSystem storage.
 *
 * mega.utils.clearFileSystemStorage().always(console.debug.bind(console));
 */
mega.utils.clearFileSystemStorage = function megaUtilsClearFileSystemStorage() {
    function _done(status) {
        if (promise) {
            if (status !== 0x7ffe) {
                promise.reject(status);
            }
            else {
                promise.resolve();
            }
            promise = undefined;
        }
    }

    if (is_chrome_firefox || !window.requestFileSystem) {
        return MegaPromise.resolve();
    }

    setTimeout(function() {
        _done();
    }, 4000);

    var promise = new MegaPromise();

    (function _clear(storagetype) {
        function onInitFs(fs) {
            var dirReader = fs.root.createReader();
            dirReader.readEntries(function (entries) {
                for (var i = 0, entry; entry = entries[i]; ++i) {
                    if (entry.isDirectory && entry.name === 'mega') {
                        console.debug('Cleaning storage...', entry);
                        entry.removeRecursively(_next.bind(null, 0x7ffe), _next);
                        break;
                    }
                }
            });
        }
        function _next(status) {
            if (storagetype === 0) {
                _clear(1);
            }
            else {
                _done(status);
            }
        }
        window.requestFileSystem(storagetype, 1024, onInitFs, _next);
    })(0);

    return promise;
};

/**
 * Neuter an ArrayBuffer
 * @param {Mixed} ab ArrayBuffer/TypedArray
 */
mega.utils.neuterArrayBuffer = function neuter(ab) {
    if (!(ab instanceof ArrayBuffer)) {
        ab = ab && ab.buffer;
    }
    try {
        if (typeof ArrayBuffer.transfer === 'function') {
            ArrayBuffer.transfer(ab, 0); // ES7
        }
        else {
            if (!neuter.dataWorker) {
                neuter.dataWorker = new Worker("data:application/javascript,var%20d%3B");
            }
            neuter.dataWorker.postMessage(ab, [ab]);
        }
        if (ab.byteLength !== 0) {
            throw new Error('Silently failed! -- ' + ua);
        }
    }
    catch (ex) {
        if (d) {
            console.warn('Cannot neuter ArrayBuffer', ab, ex);
        }
    }
};

/**
 *  Kill session and Logout
 */
mega.utils.logout = function megaUtilsLogout() {
    mega.utils.abortTransfers().then(function() {
        var finishLogout = function() {
            if (--step === 0) {
                u_logout(true);
                if (typeof aCallback === 'function') {
                    aCallback();
                }
                else {
                    document.location.reload();
                }
            }
        }, step = 1;
        loadingDialog.show();
        if (typeof mDB === 'object' && mDB.drop) {
            step++;
            mFileManagerDB.exec('drop').always(finishLogout);
        }
        if (u_privk) {
            // Use the 'Session Management Logout' API call to kill the current session
            api_req({ 'a': 'sml' }, { callback: finishLogout });
        }
        else {
            finishLogout();
        }

    });
}

/**
 * Perform a normal logout
 *
 * @param {Function} aCallback optional
 */
function mLogout(aCallback) {
    var cnt = 0;
    if (M.c[M.RootID] && u_type === 0) {
        for (var i in M.c[M.RootID]) {
            cnt++;
        }
    }
    if (u_type === 0 && cnt > 0) {
        msgDialog('confirmation', l[1057], l[1058], l[1059], function (e) {
            if (e) {
                mega.utils.logout();
            }
        });
    }
    else {
        mega.utils.logout();
    }
}

/**
 * Perform a strict logout, by removing databases
 * and cleaning sessionStorage/localStorage.
 *
 * @param {String} aUserHandle optional
 */
function mCleanestLogout(aUserHandle) {
    if (u_type !== 0 && u_type !== 3) {
        throw new Error('Operation not permitted.');
    }

    mLogout(function() {
        MegaDB.dropAllDatabases(aUserHandle)
            .always(function(r) {
                console.debug('mCleanestLogout', r);

                localStorage.clear();
                sessionStorage.clear();

                setTimeout(function() {
                    location.reload(true);
                }, 7e3);
            });
    });
}


// Initialize Rubbish-Bin Cleaning Scheduler
mBroadcaster.addListener('crossTab:master', function _setup() {
    var RUBSCHED_WAITPROC = 120 * 1000;
    var RUBSCHED_IDLETIME =   4 * 1000;
    var timer, updId;

    mBroadcaster.once('crossTab:leave', _exit);

    // The fm must be initialized before proceeding
    if (!folderlink && fminitialized) {
        _fmready();
    }
    else {
        mBroadcaster.addListener('fm:initialized', _fmready);
    }

    function _fmready() {
        if (!folderlink) {
            _init();
            return 0xdead;
        }
    }

    function _update(enabled) {
        _exit();
        if (enabled) {
            _init();
        }
    }

    function _exit() {
        if (timer) {
            clearInterval(timer);
            timer = null;
        }
        if (updId) {
            mBroadcaster.removeListener(updId);
            updId = null;
        }
    }

    function _init() {
        // if (d) console.log('Initializing Rubbish-Bin Cleaning Scheduler');

        updId = mBroadcaster.addListener('fmconfig:rubsched', _update);
        if (fmconfig.rubsched) {
            timer = setInterval(function() {
                _proc();
            }, RUBSCHED_WAITPROC);
        }
    }

    function _proc() {

        // Do nothing unless the user has been idle
        if (Date.now() - lastactive < RUBSCHED_IDLETIME) {
            return;
        }

        _exit();

        // Mode 14 - Remove files older than X days
        // Mode 15 - Keep the Rubbish-Bin under X GB
        var mode = String(fmconfig.rubsched).split(':');
        var xval = mode[1];
        mode = +mode[0];

        var handler = _rubSchedHandler[mode];
        if (!handler) {
            throw new Error('Invalid RubSchedHandler', mode);
        }

        if (d) {
            console.log('Running Rubbish-Bin Cleaning Scheduler', mode, xval);
            console.time('rubsched');
        }

        var nodes = Object.keys(M.c[M.RubbishID] || {}), rubnodes = [];

        for (var i in nodes) {
            var node = M.d[nodes[i]];
            if (!node) {
                console.error('Invalid node', nodes[i]);
                continue;
            }
            if (node.t == 1) {
                rubnodes = rubnodes.concat(fm_getnodes(node.h));
            }
            rubnodes.push(node.h);
        }

        rubnodes.sort(handler.sort);
        var rNodes = handler.log(rubnodes);

        // if (d) console.log('rubnodes', rubnodes, rNodes);

        var handles = [];
        if (handler.purge(xval)) {
            for (var i in rubnodes) {
                var node = M.d[rubnodes[i]];

                if (handler.remove(node, xval)) {
                    handles.push(node.h);

                    if (handler.ready(node, xval)) {
                        break;
                    }
                }
            }

            // if (d) console.log('RubSched-remove', handles);

            if (handles.length) {
                var inRub = (M.RubbishID === M.currentrootid);

                handles.map(function(handle) {
                    M.delNode(handle);
                    api_req({a: 'd', n: handle, i: requesti});

                    if (inRub) {
                        $('.grid-table.fm#' + handle).remove();
                        $('.file-block#' + handle).remove();
                    }
                });

                if (inRub) {
                    if (M.viewmode) {
                        iconUI();
                    }
                    else {
                        gridUI();
                    }
                    treeUI();
                }
            }
        }

        if (d) {
            console.timeEnd('rubsched');
        }

        // Once we ran for the first time, set up a long running scheduler
        RUBSCHED_WAITPROC = 4 * 3600 * 1e3;
        _init();
    }

    /**
     * Scheduler Handlers
     *   Sort:    Sort nodes specifically for the handler purpose
     *   Log:     Keep a record of nodes if required and return a debugable array
     *   Purge:   Check whether the Rubbish-Bin should be cleared
     *   Remove:  Return true if the node is suitable to get removed
     *   Ready:   Once a node is removed, check if the criteria has been meet
     */
    var _rubSchedHandler = {
        // Remove files older than X days
        "14": {
            sort: function(n1, n2) {
                return M.d[n1].ts > M.d[n2].ts;
            },
            log: function(nodes) {
                return d && nodes.map(function(node) {
                    return M.d[node].name + '~' + (new Date(M.d[node].ts*1000)).toISOString();
                });
            },
            purge: function(limit) {
                return true;
            },
            remove: function(node, limit) {
                limit = (Date.now() / 1e3) - (limit * 86400);
                return node.ts < limit;
            },
            ready: function(node, limit) {
                return false;
            }
        },
        // Keep the Rubbish-Bin under X GB
        "15": {
            sort: function(n1, n2) {
                n1 = M.d[n1].s || 0;
                n2 = M.d[n2].s || 0;
                return n1 < n2;
            },
            log: function(nodes) {
                var pnodes, size = 0;

                pnodes = nodes.map(function(node) {
                    size += (M.d[node].s || 0);
                    return M.d[node].name + '~' + bytesToSize(M.d[node].s);
                });

                this._size = size;

                return pnodes;
            },
            purge: function(limit) {
                return this._size > (limit * 1024 * 1024 * 1024);
            },
            remove: function(node, limit) {
                return true;
            },
            ready: function(node, limit) {
                this._size -= (node.s || 0);
                return this._size < (limit * 1024 * 1024 * 1024);
            }
        }
    }
});


/**
 * Cross-tab communication using WebStorage
 */
var watchdog = Object.freeze({
    Strg: {},
    // Tag prepended to messages to identify watchdog-events
    eTag: '$WDE$!_',
    // ID to identify tab's origin
    wdID: (Math.random() * Date.now()),

    /** setup watchdog/webstorage listeners */
    setup: function() {
        if (window.addEventListener) {
            window.addEventListener('storage', this, false);
        }
        else if (window.attachEvent) {
            window.attachEvent('onstorage', this.handleEvent.bind(this));
        }
    },

    /**
     * Notify watchdog event/message
     * @param {String} msg  The message
     * @param {String} data Any data sent to other tabs, optional
     */
    notify: function(msg, data) {
        data = { origin: this.wdID, data: data, sid: Math.random()};
        localStorage.setItem(this.eTag + msg, JSON.stringify(data));
        if (d) {
            console.log('mWatchDog Notifying', this.eTag + msg, localStorage[this.eTag + msg]);
        }
    },

    /** Handle watchdog/webstorage event */
    handleEvent: function(ev) {
        if (String(ev.key).indexOf(this.eTag) !== 0) {
            return;
        }
        if (d) {
            console.debug('mWatchDog ' + ev.type + '-event', ev.key, ev.newValue, ev);
        }

        var msg = ev.key.substr(this.eTag.length);
        var strg = JSON.parse(ev.newValue || '""');

        if (!strg || strg.origin === this.wdID) {
            if (d) {
                console.log('Ignoring mWatchDog event', msg, strg);
            }
            return;
        }

        switch (msg) {
            case 'loadfm_done':
                if (this.Strg.login === strg.origin) {
                    location.assign(location.pathname);
                }
                break;

            case 'login':
            case 'createuser':
                loadingDialog.show();
                this.Strg.login = strg.origin;
                break;

            case 'logout':
                u_logout(-0xDEADF);
                location.reload();
                break;
        }

        delete localStorage[ev.key];
    }
});
watchdog.setup();

/**
 * Simple alias that will return a random number in the range of: a < b
 *
 * @param a {Number} min
 * @param b {Number} max
 * @returns {*}
 */
function rand_range(a, b) {
    return Math.random() * (b - a) + a;
};

// FIXME: This is a "Dirty Hack" (TM) that needs to be removed as soon as
//        the original problem is found and resolved.
if (typeof sjcl !== 'undefined') {
    // We need to track SJCL exceptions for ticket #2348
    sjcl.exception.invalid = function(message) {
        this.toString = function() {
            return "INVALID: " + this.message;
        };
        this.message = message;
        this.stack = mega.utils.getStack();
    };
}

(function($, scope) {
    /**
     * Nodes related operations.
     *
     * @param opts {Object}
     *
     * @constructor
     */
    var Nodes = function(opts) {

        var self = this;
        var defaultOptions = {
        };

        self.options = $.extend(true, {}, defaultOptions, opts);    };

    /**
     * isShareExists
     *
     * Checking if there's available shares for selected nodes.
     * @param {Array} nodes Holds array of ids from selected folders/files (nodes).
     * @param {Boolean} fullShare Do we need info about full share.
     * @param {Boolean} pendingShare Do we need info about pending share .
     * @param {Boolean} linkShare Do we need info about link share 'EXP'.
     * @returns {Boolean} result.
     */
    Nodes.prototype.isShareExist = function(nodes, fullShare, pendingShare, linkShare) {

        var self = this;

        var shares = {}, length;

        for (var i in nodes) {
            if (nodes.hasOwnProperty(i)) {

<<<<<<< HEAD
                // Checking full share
                if (M.d[nodes[i]].shares && Object.keys(M.d[nodes[i]].shares).length) {
                    return true;
                }

                // Checking pending share
                if (M.ps && M.ps[nodes[i]] && Object.keys(M.ps[nodes[i]]).length) {
                    return true;
=======
                // Look for full share
                if (fullShare) {
                    shares = M.d[nodes[i]].shares;

                    // Look for link share
                    if (linkShare) {
                        if (shares && Object.keys(shares).length) {
                            return true;
                        }
                    }
                    else { // Exclude folder/file links,
                        if (shares) {
                            length = Object.keys(shares).length;
                            if (length) {
                                if (!shares.EXP || (shares.EXP && length > 1)) {
                                    return true;
                                }
                            }

                        }
                    }
                }

                // Look for pending share
                if (pendingShare) {
                    shares = M.ps[nodes[i]];

                    if (M.ps && shares && Object.keys(shares).length) {
                        return true;
                    }
>>>>>>> 368cb677
                }
            }
        }

        return false;
    };

    /**
     * getShares
     *
     * Is there available share for nodes.
     * @param {String} node Node id.
     * @param {Boolean} fullShare Inclde results for full shares.
     * @param {Boolean} pendingShare Include results for pending shares.
     * @param {Boolean} linkShare Include results for foder/file links.
     * @returns {Array} result Array of user ids.
     */
    Nodes.prototype.getShares = function(nodes, fullShare, pendingShare, linkShare) {

        var self = this;

        var result, shares, length;

        for (var i in nodes) {
            if (nodes.hasOwnProperty(i)) {
                result = [];

                // Look for full share
                if (fullShare) {
                    shares = M.d[nodes[i]].shares;

                    // Look for link share
                    if (linkShare) {
                        if (shares && Object.keys(shares).length) {
                            result.push(self.loopShares(shares), linkShare);
                        }
                    }
                    else { // Exclude folder/file links,
                        if (shares) {
                            length = Object.keys(shares).length;
                            if (length) {
                                if (!shares.EXP || (shares.EXP && length > 1)) {
                                    result.push(self.loopShares(shares), linkShare);
                                }
                            }

                        }
                    }
                }

                // Look for pending share
                if (pendingShare) {
                    shares = M.ps[nodes[i]];
                    if (M.ps && shares && Object.keys(shares).length) {
                        result.push(self.loopShares(shares), linkShare);
                    }
                }
            }
        }

        return result;
    };

    /**
     * loopShares
     *
     * Loops through all shares.
     * @param {Object} shares.
     * @param {Boolean} linkShare Do we need info about link share.
     * @returns {Array} user id.
     */
    Nodes.prototype.loopShares = function(shares, linkShare) {

        var self = this;

        var result = [],
            exclude = 'EXP',
            index;

        for (var item in shares) {
            if (shares.hasOwnProperty(item)) {
                result.push(item);
            }
        }

        // Remove 'EXP'
        if (!linkShare) {
            index = result.indexOf(exclude);

            if (index !== -1) {
                result = result.splice(index, 1);
            }
        }

        return result;
    };

    /**
     * loopSubdirs
     *
     * Loops through all subdirs of given node.
     * @param {string} id: node id.
     * @param {array} nodesId.
     * @returns child nodes id.
     */
    Nodes.prototype.loopSubdirs = function(id, nodesId) {

        var self = this;

        var subDirs = nodesId;

        if (subDirs) {
            if (subDirs.indexOf(id) === -1) {
                subDirs.push(id);
            }
        }
        else {
            // Make subDirs an array
            subDirs = [id];
        }

        for (var item in M.c[id]) {
            if (M.c[id].hasOwnProperty(item)) {

                // Prevent duplication
                if (subDirs && subDirs.indexOf(item) === -1) {
                    subDirs.push(item);
                }

                self.loopSubdirs(item, subDirs);
            }
        }

        return subDirs;
    };

    // export
    scope.mega = scope.mega || {};
    scope.mega.Nodes = Nodes;
})(jQuery, window);<|MERGE_RESOLUTION|>--- conflicted
+++ resolved
@@ -3744,16 +3744,6 @@
         for (var i in nodes) {
             if (nodes.hasOwnProperty(i)) {
 
-<<<<<<< HEAD
-                // Checking full share
-                if (M.d[nodes[i]].shares && Object.keys(M.d[nodes[i]].shares).length) {
-                    return true;
-                }
-
-                // Checking pending share
-                if (M.ps && M.ps[nodes[i]] && Object.keys(M.ps[nodes[i]]).length) {
-                    return true;
-=======
                 // Look for full share
                 if (fullShare) {
                     shares = M.d[nodes[i]].shares;
@@ -3784,7 +3774,6 @@
                     if (M.ps && shares && Object.keys(shares).length) {
                         return true;
                     }
->>>>>>> 368cb677
                 }
             }
         }
