var inherits = (function() {
    var createObject = Object.create || function createObject(source) {
        var Host = function() {};
        Host.prototype = source;
        return new Host();
    };

    return function(destination, source) {
        var proto = destination.prototype = createObject(source.prototype);
        proto.constructor = destination;
        proto._super = source.prototype;
    };
})();

makeEnum(['MDBOPEN', 'EXECSC', 'LOADINGCLOUD'], 'MEGAFLAG_', window);

/**
 * Safely parse an HTML fragment, removing any executable
 * JavaScript, and return a document fragment.
 *
 * @param {string} markup The HTML fragment to parse.
 * @param {boolean} forbidStyle If true, disallow <style> nodes and
 *     style attributes in the parsed fragment. Gecko 14+ only.
 * @param {Document} doc The document in which to create the
 *     returned DOM tree.
 * @param {nsIURI} baseURI The base URI relative to which resource
 *     URLs should be processed. Note that this will not work for
 *     XML fragments.
 * @param {boolean} isXML If true, parse the fragment as XML.
 * @returns {DocumentFragment}
 */
function parseHTML(markup, forbidStyle, doc, baseURI, isXML) {
    if (!doc) {
        doc = document;
    }
    if (!markup) {
        console.error('Empty content passed to parseHTML', arguments);
        markup = 'no content';
    }
    if (is_chrome_firefox) {
        try {
            var flags = 0;
            if (!forbidStyle) {
                flags |= mozParserUtils.SanitizerAllowStyle;
            }
            if (!baseURI) {
                var href = getAppBaseUrl();
                if (!parseHTML.baseURIs[href]) {
                    parseHTML.baseURIs[href] =
                        Services.io.newURI(href, null, null);
                }
                baseURI = parseHTML.baseURIs[href];
            }
            // XXX: parseFragment() removes href attributes with a hash mask
            markup = String(markup).replace(/\shref="[#\/]/g, ' data-fxhref="#');
            return mozParserUtils.parseFragment(markup, flags, Boolean(isXML),
                                                baseURI, doc.documentElement);
        }
        catch (ex) {
            mozError(ex);
        }
    }

    // Either we are not running the Firefox extension or the above parser
    // failed, in such case we try to mimic it using jQuery.parseHTML
    var fragment = doc.createDocumentFragment();

    markup = String(markup).replace(/(?!\<[a-z][^>]+)\son[a-z]+\s*=/gi, ' data-dummy=');
    $.parseHTML(markup, doc)
        .forEach(function(node) {
            fragment.appendChild(node);
        });
    return fragment;
}
parseHTML.baseURIs = {};

/**
 * Handy printf-style parseHTML to apply escapeHTML
 * @param {string} markup The HTML fragment to parse.
 * @param {...*} var_args
 */
function parseHTMLfmt(markup) {
    if (arguments.length > 1) {
        var idx = 1;
        var args = arguments;
        markup = markup.replace(/@@/g, function() {
            return escapeHTML(args[idx++]);
        });
    }
    return parseHTML(markup);
}

/**
 * Handy printf-style parseHTML to apply escapeHTML
 * @param {String} markup The HTML fragment to parse.
 * @param {...*} var_args
 */
function parseHTMLfmt2(markup) {
    if (arguments.length > 1) {
        for (var idx = arguments.length; --idx > 0;) {
            markup = markup.replace(RegExp('%' + idx, 'g'), escapeHTML(arguments[idx]));
        }
    }
    return parseHTML(markup);
}

/**
 * Safely inject an HTML fragment using parseHTML()
 * @param {string} markup The HTML fragment to parse.
 * @param {...*} var_args
 * @see This should be used instead of jQuery.html()
 * @example $(document.body).safeHTML('<script>alert("XSS");</script>It Works!');
 * @todo Safer versions of append, insert, before, after, etc
 */
(function($fn, obj) {
    for (var fn in obj) {
        if (obj.hasOwnProperty(fn)) {
            /* jshint -W083 */
            (function(origFunc, safeFunc) {
                Object.defineProperty($fn, safeFunc, {
                    value: function $afeCall(markup) {
                        var i = 0;
                        var l = this.length;
                        if (markup === '%n') {
                            markup = parseHTMLfmt2.apply(null, toArray.apply(null, arguments).slice(1));
                        }
                        else {
                            markup = parseHTMLfmt.apply(null, arguments);
                        }
                        while (l > i) {
                            $(this[i++])[origFunc](markup.cloneNode(true));
                        }
                        if (is_chrome_firefox) {
                            $('a[data-fxhref]').rebind('click', function() {
                                if (!$(this).attr('href')) {
                                    var target = String($(this).attr('target')).toLowerCase();

                                    if (target === '_blank') {
                                        open(getAppBaseUrl() + $(this).data('fxhref'));
                                    }
                                    else {

                                        loadSubPage($(this).data('fxhref').replace('#', ''));
                                    }
                                }
                            });
                        }
                        return this;
                    }
                });
                safeFunc = undefined;
            })(fn, obj[fn]);
        }
    }
    $fn = obj = undefined;
})($.fn, {
    'html': 'safeHTML',
    'append': 'safeAppend'
});

/**
 * Escape HTML markup
 * @param {string} str The HTML fragment to parse.
 * NB: This should be the same than our legacy `htmlentities`
 *     function, except that it's faster and deals with quotes
 */
function escapeHTML(str) {
    return String(str).replace(/[&"'<>]/g, function(match) {
        return escapeHTML.replacements[match];
    });
}
escapeHTML.replacements = { "&": "&amp;", '"': "&quot;", "'": "&#39;", "<": "&lt;", ">": "&gt;" };

/**
 *  Check if value is contained in a array. If it is return value
 *  otherwise false
 */
function anyOf(arr, value) {
    return $.inArray(value, arr) === -1 ? false : value;
}

/**
 * excludeIntersected
 *
 * Loop through arrays excluding intersected items form array2
 * and prepare result format for tokenInput plugin item format.
 *
 * @param {Array} array1, emails used in share
 * @param {Array} array2, list of all available emails
 *
 * @returns {Array} item An array of JSON objects e.g. { id, name }.
 */
function excludeIntersected(array1, array2) {

    var result = [],
        tmpObj2 = array2;

    if (!array1) {
        return array2;
    }
    else if (!array2) {
        return array1;
    }

    // Loop through emails used in share
    for (var i in array1) {
        if (array1.hasOwnProperty(i)) {

            // Loop through list of all emails
            for (var k in array2) {
                if (array2.hasOwnProperty(k)) {

                    // Remove matched email from result
                    if (array1[i] === array2[k]) {
                        tmpObj2.splice(k, 1);
                        break;
                    }
                }
            }
        }
    }

    // Prepare for token.input plugin item format
    for (var n in tmpObj2) {
        if (tmpObj2.hasOwnProperty(n)) {
            result.push({ id: tmpObj2[n], name: tmpObj2[n] });
        }
    }

    return result;
}

function asciionly(text) {
    var rforeign = /[^\u0000-\u007f]/;
    if (rforeign.test(text)) {
        return false;
    }
    else {
        return true;
    }
}

function Later(callback) {
    if (typeof callback !== 'function') {
        throw new Error('Invalid function parameter.');
    }

    return setTimeout(function() {
        callback();
    }, 1000);
}

var Soon = is_chrome_firefox ? mozRunAsync : function(callback) {
    if (typeof callback !== 'function') {
        throw new Error('Invalid function parameter.');
    }

    return setTimeout(function() {
        callback();
    }, 20);
};

/**
 *  Delays the execution of a function
 *
 *  Wraps a function to execute at most once
 *  in a 100 ms time period. Useful to wrap
 *  expensive jQuery events (for instance scrolling
 *  events).
 *
 *  All argument and *this* is passed to the callback
 *  after the 100ms (default)
 *
 *  @param {Function} func  Function to wrap
 *  @param {Number}   ms    Timeout
 *  @returns {Function} wrapped function
 */
function SoonFc(func, ms) {
    return function __soonfc() {
        var self = this,
            args = arguments;
        if (func.__sfc) {
            clearTimeout(func.__sfc);
        }
        func.__sfc = setTimeout(function() {
            delete func.__sfc;
            func.apply(self, args);
        }, ms || 122);
    };
}

/**
 * Delay a function execution, like Soon() does except it accept a parameter to
 * identify the delayed function so that consecutive calls to delay the same
 * function will make it just fire once. Actually, this is the same than
 * SoonFc() does, but it'll work with function expressions as well.
 *
 * @param {String}   aProcID   ID to identify the delayed function
 * @param {Function} aFunction The function/callback to invoke
 * @param {Number}   aTimeout  The timeout, in ms, to wait.
 */
function delay(aProcID, aFunction, aTimeout) {

    // Let aProcID be optional...
    if (typeof aProcID === 'function') {
        aTimeout = aFunction;
        aFunction = aProcID;
        aProcID = aFunction.name || MurmurHash3(String(aFunction));
    }

    if (d > 1) {
        console.debug("delay'ing", aProcID, delay.queue[aProcID]);
    }
    delay.cancel(aProcID);

    delay.queue[aProcID] =
        setTimeout(function() {
            if (d > 1) {
                console.debug('dispatching delayed function...', aProcID);
            }
            delete delay.queue[aProcID];
            aFunction();
        }, (aTimeout | 0) || 350);

    return aProcID;
}
delay.queue = {};
delay.has = function(aProcID) {
    return delay.queue.hasOwnProperty(aProcID);
};
delay.cancel = function(aProcID) {
    if (delay.has(aProcID)) {
        clearTimeout(delay.queue[aProcID]);
        return true;
    }
    return false;
};


var isNativeObject = function(obj) {
    var objConstructorText = obj.constructor.toString();
    return objConstructorText.indexOf("[native code]") !== -1 && objConstructorText.indexOf("Object()") === -1;
};

function clone(obj) {

    if (typeof obj !== 'object' || obj === null) {
        return obj;
    }
    if (obj instanceof Date) {
        return new Date(obj.getTime());
    }
    if (Array.isArray(obj)) {
        var arr = new Array(obj.length);
        for (var i = obj.length; i--; ) {
            arr[i] = clone(obj[i]);
        }
        return arr;
    }
    if (obj instanceof Object) {
        var copy = {};
        for (var attr in obj) {
            if (obj.hasOwnProperty(attr)) {
                if (!(obj[attr] instanceof Object)) {
                    copy[attr] = obj[attr];
                }
                else if (Array.isArray(obj[attr])) {
                    copy[attr] = clone(obj[attr]);
                }
                else if (!isNativeObject(obj[attr])) {
                    copy[attr] = clone(obj[attr]);
                }
                else if ($.isFunction(obj[attr])) {
                    copy[attr] = obj[attr];
                }
                else {
                    copy[attr] = {};
                }
            }
        }

        return copy;
    }
}

function jScrollFade(id) {
    if (is_selenium) {
        return;
    }

    $(id + ' .jspTrack').rebind('mouseover', function(e) {
        $(this).find('.jspDrag').addClass('jspActive');
        $(this).closest('.jspContainer').uniqueId();
        jScrollFadeOut($(this).closest('.jspContainer').attr('id'));
    });

    if (!$.jScroll) {
        $.jScroll = {};
    }
    for (var i in $.jScroll) {
        if ($.jScroll[i] === 0) {
            delete $.jScroll[i];
        }
    }
    $(id).rebind('jsp-scroll-y.fade', function(event, scrollPositionY, isAtTop, isAtBottom) {
            $(this).find('.jspDrag').addClass('jspActive');
            $(this).find('.jspContainer').uniqueId();
            var id = $(this).find('.jspContainer').attr('id');
            jScrollFadeOut(id);
        });
}

function jScrollFadeOut(id) {
    if (!$.jScroll[id]) {
        $.jScroll[id] = 0;
    }
    $.jScroll[id]++;
    setTimeout(function(id) {
        $.jScroll[id]--;
        if ($.jScroll[id] === 0) {
            $('#' + id + ' .jspDrag').removeClass('jspActive');
        }
    }, 500, id);
}

function inputfocus(id, defaultvalue, pw) {
    if (pw) {
        $('#' + id)[0].type = 'password';
    }
    if ($('#' + id)[0].value === defaultvalue) {
        $('#' + id)[0].value = '';
    }
}

function inputblur(id, defaultvalue, pw) {
    if ($('#' + id)[0].value === '') {
        $('#' + id)[0].value = defaultvalue;
    }
    if (($('#' + id)[0].value === defaultvalue) && (pw)) {
        $('#' + id)[0].type = 'text';
    }
}


/**
 * Check if something (val) is a string.
 *
 * @param val
 * @returns {boolean}
 */
function isString(val) {
    return (typeof val === 'string' || val instanceof String);
};

function easeOutCubic(t, b, c, d) {
    return c * ((t = t / d - 1) * t * t + 1) + b;
}

function ellipsis(text, location, maxCharacters) {
    if (text.length > 0 && text.length > maxCharacters) {
        if (typeof location === 'undefined') {
            location = 'end';
        }
        switch (location) {
            case 'center':
                var center = (maxCharacters / 2);
                text = text.slice(0, center) + '...' + text.slice(-center);
                break;
            case 'end':
                text = text.slice(0, maxCharacters - 3) + '...';
                break;
        }
    }
    return text;
}

/**
 * Convert all instances of [$nnn] e.g. [$102] to their localized strings
 * @param {String} html The html markup
 * @returns {String}
 */
function translate(html) {

    /**
     * String.replace callback
     * @param {String} match The whole matched string
     * @param {Number} localeNum The locale string number
     * @param {String} namespace The operation, if any
     * @returns {String} The localized string
     */
    var replacer = function(match, localeNum, namespace) {
        if (namespace) {
            match = localeNum + '.' + namespace;

            if (namespace === 'dq') {
                // Replace double quotes to their html entities
                l[match] = String(l[localeNum]).replace(/"/g, '&quot;');
            }
            else if (namespace === 'q') {
                // Escape single quotes
                l[match] = String(l[localeNum]).replace(/'/g, "\\'");
            }
            else if (namespace === 'dqq') {
                // Both of the above
                l[match] = String(l[localeNum]).replace(/"/g, '&quot;');
                l[match] = l[match].replace(/'/g, "\\'");
            }

            return l[match];
        }
        return String(l[localeNum]);
    };

    return String(html).replace(/\[\$(\d+)(?:\.(\w+))?\]/g, replacer);
}

function megatitle(nperc) {
    if (!nperc) {
        nperc = '';
    }
    var a = parseInt($('.notification-num:first').text());
    if (a > 0) {
        a = '(' + a + ') ';
    }
    else {
        a = '';
    }
    if (document.title !== a + 'MEGA' + nperc) {
        document.title = a + 'MEGA' + nperc;
    }
}

function populate_l() {
    var i;

    if (d) {
        for (i = 24000; i--;) {
            l[i] = (l[i] || '(translation-missing)');
        }
    }
    l[0] = 'MEGA ' + new Date().getFullYear();
    if ((lang === 'es') || (lang === 'pt') || (lang === 'sk')) {
        l[0] = 'MEGA';
    }
    l[1] = l[398];
    if (lang === 'en') {
        l[1] = 'Go PRO';
    }

    if (lang == 'en') l[509] = 'The Privacy Company';
    else {
        l[509] = l[509].toLowerCase();
        l[509] = l[509].charAt(0).toUpperCase() + l[509].slice(1);
    }

    l[8634] = l[8634].replace("[S]", "<span class='red'>").replace("[/S]", "</span>");
    l[8762] = l[8762].replace("[S]", "<span class='red'>").replace("[/S]", "</span>");
    l[438] = l[438].replace('[X]', '');
    l['439a'] = l[439];
    l[439] = l[439].replace('[X1]', '').replace('[X2]', '');
    l['466a'] = l[466];
    l[466] = l[466].replace('[X]', '');
    l[543] = l[543].replace('[X]', '');
    l[456] = l[456].replace(':', '');
    l['471a'] = l[471].replace('[X]', 10);
    l['471b'] = l[471].replace('[X]', 100);
    l['471c'] = l[471].replace('[X]', 250);
    l['471d'] = l[471].replace('[X]', 500);
    l['471e'] = l[471].replace('[X]', 1000);
    l['469a'] = l[469].replace('[X]', 10);
    l['469b'] = l[469].replace('[X]', 100);
    l['469c'] = l[469].replace('[X]', 250);
    l['472a'] = l[472].replace('[X]', 10);
    l['472b'] = l[472].replace('[X]', 100);
    l['472c'] = l[472].replace('[X]', 250);
    l['208a'] = l[208].replace('[A]', '<a href="/terms" class="red clickurl">');
    l['208a'] = l['208a'].replace('[/A]', '</a>');
    l[208] = l[208].replace('[A]', '<a href="/terms" class="clickurl">');
    l[208] = l[208].replace('[/A]', '</a>');
    l[517] = l[517].replace('[A]', '<a href="/help" class="clickurl">').replace('[/A]', '</a>');
    l[521] = l[521].replace('[A]', '<a href="/copyright" class="clickurl">').replace('[/A]', '</a>');
    l[553] = l[553].replace('[A]', '<a href="mailto:resellers@mega.nz">').replace('[/A]', '</a>');
    l[555] = l[555].replace('[A]', '<a href="/terms" class="clickurl">').replace('[/A]', '</a>');
    l[754] = l[754].replace('[A]',
        '<a href="http://www.google.com/chrome" target="_blank" rel="noreferrer" style="color:#D9290B;">');
    l[754] = l[754].replace('[/A]', '</a>');
    l[871] = l[871].replace('[B]', '<strong>')
        .replace('[/B]', '</strong>')
        .replace('[A]', '<a href="/pro" class="clickurl">').replace('[/A]', '</a>');
    l[924] = l[924].replace('[A]', '<span class="red">').replace('[/A]', '</span>');
    l[501] = l[501].replace('17', '').replace('%', '');
    l[1066] = l[1066].replace('[A]', '<a class="red">').replace('[/A]', '</a>');
    l[1067] = l[1067].replace('[A]', '<span class="red">').replace('[/A]', '</span>');
    l[1094] = l[1094].replace('[A]', '<a href="/plugin" class="clickurl">').replace('[/A]', '</a>');
    l[1095] = l[1095].replace('[A]', '<span class="red">').replace('[/A]', '</span>');
    l[1133] = l[1133].replace('[A]',
        '<a href="http://en.wikipedia.org/wiki/Entropy" target="_blank" rel="noreferrer">').replace('[/A]', '</a>');
    l[1134] = l[1134].replace('[A]',
        '<a href="http://en.wikipedia.org/wiki/Public-key_cryptography" target="_blank" rel="noreferrer">').replace('[/A]',
        '</a>');
    l[1148] = l[1148].replace('[A]', '<span class="red">').replace('[/A]', '</span>');
    l[6978] = l[6978].replace('[A]', '<span class="red">').replace('[/A]', '</span>');
    l[1151] = l[1151].replace('[A]', '<span class="red">').replace('[/A]', '</span>');
    l[731] = l[731].replace('[A]', '<a href="/terms" class="clickurl">').replace('[/A]', '</a>');
    if (lang === 'en') {
        l[965] = 'Legal & policies';
    }
    l[1159] = l[1159].replace('[A]', '<span class="red">').replace('[/A]', '</span>');
    l[1171] = l[1171].replace('[A]', '<span class="red">').replace('[/A]', '</span>');
    l[1185] = l[1185].replace('[X]', '<strong>MEGA.crx</strong>');
    l[1212] = l[1212].replace('[A]', '<a href="/sdk" class="red clickurl">').replace('[/A]', '</a>');
    l[1274] = l[1274].replace('[A]', '<a href="/takedown" class="clickurl">').replace('[/A]', '</a>');
    l[1275] = l[1275].replace('[A]', '<a href="/copyright" class="clickurl">').replace('[/A]', '</a>');
    l[1201] = l[1201].replace('[A]', '<span class="red">').replace('[/A]', '</span>');
    l[1208] = l[1208].replace('[B]', '<strong>').replace('[/B]', '</strong>');
    l[1915] = l[1915].replace('[A]',
        '<a class="red" href="https://chrome.google.com/webstore/detail/mega/bigefpfhnfcobdlfbedofhhaibnlghod" target="_blank" rel="noreferrer">')
            .replace('[/A]', '</a>');
    l[1936] = l[1936].replace('[A]', '<a href="/backup" class="clickurl">').replace('[/A]', '</a>');
    l[1942] = l[1942].replace('[A]', '<a href="/backup" class="clickurl">').replace('[/A]', '</a>');
    l[1943] = l[1943].replace('[A]', '<a href="mailto:support@mega.nz">').replace('[/A]', '</a>');
    l[1948] = l[1948].replace('[A]', '<a href="mailto:support@mega.nz">').replace('[/A]', '</a>');
    l[1957] = l[1957].replace('[A]', '<a href="/recovery" class="clickurl">').replace('[/A]', '</a>');
    l[1965] = l[1965].replace('[A]', '<a href="/recovery" class="clickurl">').replace('[/A]', '</a>');
    l[1982] = l[1982].replace('[A]', '<font style="color:#D21F00;">').replace('[/A]', '</font>');
    l[1993] = l[1993].replace('[A]', '<span class="red">').replace('[/A]', '</span>');
    l[122] = l[122].replace('five or six hours', '<span class="red">five or six hours</span>');
    l[7945] = l[7945].replace('[B]', '<b>').replace('[/B]', '</b>');
    l[8426] = l[8426].replace('[S]', '<span class="red">').replace('[/S]', '</span>');
    l[8427] = l[8427].replace('[S]', '<span class="red">').replace('[/S]', '</span>');
    l[8428] = l[8428].replace('[A]', '<a class="red">').replace('[/A]', '</a>');
    l[8440] = l[8440].replace('[A]', '<a href="https://github.com/meganz/">').replace('[/A]', '</a>');
    l[8440] = l[8440].replace('[A2]', '<a href="/contact" class="clickurl">').replace('[/A2]', '</a>');
    l[8441] = l[8441].replace('[A]', '<a href="mailto:bugs@mega.nz">').replace('[/A]', '</a>');
    l[8441] = l[8441].replace('[A2]', '<a href="https://mega.nz/blog_8">').replace('[/A2]', '</a>');
    l[5931] = l[5931].replace('[A]', '<a class="red" href="/fm/account" class="clickurl">').replace('[/A]', '</a>');
    l[8644] = l[8644].replace('[S]', '<span class="green">').replace('[/S]', '</span>');
    l[8651] = l[8651].replace('%1', '<span class="header-pro-plan"></span>');
    l[8653] = l[8653].replace('[S]', '<span class="renew-text">').replace('[/S]', '</span>');
    l[8653] = l[8653].replace('%1', '<span class="pro-plan"></span>');
    l[8653] = l[8653].replace('%2', '<span class="plan-duration"></span>');
    l[8653] = l[8653].replace('%3', '<span class="provider-icon"></span>');
    l[8653] = l[8653].replace('%4', '<span class="gateway-name"></span>');
    l[8654] = l[8654].replace('[S]', '<span class="choose-text">').replace('[/S]', '</span>');
    l[7991] = l[7991].replace('%1', '<span class="provider-icon"></span><span class="provider-name"></span>');
    l[8535] = l[8535].replace('[B]', '<b>').replace('[/B]', '</b>');
    l[8833] = l[8833].replace('[B]', '<strong>').replace('[/B]', '</strong>');
    l[8850] = l[8850].replace('%1', '<span class="release-version"></span>');
    l[8851] = l[8851].replace('%1', '<span class="release-date-time"></span>');
    l[8843] = l[8843].replace('[S]', '<span>').replace('[/S]', '</span>');
    l[8855] = l[8855].replace('[BR]', '<br>');
    l[8848] = l[8848].replace('[S]', '<span>').replace('[/S]', '</span>');
    l[8849] = l[8849].replace('[S]', '<span>').replace('[/S]', '</span>');
    l[1389] = l[1389].replace('[B]', '').replace('[/B]', '').replace('[A]', '<span>').replace('[/A]', '</span>');
    l[8912] = l[8912].replace('[B]', '<span>').replace('[/B]', '</span>');
    l[8846] = l[8846].replace('[S]', '<span>').replace('[/S]', '</span>');
    l[8847] = l[8847].replace('[S]', '<span>').replace('[/S]', '</span>');
    l[8950] = l[8950].replace('[S]', '<span>').replace('[/S]', '</span>');
    l[8951] = l[8951].replace('[S]', '<span>').replace('[/S]', '</span>');
    l[8952] = l[8952].replace('[S]', '<span>').replace('[/S]', '</span>');
    l[9030] = l[9030].replace('[S]', '<strong>').replace('[/S]', '</strong>');
    l[9036] = l[9036].replace('[S]', '<strong>').replace('[/S]', '</strong>');
    l[10631] = l[10631].replace('[A]', '<a href="/general" class="clickurl" target="_blank">').replace('[/A]', '</a>');
    l[10630] = l[10630].replace('[A]', '<a href="/general" class="clickurl" target="_blank">').replace('[/A]', '</a>');
    l[10634] = l[10634].replace('[A]', '<a href="/support" class="clickurl" target="_blank">').replace('[/A]', '</a>');
    l[10635] = l[10635].replace('[B]', '"<b>').replace('[/B]', '</b>"');
    l[10636] = l[10636].replace('[A]', '<a href="mailto:support@mega.nz">').replace('[/A]', '</a>').replace('%1', 2);
    l[10644] = l[10644].replace('[A]', '<a href="mailto:support@mega.nz">').replace('[/A]', '</a>');
    l[10646] = l[10646].replace('[A]', '<a href="/account" class="clickurl">').replace('[/A]', '</a>');
    l[10650] = l[10650].replace('[A]', '<a href="/account" class="clickurl">').replace('[/A]', '</a>');
    l[10656] = l[10656].replace('[A]', '<a href="mailto:support@mega.nz">').replace('[/A]', '</a>');
    l[10658] = l[10658].replace('[A]', '<a href="/terms" class="clickurl">').replace('[/A]', '</a>');
    l[12482] = l[12482].replace('[B]', '<b>').replace('[/B]', '</b>');
    l[12483] = l[12483].replace('[BR]', '<br>');
    l[12485] = l[12485].replace('[A1]', '<a href="" class="red mac">').replace('[/A1]', '</a>');
    l[12485] = l[12485].replace('[A2]', '<a href="" class="red linux">').replace('[/A2]', '</a>');
    l[12486] = l[12486].replace('[A1]', '<a href="" class="red windows">').replace('[/A1]', '</a>');
    l[12486] = l[12486].replace('[A2]', '<a href="" class="red mac">').replace('[/A2]', '</a>');
    l[12487] = l[12487].replace('[A1]', '<a href="" class="red windows">').replace('[/A1]', '</a>');
    l[12487] = l[12487].replace('[A2]', '<a href="" class="red linux">').replace('[/A2]', '</a>');
    l[12488] = l[12488].replace('[A]', '<a>').replace('[/A]', '</a>').replace('[BR]', '<br>');
    l[12489] = l[12489].replace('[I]', '<i>').replace('[/I]', '</i>').replace('[I]', '<i>').replace('[/I]', '</i>');
    l[16165] = l[16165].replace('[S]', '<a class="red">').replace('[/S]', '</a>').replace('[BR]', '<br/>');
    l[16167] = l[16167].replace('[S]', '<a href="/mobile" class="clickurl">').replace('[/S]', '</a>');
<<<<<<< HEAD
    l[16310] = escapeHTML(l[16310]).replace('[I]', '<i class="semi-small-icon rocket"></i>');
    //l[16375] = l[16375].replace('[S]', '<span>').replace('[/S]', '</span>');
    //l[16382] = l[16382].replace('[S]', '<span>').replace('[/S]', '</span>').replace('[P]', '<p>').replace('[/P]', '</p>');
    //l[16383] = l[16383].replace('[S]', '<span>').replace('[/S]', '</span>');
    //l[16384] = l[16384].replace('[S]', '<span>').replace('[/S]', '</span>');
    //l[16385] = l[16385].replace('[S]', '<span>').replace('[/S]', '</span>');

    var common = [
        15536, 16106, 16107, 16116, 16119, 16120, 16123, 16124, 16135, 16136, 16137, 16138,
        16303, 16304, 16313, 16315, 16316,
    ];
    for (i = common.length; i--;) {
        var num = common[i];

        l[num] = escapeHTML(l[num])
            .replace(/\[S\]/g, '<span>')
            .replace(/\[\/S\]/g, '</span>')
            .replace(/\[BR\]/g, '<br/>')
            .replace(/\[B\]/g, '<b>')
            .replace(/\[\/B\]/g, '</b>')
            .replace(/\[A\]/g, '<a href="/pro">')
            .replace(/\[\/A\]/g, '</a>');
    }
=======
    l[16389] = l[16389].replace(
                 '%1',
                 '<span class="checkdiv checkboxOn autoaway">' +
                     '<input type="checkbox" name="set-auto-away" id="set-auto-away" class="checkboxOn" checked="">' +
                 '</span>'
               )
               .replace(
                 '%2',
                 '<span class="account-counter-number short">' +
                     '<input type="text" value="5" id="autoaway" />' +
                 '</span>'
               );
>>>>>>> 88e43f81

    l['year'] = new Date().getFullYear();
    date_months = [
        l[408], l[409], l[410], l[411], l[412], l[413],
        l[414], l[415], l[416], l[417], l[418], l[419]
    ].map(escapeHTML);
}

function showmoney(number) {
    number = number.toString();
    var dollars = number.split('.')[0],
        cents = (number.split('.')[1] || '') + '00';
    dollars = dollars.split('').reverse().join('')
        .replace(/(\d{3}(?!$))/g, '$1,')
        .split('').reverse().join('');
    return dollars + '.' + cents.slice(0, 2);
}

function getHeight() {
    var myHeight = 0;
    if (typeof window.innerWidth === 'number') {
        myHeight = window.innerHeight;
    }
    else if (document.documentElement
            && (document.documentElement.clientWidth || document.documentElement.clientHeight)) {
        myHeight = document.documentElement.clientHeight;
    }
    else if (document.body && (document.body.clientWidth || document.body.clientHeight)) {
        myHeight = document.body.clientHeight;
    }
    return myHeight;
}

function divscroll(el) {
    document.getElementById(el).scrollIntoView();
    $('body').scrollLeft(0);
    $('html').scrollTop(0);
    if (page === 'start') {
        start_menu(el);
    }
}

function browserdetails(useragent) {
    var os = false;
    var browser = false;
    var icon = '';
    var name = '';
    var brand = '';
    var verTag = '';
    var nameTrans = '';
    var current = false;
    var brand = false;
    var details = {};

    if (useragent === undefined || useragent === ua) {
        current = true;
        useragent = ua;
    }
    if (Object(useragent).details !== undefined) {
        return useragent.details;
    }
    useragent = (' ' + useragent).toLowerCase();

    if (current) {
        brand = mega.getBrowserBrandID();
    }
    else if (useragent.indexOf('~:') !== -1) {
        brand = useragent.match(/~:(\d+)/);
        brand = brand && brand.pop() | 0;
    }

    if (useragent.indexOf('windows phone') > 0) {
        icon = 'wp.png';
        os = 'Windows Phone';
    }
    else if (useragent.indexOf('android') > 0) {
        os = 'Android';
    }
    else if (useragent.indexOf('windows') > 0) {
        os = 'Windows';
    }
    else if (useragent.indexOf('iphone') > 0) {
        os = 'iPhone';
    }
    else if (useragent.indexOf('imega') > 0) {
        os = 'iPhone';
    }
    else if (useragent.indexOf('ipad') > 0) {
        os = 'iPad';
    }
    else if (useragent.indexOf('mac') > 0
            || useragent.indexOf('darwin') > 0) {
        os = 'Apple';
    }
    else if (useragent.indexOf('linux') > 0) {
        os = 'Linux';
    }
    else if (useragent.indexOf('blackberry') > 0) {
        os = 'Blackberry';
    }

    if (mega.browserBrand[brand]) {
        browser = mega.browserBrand[brand];
    }
    else if (useragent.indexOf(' edge/') > 0) {
        browser = 'Edge';
    }
    else if (useragent.indexOf('iemobile/') > 0) {
        icon = 'ie.png';
        brand = 'IEMobile';
        browser = 'Internet Explorer';
    }
    else if (useragent.indexOf('opera') > 0 || useragent.indexOf(' opr/') > 0) {
        browser = 'Opera';
    }
    else if (useragent.indexOf(' dragon/') > 0) {
        icon = 'dragon.png';
        browser = 'Comodo Dragon';
    }
    else if (useragent.indexOf('vivaldi') > 0) {
        browser = 'Vivaldi';
    }
    else if (useragent.indexOf('maxthon') > 0) {
        browser = 'Maxthon';
    }
    else if (useragent.indexOf('electron') > 0) {
        browser = 'Electron';
    }
    else if (useragent.indexOf('palemoon') > 0) {
        browser = 'Palemoon';
    }
    else if (useragent.indexOf('cyberfox') > 0) {
        browser = 'Cyberfox';
    }
    else if (useragent.indexOf('waterfox') > 0) {
        browser = 'Waterfox';
    }
    else if (useragent.indexOf('iceweasel') > 0) {
        browser = 'Iceweasel';
    }
    else if (useragent.indexOf('seamonkey') > 0) {
        browser = 'SeaMonkey';
    }
    else if (useragent.indexOf('lunascape') > 0) {
        browser = 'Lunascape';
    }
    else if (useragent.indexOf(' iron/') > 0) {
        browser = 'Iron';
    }
    else if (useragent.indexOf('avant browser') > 0) {
        browser = 'Avant';
    }
    else if (useragent.indexOf('polarity') > 0) {
        browser = 'Polarity';
    }
    else if (useragent.indexOf('k-meleon') > 0) {
        browser = 'K-Meleon';
    }
    else if (useragent.indexOf(' crios') > 0) {
        browser = 'Chrome';
        details.brand = verTag = 'CriOS';
    }
    else if (useragent.indexOf('chrome') > 0) {
        browser = 'Chrome';
    }
    else if (useragent.indexOf('safari') > 0) {
        verTag = 'Version';
        browser = 'Safari';
    }
    else if (useragent.indexOf('firefox') > 0) {
        browser = 'Firefox';
    }
    else if (useragent.indexOf(' otter/') > 0) {
        browser = 'Otter';
    }
    else if (useragent.indexOf('thunderbird') > 0) {
        browser = 'Thunderbird';
    }
    else if (useragent.indexOf('es plugin ') === 1) {
        icon = 'esplugin.png';
        browser = 'ES File Explorer';
    }
    else if (useragent.indexOf('megasync') > 0) {
        browser = 'MEGAsync';
    }
    else if (useragent.indexOf('msie') > 0
            || useragent.indexOf('trident') > 0) {
        browser = 'Internet Explorer';
    }

    // Translate "%1 on %2" to "Chrome on Windows"
    if ((os) && (browser)) {
        name = (brand || browser) + ' on ' + os;
        nameTrans = String(l[7684]).replace('%1', brand || browser).replace('%2', os);
    }
    else if (os) {
        name = os;
        icon = icon || (os.toLowerCase() + '.png');
    }
    else if (browser) {
        name = browser;
    }
    else {
        name = 'Unknown';
        icon = 'unknown.png';
    }
    if (!icon && browser) {
        if (browser === 'Internet Explorer' || browser === 'Edge') {
            icon = 'ie.png';
        }
        else {
            icon = browser.toLowerCase() + '.png';
        }
    }

    details.name = name;
    details.nameTrans = nameTrans || name;
    details.icon = icon;
    details.os = os || '';
    details.browser = browser;
    details.version =
        (useragent.match(RegExp("\\s+" + (verTag || brand || browser) + "/([\\d.]+)", 'i')) || [])[1] || 0;

    // Determine if the OS is 64bit
    details.is64bit = /\b(WOW64|x86_64|Win64|intel mac os x 10.(9|\d{2,}))/i.test(useragent);

    // Determine if using a browser extension
    details.isExtension = (current && is_extension || useragent.indexOf('megext') > -1);

    if (useragent.indexOf(' MEGAext/') !== -1) {
        var ver = useragent.match(/ MEGAext\/([\d.]+)/);

        details.isExtension = ver && ver[1] || true;
    }

    if (brand) {
        details.brand = brand;
    }

    // Determine core engine.
    if (useragent.indexOf('webkit') > 0) {
        details.engine = 'Webkit';
    }
    else if (useragent.indexOf('trident') > 0) {
        details.engine = 'Trident';
    }
    else if (useragent.indexOf('gecko') > 0) {
        details.engine = 'Gecko';
    }
    else {
        details.engine = 'Unknown';
    }

    // Product info to quickly access relevant info.
    details.prod = details.name + ' [' + details.engine + ']'
        + (details.brand ? '[' + details.brand + ']' : '')
        + '[' + details.version + ']'
        + (details.isExtension ? '[E:' + details.isExtension + ']' : '')
        + '[' + (details.is64bit ? 'x64' : 'x32') + ']';

    return details;
}

function countrydetails(isocode) {
    var cdetails = {
        name: isoCountries[isocode],
        icon: isocode.toLowerCase() + '.gif'
    };
    return cdetails;
}

/**
 * Converts a timestamp to a readable time format - e.g. 2016-04-17 14:37
 *
 * @param {Number} unixTime  The UNIX timestamp in seconds e.g. 1464829467
 * @param {Number} format    The readable time format to return
 * @returns {String}
 *
 * Formats:
 *       0: yyyy-mm-dd hh:mm
 *       1: yyyy-mm-dd
 *       2: dd fmn yyyy (fmn: Full month name, based on the locale)
 */
function time2date(unixTime, format) {

    var result;
    var date = new Date(unixTime * 1000 || 0);

    if (format === 2) {
        result = date.getDate() + ' ' + date_months[date.getMonth()] + ' ' + date.getFullYear();
    }
    else {
        result = date.getFullYear() + '-'
               + ('0' + (date.getMonth() + 1)).slice(-2)
               + '-' + ('0' + date.getDate()).slice(-2);

        if (!format) {
            result += ' ' + date.toTimeString().substr(0, 5);
        }
    }

    return result;
}

// in case we need to run functions.js in a standalone (non secureboot.js) environment, we need to handle this case:
if (typeof l === 'undefined') {
    l = [];
}

var date_months = []

function acc_time2date(unixtime, yearIsOptional) {
    var MyDate = new Date(unixtime * 1000);
    var th = 'th';
    if ((parseInt(MyDate.getDate()) === 11) || (parseInt(MyDate.getDate()) === 12)) {}
    else if (('' + MyDate.getDate()).slice(-1) === '1') {
        th = 'st';
    }
    else if (('' + MyDate.getDate()).slice(-1) === '2') {
        th = 'nd';
    }
    else if (('' + MyDate.getDate()).slice(-1) === '3') {
        th = 'rd';
    }
    if (lang !== 'en') {
        th = ',';
    }
    var result = date_months[MyDate.getMonth()] + ' ' + MyDate.getDate();

    if (yearIsOptional === true) {
        var currYear = (new Date()).getFullYear();
        if (currYear !== MyDate.getFullYear()) {
            result +=  th + ' ' + MyDate.getFullYear();
        }
    }
    else {
        result +=  th + ' ' + MyDate.getFullYear();
    }
    return result;
}

function humandate(unixtime) {
    var date = new Date(unixtime * 1000);
    return date.getDate() + ' ' + date_months[date.getMonth()] +  ' ' + date.getFullYear();
}

function time2last(timestamp) {
    var sec = (new Date().getTime() / 1000) - timestamp;
    if (sec < 4) {
        return l[880];
    }
    else if (sec < 59) {
        return l[873].replace('[X]', Math.ceil(sec));
    }
    else if (sec < 90) {
        return l[874];
    }
    else if (sec < 3540) {
        return l[875].replace('[X]', Math.ceil(sec / 60));
    }
    else if (sec < 4500) {
        return l[876];
    }
    else if (sec < 82000) {
        return l[877].replace('[X]', Math.ceil(sec / 3600));
    }
    else if (sec < 110000) {
        return l[878];
    }
    else {
        return l[879].replace('[X]', Math.ceil(sec / 86400));
    }
}

/**
 * Basic calendar math function (using moment.js) to return true or false if the date passed in is either
 * the same day or the previous day.
 *
 * @param dateString {String|int}
 * @param [refDate] {String|int}
 * @returns {Boolean}
 */
var todayOrYesterday = function(dateString, refDate) {
    var momentDate = moment(dateString);
    var today = moment(refDate ? refDate : undefined).startOf('day');
    var yesterday = today.clone().subtract(1, 'days');

    return (momentDate.isSame(today, 'd') || momentDate.isSame(yesterday, 'd'));
}

/**
 * Basic calendar math function (using moment.js) that will return a string, depending on the exact calendar
 * dates/months ago when the passed `dateString` had happened.
 *
 * @param dateString {String|int}
 * @param [refDate] {String|int}
 * @returns {String}
 */
var time2lastSeparator = function(dateString, refDate) {
    var momentDate = moment(dateString);
    var today = moment(refDate ? refDate : undefined).startOf('day');
    var yesterday = today.clone().subtract(1, 'days');
    var weekAgo = today.clone().startOf('week').endOf('day');
    var twoWeeksAgo = today.clone().startOf('week').subtract(1, 'weeks').endOf('day');
    var thisMonth = today.clone().startOf('month').startOf('day');
    var thisYearAgo = today.clone().startOf('year');

    if (momentDate.isSame(today, 'd')) {
        // Today
        return l[1301];
    }
    else if (momentDate.isSame(yesterday, 'd')) {
        // Yesterday
        return l[1302];
    }
    else if (momentDate.isAfter(weekAgo)) {
        // This week
        return l[1303];
    }
    else if (momentDate.isAfter(twoWeeksAgo)) {
        // Last week
        return l[1304];
    }
    else if (momentDate.isAfter(thisMonth)) {
        // This month
        return l[1305];
    }
    else if (momentDate.isAfter(thisYearAgo)) {
        // This year
        return l[1306];
    }
    else {
        // more then 1 year ago...
        return l[1307];
    }
};

/**
 * Gets the current UNIX timestamp
 * @returns {Number} Returns an integer with the current UNIX timestamp (in seconds)
 */
function unixtime() {
    return Math.round(Date.now() / 1000);
}

function uplpad(number, length) {
    var str = '' + number;
    while (str.length < length) {
        str = '0' + str;
    }
    return str;
}

function secondsToTime(secs, html_format) {
    if (isNaN(secs)) {
        return '--:--:--';
    }
    if (secs < 0) {
        return '';
    }

    var hours = uplpad(Math.floor(secs / (60 * 60)), 2);
    var divisor_for_minutes = secs % (60 * 60);
    var minutes = uplpad(Math.floor(divisor_for_minutes / 60), 2);
    var divisor_for_seconds = divisor_for_minutes % 60;
    var seconds = uplpad(Math.floor(divisor_for_seconds), 2);
    var returnvar = hours + ':' + minutes + ':' + seconds;

    if (html_format) {
        hours = (hours !== '00') ? (hours + '<span>h</span> ') : '';
        returnvar = hours + minutes + '<span>m</span> ' + seconds + '<span>s</span>';
    }
    return returnvar;
}

function secondsToTimeShort(secs) {
    var val = secondsToTime(secs);

    if (!val) {
        return val;
    }

    if (val.substr(0, 1) === "0") {
        val = val.substr(1, val.length);
    }
    if (val.substr(0, 2) === "0:") {
        val = val.substr(2, val.length);
    }

    return val;
}

function htmlentities(value) {
    if (!value) {
        return '';
    }
    return $('<div/>').text(value).html();
}

/**
 * Convert bytes sizes into a human-friendly format (KB, MB, GB), pretty
 * similar to `bytesToSize` but this function returns an object
 * (`{ size: "23,33", unit: 'KB' }`) which is easier to consume
 *
 * @param {Number} bytes        Size in bytes to convert
 * @param {Number} precision    Precision to show the decimal number
 * @returns {Object} Returns an object similar to `{size: "2.1", unit: "MB"}`
 */
function numOfBytes(bytes, precision) {

    var parts = bytesToSize(bytes, precision || 2).split(' ');
    return { size: parts[0], unit: parts[1] || 'B' };
}

function bytesToSize(bytes, precision, html_format) {
    var s_b = 'B';
    var s_kb = 'KB';
    var s_mb = 'MB';
    var s_gb = 'GB';
    var s_tb = 'TB';
    var s_pb = 'PB';

    if (lang === 'fr') {
        s_b = 'O';
        s_kb = 'Ko';
        s_mb = 'Mo';
        s_gb = 'Go';
        s_tb = 'To';
        s_pb = 'Po';
    }

    var kilobyte = 1024;
    var megabyte = kilobyte * 1024;
    var gigabyte = megabyte * 1024;
    var terabyte = gigabyte * 1024;
    var petabyte = terabyte * 1024;
    var resultSize = 0;
    var resultUnit = '';

    if (precision === undefined) {
        if (bytes > gigabyte) {
            precision = 2;
        }
        else if (bytes > megabyte) {
            precision = 1;
        }
    }

    if (!bytes) {
        resultSize = 0;
        resultUnit = s_mb;
    }
    else if ((bytes >= 0) && (bytes < kilobyte)) {
        resultSize = parseInt(bytes);
        resultUnit = s_b;
    }
    else if ((bytes >= kilobyte) && (bytes < megabyte)) {
        resultSize = (bytes / kilobyte).toFixed(precision);
        resultUnit = s_kb;
    }
    else if ((bytes >= megabyte) && (bytes < gigabyte)) {
        resultSize = (bytes / megabyte).toFixed(precision);
        resultUnit = s_mb;
    }
    else if ((bytes >= gigabyte) && (bytes < terabyte)) {
        resultSize = (bytes / gigabyte).toFixed(precision);
        resultUnit = s_gb;
    }
    else if ((bytes >= terabyte) && (bytes < petabyte)) {
        resultSize = (bytes / terabyte).toFixed(precision);
        resultUnit = s_tb;
    }
    else if (bytes >= petabyte) {
        resultSize = (bytes / petabyte).toFixed(precision);
        resultUnit = s_pb;
    }
    else {
        resultSize = parseInt(bytes);
        resultUnit = s_b;
    }
    if (html_format === 2) {
        return resultSize + '<span>' + resultUnit + '</span>';
    }
    else if (html_format) {
        return '<span>' + resultSize + '</span>' + resultUnit;
    }
    else {
        return resultSize + ' ' + resultUnit;
    }
}

function logincheckboxCheck(ch_id) {
    var ch_div = ch_id + "_div";
    if (document.getElementById(ch_id).checked) {
        document.getElementById(ch_div).className = "checkboxOn";
    }
    else {
        document.getElementById(ch_div).className = "checkboxOff";
    }
}

function makeid(len) {
    var text = "";
    var possible = "ABCDEFGHIJKLMNOPQRSTUVWXYZabcdefghijklmnopqrstuvwxyz0123456789";
    for (var i = 0; i < len; i++) {
        text += possible.charAt(Math.floor(Math.random() * possible.length));
    }
    return text;
}

function checkMail(email) {
    email = email.replace(/\+/g, '');
    var filter = /^([a-zA-Z0-9_\.\-])+\@(([a-zA-Z0-9\-])+\.)+([a-zA-Z0-9]{2,4})+$/;
    if (filter.test(email)) {
        return false;
    }
    else {
        return true;
    }
}

/**
 * Helper function for creating alias of a method w/ specific context
 *
 * @param context
 * @param fn
 * @returns {aliasClosure}
 */
function funcAlias(context, fn) {
    return function aliasClosure() {
        return fn.apply(context, arguments);
    };
}

/**
 * Adds on, bind, unbind, one and trigger methods to a specific class's prototype.
 *
 * @param kls class on which prototype this method should add the on, bind, unbind, etc methods
 */
function makeObservable(kls) {
    var target = kls.prototype || kls;
    var aliases = ['on', 'bind', 'unbind', 'one', 'trigger', 'rebind'];

    aliases.forEach(function(fn) {
        target[fn] = function() {
            var $this = $(this);
            return $this[fn].apply($this, arguments);
        };
    });

    target = aliases = kls = undefined;
}

/**
 * Instantiates an enum-like list on the provided target object
 */
function makeEnum(aEnum, aPrefix, aTarget, aNorm) {
    aTarget = aTarget || {};

    var len = aEnum.length;
    while (len--) {
        Object.defineProperty(aTarget,
            (aPrefix || '') + String(aEnum[len]).toUpperCase(), {
                value: aNorm ? len : (1 << len),
                enumerable: true
            });
    }
    return aTarget;
}

/**
 * Adds simple .setMeta and .getMeta functions, which can be used to store some meta information on the fly.
 * Also triggers `onMetaChange` events (only if the `kls` have a `trigger` method !)
 *
 * @param kls {Class} on which prototype's this method should add the setMeta and getMeta
 */
function makeMetaAware(kls) {
    /**
     * Store meta data
     *
     * @param prefix string
     * @param namespace string
     * @param k string
     * @param val {*}
     */
    kls.prototype.setMeta = function(prefix, namespace, k, val) {
        var self = this;

        if (self["_" + prefix] === undefined) {
            self["_" + prefix] = {};
        }
        if (self["_" + prefix][namespace] === undefined) {
            self["_" + prefix][namespace] = {};
        }
        self["_" + prefix][namespace][k] = val;

        if (self.trigger) {
            self.trigger("onMetaChange", prefix, namespace, k, val);
        }
    };

    /**
     * Clear/delete meta data
     *
     * @param prefix string  optional
     * @param [namespace] string  optional
     * @param [k] string optional
     */
    kls.prototype.clearMeta = function(prefix, namespace, k) {
        var self = this;

        if (!self["_" + prefix]) {
            return;
        }

        if (prefix && !namespace && !k) {
            delete self["_" + prefix];
        }
        else if (prefix && namespace && !k) {
            delete self["_" + prefix][namespace];
        }
        else if (prefix && namespace && k) {
            delete self["_" + prefix][namespace][k];
        }

        if (self.trigger) {
            self.trigger("onMetaChange", prefix, namespace, k);
        }
    };

    /**
     * Retrieve meta data
     *
     * @param prefix {string}
     * @param namespace {string} optional
     * @param k {string} optional
     * @param default_value {*} optional
     * @returns {*}
     */
    kls.prototype.getMeta = function(prefix, namespace, k, default_value) {
        var self = this;

        namespace = namespace || undefined; /* optional */
        k = k || undefined; /* optional */
        default_value = default_value || undefined; /* optional */

        // support for calling only with 2 args.
        if (k === undefined) {
            if (self["_" + prefix] === undefined) {
                return default_value;
            }
            else {
                return self["_" + prefix][namespace] || default_value;
            }
        }
        else {
            // all args

            if (self["_" + prefix] === undefined) {
                return default_value;
            }
            else if (self["_" + prefix][namespace] === undefined) {
                return default_value;
            }
            else {
                return self["_" + prefix][namespace][k] || default_value;
            }
        }
    };
}

/**
 * Simple method for generating unique event name with a .suffix that is a hash of the passed 3-n arguments
 * Main purpose is to be used with jQuery.bind and jQuery.unbind.
 *
 * @param eventName {string} event name
 * @param name {string} name of the handler (e.g. .suffix)
 * @returns {string} e.g. $eventName.$name_$ShortHashOfTheAdditionalArguments
 */
function generateEventSuffixFromArguments(eventName, name) {
    var args = Array.prototype.splice.call(arguments, 2);
    var result = "";
    $.each(args, function(k, v) {
        result += v;
    });

    return eventName + "." + name + "_" + ("" + fastHashFunction(result)).replace("-", "_");
}

/**
 * This is a placeholder, which will be used anywhere in our code where we need a simple and FAST hash function.
 * Later on, we can change the implementation (to use md5 or murmur) by just changing the function body of this
 * function.
 * @param {String}
 */
function fastHashFunction(val) {
    return MurmurHash3(val, 0x4ef5391a).toString();
}

/**
 * @see http://stackoverflow.com/q/7616461/940217
 * @return {number}
 */
function simpleStringHashCode(str) {
    assert(str, "Missing str passed to simpleStringHashCode");

    if (Array.prototype.reduce) {
        return str.split("").reduce(function(a, b) {
            a = ((a << 5) - a) + b.charCodeAt(0);
            return a & a
        }, 0);
    }
    var hash = 0;
    if (str.length === 0) {
        return hash;
    }
    for (var i = 0; i < str.length; i++) {
        var character = str.charCodeAt(i);
        hash = ((hash << 5) - hash) + character;
        hash = hash & hash; // Convert to 32bit integer
    }
    return hash;
}

/**
 * Creates a promise, which will fail if the validateFunction() don't return true in a timely manner (e.g. < timeout).
 *
 * @param validateFunction {Function}
 * @param tick {int}
 * @param timeout {int}
 * @param [resolveRejectArgs] {(Array|*)} args that will be used to call back .resolve/.reject
 * @param [waitForPromise] {(MegaPromise|$.Deferred)} Before starting the timer, we will wait for this promise to be rej/res first.
 * @returns {Deferred}
 */
function createTimeoutPromise(validateFunction, tick, timeout,
                              resolveRejectArgs, waitForPromise) {
    var $promise = new MegaPromise();
    resolveRejectArgs = resolveRejectArgs || [];
    if (!$.isArray(resolveRejectArgs)) {
        resolveRejectArgs = [resolveRejectArgs]
    }

    $promise.verify = function() {
        if (validateFunction()) {
            if (window.d && typeof(window.promisesDebug) !== 'undefined') {
                console.debug("Resolving timeout promise",
                    timeout, "ms", "at", (new Date()),
                    validateFunction, resolveRejectArgs);
            }
            $promise.resolve.apply($promise, resolveRejectArgs);
        }
    };

    var startTimerChecks = function() {
        var tickInterval = setInterval(function() {
            $promise.verify();
        }, tick);

        var timeoutTimer = setTimeout(function() {
            if (validateFunction()) {
                if (window.d && typeof(window.promisesDebug) !== 'undefined') {
                    console.debug("Resolving timeout promise",
                        timeout, "ms", "at", (new Date()),
                        validateFunction, resolveRejectArgs);
                }
                $promise.resolve.apply($promise, resolveRejectArgs);
            }
            else {
                console.error("Timed out after waiting",
                    timeout, "ms", "at", (new Date()),
                    validateFunction, resolveRejectArgs);
                $promise.reject.apply($promise, resolveRejectArgs);
            }
        }, timeout);

        // stop any running timers and timeouts
        $promise.always(function() {
            clearInterval(tickInterval);
            clearTimeout(timeoutTimer);
        });

        $promise.verify();
    };

    if (!waitForPromise || !waitForPromise.done) {
        startTimerChecks();
    }
    else {
        waitForPromise.always(function() {
            startTimerChecks();
        });
    }

    return $promise;
}

/**
 * Date.parse with progressive enhancement for ISO 8601 <https://github.com/csnover/js-iso8601>
 * (c) 2011 Colin Snover <http://zetafleet.com>
 * Released under MIT license.
 */
(function(Date, undefined) {
    var origParse = Date.parse,
        numericKeys = [1, 4, 5, 6, 7, 10, 11];
    Date.parse = function(date) {
        var timestamp, struct, minutesOffset = 0;

        // ES5 15.9.4.2 states that the string should attempt to be parsed as a Date Time String Format string
        // before falling back to any implementation-specific date parsing, so that's what we do, even if native
        // implementations could be faster
        //              1 YYYY                2 MM       3 DD           4 HH    5 mm       6 ss        7 msec        8 Z 9 +    10 tzHH    11 tzmm
        if ((struct = /^(\d{4}|[+\-]\d{6})(?:-(\d{2})(?:-(\d{2}))?)?(?:T(\d{2}):(\d{2})(?::(\d{2})(?:\.(\d{3}))?)?(?:(Z)|([+\-])(\d{2})(?::(\d{2}))?)?)?$/.exec(date))) {
            // avoid NaN timestamps caused by "undefined" values being passed to Date.UTC
            for (var i = 0, k; (k = numericKeys[i]); ++i) {
                struct[k] = +struct[k] || 0;
            }

            // allow undefined days and months
            struct[2] = (+struct[2] || 1) - 1;
            struct[3] = +struct[3] || 1;

            if (struct[8] !== 'Z' && struct[9] !== undefined) {
                minutesOffset = struct[10] * 60 + struct[11];

                if (struct[9] === '+') {
                    minutesOffset = 0 - minutesOffset;
                }
            }

            timestamp = Date.UTC(struct[1],
                    struct[2], struct[3], struct[4], struct[5] + minutesOffset, struct[6], struct[7]);
        }
        else {
            timestamp = origParse ? origParse(date) : NaN;
        }

        return timestamp;
    };
}(Date));

/**
 * @module assert
 *
 * Assertion helper module.
 *
 * @example
 * function lastElement(array) {
 *     assert(array.length > 0, "empty array in lastElement");
 *     return array[array.length - 1];
 * }
 */
/**
 * Assertion exception.
 * @param message
 *     Message for exception on failure.
 * @constructor
 */
function AssertionFailed(message) {
    this.message = message;
    this.stack = mega.utils.getStack();
}
AssertionFailed.prototype = Object.create(Error.prototype);
AssertionFailed.prototype.name = 'AssertionFailed';

/**
 * Assert a given test condition.
 *
 * Throws an AssertionFailed exception with a given message, in case the condition is false.
 * The message is assembled by the args following 'test', similar to console.log()
 *
 * @param test
 *     Test statement.
 */
function assert(test) {
    if (test) {
        return;
    }
    //assemble message from parameters
    var message = '';
    var last = arguments.length - 1;
    for (var i = 1; i <= last; i++) {
        message += arguments[i];
        if (i < last) {
            message += ' ';
        }
    }
    if (MegaLogger && MegaLogger.rootLogger) {
        MegaLogger.rootLogger.error("assertion failed: ", message);
    }
    else if (window.d) {
        console.error(message);
    }

    if (localStorage.stopOnAssertFail) {
        debugger;
    }

    throw new AssertionFailed(message);
}


/**
 * Assert that a user handle is potentially valid (e. g. not an email address).
 *
 * @param userHandle {string}
 *     The user handle to check.
 * @throws
 *     Throws an exception on something that does not seem to be a user handle.
 */
var assertUserHandle = function(userHandle) {
    try {
        if (typeof userHandle !== 'string'
                || base64urldecode(userHandle).length !== 8) {

            throw 1;
        }
    }
    catch (ex) {
        assert(false, 'This seems not to be a user handle: ' + userHandle);
    }
};


/**
 * Pad/prepend `val` with "0" (zeros) until the length is === `length`
 *
 * @param val {String} value to add "0" to
 * @param len {Number} expected length
 * @returns {String}
 */
function addZeroIfLenLessThen(val, len) {
    if (val.toString().length < len) {
        for (var i = val.toString().length; i < len; i++) {
            val = "0" + val;
        }
    }
    return val;
}

function NOW() {
    return Date.now();
}

/**
 *  Global function to help debugging
 */
function DEBUG2() {
    if (typeof d !== "undefined" && d) {
        console.warn.apply(console, arguments)
    }
}

function ERRDEBUG() {
    if (typeof d !== "undefined" && d) {
        console.error.apply(console, arguments)
    }
}

function DEBUG() {
    if (typeof d !== "undefined" && d) {
        (console.debug || console.log).apply(console, arguments)
    }
}

function ASSERT(what, msg, udata) {
    if (!what) {
        var af = new Error('failed assertion; ' + msg);
        if (udata) {
            af.udata = udata;
        }
        Soon(function() {
            throw af;
        });
        if (console.assert) {
            console.assert(what, msg);
        }
        else {
            console.error('FAILED ASSERTION', msg);
        }
    }
    return !!what;
}

// log failures through jscrashes system
function srvlog(msg, data, silent) {
    if (data && !(data instanceof Error)) {
        data = {
            udata: data
        };
    }
    if (!silent && d) {
        console.error(msg, data);
    }
    if (typeof window.onerror === 'function') {
        window.onerror(msg, '', data ? 1 : -1, 0, data || null);
    }
}

// log failures through event id 99666
function srvlog2(type /*, ...*/) {
    if (d || window.exTimeLeft) {
        var args    = toArray.apply(null, arguments);
        var version = buildVersion.website;

        if (is_extension) {
            if (is_chrome_firefox) {
                version = window.mozMEGAExtensionVersion || buildVersion.firefox;
            }
            else if (window.chrome) {
                version = buildVersion.chrome;
            }
            else {
                version = buildVersion.commit && buildVersion.commit.substr(0, 8) || '?';
            }
        }
        args.unshift((is_extension ? 'e' : 'w') + (version || '-'));

        api_req({a: 'log', e: 99666, m: JSON.stringify(args)});
    }
}


function oDestroy(obj) {
    if (window.d) {
        ASSERT(Object.isFrozen(obj) === false, 'Object already frozen...');
    }

    Object.keys(obj).forEach(function(memb) {
        if (obj.hasOwnProperty(memb)) {
            delete obj[memb];
        }
    });
    if (!oIsFrozen(obj)) {
        Object.defineProperty(obj, ":$:frozen:", {
            value: String(new Date()),
            writable: false
        });
    }

    if (window.d) {
        Object.freeze(obj);
    }
}

function oIsFrozen(obj) {
    return obj && typeof obj === 'object' && obj.hasOwnProperty(":$:frozen:");
}

/**
 *  Return a default callback for error handlign
 */
function dlError(text) {
    return function(e) {
        console.log(text + ' ' + e);
        alert(text + ' ' + e);
    };
}

/**
 *  Remove an element from an *array*
 */
function removeValue(array, value, can_fail) {
    var idx = array.indexOf(value);
    if (d) {
        if (!(can_fail || idx !== -1)) {
            console.warn('Unable to Remove Value ' + value, value);
        }
    }
    if (idx !== -1) {
        array.splice(idx, 1);
    }
    return idx !== -1;
}

function setTransferStatus(dl, status, ethrow, lock) {
    var id = dl && dlmanager.getGID(dl);
    var text = '' + status;
    if (text.length > 48) {
        text = text.substr(0, 48) + "\u2026";
    }
    if (page === 'download') {
        $('.download.error-icon').text(text);
        $('.download.error-icon').removeClass('hidden');
        $('.download.icons-block').addClass('hidden');
    }
    else {
        $('.transfer-table #' + id + ' td:eq(5)')
            .attr('title', status)
            .text(text);
    }
    if (lock) {
        $('.transfer-table #' + id)
            .addClass('transfer-completed')
            .removeClass('transfer-initiliazing')
            .attr('id', 'LOCKed_' + id);
    }
    if (d) {
        console.error(status);
    }
    if (ethrow) {
        throw status;
    }
}

function dlFatalError(dl, error, ethrow) {
    var m = 'This issue should be resolved ';
    if (ethrow === -0xDEADBEEF) {
        ethrow = false;
    }
    else if (navigator.webkitGetUserMedia) {
        m += 'exiting from Incognito mode.';
        msgDialog('warninga', l[1676], m, error);
    }
    else if (navigator.msSaveOrOpenBlob) {
        Later(browserDialog);
        m = l[1933];
        msgDialog('warninga', l[1676], m, error);
    }
    else if (dlMethod === FlashIO) {
        Later(browserDialog);
        m = l[1308];
        msgDialog('warninga', l[1676], m, error);
    }
    else {
        Later(firefoxDialog);
    }

    // Log the fatal error
    Soon(function() {
        error = String(Object(error).message || error).replace(/\s+/g, ' ').trim();

        srvlog('dlFatalError: ' + error.substr(0, 60) + (window.Incognito ? ' (Incognito)' : ''));
    });

    // Set transfer status and abort it
    setTransferStatus(dl, error, ethrow, true);
    dlmanager.abort(dl);
}

/**
 * Original: http://stackoverflow.com/questions/7317299/regex-matching-list-of-emoticons-of-various-type
 *
 * @param text
 * @returns {XML|string|void}
 * @constructor
 */
function RegExpEscape(text) {
    return text.replace(/[-[\]{}()*+?.,\\^$|#\s]/g, "\\$&");
}

function unixtimeToTimeString(timestamp) {
    var date = new Date(timestamp * 1000);
    return addZeroIfLenLessThen(date.getHours(), 2)
        + ":" + addZeroIfLenLessThen(date.getMinutes(), 2);
}

/**
 * Used in the callLoggerWrapper to generate dynamic colors depending on the textPrefix
 *
 * copyrights: http://stackoverflow.com/questions/9600295/automatically-change-text-color-to-assure-readability
 *
 * @param hexTripletColor
 * @returns {*}
 */
function invertColor(hexTripletColor) {
    var color = hexTripletColor;
    color = color.substring(1);           // remove #
    color = parseInt(color, 16);          // convert to integer
    color = 0xFFFFFF ^ color;             // invert three bytes
    color = color.toString(16);           // convert to hex
    color = ("000000" + color).slice(-6); // pad with leading zeros
    color = "#" + color;                  // prepend #
    return color;
}

/**
 * Simple wrapper function that will log all calls of `fnName`.
 * This function is intended to be used for dev/debugging/testing purposes only.
 *
 * @param ctx
 * @param fnName
 * @param loggerFn
 */
function callLoggerWrapper(ctx, fnName, loggerFn, textPrefix, parentLogger) {
    if (!window.d) {
        return;
    }

    var origFn = ctx[fnName];
    textPrefix = textPrefix || "missing-prefix";

    var logger = MegaLogger.getLogger(textPrefix + "[" + fnName + "]", {}, parentLogger);
    var logFnName = loggerFn === console.error ? "error" : "debug";

    if (ctx[fnName].haveCallLogger) { // recursion
        return;
    }
    ctx[fnName] = function() {
        // loggerFn.apply(console, [prefix1, prefix2, "Called: ", fnName, arguments]);
        logger[logFnName].apply(logger, ["(calling) arguments: "].concat(toArray.apply(null, arguments)));

        var res = origFn.apply(this, arguments);
        // loggerFn.apply(console, [prefix1, prefix2, "Got result: ", fnName, arguments, res]);
        logger[logFnName].apply(logger, ["(end call) arguments: "].concat(toArray.apply(null, arguments)).concat(["returned: ", res]));

        return res;
    };
    ctx[fnName].haveCallLogger = true; // recursion
}

/**
 * Simple Object instance call log helper
 * This function is intended to be used for dev/debugging/testing purposes only.
 *
 *
 * WARNING: This function will create tons of references in the window.callLoggerObjects & also may flood your console.
 *
 * @param ctx
 * @param [loggerFn] {Function}
 * @param [recursive] {boolean}
 */
function logAllCallsOnObject(ctx, loggerFn, recursive, textPrefix, parentLogger) {
    if (!window.d) {
        return;
    }
    loggerFn = loggerFn || console.debug;

    if (typeof parentLogger === "undefined") {
        var logger = new MegaLogger(textPrefix);
    }
    if (!window.callLoggerObjects) {
        window.callLoggerObjects = [];
    }

    $.each(ctx, function(k, v) {
        if (typeof v === "function") {
            callLoggerWrapper(ctx, k, loggerFn, textPrefix, parentLogger);
        }
        else if (typeof v === "object"
                && !$.isArray(v) && v !== null && recursive && !$.inArray(window.callLoggerObjects)) {
            window.callLoggerObjects.push(v);
            logAllCallsOnObject(v, loggerFn, recursive, textPrefix + ":" + k, parentLogger);
        }
    });
}

/**
 * Get an array with unique values
 * @param {Array} arr Array
 */
function array_unique(arr) {
    return arr.reduce(function(out, value) {
        if (out.indexOf(value) < 0) {
            out.push(value);
        }
        return out;
    }, []);
}

/**
 * Get a random value from an array
 * @param {Array} arr Array
 */
function array_random(arr) {
    return arr[rand(arr.length)];
}

/**
 * Simple method that will convert Mega user ids to base32 strings (that should be used when doing XMPP auth)
 *
 * @param handle {string} mega user id
 * @returns {string} base32 formatted user id to be used when doing xmpp auth
 */
function megaUserIdEncodeForXmpp(handle) {
    var s = base64urldecode(handle);
    return base32.encode(s);
}

/**
 * Simple method that will convert base32 strings -> Mega user ids
 *
 * @param handle {string} mega user id
 * @returns {string} base32 formatted user id to be used when doing xmpp auth
 */
function megaJidToUserId(jid) {
    var s = base32.decode(jid.split("@")[0]);
    return base64urlencode(s).replace(/=/g, "");
}

/**
 * Implementation of a string encryption/decryption.
 */
var stringcrypt = (function() {
    "use strict";

    /**
     * @description
     * Implementation of a string encryption/decryption.</p>
     */
    var ns = {};

    /**
     * Encrypts clear text data to an authenticated ciphertext, armoured with
     * encryption mode indicator and IV.
     *
     * @param plain {String}
     *     Plain data block as (unicode) string.
     * @param key {String}
     *     Encryption key as byte string.
     * @param [raw] {Boolean}
     *     Do not convert plain text to UTF-8 (default: false).
     * @returns {String}
     *     Encrypted data block as byte string, incorporating mode, nonce and MAC.
     */
    ns.stringEncrypter = function(plain, key, raw) {
        var mode = tlvstore.BLOCK_ENCRYPTION_SCHEME.AES_GCM_12_16;
        var plainBytes = raw ? plain : to8(plain);
        var cipher = tlvstore.blockEncrypt(plainBytes, key, mode, false);

        return cipher;
    };

    /**
     * Decrypts an authenticated cipher text armoured with a mode indicator and IV
     * to clear text data.
     *
     * @param cipher {String}
     *     Encrypted data block as byte string, incorporating mode, nonce and MAC.
     * @param key {String}
     *     Encryption key as byte string.
     * @param [raw] {Boolean}
     *     Do not convert plain text from UTF-8 (default: false).
     * @returns {String}
     *     Clear text as (unicode) string.
     */
    ns.stringDecrypter = function(cipher, key, raw) {

        var plain = tlvstore.blockDecrypt(cipher, key, false);

        return raw ? plain : from8(plain);
    };

    /**
     * Generates a new AES-128 key.
     *
     * @returns {string}
     *     Symmetric key as byte string.
     */
    ns.newKey = function() {

        var keyBytes = new Uint8Array(16);
        asmCrypto.getRandomValues(keyBytes);

        return asmCrypto.bytes_to_string(keyBytes);
    };

    return ns;
})();

/**
 * JS Implementation of MurmurHash3 (r136) (as of May 20, 2011)
 *
 * @author <a href="mailto:gary.court.gmail.com">Gary Court</a>
 * @see http://github.com/garycourt/murmurhash-js
 * @author <a href="mailto:aappleby.gmail.com">Austin Appleby</a>
 * @see http://sites.google.com/site/murmurhash/
 *
 * @param {string} key ASCII only
 * @param {number} seed Positive integer only
 * @return {number} 32-bit positive integer hash
 */
function MurmurHash3(key, seed) {
    var remainder, bytes, h1, h1b, c1, c1b, c2, c2b, k1, i;

    remainder = key.length & 3; // key.length % 4
    bytes = key.length - remainder;
    h1 = seed || 0xe6546b64;
    c1 = 0xcc9e2d51;
    c2 = 0x1b873593;
    i = 0;

    while (i < bytes) {
        k1 =
            ((key.charCodeAt(i) & 0xff)) |
            ((key.charCodeAt(++i) & 0xff) << 8) |
            ((key.charCodeAt(++i) & 0xff) << 16) |
            ((key.charCodeAt(++i) & 0xff) << 24);
        ++i;

        k1 = ((((k1 & 0xffff) * c1) + ((((k1 >>> 16) * c1) & 0xffff) << 16))) & 0xffffffff;
        k1 = (k1 << 15) | (k1 >>> 17);
        k1 = ((((k1 & 0xffff) * c2) + ((((k1 >>> 16) * c2) & 0xffff) << 16))) & 0xffffffff;

        h1 ^= k1;
        h1 = (h1 << 13) | (h1 >>> 19);
        h1b = ((((h1 & 0xffff) * 5) + ((((h1 >>> 16) * 5) & 0xffff) << 16))) & 0xffffffff;
        h1 = (((h1b & 0xffff) + 0x6b64) + ((((h1b >>> 16) + 0xe654) & 0xffff) << 16));
    }

    k1 = 0;

    switch (remainder) {
        case 3:
            k1 ^= (key.charCodeAt(i + 2) & 0xff) << 16;
        case 2:
            k1 ^= (key.charCodeAt(i + 1) & 0xff) << 8;
        case 1:
            k1 ^= (key.charCodeAt(i) & 0xff);

            k1 = (((k1 & 0xffff) * c1) + ((((k1 >>> 16) * c1) & 0xffff) << 16)) & 0xffffffff;
            k1 = (k1 << 15) | (k1 >>> 17);
            k1 = (((k1 & 0xffff) * c2) + ((((k1 >>> 16) * c2) & 0xffff) << 16)) & 0xffffffff;
            h1 ^= k1;
    }

    h1 ^= key.length;

    h1 ^= h1 >>> 16;
    h1 = (((h1 & 0xffff) * 0x85ebca6b) + ((((h1 >>> 16) * 0x85ebca6b) & 0xffff) << 16)) & 0xffffffff;
    h1 ^= h1 >>> 13;
    h1 = ((((h1 & 0xffff) * 0xc2b2ae35) + ((((h1 >>> 16) * 0xc2b2ae35) & 0xffff) << 16))) & 0xffffffff;
    h1 ^= h1 >>> 16;

    return h1 >>> 0;
}

/**
 *  Create a pool of workers, it returns a Queue object
 *  so it can be called many times and it'd be throttled
 *  by the queue
 */
function CreateWorkers(url, message, size) {
    size = size || 4;
    var worker = [],
        instances = [];

    function handler(id) {
        return function(e) {
            message(this.context, e, function(r) {
                worker[id].busy = false; /* release worker */
                instances[id](r);
            });
        }
    }

    if (!is_karma && !is_extension) {
        url = '/' + url;
    }

    function create(i) {
        var w;

        try {
            w = new Worker(url);
        }
        catch (e) {
            msgDialog('warninga', '' + url, '' + e, location.hostname);
            throw e;
        }

        w.id = i;
        w.busy = false;
        w.postMessage = w.webkitPostMessage || w.postMessage;
        w.onmessage = handler(i);
        return w;
    }

    for (var i = 0; i < size; i++) {
        worker.push(null);
    }

    return new MegaQueue(function(task, done) {
        for (var i = 0; i < size; i++) {
            if (worker[i] === null) {
                worker[i] = create(i);
            }
            if (!worker[i].busy) {
                break;
            }
        }
        worker[i].busy = true;
        instances[i] = done;
        $.each(task, function(e, t) {
                if (e === 0) {
                    worker[i].context = t;
                }
                else if (t.constructor === Uint8Array && typeof MSBlobBuilder !== "function") {
                    worker[i].postMessage(t.buffer, [t.buffer]);
                }
                else {
                    worker[i].postMessage(t);
                }
            });
    }, size, url.split('/').pop().split('.').shift() + '-worker');
}

/**
 * Ask the user for a decryption key
 * @param {String} ph   The node's handle
 * @param {String} fl   Whether is a folderlink
 * @param {String} keyr If a wrong key was used
 * @return {MegaPromise}
 */
function mKeyDialog(ph, fl, keyr) {
    var promise = new MegaPromise();

    if (keyr) {
        $('.fm-dialog.dlkey-dialog .instruction-message')
            .text(l[9048]);
    }
    else {
        $('.fm-dialog.dlkey-dialog .instruction-message')
            .safeHTML(l[7945] + '<br/>' + l[7972]);
    }

    $('.new-download-buttons').addClass('hidden');
    $('.new-download-file-title').text(l[1199]);
    $('.new-download-file-icon').addClass(fileIcon({
        name: 'unknown.unknown'
    }));
    $('.fm-dialog.dlkey-dialog').removeClass('hidden');
    fm_showoverlay();

    $('.fm-dialog.dlkey-dialog input').rebind('keydown', function(e) {
        $('.fm-dialog.dlkey-dialog .fm-dialog-new-folder-button').addClass('active');
        if (e.keyCode === 13) {
            $('.fm-dialog.dlkey-dialog .fm-dialog-new-folder-button').click();
        }
    });

    $('.fm-dialog.dlkey-dialog .fm-dialog-new-folder-button').rebind('click', function(e) {

        // Trim the input from the user for whitespace, newlines etc on either end
        var key = $.trim($('.fm-dialog.dlkey-dialog input').val());

        if (key) {
            // Remove the ! from the key which is exported from the export dialog
            key = key.replace('!', '');

            var newHash = (fl ? '/F!' : '/!') + ph + '!' + key;

            if (getSitePath() !== newHash) {
                promise.resolve(key);

                fm_hideoverlay();
                $('.fm-dialog.dlkey-dialog').addClass('hidden');
                loadSubPage(newHash);
            }
        }
        else {
            promise.reject();
        }
    });
    $('.fm-dialog.dlkey-dialog .fm-dialog-close').rebind('click', function(e) {
        $('.fm-dialog.dlkey-dialog').addClass('hidden');
        fm_hideoverlay();
        promise.reject();
    });

    return promise;
}

function dcTracer(ctr) {
    var name = ctr.name || 'unknown',
        proto = ctr.prototype || ctr;
    for (var fn in proto) {
        if (proto.hasOwnProperty(fn) && typeof proto[fn] === 'function') {
            console.log('Tracing ' + name + '.' + fn);
            proto[fn] = (function(fn, fc) {
                fc.dbg = function() {
                    try {
                        console.log('Entering ' + name + '.' + fn,
                            this, '~####~', Array.prototype.slice.call(arguments));
                        var r = fc.apply(this, arguments);
                        console.log('Leaving ' + name + '.' + fn, r);
                        return r;
                    }
                    catch (e) {
                        console.error(e);
                    }
                };
                return fc.dbg;
            })(fn, proto[fn]);
        }
    }
}

function mSpawnWorker(url, nw) {
    if (!(this instanceof mSpawnWorker)) {
        return new mSpawnWorker(url, nw);
    }

    this.jid = 1;
    this.jobs = {};
    this.nworkers = nw = nw || mega.maxWorkers;
    this.wrk = new Array(nw);
    this.token = mRandomToken('mSpawnWorker.' + url.split(".")[0]);

    while (nw--) {
        if (!(this.wrk[nw] = this.add(url))) {
            throw new Error(this.token.split("$")[0] + ' Setup Error');
        }
    }
}
mSpawnWorker.prototype = {
    process: function mSW_Process(data, callback, onerror) {
        if (!Array.isArray(data)) {
            var err = new Error("'data' must be an array");
            if (onerror) {
                return onerror(err);
            }
            throw err;
        }
        if (this.unreliably) {
            return onerror(0xBADF);
        }
        var nw = this.nworkers,
            l = Math.ceil(data.length / nw);
        var id = mRandomToken("mSWJobID" + this.jid++),
            idx = 0;
        var job = {
            done: 0,
            data: [],
            callback: callback
        };

        while (nw--) {
            job.data.push(data.slice(idx, idx += l));
        }
        if (onerror) {
            job.onerror = onerror;
        }
        this.jobs[id] = job;
        this.postNext();
    },
    postNext: function mSW_PostNext() {
        if (this.busy()) {
            return;
        }
        for (var id in this.jobs) {
            var nw = this.nworkers;
            var job = this.jobs[id],
                data;

            while (nw--) {
                if (!this.wrk[nw].working) {
                    data = job.data.shift();
                    if (data) {
                        this.wrk[nw].working = !0;
                        this.wrk[nw].postMessage({
                            data: data,
                            debug: !!window.d,
                            u_sharekeys: u_sharekeys,
                            u_privk: u_privk,
                            u_handle: u_handle,
                            u_k: u_k,
                            jid: id
                        });

                        if (d && job.data.length === this.nworkers - 1) {
                            console.time(id);
                        }
                    }
                }
            }
        }
    },
    busy: function() {
        var nw = this.nworkers;
        while (nw-- && this.wrk[nw].working);
        return nw === -1;
    },
    add: function mSW_Add(url) {
        var self = this,
            wrk;

        try {
            wrk = new Worker(url);
        }
        catch (e) {
            console.error(e);
            if (!window[this.token]) {
                window[this.token] = true;
                msgDialog('warninga', l[16], "Unable to launch " + url + " worker.", e);
            }
            return false;
        }

        wrk.onerror = function mSW_OnError(err) {
            console.error(err);
            if (!(self && self.wrk)) {
                return;
            }
            /*Soon(function() {
                throw err.message || err;
            });*/
            self.unreliably = true;
            var nw = self.nworkers;
            while (nw--) {
                if (self.wrk[nw]) {
                    self.wrk[nw].terminate();
                }
            }
            for (var id in self.jobs) {
                var job = self.jobs[id];
                if (job.onerror) {
                    job.onerror(err);
                }
            }
            /*if (!window[self.token]) {
                window[self.token] = true;
                if (err.filename) {
                    msgDialog('warninga',
                        "Worker Exception: " + url, err.message, err.filename + ":" + err.lineno);
                }
            }*/
            delete self.wrk;
            delete self.jobs;
            self = undefined;
        };

        wrk.onmessage = function mSW_OnMessage(ev) {
            if (ev.data[0] === 'console') {
                if (d) {
                    var args = ev.data[1];
                    args.unshift(self.token);
                    console.log.apply(console, args);
                }
                return;
            }
            if (d) {
                console.log(self.token, ev.data);
            }

            wrk.working = false;
            if (!self.done(ev.data)) {
                this.onerror(0xBADF);
            }
        };

        if (d) {
            console.log(this.token, 'Starting...');
        }

        wrk.postMessage = wrk.postMessage || wrk.webkitPostMessage;

        return wrk;
    },
    done: function mSW_Done(reply) {
        var job = this.jobs[reply.jid];
        if (!ASSERT(job, 'Invalid worker reply.')) {
            return false;
        }

        if (!job.result) {
            job.result = reply.result;
        }
        else {
            $.extend(job.result, reply.result);
        }

        if (reply.newmissingkeys) {
            job.newmissingkeys = newmissingkeys = true;
            $.extend(missingkeys, reply.missingkeys);
        }
        if (reply.rsa2aes) {
            $.extend(rsa2aes, reply.rsa2aes);
        }
        if (reply.u_sharekeys) {
            $.extend(u_sharekeys, reply.u_sharekeys);
        }
        if (reply.rsasharekeys) {
            $.extend(rsasharekeys, reply.rsasharekeys);
        }

        Soon(this.postNext.bind(this));
        if (++job.done === this.nworkers) {
            if (d) {
                console.timeEnd(reply.jid);
            }

            // Don't report `newmissingkeys` unless there are *new* missing keys
            if (job.newmissingkeys) {
                job.newmissingkeys = M.checkNewMissingKeys();
            }

            delete this.jobs[reply.jid];
            job.callback(job.result, job);
        }

        return true;
    }
};

function mRandomToken(pfx) {
    return (pfx || '!') + '$' + (Math.random() * Date.now()).toString(36);
}

function str_mtrunc(str, len) {
    if (!len) {
        len = 35;
    }
    if (len > (str || '').length) {
        return str;
    }
    var p1 = Math.ceil(0.60 * len),
        p2 = Math.ceil(0.30 * len);
    return str.substr(0, p1) + '\u2026' + str.substr(-p2);
}

function setupTransferAnalysis() {
    if ($.mTransferAnalysis) {
        return;
    }
    var PROC_INTERVAL = 4.2 * 60 * 1000;
    var logger = MegaLogger.getLogger('TransferAnalysis');

    var prev = {},
        tlen = {},
        time = {},
        chunks = {};
    $.mTransferAnalysis = setInterval(function() {
        if (uldl_hold || dlmanager.isOverQuota) {
            prev = {};
        }
        else if ($.transferprogress) {
            var tp = $.transferprogress;

            for (var i in tp) {
                if (tp.hasOwnProperty(i)) {
                    var currentlyTransfered = tp[i][0];
                    var totalToBeTransfered = tp[i][1];
                    var currenTransferSpeed = tp[i][2];

                    var finished = (currentlyTransfered === totalToBeTransfered);

                    if (finished) {
                        logger.info('Transfer "%s" has finished. \uD83D\uDC4D', i);
                        continue;
                    }

                    var transfer = Object(GlobalProgress[i]);

                    if (transfer.paused || !transfer.started) {
                        logger.info('Transfer "%s" is not active.', i, transfer);
                        continue;
                    }

                    if (prev[i] && prev[i] === currentlyTransfered) {
                        var type = (i[0] === 'u'
                            ? 'Upload'
                            : (i[0] === 'z' ? 'ZIP' : 'Download'));

                        srvlog(type + ' transfer seems stuck.');

                        logger.warn('Transfer "%s" had no progress for the last minutes...', i, transfer);
                    }
                    else {
                        logger.info('Transfer "%s" is in progress... %d% completed', i,
                            Math.floor(currentlyTransfered / totalToBeTransfered * 100));

                        time[i] = Date.now();
                        tlen[i] = Math.max(tlen[i] | 0, currentlyTransfered);
                        prev[i] = currentlyTransfered;
                    }
                }
            }
        }
    }, PROC_INTERVAL);
}

function percent_megatitle() {
    var dl_r = 0,
        dl_t = 0,
        ul_r = 0,
        ul_t = 0,
        tp = $.transferprogress || {},
        dl_s = 0,
        ul_s = 0,
        zips = {},
        d_deg = 0,
        u_deg = 0;

    for (var i in dl_queue) {
        if (dl_queue.hasOwnProperty(i)) {
            var q = dl_queue[i];
            var t = q && tp[q.zipid ? 'zip_' + q.zipid : 'dl_' + q.id];

            if (t) {
                dl_r += t[0];
                dl_t += t[1];
                if (!q.zipid || !zips[q.zipid]) {
                    if (q.zipid) {
                        zips[q.zipid] = 1;
                    }
                    dl_s += t[2];
                }
            }
            else {
                dl_t += q && q.size || 0;
            }
        }
    }

    for (var i in ul_queue) {
        if (ul_queue.hasOwnProperty(i)) {
            var t = tp['ul_' + ul_queue[i].id]

            if (t) {
                ul_r += t[0];
                ul_t += t[1];
                ul_s += t[2];
            }
            else {
                ul_t += ul_queue[i].size || 0;
            }
        }
    }
    if (dl_t) {
        dl_t += tp['dlc'] || 0;
        dl_r += tp['dlc'] || 0
    }
    if (ul_t) {
        ul_t += tp['ulc'] || 0;
        ul_r += tp['ulc'] || 0
    }

    var x_ul = Math.floor(ul_r / ul_t * 100) || 0,
        x_dl = Math.floor(dl_r / dl_t * 100) || 0

    if (dl_t && ul_t) {
        t = ' \u2191 ' + x_dl + '% \u2193 ' + x_ul + '%';
    }
    else if (dl_t) {
        t = ' ' + x_dl + '%';
    }
    else if (ul_t) {
        t = ' ' + x_ul + '%';
    }
    else {
        t = '';
        $.transferprogress = {};
    }

    d_deg = 360 * x_dl / 100;
    u_deg = 360 * x_ul / 100;
    if (d_deg <= 180) {
        $('.download .nw-fm-chart0.right-c p').css('transform', 'rotate(' + d_deg + 'deg)');
        $('.download .nw-fm-chart0.left-c p').css('transform', 'rotate(0deg)');
    }
    else {
        $('.download .nw-fm-chart0.right-c p').css('transform', 'rotate(180deg)');
        $('.download .nw-fm-chart0.left-c p').css('transform', 'rotate(' + (d_deg - 180) + 'deg)');
    }
    if (u_deg <= 180) {
        $('.upload .nw-fm-chart0.right-c p').css('transform', 'rotate(' + u_deg + 'deg)');
        $('.upload .nw-fm-chart0.left-c p').css('transform', 'rotate(0deg)');
    }
    else {
        $('.upload .nw-fm-chart0.right-c p').css('transform', 'rotate(180deg)');
        $('.upload .nw-fm-chart0.left-c p').css('transform', 'rotate(' + (u_deg - 180) + 'deg)');
    }

    megatitle(t);
}

function hostname(url) {
    if (d) {
        ASSERT(url && /^http/.test(url), 'Invalid URL passed to hostname() -> ' + url);
    }
    url = ('' + url).match(/https?:\/\/([^.]+)/);
    return url && url[1];
}

// Quick hack for sane average speed readings
function bucketspeedometer(initialp) {
    return {
        interval: 200,
        num: 300,
        prevp: initialp,
        h: {},
        progress: function(p) {
            var now, min, oldest;
            var total;
            var t;

            now = NOW();
            now -= now % this.interval;

            this.h[now] = (this.h[now] || 0) + p - this.prevp;
            this.prevp = p;

            min = now - this.interval * this.num;

            oldest = now;
            total = 0;

            for (t in this.h) {
                if (t < min) {
                    delete this.h.bt;
                }
                else {
                    if (t < oldest) {
                        oldest = t;
                    }
                    total += this.h[t];
                }
            }

            if (now - oldest < 1000) {
                return 0;
            }

            p = 1000 * total / (now - oldest);

            // protect against negative returns due to repeated chunks etc.
            return p > 0 ? p : 0;
        }
    }
}

function moveCursortoToEnd(el) {
    if (typeof el.selectionStart === "number") {
        el.focus();
        el.selectionStart = el.selectionEnd = el.value.length;
    }
    else if (typeof el.createTextRange !== "undefined") {
        el.focus();
        var range = el.createTextRange();
        range.collapse(false);
        range.select();
    }
    $(el).focus();
}

function asyncApiReq(data) {
    var $promise = new MegaPromise();
    api_req(data, {
        callback: function(r) {
            if (typeof r === 'number' && r !== 0) {
                $promise.reject.apply($promise, arguments);
            }
            else {
                $promise.resolve.apply($promise, arguments);
            }
        }
    });

    //TODO: fail case?! e.g. the exp. backoff failed after waiting for X minutes??

    return $promise;
}

// Returns pixels position of element relative to document (top left corner) OR to the parent (IF the parent and the
// target element are both with position: absolute)
function getHtmlElemPos(elem, n) {
    var xPos = 0;
    var yPos = 0;
    var sl, st, cl, ct;
    var pNode;
    while (elem) {
        pNode = elem.parentNode;
        sl = 0;
        st = 0;
        cl = 0;
        ct = 0;
        if (pNode && pNode.tagName && !/html|body/i.test(pNode.tagName)) {
            if (typeof n === 'undefined') // count this in, except for overflow huge menu
            {
                sl = elem.scrollLeft;
                st = elem.scrollTop;
            }
            cl = elem.clientLeft;
            ct = elem.clientTop;
            xPos += (elem.offsetLeft - sl + cl);
            yPos += (elem.offsetTop - st - ct);
        }
        elem = elem.offsetParent;
    }
    return {
        x: xPos,
        y: yPos
    };
}

function disableDescendantFolders(id, pref) {
    var folders = [];
    for (var i in M.c[id]) {
        if (M.d[i] && M.d[i].t === 1 && M.d[i].name) {
            folders.push(M.d[i]);
        }
    }
    for (var i in folders) {
        var sub = false;
        var fid = folders[i].h;

        for (var h in M.c[fid]) {
            if (M.d[h] && M.d[h].t) {
                sub = true;
                break;
            }
        }
        $(pref + fid).addClass('disabled');
        if (sub) {
            this.disableDescendantFolders(fid, pref);
        }
    }

    return true;
}

var obj_values = function obj_values(obj) {
    var vals = [];

    Object.keys(obj).forEach(function(memb) {
        if (obj.hasOwnProperty(memb)) {
            vals.push(obj[memb]);
        }
    });

    return vals;
}

if (typeof Object.values === 'function') {
    obj_values = Object.values;
}

function _wrapFnWithBeforeAndAfterEvents(fn, eventSuffix, dontReturnPromises) {
    var logger = MegaLogger.getLogger("beforeAfterEvents: " + eventSuffix);

    return function() {
        var self = this;
        var args = toArray.apply(null, arguments);

        var event = new $.Event("onBefore" + eventSuffix);
        self.trigger(event, args);

        if (event.isPropagationStopped()) {
            logger.debug("Propagation stopped for event: ", event);
            if (dontReturnPromises) {
                return false;
            }
            else {
                return MegaPromise.reject("Propagation stopped by onBefore" + eventSuffix);
            }

        }
        if (typeof event.returnedValue !== "undefined") {
            args = event.returnedValue;
        }

        var returnedValue = fn.apply(self, args);

        var done = function() {
            var event2 = new $.Event("onAfter" + eventSuffix);
            self.trigger(event2, args.concat(returnedValue));

            if (event2.isPropagationStopped()) {
                logger.debug("Propagation stopped for event: ", event);
                if (dontReturnPromises) {
                    return false;
                }
                else {
                    return MegaPromise.reject("Propagation stopped by onAfter" + eventSuffix);
                }
            }
        };

        if (returnedValue && returnedValue.then) {
            returnedValue.then(function() {
                done();
            });
        }
        else {
            done();
        }

        return returnedValue;
    }
}

function hex2bin(hex) {
    var bytes = [];

    for (var i = 0; i < hex.length - 1; i += 2) {
        bytes.push(parseInt(hex.substr(i, 2), 16));
    }

    return String.fromCharCode.apply(String, bytes);
}

/**
 * Detects if Flash is enabled or disabled in the user's browser
 * From http://stackoverflow.com/a/20095467
 * @returns {Boolean}
 */
function flashIsEnabled() {

    var flashEnabled = false;

    try {
        var flashObject = new ActiveXObject('ShockwaveFlash.ShockwaveFlash');
        if (flashObject) {
            flashEnabled = true;
        }
    }
    catch (e) {
        if (navigator.mimeTypes
                && (navigator.mimeTypes['application/x-shockwave-flash'] !== undefined)
                && (navigator.mimeTypes['application/x-shockwave-flash'].enabledPlugin)) {
            flashEnabled = true;
        }
    }

    return flashEnabled;
}

/**
 * Gets the current base URL of the page (protocol + hostname) e.g. If on beta.mega.nz it will return https://beta.mega.nz.
 * If on the browser extension it will return the default https://mega.nz. If on localhost it will return https://mega.nz.
 * This can be used to create external links, for example file downloads https://mega.nz/#!qRN33YbK!o4Z76qDqPbiK2G0I...
 * @returns {String}
 */
function getBaseUrl() {
    return 'https://' + (((location.protocol === 'https:') && location.host) || 'mega.nz');
}

/**
 * Like getBaseUrl(), but suitable for extensions to point to internal resources.
 * This should be the same than `bootstaticpath + urlrootfile` except that may differ
 * from a public entry point (Such as the Firefox extension and its mega: protocol)
 * @returns {string}
 */
function getAppBaseUrl() {
    var l = location;
    return (l.origin !== 'null' && l.origin || (l.protocol + '//' + l.hostname)) + l.pathname;
}

/**
 * http://stackoverflow.com/a/16344621/402133
 *
 * @param ms
 * @returns {string}
 */
function ms2Time(ms) {
    var secs = ms / 1000;
    ms = Math.floor(ms % 1000);
    var minutes = secs / 60;
    secs = Math.floor(secs % 60);
    var hours = minutes / 60;
    minutes = Math.floor(minutes % 60);
    hours = Math.floor(hours % 24);
    return hours + ":" + minutes + ":" + secs;
}

function secToDuration(s, sep) {
    var dur = ms2Time(s * 1000).split(":");
    var durStr = "";
    sep = sep || ", ";
    if (!secToDuration.regExp) { //regexp compile cache
        secToDuration.regExp = {};
    }

    if (!secToDuration.regExp[sep]) {
        secToDuration.regExp[sep] = new RegExp("" + sep + "$");
    }

    for (var i = 0; i < dur.length; i++) {
        var unit;
        var v = dur[i];
        if (v === "0") {
            if (durStr.length !== 0 && i !== 0) {
                continue;
            }
            else if (i < 2) {
                continue;
            }
        }

        if (i === 0) {
            unit = v !== 1 ? "hours" : "hour";
        }
        else if (i === 1) {
            unit = v !== 1 ? "minutes" : "minute";
        }
        else if (i === 2) {
            unit = v !== 1 ? "seconds" : "second";
        }
        else {
            throw new Error("this should never happen.");
        }

        durStr += v + " " + unit + sep;
    }

    return durStr.replace(secToDuration.regExp[sep], "");
}

function generateAnonymousReport() {
    var $promise = new MegaPromise();
    var report = {};
    report.ua = navigator.userAgent;
    report.ut = u_type;
    report.pbm = !!window.Incognito;
    report.io = window.dlMethod && dlMethod.name;
    report.sb = +('' + $('script[src*="secureboot"]').attr('src')).split('=').pop();
    report.tp = $.transferprogress;
    if (!megaChatIsReady) {
        report.karereState = '#disabled#';
    }
    else {
        report.karereState = megaChat.karere.getConnectionState();
        report.karereCurrentConnRetries = megaChat.karere._connectionRetries;
        report.myPresence = megaChat.karere.getPresence(megaChat.karere.getJid());
        report.karereServer = megaChat.karere.connection.service;
        report.numOpenedChats = Object.keys(megaChat.chats).length;
        report.haveRtc = megaChat.rtc ? true : false;
        if (report.haveRtc) {
            report.rtcStatsAnonymousId = megaChat.rtc.ownAnonId;
        }
    }

    var chatStates = {};
    var userAnonMap = {};
    var userAnonIdx = 0;
    var roomUniqueId = 0;
    var roomUniqueIdMap = {};

    if (megaChatIsReady && megaChat.chats) {
        megaChat.chats.forEach(function (v, k) {
            var participants = v.getParticipants();

            participants.forEach(function (v, k) {
                var cc = megaChat.getContactFromJid(v);
                if (cc && cc.u && !userAnonMap[cc.u]) {
                    userAnonMap[cc.u] = {
                        anonId: userAnonIdx++ + rand(1000),
                        pres: megaChat.karere.getPresence(v)
                    };
                }
                participants[k] = cc && cc.u ? userAnonMap[cc.u] : v;
            });

            var r = {
                'roomUniqueId': roomUniqueId,
                'roomState': v.getStateAsText(),
                'roomParticipants': participants
            };

            chatStates[roomUniqueId] = r;
            roomUniqueIdMap[k] = roomUniqueId;
            roomUniqueId++;
        });

        if (report.haveRtc) {
            Object.keys(megaChat.plugins.callManager.callSessions).forEach(function (k) {
                var v = megaChat.plugins.callManager.callSessions[k];

                var r = {
                    'callStats': v.callStats,
                    'state': v.state
                };

                var roomIdx = roomUniqueIdMap[v.room.roomJid];
                if (!roomIdx) {
                    roomUniqueId += 1; // room which was closed, create new tmp id;
                    roomIdx = roomUniqueId;
                }
                if (!chatStates[roomIdx]) {
                    chatStates[roomIdx] = {};
                }
                if (!chatStates[roomIdx].callSessions) {
                    chatStates[roomIdx].callSessions = [];
                }
                chatStates[roomIdx].callSessions.push(r);
            });
        };

        report.chatRoomState = chatStates;
    };

    if (is_chrome_firefox) {
        report.mo = mozBrowserID + '::' + is_chrome_firefox + '::' + mozMEGAExtensionVersion;
    }

    var apireqHaveBackOffs = {};
    apixs.forEach(function(v, k) {
        if (v.backoff > 0) {
            apireqHaveBackOffs[k] = v.backoff;
        }
    });

    if (Object.keys(apireqHaveBackOffs).length > 0) {
        report.apireqbackoffs = apireqHaveBackOffs;
    }

    report.hadLoadedRsaKeys = u_authring.RSA && Object.keys(u_authring.RSA).length > 0;
    report.hadLoadedEd25519Keys = u_authring.Ed25519 && Object.keys(u_authring.Ed25519).length > 0;
    report.totalDomElements = $("*").length;
    report.totalScriptElements = $("script").length;

    report.totalD = Object.keys(M.d).length;
    report.totalU = M.u.size();
    report.totalC = Object.keys(M.c).length;
    report.totalIpc = Object.keys(M.ipc).length;
    report.totalOpc = Object.keys(M.opc).length;
    report.totalPs = Object.keys(M.ps).length;
    report.l = lang;
    report.scrnSize = window.screen.availWidth + "x" + window.screen.availHeight;

    if (typeof window.devicePixelRatio !== 'undefined') {
        report.pixRatio = window.devicePixelRatio;
    }

    try {
        report.perfTiming = JSON.parse(JSON.stringify(window.performance.timing));
        report.memUsed = window.performance.memory.usedJSHeapSize;
        report.memTotal = window.performance.memory.totalJSHeapSize;
        report.memLim = window.performance.memory.jsHeapSizeLimit;
    }
    catch (e) {}

    report.jslC = jslcomplete;
    report.jslI = jsli;
    report.scripts = {};
    report.host = window.location.host;

    var promises = [];

    $('script').each(function() {
        var self = this;
        var src = self.src.replace(window.location.host, "$current");
        if (is_chrome_firefox) {
            if (!promises.length) {
                promises.push(MegaPromise.resolve());
            }
            report.scripts[self.src] = false;
            return;
        }
        promises.push(
            $.ajax({
                url: self.src,
                dataType: "text"
            })
            .done(function(r) {
                report.scripts[src] = [
                        MurmurHash3(r, 0x4ef5391a),
                        r.length
                    ];
            })
            .fail(function(r) {
                report.scripts[src] = false;
            })
        );
    });

    report.version = null; // TODO: how can we find this?

    MegaPromise.allDone(promises)
        .done(function() {
            $promise.resolve(report);
        })
        .fail(function() {
            $promise.resolve(report)
        });

    return $promise;
}

function __(s) { // TODO: waiting for @crodas to commit the real __ code.
    return s;
}

function MegaEvents() {}
MegaEvents.prototype.trigger = function(name, args) {
    if (!(this._events && this._events.hasOwnProperty(name))) {
        return false;
    }

    if (d > 1) {
        console.log(' >>> Triggering ' + name, this._events[name].length, args);
    }

    args = args || []
    var done = 0,
        evs = this._events[name];
    for (var i in evs) {
        try {
            evs[i].apply(null, args);
        }
        catch (ex) {
            console.error(ex);
        }
        ++done;
    }
    return done;
};
MegaEvents.prototype.on = function(name, callback) {
    if (!this._events) {
        this._events = {};
    }
    if (!this._events.hasOwnProperty(name)) {
        this._events[name] = [];
    }
    this._events[name].push(callback);
    return this;
};

(function(scope) {
    var MegaAnalytics = function(id) {
        this.loggerId = id;
        this.sessionId = makeid(16);
    };
    MegaAnalytics.prototype.log = function(c, e, data) {

        data = data || {};
        data = $.extend(
            true, {}, {
                'aid': this.sessionId,
                'lang': typeof lang !== 'undefined' ? lang : null,
                'browserlang': navigator.language,
                'u_type': typeof u_type !== 'undefined' ? u_type : null
            },
            data
        );

        var msg = JSON.stringify({
            'c': c,
            'e': e,
            'data': data
        });

        if (d) {
            console.log("megaAnalytics: ", c, e, data);
        }
        if (window.location.toString().indexOf("mega.dev") !== -1) {
            return;
        }
        api_req({
            a: 'log',
            e: this.loggerId,
            m: msg
        }, {});
    };
    scope.megaAnalytics = new MegaAnalytics(99999);
})(this);


function constStateToText(enumMap, state) {
    var txt = false;
    $.each(enumMap, function(k, v) {
        if (state == v) {
            txt = k;

            return false; // break
        }
    });

    return txt === false ? "(not found: " + state + ")" : txt;
};

/**
 * Helper function that will do some assert()s to guarantee that the new state is correct/allowed
 *
 * @param currentState
 * @param newState
 * @param allowedStatesMap
 * @param enumMap
 * @throws AssertionError
 */
function assertStateChange(currentState, newState, allowedStatesMap, enumMap) {
    var checksAvailable = allowedStatesMap[currentState];
    var allowed = false;
    if (checksAvailable) {
        checksAvailable.forEach(function(allowedState) {
            if (allowedState === newState) {
                allowed = true;
                return false; // break;
            }
        });
    }
    if (!allowed) {
        assert(
            false,
            'State change from: ' + constStateToText(enumMap, currentState) + ' to ' +
            constStateToText(enumMap, newState) + ' is not in the allowed state transitions map.'
        );
    }
}

Object.defineProperty(mega, 'logger', {value: MegaLogger.getLogger('mega')});
Object.defineProperty(mega.utils, 'logger', {value: MegaLogger.getLogger('utils', null, mega.logger)});

Object.defineProperty(mega, 'api', {
    value: Object.freeze({
        logger: new MegaLogger('API'),

        setDomain: function(aDomain, aSave) {
            apipath = 'https://' + aDomain + '/';

            if (aSave) {
                localStorage.apipath = apipath;
            }
        },

        staging: function(aSave) {
            this.setDomain('staging.api.mega.co.nz', aSave);
        },
        prod: function(aSave) {
            this.setDomain('eu.api.mega.co.nz', aSave);
        },

        req: function(params) {
            var promise = new MegaPromise();

            if (typeof params === 'string') {
                params = {a: params};
            }

            api_req(params, {
                callback: function(res) {
                    if (typeof res === 'number' && res < 0) {
                        promise.reject.apply(promise, arguments);
                    }
                    else {
                        promise.resolve.apply(promise, arguments);
                    }
                }
            });

            return promise;
        }
    })
});

/**
 * execCommandUsable
 *
 * Native browser 'copy' command using execCommand('copy').
 * Supported by Chrome42+, FF41+, IE9+, Opera29+
 * @returns {Boolean}
 */
mega.utils.execCommandUsable = function() {
    var result;

    try {
        return document.queryCommandSupported("copy");
    }
    catch (ex) {
        try {
            result = document.execCommand('copy');
        }
        catch (ex) {}
    }

    return result === false;
};

/**
 * Utility that will return a sorting function (can compare numbers OR strings, depending on the data stored in the
 * obj), that can sort an array of objects.
 * @param key {String|Function} the name of the property that will be used for the sorting OR a func that will return a
 * dynamic value for the object
 * @param [order] {Number} 1 for asc, -1 for desc sorting
 * @param [alternativeFn] {Function} Optional function to be used for comparison of A and B if both are equal or
 *      undefined
 * @returns {Function}
 */
mega.utils.sortObjFn = function(key, order, alternativeFn) {
    if (!order) {
        order = 1;
    }

    return function(a, b, tmpOrder) {
        var currentOrder = tmpOrder ? tmpOrder : order;

        if ($.isFunction(key)) {
            aVal = key(a);
            bVal = key(b);
        }
        else {
            aVal = a[key];
            bVal = b[key];
        }

        if (typeof aVal === 'string' && typeof bVal === 'string') {
            return aVal.localeCompare(bVal) * currentOrder;
        }
        else if (typeof aVal === 'string' && typeof bVal === 'undefined') {
            return 1 * currentOrder;
        }
        else if (typeof aVal === 'undefined' && typeof bVal === 'string') {
            return -1 * currentOrder;
        }
        else if (typeof aVal === 'number' && typeof bVal === 'undefined') {
            return 1 * currentOrder;
        }
        else if (typeof aVal === 'undefined' && typeof bVal === 'number') {
            return -1 * currentOrder;
        }
        else if (typeof aVal === 'undefined' && typeof bVal === 'undefined') {
            if (alternativeFn) {
                return alternativeFn(a, b, currentOrder);
            }
            else {
                return -1 * currentOrder;
            }
        }
        else if (typeof aVal === 'number' && typeof bVal === 'number') {
            var _a = aVal || 0;
            var _b = bVal || 0;
            if (_a > _b) {
                return 1 * currentOrder;
            }
            if (_a < _b) {
                return -1 * currentOrder;
            } else {
                if (alternativeFn) {
                    return alternativeFn(a, b, currentOrder);
                }
                else {
                    return 0;
                }
            }
        }
        else return 0;
    };
};


/**
 * This is an utility function that would simply do a localCompare OR use Intl.Collator for comparing 2 strings.
 *
 * @param stringA {String} String A
 * @param stringB {String} String B
 * @param direction {Number} -1 or 1, for inversing the direction for sorting (which is most of the cases)
 * @returns {Number}
 */
mega.utils.compareStrings = function megaUtilsCompareStrings(stringA, stringB, direction) {

    if (typeof Intl !== 'undefined' && Intl.Collator) {
        var intl = new Intl.Collator('co', { numeric: true });
        return intl.compare(stringA || '', stringB || '') * direction;
    }
    else {
        return (stringA || '').localeCompare(stringB || '') * direction;
    }
};

/**
 * Promise-based XHR request
 * @param {Object|String} aURLOrOptions   URL or options
 * @param {Object|String} [aData]         Data to send, optional
 * @returns {MegaPromise}
 */
mega.utils.xhr = function megaUtilsXHR(aURLOrOptions, aData) {
    /* jshint -W074 */
    var xhr;
    var url;
    var method;
    var options;
    var promise = new MegaPromise();

    if (typeof aURLOrOptions === 'object') {
        options = aURLOrOptions;
        url = options.url;
    }
    else {
        options = {};
        url = aURLOrOptions;
    }
    aURLOrOptions = undefined;

    aData = options.data || aData;
    method = options.method || (aData && 'POST') || 'GET';

    xhr = getxhr();

    if (typeof options.prepare === 'function') {
        options.prepare(xhr);
    }

    xhr.onloadend = function(ev) {
        if (this.status === 200) {
            promise.resolve(ev, this.response);
        }
        else {
            promise.reject(ev);
        }
    };

    try {
        if (d) {
            MegaLogger.getLogger('muXHR').info(method + 'ing', url, options, aData);
        }
        xhr.open(method, url);

        if (options.type) {
            xhr.responseType = options.type;
            if (xhr.responseType !== options.type) {
                xhr.abort();
                throw new Error('Unsupported responseType');
            }
        }

        if (typeof options.beforeSend === 'function') {
            options.beforeSend(xhr);
        }

        if (is_chrome_firefox) {
            xhr.setRequestHeader('Origin', getBaseUrl(), false);
        }

        xhr.send(aData);
    }
    catch (ex) {
        promise.reject(ex);
    }

    xhr = options = undefined;

    return promise;
};

/**
 *  Retrieve a call stack
 *  @return {String}
 */
mega.utils.getStack = function megaUtilsGetStack() {
    var stack;

    if (is_chrome_firefox) {
        stack = Components.stack.formattedStack;
    }

    if (!stack) {
        stack = (new Error()).stack;

        if (!stack) {
            try {
                throw new Error();
            }
            catch(e) {
                stack = e.stack;
            }
        }
    }

    return stack;
};

/**
 *  Check whether there are pending transfers.
 *
 *  @return {Boolean}
 */
mega.utils.hasPendingTransfers = function megaUtilsHasPendingTransfers() {
    return ((fminitialized && ulmanager.isUploading) || dlmanager.isDownloading);
};

/**
 *  Abort all pending transfers.
 *
 *  @return {Promise}
 *          Resolved: Transfers were aborted
 *          Rejected: User canceled confirmation dialog
 *
 *  @details This needs to be used when an operation requires that
 *           there are no pending transfers, such as a logout.
 */
mega.utils.abortTransfers = function megaUtilsAbortTransfers() {
    var promise = new MegaPromise();

    if (!mega.utils.hasPendingTransfers()) {
        promise.resolve();
    }
    else {
        msgDialog('confirmation', l[967], l[377] + ' ' + l[507] + '?', false, function(doIt) {
            if (doIt) {
                if (dlmanager.isDownloading) {
                    dlmanager.abort(null);
                }
                if (ulmanager.isUploading) {
                    ulmanager.abort(null);
                }

                mega.utils.resetUploadDownload();
                loadingDialog.show();
                var timer = setInterval(function() {
                    if (!mega.utils.hasPendingTransfers()) {
                        clearInterval(timer);
                        promise.resolve();
                    }
                }, 350);
            }
            else {
                promise.reject();
            }
        });
    }

    return promise;
};

/**
 * On transfers completion cleanup
 */
mega.utils.resetUploadDownload = function megaUtilsResetUploadDownload() {
    if (!ul_queue.some(isQueueActive)) {
        ul_queue = new UploadQueue();
        ulmanager.isUploading = false;
        ASSERT(ulQueue._running === 0, 'ulQueue._running inconsistency on completion');
        ulQueue._pending = [];
        ulQueue.setSize((fmconfig.ul_maxSlots | 0) || 4);
    }
    if (!dl_queue.some(isQueueActive)) {
        dl_queue = new DownloadQueue();
        dlmanager.isDownloading = false;

        delay.cancel('overquota:retry');
        delay.cancel('overquota:uqft');

        dlmanager._quotaPushBack = {};
        dlmanager._dlQuotaListener = [];
    }

    if (!dlmanager.isDownloading && !ulmanager.isUploading) {
        clearTransferXHRs(); /* destroy all xhr */

        $('.transfer-pause-icon').addClass('disabled');
        $('.nw-fm-left-icon.transfers').removeClass('transfering');
        $('.transfers .nw-fm-percentage li p').css('transform', 'rotate(0deg)');
        M.tfsdomqueue = {};
        GlobalProgress = {};
        delete $.transferprogress;
        if (page !== 'download') {
            fm_tfsupdate();
        }
        if ($.mTransferAnalysis) {
            clearInterval($.mTransferAnalysis);
            delete $.mTransferAnalysis;
        }
        $('.transfer-panel-title').text('');
        dlmanager.dlRetryInterval = 3000;
    }

    if (d) {
        dlmanager.logger.info("resetUploadDownload", ul_queue.length, dl_queue.length);
    }

    if (page === 'download') {
        delay('percent_megatitle', percent_megatitle);
    }
};

/**
 *  Reload the site cleaning databases & session/localStorage.
 *
 *  Under non-activated/registered accounts this
 *  will perform a former normal cloud reload.
 */
mega.utils.reload = function megaUtilsReload() {
    function _reload() {
        var u_sid = u_storage.sid;
        var u_key = u_storage.k;
        var privk = u_storage.privk;
        var jj = localStorage.jj;
        var debug = localStorage.d;
        var mcd = localStorage.testChatDisabled;
        var apipath = debug && localStorage.apipath;

        localStorage.clear();
        sessionStorage.clear();

        if (u_sid) {
            u_storage.sid = u_sid;
            u_storage.privk = privk;
            u_storage.k = u_key;
            localStorage.wasloggedin = true;
        }

        if (debug) {
            localStorage.d = 1;
            localStorage.minLogLevel = 0;

            if (location.host !== 'mega.nz') {
                localStorage.dd = true;
                if (!is_extension && jj)  {
                    localStorage.jj = jj;
                }
            }
            if (apipath) {
                // restore api path across reloads, only for debugging purposes...
                localStorage.apipath = apipath;
            }
        }

        if (mcd) {
            localStorage.testChatDisabled = 1;
        }
        if (hashLogic) {
            localStorage.hashLogic = 1;
        }

        localStorage.force = true;
        location.reload(true);
    }

    if (u_type !== 3 && page !== 'download') {
        stopsc();
        stopapi();
        loadfm(true);
    }
    else {
        // Show message that this operation will destroy the browser cache and reload the data stored by MEGA
        msgDialog('confirmation', l[761], l[7713], l[6994], function(doIt) {
            if (doIt) {
                var reload = function() {
                    if (mBroadcaster.crossTab.master || page === 'download') {
                        mega.utils.abortTransfers().then(function() {
                            loadingDialog.show();
                            stopsc();
                            stopapi();

                            MegaPromise.allDone([
                                mega.utils.clearFileSystemStorage()
                            ]).then(function(r) {
                                    console.debug('megaUtilsReload', r);
                                    if (fmdb) {
                                        fmdb.invalidate(_reload);
                                    }
                                    else {
                                        _reload();
                                    }
                                });
                        });
                    }
                };
                if (!mBroadcaster.crossTab.master || mBroadcaster.crossTab.slaves.length) {
                    msgDialog('warningb', l[882], l[7157], 0, reload);
                }
                else {
                    reload();
                }
            }
        });
    }
};

/**
 * Clear the data on FileSystem storage.
 *
 * mega.utils.clearFileSystemStorage().always(console.debug.bind(console));
 */
mega.utils.clearFileSystemStorage = function megaUtilsClearFileSystemStorage() {
    function _done(status) {
        if (promise) {
            if (status !== 0x7ffe) {
                promise.reject(status);
            }
            else {
                promise.resolve();
            }
            promise = undefined;
        }
    }

    if (is_chrome_firefox || !window.requestFileSystem) {
        return MegaPromise.resolve();
    }

    setTimeout(function() {
        _done();
    }, 4000);

    var promise = new MegaPromise();

    (function _clear(storagetype) {
        function onInitFs(fs) {
            var dirReader = fs.root.createReader();
            dirReader.readEntries(function (entries) {
                for (var i = 0, entry; entry = entries[i]; ++i) {
                    if (entry.isDirectory && entry.name === 'mega') {
                        console.debug('Cleaning storage...', entry);
                        entry.removeRecursively(_next.bind(null, 0x7ffe), _next);
                        break;
                    }
                }
            });
        }
        function _next(status) {
            if (storagetype === 0) {
                _clear(1);
            }
            else {
                _done(status);
            }
        }
        window.requestFileSystem(storagetype, 1024, onInitFs, _next);
    })(0);

    return promise;
};

/**
 * Neuter an ArrayBuffer
 * @param {Mixed} ab ArrayBuffer/TypedArray
 */
mega.utils.neuterArrayBuffer = function neuter(ab) {
    if (!(ab instanceof ArrayBuffer)) {
        ab = ab && ab.buffer;
    }
    try {
        if (typeof ArrayBuffer.transfer === 'function') {
            ArrayBuffer.transfer(ab, 0); // ES7
        }
        else {
            if (!neuter.dataWorker) {
                neuter.dataWorker = new Worker("data:application/javascript,var%20d%3B");
            }
            neuter.dataWorker.postMessage(ab, [ab]);
        }
        if (ab.byteLength !== 0) {
            throw new Error('Silently failed! -- ' + ua);
        }
    }
    catch (ex) {
        if (d) {
            console.warn('Cannot neuter ArrayBuffer', ab, ex);
        }
    }
};

/**
 * Resources loader through our secureboot mechanism
 * @param {...*} var_args  Resources to load, either plain filenames or jsl2 members
 * @return {MegaPromise}
 */
mega.utils.require = function megaUtilsRequire() {
    var files = [];
    var args = [];
    var logger = d && MegaLogger.getLogger('require', 0, this.logger);

    toArray.apply(null, arguments).forEach(function(rsc) {
        // check if a group of resources was provided
        if (jsl3[rsc]) {
            var group = Object.keys(jsl3[rsc]);

            args = args.concat(group);

            // inject them into jsl2
            for (var i = group.length; i--;) {
                if (!jsl2[group[i]]) {
                    (jsl2[group[i]] = jsl3[rsc][group[i]]).n = group[i];
                }
            }
        }
        else {
            args.push(rsc);
        }
    });

    args.forEach(function(file) {

        // If a plain filename, inject it into jsl2
        // XXX: Likely this will have a conflict with our current build script
        if (!jsl2[file]) {
            var filename = file.replace(/^.*\//, '');
            var extension = filename.split('.').pop().toLowerCase();
            var name = filename.replace(/\./g, '_');
            var type;

            if (extension === 'html') {
                type = 0;
            }
            else if (extension === 'js') {
                type = 1;
            }
            else if (extension === 'css') {
                type = 2;
            }

            jsl2[name] = { f: file, n: name, j: type };
            file = name;
        }

        if (!jsl_loaded[jsl2[file].n]) {
            files.push(jsl2[file]);
        }
    });

    if (files.length === 0) {
        // Everything is already loaded
        if (logger) {
            logger.debug('Nothing to load.', args);
        }
        return MegaPromise.resolve();
    }

    var promise = new MegaPromise();
    var rl = mega.utils.require.loading;
    var rp = mega.utils.require.pending;
    var loading = Object.keys(rl).length;

    // Check which files are already being loaded
    for (var i = files.length; i--;) {
        var f = files[i];

        if (rl[f.n]) {
            // loading, remove it.
            files.splice(i, 1);
        }
        else {
            // not loading, track it.
            rl[f.n] = mega.utils.getStack();
        }
    }

    // hold up if other files are loading
    if (loading) {
        rp.push([files, promise]);

        if (logger) {
            logger.debug('Queueing %d files...', files.length, args);
        }
    }
    else {

        (function _load(files, promise) {
            var onload = function() {
                // all files have been loaded, remove them from the tracking queue
                for (var i = files.length; i--;) {
                    delete rl[files[i].n];
                }

                if (logger) {
                    logger.debug('Finished loading %d files...', files.length, files);
                }

                // resolve promise, in a try/catch to ensure the caller doesn't mess us..
                try {
                    promise.resolve();
                }
                catch (ex) {
                    (logger || console).error(ex);
                }

                // check if there is anything pending, and fire it.
                var pending = rp.shift();

                if (pending) {
                    _load.apply(null, pending);
                }
            };

            if (logger) {
                logger.debug('Loading %d files...', files.length, files);
            }

            if (!files.length) {
                // nothing to load
                onload();
            }
            else {
                Array.prototype.push.apply(jsl, files);
                silent_loading = onload;
                jsl_start();
            }
        })(files, promise);
    }
    return promise;
};
mega.utils.require.pending = [];
mega.utils.require.loading = Object.create(null);

/**
 *  Kill session and Logout
 */
mega.utils.logout = function megaUtilsLogout() {
    mega.utils.abortTransfers().then(function() {
        var finishLogout = function() {
            if (--step === 0) {
                u_logout(true);
                location.reload();
            }
        }, step = 1;

        loadingDialog.show();
        if (fmdb && fmconfig.dbDropOnLogout) {
            step++;
            fmdb.drop().always(finishLogout);
        }
        if (!megaChatIsDisabled) {
            if (typeof(megaChat) !== 'undefined' && typeof(megaChat.userPresence) !== 'undefined') {
                megaChat.userPresence.disconnect();
            }
        }
        if (u_privk && !loadfm.loading) {
            // Use the 'Session Management Logout' API call to kill the current session
            api_req({ 'a': 'sml' }, { callback: finishLogout });
        }
        else {
            finishLogout();
        }
    });
};

/**
 * Convert a version string (eg, 2.1.1) to an integer, for easier comparison
 * @param {String}  version The version string
 * @param {Boolean} hex     Whether give an hex result
 * @return {Number|String}
 */
mega.utils.vtol = function megaUtilsVTOL(version, hex) {
    version = String(version).split('.');

    while (version.length < 4) {
        version.push(0);
    }

    version = ((version[0] | 0) & 0xff) << 24 |
              ((version[1] | 0) & 0xff) << 16 |
              ((version[2] | 0) & 0xff) <<  8 |
              ((version[3] | 0) & 0xff);

    version >>>= 0;

    if (hex) {
        return version.toString(16);
    }

    return version;
};

/**
 * Retrieve data from storage servers.
 * @param {String|Object} aData           ufs-node's handle or public link
 * @param {Number}        [aStartOffset]  offset to start retrieveing data from
 * @param {Number}        [aEndOffset]    retrieve data until this offset
 * @param {Function}      [aProgress]     callback function which is called with the percent complete
 * @returns {MegaPromise}
 */
mega.utils.gfsfetch = function gfsfetch(aData, aStartOffset, aEndOffset, aProgress) {
    var promise = new MegaPromise();

    var fetcher = function(data) {

        if (aEndOffset === -1) {
            aEndOffset = data.s;
        }

        aEndOffset = parseInt(aEndOffset);
        aStartOffset = parseInt(aStartOffset);

        if ((!aStartOffset && aStartOffset !== 0)
                || aStartOffset > data.s || !aEndOffset
                || aEndOffset < aStartOffset) {

            return promise.reject(ERANGE, data);
        }
        var byteOffset = aStartOffset % 16;

        if (byteOffset) {
            aStartOffset -= byteOffset;
        }

        var request = {
            method: 'POST',
            type: 'arraybuffer',
            url: data.g + '/' + aStartOffset + '-' + (aEndOffset - 1)
        };

        if (typeof aProgress === 'function') {
            request.prepare = function(xhr) {
                xhr.addEventListener('progress', function(ev) {
                    if (ev.lengthComputable) {

                        // Calculate percentage downloaded e.g. 49.23
                        var percentComplete = ((ev.loaded / ev.total) * 100);
                        var bytesLoaded = ev.loaded;
                        var bytesTotal = ev.total;

                        // Pass the percent complete to the callback function
                        aProgress(percentComplete, bytesLoaded, bytesTotal);
                    }
                }, false);
            };
        }

        mega.utils.xhr(request).done(function(ev, response) {

            data.macs = [];
            data.writer = [];

            if (!data.nonce) {
                var key = data.key;

                data.nonce = JSON.stringify([
                    key[0] ^ key[4],
                    key[1] ^ key[5],
                    key[2] ^ key[6],
                    key[3] ^ key[7],
                    key[4],  key[5]]);
            }

            Decrypter.unshift([
                [data, aStartOffset],
                data.nonce,
                aStartOffset / 16,
                new Uint8Array(response)
            ], function resolver() {
                try {
                    var buffer = data.writer.shift().data.buffer;

                    if (byteOffset) {
                        buffer = buffer.slice(byteOffset);
                    }

                    data.buffer = buffer;
                    promise.resolve(data);
                }
                catch (ex) {
                    promise.reject(ex);
                }
            });

        }).fail(function() {
            promise.reject.apply(promise, arguments);
        });
    };

    if (typeof aData !== 'object') {
        var key;
        var handle;

        // If a ufs-node's handle provided
        if (String(aData).length === 8) {
            handle = aData;
        }
        else {
            // if a public-link provided, eg #!<handle>!<key>
            aData = String(aData).replace(/^.*?#!/, '').split('!');

            if (aData.length === 2 && aData[0].length === 8) {
                handle = aData[0];
                key = base64_to_a32(aData[1]).slice(0, 8);
            }
        }

        if (!handle) {
            promise.reject(EARGS);
        }
        else {
            var callback = function(res) {
                if (typeof res === 'object' && res.g) {
                    res.key = key;
                    res.handle = handle;
                    fetcher(res);
                }
                else {
                    promise.reject(res);
                }
            };
            var req = { a: 'g', g: 1, ssl: use_ssl };

            if (!key) {
                req.n = handle;
                key = M.getNodeByHandle(handle).k;
            }
            else {
                req.p = handle;
            }

            if (!Array.isArray(key) || key.length !== 8) {
                promise.reject(EKEY);
            }
            else {
                api_req(req, { callback: callback }, pfid ? 1 : 0);
            }
        }
    }
    else {
        fetcher(aData);
    }

    aData = undefined;

    return promise;
};

/**
 * Perform a normal logout
 *
 * @param {Function} aCallback optional
 */
function mLogout(aCallback) {
    var cnt = 0;
    if (M.c[M.RootID] && u_type === 0) {
        for (var i in M.c[M.RootID]) {
            cnt++;
        }
    }
    if (u_type === 0 && cnt > 0) {
        msgDialog('confirmation', l[1057], l[1058], l[1059], function (e) {
            if (e) {
                mega.utils.logout();
            }
        });
    }
    else {
        mega.utils.logout();
    }
}

/**
 * Perform a strict logout, by removing databases
 * and cleaning sessionStorage/localStorage.
 *
 * @param {String} aUserHandle optional
 */
function mCleanestLogout(aUserHandle) {
    if (u_type !== 0 && u_type !== 3) {
        throw new Error('Operation not permitted.');
    }

    mLogout(function() {
        MegaDB.dropAllDatabases(aUserHandle)
            .always(function(r) {
                console.debug('mCleanestLogout', r);

                localStorage.clear();
                sessionStorage.clear();

                setTimeout(function() {
                    location.reload(true);
                }, 7e3);
            });
    });
}


// Initialize Rubbish-Bin Cleaning Scheduler
mBroadcaster.addListener('crossTab:master', function _setup() {
    var RUBSCHED_WAITPROC =  20 * 1000;
    var RUBSCHED_IDLETIME =   4 * 1000;
    var timer, updId;

    mBroadcaster.once('crossTab:leave', _exit);

    // The fm must be initialized before proceeding
    if (!folderlink && fminitialized) {
        _fmready();
    }
    else {
        mBroadcaster.addListener('fm:initialized', _fmready);
    }

    function _fmready() {
        if (!folderlink) {
            _init();
            return 0xdead;
        }
    }

    function _update(enabled) {
        _exit();
        if (enabled) {
            _init();
        }
    }

    function _exit() {
        if (timer) {
            clearInterval(timer);
            timer = null;
        }
        if (updId) {
            mBroadcaster.removeListener(updId);
            updId = null;
        }
    }

    function _init() {
        // if (d) console.log('Initializing Rubbish-Bin Cleaning Scheduler');

        // updId = mBroadcaster.addListener('fmconfig:rubsched', _update);
        if (fmconfig.rubsched) {
            timer = setInterval(function() {
                _proc();
            }, RUBSCHED_WAITPROC);
        }
    }

    function _proc() {

        // Do nothing unless the user has been idle
        if (Date.now() - lastactive < RUBSCHED_IDLETIME) {
            return;
        }

        _exit();

        // Mode 14 - Remove files older than X days
        // Mode 15 - Keep the Rubbish-Bin under X GB
        var mode = String(fmconfig.rubsched).split(':');
        var xval = mode[1];
        mode = +mode[0];

        var handler = _rubSchedHandler[mode];
        if (!handler) {
            throw new Error('Invalid RubSchedHandler', mode);
        }

        if (d) {
            console.log('Running Rubbish Bin Cleaning Scheduler', mode, xval);
            console.time('rubsched');
        }

        // Watch how long this is running
        var startTime = Date.now();

        // Get nodes in the Rubbish-bin
        var nodes = Object.keys(M.c[M.RubbishID] || {});
        var rubnodes = [];

        for (var i = nodes.length; i--; ) {
            var node = M.d[nodes[i]];
            if (!node) {
                console.error('Invalid node', nodes[i]);
                continue;
            }
            rubnodes = rubnodes.concat(fm_getnodes(node.h, true));
        }

        rubnodes.sort(handler.sort);
        var rNodes = handler.log(rubnodes);

        // if (d) console.log('rubnodes', rubnodes, rNodes);

        var handles = [];
        if (handler.purge(xval)) {
            for (var i in rubnodes) {
                var node = M.d[rubnodes[i]];

                if (handler.remove(node, xval)) {
                    handles.push(node.h);

                    if (handler.ready(node, xval)) {
                        break;
                    }

                    // Abort if this has been running for too long..
                    if ((Date.now() - startTime) > 7000) {
                        break;
                    }
                }
            }

            // if (d) console.log('RubSched-remove', handles);

            if (handles.length) {
                var inRub = (M.RubbishID === M.currentrootid);

                if (inRub) {
                    // Flush cached nodes
                    $(window).trigger('dynlist.flush');
                }

                handles.map(function(handle) {
                    M.delNode(handle, true);    // must not update DB pre-API
                    api_req({a: 'd', n: handle/*, i: requesti*/});

                    if (inRub) {
                        $('.grid-table.fm#' + handle).remove();
                        $('.file-block#' + handle).remove();
                    }
                });

                if (inRub) {
                    if (M.viewmode) {
                        iconUI();
                    }
                    else {
                        gridUI();
                    }
                    treeUI();
                }
            }
        }

        if (d) {
            console.timeEnd('rubsched');
        }

        // Once we ran for the first time, set up a long running scheduler
        RUBSCHED_WAITPROC = 4 * 3600 * 1e3;
        _init();
    }

    /**
     * Scheduler Handlers
     *   Sort:    Sort nodes specifically for the handler purpose
     *   Log:     Keep a record of nodes if required and return a debugable array
     *   Purge:   Check whether the Rubbish-Bin should be cleared
     *   Remove:  Return true if the node is suitable to get removed
     *   Ready:   Once a node is removed, check if the criteria has been meet
     */
    var _rubSchedHandler = {
        // Remove files older than X days
        "14": {
            sort: function(n1, n2) {
                return M.d[n1].ts > M.d[n2].ts;
            },
            log: function(nodes) {
                return d && nodes.map(function(node) {
                    return M.d[node].name + '~' + (new Date(M.d[node].ts*1000)).toISOString();
                });
            },
            purge: function(limit) {
                return true;
            },
            remove: function(node, limit) {
                limit = (Date.now() / 1e3) - (limit * 86400);
                return node.ts < limit;
            },
            ready: function(node, limit) {
                return false;
            }
        },
        // Keep the Rubbish-Bin under X GB
        "15": {
            sort: function(n1, n2) {
                n1 = M.d[n1].s || 0;
                n2 = M.d[n2].s || 0;
                return n1 < n2;
            },
            log: function(nodes) {
                var pnodes, size = 0;

                pnodes = nodes.map(function(node) {
                    size += (M.d[node].s || 0);
                    return M.d[node].name + '~' + bytesToSize(M.d[node].s);
                });

                this._size = size;

                return pnodes;
            },
            purge: function(limit) {
                return this._size > (limit * 1024 * 1024 * 1024);
            },
            remove: function(node, limit) {
                return true;
            },
            ready: function(node, limit) {
                this._size -= (node.s || 0);
                return this._size < (limit * 1024 * 1024 * 1024);
            }
        }
    }
});

/** prevent tabnabbing attacks */
mBroadcaster.once('startMega', function() {
    return;

    if (!(window.chrome || window.safari || window.opr)) {
        return;
    }

    // Check whether is safe to open a link through the native window.open
    var isSafeTarget = function(link) {
        link = String(link);

        var allowed = [
            getBaseUrl(),
            getAppBaseUrl()
        ];

        var rv = allowed.some(function(v) {
            return link.indexOf(v) === 0;
        });

        if (d) {
            console.log('isSafeTarget', link, rv);
        }

        return rv || (location.hash.indexOf('fm/chat') === -1);
    };

    var open = window.open;
    delete window.open;

    // Replace the native window.open which will open unsafe links through a hidden iframe
    Object.defineProperty(window, 'open', {
        writable: false,
        enumerable: true,
        value: function(url) {
            var link = document.createElement('a');
            link.href = url;

            if (isSafeTarget(link.href)) {
                return open.apply(window, arguments);
            }

            var iframe = mCreateElement('iframe', {type: 'content', style: 'display:none'}, 'body');
            var data = 'var win=window.open("' + escapeHTML(link) + '");if(win)win.opener = null;';
            var doc = iframe.contentDocument || iframe.contentWindow.document;
            var script = doc.createElement('script');
            script.type = 'text/javascript';
            script.src = mObjectURL([data], script.type);
            script.onload = SoonFc(function() {
                myURL.revokeObjectURL(script.src);
                document.body.removeChild(iframe);
            });
            doc.body.appendChild(script);
        }
    });

    // Catch clicks on links and forward them to window.open
    document.documentElement.addEventListener('click', function(ev) {
        var node = Object(ev.target);

        if (node.nodeName === 'A' && node.href
                && String(node.getAttribute('target')).toLowerCase() === '_blank'
                && !isSafeTarget(node.href)) {

            ev.stopPropagation();
            ev.preventDefault();

            window.open(node.href);
        }
    }, true);
});

/** document.hasFocus polyfill */
mBroadcaster.once('startMega', function() {
    if (typeof document.hasFocus !== 'function') {
        var hasFocus = true;

        $(window)
            .bind('focus', function() {
                hasFocus = true;
            })
            .bind('blur', function() {
                hasFocus = false;
            });

        document.hasFocus = function() {
            return hasFocus;
        };
    }
});

/** getOwnPropertyDescriptors polyfill */
mBroadcaster.once('startMega', function() {
    if (!Object.hasOwnProperty('getOwnPropertyDescriptors')) {
        Object.defineProperty(Object, 'getOwnPropertyDescriptors', {
            value: function getOwnPropertyDescriptors(obj) {
                var result = {};

                for (var key in obj) {
                    if (obj.hasOwnProperty(key)) {
                        result[key] = Object.getOwnPropertyDescriptor(obj, key);
                    }
                }

                return result;
            }
        });
    }
});


/**
 * Cross-tab communication using WebStorage
 */
var watchdog = Object.freeze({
    Strg: {},
    // Tag prepended to messages to identify watchdog-events
    eTag: '$WDE$!_',
    // ID to identify tab's origin
    wdID: (Math.random() * Date.now()),
    // Hols promises waiting for a query reply
    queryQueue: {},
    // Holds query replies if cached
    replyCache: {},

    /** setup watchdog/webstorage listeners */
    setup: function() {
        if (window.addEventListener) {
            window.addEventListener('storage', this, false);
        }
        else if (window.attachEvent) {
            window.attachEvent('onstorage', this.handleEvent.bind(this));
        }
    },

    /**
     * Notify watchdog event/message
     * @param {String} msg  The message
     * @param {String} data Any data sent to other tabs, optional
     */
    notify: function(msg, data) {
        data = { origin: this.wdID, data: data, sid: Math.random()};
        localStorage.setItem(this.eTag + msg, JSON.stringify(data));
        if (d) {
            console.log('mWatchDog Notifying', this.eTag + msg, localStorage[this.eTag + msg]);
        }
    },

    /**
     * Perform a query to other tabs and wait for reply through a Promise
     * @param {String} what Parameter
     * @param {String} timeout ms
     * @param {String} cache   preserve result
     * @return {MegaPromise}
     */
    query: function(what, timeout, cache) {
        var self = this;
        var token = mRandomToken();
        var promise = new MegaPromise();

        if (this.replyCache[what]) {
            // a prior query was launched with the cache flag
            cache = this.replyCache[what];
            delete this.replyCache[what];
            return MegaPromise.resolve(cache);
        }

        if (!mBroadcaster.crossTab.master
                || Object(mBroadcaster.crossTab.slaves).length) {

            if (cache) {
                this.replyCache[what] = [];
            }
            this.queryQueue[token] = [];

            Soon(function() {
                self.notify('Q!' + what, { reply: token });
            });

            // wait for reply and fullfil/reject the promise
            setTimeout(function() {
                if (self.queryQueue[token].length) {
                    promise.resolve(self.queryQueue[token]);
                }
                else {
                    promise.reject(EACCESS);
                }
                delete self.queryQueue[token];
            }, timeout || 200);
        }
        else {
            promise = MegaPromise.reject(EEXIST);
        }

        return promise;
    },

    /** Handle watchdog/webstorage event */
    handleEvent: function(ev) {
        if (String(ev.key).indexOf(this.eTag) !== 0) {
            return;
        }
        if (d) {
            console.debug('mWatchDog ' + ev.type + '-event', ev.key, ev.newValue, ev);
        }

        var msg = ev.key.substr(this.eTag.length);
        var strg = JSON.parse(ev.newValue || '""');

        if (!strg || strg.origin === this.wdID) {
            if (d) {
                console.log('Ignoring mWatchDog event', msg, strg);
            }
            return;
        }

        switch (msg) {
            case 'Q!Rep!y':
                if (this.queryQueue[strg.data.token]) {
                    this.queryQueue[strg.data.token].push(strg.data.value);
                }
                if (this.replyCache[strg.data.query]) {
                    this.replyCache[strg.data.query].push(strg.data.value);
                }
                break;

            case 'Q!dlsize':
                this.notify('Q!Rep!y', {
                    query: 'dlsize',
                    token: strg.data.reply,
                    value: dlmanager.getCurrentDownloadsSize()
                });
                break;

            case 'loadfm_done':
                if (this.Strg.login === strg.origin) {
                    location.assign(location.pathname);
                }
                break;

            case 'setrsa':
                if (typeof dlmanager === 'object'
                        && dlmanager.isOverFreeQuota) {

                    var sid = strg.data[1];
                    var type = strg.data[0];

                    u_storage = init_storage(localStorage);
                    u_storage.sid = sid;

                    u_checklogin({
                        checkloginresult: function(ctx, r) {
                            u_type = r;

                            if (u_type !== type) {
                                console.error('Unexpected user-type: got %s, expected %s', r, type);
                            }

                            if (n_h) {
                                // set new u_sid under folderlinks
                                api_setfolder(n_h);

                                // hide ephemeral account warning
                                alarm.hideAllWarningPopups();
                            }

                            dlmanager._onQuotaRetry(true, sid);
                        }
                    });
                }
                break;

            case 'setsid':
                if (typeof dlmanager === 'object'
                        && dlmanager.isOverQuota) {

                    // another tab fired a login/register while this one has an overquota state
                    var sid = strg.data;
                    delay('watchdog:setsid', function() {
                        // the other tab must have sent the new sid
                        assert(sid, 'sid not set');
                        api_setsid(sid);
                    }, 2000);
                }
                break;

            case 'login':
            case 'createuser':
                if (!mega.utils.hasPendingTransfers()) {
                    loadingDialog.show();
                    this.Strg.login = strg.origin;
                }
                break;

            case 'logout':
                if (!mega.utils.hasPendingTransfers()) {
                    u_logout(-0xDEADF);
                    location.reload();
                }
                break;

            case 'chat_event':
                if (strg.data.state === 'DISCARDED') {
                    var chatRoom = megaChat.plugins.chatdIntegration._getChatRoomFromEventData(strg.data);
                    megaChat.plugins.chatdIntegration.discardMessage(chatRoom, strg.data.messageId);
                }
                break;

            case 'idbchange':
                mBroadcaster.sendMessage('idbchange:' + strg.data.name, [strg.data.key, strg.data.value]);
                break;
        }

        delete localStorage[ev.key];
    }
});
watchdog.setup();

/**
 * Simple alias that will return a random number in the range of: a < b
 *
 * @param a {Number} min
 * @param b {Number} max
 * @returns {*}
 */
function rand_range(a, b) {
    return Math.random() * (b - a) + a;
};

/**
 * Invoke the password manager in Chrome.
 *
 * There are some requirements for this function work propertly:
 *
 *  1. The username/password needs to be in a <form/>
 *  2. The form needs to be filled and visible when this function is called
 *  3. After this function is called, within the next second the form needs to be gone
 *
 * As an example take a look at the `tooltiplogin()` function in `index.js`.
 *
 * @param {String|Object} form jQuery selector of the form
 * @return {Bool}   True if the password manager can be called.
 *
 */
function passwordManager(form) {
    if (is_chrome_firefox) {
        var creds = passwordManager.pickFormFields(form);
        if (creds) {
            mozRunAsync(mozLoginManager.saveLogin.bind(mozLoginManager, creds.usr, creds.pwd));
        }
        $(form).find('input').val('');
        return;
    }
    if (typeof history !== "object") {
        return false;
    }
    $(form).rebind('submit', function() {
        setTimeout(function() {
            var path  = getSitePath();
            history.replaceState({ success: true }, '', "index.html#" + document.location.hash.substr(1));
            if (hashLogic) {
                path = getSitePath().replace('/', '/#');

                if (location.href.substr(0, 19) === 'chrome-extension://') {
                    path = path.replace('/#', '/mega/secure.html#');
                }
            }
            history.replaceState({ success: true, subpage: path.replace('#','').replace('/','') }, '', path);
            $(form).find('input').val('');
        }, 1000);
        return false;
    }).submit();
    return true;
}
passwordManager.knownForms = Object.freeze({
    '#form_login_header': {
        usr: '#login-name',
        pwd: '#login-password'
    },
    '#login_form': {
        usr: '#login-name2',
        pwd: '#login-password2'
    },
    '#register_form': {
        usr: '#register-email',
        pwd: '#register-password'
    }
});
passwordManager.getStoredCredentials = function(password) {
    // Retrieve `keypw` and `userhash` from pwd string
    var result = null;

    if (String(password).substr(0, 2) === '~:') {
        var parts = password.substr(2).split(':');

        if (parts.length === 2) {
            try {
                var hash = parts[1];
                var keypw = base64_to_a32(parts[0]);

                if (base64_to_a32(hash).length === 2
                        && keypw.length === 4) {

                    result = {
                        hash: hash,
                        keypw: keypw
                    };
                }
            }
            catch (e) {}
        }
    }

    return result;
};
passwordManager.pickFormFields = function(form) {
    var result = null;
    var $form = $(form);

    if ($form.length) {
        if ($form.length !== 1) {
            console.error('Unexpected form selector', form);
        }
        else {
            form = passwordManager.knownForms[form];
            if (form) {
                result = {
                    usr: $form.find(form.usr).val(),
                    pwd: $form.find(form.pwd).val(),

                    selector: {
                        usr: form.usr,
                        pwd: form.pwd
                    }
                };

                if (!(result.usr && result.pwd)) {
                    result = false;
                }
            }
        }
    }

    return result;
};


function elementInViewport2(el) {
    return verge.inY(el) || verge.inX(el);
}

/**
 * Check if the passed in element (DOMNode) is FULLY visible in the viewport.
 *
 * @param el {DOMNode}
 * @returns {boolean}
 */
function elementInViewport(el) {
    if (!verge.inY(el)) {
        return false;
    }
    if (!verge.inX(el)) {
        return false;
    }

    var rect = verge.rectangle(el);

    return !(rect.left < 0 || rect.right < 0 || rect.bottom < 0 || rect.top < 0);
};

// FIXME: This is a "Dirty Hack" (TM) that needs to be removed as soon as
//        the original problem is found and resolved.
if (typeof sjcl !== 'undefined') {
    // We need to track SJCL exceptions for ticket #2348
    sjcl.exception.invalid = function(message) {
        this.toString = function() {
            return "INVALID: " + this.message;
        };
        this.message = message;
        this.stack = mega.utils.getStack();
    };
}

(function($, scope) {
    /**
     * Share related operations.
     *
     * @param opts {Object}
     *
     * @constructor
     */
    var Share = function(opts) {

        var self = this;
        var defaultOptions = {
        };

        self.options = $.extend(true, {}, defaultOptions, opts);    };

    /**
     * isShareExists
     *
     * Checking if there's available shares for selected nodes.
     * @param {Array} nodes Holds array of ids from selected folders/files (nodes).
     * @param {Boolean} fullShare Do we need info about full share.
     * @param {Boolean} pendingShare Do we need info about pending share .
     * @param {Boolean} linkShare Do we need info about link share 'EXP'.
     * @returns {Boolean} result.
     */
    Share.prototype.isShareExist = function(nodes, fullShare, pendingShare, linkShare) {

        var self = this;

        var shares = {}, length;

        for (var i in nodes) {
            if (nodes.hasOwnProperty(i)) {

                // Look for full share
                if (fullShare) {
                    shares = M.d[nodes[i]] && M.d[nodes[i]].shares;

                    // Look for link share
                    if (linkShare) {
                        if (shares && Object.keys(shares).length) {
                            return true;
                        }
                    }
                    else { // Exclude folder/file links,
                        if (shares) {
                            length = self.getFullSharesNumber(shares);
                            if (length) {
                                return true;
                            }
                        }
                    }
                }

                // Look for pending share
                if (pendingShare) {
                    shares = M.ps[nodes[i]];

                    if (shares && Object.keys(shares).length) {
                        return true;
                    }
                }
            }
        }

        return false;
    };

    /**
     * hasExportLink, check if at least one selected item have public link.
     *
     * @param {String|Array} nodes Node id or array of nodes string
     * @returns {Boolean}
     */
    Share.prototype.hasExportLink = function(nodes) {

        if (typeof nodes === 'string') {
            nodes = [nodes];
        }

        // Loop through all selected items
        for (var i in nodes) {
            var node = M.d[nodes[i]];

            if (node && Object(node.shares).EXP) {
                return true;
            }
        }

        return false;
    };

    /**
     * getFullSharesNumber
     *
     * Loops through all shares and return number of full shares excluding
     * ex. full contacts. Why ex. full contact, in the past when client removes
     * full contact from the list, share related to client remains active on
     * owners side. That behaviour is changed/updated on API side, so now after
     * full contact relationship is removed, related shares are also removed.
     *
     * @param {Object} shares
     * @returns {Integer} result Number of shares
     */
    Share.prototype.getFullSharesNumber = function(shares) {

        var result = 0;
        var contactKeys = [];

        if (shares) {
            contactKeys = Object.keys(shares);
            $.each(contactKeys, function(ind, key) {

                // Count only full contacts
                if (M.u[key] && M.u[key].c) {
                    result++;
                }
            });
        }

        return result;
    };

    Share.prototype.updateNodeShares = function() {

        var self = this;

        if ($.removedContactsFromShare && ($.removedContactsFromShare.length > 0)) {
            self.removeContactFromShare();
        }
        if ($.changedPermissions && ($.changedPermissions.length > 0)) {
            doShare($.selected[0], $.changedPermissions, true);
        }
        addContactToFolderShare();
    };


    Share.prototype.removeFromPermissionQueue = function(handleOrEmail) {

        $.changedPermissions.forEach(function(value, index) {
            if (value.u === handleOrEmail) {
                $.changedPermissions.splice(index, 1);
            }
        });
    };

    Share.prototype.removeContactFromShare = function() {

        var self = this;
        var userEmail = '';
        var selectedNodeHandle = '';
        var handleOrEmail = '';
        var pendingContactId;

        if ($.removedContactsFromShare.length > 0) {

            $.removedContactsFromShare.forEach(function(elem) {
                userEmail = elem.userEmail;
                selectedNodeHandle = elem.selectedNodeHandle;
                handleOrEmail = elem.handleOrEmail;

                // The s2 api call can remove both shares and pending shares
                api_req({
                    a: 's2',
                    n:  selectedNodeHandle,
                    s: [{ u: userEmail, r: ''}],
                    ha: '',
                    i: requesti
                }, {
                    userEmail: userEmail,
                    selectedNodeHandle: selectedNodeHandle,
                    handleOrEmail: handleOrEmail,

                    callback : function(res, ctx) {
                        if (typeof res == 'object') {
                            // FIXME: examine error codes in res.r, display error
                            // to user if needed

                            // If it was a user handle, the share is a full share
                            if (M.u[ctx.handleOrEmail]) {
                                M.delNodeShare(ctx.selectedNodeHandle, ctx.handleOrEmail);
                                setLastInteractionWith(ctx.handleOrEmail, "0:" + unixtime());

                                self.removeFromPermissionQueue(ctx.handleOrEmail);
                            }
                            // Pending share
                            else {
                                var pendingContactId = M.findOutgoingPendingContactIdByEmail(ctx.userEmail);
                                M.deletePendingShare(ctx.selectedNodeHandle, pendingContactId);

                                self.removeFromPermissionQueue(ctx.userEmail);
                            }
                        }
                        else {
                            // FIXME: display error to user
                        }
                    }
                });
            });
        }
    };

    // export
    scope.mega.Share = Share;
})(jQuery, window);



(function(scope) {
    /** Utilities for Set operations. */
    scope.setutils = {};

    /**
     * Helper function that will return an intersect Set of two sets given.
     *
     * @private
     * @param {Set} set1
     *     First set to intersect with.
     * @param {Set} set2
     *     Second set to intersect with.
     * @return {Set}
     *     Intersected result set.
     */
    scope.setutils.intersection = function(set1, set2) {

        var result = new Set();
        set1.forEach(function _setIntersectionIterator(item) {
            if (set2.has(item)) {
                result.add(item);
            }
        });

        return result;
    };


    /**
     * Helper function that will return a joined Set of two sets given.
     *
     * @private
     * @param {Set} set1
     *     First set to join with.
     * @param {Set} set2
     *     Second set to join with.
     * @return {Set}
     *     Joined result set.
     */
    scope.setutils.join = function(set1, set2) {

        var result = new Set(set1);
        set2.forEach(function _setJoinIterator(item) {
            result.add(item);
        });

        return result;
    };

    /**
     * Helper function that will return a Set from set1 subtracting set2.
     *
     * @private
     * @param {Set} set1
     *     First set to subtract from.
     * @param {Set} set2
     *     Second set to subtract.
     * @return {Set}
     *     Subtracted result set.
     */
    scope.setutils.subtract = function(set1, set2) {

        var result = new Set(set1);
        set2.forEach(function _setSubtractIterator(item) {
            result.delete(item);
        });

        return result;
    };

    /**
     * Helper function that will compare two Sets for equality.
     *
     * @private
     * @param {Set} set1
     *     First set to compare.
     * @param {Set} set2
     *     Second set to compare.
     * @return {Boolean}
     *     `true` if the sets are equal, `false` otherwise.
     */
    scope.setutils.equal = function(set1, set2) {

        if (set1.size !== set2.size) {
            return false;
        }

        var result = true;
        set1.forEach(function _setEqualityIterator(item) {
            if (!set2.has(item)) {
                result = false;
            }
        });

        return result;
    };
})(window);

/**
 * Get a string for the payment plan number
 * @param {Number} planNum The plan number e.g. 1: PRO I, 2: PRO II, 3: PRO III, 4: LITE
 */
function getProPlan(planNum) {

    switch (planNum) {
        case 1:
            return l[5819];     // PRO I
        case 2:
            return l[6125];     // PRO II
        case 3:
            return l[6126];     // PRO III
        case 4:
            return l[6234];     // LITE
        default:
            return l[435];      // FREE
    }
}

/**
 * Returns the name of the gateway / payment provider and display name. The API will only
 * return the gateway ID which is unique on the API and will not change.
 *
 * @param {Number} gatewayId The number of the gateway/provider from the API
 * @returns {Object} Returns an object with two keys, the 'name' which is a unique string
 *                   for the provider which can be used for displaying icons etc, and the
 *                   'displayName' which is the translated name for that provider (however
 *                   company names are not translated).
 */
function getGatewayName(gatewayId, gatewayOpt) {

    var gateways = {
        0: {
            name: 'voucher',
            displayName: l[487]     // Voucher code
        },
        1: {
            name: 'paypal',
            displayName: l[1233]    // PayPal
        },
        2: {
            name: 'apple',
            displayName: 'Apple'
        },
        3: {
            name: 'google',
            displayName: 'Google'
        },
        4: {
            name: 'bitcoin',
            displayName: l[6802]    // Bitcoin
        },
        5: {
            name: 'dynamicpay',
            displayName: l[7109]    // UnionPay
        },
        6: {
            name: 'fortumo',
            displayName: l[7219] + ' (' + l[7110] + ')'    // Mobile (Fortumo)
        },
        7: {
            name: 'stripe',
            displayName: l[7111]    // Credit Card
        },
        8: {
            name: 'perfunctio',
            displayName: l[7111]    // Credit Card
        },
        9: {
            name: 'infobip',
            displayName: l[7219] + ' (Centilli)'    // Mobile (Centilli)
        },
        10: {
            name: 'paysafecard',
            displayName: 'paysafecard'
        },
        11: {
            name: 'astropay',
            displayName: 'AstroPay'
        },
        12: {
            name: 'reserved',
            displayName: 'reserved' // TBD
        },
        13: {
            name: 'windowsphone',
            displayName: l[8660]    // Windows Phone
        },
        14: {
            name: 'tpay',
            displayName: l[7219] + ' (T-Pay)'       // Mobile (T-Pay)
        },
        15: {
            name: 'directreseller',
            displayName: l[6952]    // Credit card
        },
        16: {
            name: 'ecp',                    // E-Comprocessing
            displayName: l[6952] + ' (ECP)' // Credit card (ECP)
        },
        17: {
            name: 'sabadell',
            displayName: 'Sabadell'
        },
        999: {
            name: 'wiretransfer',
            displayName: l[6198]    // Wire transfer
        }
    };

    // If the gateway option information was provided we can improve the default naming in some cases
    if (typeof gatewayOpt !== 'undefined') {
        if (typeof gateways[gatewayId] !== 'undefined') {
            // Subgateways should always take their subgateway name from the API if provided
            gateways[gatewayId].name =
                (gatewayOpt.type === 'subgateway') ? gatewayOpt.gatewayName : gateways[gatewayId].name;

            // Direct reseller still requires the translation from above to be in its name
            if (gatewayId === 15 && gatewayOpt.type !== 'subgateway') {
                gateways[gatewayId].displayName = gateways[gatewayId].displayName + " " + gatewayOpt.displayName;
            }
            else {
                gateways[gatewayId].displayName =
                    (gatewayOpt.type === 'subgateway') ? gatewayOpt.displayName : gateways[gatewayId].displayName;
            }
        }
    }

    // If the gateway exists, return it
    if (typeof gateways[gatewayId] !== 'undefined') {
        return gateways[gatewayId];
    }

    // Otherwise return a placeholder for currently unknown ones
    return {
        name: 'unknown',
        displayName: 'Unknown'
    };
}

/**
 * Redirects to the mobile app
 * @param {Object} $selector The jQuery selector for the button
 */
mega.utils.redirectToApp = function($selector) {

    if (is_ios) {
        // Based off https://github.com/prabeengiri/DeepLinkingToNativeApp/
        var ns = '.ios ';
        var appLink = "mega://" + location.hash;
        var events = ["pagehide", "blur", "beforeunload"];
        var timeout = null;

        var preventDialog = function(e) {
            clearTimeout(timeout);
            timeout = null;
            $(window).unbind(events.join(ns) + ns);
        };

        var redirectToStore = function() {
            window.top.location = getStoreLink();
        };

        var redirect = function() {
            var ms = 500;

            preventDialog();
            $(window).bind(events.join(ns) + ns, preventDialog);

            window.location = appLink;

            // Starting with iOS 9.x, there will be a confirmation dialog asking whether we want to
            // open the app, which turns the setTimeout trick useless because no page unloading is
            // notified and users redirected to the app-store regardless if the app is installed.
            // Hence, as a mean to not remove the redirection we'll increase the timeout value, so
            // that users with the app installed will have a higher chance of confirming the dialog.
            // If past that time they didn't, we'll redirect them anyhow which isn't ideal but
            // otherwise users will the app NOT installed might don't know where the app is,
            // at least if they disabled the smart-app-banner...
            // NB: Chrome (CriOS) is not affected.
            if (is_ios > 8 && ua.details.brand !== 'CriOS') {
                ms = 4100;
            }

            timeout = setTimeout(redirectToStore, ms);
        };

        Soon(function() {
            // If user navigates back to browser and clicks the button,
            // try redirecting again.
            $selector.rebind('click', function(e) {
                e.preventDefault();
                redirect();
                return false;
            });
        });
        redirect();
    }
    else {
        var path = getSitePath().substr(1);

        switch (ua.details.os) {
            case 'Windows Phone':
                window.location = "mega://" + path;
                break;

            case 'Android':
                var intent = 'intent://#' + path
                    + '/#Intent;scheme=mega;package=mega.privacy.android.app;end';
                document.location = intent;
                break;

            default:
                alert('Unknown device.');
        }
    }

    return false;
};

/*
 * Alert about 110% zoom level in Chrome/Chromium
 */
mega.utils.chrome110ZoomLevelNotification = function() {

    var dpr = window.devicePixelRatio;
    var pf = navigator.platform.toUpperCase();
    var brokenRatios = [
        2.200000047683716,// 110% retina
        1.100000023841858,// 110% non-retina
        1.3320000171661377,// 67% retina
        0.6660000085830688,// 67% non-retian, 33% retina
        0.3330000042915344// 33% non-retina
    ];

    if (window.chrome) {

        $('.nw-dark-overlay').removeClass('mac');
        $('.nw-dark-overlay.zoom-overlay').removeClass('zoom-67 zoom-33');

        if (pf.indexOf('MAC') >= 0) {
            $('.nw-dark-overlay').addClass('mac');
        }

        // zoom level110%
        if ((dpr === 2.200000047683716) || (dpr === 1.100000023841858)) {
            $('.nw-dark-overlay.zoom-overlay').fadeIn(400);
        }

        // 67% both or 33% retina
        if ((dpr === 1.3320000171661377) || (dpr === 0.6660000085830688)) {
            $('.nw-dark-overlay.zoom-overlay')
                .addClass('zoom-67')
                .fadeIn(400);
        }

        // 33% non-retina
        if (dpr === 0.3330000042915344) {
            $('.nw-dark-overlay.zoom-overlay')
                .addClass('zoom-33')
                .fadeIn(400);
        }

        if (brokenRatios.indexOf(dpr) === -1) {
            $('.nw-dark-overlay.zoom-overlay').fadeOut(200);
        }

    }
};
mBroadcaster.once('zoomLevelCheck', mega.utils.chrome110ZoomLevelNotification);

var debounce = function(func, execAsap) {
    var timeout;

    return function debounced() {
        var obj = this;
        var args = arguments;

        function delayed() {
            if (!execAsap) {
                func.apply(obj, args);
            }
            timeout = null;
        }

        if (timeout) {
            cancelAnimationFrame(timeout);
        }
        else if (execAsap) {
            func.apply(obj, args);
        }

        timeout = requestAnimationFrame(delayed);
    };
};

/**
 * Returns the currently running site version depending on if in development, on the live site or if in an extension
 * @returns {String} Returns the string 'dev' if in development or the currently running version e.g. 3.7.0
 */
mega.utils.getSiteVersion = function() {

    // Use 'dev' as the default version if in development
    var version = 'dev';

    // If this is a production version the timestamp will be set
    if (buildVersion.timestamp !== '') {

        // Use the website build version by default
        version = buildVersion.website;

        // If an extension use the version of that (because sometimes there are independent deployments of extensions)
        if (is_extension) {
            version = (window.chrome) ? buildVersion.chrome + ' ' + l[957] : buildVersion.firefox + ' ' + l[959];
        }
    }

    return version;
};<|MERGE_RESOLUTION|>--- conflicted
+++ resolved
@@ -682,32 +682,13 @@
     l[12489] = l[12489].replace('[I]', '<i>').replace('[/I]', '</i>').replace('[I]', '<i>').replace('[/I]', '</i>');
     l[16165] = l[16165].replace('[S]', '<a class="red">').replace('[/S]', '</a>').replace('[BR]', '<br/>');
     l[16167] = l[16167].replace('[S]', '<a href="/mobile" class="clickurl">').replace('[/S]', '</a>');
-<<<<<<< HEAD
     l[16310] = escapeHTML(l[16310]).replace('[I]', '<i class="semi-small-icon rocket"></i>');
     //l[16375] = l[16375].replace('[S]', '<span>').replace('[/S]', '</span>');
     //l[16382] = l[16382].replace('[S]', '<span>').replace('[/S]', '</span>').replace('[P]', '<p>').replace('[/P]', '</p>');
     //l[16383] = l[16383].replace('[S]', '<span>').replace('[/S]', '</span>');
     //l[16384] = l[16384].replace('[S]', '<span>').replace('[/S]', '</span>');
     //l[16385] = l[16385].replace('[S]', '<span>').replace('[/S]', '</span>');
-
-    var common = [
-        15536, 16106, 16107, 16116, 16119, 16120, 16123, 16124, 16135, 16136, 16137, 16138,
-        16303, 16304, 16313, 16315, 16316,
-    ];
-    for (i = common.length; i--;) {
-        var num = common[i];
-
-        l[num] = escapeHTML(l[num])
-            .replace(/\[S\]/g, '<span>')
-            .replace(/\[\/S\]/g, '</span>')
-            .replace(/\[BR\]/g, '<br/>')
-            .replace(/\[B\]/g, '<b>')
-            .replace(/\[\/B\]/g, '</b>')
-            .replace(/\[A\]/g, '<a href="/pro">')
-            .replace(/\[\/A\]/g, '</a>');
-    }
-=======
-    l[16389] = l[16389].replace(
+    l[16389] = escapeHTML(l[16389]).replace(
                  '%1',
                  '<span class="checkdiv checkboxOn autoaway">' +
                      '<input type="checkbox" name="set-auto-away" id="set-auto-away" class="checkboxOn" checked="">' +
@@ -719,7 +700,23 @@
                      '<input type="text" value="5" id="autoaway" />' +
                  '</span>'
                );
->>>>>>> 88e43f81
+
+    var common = [
+        15536, 16106, 16107, 16116, 16119, 16120, 16123, 16124, 16135, 16136, 16137, 16138,
+        16303, 16304, 16313, 16315, 16316,
+    ];
+    for (i = common.length; i--;) {
+        var num = common[i];
+
+        l[num] = escapeHTML(l[num])
+            .replace(/\[S\]/g, '<span>')
+            .replace(/\[\/S\]/g, '</span>')
+            .replace(/\[BR\]/g, '<br/>')
+            .replace(/\[B\]/g, '<b>')
+            .replace(/\[\/B\]/g, '</b>')
+            .replace(/\[A\]/g, '<a href="/pro">')
+            .replace(/\[\/A\]/g, '</a>');
+    }
 
     l['year'] = new Date().getFullYear();
     date_months = [
