var inherits = (function(){
	var createObject = Object.create || function createObject(source) {
		var Host = function () {};
		Host.prototype = source;
		return new Host();
	};

	return function (destination, source) {
		var proto = destination.prototype = createObject(source.prototype);
		proto.constructor = destination;
		proto._super = source.prototype;
	}
})();

/**
 *	Check if value is contained in a array. If it is return value
 *	otherwise false
 */
function anyOf(arr, value) {
	return $.inArray(value, arr) == -1 ? false : value;
}

/**
 *	Cascade:
 *
 *	Tiny helper to queue related tasks, in which the output of one function
 *	is the input of the next task. It is asynchronous
 *
 *		function([prevarg, arg], next)
 *
 *	Author: @crodas
 */
function Cascade(tasks, fnc, done, value)
{
	function scheduler(value) {
		if (tasks.length == 0) {
			return done(value);
		}

		fnc([value, tasks.shift()], scheduler)
	}

	scheduler(value);
}

/**
 *	Simple interface to run things in parallel (safely) once, and
 *	get a safe callback
 *
 *	Author: @crodas
 */
function Parallel(task) {
	var callbacks = {};
	return function(args, next) {
		var id = JSON.stringify(args)
		if (callbacks[id]) {
			return callbacks[id].push(next);
		}
		callbacks[id] = [next];
		task(args, function() {
			var args = arguments;
			$.each(callbacks[id], function(i, next) {
				next.apply(null, args);
			});
			delete callbacks[id];
		});
	};
}

function safeCall(fn)
{
	fn.foo = function __safeCallWrapper()
	{
		try {
			return fn.apply(this, arguments);
		} catch (e) {
			console.error(e);
		}
	};
	fn.foo.bar = fn;
	return fn.foo;
}

function asciionly(text)
{
	var rforeign = /[^\u0000-\u007f]/;
	if (rforeign.test(text)) return false;
	else return true;
}

function Later(callback) {
	return setTimeout(callback, 1000);
}

var Soon = is_chrome_firefox ? mozRunAsync : function(callback)
{
	setTimeout(callback, 17);
};

function SoonFc(func, ms)
{
	return function __soonfc()
	{
		var self = this, args = arguments;
		if (func.__sfc) clearTimeout(func.__sfc);
		func.__sfc = setTimeout(function() {
			delete func.__sfc;
			func.apply(self, args);
		}, ms || 122);
	};
}

function jScrollFade(id)
{

	$(id + ' .jspTrack').unbind('mouseover');
	$(id + ' .jspTrack').bind('mouseover',function(e)
	{
		$(this).find('.jspDrag').addClass('jspActive');
		$(this).closest('.jspContainer').uniqueId();
		jScrollFadeOut($(this).closest('.jspContainer').attr('id'));
	});

	if (!$.jScroll) $.jScroll={};
	for (var i in $.jScroll) if ($.jScroll[i] == 0) delete $.jScroll[i];
	$(id).unbind('jsp-scroll-y.fade');
	$(id).bind('jsp-scroll-y.fade',function(event, scrollPositionY, isAtTop, isAtBottom)
	{
		$(this).find('.jspDrag').addClass('jspActive');
		$(this).find('.jspContainer').uniqueId();
		var id = $(this).find('.jspContainer').attr('id');
		jScrollFadeOut(id);
	});
}

function jScrollFadeOut(id)
{
	if (!$.jScroll[id]) $.jScroll[id]=0;
	$.jScroll[id]++;
	setTimeout(function(id)
	{
		$.jScroll[id]--;
		if ($.jScroll[id] == 0) $('#' + id + ' .jspDrag').removeClass('jspActive');
	},500,id);
}

function inputfocus(id,defaultvalue,pw)
{
	if (pw) $('#'+id)[0].type = 'password';
	if ($('#'+id)[0].value == defaultvalue)  $('#'+id)[0].value = '';
}

function inputblur(id,defaultvalue,pw)
{
	if ($('#'+id)[0].value == '')  $('#'+id)[0].value = defaultvalue;
	if (($('#'+id)[0].value == defaultvalue) && (pw)) $('#'+id)[0].type = 'text';
}

function easeOutCubic (t, b, c, d)
{
  return c*((t=t/d-1)*t*t + 1) + b;
}

function ellipsis (text,location, maxCharacters)
{
	if (text.length > 0 && text.length > maxCharacters)
	{
		if (typeof (location) == 'undefined') location = 'end';
		switch (location)
		{
			case 'center':
				var center = (maxCharacters / 2);
				text = text.slice(0, center) + '...' + text.slice(-center);
				break;
			case 'end':
				text = text.slice(0, maxCharacters - 3) + '...';
				break;
		}
	}
	return text;
}

function translate(html)
{
	var arr = html.split("[$");
	var items = [];
	for (var i in arr)
	{
		var tmp = arr[i].split(']');
		if (tmp.length > 1)
		{
			var t = tmp[0];
			items.push(t);
		}
	}
	for (var i in items)
	{
		var tmp = items[i].split('.');
		if (tmp.length > 1)
		{
			if (tmp[1] == 'dq')
			{
				l[items[i]] = l[tmp[0]].replace('"','&quot;');
			}
			else if (tmp[1] == 'q')
			{
				l[items[i]] = l[tmp[0]].replace("'","\\'");
			}
			else if (tmp[1] == 'dqq')
			{
				l[items[i]] = l[tmp[0]].replace("'","\\'");
				l[items[i]] = l[items[i]].replace('"','&quot;');
			}
		}
		html = html.replace(new RegExp( "\\[\\$" +items[i] + "\\]", "g"),l[items[i]]);
	}
	return html;
}

function megatitle(nperc)
{
	if (!nperc) nperc='';
	var a = parseInt($('.notification-num').text());
	if (a > 0) a = '(' + a + ') ';
	else a = '';
	if (document.title != a + 'MEGA' + nperc) document.title = a + 'MEGA' + nperc;
}

function populate_l()
{
	l[0] = 'Mega Limited ' + new Date().getFullYear();
	if ((lang == 'es') || (lang == 'pt') || (lang == 'sk')) l[0] = 'Mega Ltd.';
	l[1] = l[398];
	if (lang == 'en') l[1] = 'Go Pro';
	l[438] = l[438].replace('[X]','');
	l['439a'] = l[439];
	l[439] = l[439].replace('[X1]','').replace('[X2]','');
	l['466a'] = l[466];
	l[466] = l[466].replace('[X]','');
	l[543] = l[543].replace('[X]','');
	l[456] = l[456].replace(':','');
	l['471a'] = l[471].replace('[X]',10);
	l['471b'] = l[471].replace('[X]',100);
	l['471c'] = l[471].replace('[X]',250);
	l['471d'] = l[471].replace('[X]',500);
	l['471e'] = l[471].replace('[X]',1000);
	l['469a'] = l[469].replace('[X]',10);
	l['469b'] = l[469].replace('[X]',100);
	l['469c'] = l[469].replace('[X]',250);
	l['472a'] = l[472].replace('[X]',10);
	l['472b'] = l[472].replace('[X]',100);
	l['472c'] = l[472].replace('[X]',250);
	l['208a'] = l[208].replace('[A]','<a href="#terms" class="red">');
	l['208a'] = l['208a'].replace('[/A]','</a>');
	l[208] = l[208].replace('[A]','<a href="#terms">');
	l[208] = l[208].replace('[/A]','</a>');
	l[517] = l[517].replace('[A]','<a href="#help">').replace('[/A]','</a>');
	l[521] = l[521].replace('[A]','<a href="#copyright">').replace('[/A]','</a>');
	l[553] = l[553].replace('[A]','<a href="mailto:resellers@mega.co.nz">').replace('[/A]','</a>');
	l[555] = l[555].replace('[A]','<a href="#terms">').replace('[/A]','</a>');
	l[754] = l[754].replace('[A]','<a href="http://www.google.com/chrome" target="_blank" style="color:#D9290B;">');
	l[754] = l[754].replace('[/A]','</a>');
	l[871] = l[871].replace('[B]','<strong>').replace('[/B]','</strong>').replace('[A]','<a href="#pro">').replace('[/A]','</a>');
	l[924] = l[924].replace('[A]','<span class="red">').replace('[/A]','</span>');
	l[501] = l[501].replace('17','').replace('%','');
	l[1066] = l[1066].replace('[A]','<a class="red">').replace('[/A]','</a>');
	l[1067] = l[1067].replace('[A]','<span class="red">').replace('[/A]','</span>');
	l[1094] = l[1094].replace('[A]','<a href="#plugin">').replace('[/A]','</a>');
	l[1095] = l[1095].replace('[A]','<span class="red">').replace('[/A]','</span>');
	l[1133] = l[1133].replace('[A]','<a href="http://en.wikipedia.org/wiki/Entropy" target="_blank">').replace('[/A]','</a>');
	l[1134] = l[1134].replace('[A]','<a href="http://en.wikipedia.org/wiki/Public-key_cryptography" target="_blank">').replace('[/A]','</a>');
	l[1148] = l[1148].replace('[A]','<span class="red">').replace('[/A]','</span>');
	l[1151] = l[1151].replace('[A]','<span class="red">').replace('[/A]','</span>');
	l[731] = l[731].replace('[A]','<a href="#terms">').replace('[/A]','</a>');
	if (lang == 'en') l[965] = 'Legal & policies';
	l[1159] = l[1159].replace('[A]','<span class="red">').replace('[/A]','</span>');
	l[1171] = l[1171].replace('[A]','<span class="red">').replace('[/A]','</span>');
	l[1185] = l[1185].replace('[X]','<strong>MEGA.crx</strong>');
	l[1242] = l[1242].replace('[A]','<a href="#affiliateterms" target="_blank">').replace('[/A]','</a>');
	l[1218] = l[1218].replace('[A]','<a href="#affiliateterms" class="red">').replace('[/A]','</a>');
	l[1212] = l[1212].replace('[A]','<a href="#sdk" class="red">').replace('[/A]','</a>');
	l[1274] = l[1274].replace('[A]','<a href="#takedown">').replace('[/A]','</a>');
	l[1275] = l[1275].replace('[A]','<a href="#copyright">').replace('[/A]','</a>');
	l[1244] = l[1244].replace('[A]','<a href="#affiliateterms" class="red">').replace('[/A]','</a>');
	l[1201] = l[1201].replace('[A]','<span class="red">').replace('[/A]','</span>');
	l[1208] = l[1208].replace('[B]','<strong>').replace('[/B]','</strong>');
	l[1915] = l[1915].replace('[A]','<a class="red" href="https://chrome.google.com/webstore/detail/mega/bigefpfhnfcobdlfbedofhhaibnlghod" target="_blank">').replace('[/A]','</a>');
	l[1936] = l[1936].replace('[A]','<a href="#backup">').replace('[/A]','</a>');
	l[1942] = l[1942].replace('[A]','<a href="#backup">').replace('[/A]','</a>');
	l[1943] = l[1943].replace('[A]','<a href="mailto:support@mega.co.nz">').replace('[/A]','</a>');
	l[1948] = l[1948].replace('[A]','<a href="mailto:support@mega.co.nz">').replace('[/A]','</a>');
	l[1957] = l[1957].replace('[A]','<a href="#recovery">').replace('[/A]','</a>');
	l[1965] = l[1965].replace('[A]','<a href="#recovery">').replace('[/A]','</a>');
	l[1982] = l[1982].replace('[A]','<font style="color:#D21F00;">').replace('[/A]','</font>');
	l[1993] = l[1993].replace('[A]','<span class="red">').replace('[/A]','</span>');
	l['year'] = new Date().getFullYear();
}

function GetNextNode (labelid)
{
    var label = document.getElementById (labelid);
	var select_id = document.getElementById (labelid+"_option");
    label.innerHTML = select_id.options[select_id.selectedIndex].text;
	return select_id.options[select_id.selectedIndex].value;
}

function showmoney(number)
{
    var number = number.toString(),
    dollars = number.split('.')[0],
    cents = (number.split('.')[1] || '') +'00';
    dollars = dollars.split('').reverse().join('')
        .replace(/(\d{3}(?!$))/g, '$1,')
        .split('').reverse().join('');
    return dollars + '.' + cents.slice(0, 2);
}

function getHeight()
{
  var myHeight = 0;
  if( typeof( window.innerWidth ) == 'number' )  myHeight = window.innerHeight;
  else if( document.documentElement && ( document.documentElement.clientWidth || document.documentElement.clientHeight ) )  myHeight = document.documentElement.clientHeight;
  else if (document.body && ( document.body.clientWidth || document.body.clientHeight ) )  myHeight = document.body.clientHeight;
  return myHeight;
}

function divscroll(el)
{
	document.getElementById(el).scrollIntoView();
	$('body').scrollLeft(0);
	$('html').scrollTop(0);
	if (page == 'start') start_menu(el);
}

function removeHash () {
    var scrollV, scrollH, loc = window.location;
    if ("pushState" in history)
        history.pushState("", document.title, loc.pathname + loc.search);
    else {
        // Prevent scrolling by storing the page's current scroll offset
        scrollV = document.body.scrollTop;
        scrollH = document.body.scrollLeft;
        loc.hash = "";
        // Restore the scroll offset, should be flicker free
        document.body.scrollTop = scrollV;
        document.body.scrollLeft = scrollH;
    }
}

function browserdetails(useragent)
{
	useragent = ' ' + useragent;
	var os = false;
	var browser = false;
	var icon = '';
	var name = '';
	if (useragent.toLowerCase().indexOf('android') > 0) os = 'Android';
	else if (useragent.toLowerCase().indexOf('windows') > 0) os = 'Windows';
	else if (useragent.toLowerCase().indexOf('iphone') > 0) os = 'iPhone';
	else if (useragent.toLowerCase().indexOf('imega') > 0) os = 'iPhone';
	else if (useragent.toLowerCase().indexOf('ipad') > 0) os = 'iPad';
	else if (useragent.toLowerCase().indexOf('mac') > 0) os = 'Apple';
	else if (useragent.toLowerCase().indexOf('linux') > 0) os = 'Linux';
	else if (useragent.toLowerCase().indexOf('linux') > 0) os = 'MEGAsync';
	else if (useragent.toLowerCase().indexOf('blackberry') > 0) os = 'Blackberry';
	if (useragent.toLowerCase().indexOf('chrome') > 0) browser = 'Chrome';
	else if (useragent.toLowerCase().indexOf('safari') > 0) browser = 'Safari';
	else if (useragent.toLowerCase().indexOf('opera') > 0) browser = 'Opera';
	else if (useragent.toLowerCase().indexOf('firefox') > 0) browser = 'Firefox';
	else if (useragent.toLowerCase().indexOf('msie') > 0) browser = 'Internet Explorer';
	else if (useragent.toLowerCase().indexOf('megasync') > 0) browser = 'MEGAsync';
	if ((os) && (browser))
	{
		name = browser + ' on ' + os;
		if (browser == 'Internet Explorer') icon = 'ie.png';
		else icon = browser.toLowerCase() + '.png';
	}
	else if (os)
	{
		name = os;
		icon = os.toLowerCase() + '.png';
	}
	else if (browser)
	{
		name = browser;
		if (browser == 'Internet Explorer') icon = 'ie.png';
		else icon = browser.toLowerCase() + '.png';
	}
	else
	{
		name = 'Unknown';
		icon = 'unknown.png';
	}
	var browserdetails = {};
	browserdetails.name = name;
	browserdetails.icon = icon;
	return browserdetails;
}

function countrydetails(isocode)
{
	var cdetails =
	{
		name: isocountries[isocode],
		icon: isocode.toLowerCase() + '.gif'
	};
	return cdetails;
}

function time2date(unixtime,ignoretime)
{
	var MyDate = new Date(unixtime*1000);
	var MyDateString =
	MyDate.getFullYear() + '-'
	+ ('0' + (MyDate.getMonth()+1)).slice(-2) + '-'
	+ ('0' + MyDate.getDate()).slice(-2);
	if (!ignoretime)
	{
		MyDateString += ' ' + ('0' + MyDate.getHours()).slice(-2) + ':'
		+ ('0' + MyDate.getMinutes()).slice(-2);
	}
    return MyDateString;
}

// in case we need to run functions.js in a standalone (non secureboot.js) environment, we need to handle this case:
if(typeof(l) == 'undefined') { l = []; };

var date_months = [l[408],l[409],l[410],l[411],l[412],l[413],l[414],l[415],l[416],l[417],l[418],l[419]];

function acc_time2date(unixtime)
{
	var MyDate = new Date(unixtime*1000);
	var th = 'th';
	if ((parseInt(MyDate.getDate()) == 11) || (parseInt(MyDate.getDate()) == 12)) {}
	else if (('' + MyDate.getDate()).slice(-1) == '1') th = 'st';
	else if (('' + MyDate.getDate()).slice(-1) == '2') th = 'nd';
	if (lang !== 'en') th = ',';
	return date_months[MyDate.getMonth()] + ' ' + MyDate.getDate() + th + ' ' + MyDate.getFullYear();
}

function time2last(timestamp)
{
	var sec = (new Date().getTime()/1000) - timestamp;
	if (sec < 4) return l[880];
	else if (sec < 59) return l[873].replace('[X]',Math.ceil(sec));
	else if (sec < 90) return l[874];
	else if (sec < 3540) return l[875].replace('[X]',Math.ceil(sec/60));
	else if (sec < 4500) return l[876];
	else if (sec < 82000) return l[877].replace('[X]',Math.ceil(sec/3600));
	else if (sec < 110000) return l[878];
	else return l[879].replace('[X]',Math.ceil(sec/86400));
}

function unixtime() {
    return (new Date().getTime()/1000);
}

function uplpad(number, length)
{
    var str = '' + number;
    while (str.length < length)
	{
        str = '0' + str;
    }
    return str;
}

function secondsToTime(secs)
{
	if (isNaN(secs)) return '--:--:--';
	if (secs < 0) return '';

	var hours = uplpad(Math.floor(secs / (60 * 60)),2);
	var divisor_for_minutes = secs % (60 * 60);
	var minutes = uplpad(Math.floor(divisor_for_minutes / 60),2);
	var divisor_for_seconds = divisor_for_minutes % 60;
	var seconds = uplpad(Math.floor(divisor_for_seconds),2);
	var returnvar = hours + ':' + minutes + ':' + seconds;
	return returnvar;
}

function htmlentities(value)
{
	if (!value) return '';
	return $('<div/>').text(value).html();
}

function bytesToSize(bytes, precision)
{
	if(!bytes) return '0';

	var s_b = 'B';
	var s_kb = 'KB';
	var s_mb = 'MB';
	var s_gb = 'GB';
	var s_tb = 'TB';

	if (lang == 'fr')
	{
		s_b = 'O';
		s_kb = 'Ko';
		s_mb = 'Mo';
		s_gb = 'Go';
		s_tb = 'To';
	}

	var kilobyte = 1024;
	var megabyte = kilobyte * 1024;
	var gigabyte = megabyte * 1024;
	var terabyte = gigabyte * 1024;
	if (bytes > 1024*1024*1024) precision = 2;
	else if (bytes > 1024*1024) precision = 1;
	if ((bytes >= 0) && (bytes < kilobyte)) return parseInt(bytes) + ' ' + s_b;
	else if ((bytes >= kilobyte) && (bytes < megabyte)) return (bytes / kilobyte).toFixed(precision) + ' '+ s_kb;
	else if ((bytes >= megabyte) && (bytes < gigabyte))  return (bytes / megabyte).toFixed(precision) + ' ' + s_mb;
	else if ((bytes >= gigabyte) && (bytes < terabyte))  return (bytes / gigabyte).toFixed(precision) + ' ' + s_gb;
	else if (bytes >= terabyte)  return (bytes / terabyte).toFixed(precision) + ' ' + s_tb;
	else  return parseInt(bytes) + ' ' + s_b;
}

function checkPassword(strPassword)
{
	var m_strUpperCase = "ABCDEFGHIJKLMNOPQRSTUVWXYZ";
	var m_strLowerCase = "abcdefghijklmnopqrstuvwxyz";
	var m_strNumber = "0123456789";
	var m_strCharacters = "!@#$%^&*?_~";
    var nScore = 0;
	nScore += countDif(strPassword)*2;
	var extra = countDif(strPassword)*strPassword.length/3;
	if (extra > 25) extra = 25;
	nScore += extra;
    var nUpperCount = countContain(strPassword, m_strUpperCase);
    var nLowerCount = countContain(strPassword, m_strLowerCase);
    var nLowerUpperCount = nUpperCount + nLowerCount;
    if (nUpperCount == 0 && nLowerCount != 0) nScore += 10;
    else if (nUpperCount != 0 && nLowerCount != 0) nScore += 10;
    var nNumberCount = countContain(strPassword, m_strNumber);
    if (nNumberCount == 1) nScore += 10;
    if (nNumberCount >= 3) nScore += 15;
    var nCharacterCount = countContain(strPassword, m_strCharacters);
    if (nCharacterCount == 1) nScore += 10;
    if (nCharacterCount > 1) nScore += 10;
    if (nNumberCount != 0 && nLowerUpperCount != 0) nScore += 2;
    if (nNumberCount != 0 && nLowerUpperCount != 0 && nCharacterCount != 0) nScore += 3;
    if (nNumberCount != 0 && nUpperCount != 0 && nLowerCount != 0 && nCharacterCount != 0) nScore += 5;
    return nScore;
}

function countDif(strPassword)
{
	var chararr = [];
	var nCount = 0;
    for (i = 0; i < strPassword.length; i++)
    {
		if (!chararr[strPassword.charAt(i)])
		{
			chararr[strPassword.charAt(i)] = true;
			nCount++;
		}
	}
	return nCount;
}

function countContain(strPassword, strCheck)
{
    var nCount = 0;
    for (i = 0; i < strPassword.length; i++)
    {
        if (strCheck.indexOf(strPassword.charAt(i)) > -1)  nCount++;
    }
    return nCount;
}

function logincheckboxCheck (ch_id)
{
	   var ch_div=ch_id + "_div";
	   if (document.getElementById(ch_id).checked)	document.getElementById(ch_div).className="checkboxOn";
	   else document.getElementById(ch_div).className="checkboxOff";
}

function makeid(len)
{
    var text = "";
    var possible = "ABCDEFGHIJKLMNOPQRSTUVWXYZabcdefghijklmnopqrstuvwxyz0123456789";
    for( var i=0; i < len; i++ )
        text += possible.charAt(Math.floor(Math.random() * possible.length));
    return text;
}

function checkMail(email)
{
	email = email.replace('+','');
	var filter  = /^([a-zA-Z0-9_\.\-])+\@(([a-zA-Z0-9\-])+\.)+([a-zA-Z0-9]{2,4})+$/;
	if (filter.test(email)) return false;
	else return true;
}
/**
 * Helper function for creating alias of a method w/ specific context
 *
 * @param context
 * @param fn
 * @returns {aliasClosure}
 */
function funcAlias(context, fn) {
    return function aliasClosure() {
        return fn.apply(context, arguments);
    };
}

/**
 * Adds on, bind, unbind, one and trigger methods to a specific class's prototype.
 *
 * @param kls class on which prototype this method should add the on, bind, unbind, etc methods
 */
function makeObservable(kls) {
    var aliases = ['on', 'bind', 'unbind', 'one', 'trigger'];

    $.each(aliases, function(k, v) {
        kls.prototype[v] = function() {
            return $(this)[v].apply($(this), toArray(arguments));
        }
    });
};

/**
 * Adds simple .setMeta and .getMeta functions, which can be used to store some meta information on the fly.
 * Also triggers `onMetaChange` events (only if the `kls` have a `trigger` method !)
 *
 * @param kls {Class} on which prototype's this method should add the setMeta and getMeta
 */
function makeMetaAware(kls) {
    /**
     * Store meta data
     *
     * @param prefix string
     * @param namespace string
     * @param k string
     * @param val {*}
     */
    kls.prototype.setMeta = function(prefix, namespace, k, val) {
        var self = this;

        if(self["_" + prefix] == undefined) {
            self["_" + prefix] = {};
        } if(self["_" + prefix][namespace] == undefined) {
            self["_" + prefix][namespace] = {};
        }
        self["_" + prefix][namespace][k] = val;

        if(self.trigger) {
            self.trigger("onMetaChange", prefix, namespace, k, val);
        }
    };

    /**
     * Clear/delete meta data
     *
     * @param prefix string  optional
     * @param namespace string  optional
     * @param k string optional
     */
    kls.prototype.clearMeta = function(prefix, namespace, k) {
        var self = this;

        if(prefix && !namespace && !k) {
            delete self["_" + prefix];
        } else if(prefix && namespace && !k) {
            delete self["_" + prefix][namespace];
        } else if(prefix && namespace && k) {
            delete self["_" + prefix][namespace][k];
        }

        if(self.trigger) {
            self.trigger("onMetaChange", prefix, namespace, k);
        }
    };

    /**
     * Retrieve meta data
     *
     * @param prefix {string}
     * @param namespace {string} optional
     * @param k {string} optional
     * @param default_value {*} optional
     * @returns {*}
     */
    kls.prototype.getMeta = function(prefix, namespace, k, default_value) {
        var self = this;

        namespace = namespace || undefined; /* optional */
        k = k || undefined; /* optional */
        default_value = default_value || undefined; /* optional */

        // support for calling only with 2 args.
        if(k == undefined) {
            if(self["_" + prefix] == undefined) {
                return default_value;
            } else {
                return self["_" + prefix][namespace] || default_value;
            }
        } else {
            // all args

            if(self["_" + prefix] == undefined) {
                return default_value;
            } else if(self["_" + prefix][namespace] == undefined) {
                return default_value;
            } else {
                return self["_" + prefix][namespace][k] || default_value;
            }
        }
    };
};

/**
 * Simple method for generating unique event name with a .suffix that is a hash of the passed 3-n arguments
 * Main purpose is to be used with jQuery.bind and jQuery.unbind.
 *
 * @param eventName {string} event name
 * @param name {string} name of the handler (e.g. .suffix)
 * @returns {string} e.g. $eventName.$name_$ShortHashOfTheAdditionalArguments
 */
function generateEventSuffixFromArguments(eventName, name) {
    var args = Array.prototype.splice.call(arguments, 2);
    var result = "";
    $.each(args, function(k, v) {
        result += v;
    });

    return eventName + "." + name + "_" + ("" + fastHashFunction(result)).replace("-", "_");
};

/**
 * This is a placeholder, which will be used anywhere in our code where we need a simple and FAST hash function.
 * Later on, we can change the implementation (to use md5 or murmur) by just changing the function body of this
 * function.
 * @param {String}
 */
function fastHashFunction(val) {
    return MurmurHash3(val, 0x4ef5391a).toString();
}

/**
 * @see http://stackoverflow.com/q/7616461/940217
 * @return {number}
 */
function simpleStringHashCode(str){
    assert(str, "Missing str passed to simpleStringHashCode");

    if (Array.prototype.reduce){
        return str.split("").reduce(function(a,b){a=((a<<5)-a)+b.charCodeAt(0);return a&a},0);
    }
    var hash = 0;
    if (str.length === 0) return hash;
    for (var i = 0; i < str.length; i++) {
        var character  = str.charCodeAt(i);
        hash  = ((hash<<5)-hash)+character;
        hash = hash & hash; // Convert to 32bit integer
    }
    return hash;
};

/**
 * Creates a promise, which will fail if the validateFunction() don't return true in a timely manner (e.g. < timeout).
 *
 * @param validateFunction {Function}
 * @param tick {int}
 * @param timeout {int}
 * @param [resolveRejectArgs] {(Array|*)} args that will be used to call back .resolve/.reject
 * @returns {Deferred}
 */
function createTimeoutPromise(validateFunction, tick, timeout, resolveRejectArgs) {
    var $promise = new $.Deferred();
    resolveRejectArgs = resolveRejectArgs || [];
    if(!$.isArray(resolveRejectArgs)) {
        resolveRejectArgs = [resolveRejectArgs]
    }

    $promise.verify = function() {
        if(validateFunction()) {
            if(localStorage.d) {
                console.debug("Resolving timeout promise", timeout, "ms", "at", (new Date()), validateFunction, resolveRejectArgs);
            }
            $promise.resolve.apply($promise, resolveRejectArgs);
        }
    };

    var tickInterval = setInterval(function() {
        $promise.verify();
    }, tick);

    var timeoutTimer = setTimeout(function() {
        if(validateFunction()) {
            if(localStorage.d) {
                console.debug("Resolving timeout promise", timeout, "ms", "at", (new Date()), validateFunction, resolveRejectArgs);
            }
            $promise.resolve.apply($promise, resolveRejectArgs);
        } else {
            console.error("Timed out after waiting", timeout, "ms", "at", (new Date()), validateFunction, resolveRejectArgs);
            $promise.reject.apply($promise, resolveRejectArgs);
        }
    }, timeout);

    // stop any running timers and timeouts
    $promise.always(function() {
        clearInterval(tickInterval);
        clearTimeout(timeoutTimer)
    });

    $promise.verify();

    return $promise;
};

/**
 * Simple .toArray method to be used to convert `arguments` to a normal JavaScript Array
 *
 * @param val {Arguments}
 * @returns {Array}
 */
function toArray(val) {
    return Array.prototype.slice.call(val, val);
};

/**
 * Date.parse with progressive enhancement for ISO 8601 <https://github.com/csnover/js-iso8601>
 * © 2011 Colin Snover <http://zetafleet.com>
 * Released under MIT license.
 */
(function (Date, undefined) {
    var origParse = Date.parse, numericKeys = [ 1, 4, 5, 6, 7, 10, 11 ];
    Date.parse = function (date) {
        var timestamp, struct, minutesOffset = 0;

        // ES5 §15.9.4.2 states that the string should attempt to be parsed as a Date Time String Format string
        // before falling back to any implementation-specific date parsing, so that’s what we do, even if native
        // implementations could be faster
        //              1 YYYY                2 MM       3 DD           4 HH    5 mm       6 ss        7 msec        8 Z 9 ±    10 tzHH    11 tzmm
        if ((struct = /^(\d{4}|[+\-]\d{6})(?:-(\d{2})(?:-(\d{2}))?)?(?:T(\d{2}):(\d{2})(?::(\d{2})(?:\.(\d{3}))?)?(?:(Z)|([+\-])(\d{2})(?::(\d{2}))?)?)?$/.exec(date))) {
            // avoid NaN timestamps caused by “undefined” values being passed to Date.UTC
            for (var i = 0, k; (k = numericKeys[i]); ++i) {
                struct[k] = +struct[k] || 0;
            }

            // allow undefined days and months
            struct[2] = (+struct[2] || 1) - 1;
            struct[3] = +struct[3] || 1;

            if (struct[8] !== 'Z' && struct[9] !== undefined) {
                minutesOffset = struct[10] * 60 + struct[11];

                if (struct[9] === '+') {
                    minutesOffset = 0 - minutesOffset;
                }
            }

            timestamp = Date.UTC(struct[1], struct[2], struct[3], struct[4], struct[5] + minutesOffset, struct[6], struct[7]);
        }
        else {
            timestamp = origParse ? origParse(date) : NaN;
        }

        return timestamp;
    };
}(Date));

/**
 * @module assert
 *
 * Assertion helper module.
 *
 * Example usage:
 *
 * <pre>
 * function lastElement(array) {
 *     assert(array.length > 0, "empty array in lastElement");
 *     return array[array.length - 1];
 * }
 * </pre>
 */

"use strict";

/**
 * Assertion exception.
 * @param message
 *     Message for exception on failure.
 * @constructor
 */
function AssertionFailed(message) {
    this.message = message;
}
AssertionFailed.prototype = Object.create(Error.prototype);
AssertionFailed.prototype.name = 'AssertionFailed';

/**
 * Assert a given test condition.
 *
 * Throws an AssertionFailed exception with the given `message` on failure.
 *
 * @param test
 *     Test statement.
 * @param message
 *     Message for exception on failure.
 */
function assert(test, message) {
    if (!test) {
        if(localStorage.d) {
            console.error(message);
        }
        if(localStorage.stopOnAssertFail) {
            debugger;
        }

        throw new AssertionFailed(message);
    }
}

/**
 * Pad/prepend `val` with "0" (zeros) until the length is == `length`
 *
 * @param val {String} value to add "0" to
 * @param len {Number} expected length
 * @returns {String}
 */
function addZeroIfLenLessThen(val, len) {
    if(val.toString().length < len) {
        for(var i = val.toString().length; i<len; i++) {
            val = "0" + val;
        }
    }
    return val;
};

function NOW() {
	return Date.now();
}

/**
 *	Global function to help debugging
 */
function DEBUG2() {
    if (typeof(d) !== "undefined" && d) {
		console.warn.apply(console, arguments)
	}
}

function ERRDEBUG() {
	if (typeof(d) !== "undefined" && d) {
		console.error.apply(console, arguments)
	}
}

function DEBUG() {
    if (typeof(d) !== "undefined" && d) {
		(console.debug||console.log).apply(console, arguments)
	}
}

function ASSERT(what, msg, udata) {
	if (!what)
	{
		var af = new Error('failed assertion; ' + msg);
		if (udata) af.udata = udata;
		Soon(function() { throw af; });
		if (console.assert) console.assert(what, msg);
		else console.error('FAILED ASSERTION', msg);
	}
}

function oDestroy(obj) {
	if (typeof(d) !== "undefined" && d) ASSERT(Object.isFrozen(obj) === false, 'Object already frozen...');

	Object.keys(obj).forEach(function(memb) {
		if (obj.hasOwnProperty(memb)) delete obj[memb];
	});

	if (typeof(d) !== "undefined" && d) Object.freeze(obj);
}

/**
 *	Return a default callback for error handlign
 */
function dlError(text) {
	return function(e) {
		console.log(text + ' ' + e);
		alert(text + ' ' + e);
	};
}

/**
 *	Remove an element from an *array*
 */
function removeValue(array, value, can_fail) {
	var idx = array.indexOf(value);
	ASSERT(can_fail || idx != -1, 'Unable to Remove Value ' + value);
	if (idx != -1) array.splice(idx, 1);
	return idx != -1;
}

function setTransferStatus( dl, status, ethrow, lock) {
	var id = dl && DownloadManager.GetGID(dl);
	var text = '' + status;
	if (text.length > 44) text = text.substr(0,42) + '...';
	$('.transfer-table #' + id + ' td:eq(6)').text(text);
	if (lock) $('.transfer-table #' + id).attr('id', 'LOCKed_' + id);
	if (d) console.error(status);
	if (ethrow) throw status;
}

function dlFatalError(dl, error, ethrow) {
	var m = 'This issue should be resolved ';
	if (navigator.webkitGetUserMedia)
	{
		m += 'exiting from Incognito mode.';
	}
	else if (navigator.msSaveOrOpenBlob)
	{
		Later(browserDialog);
		m = l[1933];
	}
	else
	{
		Later(firefoxDialog);
		// m += 'installing our extension.'
		m = l[1932];
	}
	msgDialog('warninga', l[1676], m, error );
	setTransferStatus( dl, error, ethrow, true );
	DownloadManager.abort(dl);
}

/**
 * Original: http://stackoverflow.com/questions/7317299/regex-matching-list-of-emoticons-of-various-type
 *
 * @param text
 * @returns {XML|string|void}
 * @constructor
 */
function RegExpEscape(text) {
    return text.replace(/[-[\]{}()*+?.,\\^$|#\s]/g, "\\$&");
};

function unixtimeToTimeString(timestamp) {
    var date = new Date(timestamp * 1000);
    return addZeroIfLenLessThen(date.getHours(), 2) + ":" + addZeroIfLenLessThen(date.getMinutes(), 2) + "." + addZeroIfLenLessThen(date.getSeconds(), 2)
};

/**
 * Used in the callLoggerWrapper to generate dynamic colors depending on the textPrefix
 *
 * copyrights: http://stackoverflow.com/questions/9600295/automatically-change-text-color-to-assure-readability
 *
 * @param hexTripletColor
 * @returns {*}
 */
function invertColor(hexTripletColor) {
    var color = hexTripletColor;
    color = color.substring(1);           // remove #
    color = parseInt(color, 16);          // convert to integer
    color = 0xFFFFFF ^ color;             // invert three bytes
    color = color.toString(16);           // convert to hex
    color = ("000000" + color).slice(-6); // pad with leading zeros
    color = "#" + color;                  // prepend #
    return color;
}
/**
 * Simple wrapper function that will log all calls of `fnName`.
 * This function is intended to be used for dev/debugging/testing purposes only.
 *
 * @param ctx
 * @param fnName
 * @param loggerFn
 */
function callLoggerWrapper(ctx, fnName, loggerFn, textPrefix) {
    if(!localStorage.d) {
        return;
    }

    var origFn = ctx[fnName];
    var textPrefix = textPrefix || "noname";
    textPrefix = "[call logger: " + textPrefix + "]";
    var clr = "#" + fastHashFunction(textPrefix).substr(0, 6);

    var prefix1 = "%c" + textPrefix;
    var prefix2 = "color: " + clr + "; background-color: " +invertColor(clr) + ";";

    if(ctx[fnName].haveCallLogger) { // recursion
        return;
    }
    ctx[fnName] = function() {
        loggerFn.apply(console, [prefix1, prefix2, "Called: ", fnName, toArray(arguments)]);
        var res = origFn.apply(this, toArray(arguments));
        loggerFn.apply(console, [prefix1, prefix2, "Got result: ", fnName, toArray(arguments), res]);

        return res;
    };
    ctx[fnName].haveCallLogger = true; // recursion
};

/**
 * Simple Object instance call log helper
 * This function is intended to be used for dev/debugging/testing purposes only.
 *
 *
 * WARNING: This function will create tons of references in the window.callLoggerObjects & also may flood your console.
 *
 * @param ctx
 * @param [loggerFn] {Function}
 * @param [recursive] {boolean}
 */
function logAllCallsOnObject(ctx, loggerFn, recursive, textPrefix) {
    if(!localStorage.d) {
        return;
    }
    loggerFn = loggerFn || console.debug;

    if(!window.callLoggerObjects) {
        window.callLoggerObjects = [];
    }
    $.each(ctx, function(k, v) {
        if(typeof(v) == "function") {
            callLoggerWrapper(ctx, k, loggerFn, textPrefix);
        } else if(typeof(v) == "object" && !$.isArray(v) && v !== null && recursive && !$.inArray(window.callLoggerObjects)) {
            window.callLoggerObjects.push(v);
            logAllCallsOnObject(v, loggerFn, recursive, textPrefix + "." + k);
        }
    });
};

function array_unique(arr) {
    return $.grep(arr, function(v, k){
        return $.inArray(v ,arr) === k;
    });
}

/**
 * Simple method that will convert Mega user ids to base32 strings (that should be used when doing XMPP auth)
 *
 * @param handle {string} mega user id
 * @returns {string} base32 formatted user id to be used when doing xmpp auth
 */
function megaUserIdEncodeForXmpp(handle) {
    var s = base64urldecode(handle);
    return baseenc.b32encode(s).replace(/=/g, "");
};

/**
 * JS Implementation of MurmurHash3 (r136) (as of May 20, 2011)
 *
 * @author <a href="mailto:gary.court.gmail.com">Gary Court</a>
 * @see http://github.com/garycourt/murmurhash-js
 * @author <a href="mailto:aappleby.gmail.com">Austin Appleby</a>
 * @see http://sites.google.com/site/murmurhash/
 *
 * @param {string} key ASCII only
 * @param {number} seed Positive integer only
 * @return {number} 32-bit positive integer hash
 */
function MurmurHash3(key, seed) {
	var remainder, bytes, h1, h1b, c1, c1b, c2, c2b, k1, i;

	remainder = key.length & 3; // key.length % 4
	bytes = key.length - remainder;
	h1 = seed || 0xe6546b64;
	c1 = 0xcc9e2d51;
	c2 = 0x1b873593;
	i = 0;

	while (i < bytes) {
	  	k1 =
	  	  ((key.charCodeAt(i) & 0xff)) |
	  	  ((key.charCodeAt(++i) & 0xff) << 8) |
	  	  ((key.charCodeAt(++i) & 0xff) << 16) |
	  	  ((key.charCodeAt(++i) & 0xff) << 24);
		++i;

		k1 = ((((k1 & 0xffff) * c1) + ((((k1 >>> 16) * c1) & 0xffff) << 16))) & 0xffffffff;
		k1 = (k1 << 15) | (k1 >>> 17);
		k1 = ((((k1 & 0xffff) * c2) + ((((k1 >>> 16) * c2) & 0xffff) << 16))) & 0xffffffff;

		h1 ^= k1;
        h1 = (h1 << 13) | (h1 >>> 19);
		h1b = ((((h1 & 0xffff) * 5) + ((((h1 >>> 16) * 5) & 0xffff) << 16))) & 0xffffffff;
		h1 = (((h1b & 0xffff) + 0x6b64) + ((((h1b >>> 16) + 0xe654) & 0xffff) << 16));
	}

	k1 = 0;

	switch (remainder) {
		case 3: k1 ^= (key.charCodeAt(i + 2) & 0xff) << 16;
		case 2: k1 ^= (key.charCodeAt(i + 1) & 0xff) << 8;
		case 1: k1 ^= (key.charCodeAt(i) & 0xff);

		k1 = (((k1 & 0xffff) * c1) + ((((k1 >>> 16) * c1) & 0xffff) << 16)) & 0xffffffff;
		k1 = (k1 << 15) | (k1 >>> 17);
		k1 = (((k1 & 0xffff) * c2) + ((((k1 >>> 16) * c2) & 0xffff) << 16)) & 0xffffffff;
		h1 ^= k1;
	}

	h1 ^= key.length;

	h1 ^= h1 >>> 16;
	h1 = (((h1 & 0xffff) * 0x85ebca6b) + ((((h1 >>> 16) * 0x85ebca6b) & 0xffff) << 16)) & 0xffffffff;
	h1 ^= h1 >>> 13;
	h1 = ((((h1 & 0xffff) * 0xc2b2ae35) + ((((h1 >>> 16) * 0xc2b2ae35) & 0xffff) << 16))) & 0xffffffff;
	h1 ^= h1 >>> 16;

	return h1 >>> 0;
}

/**
 *	Create a pool of workers, it returns a Queue object
 *	so it can be called many times and it'd be throttled
 *	by the queue
 */
function CreateWorkers(url, message, size) {
	size = size || 4
	var worker = []
		, instances = [];

	function handler(id) {
		return function(e) {
			message(this.context, e, function(r) {
				worker[id].busy = false; /* release worker */
				instances[id](r);
			});
		}
	}

	function create(i) {
		var w;

		w  = new Worker(url);

		w.id   = i;
		w.busy = false;
		w.postMessage = w.webkitPostMessage || w.postMessage;
		w.onmessage   = handler(i);
		return w;
	}

	for (var i = 0; i < size; i++) {
		worker.push(null);
	}

	return new MegaQueue(function(task, done) {
		for (var i = 0; i < size; i++) {
			if (worker[i] === null) worker[i] = create(i);
			if (!worker[i].busy) break;
		}
		worker[i].busy = true;
		instances[i]   = done;
		$.each(task, function(e, t) {
			if (e == 0) {
				worker[i].context = t;
			} else if (t.constructor === Uint8Array && typeof MSBlobBuilder !== "function") {
				worker[i].postMessage(t.buffer,[t.buffer]);
			} else {
				worker[i].postMessage(t);
			}
		});
	}, size);
}

function dcTracer(ctr) {
	var name = ctr.name, proto = ctr.prototype;
	for(var fn in proto) {
		if(proto.hasOwnProperty(fn) && typeof proto[fn] === 'function') {
			console.log('Tracing ' + name + '.' + fn);
			proto[fn] = (function(fn, fc) {
				fc.dbg = function() {
					try {
						console.log('Entering ' + name + '.' + fn,
							this, '~####~', Array.prototype.slice.call(arguments));
						var r = fc.apply(this, arguments);
						console.log('Leaving ' + name + '.' + fn, r);
						return r;
					} catch(e) {
						console.error(e);
					}
				};
				return fc.dbg;
			})(fn, proto[fn]);
		}
	}
}

function str_mtrunc(str, len)
{
	if (!len) len = 35;
	if (len > (str||'').length) return str;
	var p1 = Math.ceil(0.60 * len),
<<<<<<< HEAD
		p2 = Math.ceil(0.30 * len);
=======
	p2 = Math.ceil(0.30 * len);
>>>>>>> 434592c8
	return str.substr(0, p1) + '\u2026' + str.substr(-p2);
}

function setupTransferAnalysis()
{
	if ($.mTransferAnalysis) return;

	var prev = {}, tlen = {}, time = {}, chunks = {};
	$.mTransferAnalysis = setInterval(function()
	{
		if (uldl_hold) prev = {};
		else if ($.transferprogress)
		{
			var tp = $.transferprogress;

			for (var i in tp)
			{
				if (!GlobalProgress[i] || GlobalProgress[i].paused || tp[i][0] == tp[i][1]
					|| (i[0] === 'u' ? ulQueue : dlQueue).isPaused())
				{
					delete prev[i];
				}
				else if (prev[i] && prev[i] == tp[i][0])
				{
					var p = tp[i], t = i[0] === 'u' ? 'Upload':'Download', r = '', data = [];
					var s = GlobalProgress[i].speed, w = GlobalProgress[i].working || [];
					var c = p[0]+'/'+p[1]+'-'+Math.floor(p[0]/p[1]*100)+'%';
					var u = w.map(function(c)
					{
						var x = c.xhr || {};
						return [''+c,x.__failed,x.__timeout,!!x.listener,x.__id,x.readyState>1&&x.status];
					});
					
					if (d) console.warn(i + ' might be stuck, checking...', c, w.length, u);

					if (w.length)
					{
						var j = w.length;
						while (j--)
						{
							/**
							 * if there's a timer, no need to call on_error ourselves
							 * since the chunk will get restarted there by the xhr
							 */
							var stuck = w[j].xhr && !w[j].xhr.__timeout;
							if (stuck)
							{
								var chunk_id = '' + w[j], n = u[j];
								
								if (w[j].dl && w[j].dl.lasterror) r = '[DLERR'+w[j].dl.lasterror+']';
								else if (w[j].srverr) r = '[SRVERR'+(w[j].srverr-1)+']';
								
								try {
									w[j].on_error(0,{},'Stuck');
								} catch(e) {
									n.push(e.message);
								}
								
								if (!chunks[chunk_id])
								{
									chunks[chunk_id] = 1;
									data.push(n);
								}
							}
						}
						
						if (!data.length && (Date.now() - time[i]) > (mXHRTimeoutMS * 3.1))
						{
							r = s ? '[TIMEOUT]' : '[ETHERR]';
							data = ['Chunks are taking too long to complete... ', u];
						}
					}
					else
					{
						r = '[!]';
						data = 'GlobalProgress.' + i + ' exists with no working chunks.';
					}
					
					if (data.length)
					{
						var udata = { i:i, p:c, d:data, j:[prev,tlen], s:s };
						if (i[0] == 'z') t = 'zip' + t;
						console.error(t + ' stuck. ' + r, i, udata );
						if (!d) window.onerror(t + ' Stuck. ' + r, '', 1,0,{udata:udata});
					}
					delete prev[i];
				}
				else
				{
					time[i] = Date.now();
					tlen[i] = Math.max(tlen[i] || 0, tp[i][0]);
					prev[i] = tp[i][0];
				}
			}
		}
	}, mXHRTimeoutMS * 1.2);
}

function percent_megatitle()
{
	var dl_r = 0, dl_t = 0, ul_r = 0, ul_t = 0, tp = $.transferprogress || {}
		, dl_s = 0, ul_s = 0, zips = {}

	for (var i in dl_queue)
	{
		var q = dl_queue[i], t = tp[q.zipid ? 'zip_' + q.zipid : 'dl_' + q.id];

		if (t)
		{
			dl_r += t[0];
			dl_t += t[1];
			if (!q.zipid || !zips[q.zipid]) {
				if (q.zipid) zips[q.zipid] = 1;
				dl_s += t[2];
			}
		}
		else
		{
			dl_t += q.size || 0;
		}
	}

	for (var i in ul_queue)
	{
		var t = tp['ul_' + ul_queue[i].id]

		if (t)
		{
			ul_r += t[0];
			ul_t += t[1];
			ul_s += t[2];
		}
		else
		{
			ul_t += ul_queue[i].size || 0;
		}
	}
	if (dl_t) { dl_t += tp['dlc'] || 0; dl_r += tp['dlc'] || 0 }
	if (ul_t) { ul_t += tp['ulc'] || 0; ul_r += tp['ulc'] || 0 }

	var x_ul = Math.floor(ul_r/ul_t*100) || 0,
		x_dl = Math.floor(dl_r/dl_t*100) || 0

	if (dl_t && ul_t)
	{
		t = ' \u2191 ' +  x_dl + '% \u2193 ' + x_ul + '%';
	}
	else if (dl_t)
	{
		t = ' ' + x_dl + '%';
	}
	else if (ul_t)
	{
		t = ' ' + x_ul + '%';
	}
	else
	{
		t = '';
		$.transferprogress = {};
	}

	if (dl_s > 0) {
		$('.tranfer-download-indicator')
			.text(bytesToSize(dl_s, 1) + "/s")
			.addClass('active')
	} else {
		$('.tranfer-download-indicator').removeClass('active')
	}

	if (ul_s > 0) {
		$('.tranfer-upload-indicator')
			.text(bytesToSize(ul_s, 1) + "/s")
			.addClass('active')
	} else {
		$('.tranfer-upload-indicator').removeClass('active')
	}

	$('.file-transfer-icon')
		.attr(
			'class',
			'file-transfer-icon download-percents-' + x_dl + ' upload-percents-' + x_ul
		);

	megatitle(t);
}

function hostname(url) {
	if (d) ASSERT(url && /^http/.test(url), 'Invalid URL passed to hostname() -> ' + url);
	url = (''+url).match(/https?:\/\/([^.]+)/);
	return url && url[1];
}

// Helper to manage time/sizes in a friendly way
String.prototype.seconds = function() {
	return parseInt(this) * 1000;
}

String.prototype.minutes = function() {
	return parseInt(this) * 1000 * 60;
}

String.prototype.MB = function() {
	return parseInt(this) * 1024 * 1024;
}

String.prototype.KB = function() {
	return parseInt(this) * 1024;
}

// Quick hack for sane average speed readings
function bucketspeedometer(initialp)
{
	return {
		interval : 200,
		num : 300,
		prevp : initialp,

		h : {},

		progress : function(p)
		{
			var now, min, oldest;
			var total;
			var t;

			now = NOW();
			now -= now % this.interval;

			this.h[now] = (this.h[now] || 0)+p-this.prevp;
			this.prevp = p;

			min = now-this.interval*this.num;

			oldest = now;
			total = 0;

			for (t in this.h)
			{
				if (t < min) delete this.h.bt;
				else
				{
					if (t < oldest) oldest = t;
					total += this.h[t];
				}
			}

			if (now-oldest < 1000) return 0;

			p = 1000*total/(now-oldest);

			// protect against negative returns due to repeated chunks etc.
			return p > 0 ? p : 0;
		}
	}
}

function moveCursortoToEnd(el)
{
    if (typeof el.selectionStart == "number")
	{
        el.selectionStart = el.selectionEnd = el.value.length;
    }
	else if (typeof el.createTextRange != "undefined")
	{
        el.focus();
        var range = el.createTextRange();
        range.collapse(false);
        range.select();
    }
}

String.prototype.replaceAll = function(_f, _r, _c)
{
  var o = this.toString();
  var r = '';
  var s = o;
  var b = 0;
  var e = -1;
  if(_c){ _f = _f.toLowerCase(); s = o.toLowerCase(); }

  while((e=s.indexOf(_f)) > -1)
  {
    r += o.substring(b, b+e) + _r;
    s = s.substring(e+_f.length, s.length);
    b += e+_f.length;
  }

  // Add Leftover
  if(s.length>0){ r+=o.substring(o.length-s.length, o.length); }

  // Return New String
  return r;
};

// Returns pixels position of element relative to document (top left corner)
function getHtmlElemPos(elem, n)
{
    var xPos = 0;
    var yPos = 0;
    var sl,st, cl, ct;
    var pNode;
    while (elem)
    {
        pNode = elem.parentNode;
        sl = 0;
        st = 0;
		cl = 0;
		ct = 0;
        if (pNode && pNode.tagName && !/html|body/i.test(pNode.tagName))
        {
			if (typeof n === 'undefined')// count this in, except for overflow huge menu
			{
				sl = elem.scrollLeft;
				st = elem.scrollTop;
			}
			cl = elem.clientLeft;
			ct = elem.clientTop;
			xPos += (elem.offsetLeft - sl + cl);
			yPos += (elem.offsetTop - st - ct);
        }
        elem = elem.offsetParent;
    }
    return {x: xPos, y: yPos};
}

function disableDescendantFolders(id, pref)
{
	var folders = [];
	for(var i in M.c[id]) if (M.d[i] && M.d[i].t === 1 && M.d[i].name) folders.push(M.d[i]);

	for (var i in folders)
	{
		var sub = false;
		var fid = folders[i].h;

		for (var h in M.c[fid])
		{
			if (M.d[h].t)
			{
				sub = true;
				break;
			}
		}
		$(pref + fid).addClass('disabled');
		if (sub) this.disableDescendantFolders(fid, pref);
	}

	return true;
}

function ucfirst(str) {
	//  discuss at: http://phpjs.org/functions/ucfirst/
	// original by: Kevin van Zonneveld (http://kevin.vanzonneveld.net)
	// bugfixed by: Onno Marsman
	// improved by: Brett Zamir (http://brett-zamir.me)
	//   example 1: ucfirst('kevin van zonneveld');
	//   returns 1: 'Kevin van zonneveld'

	str += '';
	var f = str.charAt(0)
		.toUpperCase();
	return f + str.substr(1);
}

function readLocalStorage(name, type, val)
{
	var v;
	if (localStorage[name])
	{
		var f = 'parse' + ucfirst(type);
		v = localStorage[name];

		if (typeof window[f] === "function") v =  window[f](v);

		if (val && ((val.min && val.min > v) || (val.max && val.max < v))) v = null;
	}
	return v || (val && val.def);
}

function obj_values(obj) {
    var vals = [];

    Object.keys(obj).forEach(function(memb) {
        if (obj.hasOwnProperty(memb)) {
            vals.push(obj[memb]);
        }
    });

    return vals;
}



function _wrapFnWithBeforeAndAfterEvents(fn, eventSuffix, dontReturnPromises) {
    return function() {
        var self = this;
        var args = toArray(arguments);
        var event = new $.Event("onBefore" + eventSuffix);
        self.trigger(event, args);

        if(event.isPropagationStopped()) {
            DEBUG("Propagation stopped for event: ", event);
            if(dontReturnPromises) {
                return false;
            } else {
               return Promise.reject("Propagation stopped by onBefore" + eventSuffix);
            }

        }

        var returnedValue = fn.apply(self, args);

        var done = function() {
            var event2 = new $.Event("onAfter" + eventSuffix);
            self.trigger(event2, args.concat(returnedValue));

            if(event2.isPropagationStopped()) {
                DEBUG("Propagation stopped for event: ", event);
                if(dontReturnPromises) {
                    return false;
                } else {
                    return Promise.reject("Propagation stopped by onAfter" + eventSuffix);
                }
            }
        };

        if(returnedValue && returnedValue.then) {
            returnedValue.then(function() { done(); });
        } else {
            done();
        }

        return returnedValue;
    }
};<|MERGE_RESOLUTION|>--- conflicted
+++ resolved
@@ -1291,11 +1291,7 @@
 	if (!len) len = 35;
 	if (len > (str||'').length) return str;
 	var p1 = Math.ceil(0.60 * len),
-<<<<<<< HEAD
 		p2 = Math.ceil(0.30 * len);
-=======
-	p2 = Math.ceil(0.30 * len);
->>>>>>> 434592c8
 	return str.substr(0, p1) + '\u2026' + str.substr(-p2);
 }
 
