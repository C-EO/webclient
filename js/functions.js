var inherits = (function() {
    var createObject = Object.create || function createObject(source) {
        var Host = function() {};
        Host.prototype = source;
        return new Host();
    };

    return function(destination, source) {
        var proto = destination.prototype = createObject(source.prototype);
        proto.constructor = destination;
        proto._super = source.prototype;
    };
})();

makeEnum(['MDBOPEN'], 'MEGAFLAG_', window);

/**
 * Safely parse an HTML fragment, removing any executable
 * JavaScript, and return a document fragment.
 *
 * @param {string} markup The HTML fragment to parse.
 * @param {boolean} forbidStyle If true, disallow <style> nodes and
 *     style attributes in the parsed fragment. Gecko 14+ only.
 * @param {Document} doc The document in which to create the
 *     returned DOM tree.
 * @param {nsIURI} baseURI The base URI relative to which resource
 *     URLs should be processed. Note that this will not work for
 *     XML fragments.
 * @param {boolean} isXML If true, parse the fragment as XML.
 * @returns {DocumentFragment}
 */
function parseHTML(markup, forbidStyle, doc, baseURI, isXML) {
    if (!doc) {
        doc = document;
    }
    if (!markup) {
        console.error('Empty content passed to parseHTML', arguments);
        markup = 'no content';
    }
    if (is_chrome_firefox) {
        try {
            var flags = 0;
            if (!forbidStyle) {
                flags |= mozParserUtils.SanitizerAllowStyle;
            }
            if (!baseURI) {
                var href = getAppBaseUrl();
                if (!parseHTML.baseURIs[href]) {
                    parseHTML.baseURIs[href] =
                        Services.io.newURI(href, null, null);
                }
                baseURI = parseHTML.baseURIs[href];
            }
            // XXX: parseFragment() removes href attributes with a hash mask
            markup = String(markup).replace(/\shref="#/g, ' data-fxhref="#');
            return mozParserUtils.parseFragment(markup, flags, Boolean(isXML),
                                                baseURI, doc.documentElement);
        }
        catch (ex) {
            mozError(ex);
        }
    }

    // Either we are not running the Firefox extension or the above parser
    // failed, in such case we try to mimic it using jQuery.parseHTML
    var fragment = doc.createDocumentFragment();
    $.parseHTML(String(markup), doc)
        .forEach(function(node) {
            fragment.appendChild(node);
        });
    return fragment;
}
parseHTML.baseURIs = {};

/**
 * Handy printf-style parseHTML to apply escapeHTML
 * @param {string} markup The HTML fragment to parse.
 * @param {...*} var_args
 */
function parseHTMLfmt(markup) {
    if (arguments.length > 1) {
        var idx = 1;
        var args = arguments;
        markup = markup.replace(/@@/g, function() {
            return escapeHTML(args[idx++]);
        });
    }
    return parseHTML(markup);
}

/**
 * Safely inject an HTML fragment using parseHTML()
 * @param {string} markup The HTML fragment to parse.
 * @param {...*} var_args
 * @see This should be used instead of jQuery.html()
 * @example $(document.body).safeHTML('<script>alert("XSS");</script>It Works!');
 * @todo Safer versions of append, insert, before, after, etc
 */
(function($fn, obj) {
    for (var fn in obj) {
        if (obj.hasOwnProperty(fn)) {
            /* jshint -W083 */
            (function(origFunc, safeFunc) {
                Object.defineProperty($fn, safeFunc, {
                    value: function $afeCall(markup) {
                        var i = 0;
                        var l = this.length;
                        markup = parseHTMLfmt.apply(null, arguments);
                        while (l > i) {
                            $(this[i++])[origFunc](markup.cloneNode(true));
                        }
                        if (is_chrome_firefox) {
                            $('a[data-fxhref]').rebind('click', function() {
                                if (!$(this).attr('href')) {
                                    var target = String($(this).attr('target')).toLowerCase();

                                    if (target === '_blank') {
                                        open(getAppBaseUrl() + $(this).data('fxhref'));
                                    }
                                    else {
                                        location.hash = $(this).data('fxhref');
                                    }
                                }
                            });
                        }
                        return this;
                    }
                });
                safeFunc = undefined;
            })(fn, obj[fn]);
        }
    }
    $fn = obj = undefined;
})($.fn, {
    'html': 'safeHTML',
    'append': 'safeAppend'
});

/**
 * Escape HTML markup
 * @param {string} str The HTML fragment to parse.
 * NB: This should be the same than our legacy `htmlentities`
 *     function, except that it's faster and deals with quotes
 */
function escapeHTML(str) {
    return String(str).replace(/[&"'<>]/g, function(match) {
        return escapeHTML.replacements[match];
    });
}
escapeHTML.replacements = { "&": "&amp;", '"': "&quot;", "'": "&#39;", "<": "&lt;", ">": "&gt;" };

/**
 *  Check if value is contained in a array. If it is return value
 *  otherwise false
 */
function anyOf(arr, value) {
    return $.inArray(value, arr) === -1 ? false : value;
}

/**
 * excludeIntersected
 *
 * Loop through arrays excluding intersected items form array2
 * and prepare result format for tokenInput plugin item format.
 *
 * @param {Array} array1, emails used in share
 * @param {Array} array2, list of all available emails
 *
 * @returns {Array} item An array of JSON objects e.g. { id, name }.
 */
function excludeIntersected(array1, array2) {

    var result = [],
        tmpObj2 = array2;

    if (!array1) {
        return array2;
    }
    else if (!array2) {
        return array1;
    }

    // Loop through emails used in share
    for (var i in array1) {
        if (array1.hasOwnProperty(i)) {

            // Loop through list of all emails
            for (var k in array2) {
                if (array2.hasOwnProperty(k)) {

                    // Remove matched email from result
                    if (array1[i] === array2[k]) {
                        tmpObj2.splice(k, 1);
                        break;
                    }
                }
            }
        }
    }

    // Prepare for token.input plugin item format
    for (var n in tmpObj2) {
        if (tmpObj2.hasOwnProperty(n)) {
            result.push({ id: tmpObj2[n], name: tmpObj2[n] });
        }
    }

    return result;
}

function asciionly(text) {
    var rforeign = /[^\u0000-\u007f]/;
    if (rforeign.test(text)) {
        return false;
    }
    else {
        return true;
    }
}

function Later(callback) {
    if (typeof callback !== 'function') {
        throw new Error('Invalid function parameter.');
    }

    return setTimeout(function() {
        callback();
    }, 1000);
}

var Soon = is_chrome_firefox ? mozRunAsync : function(callback) {
    if (typeof callback !== 'function') {
        throw new Error('Invalid function parameter.');
    }

    return setTimeout(function() {
        callback();
    }, 20);
};

function SoonFc(func, ms) {
    return function __soonfc() {
        var self = this,
            args = arguments;
        if (func.__sfc) {
            clearTimeout(func.__sfc);
        }
        func.__sfc = setTimeout(function() {
            delete func.__sfc;
            func.apply(self, args);
        }, ms || 122);
    };
}

/**
 * Delay a function execution, like Soon() does except it accept a parameter to
 * identify the delayed function so that consecutive calls to delay the same
 * function will make it just fire once. Actually, this is the same than
 * SoonFc() does, but it'll work with function expressions as well.
 *
 * @param {String}   aProcID   ID to identify the delayed function
 * @param {Function} aFunction The function/callback to invoke
 * @param {Number}   aTimeout  The timeout, in ms, to wait.
 */
function delay(aProcID, aFunction, aTimeout) {

    // Let aProcID be optional...
    if (typeof aProcID === 'function') {
        aTimeout = aFunction;
        aFunction = aProcID;
        aProcID = mRandomToken();
    }

    if (d) {
        console.debug("delay'ing", aProcID, delay.queue[aProcID]);
    }
    delay.cancel(aProcID);

    delay.queue[aProcID] =
        setTimeout(function() {
            if (d) {
                console.debug('dispatching delayed function...', aProcID);
            }
            delete delay.queue[aProcID];
            aFunction();
        }, (aTimeout | 0) || 350);

    return aProcID;
}
delay.queue = {};
delay.has = function(aProcID) {
    return delay.queue.hasOwnProperty(aProcID);
};
delay.cancel = function(aProcID) {
    if (delay.has(aProcID)) {
        clearTimeout(delay.queue[aProcID]);
        return true;
    }
    return false;
};

function jScrollFade(id) {

    $(id + ' .jspTrack').rebind('mouseover', function(e) {
        $(this).find('.jspDrag').addClass('jspActive');
        $(this).closest('.jspContainer').uniqueId();
        jScrollFadeOut($(this).closest('.jspContainer').attr('id'));
    });

    if (!$.jScroll) {
        $.jScroll = {};
    }
    for (var i in $.jScroll) {
        if ($.jScroll[i] === 0) {
            delete $.jScroll[i];
        }
    }
    $(id).rebind('jsp-scroll-y.fade', function(event, scrollPositionY, isAtTop, isAtBottom) {
            $(this).find('.jspDrag').addClass('jspActive');
            $(this).find('.jspContainer').uniqueId();
            var id = $(this).find('.jspContainer').attr('id');
            jScrollFadeOut(id);
        });
}

function jScrollFadeOut(id) {
    if (!$.jScroll[id]) {
        $.jScroll[id] = 0;
    }
    $.jScroll[id]++;
    setTimeout(function(id) {
        $.jScroll[id]--;
        if ($.jScroll[id] === 0) {
            $('#' + id + ' .jspDrag').removeClass('jspActive');
        }
    }, 500, id);
}

function inputfocus(id, defaultvalue, pw) {
    if (pw) {
        $('#' + id)[0].type = 'password';
    }
    if ($('#' + id)[0].value === defaultvalue) {
        $('#' + id)[0].value = '';
    }
}

function inputblur(id, defaultvalue, pw) {
    if ($('#' + id)[0].value === '') {
        $('#' + id)[0].value = defaultvalue;
    }
    if (($('#' + id)[0].value === defaultvalue) && (pw)) {
        $('#' + id)[0].type = 'text';
    }
}


/**
 * Check if something (val) is a string.
 *
 * @param val
 * @returns {boolean}
 */
function isString(val) {
    return (typeof val === 'string' || val instanceof String);
};

function easeOutCubic(t, b, c, d) {
    return c * ((t = t / d - 1) * t * t + 1) + b;
}

function ellipsis(text, location, maxCharacters) {
    if (text.length > 0 && text.length > maxCharacters) {
        if (typeof location === 'undefined') {
            location = 'end';
        }
        switch (location) {
            case 'center':
                var center = (maxCharacters / 2);
                text = text.slice(0, center) + '...' + text.slice(-center);
                break;
            case 'end':
                text = text.slice(0, maxCharacters - 3) + '...';
                break;
        }
    }
    return text;
}

/**
 * Convert all instances of [$nnn] e.g. [$102] to their localized strings
 * @param {String} html The html markup
 * @returns {String}
 */
function translate(html) {

    /**
     * String.replace callback
     * @param {String} match The whole matched string
     * @param {Number} localeNum The locale string number
     * @param {String} namespace The operation, if any
     * @returns {String} The localized string
     */
    var replacer = function(match, localeNum, namespace) {
        if (namespace) {
            match = localeNum + '.' + namespace;

            if (namespace === 'dq') {
                // Replace double quotes to their html entities
                l[match] = String(l[localeNum]).replace(/"/g, '&quot;');
            }
            else if (namespace === 'q') {
                // Escape single quotes
                l[match] = String(l[localeNum]).replace(/'/g, "\\'");
            }
            else if (namespace === 'dqq') {
                // Both of the above
                l[match] = String(l[localeNum]).replace(/"/g, '&quot;');
                l[match] = l[match].replace(/'/g, "\\'");
            }

            return l[match];
        }
        return String(l[localeNum]);
    };

    return String(html).replace(/\[\$(\d+)(?:\.(\w+))?\]/g, replacer);
}

function megatitle(nperc) {
    if (!nperc) {
        nperc = '';
    }
    var a = parseInt($('.notification-num:first').text());
    if (a > 0) {
        a = '(' + a + ') ';
    }
    else {
        a = '';
    }
    if (document.title !== a + 'MEGA' + nperc) {
        document.title = a + 'MEGA' + nperc;
    }
}

function populate_l() {
    // for (var i = 7000 ; i-- ; l[i] = l[i] || '(null)');
    l[0] = 'Mega Limited ' + new Date().getFullYear();
    if ((lang === 'es') || (lang === 'pt') || (lang === 'sk')) {
        l[0] = 'Mega Ltd.';
    }
    l[1] = l[398];
    if (lang === 'en') {
        l[1] = 'Go Pro';
    }
    l[438] = l[438].replace('[X]', '');
    l['439a'] = l[439];
    l[439] = l[439].replace('[X1]', '').replace('[X2]', '');
    l['466a'] = l[466];
    l[466] = l[466].replace('[X]', '');
    l[543] = l[543].replace('[X]', '');
    l[456] = l[456].replace(':', '');
    l['471a'] = l[471].replace('[X]', 10);
    l['471b'] = l[471].replace('[X]', 100);
    l['471c'] = l[471].replace('[X]', 250);
    l['471d'] = l[471].replace('[X]', 500);
    l['471e'] = l[471].replace('[X]', 1000);
    l['469a'] = l[469].replace('[X]', 10);
    l['469b'] = l[469].replace('[X]', 100);
    l['469c'] = l[469].replace('[X]', 250);
    l['472a'] = l[472].replace('[X]', 10);
    l['472b'] = l[472].replace('[X]', 100);
    l['472c'] = l[472].replace('[X]', 250);
    l['208a'] = l[208].replace('[A]', '<a href="#terms" class="red">');
    l['208a'] = l['208a'].replace('[/A]', '</a>');
    l[208] = l[208].replace('[A]', '<a href="#terms">');
    l[208] = l[208].replace('[/A]', '</a>');
    l[517] = l[517].replace('[A]', '<a href="#help">').replace('[/A]', '</a>');
    l[521] = l[521].replace('[A]', '<a href="#copyright">').replace('[/A]', '</a>');
    l[553] = l[553].replace('[A]', '<a href="mailto:resellers@mega.nz">').replace('[/A]', '</a>');
    l[555] = l[555].replace('[A]', '<a href="#terms">').replace('[/A]', '</a>');
    l[754] = l[754].replace('[A]',
        '<a href="http://www.google.com/chrome" target="_blank" rel="noreferrer" style="color:#D9290B;">');
    l[754] = l[754].replace('[/A]', '</a>');
    l[871] = l[871].replace('[B]',
        '<strong>').replace('[/B]', '</strong>').replace('[A]', '<a href="#pro">').replace('[/A]', '</a>');
    l[924] = l[924].replace('[A]', '<span class="red">').replace('[/A]', '</span>');
    l[501] = l[501].replace('17', '').replace('%', '');
    l[1066] = l[1066].replace('[A]', '<a class="red">').replace('[/A]', '</a>');
    l[1067] = l[1067].replace('[A]', '<span class="red">').replace('[/A]', '</span>');
    l[1094] = l[1094].replace('[A]', '<a href="#plugin">').replace('[/A]', '</a>');
    l[1095] = l[1095].replace('[A]', '<span class="red">').replace('[/A]', '</span>');
    l[1133] = l[1133].replace('[A]',
        '<a href="http://en.wikipedia.org/wiki/Entropy" target="_blank" rel="noreferrer">').replace('[/A]', '</a>');
    l[1134] = l[1134].replace('[A]',
        '<a href="http://en.wikipedia.org/wiki/Public-key_cryptography" target="_blank" rel="noreferrer">').replace('[/A]',
        '</a>');
    l[1148] = l[1148].replace('[A]', '<span class="red">').replace('[/A]', '</span>');
    l[6978] = l[6978].replace('[A]', '<span class="red">').replace('[/A]', '</span>');
    l[1151] = l[1151].replace('[A]', '<span class="red">').replace('[/A]', '</span>');
    l[731] = l[731].replace('[A]', '<a href="#terms">').replace('[/A]', '</a>');
    if (lang === 'en') {
        l[965] = 'Legal & policies';
    }
    l[1159] = l[1159].replace('[A]', '<span class="red">').replace('[/A]', '</span>');
    l[1171] = l[1171].replace('[A]', '<span class="red">').replace('[/A]', '</span>');
    l[1185] = l[1185].replace('[X]', '<strong>MEGA.crx</strong>');
    l[1212] = l[1212].replace('[A]', '<a href="#sdk" class="red">').replace('[/A]', '</a>');
    l[1274] = l[1274].replace('[A]', '<a href="#takedown">').replace('[/A]', '</a>');
    l[1275] = l[1275].replace('[A]', '<a href="#copyright">').replace('[/A]', '</a>');
    l[1201] = l[1201].replace('[A]', '<span class="red">').replace('[/A]', '</span>');
    l[1208] = l[1208].replace('[B]', '<strong>').replace('[/B]', '</strong>');
    l[1915] = l[1915].replace('[A]',
        '<a class="red" href="https://chrome.google.com/webstore/detail/mega/bigefpfhnfcobdlfbedofhhaibnlghod" target="_blank" rel="noreferrer">')
            .replace('[/A]', '</a>');
    l[1936] = l[1936].replace('[A]', '<a href="#backup">').replace('[/A]', '</a>');
    l[1942] = l[1942].replace('[A]', '<a href="#backup">').replace('[/A]', '</a>');
    l[1943] = l[1943].replace('[A]', '<a href="mailto:support@mega.nz">').replace('[/A]', '</a>');
    l[1948] = l[1948].replace('[A]', '<a href="mailto:support@mega.nz">').replace('[/A]', '</a>');
    l[1957] = l[1957].replace('[A]', '<a href="#recovery">').replace('[/A]', '</a>');
    l[1965] = l[1965].replace('[A]', '<a href="#recovery">').replace('[/A]', '</a>');
    l[1982] = l[1982].replace('[A]', '<font style="color:#D21F00;">').replace('[/A]', '</font>');
    l[1993] = l[1993].replace('[A]', '<span class="red">').replace('[/A]', '</span>');
    l[122] = l[122].replace('five or six hours', '<span class="red">five or six hours</span>');
<<<<<<< HEAD
=======
    l[231] = l[231].replace('No thanks, I\'ll wait', 'I\'ll wait');
    l[7945] = l[7945].replace('[B]', '<b>').replace('[/B]', '</b>');
>>>>>>> 5c87cc19
    l[8426] = l[8426].replace('[S]', '<span class="red">').replace('[/S]', '</span>');
    l[8427] = l[8427].replace('[S]', '<span class="red">').replace('[/S]', '</span>');
    l[8428] = l[8428].replace('[A]', '<a class="red">').replace('[/A]', '</a>');
    l[8440] = l[8440].replace('[A]', '<a href="https://github.com/meganz/">').replace('[/A]', '</a>');
    l[8440] = l[8440].replace('[A2]', '<a href="#contact">').replace('[/A2]', '</a>');
    l[8441] = l[8441].replace('[A]', '<a href="mailto:bugs@mega.nz">').replace('[/A]', '</a>');
    l[8441] = l[8441].replace('[A2]', '<a href="https://mega.nz/#blog_8">').replace('[/A2]', '</a>');
    l[5931] = l[5931].replace('[A]', '<a class="red" href="#fm/account">').replace('[/A]', '</a>');
    l[8644] = l[8644].replace('[S]', '<span class="green">').replace('[/S]', '</span>');
    l[8651] = l[8651].replace('%1', '<span class="header-pro-plan"></span>');
    l[8653] = l[8653].replace('[S]', '<span class="renew-text">').replace('[/S]', '</span>');
    l[8653] = l[8653].replace('%1', '<span class="pro-plan"></span>');
    l[8653] = l[8653].replace('%2', '<span class="plan-duration"></span>');
    l[8653] = l[8653].replace('%3', '<span class="provider-icon"></span>');
    l[8653] = l[8653].replace('%4', '<span class="gateway-name"></span>');
    l[8654] = l[8654].replace('[S]', '<span class="choose-text">').replace('[/S]', '</span>');
    l[7991] = l[7991].replace('%1', '<span class="provider-icon"></span><span class="provider-name"></span>');
    
    l['year'] = new Date().getFullYear();
    date_months = [
        l[408], l[409], l[410], l[411], l[412], l[413],
        l[414], l[415], l[416], l[417], l[418], l[419]
    ].map(escapeHTML);
}

function showmoney(number) {
    number = number.toString();
    var dollars = number.split('.')[0],
        cents = (number.split('.')[1] || '') + '00';
    dollars = dollars.split('').reverse().join('')
        .replace(/(\d{3}(?!$))/g, '$1,')
        .split('').reverse().join('');
    return dollars + '.' + cents.slice(0, 2);
}

function getHeight() {
    var myHeight = 0;
    if (typeof window.innerWidth === 'number') {
        myHeight = window.innerHeight;
    }
    else if (document.documentElement
            && (document.documentElement.clientWidth || document.documentElement.clientHeight)) {
        myHeight = document.documentElement.clientHeight;
    }
    else if (document.body && (document.body.clientWidth || document.body.clientHeight)) {
        myHeight = document.body.clientHeight;
    }
    return myHeight;
}

function divscroll(el) {
    document.getElementById(el).scrollIntoView();
    $('body').scrollLeft(0);
    $('html').scrollTop(0);
    if (page === 'start') {
        start_menu(el);
    }
}

function removeHash() {
    var scrollV, scrollH, loc = window.location;

    // Prevent scrolling by storing the page's current scroll offset
    scrollV = document.body.scrollTop;
    scrollH = document.body.scrollLeft;
    loc.hash = "";

    // Restore the scroll offset, should be flicker free
    document.body.scrollTop = scrollV;
    document.body.scrollLeft = scrollH;
}

function browserdetails(useragent) {
    var os = false;
    var browser = false;
    var icon = '';
    var name = '';
    var nameTrans = '';
    var current = false;
    var brand = false;

    if (useragent === undefined || useragent === ua) {
        current = true;
        useragent = ua;
    }
    if (Object(useragent).details !== undefined) {
        return useragent.details;
    }
    useragent = (' ' + useragent).toLowerCase();

    if (current) {
        brand = mega.getBrowserBrandID();
    }
    else if (useragent.indexOf('~:') !== -1) {
        brand = useragent.match(/~:(\d+)/);
        brand = brand && brand.pop() | 0;
    }

    if (useragent.indexOf('android') > 0) {
        os = 'Android';
    }
    else if (useragent.indexOf('windows phone') > 0) {
        icon = 'wp.png';
        os = 'Windows Phone';
    }
    else if (useragent.indexOf('windows') > 0) {
        os = 'Windows';
    }
    else if (useragent.indexOf('iphone') > 0) {
        os = 'iPhone';
    }
    else if (useragent.indexOf('imega') > 0) {
        os = 'iPhone';
    }
    else if (useragent.indexOf('ipad') > 0) {
        os = 'iPad';
    }
    else if (useragent.indexOf('mac') > 0
            || useragent.indexOf('darwin') > 0) {
        os = 'Apple';
    }
    else if (useragent.indexOf('linux') > 0) {
        os = 'Linux';
    }
    else if (useragent.indexOf('blackberry') > 0) {
        os = 'Blackberry';
    }

    if (mega.browserBrand[brand]) {
        browser = mega.browserBrand[brand];
    }
    else if (useragent.indexOf('windows nt 1') > 0 && useragent.indexOf('edge/') > 0) {
        browser = 'Edge';
    }
    else if (useragent.indexOf('opera') > 0 || useragent.indexOf(' opr/') > 0) {
        browser = 'Opera';
    }
    else if (useragent.indexOf(' dragon/') > 0) {
        icon = 'dragon.png';
        browser = 'Comodo Dragon';
    }
    else if (useragent.indexOf('vivaldi') > 0) {
        browser = 'Vivaldi';
    }
    else if (useragent.indexOf('maxthon') > 0) {
        browser = 'Maxthon';
    }
    else if (useragent.indexOf('electron') > 0) {
        browser = 'Electron';
    }
    else if (useragent.indexOf('palemoon') > 0) {
        browser = 'Palemoon';
    }
    else if (useragent.indexOf('cyberfox') > 0) {
        browser = 'Cyberfox';
    }
    else if (useragent.indexOf('waterfox') > 0) {
        browser = 'Waterfox';
    }
    else if (useragent.indexOf('iceweasel') > 0) {
        browser = 'Iceweasel';
    }
    else if (useragent.indexOf('seamonkey') > 0) {
        browser = 'SeaMonkey';
    }
    else if (useragent.indexOf('lunascape') > 0) {
        browser = 'Lunascape';
    }
    else if (useragent.indexOf(' iron/') > 0) {
        browser = 'Iron';
    }
    else if (useragent.indexOf('avant browser') > 0) {
        browser = 'Avant';
    }
    else if (useragent.indexOf('polarity') > 0) {
        browser = 'Polarity';
    }
    else if (useragent.indexOf('k-meleon') > 0) {
        browser = 'K-Meleon';
    }
    else if (useragent.indexOf('chrome') > 0) {
        browser = 'Chrome';
    }
    else if (useragent.indexOf('safari') > 0) {
        browser = 'Safari';
    }
    else if (useragent.indexOf('firefox') > 0) {
        browser = 'Firefox';
    }
    else if (useragent.indexOf(' otter/') > 0) {
        browser = 'Otter';
    }
    else if (useragent.indexOf('thunderbird') > 0) {
        browser = 'Thunderbird';
    }
    else if (useragent.indexOf('es plugin ') === 1) {
        icon = 'esplugin.png';
        browser = 'ES File Explorer';
    }
    else if (useragent.indexOf('megasync') > 0) {
        browser = 'MEGAsync';
    }
    else if (useragent.indexOf('msie') > 0
            || useragent.indexOf('trident') > 0) {
        browser = 'Internet Explorer';
    }

    // Translate "%1 on %2" to "Chrome on Windows"
    if ((os) && (browser)) {
        name = browser + ' on ' + os;
        nameTrans = String(l[7684]).replace('%1', browser).replace('%2', os);
    }
    else if (os) {
        name = os;
        icon = icon || (os.toLowerCase() + '.png');
    }
    else if (browser) {
        name = browser;
    }
    else {
        name = 'Unknown';
        icon = 'unknown.png';
    }
    if (!icon && browser) {
        if (browser === 'Internet Explorer' || browser === 'Edge') {
            icon = 'ie.png';
        }
        else {
            icon = browser.toLowerCase() + '.png';
        }
    }

    var details = {};
    details.name = name;
    details.nameTrans = nameTrans || name;
    details.icon = icon;
    details.os = os || '';
    details.browser = browser;
    details.version = (useragent.match(RegExp("\\s+" + browser + "/([\\d.]+)", 'i')) || [])[1] || 0;

    // Determine if the OS is 64bit
    details.is64bit = /\b(WOW64|x86_64|Win64|intel mac os x 10.(9|\d{2,}))/i.test(useragent);

    // Determine if using a browser extension
    details.isExtension = (current && is_extension || useragent.indexOf('megext') > -1);

    if (useragent.indexOf(' MEGAext/') !== -1) {
        var ver = useragent.match(/ MEGAext\/([\d.]+)/);

        details.isExtension = ver && ver[1] || true;
    }

    // Determine core engine.
    if (useragent.indexOf('webkit') > 0) {
        details.engine = 'Webkit';
    }
    else if (useragent.indexOf('trident') > 0) {
        details.engine = 'Trident';
    }
    else if (useragent.indexOf('gecko') > 0) {
        details.engine = 'Gecko';
    }
    else {
        details.engine = 'Unknown';
    }

    return details;
}

function countrydetails(isocode) {
    var cdetails = {
        name: isocountries[isocode],
        icon: isocode.toLowerCase() + '.gif'
    };
    return cdetails;
}

function time2date(unixtime, ignoretime) {
    var MyDate = new Date(unixtime * 1000 || 0);
    var MyDateString =
        MyDate.getFullYear() + '-'
        + ('0' + (MyDate.getMonth() + 1)).slice(-2) + '-'
        + ('0' + MyDate.getDate()).slice(-2);
    if (!ignoretime) {
        MyDateString += ' ' + ('0' + MyDate.getHours()).slice(-2) + ':'
            + ('0' + MyDate.getMinutes()).slice(-2);
    }
    return MyDateString;
}

// in case we need to run functions.js in a standalone (non secureboot.js) environment, we need to handle this case:
if (typeof l === 'undefined') {
    l = [];
}

var date_months = []

function acc_time2date(unixtime) {
    var MyDate = new Date(unixtime * 1000);
    var th = 'th';
    if ((parseInt(MyDate.getDate()) === 11) || (parseInt(MyDate.getDate()) === 12)) {}
    else if (('' + MyDate.getDate()).slice(-1) === '1') {
        th = 'st';
    }
    else if (('' + MyDate.getDate()).slice(-1) === '2') {
        th = 'nd';
    }
    else if (('' + MyDate.getDate()).slice(-1) === '3') {
        th = 'rd';
    }
    if (lang !== 'en') {
        th = ',';
    }
    return date_months[MyDate.getMonth()] + ' ' + MyDate.getDate() + th + ' ' + MyDate.getFullYear();
}

function time2last(timestamp) {
    var sec = (new Date().getTime() / 1000) - timestamp;
    if (sec < 4) {
        return l[880];
    }
    else if (sec < 59) {
        return l[873].replace('[X]', Math.ceil(sec));
    }
    else if (sec < 90) {
        return l[874];
    }
    else if (sec < 3540) {
        return l[875].replace('[X]', Math.ceil(sec / 60));
    }
    else if (sec < 4500) {
        return l[876];
    }
    else if (sec < 82000) {
        return l[877].replace('[X]', Math.ceil(sec / 3600));
    }
    else if (sec < 110000) {
        return l[878];
    }
    else {
        return l[879].replace('[X]', Math.ceil(sec / 86400));
    }
}

/**
 * Basic calendar math function (using moment.js) that will return a string, depending on the exact calendar
 * dates/months ago when the passed `dateString` had happened.
 *
 * @param dateString {String|int}
 * @param [refDate] {String|int}
 * @returns {String}
 */
var time2lastSeparator = function(dateString, refDate) {
    var momentDate = moment(dateString);
    var today = moment(refDate ? refDate : undefined).startOf('day');
    var yesterday = today.clone().subtract(1, 'days');
    var weekAgo = today.clone().startOf('week').endOf('day');
    var twoWeeksAgo = today.clone().startOf('week').subtract(1, 'weeks').endOf('day');
    var thisMonth = today.clone().startOf('month').startOf('day');
    var thisYearAgo = today.clone().startOf('year');

    if (momentDate.isSame(today, 'd')) {
        // Today
        return l[1301];
    }
    else if (momentDate.isSame(yesterday, 'd')) {
        // Yesterday
        return l[1302];
    }
    else if (momentDate.isAfter(weekAgo)) {
        // This week
        return l[1303];
    }
    else if (momentDate.isAfter(twoWeeksAgo)) {
        // Last week
        return l[1304];
    }
    else if (momentDate.isAfter(thisMonth)) {
        // This month
        return l[1305];
    }
    else if (momentDate.isAfter(thisYearAgo)) {
        // This year
        return l[1306];
    }
    else {
        // more then 1 year ago...
        return l[1307];
    }
};

function unixtime() {
    return (new Date().getTime() / 1000);
}

function uplpad(number, length) {
    var str = '' + number;
    while (str.length < length) {
        str = '0' + str;
    }
    return str;
}

function secondsToTime(secs, html_format) {
    if (isNaN(secs)) {
        return '--:--:--';
    }
    if (secs < 0) {
        return '';
    }

    var hours = uplpad(Math.floor(secs / (60 * 60)), 2);
    var divisor_for_minutes = secs % (60 * 60);
    var minutes = uplpad(Math.floor(divisor_for_minutes / 60), 2);
    var divisor_for_seconds = divisor_for_minutes % 60;
    var seconds = uplpad(Math.floor(divisor_for_seconds), 2);
    var returnvar = hours + ':' + minutes + ':' + seconds;

    if (html_format) {
        hours = (hours !== '00') ? (hours + '<span>h</span>') : '';
        returnvar = hours + minutes + '<span>m</span>' + seconds + '<span>s</span>';
    }
    return returnvar;
}

function secondsToTimeShort(secs) {
    var val = secondsToTime(secs);

    if (!val) {
        return val;
    }

    if (val.substr(0, 1) === "0") {
        val = val.substr(1, val.length);
    }
    if (val.substr(0, 2) === "0:") {
        val = val.substr(2, val.length);
    }

    return val;
}

function htmlentities(value) {
    if (!value) {
        return '';
    }
    return $('<div/>').text(value).html();
}

/**
 * Convert bytes sizes into a human-friendly format (KB, MB, GB), pretty
 * similar to `bytesToSize` but this function returns an object
 * (`{ size: "23,33", unit: 'KB' }`) which is easier to consume
 *
 * @param {Number} bytes        Size in bytes to convert
 * @param {Number} precision    Precision to show the decimal number
 * @returns {Object} Returns an object similar to `{size: "2.1", unit: "MB"}`
 */
function numOfBytes(bytes, precision) {

    var parts = bytesToSize(bytes, precision || 2).split(' ');
    return { size: parts[0], unit: parts[1] || 'B' };
}

function bytesToSize(bytes, precision) {
    if (!bytes) {
        return '0';
    }

    var s_b = 'B';
    var s_kb = 'KB';
    var s_mb = 'MB';
    var s_gb = 'GB';
    var s_tb = 'TB';

    if (lang === 'fr') {
        s_b = 'O';
        s_kb = 'Ko';
        s_mb = 'Mo';
        s_gb = 'Go';
        s_tb = 'To';
    }

    var kilobyte = 1024;
    var megabyte = kilobyte * 1024;
    var gigabyte = megabyte * 1024;
    var terabyte = gigabyte * 1024;
    if (bytes > 1024 * 1024 * 1024) {
        precision = 2;
    }
    else if (bytes > 1024 * 1024) {
        precision = 1;
    }
    if ((bytes >= 0) && (bytes < kilobyte)) {
        return parseInt(bytes) + ' ' + s_b;
    }
    else if ((bytes >= kilobyte) && (bytes < megabyte)) {
        return (bytes / kilobyte).toFixed(precision) + ' ' + s_kb;
    }
    else if ((bytes >= megabyte) && (bytes < gigabyte)) {
        return (bytes / megabyte).toFixed(precision) + ' ' + s_mb;
    }
    else if ((bytes >= gigabyte) && (bytes < terabyte)) {
        return (bytes / gigabyte).toFixed(precision) + ' ' + s_gb;
    }
    else if (bytes >= terabyte) {
        return (bytes / terabyte).toFixed(precision) + ' ' + s_tb;
    }
    else {
        return parseInt(bytes) + ' ' + s_b;
    }
}

<<<<<<< HEAD
=======
function showNonActivatedAccountDialog(log) {
    if (log) {
        megaAnalytics.log("pro", "showNonActivatedAccountDialog");
    }

    var $dialog = $('.top-warning-popup');
    $dialog.addClass('not-activated');
    $('.warning-green-icon', $dialog).remove();
    $('.fm-notifications-bottom', $dialog).hide();
    $('.warning-popup-body', $dialog)
        .unbind('click')
        .empty()
        .append($("<div class='warning-gray-icon mailbox-icon'></div>"))
        .append(l[5847]); //TODO: l[]
}

>>>>>>> 5c87cc19
function logincheckboxCheck(ch_id) {
    var ch_div = ch_id + "_div";
    if (document.getElementById(ch_id).checked) {
        document.getElementById(ch_div).className = "checkboxOn";
    }
    else {
        document.getElementById(ch_div).className = "checkboxOff";
    }
}

function makeid(len) {
    var text = "";
    var possible = "ABCDEFGHIJKLMNOPQRSTUVWXYZabcdefghijklmnopqrstuvwxyz0123456789";
    for (var i = 0; i < len; i++) {
        text += possible.charAt(Math.floor(Math.random() * possible.length));
    }
    return text;
}

function checkMail(email) {
    email = email.replace(/\+/g, '');
    var filter = /^([a-zA-Z0-9_\.\-])+\@(([a-zA-Z0-9\-])+\.)+([a-zA-Z0-9]{2,4})+$/;
    if (filter.test(email)) {
        return false;
    }
    else {
        return true;
    }
}

/**
 * Helper function for creating alias of a method w/ specific context
 *
 * @param context
 * @param fn
 * @returns {aliasClosure}
 */
function funcAlias(context, fn) {
    return function aliasClosure() {
        return fn.apply(context, arguments);
    };
}

/**
 * Adds on, bind, unbind, one and trigger methods to a specific class's prototype.
 *
 * @param kls class on which prototype this method should add the on, bind, unbind, etc methods
 */
function makeObservable(kls) {
    var target = kls.prototype || kls;
    var aliases = ['on', 'bind', 'unbind', 'one', 'trigger', 'rebind'];

    aliases.forEach(function(fn) {
        target[fn] = function() {
            var $this = $(this);
            return $this[fn].apply($this, arguments);
        };
    });

    target = aliases = kls = undefined;
}

/**
 * Instantiates an enum-like list on the provided target object
 */
function makeEnum(aEnum, aPrefix, aTarget) {
    aTarget = aTarget || {};

    var len = aEnum.length;
    while (len--) {
        Object.defineProperty(aTarget,
            (aPrefix || '') + String(aEnum[len]).toUpperCase(), {
                value: 1 << len,
                enumerable: true
            });
    }
    return aTarget;
}

/**
 * Adds simple .setMeta and .getMeta functions, which can be used to store some meta information on the fly.
 * Also triggers `onMetaChange` events (only if the `kls` have a `trigger` method !)
 *
 * @param kls {Class} on which prototype's this method should add the setMeta and getMeta
 */
function makeMetaAware(kls) {
    /**
     * Store meta data
     *
     * @param prefix string
     * @param namespace string
     * @param k string
     * @param val {*}
     */
    kls.prototype.setMeta = function(prefix, namespace, k, val) {
        var self = this;

        if (self["_" + prefix] === undefined) {
            self["_" + prefix] = {};
        }
        if (self["_" + prefix][namespace] === undefined) {
            self["_" + prefix][namespace] = {};
        }
        self["_" + prefix][namespace][k] = val;

        if (self.trigger) {
            self.trigger("onMetaChange", prefix, namespace, k, val);
        }
    };

    /**
     * Clear/delete meta data
     *
     * @param prefix string  optional
     * @param [namespace] string  optional
     * @param [k] string optional
     */
    kls.prototype.clearMeta = function(prefix, namespace, k) {
        var self = this;

        if (!self["_" + prefix]) {
            return;
        }

        if (prefix && !namespace && !k) {
            delete self["_" + prefix];
        }
        else if (prefix && namespace && !k) {
            delete self["_" + prefix][namespace];
        }
        else if (prefix && namespace && k) {
            delete self["_" + prefix][namespace][k];
        }

        if (self.trigger) {
            self.trigger("onMetaChange", prefix, namespace, k);
        }
    };

    /**
     * Retrieve meta data
     *
     * @param prefix {string}
     * @param namespace {string} optional
     * @param k {string} optional
     * @param default_value {*} optional
     * @returns {*}
     */
    kls.prototype.getMeta = function(prefix, namespace, k, default_value) {
        var self = this;

        namespace = namespace || undefined; /* optional */
        k = k || undefined; /* optional */
        default_value = default_value || undefined; /* optional */

        // support for calling only with 2 args.
        if (k === undefined) {
            if (self["_" + prefix] === undefined) {
                return default_value;
            }
            else {
                return self["_" + prefix][namespace] || default_value;
            }
        }
        else {
            // all args

            if (self["_" + prefix] === undefined) {
                return default_value;
            }
            else if (self["_" + prefix][namespace] === undefined) {
                return default_value;
            }
            else {
                return self["_" + prefix][namespace][k] || default_value;
            }
        }
    };
}

/**
 * Simple method for generating unique event name with a .suffix that is a hash of the passed 3-n arguments
 * Main purpose is to be used with jQuery.bind and jQuery.unbind.
 *
 * @param eventName {string} event name
 * @param name {string} name of the handler (e.g. .suffix)
 * @returns {string} e.g. $eventName.$name_$ShortHashOfTheAdditionalArguments
 */
function generateEventSuffixFromArguments(eventName, name) {
    var args = Array.prototype.splice.call(arguments, 2);
    var result = "";
    $.each(args, function(k, v) {
        result += v;
    });

    return eventName + "." + name + "_" + ("" + fastHashFunction(result)).replace("-", "_");
}

/**
 * This is a placeholder, which will be used anywhere in our code where we need a simple and FAST hash function.
 * Later on, we can change the implementation (to use md5 or murmur) by just changing the function body of this
 * function.
 * @param {String}
 */
function fastHashFunction(val) {
    return MurmurHash3(val, 0x4ef5391a).toString();
}

/**
 * @see http://stackoverflow.com/q/7616461/940217
 * @return {number}
 */
function simpleStringHashCode(str) {
    assert(str, "Missing str passed to simpleStringHashCode");

    if (Array.prototype.reduce) {
        return str.split("").reduce(function(a, b) {
            a = ((a << 5) - a) + b.charCodeAt(0);
            return a & a
        }, 0);
    }
    var hash = 0;
    if (str.length === 0) {
        return hash;
    }
    for (var i = 0; i < str.length; i++) {
        var character = str.charCodeAt(i);
        hash = ((hash << 5) - hash) + character;
        hash = hash & hash; // Convert to 32bit integer
    }
    return hash;
}

/**
 * Creates a promise, which will fail if the validateFunction() don't return true in a timely manner (e.g. < timeout).
 *
 * @param validateFunction {Function}
 * @param tick {int}
 * @param timeout {int}
 * @param [resolveRejectArgs] {(Array|*)} args that will be used to call back .resolve/.reject
 * @param [waitForPromise] {(MegaPromise|$.Deferred)} Before starting the timer, we will wait for this promise to be rej/res first.
 * @returns {Deferred}
 */
function createTimeoutPromise(validateFunction, tick, timeout,
                              resolveRejectArgs, waitForPromise) {
    var $promise = new MegaPromise();
    resolveRejectArgs = resolveRejectArgs || [];
    if (!$.isArray(resolveRejectArgs)) {
        resolveRejectArgs = [resolveRejectArgs]
    }

    $promise.verify = function() {
        if (validateFunction()) {
            if (window.d) {
                console.debug("Resolving timeout promise",
                    timeout, "ms", "at", (new Date()),
                    validateFunction, resolveRejectArgs);
            }
            $promise.resolve.apply($promise, resolveRejectArgs);
        }
    };

    var startTimerChecks = function() {
        var tickInterval = setInterval(function() {
            $promise.verify();
        }, tick);

        var timeoutTimer = setTimeout(function() {
            if (validateFunction()) {
                if (window.d) {
                    console.debug("Resolving timeout promise",
                        timeout, "ms", "at", (new Date()),
                        validateFunction, resolveRejectArgs);
                }
                $promise.resolve.apply($promise, resolveRejectArgs);
            }
            else {
                console.error("Timed out after waiting",
                    timeout, "ms", "at", (new Date()),
                    validateFunction, resolveRejectArgs);
                $promise.reject.apply($promise, resolveRejectArgs);
            }
        }, timeout);

        // stop any running timers and timeouts
        $promise.always(function() {
            clearInterval(tickInterval);
            clearTimeout(timeoutTimer);
        });

        $promise.verify();
    };

    if (!waitForPromise || !waitForPromise.done) {
        startTimerChecks();
    }
    else {
        waitForPromise.always(function() {
            startTimerChecks();
        });
    }

    return $promise;
}

/**
 * Simple .toArray method to be used to convert `arguments` to a normal JavaScript Array
 *
 * Please note there is a huge performance degradation when using `arguments` outside their
 * owning function, to mitigate it use this function as follow: toArray.apply(null, arguments)
 *
 * @returns {Array}
 */
function toArray() {
    var len = arguments.length;
    var res = Array(len);
    while (len--) {
        res[len] = arguments[len];
    }
    return res;
}

/**
 * Date.parse with progressive enhancement for ISO 8601 <https://github.com/csnover/js-iso8601>
 * (c) 2011 Colin Snover <http://zetafleet.com>
 * Released under MIT license.
 */
(function(Date, undefined) {
    var origParse = Date.parse,
        numericKeys = [1, 4, 5, 6, 7, 10, 11];
    Date.parse = function(date) {
        var timestamp, struct, minutesOffset = 0;

        // ES5 15.9.4.2 states that the string should attempt to be parsed as a Date Time String Format string
        // before falling back to any implementation-specific date parsing, so that's what we do, even if native
        // implementations could be faster
        //              1 YYYY                2 MM       3 DD           4 HH    5 mm       6 ss        7 msec        8 Z 9 +    10 tzHH    11 tzmm
        if ((struct = /^(\d{4}|[+\-]\d{6})(?:-(\d{2})(?:-(\d{2}))?)?(?:T(\d{2}):(\d{2})(?::(\d{2})(?:\.(\d{3}))?)?(?:(Z)|([+\-])(\d{2})(?::(\d{2}))?)?)?$/.exec(date))) {
            // avoid NaN timestamps caused by "undefined" values being passed to Date.UTC
            for (var i = 0, k; (k = numericKeys[i]); ++i) {
                struct[k] = +struct[k] || 0;
            }

            // allow undefined days and months
            struct[2] = (+struct[2] || 1) - 1;
            struct[3] = +struct[3] || 1;

            if (struct[8] !== 'Z' && struct[9] !== undefined) {
                minutesOffset = struct[10] * 60 + struct[11];

                if (struct[9] === '+') {
                    minutesOffset = 0 - minutesOffset;
                }
            }

            timestamp = Date.UTC(struct[1],
                    struct[2], struct[3], struct[4], struct[5] + minutesOffset, struct[6], struct[7]);
        }
        else {
            timestamp = origParse ? origParse(date) : NaN;
        }

        return timestamp;
    };
}(Date));

/**
 * @module assert
 *
 * Assertion helper module.
 *
 * @example
 * function lastElement(array) {
 *     assert(array.length > 0, "empty array in lastElement");
 *     return array[array.length - 1];
 * }
 */
/**
 * Assertion exception.
 * @param message
 *     Message for exception on failure.
 * @constructor
 */
function AssertionFailed(message) {
    this.message = message;
    this.stack = mega.utils.getStack();
}
AssertionFailed.prototype = Object.create(Error.prototype);
AssertionFailed.prototype.name = 'AssertionFailed';

/**
 * Assert a given test condition.
 *
 * Throws an AssertionFailed exception with a given message, in case the condition is false.
 * The message is assembled by the args following 'test', similar to console.log()
 *
 * @param test
 *     Test statement.
 */
function assert(test) {
    if (test) {
        return;
    }
    //assemble message from parameters
    var message = '';
    var last = arguments.length - 1;
    for (var i = 1; i <= last; i++) {
        message += arguments[i];
        if (i < last) {
            message += ' ';
        }
    }
    if (MegaLogger && MegaLogger.rootLogger) {
        MegaLogger.rootLogger.error("assertion failed: ", message);
    }
    else if (window.d) {
        console.error(message);
    }

    if (localStorage.stopOnAssertFail) {
        debugger;
    }

    throw new AssertionFailed(message);
}


/**
 * Assert that a user handle is potentially valid (e. g. not an email address).
 *
 * @param userHandle {string}
 *     The user handle to check.
 * @throws
 *     Throws an exception on something that does not seem to be a user handle.
 */
var assertUserHandle = function(userHandle) {
    try {
        if (typeof userHandle !== 'string'
                || base64urldecode(userHandle).length !== 8) {

            throw 1;
        }
    }
    catch (ex) {
        assert(false, 'This seems not to be a user handle: ' + userHandle);
    }
};


/**
 * Pad/prepend `val` with "0" (zeros) until the length is === `length`
 *
 * @param val {String} value to add "0" to
 * @param len {Number} expected length
 * @returns {String}
 */
function addZeroIfLenLessThen(val, len) {
    if (val.toString().length < len) {
        for (var i = val.toString().length; i < len; i++) {
            val = "0" + val;
        }
    }
    return val;
}

function NOW() {
    return Date.now();
}

/**
 *  Global function to help debugging
 */
function DEBUG2() {
    if (typeof d !== "undefined" && d) {
        console.warn.apply(console, arguments)
    }
}

function ERRDEBUG() {
    if (typeof d !== "undefined" && d) {
        console.error.apply(console, arguments)
    }
}

function DEBUG() {
    if (typeof d !== "undefined" && d) {
        (console.debug || console.log).apply(console, arguments)
    }
}

function ASSERT(what, msg, udata) {
    if (!what) {
        var af = new Error('failed assertion; ' + msg);
        if (udata) {
            af.udata = udata;
        }
        Soon(function() {
            throw af;
        });
        if (console.assert) {
            console.assert(what, msg);
        }
        else {
            console.error('FAILED ASSERTION', msg);
        }
    }
    return !!what;
}

function srvlog(msg, data, silent) {
    if (data && !(data instanceof Error)) {
        data = {
            udata: data
        };
    }
    if (!silent && d) {
        console.error(msg, data);
    }
    if (typeof window.onerror === 'function') {
        window.onerror(msg, '', data ? 1 : -1, 0, data || null);
    }
}

function oDestroy(obj) {
    if (window.d) {
        ASSERT(Object.isFrozen(obj) === false, 'Object already frozen...');
    }

    Object.keys(obj).forEach(function(memb) {
        if (obj.hasOwnProperty(memb)) {
            delete obj[memb];
        }
    });
    if (!oIsFrozen(obj)) {
        Object.defineProperty(obj, ":$:frozen:", {
            value: String(new Date()),
            writable: false
        });
    }

    if (window.d) {
        Object.freeze(obj);
    }
}

function oIsFrozen(obj) {
    return obj && typeof obj === 'object' && obj.hasOwnProperty(":$:frozen:");
}

/**
 *  Return a default callback for error handlign
 */
function dlError(text) {
    return function(e) {
        console.log(text + ' ' + e);
        alert(text + ' ' + e);
    };
}

/**
 *  Remove an element from an *array*
 */
function removeValue(array, value, can_fail) {
    var idx = array.indexOf(value);
    if (d) {
        if (!(can_fail || idx !== -1)) {
            console.warn('Unable to Remove Value ' + value, value);
        }
    }
    if (idx !== -1) {
        array.splice(idx, 1);
    }
    return idx !== -1;
}

function setTransferStatus(dl, status, ethrow, lock) {
    var id = dl && dlmanager.getGID(dl);
    var text = '' + status;
    if (text.length > 48) {
        text = text.substr(0, 48) + "\u2026";
    }
    if (page === 'download') {
        $('.download.error-icon').text(text);
        $('.download.error-icon').removeClass('hidden');
        $('.download.icons-block').addClass('hidden');
    }
    else {
        $('.transfer-table #' + id + ' td:eq(5)').text(text);
    }
    if (lock) {
        $('.transfer-table #' + id).attr('id', 'LOCKed_' + id);
    }
    if (d) {
        console.error(status);
    }
    if (ethrow) {
        throw status;
    }
}

function dlFatalError(dl, error, ethrow) {
    var m = 'This issue should be resolved ';
    if (ethrow === -0xDEADBEEF) {
        ethrow = false;
    }
    else if (navigator.webkitGetUserMedia) {
        m += 'exiting from Incognito mode.';
        msgDialog('warninga', l[1676], m, error);
    }
    else if (navigator.msSaveOrOpenBlob) {
        Later(browserDialog);
        m = l[1933];
        msgDialog('warninga', l[1676], m, error);
    }
    else if (dlMethod === FlashIO) {
        Later(browserDialog);
        m = l[1308];
        msgDialog('warninga', l[1676], m, error);
    }
    else {
        Later(firefoxDialog);
    }

    // Log the fatal error
    Soon(function() {
        error = String(Object(error).message || error).replace(/\s+/g, ' ').trim();

        srvlog('dlFatalError: ' + error.substr(0, 60) + (window.Incognito ? ' (Incognito)' : ''));
    });

    // Set transfer status and abort it
    setTransferStatus(dl, error, ethrow, true);
    dlmanager.abort(dl);
}

/**
 * Original: http://stackoverflow.com/questions/7317299/regex-matching-list-of-emoticons-of-various-type
 *
 * @param text
 * @returns {XML|string|void}
 * @constructor
 */
function RegExpEscape(text) {
    return text.replace(/[-[\]{}()*+?.,\\^$|#\s]/g, "\\$&");
}

function unixtimeToTimeString(timestamp) {
    var date = new Date(timestamp * 1000);
    return addZeroIfLenLessThen(date.getHours(), 2)
        + ":" + addZeroIfLenLessThen(date.getMinutes(), 2);
}

/**
 * Used in the callLoggerWrapper to generate dynamic colors depending on the textPrefix
 *
 * copyrights: http://stackoverflow.com/questions/9600295/automatically-change-text-color-to-assure-readability
 *
 * @param hexTripletColor
 * @returns {*}
 */
function invertColor(hexTripletColor) {
    var color = hexTripletColor;
    color = color.substring(1);           // remove #
    color = parseInt(color, 16);          // convert to integer
    color = 0xFFFFFF ^ color;             // invert three bytes
    color = color.toString(16);           // convert to hex
    color = ("000000" + color).slice(-6); // pad with leading zeros
    color = "#" + color;                  // prepend #
    return color;
}

/**
 * Simple wrapper function that will log all calls of `fnName`.
 * This function is intended to be used for dev/debugging/testing purposes only.
 *
 * @param ctx
 * @param fnName
 * @param loggerFn
 */
function callLoggerWrapper(ctx, fnName, loggerFn, textPrefix, parentLogger) {
    if (!window.d) {
        return;
    }

    var origFn = ctx[fnName];
    textPrefix = textPrefix || "missing-prefix";

    var logger = MegaLogger.getLogger(textPrefix + "[" + fnName + "]", {}, parentLogger);
    var logFnName = loggerFn === console.error ? "error" : "debug";

    if (ctx[fnName].haveCallLogger) { // recursion
        return;
    }
    ctx[fnName] = function() {
        // loggerFn.apply(console, [prefix1, prefix2, "Called: ", fnName, arguments]);
        logger[logFnName].apply(logger, ["(calling) arguments: "].concat(toArray.apply(null, arguments)));

        var res = origFn.apply(this, arguments);
        // loggerFn.apply(console, [prefix1, prefix2, "Got result: ", fnName, arguments, res]);
        logger[logFnName].apply(logger, ["(end call) arguments: "].concat(toArray.apply(null, arguments)).concat(["returned: ", res]));

        return res;
    };
    ctx[fnName].haveCallLogger = true; // recursion
}

/**
 * Simple Object instance call log helper
 * This function is intended to be used for dev/debugging/testing purposes only.
 *
 *
 * WARNING: This function will create tons of references in the window.callLoggerObjects & also may flood your console.
 *
 * @param ctx
 * @param [loggerFn] {Function}
 * @param [recursive] {boolean}
 */
function logAllCallsOnObject(ctx, loggerFn, recursive, textPrefix, parentLogger) {
    if (!window.d) {
        return;
    }
    loggerFn = loggerFn || console.debug;

    if (typeof parentLogger === "undefined") {
        var logger = new MegaLogger(textPrefix);
    }
    if (!window.callLoggerObjects) {
        window.callLoggerObjects = [];
    }

    $.each(ctx, function(k, v) {
        if (typeof v === "function") {
            callLoggerWrapper(ctx, k, loggerFn, textPrefix, parentLogger);
        }
        else if (typeof v === "object"
                && !$.isArray(v) && v !== null && recursive && !$.inArray(window.callLoggerObjects)) {
            window.callLoggerObjects.push(v);
            logAllCallsOnObject(v, loggerFn, recursive, textPrefix + ":" + k, parentLogger);
        }
    });
}

/**
 * Get an array with unique values
 * @param {Array} arr Array
 */
function array_unique(arr) {
    return arr.reduce(function(out, value) {
        if (out.indexOf(value) < 0) {
            out.push(value);
        }
        return out;
    }, []);
}

/**
 * Get a random value from an array
 * @param {Array} arr Array
 */
function array_random(arr) {
    return arr[rand(arr.length)];
}

/**
 * Simple method that will convert Mega user ids to base32 strings (that should be used when doing XMPP auth)
 *
 * @param handle {string} mega user id
 * @returns {string} base32 formatted user id to be used when doing xmpp auth
 */
function megaUserIdEncodeForXmpp(handle) {
    var s = base64urldecode(handle);
    return base32.encode(s);
}

/**
 * Simple method that will convert base32 strings -> Mega user ids
 *
 * @param handle {string} mega user id
 * @returns {string} base32 formatted user id to be used when doing xmpp auth
 */
function megaJidToUserId(jid) {
    var s = base32.decode(jid.split("@")[0]);
    return base64urlencode(s).replace(/=/g, "");
}

/**
 * Implementation of a string encryption/decryption.
 */
var stringcrypt = (function() {
    "use strict";

    /**
     * @description
     * Implementation of a string encryption/decryption.</p>
     */
    var ns = {};

    /**
     * Encrypts clear text data to an authenticated ciphertext, armoured with
     * encryption mode indicator and IV.
     *
     * @param plain {String}
     *     Plain data block as (unicode) string.
     * @param key {String}
     *     Encryption key as byte string.
     * @param [raw] {Boolean}
     *     Do not convert plain text to UTF-8 (default: false).
     * @returns {String}
     *     Encrypted data block as byte string, incorporating mode, nonce and MAC.
     */
    ns.stringEncrypter = function(plain, key, raw) {
        var mode = tlvstore.BLOCK_ENCRYPTION_SCHEME.AES_GCM_12_16;
        var plainBytes = raw ? plain : to8(plain);
        var cipher = tlvstore.blockEncrypt(plainBytes, key, mode, false);

        return cipher;
    };

    /**
     * Decrypts an authenticated cipher text armoured with a mode indicator and IV
     * to clear text data.
     *
     * @param cipher {String}
     *     Encrypted data block as byte string, incorporating mode, nonce and MAC.
     * @param key {String}
     *     Encryption key as byte string.
     * @param [raw] {Boolean}
     *     Do not convert plain text from UTF-8 (default: false).
     * @returns {String}
     *     Clear text as (unicode) string.
     */
    ns.stringDecrypter = function(cipher, key, raw) {

        var plain = tlvstore.blockDecrypt(cipher, key, false);

        return raw ? plain : from8(plain);
    };

    /**
     * Generates a new AES-128 key.
     *
     * @returns {string}
     *     Symmetric key as byte string.
     */
    ns.newKey = function() {

        var keyBytes = new Uint8Array(16);
        asmCrypto.getRandomValues(keyBytes);

        return asmCrypto.bytes_to_string(keyBytes);
    };

    return ns;
})();

/**
 * JS Implementation of MurmurHash3 (r136) (as of May 20, 2011)
 *
 * @author <a href="mailto:gary.court.gmail.com">Gary Court</a>
 * @see http://github.com/garycourt/murmurhash-js
 * @author <a href="mailto:aappleby.gmail.com">Austin Appleby</a>
 * @see http://sites.google.com/site/murmurhash/
 *
 * @param {string} key ASCII only
 * @param {number} seed Positive integer only
 * @return {number} 32-bit positive integer hash
 */
function MurmurHash3(key, seed) {
    var remainder, bytes, h1, h1b, c1, c1b, c2, c2b, k1, i;

    remainder = key.length & 3; // key.length % 4
    bytes = key.length - remainder;
    h1 = seed || 0xe6546b64;
    c1 = 0xcc9e2d51;
    c2 = 0x1b873593;
    i = 0;

    while (i < bytes) {
        k1 =
            ((key.charCodeAt(i) & 0xff)) |
            ((key.charCodeAt(++i) & 0xff) << 8) |
            ((key.charCodeAt(++i) & 0xff) << 16) |
            ((key.charCodeAt(++i) & 0xff) << 24);
        ++i;

        k1 = ((((k1 & 0xffff) * c1) + ((((k1 >>> 16) * c1) & 0xffff) << 16))) & 0xffffffff;
        k1 = (k1 << 15) | (k1 >>> 17);
        k1 = ((((k1 & 0xffff) * c2) + ((((k1 >>> 16) * c2) & 0xffff) << 16))) & 0xffffffff;

        h1 ^= k1;
        h1 = (h1 << 13) | (h1 >>> 19);
        h1b = ((((h1 & 0xffff) * 5) + ((((h1 >>> 16) * 5) & 0xffff) << 16))) & 0xffffffff;
        h1 = (((h1b & 0xffff) + 0x6b64) + ((((h1b >>> 16) + 0xe654) & 0xffff) << 16));
    }

    k1 = 0;

    switch (remainder) {
        case 3:
            k1 ^= (key.charCodeAt(i + 2) & 0xff) << 16;
        case 2:
            k1 ^= (key.charCodeAt(i + 1) & 0xff) << 8;
        case 1:
            k1 ^= (key.charCodeAt(i) & 0xff);

            k1 = (((k1 & 0xffff) * c1) + ((((k1 >>> 16) * c1) & 0xffff) << 16)) & 0xffffffff;
            k1 = (k1 << 15) | (k1 >>> 17);
            k1 = (((k1 & 0xffff) * c2) + ((((k1 >>> 16) * c2) & 0xffff) << 16)) & 0xffffffff;
            h1 ^= k1;
    }

    h1 ^= key.length;

    h1 ^= h1 >>> 16;
    h1 = (((h1 & 0xffff) * 0x85ebca6b) + ((((h1 >>> 16) * 0x85ebca6b) & 0xffff) << 16)) & 0xffffffff;
    h1 ^= h1 >>> 13;
    h1 = ((((h1 & 0xffff) * 0xc2b2ae35) + ((((h1 >>> 16) * 0xc2b2ae35) & 0xffff) << 16))) & 0xffffffff;
    h1 ^= h1 >>> 16;

    return h1 >>> 0;
}

/**
 *  Create a pool of workers, it returns a Queue object
 *  so it can be called many times and it'd be throttled
 *  by the queue
 */
function CreateWorkers(url, message, size) {
    size = size || 4
    var worker = [],
        instances = [];

    function handler(id) {
        return function(e) {
            message(this.context, e, function(r) {
                worker[id].busy = false; /* release worker */
                instances[id](r);
            });
        }
    }

    function create(i) {
        var w;

        try {
            w = new Worker(url);
        }
        catch (e) {
            msgDialog('warninga', '' + url, '' + e, location.hostname);
            throw e;
        }

        w.id = i;
        w.busy = false;
        w.postMessage = w.webkitPostMessage || w.postMessage;
        w.onmessage = handler(i);
        return w;
    }

    for (var i = 0; i < size; i++) {
        worker.push(null);
    }

    return new MegaQueue(function(task, done) {
        for (var i = 0; i < size; i++) {
            if (worker[i] === null) {
                worker[i] = create(i);
            }
            if (!worker[i].busy) {
                break;
            }
        }
        worker[i].busy = true;
        instances[i] = done;
        $.each(task, function(e, t) {
                if (e === 0) {
                    worker[i].context = t;
                }
                else if (t.constructor === Uint8Array && typeof MSBlobBuilder !== "function") {
                    worker[i].postMessage(t.buffer, [t.buffer]);
                }
                else {
                    worker[i].postMessage(t);
                }
            });
    }, size, url.split('/').pop().split('.').shift() + '-worker');
}

function mKeyDialog(ph, fl) {
    var promise = new MegaPromise();

    $('.new-download-buttons').addClass('hidden');
    $('.new-download-file-title').text(l[1199]);
    $('.new-download-file-icon').addClass(fileIcon({
        name: 'unknown.unknown'
    }));
    $('.fm-dialog.dlkey-dialog').removeClass('hidden');
    fm_showoverlay();

    $('.fm-dialog.dlkey-dialog input').rebind('keydown', function(e) {
        $('.fm-dialog.dlkey-dialog .fm-dialog-new-folder-button').addClass('active');
        if (e.keyCode === 13) {
            $('.fm-dialog.dlkey-dialog .fm-dialog-new-folder-button').click();
        }
    });

    $('.fm-dialog.dlkey-dialog .fm-dialog-new-folder-button').rebind('click', function(e) {

        // Trim the input from the user for whitespace, newlines etc on either end
        var key = $.trim($('.fm-dialog.dlkey-dialog input').val());

        if (key) {
            // Remove the ! from the key which is exported from the export dialog
            key = key.replace('!', '');

            var newHash = (fl ? '#F!' : '#!') + ph + '!' + key;

            if (location.hash !== newHash) {
                promise.resolve(key);

                fm_hideoverlay();
                $('.fm-dialog.dlkey-dialog').addClass('hidden');
                location.hash = newHash;
            }
        }
        else {
            promise.reject();
        }
    });
    $('.fm-dialog.dlkey-dialog .fm-dialog-close').rebind('click', function(e) {
        $('.fm-dialog.dlkey-dialog').addClass('hidden');
        fm_hideoverlay();
        promise.reject();
    });

    return promise;
}

function dcTracer(ctr) {
    var name = ctr.name,
        proto = ctr.prototype;
    for (var fn in proto) {
        if (proto.hasOwnProperty(fn) && typeof proto[fn] === 'function') {
            console.log('Tracing ' + name + '.' + fn);
            proto[fn] = (function(fn, fc) {
                fc.dbg = function() {
                    try {
                        console.log('Entering ' + name + '.' + fn,
                            this, '~####~', Array.prototype.slice.call(arguments));
                        var r = fc.apply(this, arguments);
                        console.log('Leaving ' + name + '.' + fn, r);
                        return r;
                    }
                    catch (e) {
                        console.error(e);
                    }
                };
                return fc.dbg;
            })(fn, proto[fn]);
        }
    }
}

function mSpawnWorker(url, nw) {
    if (!(this instanceof mSpawnWorker)) {
        return new mSpawnWorker(url, nw);
    }

    this.jid = 1;
    this.jobs = {};
    this.nworkers = nw = nw || 4;
    this.wrk = new Array(nw);
    this.token = mRandomToken('mSpawnWorker.' + url.split(".")[0]);

    while (nw--) {
        if (!(this.wrk[nw] = this.add(url))) {
            throw new Error(this.token.split("$")[0] + ' Setup Error');
        }
    }
}
mSpawnWorker.prototype = {
    process: function mSW_Process(data, callback, onerror) {
        if (!Array.isArray(data)) {
            var err = new Error("'data' must be an array");
            if (onerror) {
                return onerror(err);
            }
            throw err;
        }
        if (this.unreliably) {
            return onerror(0xBADF);
        }
        var nw = this.nworkers,
            l = Math.ceil(data.length / nw);
        var id = mRandomToken("mSWJobID" + this.jid++),
            idx = 0;
        var job = {
            done: 0,
            data: [],
            callback: callback
        };

        while (nw--) {
            job.data.push(data.slice(idx, idx += l));
        }
        if (onerror) {
            job.onerror = onerror;
        }
        this.jobs[id] = job;
        this.postNext();
    },
    postNext: function mSW_PostNext() {
        if (this.busy()) {
            return;
        }
        for (var id in this.jobs) {
            var nw = this.nworkers;
            var job = this.jobs[id],
                data;

            while (nw--) {
                if (!this.wrk[nw].working) {
                    data = job.data.shift();
                    if (data) {
                        this.wrk[nw].working = !0;
                        this.wrk[nw].postMessage({
                            data: data,
                            debug: !!window.d,
                            u_sharekeys: u_sharekeys,
                            u_privk: u_privk,
                            u_handle: u_handle,
                            u_k: u_k,
                            jid: id
                        });

                        if (d && job.data.length === this.nworkers - 1) {
                            console.time(id);
                        }
                    }
                }
            }
        }
    },
    busy: function() {
        var nw = this.nworkers;
        while (nw-- && this.wrk[nw].working);
        return nw === -1;
    },
    add: function mSW_Add(url) {
        var self = this,
            wrk;

        try {
            wrk = new Worker(url);
        }
        catch (e) {
            console.error(e);
            if (!window[this.token]) {
                window[this.token] = true;
                msgDialog('warninga', l[16], "Unable to launch " + url + " worker.", e);
            }
            return false;
        }

        wrk.onerror = function mSW_OnError(err) {
            console.error(err);
            if (!(self && self.wrk)) {
                return;
            }
            Soon(function() {
                throw err.message || err;
            });
            self.unreliably = true;
            var nw = self.nworkers;
            while (nw--) {
                if (self.wrk[nw]) {
                    self.wrk[nw].terminate();
                }
            }
            for (var id in self.jobs) {
                var job = self.jobs[id];
                if (job.onerror) {
                    job.onerror(err);
                }
            }
            if (!window[self.token]) {
                window[self.token] = true;
                if (err.filename) {
                    msgDialog('warninga',
                        "Worker Exception: " + url, err.message, err.filename + ":" + err.lineno);
                }
            }
            delete self.wrk;
            delete self.jobs;
            self = undefined;
        };

        wrk.onmessage = function mSW_OnMessage(ev) {
            if (ev.data[0] === 'console') {
                if (d) {
                    var args = ev.data[1];
                    args.unshift(self.token);
                    console.log.apply(console, args);
                }
                return;
            }
            if (d) {
                console.log(self.token, ev.data);
            }

            wrk.working = false;
            if (!self.done(ev.data)) {
                this.onerror(0xBADF);
            }
        };

        if (d) {
            console.log(this.token, 'Starting...');
        }

        wrk.postMessage = wrk.postMessage || wrk.webkitPostMessage;

        return wrk;
    },
    done: function mSW_Done(reply) {
        var job = this.jobs[reply.jid];
        if (!ASSERT(job, 'Invalid worker reply.')) {
            return false;
        }

        if (!job.result) {
            job.result = reply.result;
        }
        else {
            $.extend(job.result, reply.result);
        }

        if (reply.newmissingkeys) {
            job.newmissingkeys = newmissingkeys = true;
            $.extend(missingkeys, reply.missingkeys);
        }
        if (reply.rsa2aes) {
            $.extend(rsa2aes, reply.rsa2aes);
        }
        if (reply.u_sharekeys) {
            $.extend(u_sharekeys, reply.u_sharekeys);
        }
        if (reply.rsasharekeys) {
            $.extend(rsasharekeys, reply.rsasharekeys);
        }

        Soon(this.postNext.bind(this));
        if (++job.done === this.nworkers) {
            if (d) {
                console.timeEnd(reply.jid);
            }

            // Don't report `newmissingkeys` unless there are *new* missing keys
            if (job.newmissingkeys) {
                try {
                    var keys = Object.keys(missingkeys).sort();
                    var hash = MurmurHash3(JSON.stringify(keys));
                    var prop = u_handle + '_lastMissingKeysHash';

                    if (localStorage[prop] !== hash) {
                        localStorage[prop] = hash;
                    }
                    else {
                        job.newmissingkeys = false;
                    }
                }
                catch (ex) {
                    console.error(ex);
                }
            }

            delete this.jobs[reply.jid];
            job.callback(job.result, job);
        }

        return true;
    }
};

function mRandomToken(pfx) {
    return (pfx || '!') + '$' + (Math.random() * Date.now()).toString(36);
}

function str_mtrunc(str, len) {
    if (!len) {
        len = 35;
    }
    if (len > (str || '').length) {
        return str;
    }
    var p1 = Math.ceil(0.60 * len),
        p2 = Math.ceil(0.30 * len);
    return str.substr(0, p1) + '\u2026' + str.substr(-p2);
}

function setupTransferAnalysis() {
    if ($.mTransferAnalysis) {
        return;
    }
    var PROC_INTERVAL = 4.2 * 60 * 1000;
    var logger = MegaLogger.getLogger('TransferAnalysis');

    var prev = {},
        tlen = {},
        time = {},
        chunks = {};
    $.mTransferAnalysis = setInterval(function() {
        if (uldl_hold || dlmanager.isOverQuota) {
            prev = {};
        }
        else if ($.transferprogress) {
            var tp = $.transferprogress;

            for (var i in tp) {
                if (tp.hasOwnProperty(i)) {
                    var currentlyTransfered = tp[i][0];
                    var totalToBeTransfered = tp[i][1];
                    var currenTransferSpeed = tp[i][2];

                    var finished = (currentlyTransfered === totalToBeTransfered);

                    if (finished) {
                        logger.info('Transfer "%s" has finished. \uD83D\uDC4D', i);
                        continue;
                    }

                    var transfer = Object(GlobalProgress[i]);

                    if (transfer.paused || !transfer.started) {
                        logger.info('Transfer "%s" is not active.', i, transfer);
                        continue;
                    }

                    if (prev[i] && prev[i] === currentlyTransfered) {
                        var type = (i[0] === 'u'
                            ? 'Upload'
                            : (i[0] === 'z' ? 'ZIP' : 'Download'));

                        srvlog(type + ' transfer seems stuck.');

                        logger.warn('Transfer "%s" had no progress for the last minutes...', i, transfer);
                    }
                    else {
                        logger.info('Transfer "%s" is in progress... %d% completed', i,
                            Math.floor(currentlyTransfered / totalToBeTransfered * 100));

                        time[i] = Date.now();
                        tlen[i] = Math.max(tlen[i] | 0, currentlyTransfered);
                        prev[i] = currentlyTransfered;
                    }
                }
            }
        }
    }, PROC_INTERVAL);
}

function percent_megatitle() {
    var dl_r = 0,
        dl_t = 0,
        ul_r = 0,
        ul_t = 0,
        tp = $.transferprogress || {},
        dl_s = 0,
        ul_s = 0,
        zips = {},
        d_deg = 0,
        u_deg = 0;

    for (var i in dl_queue) {
        if (dl_queue.hasOwnProperty(i)) {
            var q = dl_queue[i];
            var t = q && tp[q.zipid ? 'zip_' + q.zipid : 'dl_' + q.id];

            if (t) {
                dl_r += t[0];
                dl_t += t[1];
                if (!q.zipid || !zips[q.zipid]) {
                    if (q.zipid) {
                        zips[q.zipid] = 1;
                    }
                    dl_s += t[2];
                }
            }
            else {
                dl_t += q && q.size || 0;
            }
        }
    }

    for (var i in ul_queue) {
        if (ul_queue.hasOwnProperty(i)) {
            var t = tp['ul_' + ul_queue[i].id]

            if (t) {
                ul_r += t[0];
                ul_t += t[1];
                ul_s += t[2];
            }
            else {
                ul_t += ul_queue[i].size || 0;
            }
        }
    }
    if (dl_t) {
        dl_t += tp['dlc'] || 0;
        dl_r += tp['dlc'] || 0
    }
    if (ul_t) {
        ul_t += tp['ulc'] || 0;
        ul_r += tp['ulc'] || 0
    }

    var x_ul = Math.floor(ul_r / ul_t * 100) || 0,
        x_dl = Math.floor(dl_r / dl_t * 100) || 0

    if (dl_t && ul_t) {
        t = ' \u2191 ' + x_dl + '% \u2193 ' + x_ul + '%';
    }
    else if (dl_t) {
        t = ' ' + x_dl + '%';
    }
    else if (ul_t) {
        t = ' ' + x_ul + '%';
    }
    else {
        t = '';
        $.transferprogress = {};
    }

    d_deg = 360 * x_dl / 100;
    u_deg = 360 * x_ul / 100;
    if (d_deg <= 180) {
        $('.download .nw-fm-chart0.right-c p').css('transform', 'rotate(' + d_deg + 'deg)');
        $('.download .nw-fm-chart0.left-c p').css('transform', 'rotate(0deg)');
    }
    else {
        $('.download .nw-fm-chart0.right-c p').css('transform', 'rotate(180deg)');
        $('.download .nw-fm-chart0.left-c p').css('transform', 'rotate(' + (d_deg - 180) + 'deg)');
    }
    if (u_deg <= 180) {
        $('.upload .nw-fm-chart0.right-c p').css('transform', 'rotate(' + u_deg + 'deg)');
        $('.upload .nw-fm-chart0.left-c p').css('transform', 'rotate(0deg)');
    }
    else {
        $('.upload .nw-fm-chart0.right-c p').css('transform', 'rotate(180deg)');
        $('.upload .nw-fm-chart0.left-c p').css('transform', 'rotate(' + (u_deg - 180) + 'deg)');
    }

    megatitle(t);
}

function hostname(url) {
    if (d) {
        ASSERT(url && /^http/.test(url), 'Invalid URL passed to hostname() -> ' + url);
    }
    url = ('' + url).match(/https?:\/\/([^.]+)/);
    return url && url[1];
}

// Quick hack for sane average speed readings
function bucketspeedometer(initialp) {
    return {
        interval: 200,
        num: 300,
        prevp: initialp,
        h: {},
        progress: function(p) {
            var now, min, oldest;
            var total;
            var t;

            now = NOW();
            now -= now % this.interval;

            this.h[now] = (this.h[now] || 0) + p - this.prevp;
            this.prevp = p;

            min = now - this.interval * this.num;

            oldest = now;
            total = 0;

            for (t in this.h) {
                if (t < min) {
                    delete this.h.bt;
                }
                else {
                    if (t < oldest) {
                        oldest = t;
                    }
                    total += this.h[t];
                }
            }

            if (now - oldest < 1000) {
                return 0;
            }

            p = 1000 * total / (now - oldest);

            // protect against negative returns due to repeated chunks etc.
            return p > 0 ? p : 0;
        }
    }
}

function moveCursortoToEnd(el) {
    if (typeof el.selectionStart === "number") {
        el.selectionStart = el.selectionEnd = el.value.length;
    }
    else if (typeof el.createTextRange !== "undefined") {
        el.focus();
        var range = el.createTextRange();
        range.collapse(false);
        range.select();
    }
    $(el).focus();
}

function asyncApiReq(data) {
    var $promise = new MegaPromise();
    api_req(data, {
        callback: function(r) {
            if (typeof r === 'number') {
                $promise.reject.apply($promise, arguments);
            }
            else {
                $promise.resolve.apply($promise, arguments);
            }
        }
    });

    //TODO: fail case?! e.g. the exp. backoff failed after waiting for X minutes??

    return $promise;
}

// Returns pixels position of element relative to document (top left corner) OR to the parent (IF the parent and the
// target element are both with position: absolute)
function getHtmlElemPos(elem, n) {
    var xPos = 0;
    var yPos = 0;
    var sl, st, cl, ct;
    var pNode;
    while (elem) {
        pNode = elem.parentNode;
        sl = 0;
        st = 0;
        cl = 0;
        ct = 0;
        if (pNode && pNode.tagName && !/html|body/i.test(pNode.tagName)) {
            if (typeof n === 'undefined') // count this in, except for overflow huge menu
            {
                sl = elem.scrollLeft;
                st = elem.scrollTop;
            }
            cl = elem.clientLeft;
            ct = elem.clientTop;
            xPos += (elem.offsetLeft - sl + cl);
            yPos += (elem.offsetTop - st - ct);
        }
        elem = elem.offsetParent;
    }
    return {
        x: xPos,
        y: yPos
    };
}

function disableDescendantFolders(id, pref) {
    var folders = [];
    for (var i in M.c[id]) {
        if (M.d[i] && M.d[i].t === 1 && M.d[i].name) {
            folders.push(M.d[i]);
        }
    }
    for (var i in folders) {
        var sub = false;
        var fid = folders[i].h;

        for (var h in M.c[fid]) {
            if (M.d[h] && M.d[h].t) {
                sub = true;
                break;
            }
        }
        $(pref + fid).addClass('disabled');
        if (sub) {
            this.disableDescendantFolders(fid, pref);
        }
    }

    return true;
}

function obj_values(obj) {
    var vals = [];

    Object.keys(obj).forEach(function(memb) {
        if (obj.hasOwnProperty(memb)) {
            vals.push(obj[memb]);
        }
    });

    return vals;
}

function _wrapFnWithBeforeAndAfterEvents(fn, eventSuffix, dontReturnPromises) {
    var logger = MegaLogger.getLogger("beforeAfterEvents: " + eventSuffix);

    return function() {
        var self = this;
        var args = toArray.apply(null, arguments);

        var event = new $.Event("onBefore" + eventSuffix);
        self.trigger(event, args);

        if (event.isPropagationStopped()) {
            logger.debug("Propagation stopped for event: ", event);
            if (dontReturnPromises) {
                return false;
            }
            else {
                return MegaPromise.reject("Propagation stopped by onBefore" + eventSuffix);
            }

        }
        if (typeof event.returnedValue !== "undefined") {
            args = event.returnedValue;
        }

        var returnedValue = fn.apply(self, args);

        var done = function() {
            var event2 = new $.Event("onAfter" + eventSuffix);
            self.trigger(event2, args.concat(returnedValue));

            if (event2.isPropagationStopped()) {
                logger.debug("Propagation stopped for event: ", event);
                if (dontReturnPromises) {
                    return false;
                }
                else {
                    return MegaPromise.reject("Propagation stopped by onAfter" + eventSuffix);
                }
            }
        };

        if (returnedValue && returnedValue.then) {
            returnedValue.then(function() {
                done();
            });
        }
        else {
            done();
        }

        return returnedValue;
    }
}

function hex2bin(hex) {
    var bytes = [];

    for (var i = 0; i < hex.length - 1; i += 2) {
        bytes.push(parseInt(hex.substr(i, 2), 16));
    }

    return String.fromCharCode.apply(String, bytes);
}

/**
 * Detects if Flash is enabled or disabled in the user's browser
 * From http://stackoverflow.com/a/20095467
 * @returns {Boolean}
 */
function flashIsEnabled() {

    var flashEnabled = false;

    try {
        var flashObject = new ActiveXObject('ShockwaveFlash.ShockwaveFlash');
        if (flashObject) {
            flashEnabled = true;
        }
    }
    catch (e) {
        if (navigator.mimeTypes
                && (navigator.mimeTypes['application/x-shockwave-flash'] !== undefined)
                && (navigator.mimeTypes['application/x-shockwave-flash'].enabledPlugin)) {
            flashEnabled = true;
        }
    }

    return flashEnabled;
}

/**
 * Gets the current base URL of the page (protocol + hostname) e.g. If on beta.mega.nz it will return https://beta.mega.nz.
 * If on the browser extension it will return the default https://mega.nz. If on localhost it will return https://mega.nz.
 * This can be used to create external links, for example file downloads https://mega.nz/#!qRN33YbK!o4Z76qDqPbiK2G0I...
 * @returns {String}
 */
function getBaseUrl() {
    return 'https://' + (((location.protocol === 'https:') && location.host) || 'mega.nz');
}

/**
 * Like getBaseUrl(), but suitable for extensions to point to internal resources.
 * This should be the same than `bootstaticpath + urlrootfile` except that may differ
 * from a public entry point (Such as the Firefox extension and its mega: protocol)
 * @returns {string}
 */
function getAppBaseUrl() {
    var l = location;
    return (l.origin !== 'null' && l.origin || (l.protocol + '//' + l.hostname)) + l.pathname;
}

/**
 * http://stackoverflow.com/a/16344621/402133
 *
 * @param ms
 * @returns {string}
 */
function ms2Time(ms) {
    var secs = ms / 1000;
    ms = Math.floor(ms % 1000);
    var minutes = secs / 60;
    secs = Math.floor(secs % 60);
    var hours = minutes / 60;
    minutes = Math.floor(minutes % 60);
    hours = Math.floor(hours % 24);
    return hours + ":" + minutes + ":" + secs;
}

function secToDuration(s, sep) {
    var dur = ms2Time(s * 1000).split(":");
    var durStr = "";
    sep = sep || ", ";
    if (!secToDuration.regExp) { //regexp compile cache
        secToDuration.regExp = {};
    }

    if (!secToDuration.regExp[sep]) {
        secToDuration.regExp[sep] = new RegExp("" + sep + "$");
    }

    for (var i = 0; i < dur.length; i++) {
        var unit;
        var v = dur[i];
        if (v === "0") {
            if (durStr.length !== 0 && i !== 0) {
                continue;
            }
            else if (i < 2) {
                continue;
            }
        }

        if (i === 0) {
            unit = v !== 1 ? "hours" : "hour";
        }
        else if (i === 1) {
            unit = v !== 1 ? "minutes" : "minute";
        }
        else if (i === 2) {
            unit = v !== 1 ? "seconds" : "second";
        }
        else {
            throw new Error("this should never happen.");
        }

        durStr += v + " " + unit + sep;
    }

    return durStr.replace(secToDuration.regExp[sep], "");
}

function generateAnonymousReport() {
    var $promise = new MegaPromise();
    var report = {};
    report.ua = navigator.userAgent;
    report.ut = u_type;
    report.pbm = !!window.Incognito;
    report.io = window.dlMethod && dlMethod.name;
    report.sb = +('' + $('script[src*="secureboot"]').attr('src')).split('=').pop();
    report.tp = $.transferprogress;
    if (!megaChatIsReady) {
        report.karereState = '#disabled#';
    }
    else {
        report.karereState = megaChat.karere.getConnectionState();
        report.karereCurrentConnRetries = megaChat.karere._connectionRetries;
        report.myPresence = megaChat.karere.getPresence(megaChat.karere.getJid());
        report.karereServer = megaChat.karere.connection.service;
        report.numOpenedChats = Object.keys(megaChat.chats).length;
        report.haveRtc = megaChat.rtc ? true : false;
        if (report.haveRtc) {
            report.rtcStatsAnonymousId = megaChat.rtc.ownAnonId;
        }
    }

    var chatStates = {};
    var userAnonMap = {};
    var userAnonIdx = 0;
    var roomUniqueId = 0;
    var roomUniqueIdMap = {};

    if (megaChatIsReady && megaChat.chats) {
        megaChat.chats.forEach(function (v, k) {
            var participants = v.getParticipants();

            participants.forEach(function (v, k) {
                var cc = megaChat.getContactFromJid(v);
                if (cc && cc.u && !userAnonMap[cc.u]) {
                    userAnonMap[cc.u] = {
                        anonId: userAnonIdx++ + rand(1000),
                        pres: megaChat.karere.getPresence(v)
                    };
                }
                participants[k] = cc && cc.u ? userAnonMap[cc.u] : v;
            });

            var r = {
                'roomUniqueId': roomUniqueId,
                'roomState': v.getStateAsText(),
                'roomParticipants': participants
            };

            chatStates[roomUniqueId] = r;
            roomUniqueIdMap[k] = roomUniqueId;
            roomUniqueId++;
        });

        if (report.haveRtc) {
            Object.keys(megaChat.plugins.callManager.callSessions).forEach(function (k) {
                var v = megaChat.plugins.callManager.callSessions[k];

                var r = {
                    'callStats': v.callStats,
                    'state': v.state
                };

                var roomIdx = roomUniqueIdMap[v.room.roomJid];
                if (!roomIdx) {
                    roomUniqueId += 1; // room which was closed, create new tmp id;
                    roomIdx = roomUniqueId;
                }
                if (!chatStates[roomIdx]) {
                    chatStates[roomIdx] = {};
                }
                if (!chatStates[roomIdx].callSessions) {
                    chatStates[roomIdx].callSessions = [];
                }
                chatStates[roomIdx].callSessions.push(r);
            });
        };

        report.chatRoomState = chatStates;
    };

    if (is_chrome_firefox) {
        report.mo = mozBrowserID + '::' + is_chrome_firefox + '::' + mozMEGAExtensionVersion;
    }

    var apireqHaveBackOffs = {};
    apixs.forEach(function(v, k) {
        if (v.backoff > 0) {
            apireqHaveBackOffs[k] = v.backoff;
        }
    });

    if (Object.keys(apireqHaveBackOffs).length > 0) {
        report.apireqbackoffs = apireqHaveBackOffs;
    }

    report.hadLoadedRsaKeys = u_authring.RSA && Object.keys(u_authring.RSA).length > 0;
    report.hadLoadedEd25519Keys = u_authring.Ed25519 && Object.keys(u_authring.Ed25519).length > 0;
    report.totalDomElements = $("*").length;
    report.totalScriptElements = $("script").length;

    report.totalD = Object.keys(M.d).length;
    report.totalU = M.u.size();
    report.totalC = Object.keys(M.c).length;
    report.totalIpc = Object.keys(M.ipc).length;
    report.totalOpc = Object.keys(M.opc).length;
    report.totalPs = Object.keys(M.ps).length;
    report.l = lang;
    report.scrnSize = window.screen.availWidth + "x" + window.screen.availHeight;

    if (typeof window.devicePixelRatio !== 'undefined') {
        report.pixRatio = window.devicePixelRatio;
    }

    try {
        report.perfTiming = JSON.parse(JSON.stringify(window.performance.timing));
        report.memUsed = window.performance.memory.usedJSHeapSize;
        report.memTotal = window.performance.memory.totalJSHeapSize;
        report.memLim = window.performance.memory.jsHeapSizeLimit;
    }
    catch (e) {}

    report.jslC = jslcomplete;
    report.jslI = jsli;
    report.scripts = {};
    report.host = window.location.host;

    var promises = [];

    $('script').each(function() {
        var self = this;
        var src = self.src.replace(window.location.host, "$current");
        if (is_chrome_firefox) {
            if (!promises.length) {
                promises.push(MegaPromise.resolve());
            }
            report.scripts[self.src] = false;
            return;
        }
        promises.push(
            $.ajax({
                url: self.src,
                dataType: "text"
            })
            .done(function(r) {
                report.scripts[src] = [
                        MurmurHash3(r, 0x4ef5391a),
                        r.length
                    ];
            })
            .fail(function(r) {
                report.scripts[src] = false;
            })
        );
    });

    report.version = null; // TODO: how can we find this?

    MegaPromise.allDone(promises)
        .done(function() {
            $promise.resolve(report);
        })
        .fail(function() {
            $promise.resolve(report)
        });

    return $promise;
}

function __(s) { //TODO: waiting for @crodas to commit the real __ code.
    return s;
}

function MegaEvents() {}
MegaEvents.prototype.trigger = function(name, args) {
    if (!(this._events && this._events.hasOwnProperty(name))) {
        return false;
    }

    if (d > 1) {
        console.log(' >>> Triggering ' + name, this._events[name].length, args);
    }

    args = args || []
    var done = 0,
        evs = this._events[name];
    for (var i in evs) {
        try {
            evs[i].apply(null, args);
        }
        catch (ex) {
            console.error(ex);
        }
        ++done;
    }
    return done;
};
MegaEvents.prototype.on = function(name, callback) {
    if (!this._events) {
        this._events = {};
    }
    if (!this._events.hasOwnProperty(name)) {
        this._events[name] = [];
    }
    this._events[name].push(callback);
    return this;
};

(function(scope) {
    var MegaAnalytics = function(id) {
        this.loggerId = id;
        this.sessionId = makeid(16);
    };
    MegaAnalytics.prototype.log = function(c, e, data) {

        data = data || {};
        data = $.extend(
            true, {}, {
                'aid': this.sessionId,
                'lang': typeof lang !== 'undefined' ? lang : null,
                'browserlang': navigator.language,
                'u_type': typeof u_type !== 'undefined' ? u_type : null
            },
            data
        );

        var msg = JSON.stringify({
            'c': c,
            'e': e,
            'data': data
        });

        if (d) {
            console.log("megaAnalytics: ", c, e, data);
        }
        if (window.location.toString().indexOf("mega.dev") !== -1) {
            return;
        }
        api_req({
            a: 'log',
            e: this.loggerId,
            m: msg
        }, {});
    };
    scope.megaAnalytics = new MegaAnalytics(99999);
})(this);


function constStateToText(enumMap, state) {
    var txt = false;
    $.each(enumMap, function(k, v) {
        if (state == v) {
            txt = k;

            return false; // break
        }
    });

    return txt === false ? "(not found: " + state + ")" : txt;
};

/**
 * Helper function that will do some assert()s to guarantee that the new state is correct/allowed
 *
 * @param currentState
 * @param newState
 * @param allowedStatesMap
 * @param enumMap
 * @throws AssertionError
 */
function assertStateChange(currentState, newState, allowedStatesMap, enumMap) {
    var checksAvailable = allowedStatesMap[currentState];
    var allowed = false;
    if (checksAvailable) {
        checksAvailable.forEach(function(allowedState) {
            if (allowedState === newState) {
                allowed = true;
                return false; // break;
            }
        });
    }
    if (!allowed) {
        assert(
            false,
            'State change from: ' + constStateToText(enumMap, currentState) + ' to ' +
            constStateToText(enumMap, newState) + ' is not in the allowed state transitions map.'
        );
    }
}

/**
 * execCommandUsable
 *
 * Native browser 'copy' command using execCommand('copy').
 * Supported by Chrome42+, FF41+, IE9+, Opera29+
 * @returns {Boolean}
 */
mega.utils.execCommandUsable = function() {
    var result;

    try {
        result = document.execCommand('copy');
    }
    catch (ex) {}

    return result === false;
};

/**
 * Utility that will return a sorting function (can compare numbers OR strings, depending on the data stored in the
 * obj), that can sort an array of objects.
 * @param key {String|Function} the name of the property that will be used for the sorting OR a func that will return a
 * dynamic value for the object
 * @param [order] {Number} 1 for asc, -1 for desc sorting
 * @returns {Function}
 */
mega.utils.sortObjFn = function(key, order) {
    if (!order) {
        order = 1;
    }

    return function(a, b, tmpOrder) {
        var currentOrder = tmpOrder ? tmpOrder : order;

        if ($.isFunction(key)) {
            a = key(a);
            b = key(b);
        }
        else {
            a = a[key];
            b = b[key];
        }

        if (typeof a == 'string' && typeof b == 'string') {
            return a.localeCompare(b) * currentOrder;
        }
        else if (typeof a == 'string' && typeof b == 'undefined') {
            return 1 * currentOrder;
        }
        else if (typeof a == 'undefined' && typeof b == 'string') {
            return -1 * currentOrder;
        }
        else if (typeof a == 'number' && typeof b == 'undefined') {
            return 1 * currentOrder;
        }
        else if (typeof a == 'undefined' && typeof b == 'number') {
            return -1 * currentOrder;
        }
        else if (typeof a == 'number' && typeof b == 'number') {
            var _a = a || 0;
            var _b = b || 0;
            if (_a > _b) {
                return 1 * currentOrder;
            }
            if (_a < _b) {
                return -1 * currentOrder;
            } else {
                return 0;
            }
        }
        else return 0;
    }
};

/**
 * Promise-based XHR request
 * @param {Mixed} aURLOrOptions URL or options
 * @param {Mixed} aData         data to send, optional
 */
mega.utils.xhr = function megaUtilsXHR(aURLOrOptions, aData) {
    /* jshint -W074 */
    var xhr;
    var url;
    var method;
    var options;
    var promise = new MegaPromise();

    if (typeof aURLOrOptions === 'object') {
        options = aURLOrOptions;
        url = options.url;
    }
    else {
        options = {};
        url = aURLOrOptions;
    }
    aURLOrOptions = undefined;

    aData = options.data || aData;
    method = options.method || (aData && 'POST') || 'GET';

    xhr = getxhr();

    if (typeof options.prepare === 'function') {
        options.prepare(xhr);
    }

    xhr.onloadend = function(ev) {
        if (this.status === 200) {
            promise.resolve(ev, this.response);
        }
        else {
            promise.reject(ev);
        }
    };

    try {
        if (d) {
            MegaLogger.getLogger('muXHR').info(method + 'ing', url, options, aData);
        }
        xhr.open(method, url);

        if (options.type) {
            xhr.responseType = options.type;
            if (xhr.responseType !== options.type) {
                xhr.abort();
                throw new Error('Unsupported responseType');
            }
        }

        if (typeof options.beforeSend === 'function') {
            options.beforeSend(xhr);
        }

        if (is_chrome_firefox) {
            xhr.setRequestHeader('Origin', getBaseUrl(), false);
        }

        xhr.send(aData);
    }
    catch (ex) {
        promise.reject(ex);
    }

    xhr = options = undefined;

    return promise;
};

/**
 *  Retrieve a call stack
 *  @return {String}
 */
mega.utils.getStack = function megaUtilsGetStack() {
    var stack;

    if (is_chrome_firefox) {
        stack = Components.stack.formattedStack;
    }

    if (!stack) {
        stack = (new Error()).stack;

        if (!stack) {
            try {
                throw new Error();
            }
            catch(e) {
                stack = e.stack;
            }
        }
    }

    return stack;
};

/**
 *  Check whether there are pending transfers.
 *
 *  @return {Boolean}
 */
mega.utils.hasPendingTransfers = function megaUtilsHasPendingTransfers() {
    return ((fminitialized && ulmanager.isUploading) || dlmanager.isDownloading);
};

/**
 *  Abort all pending transfers.
 *
 *  @return {Promise}
 *          Resolved: Transfers were aborted
 *          Rejected: User canceled confirmation dialog
 *
 *  @details This needs to be used when an operation requires that
 *           there are no pending transfers, such as a logout.
 */
mega.utils.abortTransfers = function megaUtilsAbortTransfers() {
    var promise = new MegaPromise();

    if (!mega.utils.hasPendingTransfers()) {
        promise.resolve();
    }
    else {
        msgDialog('confirmation', l[967], l[377] + ' ' + l[507] + '?', false, function(doIt) {
            if (doIt) {
                if (dlmanager.isDownloading) {
                    dlmanager.abort(null);
                }
                if (ulmanager.isUploading) {
                    ulmanager.abort(null);
                }

                mega.utils.resetUploadDownload();
                loadingDialog.show();
                var timer = setInterval(function() {
                    if (!mega.utils.hasPendingTransfers()) {
                        clearInterval(timer);
                        promise.resolve();
                    }
                }, 350);
            }
            else {
                promise.reject();
            }
        });
    }

    return promise;
};

/**
 * On transfers completion cleanup
 */
mega.utils.resetUploadDownload = function megaUtilsResetUploadDownload() {
    if (!ul_queue.some(isQueueActive)) {
        ul_queue = new UploadQueue();
        ulmanager.isUploading = false;
        ASSERT(ulQueue._running === 0, 'ulQueue._running inconsistency on completion');
        ulQueue._pending = [];
    }
    if (!dl_queue.some(isQueueActive)) {
        dl_queue = new DownloadQueue();
        dlmanager.isDownloading = false;

        delay.cancel('overquota:retry');
        delay.cancel('overquota:uqft');

        dlmanager._quotaPushBack = {};
        dlmanager._dlQuotaListener = [];
    }

    if (!dlmanager.isDownloading && !ulmanager.isUploading) {
        clearTransferXHRs(); /* destroy all xhr */

        $('.transfer-pause-icon').addClass('disabled');
        $('.nw-fm-left-icon.transfers').removeClass('transfering');
        $('.transfers .nw-fm-percentage li p').css('transform', 'rotate(0deg)');
        M.tfsdomqueue = {};
        GlobalProgress = {};
        delete $.transferprogress;
        fm_tfsupdate();
        if ($.mTransferAnalysis) {
            clearInterval($.mTransferAnalysis);
            delete $.mTransferAnalysis;
        }
        $('.transfer-panel-title').html(l[104]);
    }

    if (d) {
        dlmanager.logger.info("resetUploadDownload", ul_queue.length, dl_queue.length);
    }

    fm_tfsupdate();
    Later(percent_megatitle);
};

/**
 *  Reload the site cleaning databases & session/localStorage.
 *
 *  Under non-activated/registered accounts this
 *  will perform a former normal cloud reload.
 */
mega.utils.reload = function megaUtilsReload() {
    function _reload() {
        var u_sid = u_storage.sid,
            u_key = u_storage.k,
            privk = u_storage.privk,
            debug = !!u_storage.d;

        localStorage.clear();
        sessionStorage.clear();

        u_storage.sid = u_sid;
        u_storage.privk = privk;
        u_storage.k = u_key;
        u_storage.wasloggedin = true;

        if (debug) {
            u_storage.d = 1;
            u_storage.minLogLevel = 0;
            if (location.host !== 'mega.nz') {
                u_storage.dd = true;
                if (!is_extension) {
                    u_storage.jj = true;
                }
            }
        }

        location.reload(true);
    }

    if (u_type !== 3) {
        stopsc();
        stopapi();
        if (typeof mDB === 'object' && !pfid) {
            mDBreload();
        }
        else {
            loadfm(true);
        }
    }
    else {
        // Show message that this operation will destroy the browser cache and reload the data stored by MEGA
        msgDialog('confirmation', l[761], l[7713], l[6994], function(doIt) {
            if (doIt) {
                var reload = function() {
                    if (mBroadcaster.crossTab.master) {
                        mega.utils.abortTransfers().then(function() {
                            loadingDialog.show();
                            stopsc();
                            stopapi();

                            MegaPromise.allDone([
                                MegaDB.dropAllDatabases(/*u_handle*/),
                                mega.utils.clearFileSystemStorage()
                            ]).then(function(r) {
                                    console.debug('megaUtilsReload', r);
                                    _reload();
                                });
                        });
                    }
                };
                if (!mBroadcaster.crossTab.master || mBroadcaster.crossTab.slaves.length) {
                    msgDialog('warningb', l[882], l[7157], 0, reload);
                }
                else {
                    reload();
                }
            }
        });
    }
};

/**
 * Clear the data on FileSystem storage.
 *
 * mega.utils.clearFileSystemStorage().always(console.debug.bind(console));
 */
mega.utils.clearFileSystemStorage = function megaUtilsClearFileSystemStorage() {
    function _done(status) {
        if (promise) {
            if (status !== 0x7ffe) {
                promise.reject(status);
            }
            else {
                promise.resolve();
            }
            promise = undefined;
        }
    }

    if (is_chrome_firefox || !window.requestFileSystem) {
        return MegaPromise.resolve();
    }

    setTimeout(function() {
        _done();
    }, 4000);

    var promise = new MegaPromise();

    (function _clear(storagetype) {
        function onInitFs(fs) {
            var dirReader = fs.root.createReader();
            dirReader.readEntries(function (entries) {
                for (var i = 0, entry; entry = entries[i]; ++i) {
                    if (entry.isDirectory && entry.name === 'mega') {
                        console.debug('Cleaning storage...', entry);
                        entry.removeRecursively(_next.bind(null, 0x7ffe), _next);
                        break;
                    }
                }
            });
        }
        function _next(status) {
            if (storagetype === 0) {
                _clear(1);
            }
            else {
                _done(status);
            }
        }
        window.requestFileSystem(storagetype, 1024, onInitFs, _next);
    })(0);

    return promise;
};

/**
 * Neuter an ArrayBuffer
 * @param {Mixed} ab ArrayBuffer/TypedArray
 */
mega.utils.neuterArrayBuffer = function neuter(ab) {
    if (!(ab instanceof ArrayBuffer)) {
        ab = ab && ab.buffer;
    }
    try {
        if (typeof ArrayBuffer.transfer === 'function') {
            ArrayBuffer.transfer(ab, 0); // ES7
        }
        else {
            if (!neuter.dataWorker) {
                neuter.dataWorker = new Worker("data:application/javascript,var%20d%3B");
            }
            neuter.dataWorker.postMessage(ab, [ab]);
        }
        if (ab.byteLength !== 0) {
            throw new Error('Silently failed! -- ' + ua);
        }
    }
    catch (ex) {
        if (d) {
            console.warn('Cannot neuter ArrayBuffer', ab, ex);
        }
    }
};

/**
 * Resources loader through our secureboot mechanism
 * @param {...*} var_args  Resources to load, either plain filenames or jsl2 members
 * @return {MegaPromise}
 */
mega.utils.require = function megaUtilsRequire() {
    var files = [];

    toArray.apply(null, arguments).forEach(function(file) {

        // If a plain filename, inject it into jsl2
        // XXX: Likely this will have a conflict with our current build script
        if (!jsl2[file]) {
            var filename = file.replace(/^.*\//, '');
            var extension = filename.split('.').pop().toLowerCase();
            var name = filename.replace(/\./g, '_');
            var type;
            var result;

            if (extension === 'html') {
                type = 0;
            }
            else if (extension === 'js') {
                type = 1;
            }
            else if (extension === 'css') {
                type = 2;
            }

            jsl2[name] = { f: file, n: name, j: type };
            file = name;
        }

        if (!jsl_loaded[jsl2[file].n]) {
            files.push(jsl2[file]);
        }
    });

    if (files.length === 0) {
        // Everything is already loaded
        return MegaPromise.resolve();
    }

    Array.prototype.push.apply(jsl, files);

    var promise = new MegaPromise();
    silent_loading = function() {
        promise.resolve();
    };
    jsl_start();

    return promise;
};

/**
 *  Kill session and Logout
 */
mega.utils.logout = function megaUtilsLogout() {
    mega.utils.abortTransfers().then(function() {
        var finishLogout = function() {
            if (--step === 0) {
                u_logout(true);
                if (typeof aCallback === 'function') {
                    aCallback();
                }
                else {
                    document.location.reload();
                }
            }
        }, step = 1;

        loadingDialog.show();
        if (typeof mDB === 'object' && mDB.drop) {
            step++;
            mFileManagerDB.exec('drop').always(finishLogout);
        }
        if (typeof attribCache === 'object' && attribCache.db) {
            step++;
            attribCache.destroy().always(finishLogout);
        }
        if (u_privk) {
            // Use the 'Session Management Logout' API call to kill the current session
            api_req({ 'a': 'sml' }, { callback: finishLogout });
        }
        else {
            finishLogout();
        }

    });
}

/**
 * Convert a version string (eg, 2.1.1) to an integer, for easier comparison
 * @param {String}  version The version string
 * @param {Boolean} hex     Whether give an hex result
 * @return {Number|String}
 */
mega.utils.vtol = function megaUtilsVTOL(version, hex) {
    version = String(version).split('.');

    while (version.length < 4) {
        version.push(0);
    }

    version = ((version[0] | 0) & 0xff) << 24 |
              ((version[1] | 0) & 0xff) << 16 |
              ((version[2] | 0) & 0xff) <<  8 |
              ((version[3] | 0) & 0xff);

    version >>>= 0;

    if (hex) {
        return version.toString(16);
    }

    return version;
};

/**
 * Perform a normal logout
 *
 * @param {Function} aCallback optional
 */
function mLogout(aCallback) {
    var cnt = 0;
    if (M.c[M.RootID] && u_type === 0) {
        for (var i in M.c[M.RootID]) {
            cnt++;
        }
    }
    if (u_type === 0 && cnt > 0) {
        msgDialog('confirmation', l[1057], l[1058], l[1059], function (e) {
            if (e) {
                mega.utils.logout();
            }
        });
    }
    else {
        mega.utils.logout();
    }
}

/**
 * Perform a strict logout, by removing databases
 * and cleaning sessionStorage/localStorage.
 *
 * @param {String} aUserHandle optional
 */
function mCleanestLogout(aUserHandle) {
    if (u_type !== 0 && u_type !== 3) {
        throw new Error('Operation not permitted.');
    }

    mLogout(function() {
        MegaDB.dropAllDatabases(aUserHandle)
            .always(function(r) {
                console.debug('mCleanestLogout', r);

                localStorage.clear();
                sessionStorage.clear();

                setTimeout(function() {
                    location.reload(true);
                }, 7e3);
            });
    });
}


// Initialize Rubbish-Bin Cleaning Scheduler
mBroadcaster.addListener('crossTab:master', function _setup() {
    var RUBSCHED_WAITPROC =  20 * 1000;
    var RUBSCHED_IDLETIME =   4 * 1000;
    var timer, updId;

    mBroadcaster.once('crossTab:leave', _exit);

    // The fm must be initialized before proceeding
    if (!folderlink && fminitialized) {
        _fmready();
    }
    else {
        mBroadcaster.addListener('fm:initialized', _fmready);
    }

    function _fmready() {
        if (!folderlink) {
            _init();
            return 0xdead;
        }
    }

    function _update(enabled) {
        _exit();
        if (enabled) {
            _init();
        }
    }

    function _exit() {
        if (timer) {
            clearInterval(timer);
            timer = null;
        }
        if (updId) {
            mBroadcaster.removeListener(updId);
            updId = null;
        }
    }

    function _init() {
        // if (d) console.log('Initializing Rubbish-Bin Cleaning Scheduler');

        updId = mBroadcaster.addListener('fmconfig:rubsched', _update);
        if (fmconfig.rubsched) {
            timer = setInterval(function() {
                _proc();
            }, RUBSCHED_WAITPROC);
        }
    }

    function _proc() {

        // Do nothing unless the user has been idle
        if (Date.now() - lastactive < RUBSCHED_IDLETIME) {
            return;
        }

        _exit();

        // Mode 14 - Remove files older than X days
        // Mode 15 - Keep the Rubbish-Bin under X GB
        var mode = String(fmconfig.rubsched).split(':');
        var xval = mode[1];
        mode = +mode[0];

        var handler = _rubSchedHandler[mode];
        if (!handler) {
            throw new Error('Invalid RubSchedHandler', mode);
        }

        if (d) {
            console.log('Running Rubbish-Bin Cleaning Scheduler', mode, xval);
            console.time('rubsched');
        }

        // Watch how long this is running
        var startTime = Date.now();

        // Get nodes in the Rubbish-bin
        var nodes = Object.keys(M.c[M.RubbishID] || {});
        var rubnodes = [];

        for (var i in nodes) {
            var node = M.d[nodes[i]];
            if (!node) {
                console.error('Invalid node', nodes[i]);
                continue;
            }
            if (node.t == 1) {
                rubnodes = rubnodes.concat(fm_getnodes(node.h));
            }
            rubnodes.push(node.h);
        }

        rubnodes.sort(handler.sort);
        var rNodes = handler.log(rubnodes);

        // if (d) console.log('rubnodes', rubnodes, rNodes);

        var handles = [];
        if (handler.purge(xval)) {
            for (var i in rubnodes) {
                var node = M.d[rubnodes[i]];

                if (handler.remove(node, xval)) {
                    handles.push(node.h);

                    if (handler.ready(node, xval)) {
                        break;
                    }

                    // Abort if this has been running for too long..
                    if ((Date.now() - startTime) > 7000) {
                        break;
                    }
                }
            }

            // if (d) console.log('RubSched-remove', handles);

            if (handles.length) {
                var inRub = (M.RubbishID === M.currentrootid);

                if (inRub) {
                    // Flush cached nodes
                    $(window).trigger('dynlist.flush');
                }

                handles.map(function(handle) {
                    M.delNode(handle);
                    api_req({a: 'd', n: handle, i: requesti});

                    if (inRub) {
                        $('.grid-table.fm#' + handle).remove();
                        $('.file-block#' + handle).remove();
                    }
                });

                if (inRub) {
                    if (M.viewmode) {
                        iconUI();
                    }
                    else {
                        gridUI();
                    }
                    treeUI();
                }
            }
        }

        if (d) {
            console.timeEnd('rubsched');
        }

        // Once we ran for the first time, set up a long running scheduler
        RUBSCHED_WAITPROC = 4 * 3600 * 1e3;
        _init();
    }

    /**
     * Scheduler Handlers
     *   Sort:    Sort nodes specifically for the handler purpose
     *   Log:     Keep a record of nodes if required and return a debugable array
     *   Purge:   Check whether the Rubbish-Bin should be cleared
     *   Remove:  Return true if the node is suitable to get removed
     *   Ready:   Once a node is removed, check if the criteria has been meet
     */
    var _rubSchedHandler = {
        // Remove files older than X days
        "14": {
            sort: function(n1, n2) {
                return M.d[n1].ts > M.d[n2].ts;
            },
            log: function(nodes) {
                return d && nodes.map(function(node) {
                    return M.d[node].name + '~' + (new Date(M.d[node].ts*1000)).toISOString();
                });
            },
            purge: function(limit) {
                return true;
            },
            remove: function(node, limit) {
                limit = (Date.now() / 1e3) - (limit * 86400);
                return node.ts < limit;
            },
            ready: function(node, limit) {
                return false;
            }
        },
        // Keep the Rubbish-Bin under X GB
        "15": {
            sort: function(n1, n2) {
                n1 = M.d[n1].s || 0;
                n2 = M.d[n2].s || 0;
                return n1 < n2;
            },
            log: function(nodes) {
                var pnodes, size = 0;

                pnodes = nodes.map(function(node) {
                    size += (M.d[node].s || 0);
                    return M.d[node].name + '~' + bytesToSize(M.d[node].s);
                });

                this._size = size;

                return pnodes;
            },
            purge: function(limit) {
                return this._size > (limit * 1024 * 1024 * 1024);
            },
            remove: function(node, limit) {
                return true;
            },
            ready: function(node, limit) {
                this._size -= (node.s || 0);
                return this._size < (limit * 1024 * 1024 * 1024);
            }
        }
    }
});

/** prevent tabnabbing attacks */
mBroadcaster.once('startMega', function() {

    if (!(window.chrome || window.safari || window.opr)) {
        return;
    }

    // Check whether is safe to open a link through the native window.open
    var isSafeTarget = function(link) {
        link = String(link);

        var allowed = [
            getBaseUrl(),
            getAppBaseUrl()
        ];

        var rv = allowed.some(function(v) {
            return link.indexOf(v) === 0;
        });

        if (d) {
            console.log('isSafeTarget', link, rv);
        }

        return rv || (location.hash.indexOf('fm/chat') === -1);
    };

    var open = window.open;
    delete window.open;

    // Replace the native window.open which will open unsafe links through a hidden iframe
    Object.defineProperty(window, 'open', {
        writable: false,
        enumerable: true,
        value: function(url) {
            var link = document.createElement('a');
            link.href = url;

            if (isSafeTarget(link.href)) {
                return open.apply(window, arguments);
            }

            var iframe = mCreateElement('iframe', {type: 'content', style: 'display:none'}, 'body');
            var data = 'var win=window.open("' + escapeHTML(link) + '");if(win)win.opener = null;';
            var doc = iframe.contentDocument || iframe.contentWindow.document;
            var script = doc.createElement('script');
            script.type = 'text/javascript';
            script.src = mObjectURL([data], script.type);
            script.onload = SoonFc(function() {
                myURL.revokeObjectURL(script.src);
                document.body.removeChild(iframe);
            });
            doc.body.appendChild(script);
        }
    });

    // Catch clicks on links and forward them to window.opemn
    document.documentElement.addEventListener('click', function(ev) {
        var node = Object(ev.target);

        if (node.nodeName === 'A' && node.href
                && String(node.getAttribute('target')).toLowerCase() === '_blank'
                && !isSafeTarget(node.href)) {

            ev.stopPropagation();
            ev.preventDefault();

            window.open(node.href);
        }
    }, true);
});

/** document.hasFocus polyfill */
mBroadcaster.once('startMega', function() {
    if (typeof document.hasFocus !== 'function') {
        var hasFocus = true;

        $(window)
            .bind('focus', function() {
                hasFocus = true;
            })
            .bind('blur', function() {
                hasFocus = false;
            });

        document.hasFocus = function() {
            return hasFocus;
        };
    }
});

/**
 * Cross-tab communication using WebStorage
 */
var watchdog = Object.freeze({
    Strg: {},
    // Tag prepended to messages to identify watchdog-events
    eTag: '$WDE$!_',
    // ID to identify tab's origin
    wdID: (Math.random() * Date.now()),

    /** setup watchdog/webstorage listeners */
    setup: function() {
        if (window.addEventListener) {
            window.addEventListener('storage', this, false);
        }
        else if (window.attachEvent) {
            window.attachEvent('onstorage', this.handleEvent.bind(this));
        }
    },

    /**
     * Notify watchdog event/message
     * @param {String} msg  The message
     * @param {String} data Any data sent to other tabs, optional
     */
    notify: function(msg, data) {
        data = { origin: this.wdID, data: data, sid: Math.random()};
        localStorage.setItem(this.eTag + msg, JSON.stringify(data));
        if (d) {
            console.log('mWatchDog Notifying', this.eTag + msg, localStorage[this.eTag + msg]);
        }
    },

    /** Handle watchdog/webstorage event */
    handleEvent: function(ev) {
        if (String(ev.key).indexOf(this.eTag) !== 0) {
            return;
        }
        if (d) {
            console.debug('mWatchDog ' + ev.type + '-event', ev.key, ev.newValue, ev);
        }

        var msg = ev.key.substr(this.eTag.length);
        var strg = JSON.parse(ev.newValue || '""');

        if (!strg || strg.origin === this.wdID) {
            if (d) {
                console.log('Ignoring mWatchDog event', msg, strg);
            }
            return;
        }

        switch (msg) {
            case 'loadfm_done':
                if (this.Strg.login === strg.origin) {
                    location.assign(location.pathname);
                }
                break;

            case 'setsid':
                if (dlmanager.isOverQuota) {
                    // another tab fired a login/register while this one has an overquota state
                    var sid = strg.data;
                    delay('watchdog:setsid', function() {
                        // the other tab must have sent the new sid
                        assert(sid, 'sid not set');
                        api_setsid(sid);
                        dlmanager.uqFastTrack = 1;
                        dlmanager._overquotaInfo();
                    }, 2000);
                }
                break;

            case 'login':
            case 'createuser':
                if (!mega.utils.hasPendingTransfers()) {
                    loadingDialog.show();
                    this.Strg.login = strg.origin;
                }
                break;

            case 'logout':
                if (!mega.utils.hasPendingTransfers()) {
                    u_logout(-0xDEADF);
                    location.reload();
                }
                break;
        }

        delete localStorage[ev.key];
    }
});
watchdog.setup();

/**
 * Simple alias that will return a random number in the range of: a < b
 *
 * @param a {Number} min
 * @param b {Number} max
 * @returns {*}
 */
function rand_range(a, b) {
    return Math.random() * (b - a) + a;
};

/**
 * Invoke the password manager in Chrome.
 *
 * There are some requirements for this function work propertly:
 *
 *  1. The username/password needs to be in a <form/>
 *  2. The form needs to be filled and visible when this function is called
 *  3. After this function is called, within the next second the form needs to be gone
 *
 * As an example take a look at the `tooltiplogin()` function in `index.js`.
 *
 * @param {String|Object} form jQuery selector of the form
 * @return {Bool}   True if the password manager can be called.
 *
 */
function passwordManager(form) {
    if (is_chrome_firefox || typeof history !== "object") {
        return false;
    }
    $(form).rebind('submit', function() {
        setTimeout(function() {
            var path  = document.location.pathname;
            var title = document.title;
            history.replaceState({ success: true }, '', "index.html#" + document.location.hash.substr(1));
            history.replaceState({ success: true }, '', path + "#" + document.location.hash.substr(1));
            $(form).find('input').val('');
        }, 1000);
        return false;
    }).submit();
    return true;
}

// http://stackoverflow.com/questions/123999/how-to-tell-if-a-dom-element-is-visible-in-the-current-viewport
function elementInViewport2Lightweight(el) {
    var top = el.offsetTop;
    var left = el.offsetLeft;
    var width = el.offsetWidth;
    var height = el.offsetHeight;

    while(el.offsetParent) {
        el = el.offsetParent;
        top += el.offsetTop;
        left += el.offsetLeft;
    }

    return (
        top < (window.pageYOffset + window.innerHeight) &&
        left < (window.pageXOffset + window.innerWidth) &&
        (top + height) > window.pageYOffset &&
        (left + width) > window.pageXOffset
    );
}

function elementInViewport2(el) {
    return verge.inY(el) || verge.inX(el);
}

/**
 * Check if the passed in element (DOMNode) is FULLY visible in the viewport.
 *
 * @param el {DOMNode}
 * @returns {boolean}
 */
function elementInViewport(el) {
    if (!verge.inY(el)) {
        return false;
    }
    if (!verge.inX(el)) {
        return false;
    }

    var rect = verge.rectangle(el);

    return !(rect.left < 0 || rect.right < 0 || rect.bottom < 0 || rect.top < 0);
};

// FIXME: This is a "Dirty Hack" (TM) that needs to be removed as soon as
//        the original problem is found and resolved.
if (typeof sjcl !== 'undefined') {
    // We need to track SJCL exceptions for ticket #2348
    sjcl.exception.invalid = function(message) {
        this.toString = function() {
            return "INVALID: " + this.message;
        };
        this.message = message;
        this.stack = mega.utils.getStack();
    };
}

(function($, scope) {
    /**
     * Share related operations.
     *
     * @param opts {Object}
     *
     * @constructor
     */
    var Share = function(opts) {

        var self = this;
        var defaultOptions = {
        };

        self.options = $.extend(true, {}, defaultOptions, opts);    };

    /**
     * isShareExists
     *
     * Checking if there's available shares for selected nodes.
     * @param {Array} nodes Holds array of ids from selected folders/files (nodes).
     * @param {Boolean} fullShare Do we need info about full share.
     * @param {Boolean} pendingShare Do we need info about pending share .
     * @param {Boolean} linkShare Do we need info about link share 'EXP'.
     * @returns {Boolean} result.
     */
    Share.prototype.isShareExist = function(nodes, fullShare, pendingShare, linkShare) {

        var self = this;

        var shares = {}, length;

        for (var i in nodes) {
            if (nodes.hasOwnProperty(i)) {

                // Look for full share
                if (fullShare) {
                    shares = M.d[nodes[i]] && M.d[nodes[i]].shares;

                    // Look for link share
                    if (linkShare) {
                        if (shares && Object.keys(shares).length) {
                            return true;
                        }
                    }
                    else { // Exclude folder/file links,
                        if (shares) {
                            length = Object.keys(shares).length;
                            if (length) {
                                if (!shares.EXP || (shares.EXP && length > 1)) {
                                    return true;
                                }
                            }

                        }
                    }
                }

                // Look for pending share
                if (pendingShare) {
                    shares = M.ps[nodes[i]];

                    if (M.ps && shares && Object.keys(shares).length) {
                        return true;
                    }
                }
            }
        }

        return false;
    };

    /**
     * hasExportLink, check if at least one selected item have public link.
     *
     * @param {String|Array} nodes Node id or array of nodes string
     * @returns {Boolean}
     */
    Share.prototype.hasExportLink = function(nodes) {

        if (typeof nodes === 'string') {
            nodes = [nodes];
        }

        // Loop through all selected items
        for (var i in nodes) {
            var node = M.d[nodes[i]];

            if (node && Object(node.shares).EXP) {
                return true;
            }
        }

        return false;
    };

    /**
     * getShares
     *
     * Is there available share for nodes.
     * @param {String} node Node id.
     * @param {Boolean} fullShare Inclde results for full shares.
     * @param {Boolean} pendingShare Include results for pending shares.
     * @param {Boolean} linkShare Include results for foder/file links.
     * @returns {Array} result Array of user ids.
     */
    Share.prototype.getShares = function(nodes, fullShare, pendingShare, linkShare) {

        var self = this;

        var result, shares, length;

        for (var i in nodes) {
            if (nodes.hasOwnProperty(i)) {
                result = [];

                // Look for full share
                if (fullShare) {
                    shares = M.d[nodes[i]].shares;

                    // Look for link share
                    if (linkShare) {
                        if (shares && Object.keys(shares).length) {
                            result.push(self.loopShares(shares), linkShare);
                        }
                    }
                    else { // Exclude folder/file links,
                        if (shares) {
                            length = Object.keys(shares).length;
                            if (length) {
                                if (!shares.EXP || (shares.EXP && length > 1)) {
                                    result.push(self.loopShares(shares), linkShare);
                                }
                            }

                        }
                    }
                }

                // Look for pending share
                if (pendingShare) {
                    shares = M.ps[nodes[i]];
                    if (M.ps && shares && Object.keys(shares).length) {
                        result.push(self.loopShares(shares), linkShare);
                    }
                }
            }
        }

        return result;
    };

    /**
     * loopShares
     *
     * Loops through all shares and returns users id.
     * @param {Object} shares.
     * @param {Boolean} linkShare Do we need info about link share.
     * @returns {Array} user id.
     */
    Share.prototype.loopShares = function(shares, linkShare) {

        var self = this;

        var result = [],
            exclude = 'EXP',
            index;

        $.each(shares, function(index, value) {
           result.push(index);
        });

        // Remove 'EXP'
        if (!linkShare) {
            index = result.indexOf(exclude);

            if (index !== -1) {
                result = result.splice(index, 1);
            }
        }

        return result;
    };

    // export
    scope.mega.Share = Share;
})(jQuery, window);



(function(scope) {
    /** Utilities for Set operations. */
    scope.setutils = {};

    /**
     * Helper function that will return an intersect Set of two sets given.
     *
     * @private
     * @param {Set} set1
     *     First set to intersect with.
     * @param {Set} set2
     *     Second set to intersect with.
     * @return {Set}
     *     Intersected result set.
     */
    scope.setutils.intersection = function(set1, set2) {

        var result = new Set();
        set1.forEach(function _setIntersectionIterator(item) {
            if (set2.has(item)) {
                result.add(item);
            }
        });

        return result;
    };


    /**
     * Helper function that will return a joined Set of two sets given.
     *
     * @private
     * @param {Set} set1
     *     First set to join with.
     * @param {Set} set2
     *     Second set to join with.
     * @return {Set}
     *     Joined result set.
     */
    scope.setutils.join = function(set1, set2) {

        var result = new Set(set1);
        set2.forEach(function _setJoinIterator(item) {
            result.add(item);
        });

        return result;
    };

    /**
     * Helper function that will return a Set from set1 subtracting set2.
     *
     * @private
     * @param {Set} set1
     *     First set to subtract from.
     * @param {Set} set2
     *     Second set to subtract.
     * @return {Set}
     *     Subtracted result set.
     */
    scope.setutils.subtract = function(set1, set2) {

        var result = new Set(set1);
        set2.forEach(function _setSubtractIterator(item) {
            result.delete(item);
        });

        return result;
    };

    /**
     * Helper function that will compare two Sets for equality.
     *
     * @private
     * @param {Set} set1
     *     First set to compare.
     * @param {Set} set2
     *     Second set to compare.
     * @return {Boolean}
     *     `true` if the sets are equal, `false` otherwise.
     */
    scope.setutils.equal = function(set1, set2) {

        if (set1.size !== set2.size) {
            return false;
        }

        var result = true;
        set1.forEach(function _setEqualityIterator(item) {
            if (!set2.has(item)) {
                result = false;
            }
        });

        return result;
    };
})(window);<|MERGE_RESOLUTION|>--- conflicted
+++ resolved
@@ -522,11 +522,7 @@
     l[1982] = l[1982].replace('[A]', '<font style="color:#D21F00;">').replace('[/A]', '</font>');
     l[1993] = l[1993].replace('[A]', '<span class="red">').replace('[/A]', '</span>');
     l[122] = l[122].replace('five or six hours', '<span class="red">five or six hours</span>');
-<<<<<<< HEAD
-=======
-    l[231] = l[231].replace('No thanks, I\'ll wait', 'I\'ll wait');
     l[7945] = l[7945].replace('[B]', '<b>').replace('[/B]', '</b>');
->>>>>>> 5c87cc19
     l[8426] = l[8426].replace('[S]', '<span class="red">').replace('[/S]', '</span>');
     l[8427] = l[8427].replace('[S]', '<span class="red">').replace('[/S]', '</span>');
     l[8428] = l[8428].replace('[A]', '<a class="red">').replace('[/A]', '</a>');
@@ -1040,25 +1036,6 @@
     }
 }
 
-<<<<<<< HEAD
-=======
-function showNonActivatedAccountDialog(log) {
-    if (log) {
-        megaAnalytics.log("pro", "showNonActivatedAccountDialog");
-    }
-
-    var $dialog = $('.top-warning-popup');
-    $dialog.addClass('not-activated');
-    $('.warning-green-icon', $dialog).remove();
-    $('.fm-notifications-bottom', $dialog).hide();
-    $('.warning-popup-body', $dialog)
-        .unbind('click')
-        .empty()
-        .append($("<div class='warning-gray-icon mailbox-icon'></div>"))
-        .append(l[5847]); //TODO: l[]
-}
-
->>>>>>> 5c87cc19
 function logincheckboxCheck(ch_id) {
     var ch_div = ch_id + "_div";
     if (document.getElementById(ch_id).checked) {
