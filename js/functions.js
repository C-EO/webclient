--- conflicted
+++ resolved
@@ -466,19 +466,6 @@
 
 function acc_time2date(unixtime)
 {
-<<<<<<< HEAD
-    var MyDate = new Date(unixtime * 1000);
-    var th = 'th';
-    if ((parseInt(MyDate.getDate()) == 11) || (parseInt(MyDate.getDate()) == 12)) {
-    }
-    else if (('' + MyDate.getDate()).slice(-1) == '1')
-        th = 'st';
-    else if (('' + MyDate.getDate()).slice(-1) == '2')
-        th = 'nd';
-    if (lang !== 'en')
-        th = ',';
-    return date_months[MyDate.getMonth()] + ' ' + MyDate.getDate() + th + ' ' + MyDate.getFullYear();
-=======
 	var MyDate = new Date(unixtime*1000);
 	var th = 'th';
 	if ((parseInt(MyDate.getDate()) == 11) || (parseInt(MyDate.getDate()) == 12)) {}
@@ -487,7 +474,6 @@
 	else if (('' + MyDate.getDate()).slice(-1) == '3') th = 'rd';
 	if (lang !== 'en') th = ',';
 	return date_months[MyDate.getMonth()] + ' ' + MyDate.getDate() + th + ' ' + MyDate.getFullYear();
->>>>>>> 65947113
 }
 
 function time2last(timestamp)
@@ -1492,28 +1478,6 @@
 }
 
 function dcTracer(ctr) {
-<<<<<<< HEAD
-    var name = ctr.name, proto = ctr.prototype;
-    for (var fn in proto) {
-        if (proto.hasOwnProperty(fn) && typeof proto[fn] === 'function') {
-            console.log('Tracing ' + name + '.' + fn);
-            proto[fn] = (function(fn, fc) {
-                fc.dbg = function() {
-                    try {
-                        console.log('Entering ' + name + '.' + fn,
-                            this, '~####~', Array.prototype.slice.call(arguments));
-                        var r = fc.apply(this, arguments);
-                        console.log('Leaving ' + name + '.' + fn, r);
-                        return r;
-                    } catch (e) {
-                        console.error(e);
-                    }
-                };
-                return fc.dbg;
-            })(fn, proto[fn]);
-        }
-    }
-=======
 	var name = ctr.name, proto = ctr.prototype;
 	for(var fn in proto) {
 		if(proto.hasOwnProperty(fn) && typeof proto[fn] === 'function') {
@@ -1710,7 +1674,6 @@
 function mRandomToken(pfx)
 {
 	return (pfx || '!') + '$' + (Math.random()*Date.now()).toString(36);
->>>>>>> 65947113
 }
 
 function str_mtrunc(str, len)
