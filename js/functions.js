var inherits = (function() {
    var createObject = Object.create || function createObject(source) {
        var Host = function() {};
        Host.prototype = source;
        return new Host();
    };

    return function(destination, source) {
        var proto = destination.prototype = createObject(source.prototype);
        proto.constructor = destination;
        proto._super = source.prototype;
    }
})();

/**
 *  Check if value is contained in a array. If it is return value
 *  otherwise false
 */
function anyOf(arr, value) {
    return $.inArray(value, arr) === -1 ? false : value;
}

/**
 *  Cascade:
 *
 *  Tiny helper to queue related tasks, in which the output of one function
 *  is the input of the next task. It is asynchronous
 *
 *      function([prevarg, arg], next)
 *
 *  Author: @crodas
 */
function Cascade(tasks, fnc, done, value) {
    function scheduler(value) {
        if (tasks.length === 0) {
            return done(value);
        }

        fnc([value, tasks.shift()], scheduler)
    }

    scheduler(value);
}

/**
 *  Simple interface to run things in parallel (safely) once, and
 *  get a safe callback
 *
 *  Author: @crodas
 */
function Parallel(task) {
    var callbacks = {};
    return function(args, next) {
        var id = JSON.stringify(args)
        if (callbacks[id]) {
            return callbacks[id].push(next);
        }
        callbacks[id] = [next];
        task(args, function() {
            var args = arguments;
            $.each(callbacks[id], function(i, next) {
                next.apply(null, args);
            });
            delete callbacks[id];
        });
    };
}

function asciionly(text) {
    var rforeign = /[^\u0000-\u007f]/;
    if (rforeign.test(text)) {
        return false;
    }
    else {
        return true;
    }
}

function Later(callback) {
    return setTimeout(callback, 1000);
}

var Soon = is_chrome_firefox ? mozRunAsync : function(callback) {
    setTimeout(callback, 17);
};

function SoonFc(func, ms) {
    return function __soonfc() {
        var self = this,
            args = arguments;
        if (func.__sfc) {
            clearTimeout(func.__sfc);
        }
        func.__sfc = setTimeout(function() {
            delete func.__sfc;
            func.apply(self, args);
        }, ms || 122);
    };
}

function jScrollFade(id) {

    $(id + ' .jspTrack').rebind('mouseover', function(e) {
        $(this).find('.jspDrag').addClass('jspActive');
        $(this).closest('.jspContainer').uniqueId();
        jScrollFadeOut($(this).closest('.jspContainer').attr('id'));
    });

    if (!$.jScroll) {
        $.jScroll = {};
    }
    for (var i in $.jScroll) {
        if ($.jScroll[i] === 0) {
            delete $.jScroll[i];
        }
    }
    $(id).rebind('jsp-scroll-y.fade', function(event, scrollPositionY, isAtTop, isAtBottom) {
            $(this).find('.jspDrag').addClass('jspActive');
            $(this).find('.jspContainer').uniqueId();
            var id = $(this).find('.jspContainer').attr('id');
            jScrollFadeOut(id);
        });
}

function jScrollFadeOut(id) {
    if (!$.jScroll[id]) {
        $.jScroll[id] = 0;
    }
    $.jScroll[id]++;
    setTimeout(function(id) {
        $.jScroll[id]--;
        if ($.jScroll[id] === 0) {
            $('#' + id + ' .jspDrag').removeClass('jspActive');
        }
    }, 500, id);
}

function inputfocus(id, defaultvalue, pw) {
    if (pw) {
        $('#' + id)[0].type = 'password';
    }
    if ($('#' + id)[0].value === defaultvalue) {
        $('#' + id)[0].value = '';
    }
}

function inputblur(id, defaultvalue, pw) {
    if ($('#' + id)[0].value === '') {
        $('#' + id)[0].value = defaultvalue;
    }
    if (($('#' + id)[0].value === defaultvalue) && (pw)) {
        $('#' + id)[0].type = 'text';
    }
}

function easeOutCubic(t, b, c, d) {
    return c * ((t = t / d - 1) * t * t + 1) + b;
}

function ellipsis(text, location, maxCharacters) {
    if (text.length > 0 && text.length > maxCharacters) {
        if (typeof(location) === 'undefined') {
            location = 'end';
        }
        switch (location) {
            case 'center':
                var center = (maxCharacters / 2);
                text = text.slice(0, center) + '...' + text.slice(-center);
                break;
            case 'end':
                text = text.slice(0, maxCharacters - 3) + '...';
                break;
        }
    }
    return text;
}

/**
 * Convert all instances of [$nnn] e.g. [$102] to their localized strings
 * @param {String} html The html markup
 * @returns {String}
 */
function translate(html) {

    /**
     * String.replace callback
     * @param {String} match The whole matched string
     * @param {Number} localeNum The locale string number
     * @param {String} namespace The operation, if any
     * @returns {String} The localized string
     */
    var replacer = function(match, localeNum, namespace) {
        if (namespace) {
            match = localeNum + '.' + namespace;

            if (namespace === 'dq') {
                // Replace double quotes to their html entities
                l[match] = String(l[localeNum]).replace('"', '&quot;', 'g');
            }
            else if (namespace === 'q') {
                // Escape single quotes
                l[match] = String(l[localeNum]).replace("'", "\\'", 'g');
            }
            else if (namespace === 'dqq') {
                // Both of the above
                l[match] = String(l[localeNum]).replace('"', '&quot;', 'g');
                l[match] = l[match].replace("'", "\\'", 'g');
            }
        }
        return String(l[localeNum]);
    };

    return String(html).replace(/\[\$(\d+)(?:\.(\w+))?\]/g, replacer);
}

function megatitle(nperc) {
    if (!nperc) {
        nperc = '';
    }
    var a = parseInt($('.notification-num:first').text());
    if (a > 0) {
        a = '(' + a + ') ';
    }
    else {
        a = '';
    }
    if (document.title !== a + 'MEGA' + nperc) {
        document.title = a + 'MEGA' + nperc;
    }
}

function populate_l() {
    // for (var i = 7000 ; i-- ; l[i] = l[i] || '(null)');
    l[0] = 'Mega Limited ' + new Date().getFullYear();
    if ((lang === 'es') || (lang === 'pt') || (lang === 'sk')) {
        l[0] = 'Mega Ltd.';
    }
    l[1] = l[398];
    if (lang === 'en') {
        l[1] = 'Go Pro';
    }
    l[438] = l[438].replace('[X]', '');
    l['439a'] = l[439];
    l[439] = l[439].replace('[X1]', '').replace('[X2]', '');
    l['466a'] = l[466];
    l[466] = l[466].replace('[X]', '');
    l[543] = l[543].replace('[X]', '');
    l[456] = l[456].replace(':', '');
    l['471a'] = l[471].replace('[X]', 10);
    l['471b'] = l[471].replace('[X]', 100);
    l['471c'] = l[471].replace('[X]', 250);
    l['471d'] = l[471].replace('[X]', 500);
    l['471e'] = l[471].replace('[X]', 1000);
    l['469a'] = l[469].replace('[X]', 10);
    l['469b'] = l[469].replace('[X]', 100);
    l['469c'] = l[469].replace('[X]', 250);
    l['472a'] = l[472].replace('[X]', 10);
    l['472b'] = l[472].replace('[X]', 100);
    l['472c'] = l[472].replace('[X]', 250);
    l['208a'] = l[208].replace('[A]', '<a href="#terms" class="red">');
    l['208a'] = l['208a'].replace('[/A]', '</a>');
    l[208] = l[208].replace('[A]', '<a href="#terms">');
    l[208] = l[208].replace('[/A]', '</a>');
    l[517] = l[517].replace('[A]', '<a href="#help">').replace('[/A]', '</a>');
    l[521] = l[521].replace('[A]', '<a href="#copyright">').replace('[/A]', '</a>');
    l[553] = l[553].replace('[A]', '<a href="mailto:resellers@mega.nz">').replace('[/A]', '</a>');
    l[555] = l[555].replace('[A]', '<a href="#terms">').replace('[/A]', '</a>');
    l[754] = l[754].replace('[A]',
        '<a href="http://www.google.com/chrome" target="_blank" rel="noreferrer" style="color:#D9290B;">');
    l[754] = l[754].replace('[/A]', '</a>');
    l[871] = l[871].replace('[B]',
        '<strong>').replace('[/B]', '</strong>').replace('[A]', '<a href="#pro">').replace('[/A]', '</a>');
    l[924] = l[924].replace('[A]', '<span class="red">').replace('[/A]', '</span>');
    l[501] = l[501].replace('17', '').replace('%', '');
    l[1066] = l[1066].replace('[A]', '<a class="red">').replace('[/A]', '</a>');
    l[1067] = l[1067].replace('[A]', '<span class="red">').replace('[/A]', '</span>');
    l[1094] = l[1094].replace('[A]', '<a href="#plugin">').replace('[/A]', '</a>');
    l[1095] = l[1095].replace('[A]', '<span class="red">').replace('[/A]', '</span>');
    l[1133] = l[1133].replace('[A]',
        '<a href="http://en.wikipedia.org/wiki/Entropy" target="_blank" rel="noreferrer">').replace('[/A]', '</a>');
    l[1134] = l[1134].replace('[A]',
        '<a href="http://en.wikipedia.org/wiki/Public-key_cryptography" target="_blank" rel="noreferrer">').replace('[/A]',
        '</a>');
    l[1148] = l[1148].replace('[A]', '<span class="red">').replace('[/A]', '</span>');
    l[6978] = l[6978].replace('[A]', '<span class="red">').replace('[/A]', '</span>');
    l[1151] = l[1151].replace('[A]', '<span class="red">').replace('[/A]', '</span>');
    l[731] = l[731].replace('[A]', '<a href="#terms">').replace('[/A]', '</a>');
    if (lang === 'en') {
        l[965] = 'Legal & policies';
    }
    l[1159] = l[1159].replace('[A]', '<span class="red">').replace('[/A]', '</span>');
    l[1171] = l[1171].replace('[A]', '<span class="red">').replace('[/A]', '</span>');
    l[1185] = l[1185].replace('[X]', '<strong>MEGA.crx</strong>');
    l[1212] = l[1212].replace('[A]', '<a href="#sdk" class="red">').replace('[/A]', '</a>');
    l[1274] = l[1274].replace('[A]', '<a href="#takedown">').replace('[/A]', '</a>');
    l[1275] = l[1275].replace('[A]', '<a href="#copyright">').replace('[/A]', '</a>');
    l[1201] = l[1201].replace('[A]', '<span class="red">').replace('[/A]', '</span>');
    l[1208] = l[1208].replace('[B]', '<strong>').replace('[/B]', '</strong>');
    l[1915] = l[1915].replace('[A]',
        '<a class="red" href="https://chrome.google.com/webstore/detail/mega/bigefpfhnfcobdlfbedofhhaibnlghod" target="_blank" rel="noreferrer">')
            .replace('[/A]', '</a>');
    l[1936] = l[1936].replace('[A]', '<a href="#backup">').replace('[/A]', '</a>');
    l[1942] = l[1942].replace('[A]', '<a href="#backup">').replace('[/A]', '</a>');
    l[1943] = l[1943].replace('[A]', '<a href="mailto:support@mega.nz">').replace('[/A]', '</a>');
    l[1948] = l[1948].replace('[A]', '<a href="mailto:support@mega.nz">').replace('[/A]', '</a>');
    l[1957] = l[1957].replace('[A]', '<a href="#recovery">').replace('[/A]', '</a>');
    l[1965] = l[1965].replace('[A]', '<a href="#recovery">').replace('[/A]', '</a>');
    l[1982] = l[1982].replace('[A]', '<font style="color:#D21F00;">').replace('[/A]', '</font>');
    l[1993] = l[1993].replace('[A]', '<span class="red">').replace('[/A]', '</span>');
    l[1371] = l[1371].replace('2014', '2015');
    l[122] = l[122].replace('five or six hours', '<span class="red">five or six hours</span>');
    l[231] = l[231].replace('No thanks, I\'ll wait', 'I\'ll wait');

    l['year'] = new Date().getFullYear();
    date_months = [l[408], l[409], l[410], l[411], l[412], l[413], l[414], l[415], l[416], l[417], l[418], l[419]];
}

function GetNextNode(labelid) {
    var label = document.getElementById(labelid);
    var select_id = document.getElementById(labelid + "_option");
    label.innerHTML = select_id.options[select_id.selectedIndex].text;
    return select_id.options[select_id.selectedIndex].value;
}

function showmoney(number) {
    number = number.toString();
    var dollars = number.split('.')[0],
        cents = (number.split('.')[1] || '') + '00';
    dollars = dollars.split('').reverse().join('')
        .replace(/(\d{3}(?!$))/g, '$1,')
        .split('').reverse().join('');
    return dollars + '.' + cents.slice(0, 2);
}

function getHeight() {
    var myHeight = 0;
    if (typeof(window.innerWidth) === 'number') {
        myHeight = window.innerHeight;
    }
    else if (document.documentElement
            && (document.documentElement.clientWidth || document.documentElement.clientHeight)) {
        myHeight = document.documentElement.clientHeight;
    }
    else if (document.body && (document.body.clientWidth || document.body.clientHeight)) {
        myHeight = document.body.clientHeight;
    }
    return myHeight;
}

function divscroll(el) {
    document.getElementById(el).scrollIntoView();
    $('body').scrollLeft(0);
    $('html').scrollTop(0);
    if (page === 'start') {
        start_menu(el);
    }
}

function removeHash() {
    var scrollV, scrollH, loc = window.location;
    if ("pushState" in history) {
        history.pushState("", document.title, loc.pathname + loc.search);
    }
    else {
        // Prevent scrolling by storing the page's current scroll offset
        scrollV = document.body.scrollTop;
        scrollH = document.body.scrollLeft;
        loc.hash = "";
        // Restore the scroll offset, should be flicker free
        document.body.scrollTop = scrollV;
        document.body.scrollLeft = scrollH;
    }
}

function browserdetails(useragent) {
    useragent = useragent || navigator.userAgent;
    useragent = (' ' + useragent).toLowerCase();
    var os = false;
    var browser = false;
    var icon = '';
    var name = '';
    if (useragent.indexOf('android') > 0) {
        os = 'Android';
    }
    else if (useragent.indexOf('windows') > 0) {
        os = 'Windows';
    }
    else if (useragent.indexOf('iphone') > 0) {
        os = 'iPhone';
    }
    else if (useragent.indexOf('imega') > 0) {
        os = 'iPhone';
    }
    else if (useragent.indexOf('ipad') > 0) {
        os = 'iPad';
    }
    else if (useragent.indexOf('mac') > 0) {
        os = 'Apple';
    }
    else if (useragent.indexOf('linux') > 0) {
        os = 'Linux';
    }
    else if (useragent.indexOf('linux') > 0) {
        os = 'MEGAsync';
    }
    else if (useragent.indexOf('blackberry') > 0) {
        os = 'Blackberry';
    }
    if (useragent.indexOf('windows nt 1') > 0 && useragent.indexOf('edge/') > 0) {
        browser = 'Spartan';
    }
    else if (useragent.indexOf('opera') > 0 || useragent.indexOf(' opr/') > 0) {
        browser = 'Opera';
    }
    else if (useragent.indexOf('vivaldi') > 0) {
        browser = 'Vivaldi';
    }
    else if (useragent.indexOf('maxthon') > 0) {
        browser = 'Maxthon';
    }
    else if (useragent.indexOf('chrome') > 0) {
        browser = 'Chrome';
    }
    else if (useragent.indexOf('safari') > 0) {
        browser = 'Safari';
    }
    else if (useragent.indexOf('firefox') > 0) {
        browser = 'Firefox';
    }
    else if (useragent.indexOf('thunderbird') > 0) {
        browser = 'Thunderbird';
    }
    else if (useragent.indexOf('megasync') > 0) {
        browser = 'MEGAsync';
    }
    else if (useragent.indexOf('msie') > 0
            || "ActiveXObject" in window) {
        browser = 'Internet Explorer';
    }
    if ((os) && (browser)) {
        name = browser + ' on ' + os;
    }
    else if (os) {
        name = os;
        icon = os.toLowerCase() + '.png';
    }
    else if (browser) {
        name = browser;
    }
    else {
        name = 'Unknown';
        icon = 'unknown.png';
    }
    if (!icon && browser) {
        if (browser === 'Internet Explorer' || browser === 'Spartan') {
            icon = 'ie.png';
        }
        else {
            icon = browser.toLowerCase() + '.png';
        }
    }
    var browserdetails = {};
    browserdetails.name = name;
    browserdetails.icon = icon;
    browserdetails.os = os || '';
    browserdetails.browser = browser;
    // Determine if the OS is 64bit
    browserdetails.is64bit = /\b(WOW64|x86_64|Win64|intel mac os x 10.(9|\d{2,}))/i.test(useragent);
    return browserdetails;
}

function countrydetails(isocode) {
    var cdetails = {
        name: isocountries[isocode],
        icon: isocode.toLowerCase() + '.gif'
    };
    return cdetails;
}

function time2date(unixtime, ignoretime) {
    var MyDate = new Date(unixtime * 1000 || 0);
    var MyDateString =
        MyDate.getFullYear() + '-'
        + ('0' + (MyDate.getMonth() + 1)).slice(-2) + '-'
        + ('0' + MyDate.getDate()).slice(-2);
    if (!ignoretime) {
        MyDateString += ' ' + ('0' + MyDate.getHours()).slice(-2) + ':'
            + ('0' + MyDate.getMinutes()).slice(-2);
    }
    return MyDateString;
}

// in case we need to run functions.js in a standalone (non secureboot.js) environment, we need to handle this case:
if (typeof(l) === 'undefined') {
    l = [];
}

var date_months = []

function acc_time2date(unixtime) {
    var MyDate = new Date(unixtime * 1000);
    var th = 'th';
    if ((parseInt(MyDate.getDate()) === 11) || (parseInt(MyDate.getDate()) === 12)) {}
    else if (('' + MyDate.getDate()).slice(-1) === '1') {
        th = 'st';
    }
    else if (('' + MyDate.getDate()).slice(-1) === '2') {
        th = 'nd';
    }
    else if (('' + MyDate.getDate()).slice(-1) === '3') {
        th = 'rd';
    }
    if (lang !== 'en') {
        th = ',';
    }
    return date_months[MyDate.getMonth()] + ' ' + MyDate.getDate() + th + ' ' + MyDate.getFullYear();
}

function time2last(timestamp) {
    var sec = (new Date().getTime() / 1000) - timestamp;
    if (sec < 4) {
        return l[880];
    }
    else if (sec < 59) {
        return l[873].replace('[X]', Math.ceil(sec));
    }
    else if (sec < 90) {
        return l[874];
    }
    else if (sec < 3540) {
        return l[875].replace('[X]', Math.ceil(sec / 60));
    }
    else if (sec < 4500) {
        return l[876];
    }
    else if (sec < 82000) {
        return l[877].replace('[X]', Math.ceil(sec / 3600));
    }
    else if (sec < 110000) {
        return l[878];
    }
    else {
        return l[879].replace('[X]', Math.ceil(sec / 86400));
    }
}

function unixtime() {
    return (new Date().getTime() / 1000);
}

function uplpad(number, length) {
    var str = '' + number;
    while (str.length < length) {
        str = '0' + str;
    }
    return str;
}

function secondsToTime(secs) {
    if (isNaN(secs)) {
        return '--:--:--';
    }
    if (secs < 0) {
        return '';
    }

    var hours = uplpad(Math.floor(secs / (60 * 60)), 2);
    var divisor_for_minutes = secs % (60 * 60);
    var minutes = uplpad(Math.floor(divisor_for_minutes / 60), 2);
    var divisor_for_seconds = divisor_for_minutes % 60;
    var seconds = uplpad(Math.floor(divisor_for_seconds), 2);
    var returnvar = hours + ':' + minutes + ':' + seconds;
    return returnvar;
}

function htmlentities(value) {
    if (!value) {
        return '';
    }
    return $('<div/>').text(value).html();
}

function bytesToSize(bytes, precision) {
    if (!bytes) {
        return '0';
    }

    var s_b = 'B';
    var s_kb = 'KB';
    var s_mb = 'MB';
    var s_gb = 'GB';
    var s_tb = 'TB';

    if (lang === 'fr') {
        s_b = 'O';
        s_kb = 'Ko';
        s_mb = 'Mo';
        s_gb = 'Go';
        s_tb = 'To';
    }

    var kilobyte = 1024;
    var megabyte = kilobyte * 1024;
    var gigabyte = megabyte * 1024;
    var terabyte = gigabyte * 1024;
    if (bytes > 1024 * 1024 * 1024) {
        precision = 2;
    }
    else if (bytes > 1024 * 1024) {
        precision = 1;
    }
    if ((bytes >= 0) && (bytes < kilobyte)) {
        return parseInt(bytes) + ' ' + s_b;
    }
    else if ((bytes >= kilobyte) && (bytes < megabyte)) {
        return (bytes / kilobyte).toFixed(precision) + ' ' + s_kb;
    }
    else if ((bytes >= megabyte) && (bytes < gigabyte)) {
        return (bytes / megabyte).toFixed(precision) + ' ' + s_mb;
    }
    else if ((bytes >= gigabyte) && (bytes < terabyte)) {
        return (bytes / gigabyte).toFixed(precision) + ' ' + s_gb;
    }
    else if (bytes >= terabyte) {
        return (bytes / terabyte).toFixed(precision) + ' ' + s_tb;
    }
    else {
        return parseInt(bytes) + ' ' + s_b;
    }
}

function checkPassword(strPassword) {
    var m_strUpperCase = "ABCDEFGHIJKLMNOPQRSTUVWXYZ";
    var m_strLowerCase = "abcdefghijklmnopqrstuvwxyz";
    var m_strNumber = "0123456789";
    var m_strCharacters = "!@#$%^&*?_~";
    var nScore = 0;
    nScore += countDif(strPassword) * 2;
    var extra = countDif(strPassword) * strPassword.length / 3;
    if (extra > 25) {
        extra = 25;
    }
    nScore += extra;
    var nUpperCount = countContain(strPassword, m_strUpperCase);
    var nLowerCount = countContain(strPassword, m_strLowerCase);
    var nLowerUpperCount = nUpperCount + nLowerCount;
    if (nUpperCount === 0 && nLowerCount !== 0) {
        nScore += 10;
    }
    else if (nUpperCount !== 0 && nLowerCount !== 0) {
        nScore += 10;
    }
    var nNumberCount = countContain(strPassword, m_strNumber);
    if (nNumberCount === 1) {
        nScore += 10;
    }
    if (nNumberCount >= 3) {
        nScore += 15;
    }
    var nCharacterCount = countContain(strPassword, m_strCharacters);
    if (nCharacterCount === 1) {
        nScore += 10;
    }
    if (nCharacterCount > 1) {
        nScore += 10;
    }
    if (nNumberCount !== 0 && nLowerUpperCount !== 0) {
        nScore += 2;
    }
    if (nNumberCount !== 0 && nLowerUpperCount !== 0 && nCharacterCount !== 0) {
        nScore += 3;
    }
    if (nNumberCount !== 0 && nUpperCount !== 0 && nLowerCount !== 0 && nCharacterCount !== 0) {
        nScore += 5;
    }
    return nScore;
}

function showNonActivatedAccountDialog(log) {
    if (log) {
        megaAnalytics.log("pro", "showNonActivatedAccountDialog");
    }

    var $dialog = $('.top-warning-popup');
    $dialog.addClass('not-activated');
    $('.warning-green-icon', $dialog).remove();
    $('.fm-notifications-bottom', $dialog).hide();
    $('.warning-popup-body', $dialog)
        .unbind('click')
        .empty()
        .append($("<div class='warning-gray-icon mailbox-icon'></div>"))
        .append(l[5847]); //TODO: l[]
}

/**
 * Shows a dialog with a message that the user is over quota
 */
function showOverQuotaDialog() {

    // Show the dialog
    var $dialog = $('.top-warning-popup');
    $dialog.addClass('active');

    // Unhide the warning icon and show the button
    $('.warning-popup-icon').removeClass('hidden');
    $('.fm-notifications-bottom', $dialog).show();

    // Add a click event on the warning icon to hide and show the dialog
    $('.warning-icon-area').unbind('click');
    $('.warning-icon-area').click(function() {
        if ($dialog.hasClass('active')) {
            $dialog.removeClass('active');
        }
        else {
            $dialog.addClass('active');
        }
    });

    // Change contents of dialog text
    $('.warning-green-icon', $dialog).remove();
    $('.warning-popup-body', $dialog).unbind('click').html(
        '<div class="warning-header">' + l[1010] + '</div>' + l[5929]
        + "<p>" + l[5931].replace("[A]", "<a href='#fm/account' style='text-decoration: underline'>").replace("[/A]", "</a>") + "</p>"
    );

    // Set button text to 'Upgrade Account'
    $('.warning-button span').text(l[5549]);

    // Redirect to Pro signup page on button click
    $('.warning-button').click(function() {
        document.location.hash = 'pro';
    });
}

function countDif(strPassword) {
    var chararr = [];
    var nCount = 0;
    for (i = 0; i < strPassword.length; i++) {
        if (!chararr[strPassword.charAt(i)]) {
            chararr[strPassword.charAt(i)] = true;
            nCount++;
        }
    }
    return nCount;
}

function countContain(strPassword, strCheck) {
    var nCount = 0;
    for (i = 0; i < strPassword.length; i++) {
        if (strCheck.indexOf(strPassword.charAt(i)) > -1) {
            nCount++;
        }
    }
    return nCount;
}

function logincheckboxCheck(ch_id) {
    var ch_div = ch_id + "_div";
    if (document.getElementById(ch_id).checked) {
        document.getElementById(ch_div).className = "checkboxOn";
    }
    else {
        document.getElementById(ch_div).className = "checkboxOff";
    }
}

function makeid(len) {
    var text = "";
    var possible = "ABCDEFGHIJKLMNOPQRSTUVWXYZabcdefghijklmnopqrstuvwxyz0123456789";
    for (var i = 0; i < len; i++) {
        text += possible.charAt(Math.floor(Math.random() * possible.length));
    }
    return text;
}

function checkMail(email) {
    email = email.replace('+', '', 'g');
    var filter = /^([a-zA-Z0-9_\.\-])+\@(([a-zA-Z0-9\-])+\.)+([a-zA-Z0-9]{2,4})+$/;
    if (filter.test(email)) {
        return false;
    }
    else {
        return true;
    }
}

/**
 * Helper function for creating alias of a method w/ specific context
 *
 * @param context
 * @param fn
 * @returns {aliasClosure}
 */
function funcAlias(context, fn) {
    return function aliasClosure() {
        return fn.apply(context, arguments);
    };
}

/**
 * Adds on, bind, unbind, one and trigger methods to a specific class's prototype.
 *
 * @param kls class on which prototype this method should add the on, bind, unbind, etc methods
 */
function makeObservable(kls) {
    var aliases = ['on', 'bind', 'unbind', 'one', 'trigger', 'rebind'];

    $.each(aliases, function(k, v) {
        if (kls.prototype) {
            kls.prototype[v] = function() {
                return $(this)[v].apply($(this), toArray(arguments));
            }
        }
        else {
            kls[v] = function() {
                return $(this)[v].apply($(this), toArray(arguments));
            }
        }
    });
}

/**
 * Instantiates an enum-like list on the provided target object
 */
function makeEnum(aEnum, aPrefix, aTarget) {
    aTarget = aTarget || {};

    var len = aEnum.length;
    while (len--) {
        Object.defineProperty(aTarget,
            (aPrefix || '') + String(aEnum[len]).toUpperCase(), {
                value: 1 << len,
                enumerable: true
            });
    }
    return aTarget;
}

/**
 * Adds simple .setMeta and .getMeta functions, which can be used to store some meta information on the fly.
 * Also triggers `onMetaChange` events (only if the `kls` have a `trigger` method !)
 *
 * @param kls {Class} on which prototype's this method should add the setMeta and getMeta
 */
function makeMetaAware(kls) {
    /**
     * Store meta data
     *
     * @param prefix string
     * @param namespace string
     * @param k string
     * @param val {*}
     */
    kls.prototype.setMeta = function(prefix, namespace, k, val) {
        var self = this;

        if (self["_" + prefix] === undefined) {
            self["_" + prefix] = {};
        }
        if (self["_" + prefix][namespace] === undefined) {
            self["_" + prefix][namespace] = {};
        }
        self["_" + prefix][namespace][k] = val;

        if (self.trigger) {
            self.trigger("onMetaChange", prefix, namespace, k, val);
        }
    };

    /**
     * Clear/delete meta data
     *
     * @param prefix string  optional
     * @param [namespace] string  optional
     * @param [k] string optional
     */
    kls.prototype.clearMeta = function(prefix, namespace, k) {
        var self = this;

        if (prefix && !namespace && !k) {
            delete self["_" + prefix];
        }
        else if (prefix && namespace && !k) {
            delete self["_" + prefix][namespace];
        }
        else if (prefix && namespace && k) {
            delete self["_" + prefix][namespace][k];
        }

        if (self.trigger) {
            self.trigger("onMetaChange", prefix, namespace, k);
        }
    };

    /**
     * Retrieve meta data
     *
     * @param prefix {string}
     * @param namespace {string} optional
     * @param k {string} optional
     * @param default_value {*} optional
     * @returns {*}
     */
    kls.prototype.getMeta = function(prefix, namespace, k, default_value) {
        var self = this;

        namespace = namespace || undefined; /* optional */
        k = k || undefined; /* optional */
        default_value = default_value || undefined; /* optional */

        // support for calling only with 2 args.
        if (k === undefined) {
            if (self["_" + prefix] === undefined) {
                return default_value;
            }
            else {
                return self["_" + prefix][namespace] || default_value;
            }
        }
        else {
            // all args

            if (self["_" + prefix] === undefined) {
                return default_value;
            }
            else if (self["_" + prefix][namespace] === undefined) {
                return default_value;
            }
            else {
                return self["_" + prefix][namespace][k] || default_value;
            }
        }
    };
}

/**
 * Simple method for generating unique event name with a .suffix that is a hash of the passed 3-n arguments
 * Main purpose is to be used with jQuery.bind and jQuery.unbind.
 *
 * @param eventName {string} event name
 * @param name {string} name of the handler (e.g. .suffix)
 * @returns {string} e.g. $eventName.$name_$ShortHashOfTheAdditionalArguments
 */
function generateEventSuffixFromArguments(eventName, name) {
    var args = Array.prototype.splice.call(arguments, 2);
    var result = "";
    $.each(args, function(k, v) {
        result += v;
    });

    return eventName + "." + name + "_" + ("" + fastHashFunction(result)).replace("-", "_");
}

/**
 * This is a placeholder, which will be used anywhere in our code where we need a simple and FAST hash function.
 * Later on, we can change the implementation (to use md5 or murmur) by just changing the function body of this
 * function.
 * @param {String}
 */
function fastHashFunction(val) {
    return MurmurHash3(val, 0x4ef5391a).toString();
}

/**
 * @see http://stackoverflow.com/q/7616461/940217
 * @return {number}
 */
function simpleStringHashCode(str) {
    assert(str, "Missing str passed to simpleStringHashCode");

    if (Array.prototype.reduce) {
        return str.split("").reduce(function(a, b) {
            a = ((a << 5) - a) + b.charCodeAt(0);
            return a & a
        }, 0);
    }
    var hash = 0;
    if (str.length === 0) {
        return hash;
    }
    for (var i = 0; i < str.length; i++) {
        var character = str.charCodeAt(i);
        hash = ((hash << 5) - hash) + character;
        hash = hash & hash; // Convert to 32bit integer
    }
    return hash;
}

/**
 * Creates a promise, which will fail if the validateFunction() don't return true in a timely manner (e.g. < timeout).
 *
 * @param validateFunction {Function}
 * @param tick {int}
 * @param timeout {int}
 * @param [resolveRejectArgs] {(Array|*)} args that will be used to call back .resolve/.reject
 * @param [waitForPromise] {(MegaPromise|$.Deferred)} Before starting the timer, we will wait for this promise to be rej/res first.
 * @returns {Deferred}
 */
function createTimeoutPromise(validateFunction, tick, timeout,
                              resolveRejectArgs, waitForPromise) {
    var $promise = new MegaPromise();
    resolveRejectArgs = resolveRejectArgs || [];
    if (!$.isArray(resolveRejectArgs)) {
        resolveRejectArgs = [resolveRejectArgs]
    }

    $promise.verify = function() {
        if (validateFunction()) {
            if (window.d) {
                console.debug("Resolving timeout promise",
                    timeout, "ms", "at", (new Date()),
                    validateFunction, resolveRejectArgs);
            }
            $promise.resolve.apply($promise, resolveRejectArgs);
        }
    };

    var startTimerChecks = function() {
        var tickInterval = setInterval(function() {
            $promise.verify();
        }, tick);

        var timeoutTimer = setTimeout(function() {
            if (validateFunction()) {
                if (window.d) {
                    console.debug("Resolving timeout promise",
                        timeout, "ms", "at", (new Date()),
                        validateFunction, resolveRejectArgs);
                }
                $promise.resolve.apply($promise, resolveRejectArgs);
            }
            else {
                console.error("Timed out after waiting",
                    timeout, "ms", "at", (new Date()),
                    validateFunction, resolveRejectArgs);
                $promise.reject.apply($promise, resolveRejectArgs);
            }
        }, timeout);

        // stop any running timers and timeouts
        $promise.always(function() {
            clearInterval(tickInterval);
            clearTimeout(timeoutTimer);
        });

        $promise.verify();
    };

    if (!waitForPromise || !waitForPromise.done) {
        startTimerChecks();
    }
    else {
        waitForPromise.always(function() {
            startTimerChecks();
        });
    }

    return $promise;
}

/**
 * Simple .toArray method to be used to convert `arguments` to a normal JavaScript Array
 *
 * @param val {Arguments}
 * @returns {Array}
 */
function toArray(val) {
    return Array.prototype.slice.call(val, val);
}

/**
 * Date.parse with progressive enhancement for ISO 8601 <https://github.com/csnover/js-iso8601>
 * (c) 2011 Colin Snover <http://zetafleet.com>
 * Released under MIT license.
 */
(function(Date, undefined) {
    var origParse = Date.parse,
        numericKeys = [1, 4, 5, 6, 7, 10, 11];
    Date.parse = function(date) {
        var timestamp, struct, minutesOffset = 0;

        // ES5 15.9.4.2 states that the string should attempt to be parsed as a Date Time String Format string
        // before falling back to any implementation-specific date parsing, so that's what we do, even if native
        // implementations could be faster
        //              1 YYYY                2 MM       3 DD           4 HH    5 mm       6 ss        7 msec        8 Z 9 +    10 tzHH    11 tzmm
        if ((struct = /^(\d{4}|[+\-]\d{6})(?:-(\d{2})(?:-(\d{2}))?)?(?:T(\d{2}):(\d{2})(?::(\d{2})(?:\.(\d{3}))?)?(?:(Z)|([+\-])(\d{2})(?::(\d{2}))?)?)?$/.exec(date))) {
            // avoid NaN timestamps caused by "undefined" values being passed to Date.UTC
            for (var i = 0, k; (k = numericKeys[i]); ++i) {
                struct[k] = +struct[k] || 0;
            }

            // allow undefined days and months
            struct[2] = (+struct[2] || 1) - 1;
            struct[3] = +struct[3] || 1;

            if (struct[8] !== 'Z' && struct[9] !== undefined) {
                minutesOffset = struct[10] * 60 + struct[11];

                if (struct[9] === '+') {
                    minutesOffset = 0 - minutesOffset;
                }
            }

            timestamp = Date.UTC(struct[1],
                    struct[2], struct[3], struct[4], struct[5] + minutesOffset, struct[6], struct[7]);
        }
        else {
            timestamp = origParse ? origParse(date) : NaN;
        }

        return timestamp;
    };
}(Date));

/**
 * @module assert
 *
 * Assertion helper module.
 *
 * @example
 * function lastElement(array) {
 *     assert(array.length > 0, "empty array in lastElement");
 *     return array[array.length - 1];
 * }
 */
/**
 * Assertion exception.
 * @param message
 *     Message for exception on failure.
 * @constructor
 */
function AssertionFailed(message) {
    this.message = message;
}
AssertionFailed.prototype = Object.create(Error.prototype);
AssertionFailed.prototype.name = 'AssertionFailed';

/**
 * Assert a given test condition.
 *
 * Throws an AssertionFailed exception with the given `message` on failure.
 *
 * @param test
 *     Test statement.
 * @param message
 *     Message for exception on failure.
 */
function assert(test, message) {
    if (!test) {
        if (MegaLogger && MegaLogger.rootLogger) {
            MegaLogger.rootLogger.error("assertion failed: ", message);
        }
        else if (window.d) {
            console.error(message);
        }

        if (localStorage.stopOnAssertFail) {
            debugger;
        }

        throw new AssertionFailed(message);
    }
}

/**
 * Pad/prepend `val` with "0" (zeros) until the length is === `length`
 *
 * @param val {String} value to add "0" to
 * @param len {Number} expected length
 * @returns {String}
 */
function addZeroIfLenLessThen(val, len) {
    if (val.toString().length < len) {
        for (var i = val.toString().length; i < len; i++) {
            val = "0" + val;
        }
    }
    return val;
}

function NOW() {
    return Date.now();
}

/**
 *  Global function to help debugging
 */
function DEBUG2() {
    if (typeof(d) !== "undefined" && d) {
        console.warn.apply(console, arguments)
    }
}

function ERRDEBUG() {
    if (typeof(d) !== "undefined" && d) {
        console.error.apply(console, arguments)
    }
}

function DEBUG() {
    if (typeof(d) !== "undefined" && d) {
        (console.debug || console.log).apply(console, arguments)
    }
}

function ASSERT(what, msg, udata) {
    if (!what) {
        var af = new Error('failed assertion; ' + msg);
        if (udata) {
            af.udata = udata;
        }
        Soon(function() {
            throw af;
        });
        if (console.assert) {
            console.assert(what, msg);
        }
        else {
            console.error('FAILED ASSERTION', msg);
        }
    }
    return !!what;
}

function srvlog(msg, data, silent) {
    if (data && !(data instanceof Error)) {
        data = {
            udata: data
        };
    }
    if (!silent && d) {
        console.error(msg, data);
    }
    if (!d || onBetaW) {
        window.onerror(msg, '', data ? 1 : -1, 0, data || null);
    }
}

function oDestroy(obj) {
    if (window.d) {
        ASSERT(Object.isFrozen(obj) === false, 'Object already frozen...');
    }

    Object.keys(obj).forEach(function(memb) {
        if (obj.hasOwnProperty(memb)) {
            delete obj[memb];
        }
    });
    if (!oIsFrozen(obj)) {
        Object.defineProperty(obj, ":$:frozen:", {
            value: String(new Date()),
            writable: false
        });
    }

    if (window.d) {
        Object.freeze(obj);
    }
}

function oIsFrozen(obj) {
    return obj && typeof obj === 'object' && obj.hasOwnProperty(":$:frozen:");
}

/**
 *  Return a default callback for error handlign
 */
function dlError(text) {
    return function(e) {
        console.log(text + ' ' + e);
        alert(text + ' ' + e);
    };
}

/**
 *  Remove an element from an *array*
 */
function removeValue(array, value, can_fail) {
    var idx = array.indexOf(value);
    if (d) {
        if (!(can_fail || idx !== -1)) {
            console.warn('Unable to Remove Value ' + value, value);
        }
    }
    if (idx !== -1) {
        array.splice(idx, 1);
    }
    return idx !== -1;
}

function setTransferStatus(dl, status, ethrow, lock) {
    var id = dl && dlmanager.getGID(dl);
    var text = '' + status;
    if (text.length > 44) {
        text = text.substr(0, 42) + '...';
    }
    $('.transfer-table #' + id + ' td:eq(5)').text(text);
    if (lock) {
        $('.transfer-table #' + id).attr('id', 'LOCKed_' + id);
    }
    if (d) {
        console.error(status);
    }
    if (ethrow) {
        throw status;
    }
}

function dlFatalError(dl, error, ethrow) {
    var m = 'This issue should be resolved ';
    if (navigator.webkitGetUserMedia) {
        m += 'exiting from Incognito mode.';
        msgDialog('warninga', l[1676], m, error);
    }
    else if (navigator.msSaveOrOpenBlob) {
        Later(browserDialog);
        m = l[1933];
        msgDialog('warninga', l[1676], m, error);
    }
    else if (dlMethod === FlashIO) {
        Later(browserDialog);
        m = l[1308];
        msgDialog('warninga', l[1676], m, error);
    }
    else {
        Later(firefoxDialog);
    }
    setTransferStatus(dl, error, ethrow, true);
    dlmanager.abort(dl);
}

/**
 * Original: http://stackoverflow.com/questions/7317299/regex-matching-list-of-emoticons-of-various-type
 *
 * @param text
 * @returns {XML|string|void}
 * @constructor
 */
function RegExpEscape(text) {
    return text.replace(/[-[\]{}()*+?.,\\^$|#\s]/g, "\\$&");
}

function unixtimeToTimeString(timestamp) {
    var date = new Date(timestamp * 1000);
    return addZeroIfLenLessThen(date.getHours(), 2)
        + ":" + addZeroIfLenLessThen(date.getMinutes(), 2)
        + "." + addZeroIfLenLessThen(date.getSeconds(), 2)
}

/**
 * Used in the callLoggerWrapper to generate dynamic colors depending on the textPrefix
 *
 * copyrights: http://stackoverflow.com/questions/9600295/automatically-change-text-color-to-assure-readability
 *
 * @param hexTripletColor
 * @returns {*}
 */
function invertColor(hexTripletColor) {
    var color = hexTripletColor;
    color = color.substring(1);           // remove #
    color = parseInt(color, 16);          // convert to integer
    color = 0xFFFFFF ^ color;             // invert three bytes
    color = color.toString(16);           // convert to hex
    color = ("000000" + color).slice(-6); // pad with leading zeros
    color = "#" + color;                  // prepend #
    return color;
}

/**
 * Simple wrapper function that will log all calls of `fnName`.
 * This function is intended to be used for dev/debugging/testing purposes only.
 *
 * @param ctx
 * @param fnName
 * @param loggerFn
 */
function callLoggerWrapper(ctx, fnName, loggerFn, textPrefix, parentLogger) {
    if (!window.d) {
        return;
    }

    var origFn = ctx[fnName];
    textPrefix = textPrefix || "missing-prefix";

    var logger = MegaLogger.getLogger(textPrefix + "[" + fnName + "]", {}, parentLogger);
    var logFnName = loggerFn === console.error ? "error" : "debug";

    if (ctx[fnName].haveCallLogger) { // recursion
        return;
    }
    ctx[fnName] = function() {
        //loggerFn.apply(console, [prefix1, prefix2, "Called: ", fnName, toArray(arguments)]);
        logger[logFnName].apply(logger, ["(calling) arguments: "].concat(toArray(arguments)));

        var res = origFn.apply(this, toArray(arguments));
        //loggerFn.apply(console, [prefix1, prefix2, "Got result: ", fnName, toArray(arguments), res]);
        logger[logFnName].apply(logger, ["(end call) arguments: "].concat(toArray(arguments)).concat(["returned: ", res]));

        return res;
    };
    ctx[fnName].haveCallLogger = true; // recursion
}

/**
 * Simple Object instance call log helper
 * This function is intended to be used for dev/debugging/testing purposes only.
 *
 *
 * WARNING: This function will create tons of references in the window.callLoggerObjects & also may flood your console.
 *
 * @param ctx
 * @param [loggerFn] {Function}
 * @param [recursive] {boolean}
 */
function logAllCallsOnObject(ctx, loggerFn, recursive, textPrefix, parentLogger) {
    if (!window.d) {
        return;
    }
    loggerFn = loggerFn || console.debug;

    if (typeof(parentLogger) === "undefined") {
        var logger = new MegaLogger(textPrefix);
    }
    if (!window.callLoggerObjects) {
        window.callLoggerObjects = [];
    }

    $.each(ctx, function(k, v) {
        if (typeof(v) === "function") {
            callLoggerWrapper(ctx, k, loggerFn, textPrefix, parentLogger);
        }
        else if (typeof(v) === "object"
                && !$.isArray(v) && v !== null && recursive && !$.inArray(window.callLoggerObjects)) {
            window.callLoggerObjects.push(v);
            logAllCallsOnObject(v, loggerFn, recursive, textPrefix + ":" + k, parentLogger);
        }
    });
}

function array_unique(arr) {
    return $.grep(arr, function(v, k) {
        return $.inArray(v, arr) === k;
    });
}

function array_random(arr) {
    return arr[rand(arr.length)];
}

/**
 * Simple method that will convert Mega user ids to base32 strings (that should be used when doing XMPP auth)
 *
 * @param handle {string} mega user id
 * @returns {string} base32 formatted user id to be used when doing xmpp auth
 */
function megaUserIdEncodeForXmpp(handle) {
    var s = base64urldecode(handle);
    return base32.encode(s);
}

/**
 * Simple method that will convert base32 strings -> Mega user ids
 *
 * @param handle {string} mega user id
 * @returns {string} base32 formatted user id to be used when doing xmpp auth
 */
function megaJidToUserId(jid) {
    var s = base32.decode(jid.split("@")[0]);
    return base64urlencode(s).replace(/=/g, "");
}

/**
 * Implementation of a string encryption/decryption.
 */
var stringcrypt = (function() {
    "use strict";

    /**
     * @description
     * Implementation of a string encryption/decryption.</p>
     */
    var ns = {};

    /**
     * Encrypts clear text data to an authenticated ciphertext, armoured with
     * encryption mode indicator and IV.
     *
     * @param plain {string}
     *     Plain data block as (unicode) string.
     * @param key {string}
     *     Encryption key as byte string.
     * @returns {string}
     *     Encrypted data block as byte string, incorporating mode, nonce and MAC.
     */
    ns.stringEncrypter = function(plain, key) {
        var mode = tlvstore.BLOCK_ENCRYPTION_SCHEME.AES_GCM_12_16;
        var plainBytes = unescape(encodeURIComponent(plain));
        var cipher = tlvstore.blockEncrypt(plainBytes, key, mode);
        return cipher;
    };

    /**
     * Decrypts an authenticated cipher text armoured with a mode indicator and IV
     * to clear text data.
     *
     * @param cipher {string}
     *     Encrypted data block as byte string, incorporating mode, nonce and MAC.
     * @param key {string}
     *     Encryption key as byte string.
     * @returns {string}
     *     Clear text as (unicode) string.
     */
    ns.stringDecrypter = function(cipher, key) {
        var plain = tlvstore.blockDecrypt(cipher, key);
        return decodeURIComponent(escape(plain));
    };

    /**
     * Generates a new AES-128 key.
     *
     * @returns {string}
     *     Symmetric key as byte string.
     */
    ns.newKey = function() {
        var keyBytes = new Uint8Array(16);
        asmCrypto.getRandomValues(keyBytes);
        return asmCrypto.bytes_to_string(keyBytes);
    };

    return ns;
})();

/**
 * JS Implementation of MurmurHash3 (r136) (as of May 20, 2011)
 *
 * @author <a href="mailto:gary.court.gmail.com">Gary Court</a>
 * @see http://github.com/garycourt/murmurhash-js
 * @author <a href="mailto:aappleby.gmail.com">Austin Appleby</a>
 * @see http://sites.google.com/site/murmurhash/
 *
 * @param {string} key ASCII only
 * @param {number} seed Positive integer only
 * @return {number} 32-bit positive integer hash
 */
function MurmurHash3(key, seed) {
    var remainder, bytes, h1, h1b, c1, c1b, c2, c2b, k1, i;

    remainder = key.length & 3; // key.length % 4
    bytes = key.length - remainder;
    h1 = seed || 0xe6546b64;
    c1 = 0xcc9e2d51;
    c2 = 0x1b873593;
    i = 0;

    while (i < bytes) {
        k1 =
            ((key.charCodeAt(i) & 0xff)) |
            ((key.charCodeAt(++i) & 0xff) << 8) |
            ((key.charCodeAt(++i) & 0xff) << 16) |
            ((key.charCodeAt(++i) & 0xff) << 24);
        ++i;

        k1 = ((((k1 & 0xffff) * c1) + ((((k1 >>> 16) * c1) & 0xffff) << 16))) & 0xffffffff;
        k1 = (k1 << 15) | (k1 >>> 17);
        k1 = ((((k1 & 0xffff) * c2) + ((((k1 >>> 16) * c2) & 0xffff) << 16))) & 0xffffffff;

        h1 ^= k1;
        h1 = (h1 << 13) | (h1 >>> 19);
        h1b = ((((h1 & 0xffff) * 5) + ((((h1 >>> 16) * 5) & 0xffff) << 16))) & 0xffffffff;
        h1 = (((h1b & 0xffff) + 0x6b64) + ((((h1b >>> 16) + 0xe654) & 0xffff) << 16));
    }

    k1 = 0;

    switch (remainder) {
        case 3:
            k1 ^= (key.charCodeAt(i + 2) & 0xff) << 16;
        case 2:
            k1 ^= (key.charCodeAt(i + 1) & 0xff) << 8;
        case 1:
            k1 ^= (key.charCodeAt(i) & 0xff);

            k1 = (((k1 & 0xffff) * c1) + ((((k1 >>> 16) * c1) & 0xffff) << 16)) & 0xffffffff;
            k1 = (k1 << 15) | (k1 >>> 17);
            k1 = (((k1 & 0xffff) * c2) + ((((k1 >>> 16) * c2) & 0xffff) << 16)) & 0xffffffff;
            h1 ^= k1;
    }

    h1 ^= key.length;

    h1 ^= h1 >>> 16;
    h1 = (((h1 & 0xffff) * 0x85ebca6b) + ((((h1 >>> 16) * 0x85ebca6b) & 0xffff) << 16)) & 0xffffffff;
    h1 ^= h1 >>> 13;
    h1 = ((((h1 & 0xffff) * 0xc2b2ae35) + ((((h1 >>> 16) * 0xc2b2ae35) & 0xffff) << 16))) & 0xffffffff;
    h1 ^= h1 >>> 16;

    return h1 >>> 0;
}

/**
 *  Create a pool of workers, it returns a Queue object
 *  so it can be called many times and it'd be throttled
 *  by the queue
 */
function CreateWorkers(url, message, size) {
    size = size || 4
    var worker = [],
        instances = [];

    function handler(id) {
        return function(e) {
            message(this.context, e, function(r) {
                worker[id].busy = false; /* release worker */
                instances[id](r);
            });
        }
    }

    function create(i) {
        var w;

        try {
            w = new Worker(url);
        }
        catch (e) {
            msgDialog('warninga', '' + url, '' + e, location.hostname);
            throw e;
        }

        w.id = i;
        w.busy = false;
        w.postMessage = w.webkitPostMessage || w.postMessage;
        w.onmessage = handler(i);
        return w;
    }

    for (var i = 0; i < size; i++) {
        worker.push(null);
    }

    return new MegaQueue(function(task, done) {
        for (var i = 0; i < size; i++) {
            if (worker[i] === null) {
                worker[i] = create(i);
            }
            if (!worker[i].busy) {
                break;
            }
        }
        worker[i].busy = true;
        instances[i] = done;
        $.each(task, function(e, t) {
                if (e === 0) {
                    worker[i].context = t;
                }
                else if (t.constructor === Uint8Array && typeof MSBlobBuilder !== "function") {
                    worker[i].postMessage(t.buffer, [t.buffer]);
                }
                else {
                    worker[i].postMessage(t);
                }
            });
    }, size, url.split('/').pop().split('.').shift() + '-worker');
}

function mKeyDialog(ph, fl) {
    $('.new-download-buttons').addClass('hidden');
    $('.new-download-file-title').text(l[1199]);
    $('.new-download-file-icon').addClass(fileIcon({
        name: 'unknown.unknown'
    }));
    $('.fm-dialog.dlkey-dialog').removeClass('hidden');
    $('.fm-dialog-overlay').removeClass('hidden');
    $('body').addClass('overlayed');
    $('.fm-dialog.dlkey-dialog input').rebind('focus', function(e) {
        if ($(this).val() === l[1028]) {
            $(this).val('');
        }
    });
    $('.fm-dialog.dlkey-dialog input').rebind('blur', function(e) {
        if ($(this).val() === '') {
            $(this).val(l[1028]);
        }
    });
    $('.fm-dialog.dlkey-dialog input').rebind('keydown', function(e) {
        $('.fm-dialog.dlkey-dialog .fm-dialog-new-folder-button').addClass('active');
        if (e.keyCode === 13) {
            $('.fm-dialog.dlkey-dialog .fm-dialog-new-folder-button').click();
        }
    });
    $('.fm-dialog.dlkey-dialog .fm-dialog-new-folder-button').rebind('click', function(e) {
        var key = $('.fm-dialog.dlkey-dialog input').val();

        if (key && key !== l[1028]) {
            $('.fm-dialog.dlkey-dialog').addClass('hidden');
            $('.fm-dialog-overlay').addClass('hidden');
            document.location.hash = (fl ? '#F!' : '#!') + ph + '!' + key;
        }
    });
    $('.fm-dialog.dlkey-dialog .fm-dialog-close').rebind('click', function(e) {
        $('.fm-dialog.dlkey-dialog').addClass('hidden');
        $('.fm-dialog-overlay').addClass('hidden');
    });
}

function dcTracer(ctr) {
    var name = ctr.name,
        proto = ctr.prototype;
    for (var fn in proto) {
        if (proto.hasOwnProperty(fn) && typeof proto[fn] === 'function') {
            console.log('Tracing ' + name + '.' + fn);
            proto[fn] = (function(fn, fc) {
                fc.dbg = function() {
                    try {
                        console.log('Entering ' + name + '.' + fn,
                            this, '~####~', Array.prototype.slice.call(arguments));
                        var r = fc.apply(this, arguments);
                        console.log('Leaving ' + name + '.' + fn, r);
                        return r;
                    }
                    catch (e) {
                        console.error(e);
                    }
                };
                return fc.dbg;
            })(fn, proto[fn]);
        }
    }
}

function mSpawnWorker(url, nw) {
    if (!(this instanceof mSpawnWorker)) {
        return new mSpawnWorker(url, nw);
    }

    this.jid = 1;
    this.jobs = {};
    this.nworkers = nw = nw || 4;
    this.wrk = new Array(nw);
    this.token = mRandomToken('mSpawnWorker.' + url.split(".")[0]);

    while (nw--) {
        if (!(this.wrk[nw] = this.add(url))) {
            throw new Error(this.token.split("$")[0] + ' Setup Error');
        }
    }
}
mSpawnWorker.prototype = {
    process: function mSW_Process(data, callback, onerror) {
        if (!Array.isArray(data)) {
            var err = new Error("'data' must be an array");
            if (onerror) {
                return onerror(err);
            }
            throw err;
        }
        if (this.unreliably) {
            return onerror(0xBADF);
        }
        var nw = this.nworkers,
            l = Math.ceil(data.length / nw);
        var id = mRandomToken("mSWJobID" + this.jid++),
            idx = 0;
        var job = {
            done: 0,
            data: [],
            callback: callback
        };

        while (nw--) {
            job.data.push(data.slice(idx, idx += l));
        }
        if (onerror) {
            job.onerror = onerror;
        }
        this.jobs[id] = job;
        this.postNext();
    },
    postNext: function mSW_PostNext() {
        if (this.busy()) {
            return;
        }
        for (var id in this.jobs) {
            var nw = this.nworkers;
            var job = this.jobs[id],
                data;

            while (nw--) {
                if (!this.wrk[nw].working) {
                    data = job.data.shift();
                    if (data) {
                        this.wrk[nw].working = !0;
                        this.wrk[nw].postMessage({
                            data: data,
                            debug: !!window.d,
                            u_sharekeys: u_sharekeys,
                            u_privk: u_privk,
                            u_handle: u_handle,
                            u_k: u_k,
                            jid: id
                        });

                        if (d && job.data.length === this.nworkers - 1) {
                            console.time(id);
                        }
                    }
                }
            }
        }
    },
    busy: function() {
        var nw = this.nworkers;
        while (nw-- && this.wrk[nw].working);
        return nw === -1;
    },
    add: function mSW_Add(url) {
        var self = this,
            wrk;

        try {
            wrk = new Worker(url);
        }
        catch (e) {
            console.error(e);
            if (!window[this.token]) {
                window[this.token] = true;
                msgDialog('warninga', l[16], "Unable to launch " + url + " worker.", e);
            }
            return false;
        }

        wrk.onerror = function mSW_OnError(err) {
            console.error(err);
            if (!(self && self.wrk)) {
                return;
            }
            Soon(function() {
                throw err.message || err;
            });
            self.unreliably = true;
            var nw = self.nworkers;
            while (nw--) {
                if (self.wrk[nw]) {
                    self.wrk[nw].terminate();
                }
            }
            for (var id in self.jobs) {
                var job = self.jobs[id];
                if (job.onerror) {
                    job.onerror(err);
                }
            }
            if (!window[self.token]) {
                window[self.token] = true;
                if (err.filename) {
                    msgDialog('warninga',
                        "Worker Exception: " + url, err.message, err.filename + ":" + err.lineno);
                }
            }
            delete self.wrk;
            delete self.jobs;
            self = undefined;
        };

        wrk.onmessage = function mSW_OnMessage(ev) {
            if (ev.data[0] === 'console') {
                if (d) {
                    var args = ev.data[1];
                    args.unshift(self.token);
                    console.log.apply(console, args);
                }
                return;
            }
            if (d) {
                console.log(self.token, ev.data);
            }

            wrk.working = false;
            if (!self.done(ev.data)) {
                this.onerror(0xBADF);
            }
        };

        if (d) {
            console.log(this.token, 'Starting...');
        }

        wrk.postMessage = wrk.postMessage || wrk.webkitPostMessage;

        return wrk;
    },
    done: function mSW_Done(reply) {
        var job = this.jobs[reply.jid];
        if (!ASSERT(job, 'Invalid worker reply.')) {
            return false;
        }

        if (!job.result) {
            job.result = reply.result;
        }
        else {
            $.extend(job.result, reply.result);
        }

        if (reply.newmissingkeys) {
            job.newmissingkeys = newmissingkeys = true;
            $.extend(missingkeys, reply.missingkeys);
        }
        if (reply.rsa2aes) {
            $.extend(rsa2aes, reply.rsa2aes);
        }
        if (reply.u_sharekeys) {
            $.extend(u_sharekeys, reply.u_sharekeys);
        }
        if (reply.rsasharekeys) {
            $.extend(rsasharekeys, reply.rsasharekeys);
        }

        Soon(this.postNext.bind(this));
        if (++job.done === this.nworkers) {
            if (d) {
                console.timeEnd(reply.jid);
            }

            delete this.jobs[reply.jid];
            job.callback(job.result, job);
        }

        return true;
    }
};

function mRandomToken(pfx) {
    return (pfx || '!') + '$' + (Math.random() * Date.now()).toString(36);
}

function str_mtrunc(str, len) {
    if (!len) {
        len = 35;
    }
    if (len > (str || '').length) {
        return str;
    }
    var p1 = Math.ceil(0.60 * len),
        p2 = Math.ceil(0.30 * len);
    return str.substr(0, p1) + '\u2026' + str.substr(-p2);
}

function setupTransferAnalysis() {
    if ($.mTransferAnalysis) {
        return;
    }

    var prev = {},
        tlen = {},
        time = {},
        chunks = {};
    $.mTransferAnalysis = setInterval(function() {
        if (uldl_hold) {
            prev = {};
        }
        else if ($.transferprogress) {
            var tp = $.transferprogress;

            for (var i in tp) {
                var q = (i[0] === 'u' ? ulQueue : dlQueue);
                if (!GlobalProgress[i] || GlobalProgress[i].paused
                        || tp[i][0] === tp[i][1] || q.isPaused() || q._qpaused[i]) {
                    delete prev[i];
                }
                else if (prev[i] && prev[i] === tp[i][0]) {
                    var p = tp[i],
                        t = i[0] === 'u' ? 'Upload' : 'Download',
                        r = '',
                        data = [];
                    var s = GlobalProgress[i].speed,
                        w = GlobalProgress[i].working || [];
                    var c = p[0] + '/' + p[1] + '-' + Math.floor(p[0] / p[1] * 100) + '%';
                    var u = w.map(function(c) {
                        var x = c.xhr || {};
                        return ['' + c, x.__failed, x.__timeout,
                            !!x.listener, x.__id, x.readyState > 1 && x.status];
                    });

                    if (d) {
                        console.warn(i + ' might be stuck, checking...', c, w.length, u);
                    }

                    if (w.length) {
                        var j = w.length;
                        while (j--) {
                            /**
                             * if there's a timer, no need to call on_error ourselves
                             * since the chunk will get restarted there by the xhr
                             */
                            var stuck = w[j].xhr && !w[j].xhr.__timeout;
                            if (stuck) {
                                var chunk_id = '' + w[j],
                                    n = u[j];

                                if (w[j].dl && w[j].dl.lasterror) {
                                    r = '[DLERR' + w[j].dl.lasterror + ']';
                                }
                                else if (w[j].srverr) {
                                    r = '[SRVERR' + (w[j].srverr - 1) + ']';
                                }

                                try {
                                    w[j].on_error(0, {}, 'Stuck');
                                }
                                catch (e) {
                                    n.push(e.message);
                                }

                                if (!chunks[chunk_id]) {
                                    chunks[chunk_id] = 1;
                                    data.push(n);
                                }
                            }
                        }

                        if (!data.length && (Date.now() - time[i]) > (mXHRTimeoutMS * 3.1)) {
                            r = s ? '[TIMEOUT]' : '[ETHERR]';
                            data = ['Chunks are taking too long to complete... ', u];
                        }
                    }
                    else {
                        r = '[!]';
                        data = 'GlobalProgress.' + i + ' exists with no working chunks.';
                    }

                    if (data.length) {
                        var udata = {
                            i: i,
                            p: c,
                            d: data,
                            j: [prev, tlen],
                            s: s
                        };
                        if (i[0] === 'z') {
                            t = 'zip' + t;
                        }
                        console.error(t + ' stuck. ' + r, i, udata);
                        if (!d) {
                            srvlog(t + ' Stuck. ' + r, udata);
                        }
                    }
                    delete prev[i];
                }
                else {
                    time[i] = Date.now();
                    tlen[i] = Math.max(tlen[i] || 0, tp[i][0]);
                    prev[i] = tp[i][0];
                }
            }
        }
    }, mXHRTimeoutMS * 1.2);
}

function percent_megatitle() {
    var dl_r = 0,
        dl_t = 0,
        ul_r = 0,
        ul_t = 0,
        tp = $.transferprogress || {},
        dl_s = 0,
        ul_s = 0,
        zips = {},
        d_deg = 0,
        u_deg = 0;

    for (var i in dl_queue) {
        if (dl_queue.hasOwnProperty(i)) {
            var q = dl_queue[i];
            var t = q && tp[q.zipid ? 'zip_' + q.zipid : 'dl_' + q.id];

            if (t) {
                dl_r += t[0];
                dl_t += t[1];
                if (!q.zipid || !zips[q.zipid]) {
                    if (q.zipid) {
                        zips[q.zipid] = 1;
                    }
                    dl_s += t[2];
                }
            }
            else {
                dl_t += q && q.size || 0;
            }
        }
    }

    for (var i in ul_queue) {
        if (ul_queue.hasOwnProperty(i)) {
            var t = tp['ul_' + ul_queue[i].id]

            if (t) {
                ul_r += t[0];
                ul_t += t[1];
                ul_s += t[2];
            }
            else {
                ul_t += ul_queue[i].size || 0;
            }
        }
    }
    if (dl_t) {
        dl_t += tp['dlc'] || 0;
        dl_r += tp['dlc'] || 0
    }
    if (ul_t) {
        ul_t += tp['ulc'] || 0;
        ul_r += tp['ulc'] || 0
    }

    var x_ul = Math.floor(ul_r / ul_t * 100) || 0,
        x_dl = Math.floor(dl_r / dl_t * 100) || 0

    if (dl_t && ul_t) {
        t = ' \u2191 ' + x_dl + '% \u2193 ' + x_ul + '%';
    }
    else if (dl_t) {
        t = ' ' + x_dl + '%';
    }
    else if (ul_t) {
        t = ' ' + x_ul + '%';
    }
    else {
        t = '';
        $.transferprogress = {};
    }

    d_deg = 360 * x_dl / 100;
    u_deg = 360 * x_ul / 100;
    if (d_deg <= 180) {
        $('.download .nw-fm-chart0.right-c p').css('transform', 'rotate(' + d_deg + 'deg)');
        $('.download .nw-fm-chart0.left-c p').css('transform', 'rotate(0deg)');
    } else {
        $('.download .nw-fm-chart0.right-c p').css('transform', 'rotate(180deg)');
        $('.download .nw-fm-chart0.left-c p').css('transform', 'rotate(' + (d_deg - 180) + 'deg)');
    }
    if (u_deg <= 180) {
        $('.upload .nw-fm-chart0.right-c p').css('transform', 'rotate(' + u_deg + 'deg)');
        $('.upload .nw-fm-chart0.left-c p').css('transform', 'rotate(0deg)');
    } else {
        $('.upload .nw-fm-chart0.right-c p').css('transform', 'rotate(180deg)');
        $('.upload .nw-fm-chart0.left-c p').css('transform', 'rotate(' + (u_deg - 180) + 'deg)');
    }

    megatitle(t);
}

function hostname(url) {
    if (d) {
        ASSERT(url && /^http/.test(url), 'Invalid URL passed to hostname() -> ' + url);
    }
    url = ('' + url).match(/https?:\/\/([^.]+)/);
    return url && url[1];
}

// Helper to manage time/sizes in a friendly way
String.prototype.seconds = function() {
    return parseInt(this) * 1000;
}

String.prototype.minutes = function() {
    return parseInt(this) * 1000 * 60;
}

// Quick hack for sane average speed readings
function bucketspeedometer(initialp) {
    return {
        interval: 200,
        num: 300,
        prevp: initialp,
        h: {},
        progress: function(p) {
            var now, min, oldest;
            var total;
            var t;

            now = NOW();
            now -= now % this.interval;

            this.h[now] = (this.h[now] || 0) + p - this.prevp;
            this.prevp = p;

            min = now - this.interval * this.num;

            oldest = now;
            total = 0;

            for (t in this.h) {
                if (t < min) {
                    delete this.h.bt;
                }
                else {
                    if (t < oldest) {
                        oldest = t;
                    }
                    total += this.h[t];
                }
            }

            if (now - oldest < 1000) {
                return 0;
            }

            p = 1000 * total / (now - oldest);

            // protect against negative returns due to repeated chunks etc.
            return p > 0 ? p : 0;
        }
    }
}

function moveCursortoToEnd(el) {
    if (typeof el.selectionStart === "number") {
        el.selectionStart = el.selectionEnd = el.value.length;
    }
    else if (typeof el.createTextRange !== "undefined") {
        el.focus();
        var range = el.createTextRange();
        range.collapse(false);
        range.select();
    }
}

String.prototype.replaceAll = function(_f, _r, _c) {
    var o = this.toString();
    var r = '';
    var s = o;
    var b = 0;
    var e = -1;
    if (_c) {
        _f = _f.toLowerCase();
        s = o.toLowerCase();
    }

    while ((e = s.indexOf(_f)) > -1) {
        r += o.substring(b, b + e) + _r;
        s = s.substring(e + _f.length, s.length);
        b += e + _f.length;
    }

    // Add Leftover
    if (s.length > 0) {
        r += o.substring(o.length - s.length, o.length);
    }

    // Return New String
    return r;
};

// Returns pixels position of element relative to document (top left corner)
function getHtmlElemPos(elem, n) {
    var xPos = 0;
    var yPos = 0;
    var sl, st, cl, ct;
    var pNode;
    while (elem) {
        pNode = elem.parentNode;
        sl = 0;
        st = 0;
        cl = 0;
        ct = 0;
        if (pNode && pNode.tagName && !/html|body/i.test(pNode.tagName)) {
            if (typeof n === 'undefined') // count this in, except for overflow huge menu
            {
                sl = elem.scrollLeft;
                st = elem.scrollTop;
            }
            cl = elem.clientLeft;
            ct = elem.clientTop;
            xPos += (elem.offsetLeft - sl + cl);
            yPos += (elem.offsetTop - st - ct);
        }
        elem = elem.offsetParent;
    }
    return {
        x: xPos,
        y: yPos
    };
}

function disableDescendantFolders(id, pref) {
    var folders = [];
    for (var i in M.c[id]) {
        if (M.d[i] && M.d[i].t === 1 && M.d[i].name) {
            folders.push(M.d[i]);
        }
    }
    for (var i in folders) {
        var sub = false;
        var fid = folders[i].h;

        for (var h in M.c[fid]) {
            if (M.d[h] && M.d[h].t) {
                sub = true;
                break;
            }
        }
        $(pref + fid).addClass('disabled');
        if (sub) {
            this.disableDescendantFolders(fid, pref);
        }
    }

    return true;
}

function ucfirst(str) {
    //  discuss at: http://phpjs.org/functions/ucfirst/
    // original by: Kevin van Zonneveld (http://kevin.vanzonneveld.net)
    // bugfixed by: Onno Marsman
    // improved by: Brett Zamir (http://brett-zamir.me)
    //   example 1: ucfirst('kevin van zonneveld');
    //   returns 1: 'Kevin van zonneveld'

    str += '';
    var f = str.charAt(0)
        .toUpperCase();
    return f + str.substr(1);
}

function readLocalStorage(name, type, val) {
    var v;
    if (localStorage[name]) {
        var f = 'parse' + ucfirst(type);
        v = localStorage[name];

        if (typeof window[f] === "function") {
            v = window[f](v);
        }

        if (val && ((val.min && val.min > v) || (val.max && val.max < v))) {
            v = null;
        }
    }
    return v || (val && val.def);
}

function obj_values(obj) {
    var vals = [];

    Object.keys(obj).forEach(function(memb) {
        if (obj.hasOwnProperty(memb)) {
            vals.push(obj[memb]);
        }
    });

    return vals;
}

function _wrapFnWithBeforeAndAfterEvents(fn, eventSuffix, dontReturnPromises) {
    var logger = MegaLogger.getLogger("beforeAfterEvents: " + eventSuffix);

    return function() {
        var self = this;
        var args = toArray(arguments);

        var event = new $.Event("onBefore" + eventSuffix);
        self.trigger(event, args);

        if (event.isPropagationStopped()) {
            logger.debug("Propagation stopped for event: ", event);
            if (dontReturnPromises) {
                return false;
            }
            else {
                return MegaPromise.reject("Propagation stopped by onBefore" + eventSuffix);
            }

        }
        if (typeof(event.returnedValue) !== "undefined") {
            args = event.returnedValue;
        }

        var returnedValue = fn.apply(self, args);

        var done = function() {
            var event2 = new $.Event("onAfter" + eventSuffix);
            self.trigger(event2, args.concat(returnedValue));

            if (event2.isPropagationStopped()) {
                logger.debug("Propagation stopped for event: ", event);
                if (dontReturnPromises) {
                    return false;
                }
                else {
                    return MegaPromise.reject("Propagation stopped by onAfter" + eventSuffix);
                }
            }
        };

        if (returnedValue && returnedValue.then) {
            returnedValue.then(function() {
                done();
            });
        }
        else {
            done();
        }

        return returnedValue;
    }
}

function hex2bin(hex) {
    var bytes = [];

    for (var i = 0; i < hex.length - 1; i += 2) {
        bytes.push(parseInt(hex.substr(i, 2), 16));
    }

    return String.fromCharCode.apply(String, bytes);
}

/**
 * Detects if Flash is enabled or disabled in the user's browser
 * From http://stackoverflow.com/a/20095467
 * @returns {Boolean}
 */
function flashIsEnabled() {

    var flashEnabled = false;

    try {
        var flashObject = new ActiveXObject('ShockwaveFlash.ShockwaveFlash');
        if (flashObject) {
            flashEnabled = true;
        }
    }
    catch (e) {
        if (navigator.mimeTypes
                && (navigator.mimeTypes['application/x-shockwave-flash'] !== undefined)
                && (navigator.mimeTypes['application/x-shockwave-flash'].enabledPlugin)) {
            flashEnabled = true;
        }
    }

    return flashEnabled;
}

/**
 * Gets the current base URL of the page (protocol + hostname) e.g. If on beta.mega.nz it will return https://beta.mega.nz.
 * If on the browser extension it will return the default https://mega.nz. If on localhost it will return https://mega.nz.
 * This can be used to create external links, for example file downloads https://mega.nz/#!qRN33YbK!o4Z76qDqPbiK2G0I...
 * @returns {String}
 */
function getBaseUrl() {
    return 'https://' + (((location.protocol === 'https:') && location.host) || 'mega.nz');
}

/**
 * http://stackoverflow.com/a/16344621/402133
 *
 * @param ms
 * @returns {string}
 */
function ms2Time(ms) {
    var secs = ms / 1000;
    ms = Math.floor(ms % 1000);
    var minutes = secs / 60;
    secs = Math.floor(secs % 60);
    var hours = minutes / 60;
    minutes = Math.floor(minutes % 60);
    hours = Math.floor(hours % 24);
    return hours + ":" + minutes + ":" + secs;
}

function secToDuration(s, sep) {
    var dur = ms2Time(s * 1000).split(":");
    var durStr = "";
    sep = sep || ", ";
    if (!secToDuration.regExp) { //regexp compile cache
        secToDuration.regExp = {};
    }

    if (!secToDuration.regExp[sep]) {
        secToDuration.regExp[sep] = new RegExp("" + sep + "$");
    }

    for (var i = 0; i < dur.length; i++) {
        var unit;
        var v = dur[i];
        if (v === "0") {
            if (durStr.length !== 0 && i !== 0) {
                continue;
            }
            else if (i < 2) {
                continue;
            }
        }

        if (i === 0) {
            unit = v !== 1 ? "hours" : "hour";
        }
        else if (i === 1) {
            unit = v !== 1 ? "minutes" : "minute";
        }
        else if (i === 2) {
            unit = v !== 1 ? "seconds" : "second";
        }
        else {
            throw new Error("this should never happen.");
        }

        durStr += v + " " + unit + sep;
    }

    return durStr.replace(secToDuration.regExp[sep], "");
}

function generateAnonymousReport() {
    var $promise = new MegaPromise();
    var report = {};
    report.ua = navigator.userAgent;
    report.ut = u_type;
    report.pbm = !!window.Incognito;
    report.io = window.dlMethod && dlMethod.name;
    report.sb = +('' + $('script[src*="secureboot"]').attr('src')).split('=').pop();
    report.tp = $.transferprogress;
    if (!megaChatIsReady) {
        report.karereState = '#disabled#';
    }
    else {
        report.karereState = megaChat.karere.getConnectionState();
        report.karereCurrentConnRetries = megaChat.karere._connectionRetries;
        report.myPresence = megaChat.karere.getPresence(megaChat.karere.getJid());
        report.karereServer = megaChat.karere.connection.service;
        report.numOpenedChats = Object.keys(megaChat.chats).length;
        report.haveRtc = megaChat.rtc ? true : false;
        if (report.haveRtc) {
            report.rtcStatsAnonymousId = megaChat.rtc.ownAnonId;
        }
    }

    var chatStates = {};
    var userAnonMap = {};
    var userAnonIdx = 0;
    var roomUniqueId = 0;
    var roomUniqueIdMap = {};

<<<<<<< HEAD
    megaChat.chats.forEach(function(v, k) {
=======
    Object.keys(megaChatIsReady && megaChat.chats || {}).forEach(function(k) {
        var v = megaChat.chats[k];

>>>>>>> d708c9bc
        var participants = v.getParticipants();

        participants.forEach(function(v, k) {
            var cc = megaChat.getContactFromJid(v);
            if (cc && cc.u && !userAnonMap[cc.u]) {
                userAnonMap[cc.u] = {
                    anonId: userAnonIdx++ + rand(1000),
                    pres: megaChat.karere.getPresence(v)
                };
            }
            participants[k] = cc && cc.u ? userAnonMap[cc.u] : v;
        });

        var r = {
            'roomUniqueId': roomUniqueId,
            'roomState': v.getStateAsText(),
            'roomParticipants': participants
        };

        chatStates[roomUniqueId] = r;
        roomUniqueIdMap[k] = roomUniqueId;
        roomUniqueId++;
    });

    if (report.haveRtc) {
        Object.keys(megaChat.plugins.callManager.callSessions).forEach(function(k) {
            var v = megaChat.plugins.callManager.callSessions[k];

            var r = {
                'callStats': v.callStats,
                'state': v.state
            };

            var roomIdx = roomUniqueIdMap[v.room.roomJid];
            if(!roomIdx) {
                roomUniqueId += 1; // room which was closed, create new tmp id;
                roomIdx = roomUniqueId;
            }
            if(!chatStates[roomIdx]) {
                chatStates[roomIdx] = {};
            }
            if(!chatStates[roomIdx].callSessions) {
                chatStates[roomIdx].callSessions = [];
            }
            chatStates[roomIdx].callSessions.push(r);
        });
    };

    report.chatRoomState = chatStates;

    if (is_chrome_firefox) {
        report.mo = mozBrowserID + '::' + is_chrome_firefox + '::' + mozMEGAExtensionVersion;
    }

    var apireqHaveBackOffs = {};
    apixs.forEach(function(v, k) {
        if (v.backoff > 0) {
            apireqHaveBackOffs[k] = v.backoff;
        }
    });

    if (Object.keys(apireqHaveBackOffs).length > 0) {
        report.apireqbackoffs = apireqHaveBackOffs;
    }

    report.hadLoadedRsaKeys = u_authring.RSA && Object.keys(u_authring.RSA).length > 0;
    report.hadLoadedEd25519Keys = u_authring.Ed25519 && Object.keys(u_authring.Ed25519).length > 0;
    report.totalDomElements = $("*").length;
    report.totalScriptElements = $("script").length;

    report.totalD = Object.keys(M.d).length;
    report.totalU = M.u.size();
    report.totalC = Object.keys(M.c).length;
    report.totalIpc = Object.keys(M.ipc).length;
    report.totalOpc = Object.keys(M.opc).length;
    report.totalPs = Object.keys(M.ps).length;
    report.l = lang;
    report.scrnSize = window.screen.availWidth + "x" + window.screen.availHeight;

    if (typeof(window.devicePixelRatio) !== 'undefined') {
        report.pixRatio = window.devicePixelRatio;
    }

    try {
        report.perfTiming = JSON.parse(JSON.stringify(window.performance.timing));
        report.memUsed = window.performance.memory.usedJSHeapSize;
        report.memTotal = window.performance.memory.totalJSHeapSize;
        report.memLim = window.performance.memory.jsHeapSizeLimit;
    }
    catch (e) {}

    report.jslC = jslcomplete;
    report.jslI = jsli;
    report.scripts = {};
    report.host = window.location.host;

    var promises = [];

    $('script').each(function() {
        var self = this;
        var src = self.src.replace(window.location.host, "$current");
        if (is_chrome_firefox) {
            if (!promises.length) {
                promises.push(MegaPromise.resolve());
            }
            report.scripts[self.src] = false;
            return;
        }
        promises.push(
            $.ajax({
                url: self.src,
                dataType: "text"
            })
            .done(function(r) {
                report.scripts[src] = [
                        MurmurHash3(r, 0x4ef5391a),
                        r.length
                    ];
            })
            .fail(function(r) {
                report.scripts[src] = false;
            })
        );
    });

    report.version = null; // TODO: how can we find this?

    MegaPromise.allDone(promises)
        .done(function() {
            $promise.resolve(report);
        })
        .fail(function() {
            $promise.resolve(report)
        });

    return $promise;
}

<<<<<<< HEAD
function __(s) { //TODO: waiting for @crodas to commit the real __ code.
    return s;
=======
function MegaEvents() {}
MegaEvents.prototype.trigger = function(name, args) {
    if (!(this._events && this._events.hasOwnProperty(name))) {
        return false;
    }

    if (d > 1) {
        console.log(' >>> Triggering ' + name, this._events[name].length, args);
    }

    args = args || []
    var done = 0,
        evs = this._events[name];
    for (var i in evs) {
        try {
            evs[i].apply(null, args);
        }
        catch (ex) {
            console.error(ex);
        }
        ++done;
    }
    return done;
};
MegaEvents.prototype.on = function(name, callback) {
    if (!this._events) {
        this._events = {};
    }
    if (!this._events.hasOwnProperty(name)) {
        this._events[name] = [];
    }
    this._events[name].push(callback);
    return this;
};

(function(scope) {
    var MegaAnalytics = function(id) {
        this.loggerId = id;
        this.sessionId = makeid(16);
    };
    MegaAnalytics.prototype.log = function(c, e, data) {

        data = data || {};
        data = $.extend(
            true, {}, {
                'aid': this.sessionId,
                'lang': typeof(lang) !== 'undefined' ? lang : null,
                'browserlang': navigator.language,
                'u_type': typeof(u_type) !== 'undefined' ? u_type : null
            },
            data
        );

        if (c === 'pro' && sessionStorage.proref) {
            data['ref'] = sessionStorage.proref;
        }

        var msg = JSON.stringify({
            'c': c,
            'e': e,
            'data': data
        });

        if (d) {
            console.log("megaAnalytics: ", c, e, data);
        }
        if (window.location.toString().indexOf("mega.dev") !== -1) {
            return;
        }
        api_req({
            a: 'log',
            e: this.loggerId,
            m: msg
        }, {});
    };
    scope.megaAnalytics = new MegaAnalytics(99999);
})(this);


function constStateToText(enumMap, state) {
    var txt = null;
    $.each(enumMap, function(k, v) {
        if(state == v) {
            txt = k;

            return false; // break
        }
    });

    return txt;
};

/**
 * Helper function that will do some assert()s to guarantee that the new state is correct/allowed
 *
 * @param currentState
 * @param newState
 * @param allowedStatesMap
 * @param enumMap
 * @throws AssertionError
 */
function assertStateChange(currentState, newState, allowedStatesMap, enumMap) {
    var checksAvailable = allowedStatesMap[currentState];
    var allowed = false;
    if(checksAvailable) {
        checksAvailable.forEach(function(allowedState) {
            if(allowedState === newState) {
                allowed = true;
                return false; // break;
            }
        });
    }
    if(!allowed) {
        assert(
            false,
            'State change from: ' + constStateToText(enumMap, currentState) + ' to ' +
            constStateToText(enumMap, newState) + ' is not in the allowed state transitions map.'
        );
    }
}

/**
 *  Retrieve a call stack
 *  @return {String}
 */
mega.utils.getStack = function megaUtilsGetStack() {
    var stack;

    if (is_chrome_firefox) {
        stack = Components.stack.formattedStack;
    }

    if (!stack) {
        stack = (new Error()).stack;

        if (!stack) {
            try {
                throw new Error();
            }
            catch(e) {
                stack = e.stack;
            }
        }
    }

    return stack;
};

/**
 *  Check whether there are pending transfers.
 *
 *  @return {Boolean}
 */
mega.utils.hasPendingTransfers = function megaUtilsHasPendingTransfers() {
    return ((fminitialized && dlmanager.isDownloading) || ulmanager.isUploading);
};

/**
 *  Abort all pending transfers.
 *
 *  @return {Promise}
 *          Resolved: Transfers were aborted
 *          Rejected: User canceled confirmation dialog
 *
 *  @details This needs to be used when an operation requires that
 *           there are no pending transfers, such as a logout.
 */
mega.utils.abortTransfers = function megaUtilsAbortTransfers() {
    var promise = new MegaPromise();

    if (!mega.utils.hasPendingTransfers()) {
        promise.resolve();
    }
    else {
        msgDialog('confirmation', l[967], l[377] + ' ' + l[507] + '?', false, function(doIt) {
            if (doIt) {
                if (dlmanager.isDownloading) {
                    dlmanager.abort(null);
                }
                if (ulmanager.isUploading) {
                    ulmanager.abort(null);
                }

                mega.utils.resetUploadDownload();
                loadingDialog.show();
                var timer = setInterval(function() {
                    if (!mega.utils.hasPendingTransfers()) {
                        clearInterval(timer);
                        promise.resolve();
                    }
                }, 350);
            }
            else {
                promise.reject();
            }
        });
    }

    return promise;
};

/**
 * On transfers completion cleanup
 */
mega.utils.resetUploadDownload = function megaUtilsResetUploadDownload() {
    if (!ul_queue.some(isQueueActive)) {
        ul_queue = new UploadQueue();
        ulmanager.isUploading = false;
        ASSERT(ulQueue._running === 0, 'ulQueue._running inconsistency on completion');
        ulQueue._pending = [];
    }
    if (!dl_queue.some(isQueueActive)) {
        dl_queue = new DownloadQueue();
        dlmanager.isDownloading = false;
    }

    if (!dlmanager.isDownloading && !ulmanager.isUploading) {
        clearXhr(); /* destroy all xhr */

        $('.transfer-pause-icon').addClass('disabled');
        $('.nw-fm-left-icon.transfers').removeClass('transfering');
        $('.transfers .nw-fm-percentage li p').css('transform', 'rotate(0deg)');
        M.tfsdomqueue = {};
        GlobalProgress = {};
        delete $.transferprogress;
        fm_tfsupdate();
        if ($.mTransferAnalysis) {
            clearInterval($.mTransferAnalysis);
            delete $.mTransferAnalysis;
        }
        $('.transfer-panel-title').html(l[104]);
    }

    if (d) {
        dlmanager.logger.info("resetUploadDownload", ul_queue.length, dl_queue.length);
    }

    fm_tfsupdate();
    Later(percent_megatitle);
};

/**
 *  Reload the site cleaning databases & session/localStorage.
 *
 *  Under non-activated/registered accounts this
 *  will perform a former normal cloud reload.
 */
mega.utils.reload = function megaUtilsReload() {
    function _reload() {
        var u_sid = u_storage.sid,
            u_key = u_storage.k,
            privk = u_storage.privk,
            debug = !!u_storage.d;

        localStorage.clear();
        sessionStorage.clear();

        u_storage.sid = u_sid;
        u_storage.privk = privk;
        u_storage.k = u_key;
        u_storage.wasloggedin = true;

        if (debug) {
            u_storage.d = true;
            if (location.host !== 'mega.nz') {
                u_storage.dd = true;
                if (!is_extension) {
                    u_storage.jj = true;
                }
            }
        }

        location.reload(true);
    }

    if (u_type !== 3) {
        stopsc();
        stopapi();
        if (typeof mDB === 'object' && !pfid) {
            mDBreload();
        } else {
            loadfm(true);
        }
    }
    else {
        // Show message that this operation will destroy and reload the data stored by MEGA in the browser
        msgDialog('confirmation', l[761], l[6995], l[6994], function(doIt) {
            if (doIt) {
                if (!mBroadcaster.crossTab.master || mBroadcaster.crossTab.slaves.length) {
                    msgDialog('warningb', l[882], l[7157]);
                }
                if (mBroadcaster.crossTab.master) {
                    mega.utils.abortTransfers().then(function() {
                        loadingDialog.show();
                        stopsc();
                        stopapi();

                        MegaPromise.allDone([
                            MegaDB.dropAllDatabases(/*u_handle*/),
                            mega.utils.clearFileSystemStorage()
                        ]).then(function(r) {
                                console.debug('megaUtilsReload', r);
                                _reload();
                            });
                    });
                }
            }
        });
    }
};

/**
 * Clear the data on FileSystem storage.
 *
 * mega.utils.clearFileSystemStorage().always(console.debug.bind(console));
 */
mega.utils.clearFileSystemStorage = function megaUtilsClearFileSystemStorage() {
    function _done(status) {
        if (promise) {
            if (status !== 0x7ffe) {
                promise.reject(status);
            }
            else {
                promise.resolve();
            }
            promise = undefined;
        }
    }

    if (is_chrome_firefox || !window.requestFileSystem) {
        return MegaPromise.resolve();
    }

    setTimeout(_done, 4000);

    var promise = new MegaPromise();

    (function _clear(storagetype) {
        function onInitFs(fs) {
            var dirReader = fs.root.createReader();
            dirReader.readEntries(function (entries) {
                for (var i = 0, entry; entry = entries[i]; ++i) {
                    if (entry.isDirectory && entry.name === 'mega') {
                        console.debug('Cleaning storage...', entry);
                        entry.removeRecursively(_next.bind(null, 0x7ffe), _next);
                        break;
                    }
                }
            });
        }
        function _next(status) {
            if (storagetype === 0) {
                _clear(1);
            }
            else {
                _done(status);
            }
        }
        window.requestFileSystem(storagetype, 1024, onInitFs, _next);
    })(0);

    return promise;
};

/**
 *  Kill session and Logout
 */
mega.utils.logout = function megaUtilsLogout() {
    mega.utils.abortTransfers().then(function() {
        var finishLogout = function() {
            if (--step === 0) {
                u_logout(true);
                if (typeof aCallback === 'function') {
                    aCallback();
                }
                else {
                    document.location.reload();
                }
            }
        }, step = 1;
        loadingDialog.show();
        if (typeof mDB === 'object' && mDB.drop) {
            step++;
            mFileManagerDB.exec('drop').always(finishLogout);
        }
        // Use the 'Session Management Logout' API call to kill the current session
        api_req({ 'a': 'sml' }, { callback: finishLogout });
    });
}

/**
 * Perform a normal logout
 *
 * @param {Function} aCallback optional
 */
function mLogout(aCallback) {
    var cnt = 0;
    if (M.c[M.RootID] && u_type === 0) {
        for (var i in M.c[M.RootID]) {
            cnt++;
        }
    }
    if (u_type === 0 && cnt > 0) {
        msgDialog('confirmation', l[1057], l[1058], l[1059], function (e) {
            if (e) {
                mega.utils.logout();
            }
        });
    }
    else {
        mega.utils.logout();
    }
}

/**
 * Perform a strict logout, by removing databases
 * and cleaning sessionStorage/localStorage.
 *
 * @param {String} aUserHandle optional
 */
function mCleanestLogout(aUserHandle) {
    if (u_type !== 0 && u_type !== 3) {
        throw new Error('Operation not permitted.');
    }

    mLogout(function() {
        MegaDB.dropAllDatabases(aUserHandle)
            .always(function(r) {
                console.debug('mCleanestLogout', r);

                localStorage.clear();
                sessionStorage.clear();

                setTimeout(function() {
                    location.reload(true);
                }, 7e3);
            });
    });
}


// Initialize Rubbish-Bin Cleaning Scheduler
mBroadcaster.addListener('crossTab:master', function _setup() {
    var RUBSCHED_WAITPROC = 120 * 1000;
    var RUBSCHED_IDLETIME =  25 * 1000;
    var timer, updId;

    mBroadcaster.once('crossTab:leave', _exit);

    // The fm must be initialized before proceeding
    if (!folderlink && fminitialized) {
        _fmready();
    }
    else {
        mBroadcaster.addListener('fm:initialized', _fmready);
    }

    function _fmready() {
        if (!folderlink) {
            _init();
            return 0xdead;
        }
    }

    function _update(enabled) {
        _exit();
        if (enabled) {
            _init();
        }
    }

    function _exit() {
        if (timer) {
            clearInterval(timer);
            timer = null;
        }
        if (updId) {
            mBroadcaster.removeListener(updId);
            updId = null;
        }
    }

    function _init() {
        // if (d) console.log('Initializing Rubbish-Bin Cleaning Scheduler');

        updId = mBroadcaster.addListener('fmconfig:rubsched', _update);
        if (fmconfig.rubsched) {
            timer = setInterval(_proc, RUBSCHED_WAITPROC);
        }
    }

    function _proc() {

        // Do nothing unless the user has been idle
        if (Date.now() - lastactive < RUBSCHED_IDLETIME) {
            return;
        }

        _exit();

        // Mode 14 - Remove files older than X days
        // Mode 15 - Keep the Rubbish-Bin under X GB
        var mode = String(fmconfig.rubsched).split(':');
        var xval = mode[1];
        mode = +mode[0];

        var handler = _rubSchedHandler[mode];
        if (!handler) {
            throw new Error('Invalid RubSchedHandler', mode);
        }

        if (d) {
            console.log('Running Rubbish-Bin Cleaning Scheduler', mode, xval);
            console.time('rubsched');
        }

        var nodes = Object.keys(M.c[M.RubbishID] || {}), rubnodes = [];

        for (var i in nodes) {
            var node = M.d[nodes[i]];
            if (!node) {
                console.error('Invalid node', nodes[i]);
                continue;
            }
            if (node.t == 1) {
                rubnodes = rubnodes.concat(fm_getnodes(node.h));
            }
            rubnodes.push(node.h);
        }

        rubnodes.sort(handler.sort);
        var rNodes = handler.log(rubnodes);

        // if (d) console.log('rubnodes', rubnodes, rNodes);

        var handles = [];
        if (handler.purge(xval)) {
            for (var i in rubnodes) {
                var node = M.d[rubnodes[i]];

                if (handler.remove(node, xval)) {
                    handles.push(node.h);

                    if (handler.ready(node, xval)) {
                        break;
                    }
                }
            }

            // if (d) console.log('RubSched-remove', handles);

            if (handles.length) {
                var inRub = (M.RubbishID === M.currentrootid);

                handles.map(function(handle) {
                    M.delNode(handle);
                    api_req({a: 'd', n: handle, i: requesti});

                    if (inRub) {
                        $('.grid-table.fm#' + handle).remove();
                        $('.file-block#' + handle).remove();
                    }
                });

                if (inRub) {
                    if (M.viewmode) {
                        iconUI();
                    }
                    else {
                        gridUI();
                    }
                    treeUI();
                }
            }
        }

        if (d) {
            console.timeEnd('rubsched');
        }

        // Once we ran for the first time, set up a long running scheduler
        RUBSCHED_WAITPROC = 4 * 3600 * 1e3;
        _init();
    }

    /**
     * Scheduler Handlers
     *   Sort:    Sort nodes specifically for the handler purpose
     *   Log:     Keep a record of nodes if required and return a debugable array
     *   Purge:   Check whether the Rubbish-Bin should be cleared
     *   Remove:  Return true if the node is suitable to get removed
     *   Ready:   Once a node is removed, check if the criteria has been meet
     */
    var _rubSchedHandler = {
        // Remove files older than X days
        "14": {
            sort: function(n1, n2) {
                return M.d[n1].ts > M.d[n2].ts;
            },
            log: function(nodes) {
                return d && nodes.map(function(node) {
                    return M.d[node].name + '~' + (new Date(M.d[node].ts*1000)).toISOString();
                });
            },
            purge: function(limit) {
                return true;
            },
            remove: function(node, limit) {
                limit = (Date.now() / 1e3) - (limit * 86400);
                return node.ts < limit;
            },
            ready: function(node, limit) {
                return false;
            }
        },
        // Keep the Rubbish-Bin under X GB
        "15": {
            sort: function(n1, n2) {
                n1 = M.d[n1].s || 0;
                n2 = M.d[n2].s || 0;
                return n1 < n2;
            },
            log: function(nodes) {
                var pnodes, size = 0;

                pnodes = nodes.map(function(node) {
                    size += (M.d[node].s || 0);
                    return M.d[node].name + '~' + bytesToSize(M.d[node].s);
                });

                this._size = size;

                return pnodes;
            },
            purge: function(limit) {
                return this._size > (limit * 1024 * 1024 * 1024);
            },
            remove: function(node, limit) {
                return true;
            },
            ready: function(node, limit) {
                this._size -= (node.s || 0);
                return this._size < (limit * 1024 * 1024 * 1024);
            }
        }
    }
});


/**
 * Cross-tab communication using WebStorage
 */
var watchdog = Object.freeze({
    Strg: {},
    // Tag prepended to messages to identify watchdog-events
    eTag: '$WDE$!_',
    // ID to identify tab's origin
    wdID: (Math.random() * Date.now()),

    /** setup watchdog/webstorage listeners */
    setup: function() {
        if (window.addEventListener) {
            window.addEventListener('storage', this, false);
        }
        else if (window.attachEvent) {
            window.attachEvent('onstorage', this.handleEvent.bind(this));
        }
    },

    /**
     * Notify watchdog event/message
     * @param {String} msg  The message
     * @param {String} data Any data sent to other tabs, optional
     */
    notify: function(msg, data) {
        data = { origin: this.wdID, data: data, sid: Math.random()};
        localStorage.setItem(this.eTag + msg, JSON.stringify(data));
        if (d) {
            console.log('mWatchDog Notifying', this.eTag + msg, localStorage[this.eTag + msg]);
        }
    },

    /** Handle watchdog/webstorage event */
    handleEvent: function(ev) {
        if (String(ev.key).indexOf(this.eTag) !== 0) {
            return;
        }
        if (d) {
            console.debug('mWatchDog ' + ev.type + '-event', ev.key, ev.newValue, ev);
        }

        var msg = ev.key.substr(this.eTag.length);
        var strg = JSON.parse(ev.newValue || '""');

        if (!strg || strg.origin === this.wdID) {
            if (d) {
                console.log('Ignoring mWatchDog event', msg, strg);
            }
            return;
        }

        switch (msg) {
            case 'loadfm_done':
                if (this.Strg.login === strg.origin) {
                    location.assign(location.pathname);
                }
                break;

            case 'login':
            case 'createuser':
                loadingDialog.show();
                this.Strg.login = strg.origin;
                break;

            case 'logout':
                u_logout(-0xDEADF);
                location.reload();
                break;
        }

        delete localStorage[ev.key];
    }
});
watchdog.setup();

/**
 * Simple alias that will return a random number in the range of: a < b
 *
 * @param a {Number} min
 * @param b {Number} max
 * @returns {*}
 */
function rand_range(a, b) {
    return Math.random() * (b - a) + a;
};

// FIXME: This is a "Dirty Hack" (TM) that needs to be removed as soon as
//        the original problem is found and resolved.
if (typeof sjcl !== 'undefined') {
    // We need to track SJCL exceptions for ticket #2348
    sjcl.exception.invalid = function(message) {
        this.toString = function() {
            return "INVALID: " + this.message;
        };
        this.message = message;
        this.stack = mega.utils.getStack();
    };
>>>>>>> d708c9bc
}<|MERGE_RESOLUTION|>--- conflicted
+++ resolved
@@ -2542,62 +2542,58 @@
     var roomUniqueId = 0;
     var roomUniqueIdMap = {};
 
-<<<<<<< HEAD
-    megaChat.chats.forEach(function(v, k) {
-=======
-    Object.keys(megaChatIsReady && megaChat.chats || {}).forEach(function(k) {
-        var v = megaChat.chats[k];
-
->>>>>>> d708c9bc
-        var participants = v.getParticipants();
-
-        participants.forEach(function(v, k) {
-            var cc = megaChat.getContactFromJid(v);
-            if (cc && cc.u && !userAnonMap[cc.u]) {
-                userAnonMap[cc.u] = {
-                    anonId: userAnonIdx++ + rand(1000),
-                    pres: megaChat.karere.getPresence(v)
+    if(megaChatIsReady && megaChat.chats) {
+        megaChat.chats.forEach(function (v, k) {
+            var participants = v.getParticipants();
+
+            participants.forEach(function (v, k) {
+                var cc = megaChat.getContactFromJid(v);
+                if (cc && cc.u && !userAnonMap[cc.u]) {
+                    userAnonMap[cc.u] = {
+                        anonId: userAnonIdx++ + rand(1000),
+                        pres: megaChat.karere.getPresence(v)
+                    };
+                }
+                participants[k] = cc && cc.u ? userAnonMap[cc.u] : v;
+            });
+
+            var r = {
+                'roomUniqueId': roomUniqueId,
+                'roomState': v.getStateAsText(),
+                'roomParticipants': participants
+            };
+
+            chatStates[roomUniqueId] = r;
+            roomUniqueIdMap[k] = roomUniqueId;
+            roomUniqueId++;
+        });
+
+        if (report.haveRtc) {
+            Object.keys(megaChat.plugins.callManager.callSessions).forEach(function (k) {
+                var v = megaChat.plugins.callManager.callSessions[k];
+
+                var r = {
+                    'callStats': v.callStats,
+                    'state': v.state
                 };
-            }
-            participants[k] = cc && cc.u ? userAnonMap[cc.u] : v;
-        });
-
-        var r = {
-            'roomUniqueId': roomUniqueId,
-            'roomState': v.getStateAsText(),
-            'roomParticipants': participants
+
+                var roomIdx = roomUniqueIdMap[v.room.roomJid];
+                if (!roomIdx) {
+                    roomUniqueId += 1; // room which was closed, create new tmp id;
+                    roomIdx = roomUniqueId;
+                }
+                if (!chatStates[roomIdx]) {
+                    chatStates[roomIdx] = {};
+                }
+                if (!chatStates[roomIdx].callSessions) {
+                    chatStates[roomIdx].callSessions = [];
+                }
+                chatStates[roomIdx].callSessions.push(r);
+            });
         };
 
-        chatStates[roomUniqueId] = r;
-        roomUniqueIdMap[k] = roomUniqueId;
-        roomUniqueId++;
-    });
-
-    if (report.haveRtc) {
-        Object.keys(megaChat.plugins.callManager.callSessions).forEach(function(k) {
-            var v = megaChat.plugins.callManager.callSessions[k];
-
-            var r = {
-                'callStats': v.callStats,
-                'state': v.state
-            };
-
-            var roomIdx = roomUniqueIdMap[v.room.roomJid];
-            if(!roomIdx) {
-                roomUniqueId += 1; // room which was closed, create new tmp id;
-                roomIdx = roomUniqueId;
-            }
-            if(!chatStates[roomIdx]) {
-                chatStates[roomIdx] = {};
-            }
-            if(!chatStates[roomIdx].callSessions) {
-                chatStates[roomIdx].callSessions = [];
-            }
-            chatStates[roomIdx].callSessions.push(r);
-        });
+        report.chatRoomState = chatStates;
     };
-
-    report.chatRoomState = chatStates;
 
     if (is_chrome_firefox) {
         report.mo = mozBrowserID + '::' + is_chrome_firefox + '::' + mozMEGAExtensionVersion;
@@ -2687,10 +2683,10 @@
     return $promise;
 }
 
-<<<<<<< HEAD
 function __(s) { //TODO: waiting for @crodas to commit the real __ code.
     return s;
-=======
+}
+
 function MegaEvents() {}
 MegaEvents.prototype.trigger = function(name, args) {
     if (!(this._events && this._events.hasOwnProperty(name))) {
@@ -3438,5 +3434,4 @@
         this.message = message;
         this.stack = mega.utils.getStack();
     };
->>>>>>> d708c9bc
 }