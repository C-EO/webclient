--- conflicted
+++ resolved
@@ -462,13 +462,10 @@
     l[8426] = l[8426].replace('[S]', '<span class="red">').replace('[/S]', '</span>');
     l[8427] = l[8427].replace('[S]', '<span class="red">').replace('[/S]', '</span>');
     l[8428] = l[8428].replace('[A]', '<a class="red">').replace('[/A]', '</a>');
-<<<<<<< HEAD
-=======
     l[8440] = l[8440].replace('[A]', '<a href="https://github.com/meganz/">').replace('[/A]', '</a>');
     l[8440] = l[8440].replace('[A2]', '<a href="#contact">').replace('[/A2]', '</a>');    
     l[8441] = l[8441].replace('[A]', '<a href="mailto:bugs@mega.nz">').replace('[/A]', '</a>');
     l[8441] = l[8441].replace('[A2]', '<a href="https://mega.nz/#blog_8">').replace('[/A2]', '</a>');    
->>>>>>> 50f06668
     
     l['year'] = new Date().getFullYear();
     date_months = [
