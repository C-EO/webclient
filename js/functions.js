var inherits = (function(){
	var createObject = Object.create || function createObject(source) {
		var Host = function () {};
		Host.prototype = source;
		return new Host();
	};

	return function (destination, source) {
		var proto = destination.prototype = createObject(source.prototype);
		proto.constructor = destination;
		proto._super = source.prototype;
	}
})();

/**
 *	Check if value is contained in a array. If it is return value
 *	otherwise false
 */
function anyOf(arr, value) {
	return $.inArray(value, arr) == -1 ? false : value;
}

/**
 *	Cascade:
 *
 *	Tiny helper to queue related tasks, in which the output of one function
 *	is the input of the next task. It is asynchronous
 *
 *		function([prevarg, arg], next)
 *
 *	Author: @crodas
 */
function Cascade(tasks, fnc, done, value)
{
	function scheduler(value) {
		if (tasks.length == 0) {
			return done(value);
		}

		fnc([value, tasks.shift()], scheduler)
	}

	scheduler(value);
}

/**
 *	Simple interface to run things in parallel (safely) once, and
 *	get a safe callback
 *
 *	Author: @crodas
 */
function Parallel(task) {
	var callbacks = {};
	return function(args, next) {
		var id = JSON.stringify(args)
		if (callbacks[id]) {
			return callbacks[id].push(next);
		}
		callbacks[id] = [next];
		task(args, function() {
			var args = arguments;
			$.each(callbacks[id], function(i, next) {
				next.apply(null, args);
			});
			delete callbacks[id];
		});
	};
}

function safeCall(fn)
{
	fn.foo = function __safeCallWrapper()
	{
		try {
			return fn.apply(this, arguments);
		} catch (e) {
			console.error(e);
		}
	};
	fn.foo.bar = fn;
	return fn.foo;
}

function asciionly(text)
{
	var rforeign = /[^\u0000-\u007f]/;
	if (rforeign.test(text)) return false;
	else return true;
}

function Later(callback) {
	return setTimeout(callback, 1000);
}

var Soon = is_chrome_firefox ? mozRunAsync : function(callback)
{
	setTimeout(callback, 17);
};

function SoonFc(func, ms)
{
	return function __soonfc()
	{
		var self = this, args = arguments;
		if (func.__sfc) clearTimeout(func.__sfc);
		func.__sfc = setTimeout(function() {
			delete func.__sfc;
			func.apply(self, args);
		}, ms || 122);
	};
}

function jScrollFade(id)
{

	$(id + ' .jspTrack').unbind('mouseover');
	$(id + ' .jspTrack').bind('mouseover',function(e)
	{
		$(this).find('.jspDrag').addClass('jspActive');
		$(this).closest('.jspContainer').uniqueId();
		jScrollFadeOut($(this).closest('.jspContainer').attr('id'));
	});

	if (!$.jScroll) $.jScroll={};
	for (var i in $.jScroll) if ($.jScroll[i] == 0) delete $.jScroll[i];
	$(id).unbind('jsp-scroll-y.fade');
	$(id).bind('jsp-scroll-y.fade',function(event, scrollPositionY, isAtTop, isAtBottom)
	{
		$(this).find('.jspDrag').addClass('jspActive');
		$(this).find('.jspContainer').uniqueId();
		var id = $(this).find('.jspContainer').attr('id');
		jScrollFadeOut(id);
	});
}

function jScrollFadeOut(id)
{
	if (!$.jScroll[id]) $.jScroll[id]=0;
	$.jScroll[id]++;
	setTimeout(function(id)
	{
		$.jScroll[id]--;
		if ($.jScroll[id] == 0) $('#' + id + ' .jspDrag').removeClass('jspActive');
	},500,id);
}

function inputfocus(id,defaultvalue,pw)
{
	if (pw) $('#'+id)[0].type = 'password';
	if ($('#'+id)[0].value == defaultvalue)  $('#'+id)[0].value = '';
}

function inputblur(id,defaultvalue,pw)
{
	if ($('#'+id)[0].value == '')  $('#'+id)[0].value = defaultvalue;
	if (($('#'+id)[0].value == defaultvalue) && (pw)) $('#'+id)[0].type = 'text';
}

function easeOutCubic (t, b, c, d)
{
  return c*((t=t/d-1)*t*t + 1) + b;
}

function ellipsis (text,location, maxCharacters)
{
	if (text.length > 0 && text.length > maxCharacters)
	{
		if (typeof (location) == 'undefined') location = 'end';
		switch (location)
		{
			case 'center':
				var center = (maxCharacters / 2);
				text = text.slice(0, center) + '...' + text.slice(-center);
				break;
			case 'end':
				text = text.slice(0, maxCharacters - 3) + '...';
				break;
		}
	}
	return text;
}

function translate(html)
{
	var arr = html.split("[$");
	var items = [];
	for (var i in arr)
	{
		var tmp = arr[i].split(']');
		if (tmp.length > 1)
		{
			var t = tmp[0];
			items.push(t);
		}
	}
	for (var i in items)
	{
		var tmp = items[i].split('.');
		if (tmp.length > 1)
		{
			if (tmp[1] == 'dq')
			{
				l[items[i]] = l[tmp[0]].replace('"','&quot;');
			}
			else if (tmp[1] == 'q')
			{
				l[items[i]] = l[tmp[0]].replace("'","\\'");
			}
			else if (tmp[1] == 'dqq')
			{
				l[items[i]] = l[tmp[0]].replace("'","\\'");
				l[items[i]] = l[items[i]].replace('"','&quot;');
			}
		}
		html = html.replace(new RegExp( "\\[\\$" +items[i] + "\\]", "g"),l[items[i]]);
	}
	return html;
}

function megatitle(nperc)
{
	if (!nperc) nperc='';
	var a = parseInt($('.notification-num').text());
	if (a > 0) a = '(' + a + ') ';
	else a = '';
	if (document.title != a + 'MEGA' + nperc) document.title = a + 'MEGA' + nperc;
}

function populate_l()
{
	l[0] = 'Mega Limited ' + new Date().getFullYear();
	if ((lang == 'es') || (lang == 'pt') || (lang == 'sk')) l[0] = 'Mega Ltd.';
	l[1] = l[398];
	if (lang == 'en') l[1] = 'Go Pro';
	l[438] = l[438].replace('[X]','');
	l['439a'] = l[439];
	l[439] = l[439].replace('[X1]','').replace('[X2]','');
	l['466a'] = l[466];
	l[466] = l[466].replace('[X]','');
	l[543] = l[543].replace('[X]','');
	l[456] = l[456].replace(':','');
	l['471a'] = l[471].replace('[X]',10);
	l['471b'] = l[471].replace('[X]',100);
	l['471c'] = l[471].replace('[X]',250);
	l['471d'] = l[471].replace('[X]',500);
	l['471e'] = l[471].replace('[X]',1000);
	l['469a'] = l[469].replace('[X]',10);
	l['469b'] = l[469].replace('[X]',100);
	l['469c'] = l[469].replace('[X]',250);
	l['472a'] = l[472].replace('[X]',10);
	l['472b'] = l[472].replace('[X]',100);
	l['472c'] = l[472].replace('[X]',250);
	l['208a'] = l[208].replace('[A]','<a href="#terms" class="red">');
	l['208a'] = l['208a'].replace('[/A]','</a>');
	l[208] = l[208].replace('[A]','<a href="#terms">');
	l[208] = l[208].replace('[/A]','</a>');
	l[517] = l[517].replace('[A]','<a href="#help">').replace('[/A]','</a>');
	l[521] = l[521].replace('[A]','<a href="#copyright">').replace('[/A]','</a>');
	l[553] = l[553].replace('[A]','<a href="mailto:resellers@mega.co.nz">').replace('[/A]','</a>');
	l[555] = l[555].replace('[A]','<a href="#terms">').replace('[/A]','</a>');
	l[754] = l[754].replace('[A]','<a href="http://www.google.com/chrome" target="_blank" style="color:#D9290B;">');
	l[754] = l[754].replace('[/A]','</a>');
	l[871] = l[871].replace('[B]','<strong>').replace('[/B]','</strong>').replace('[A]','<a href="#pro">').replace('[/A]','</a>');
	l[924] = l[924].replace('[A]','<span class="red">').replace('[/A]','</span>');
	l[501] = l[501].replace('17','').replace('%','');
	l[1066] = l[1066].replace('[A]','<a class="red">').replace('[/A]','</a>');
	l[1067] = l[1067].replace('[A]','<span class="red">').replace('[/A]','</span>');
	l[1094] = l[1094].replace('[A]','<a href="#plugin">').replace('[/A]','</a>');
	l[1095] = l[1095].replace('[A]','<span class="red">').replace('[/A]','</span>');
	l[1133] = l[1133].replace('[A]','<a href="http://en.wikipedia.org/wiki/Entropy" target="_blank">').replace('[/A]','</a>');
	l[1134] = l[1134].replace('[A]','<a href="http://en.wikipedia.org/wiki/Public-key_cryptography" target="_blank">').replace('[/A]','</a>');
	l[1148] = l[1148].replace('[A]','<span class="red">').replace('[/A]','</span>');
	l[1151] = l[1151].replace('[A]','<span class="red">').replace('[/A]','</span>');
	l[731] = l[731].replace('[A]','<a href="#terms">').replace('[/A]','</a>');
	if (lang == 'en') l[965] = 'Legal & policies';
	l[1159] = l[1159].replace('[A]','<span class="red">').replace('[/A]','</span>');
	l[1171] = l[1171].replace('[A]','<span class="red">').replace('[/A]','</span>');
	l[1185] = l[1185].replace('[X]','<strong>MEGA.crx</strong>');
	l[1242] = l[1242].replace('[A]','<a href="#affiliateterms" target="_blank">').replace('[/A]','</a>');
	l[1218] = l[1218].replace('[A]','<a href="#affiliateterms" class="red">').replace('[/A]','</a>');
	l[1212] = l[1212].replace('[A]','<a href="#sdk" class="red">').replace('[/A]','</a>');
	l[1274] = l[1274].replace('[A]','<a href="#takedown">').replace('[/A]','</a>');
	l[1275] = l[1275].replace('[A]','<a href="#copyright">').replace('[/A]','</a>');
	l[1244] = l[1244].replace('[A]','<a href="#affiliateterms" class="red">').replace('[/A]','</a>');
	l[1201] = l[1201].replace('[A]','<span class="red">').replace('[/A]','</span>');
	l[1208] = l[1208].replace('[B]','<strong>').replace('[/B]','</strong>');
	l[1915] = l[1915].replace('[A]','<a class="red" href="https://chrome.google.com/webstore/detail/mega/bigefpfhnfcobdlfbedofhhaibnlghod" target="_blank">').replace('[/A]','</a>');
	l[1936] = l[1936].replace('[A]','<a href="#backup">').replace('[/A]','</a>');
	l[1942] = l[1942].replace('[A]','<a href="#backup">').replace('[/A]','</a>');
	l[1943] = l[1943].replace('[A]','<a href="mailto:support@mega.co.nz">').replace('[/A]','</a>');
	l[1948] = l[1948].replace('[A]','<a href="mailto:support@mega.co.nz">').replace('[/A]','</a>');
	l[1957] = l[1957].replace('[A]','<a href="#recovery">').replace('[/A]','</a>');
	l[1965] = l[1965].replace('[A]','<a href="#recovery">').replace('[/A]','</a>');
	l[1982] = l[1982].replace('[A]','<font style="color:#D21F00;">').replace('[/A]','</font>');
	l[1993] = l[1993].replace('[A]','<span class="red">').replace('[/A]','</span>');
	l['year'] = new Date().getFullYear();
}

function GetNextNode (labelid)
{
    var label = document.getElementById (labelid);
	var select_id = document.getElementById (labelid+"_option");
    label.innerHTML = select_id.options[select_id.selectedIndex].text;
	return select_id.options[select_id.selectedIndex].value;
}

function showmoney(number)
{
    var number = number.toString(),
    dollars = number.split('.')[0],
    cents = (number.split('.')[1] || '') +'00';
    dollars = dollars.split('').reverse().join('')
        .replace(/(\d{3}(?!$))/g, '$1,')
        .split('').reverse().join('');
    return dollars + '.' + cents.slice(0, 2);
}

function getHeight()
{
  var myHeight = 0;
  if( typeof( window.innerWidth ) == 'number' )  myHeight = window.innerHeight;
  else if( document.documentElement && ( document.documentElement.clientWidth || document.documentElement.clientHeight ) )  myHeight = document.documentElement.clientHeight;
  else if (document.body && ( document.body.clientWidth || document.body.clientHeight ) )  myHeight = document.body.clientHeight;
  return myHeight;
}

function divscroll(el)
{
	document.getElementById(el).scrollIntoView();
	$('body').scrollLeft(0);
	$('html').scrollTop(0);
	if (page == 'start') start_menu(el);
}

function removeHash () {
    var scrollV, scrollH, loc = window.location;
    if ("pushState" in history)
        history.pushState("", document.title, loc.pathname + loc.search);
    else {
        // Prevent scrolling by storing the page's current scroll offset
        scrollV = document.body.scrollTop;
        scrollH = document.body.scrollLeft;
        loc.hash = "";
        // Restore the scroll offset, should be flicker free
        document.body.scrollTop = scrollV;
        document.body.scrollLeft = scrollH;
    }
}

function browserdetails(useragent)
{
	useragent = ' ' + useragent;
	var os = false;
	var browser = false;
	var icon = '';
	var name = '';
	if (useragent.toLowerCase().indexOf('android') > 0) os = 'Android';
	else if (useragent.toLowerCase().indexOf('windows') > 0) os = 'Windows';
	else if (useragent.toLowerCase().indexOf('iphone') > 0) os = 'iPhone';
	else if (useragent.toLowerCase().indexOf('imega') > 0) os = 'iPhone';
	else if (useragent.toLowerCase().indexOf('ipad') > 0) os = 'iPad';
	else if (useragent.toLowerCase().indexOf('mac') > 0) os = 'Apple';
	else if (useragent.toLowerCase().indexOf('linux') > 0) os = 'Linux';
	else if (useragent.toLowerCase().indexOf('linux') > 0) os = 'MEGAsync';
	else if (useragent.toLowerCase().indexOf('blackberry') > 0) os = 'Blackberry';
	if (useragent.toLowerCase().indexOf('chrome') > 0) browser = 'Chrome';
	else if (useragent.toLowerCase().indexOf('safari') > 0) browser = 'Safari';
	else if (useragent.toLowerCase().indexOf('opera') > 0) browser = 'Opera';
	else if (useragent.toLowerCase().indexOf('firefox') > 0) browser = 'Firefox';
	else if (useragent.toLowerCase().indexOf('msie') > 0) browser = 'Internet Explorer';
	else if (useragent.toLowerCase().indexOf('megasync') > 0) browser = 'MEGAsync';
	if ((os) && (browser))
	{
		name = browser + ' on ' + os;
		if (browser == 'Internet Explorer') icon = 'ie.png';
		else icon = browser.toLowerCase() + '.png';
	}
	else if (os)
	{
		name = os;
		icon = os.toLowerCase() + '.png';
	}
	else if (browser)
	{
		name = browser;
		if (browser == 'Internet Explorer') icon = 'ie.png';
		else icon = browser.toLowerCase() + '.png';
	}
	else
	{
		name = 'Unknown';
		icon = 'unknown.png';
	}
	var browserdetails = {};
	browserdetails.name = name;
	browserdetails.icon = icon;
	return browserdetails;
}

function countrydetails(isocode)
{
	var cdetails =
	{
		name: isocountries[isocode],
		icon: isocode.toLowerCase() + '.gif'
	};
	return cdetails;
}

function time2date(unixtime,ignoretime)
{
	var MyDate = new Date(unixtime*1000);
	var MyDateString =
	MyDate.getFullYear() + '-'
	+ ('0' + (MyDate.getMonth()+1)).slice(-2) + '-'
	+ ('0' + MyDate.getDate()).slice(-2);
	if (!ignoretime)
	{
		MyDateString += ' ' + ('0' + MyDate.getHours()).slice(-2) + ':'
		+ ('0' + MyDate.getMinutes()).slice(-2);
	}
    return MyDateString;
}
<<<<<<< HEAD

// in case we need to run functions.js in a standalone (non secureboot.js) environment, we need to handle this case:
if(typeof(l) == 'undefined') { l = []; };
=======
>>>>>>> c5751509

var date_months = [l[408],l[409],l[410],l[411],l[412],l[413],l[414],l[415],l[416],l[417],l[418],l[419]];

function acc_time2date(unixtime)
{
	var MyDate = new Date(unixtime*1000);
	var th = 'th';
	if ((parseInt(MyDate.getDate()) == 11) || (parseInt(MyDate.getDate()) == 12)) {}
	else if (('' + MyDate.getDate()).slice(-1) == '1') th = 'st';
	else if (('' + MyDate.getDate()).slice(-1) == '2') th = 'nd';
	if (lang !== 'en') th = ',';
	return date_months[MyDate.getMonth()] + ' ' + MyDate.getDate() + th + ' ' + MyDate.getFullYear();
}

function time2last(timestamp)
{
	var sec = (new Date().getTime()/1000) - timestamp;
	if (sec < 4) return l[880];
	else if (sec < 59) return l[873].replace('[X]',Math.ceil(sec));
	else if (sec < 90) return l[874];
	else if (sec < 3540) return l[875].replace('[X]',Math.ceil(sec/60));
	else if (sec < 4500) return l[876];
	else if (sec < 82000) return l[877].replace('[X]',Math.ceil(sec/3600));
	else if (sec < 110000) return l[878];
	else return l[879].replace('[X]',Math.ceil(sec/86400));
}

<<<<<<< HEAD
function unixtime() {
    return (new Date().getTime()/1000);
}

=======
>>>>>>> c5751509
function uplpad(number, length)
{
    var str = '' + number;
    while (str.length < length)
	{
        str = '0' + str;
    }
    return str;
}

function secondsToTime(secs)
{
	if (isNaN(secs)) return '--:--:--';
	if (secs < 0) return '';

	var hours = uplpad(Math.floor(secs / (60 * 60)),2);
	var divisor_for_minutes = secs % (60 * 60);
	var minutes = uplpad(Math.floor(divisor_for_minutes / 60),2);
	var divisor_for_seconds = divisor_for_minutes % 60;
	var seconds = uplpad(Math.floor(divisor_for_seconds),2);
	var returnvar = hours + ':' + minutes + ':' + seconds;
	return returnvar;
}

function htmlentities(value)
{
	if (!value) return '';
	return $('<div/>').text(value).html();
}

function bytesToSize(bytes, precision)
{
	if(!bytes) return '0';

	var s_b = 'B';
	var s_kb = 'KB';
	var s_mb = 'MB';
	var s_gb = 'GB';
	var s_tb = 'TB';

	if (lang == 'fr')
	{
		s_b = 'O';
		s_kb = 'Ko';
		s_mb = 'Mo';
		s_gb = 'Go';
		s_tb = 'To';
	}

	var kilobyte = 1024;
	var megabyte = kilobyte * 1024;
	var gigabyte = megabyte * 1024;
	var terabyte = gigabyte * 1024;
	if (bytes > 1024*1024*1024) precision = 2;
	else if (bytes > 1024*1024) precision = 1;
	if ((bytes >= 0) && (bytes < kilobyte)) return parseInt(bytes) + ' ' + s_b;
	else if ((bytes >= kilobyte) && (bytes < megabyte)) return (bytes / kilobyte).toFixed(precision) + ' '+ s_kb;
	else if ((bytes >= megabyte) && (bytes < gigabyte))  return (bytes / megabyte).toFixed(precision) + ' ' + s_mb;
	else if ((bytes >= gigabyte) && (bytes < terabyte))  return (bytes / gigabyte).toFixed(precision) + ' ' + s_gb;
	else if (bytes >= terabyte)  return (bytes / terabyte).toFixed(precision) + ' ' + s_tb;
	else  return parseInt(bytes) + ' ' + s_b;
}

function checkPassword(strPassword)
{
	var m_strUpperCase = "ABCDEFGHIJKLMNOPQRSTUVWXYZ";
	var m_strLowerCase = "abcdefghijklmnopqrstuvwxyz";
	var m_strNumber = "0123456789";
	var m_strCharacters = "!@#$%^&*?_~";
    var nScore = 0;
	nScore += countDif(strPassword)*2;
	var extra = countDif(strPassword)*strPassword.length/3;
	if (extra > 25) extra = 25;
	nScore += extra;
    var nUpperCount = countContain(strPassword, m_strUpperCase);
    var nLowerCount = countContain(strPassword, m_strLowerCase);
    var nLowerUpperCount = nUpperCount + nLowerCount;
    if (nUpperCount == 0 && nLowerCount != 0) nScore += 10;
    else if (nUpperCount != 0 && nLowerCount != 0) nScore += 10;
    var nNumberCount = countContain(strPassword, m_strNumber);
    if (nNumberCount == 1) nScore += 10;
    if (nNumberCount >= 3) nScore += 15;
    var nCharacterCount = countContain(strPassword, m_strCharacters);
    if (nCharacterCount == 1) nScore += 10;
    if (nCharacterCount > 1) nScore += 10;
    if (nNumberCount != 0 && nLowerUpperCount != 0) nScore += 2;
    if (nNumberCount != 0 && nLowerUpperCount != 0 && nCharacterCount != 0) nScore += 3;
    if (nNumberCount != 0 && nUpperCount != 0 && nLowerCount != 0 && nCharacterCount != 0) nScore += 5;
    return nScore;
}

function countDif(strPassword)
{
	var chararr = [];
	var nCount = 0;
    for (i = 0; i < strPassword.length; i++)
    {
		if (!chararr[strPassword.charAt(i)])
		{
			chararr[strPassword.charAt(i)] = true;
			nCount++;
		}
	}
	return nCount;
}

function countContain(strPassword, strCheck)
{
    var nCount = 0;
    for (i = 0; i < strPassword.length; i++)
    {
        if (strCheck.indexOf(strPassword.charAt(i)) > -1)  nCount++;
    }
    return nCount;
}

function logincheckboxCheck (ch_id)
{
	   var ch_div=ch_id + "_div";
	   if (document.getElementById(ch_id).checked)	document.getElementById(ch_div).className="checkboxOn";
	   else document.getElementById(ch_div).className="checkboxOff";
}

function makeid(len)
{
    var text = "";
    var possible = "ABCDEFGHIJKLMNOPQRSTUVWXYZabcdefghijklmnopqrstuvwxyz0123456789";
    for( var i=0; i < len; i++ )
        text += possible.charAt(Math.floor(Math.random() * possible.length));
    return text;
}

function checkMail(email)
{
	email = email.replace('+','');
	var filter  = /^([a-zA-Z0-9_\.\-])+\@(([a-zA-Z0-9\-])+\.)+([a-zA-Z0-9]{2,4})+$/;
	if (filter.test(email)) return false;
	else return true;
<<<<<<< HEAD
}
/**
 * Helper function for creating alias of a method w/ specific context
 *
 * @param context
 * @param fn
 * @returns {aliasClosure}
 */
function funcAlias(context, fn) {
    return function aliasClosure() {
        return fn.apply(context, arguments);
    };
}

/**
 * Adds on, bind, unbind, one and trigger methods to a specific class's prototype.
 *
 * @param kls class on which prototype this method should add the on, bind, unbind, etc methods
 */
function makeObservable(kls) {
    var aliases = ['on', 'bind', 'unbind', 'one', 'trigger'];

    $.each(aliases, function(k, v) {
        kls.prototype[v] = function() {
            return $(this)[v].apply($(this), toArray(arguments));
        }
    });
};

/**
 * Adds simple .setMeta and .getMeta functions, which can be used to store some meta information on the fly.
 * Also triggers `onMetaChange` events (only if the `kls` have a `trigger` method !)
 *
 * @param kls {Class} on which prototype's this method should add the setMeta and getMeta
 */
function makeMetaAware(kls) {
    /**
     * Store meta data
     *
     * @param prefix string
     * @param namespace string
     * @param k string
     * @param val {*}
     */
    kls.prototype.setMeta = function(prefix, namespace, k, val) {
        var self = this;

        if(self["_" + prefix] == undefined) {
            self["_" + prefix] = {};
        } if(self["_" + prefix][namespace] == undefined) {
            self["_" + prefix][namespace] = {};
        }
        self["_" + prefix][namespace][k] = val;

        if(self.trigger) {
            self.trigger("onMetaChange", prefix, namespace, k, val);
        }
    };

    /**
     * Clear/delete meta data
     *
     * @param prefix string  optional
     * @param namespace string  optional
     * @param k string optional
     */
    kls.prototype.clearMeta = function(prefix, namespace, k) {
        var self = this;

        if(prefix && !namespace && !k) {
            delete self["_" + prefix];
        } else if(prefix && namespace && !k) {
            delete self["_" + prefix][namespace];
        } else if(prefix && namespace && k) {
            delete self["_" + prefix][namespace][k];
        }

        if(self.trigger) {
            self.trigger("onMetaChange", prefix, namespace, k);
        }
    };

    /**
     * Retrieve meta data
     *
     * @param prefix {string}
     * @param namespace {string} optional
     * @param k {string} optional
     * @param default_value {*} optional
     * @returns {*}
     */
    kls.prototype.getMeta = function(prefix, namespace, k, default_value) {
        var self = this;

        namespace = namespace || undefined; /* optional */
        k = k || undefined; /* optional */
        default_value = default_value || undefined; /* optional */

        // support for calling only with 2 args.
        if(k == undefined) {
            if(self["_" + prefix] == undefined) {
                return default_value;
            } else {
                return self["_" + prefix][namespace] || default_value;
            }
        } else {
            // all args

            if(self["_" + prefix] == undefined) {
                return default_value;
            } else if(self["_" + prefix][namespace] == undefined) {
                return default_value;
            } else {
                return self["_" + prefix][namespace][k] || default_value;
            }
        }
    };
};

/**
 * Simple method for generating unique event name with a .suffix that is a hash of the passed 3-n arguments
 * Main purpose is to be used with jQuery.bind and jQuery.unbind.
 *
 * @param eventName {string} event name
 * @param name {string} name of the handler (e.g. .suffix)
 * @returns {string} e.g. $eventName.$name_$ShortHashOfTheAdditionalArguments
 */
function generateEventSuffixFromArguments(eventName, name) {
    var args = Array.prototype.splice.call(arguments, 2);
    var result = "";
    $.each(args, function(k, v) {
        result += v;
    });

    return eventName + "." + name + "_" + ("" + fastHashFunction(result)).replace("-", "_");
};

/**
 * This is a placeholder, which will be used anywhere in our code where we need a simple and FAST hash function.
 * Later on, we can change the implementation (to use md5 or murmur) by just changing the function body of this
 * function.
 * @param {String}
 */
function fastHashFunction(val) {
    return MurmurHash3(val, 0x4ef5391a).toString();
}

/**
 * @see http://stackoverflow.com/q/7616461/940217
 * @return {number}
 */
function simpleStringHashCode(str){
    assert(str, "Missing str passed to simpleStringHashCode");

    if (Array.prototype.reduce){
        return str.split("").reduce(function(a,b){a=((a<<5)-a)+b.charCodeAt(0);return a&a},0);
    }
    var hash = 0;
    if (str.length === 0) return hash;
    for (var i = 0; i < str.length; i++) {
        var character  = str.charCodeAt(i);
        hash  = ((hash<<5)-hash)+character;
        hash = hash & hash; // Convert to 32bit integer
    }
    return hash;
};

/**
 * Creates a promise, which will fail if the validateFunction() don't return true in a timely manner (e.g. < timeout).
 *
 * @param validateFunction {Function}
 * @param tick {int}
 * @param timeout {int}
 * @param [resolveRejectArgs] {(Array|*)} args that will be used to call back .resolve/.reject
 * @returns {Deferred}
 */
function createTimeoutPromise(validateFunction, tick, timeout, resolveRejectArgs) {
    var $promise = new $.Deferred();
    resolveRejectArgs = resolveRejectArgs || [];
    if(!$.isArray(resolveRejectArgs)) {
        resolveRejectArgs = [resolveRejectArgs]
    }

    $promise.verify = function() {
        if(validateFunction()) {
            if(localStorage.d) {
                console.debug("Resolving timeout promise", timeout, "ms", "at", (new Date()), validateFunction, resolveRejectArgs);
            }
            $promise.resolve.apply($promise, resolveRejectArgs);
        }
    };

    var tickInterval = setInterval(function() {
        $promise.verify();
    }, tick);

    var timeoutTimer = setTimeout(function() {
        if(validateFunction()) {
            if(localStorage.d) {
                console.debug("Resolving timeout promise", timeout, "ms", "at", (new Date()), validateFunction, resolveRejectArgs);
            }
            $promise.resolve.apply($promise, resolveRejectArgs);
        } else {
            console.error("Timed out after waiting", timeout, "ms", "at", (new Date()), validateFunction, resolveRejectArgs);
            $promise.reject.apply($promise, resolveRejectArgs);
        }
    }, timeout);

    // stop any running timers and timeouts
    $promise.always(function() {
        clearInterval(tickInterval);
        clearTimeout(timeoutTimer)
    });

    $promise.verify();

    return $promise;
};

/**
 * Simple .toArray method to be used to convert `arguments` to a normal JavaScript Array
 *
 * @param val {Arguments}
 * @returns {Array}
 */
function toArray(val) {
    return Array.prototype.slice.call(val, val);
};

/**
 * Date.parse with progressive enhancement for ISO 8601 <https://github.com/csnover/js-iso8601>
 * © 2011 Colin Snover <http://zetafleet.com>
 * Released under MIT license.
 */
(function (Date, undefined) {
    var origParse = Date.parse, numericKeys = [ 1, 4, 5, 6, 7, 10, 11 ];
    Date.parse = function (date) {
        var timestamp, struct, minutesOffset = 0;

        // ES5 §15.9.4.2 states that the string should attempt to be parsed as a Date Time String Format string
        // before falling back to any implementation-specific date parsing, so that’s what we do, even if native
        // implementations could be faster
        //              1 YYYY                2 MM       3 DD           4 HH    5 mm       6 ss        7 msec        8 Z 9 ±    10 tzHH    11 tzmm
        if ((struct = /^(\d{4}|[+\-]\d{6})(?:-(\d{2})(?:-(\d{2}))?)?(?:T(\d{2}):(\d{2})(?::(\d{2})(?:\.(\d{3}))?)?(?:(Z)|([+\-])(\d{2})(?::(\d{2}))?)?)?$/.exec(date))) {
            // avoid NaN timestamps caused by “undefined” values being passed to Date.UTC
            for (var i = 0, k; (k = numericKeys[i]); ++i) {
                struct[k] = +struct[k] || 0;
            }

            // allow undefined days and months
            struct[2] = (+struct[2] || 1) - 1;
            struct[3] = +struct[3] || 1;

            if (struct[8] !== 'Z' && struct[9] !== undefined) {
                minutesOffset = struct[10] * 60 + struct[11];

                if (struct[9] === '+') {
                    minutesOffset = 0 - minutesOffset;
                }
            }

            timestamp = Date.UTC(struct[1], struct[2], struct[3], struct[4], struct[5] + minutesOffset, struct[6], struct[7]);
        }
        else {
            timestamp = origParse ? origParse(date) : NaN;
        }

        return timestamp;
    };
}(Date));

/**
 * @module assert
 *
 * Assertion helper module.
 *
 * Example usage:
 *
 * <pre>
 * function lastElement(array) {
 *     assert(array.length > 0, "empty array in lastElement");
 *     return array[array.length - 1];
 * }
 * </pre>
 */

"use strict";

/**
 * Assertion exception.
 * @param message
 *     Message for exception on failure.
 * @constructor
 */
function AssertionFailed(message) {
    this.message = message;
}
AssertionFailed.prototype = Object.create(Error.prototype);
AssertionFailed.prototype.name = 'AssertionFailed';

/**
 * Assert a given test condition.
 *
 * Throws an AssertionFailed exception with the given `message` on failure.
 *
 * @param test
 *     Test statement.
 * @param message
 *     Message for exception on failure.
 */
function assert(test, message) {
    if (!test) {
        if(localStorage.d) {
            console.error(message);
        }
        if(localStorage.stopOnAssertFail) {
            debugger;
        }

        throw new AssertionFailed(message);
    }
=======
>>>>>>> c5751509
}

/**
 * Pad/prepend `val` with "0" (zeros) until the length is == `length`
 *
 * @param val {String} value to add "0" to
 * @param len {Number} expected length
 * @returns {String}
 */
function addZeroIfLenLessThen(val, len) {
    if(val.toString().length < len) {
        for(var i = val.toString().length; i<len; i++) {
            val = "0" + val;
        }
    }
    return val;
};

function NOW() {
	return Date.now();
}

/**
 *	Global function to help debugging
 */
function DEBUG2() {
    if (typeof(d) !== "undefined" && d) {
		console.warn.apply(console, arguments)
	}
}

function ERRDEBUG() {
	if (typeof(d) !== "undefined" && d) {
		console.error.apply(console, arguments)
	}
}

function DEBUG() {
    if (typeof(d) !== "undefined" && d) {
		(console.debug||console.log).apply(console, arguments)
	}
}

function ASSERT(what, msg) {
	if (!what)
	{
		var af = new Error('failed assertion; ' + msg);
		Soon(function() { throw af; });
		if (console.assert) console.assert(what, msg);
		else console.error('FAILED ASSERTION', msg);
	}
}

function oDestroy(obj) {
	if (typeof(d) !== "undefined" && d) ASSERT(Object.isFrozen(obj) === false, 'Object already frozen...');

	Object.keys(obj).forEach(function(memb) {
		if (obj.hasOwnProperty(memb)) delete obj[memb];
	});

	if (typeof(d) !== "undefined" && d) Object.freeze(obj);
}

/**
 *	Return a default callback for error handlign
 */
function dlError(text) {
	return function(e) {
		console.log(text + ' ' + e);
		alert(text + ' ' + e);
	};
}

/**
 *	Remove an element from an *array*
 */
function removeValue(array, value, can_fail) {
	var idx = array.indexOf(value);
	ASSERT(can_fail || idx != -1, 'Unable to Remove Value ' + value);
	if (idx != -1) array.splice(idx, 1);
	return idx != -1;
}

function setTransferStatus( dl, status, ethrow, lock) {
	var id = dl && DownloadManager.GetGID(dl);
	var text = '' + status;
	if (text.length > 44) text = text.substr(0,42) + '...';
	$('.transfer-table #' + id + ' td:eq(6)').text(text);
	if (lock) $('.transfer-table #' + id).attr('id', 'LOCKed_' + id);
	if (d) console.error(status);
	if (ethrow) throw status;
}

function dlFatalError(dl, error, ethrow) {
	var m = 'This issue should be resolved ';
	if (navigator.webkitGetUserMedia)
	{
		m += 'exiting from Incognito mode.';
	}
	else if (navigator.msSaveOrOpenBlob)
	{
		Later(browserDialog);
		m = l[1933];
	}
	else
	{
		Later(firefoxDialog);
		// m += 'installing our extension.'
		m = l[1932];
	}
	msgDialog('warninga', l[1676], m, error );
	setTransferStatus( dl, error, ethrow, true );
	DownloadManager.abort(dl);
}

<<<<<<< HEAD
/**
 * Original: http://stackoverflow.com/questions/7317299/regex-matching-list-of-emoticons-of-various-type
 *
 * @param text
 * @returns {XML|string|void}
 * @constructor
 */
function RegExpEscape(text) {
    return text.replace(/[-[\]{}()*+?.,\\^$|#\s]/g, "\\$&");
};

function unixtimeToTimeString(timestamp) {
    var date = new Date(timestamp * 1000);
    return addZeroIfLenLessThen(date.getHours(), 2) + ":" + addZeroIfLenLessThen(date.getMinutes(), 2) + "." + addZeroIfLenLessThen(date.getSeconds(), 2)
};

/**
 * Used in the callLoggerWrapper to generate dynamic colors depending on the textPrefix
 *
 * copyrights: http://stackoverflow.com/questions/9600295/automatically-change-text-color-to-assure-readability
 *
 * @param hexTripletColor
 * @returns {*}
 */
function invertColor(hexTripletColor) {
    var color = hexTripletColor;
    color = color.substring(1);           // remove #
    color = parseInt(color, 16);          // convert to integer
    color = 0xFFFFFF ^ color;             // invert three bytes
    color = color.toString(16);           // convert to hex
    color = ("000000" + color).slice(-6); // pad with leading zeros
    color = "#" + color;                  // prepend #
    return color;
}
/**
 * Simple wrapper function that will log all calls of `fnName`.
 * This function is intended to be used for dev/debugging/testing purposes only.
 *
 * @param ctx
 * @param fnName
 * @param loggerFn
 */
function callLoggerWrapper(ctx, fnName, loggerFn, textPrefix) {
    if(!localStorage.d) {
        return;
    }

    var origFn = ctx[fnName];
    var textPrefix = textPrefix || "noname";
    textPrefix = "[call logger: " + textPrefix + "]";
    var clr = "#" + fastHashFunction(textPrefix).substr(0, 6);

    var prefix1 = "%c" + textPrefix;
    var prefix2 = "color: " + clr + "; background-color: " +invertColor(clr) + ";";

    if(ctx[fnName].haveCallLogger) { // recursion
        return;
    }
    ctx[fnName] = function() {
        loggerFn.apply(console, [prefix1, prefix2, "Called: ", fnName, toArray(arguments)]);
        var res = origFn.apply(this, toArray(arguments));
        loggerFn.apply(console, [prefix1, prefix2, "Got result: ", fnName, toArray(arguments), res]);

        return res;
    };
    ctx[fnName].haveCallLogger = true; // recursion
};

/**
 * Simple Object instance call log helper
 * This function is intended to be used for dev/debugging/testing purposes only.
 *
 *
 * WARNING: This function will create tons of references in the window.callLoggerObjects & also may flood your console.
 *
 * @param ctx
 * @param [loggerFn] {Function}
 * @param [recursive] {boolean}
 */
function logAllCallsOnObject(ctx, loggerFn, recursive, textPrefix) {
    if(!localStorage.d) {
        return;
    }
    loggerFn = loggerFn || console.debug;

    if(!window.callLoggerObjects) {
        window.callLoggerObjects = [];
    }
    $.each(ctx, function(k, v) {
        if(typeof(v) == "function") {
            callLoggerWrapper(ctx, k, loggerFn, textPrefix);
        } else if(typeof(v) == "object" && !$.isArray(v) && v !== null && recursive && !$.inArray(window.callLoggerObjects)) {
            window.callLoggerObjects.push(v);
            logAllCallsOnObject(v, loggerFn, recursive, textPrefix + "." + k);
        }
    });
};

function array_unique(arr) {
    return $.grep(arr, function(v, k){
        return $.inArray(v ,arr) === k;
    });
}

/**
 * Simple method that will convert Mega user ids to base32 strings (that should be used when doing XMPP auth)
 *
 * @param handle {string} mega user id
 * @returns {string} base32 formatted user id to be used when doing xmpp auth
 */
function megaUserIdEncodeForXmpp(handle) {
    var s = base64urldecode(handle);
    return baseenc.b32encode(s).replace(/=/g, "");
};

=======
>>>>>>> c5751509
/**
 * JS Implementation of MurmurHash3 (r136) (as of May 20, 2011)
 *
 * @author <a href="mailto:gary.court.gmail.com">Gary Court</a>
 * @see http://github.com/garycourt/murmurhash-js
 * @author <a href="mailto:aappleby.gmail.com">Austin Appleby</a>
 * @see http://sites.google.com/site/murmurhash/
 *
 * @param {string} key ASCII only
 * @param {number} seed Positive integer only
 * @return {number} 32-bit positive integer hash
 */
function MurmurHash3(key, seed) {
	var remainder, bytes, h1, h1b, c1, c1b, c2, c2b, k1, i;

	remainder = key.length & 3; // key.length % 4
	bytes = key.length - remainder;
	h1 = seed || 0xe6546b64;
	c1 = 0xcc9e2d51;
	c2 = 0x1b873593;
	i = 0;

	while (i < bytes) {
	  	k1 =
	  	  ((key.charCodeAt(i) & 0xff)) |
	  	  ((key.charCodeAt(++i) & 0xff) << 8) |
	  	  ((key.charCodeAt(++i) & 0xff) << 16) |
	  	  ((key.charCodeAt(++i) & 0xff) << 24);
		++i;

		k1 = ((((k1 & 0xffff) * c1) + ((((k1 >>> 16) * c1) & 0xffff) << 16))) & 0xffffffff;
		k1 = (k1 << 15) | (k1 >>> 17);
		k1 = ((((k1 & 0xffff) * c2) + ((((k1 >>> 16) * c2) & 0xffff) << 16))) & 0xffffffff;

		h1 ^= k1;
        h1 = (h1 << 13) | (h1 >>> 19);
		h1b = ((((h1 & 0xffff) * 5) + ((((h1 >>> 16) * 5) & 0xffff) << 16))) & 0xffffffff;
		h1 = (((h1b & 0xffff) + 0x6b64) + ((((h1b >>> 16) + 0xe654) & 0xffff) << 16));
	}

	k1 = 0;

	switch (remainder) {
		case 3: k1 ^= (key.charCodeAt(i + 2) & 0xff) << 16;
		case 2: k1 ^= (key.charCodeAt(i + 1) & 0xff) << 8;
		case 1: k1 ^= (key.charCodeAt(i) & 0xff);

		k1 = (((k1 & 0xffff) * c1) + ((((k1 >>> 16) * c1) & 0xffff) << 16)) & 0xffffffff;
		k1 = (k1 << 15) | (k1 >>> 17);
		k1 = (((k1 & 0xffff) * c2) + ((((k1 >>> 16) * c2) & 0xffff) << 16)) & 0xffffffff;
		h1 ^= k1;
	}

	h1 ^= key.length;

	h1 ^= h1 >>> 16;
	h1 = (((h1 & 0xffff) * 0x85ebca6b) + ((((h1 >>> 16) * 0x85ebca6b) & 0xffff) << 16)) & 0xffffffff;
	h1 ^= h1 >>> 13;
	h1 = ((((h1 & 0xffff) * 0xc2b2ae35) + ((((h1 >>> 16) * 0xc2b2ae35) & 0xffff) << 16))) & 0xffffffff;
	h1 ^= h1 >>> 16;

	return h1 >>> 0;
}

/**
 *	Create a pool of workers, it returns a Queue object
 *	so it can be called many times and it'd be throttled
 *	by the queue
 */
function CreateWorkers(url, message, size) {
	size = size || 4
	var worker = []
		, instances = [];

	function handler(id) {
		return function(e) {
			message(this.context, e, function(r) {
				worker[id].busy = false; /* release worker */
				instances[id](r);
			});
		}
	}

	function create(i) {
		var w;

		w  = new Worker(url);

		w.id   = i;
		w.busy = false;
		w.postMessage = w.webkitPostMessage || w.postMessage;
		w.onmessage   = handler(i);
		return w;
	}

	for (var i = 0; i < size; i++) {
		worker.push(null);
	}

	return new MegaQueue(function(task, done) {
		for (var i = 0; i < size; i++) {
			if (worker[i] === null) worker[i] = create(i);
			if (!worker[i].busy) break;
		}
		worker[i].busy = true;
		instances[i]   = done;
		$.each(task, function(e, t) {
			if (e == 0) {
				worker[i].context = t;
			} else if (t.constructor === Uint8Array && typeof MSBlobBuilder !== "function") {
				worker[i].postMessage(t.buffer,[t.buffer]);
			} else {
				worker[i].postMessage(t);
			}
		});
	}, size);
}

function dcTracer(ctr) {
	var name = ctr.name, proto = ctr.prototype;
	for(var fn in proto) {
		if(proto.hasOwnProperty(fn) && typeof proto[fn] === 'function') {
			console.log('Tracing ' + name + '.' + fn);
			proto[fn] = (function(fn, fc) {
				fc.dbg = function() {
					try {
						console.log('Entering ' + name + '.' + fn,
							this, '~####~', Array.prototype.slice.call(arguments));
						var r = fc.apply(this, arguments);
						console.log('Leaving ' + name + '.' + fn, r);
						return r;
					} catch(e) {
						console.error(e);
					}
				};
				return fc.dbg;
			})(fn, proto[fn]);
		}
	}
}

<<<<<<< HEAD
function str_mtrunc(str, len)
{
	if (!len) len = 35;
	if (len > (str||'').length) return str;

	var p1 = Math.ceil(0.60 * len),
		p2 = Math.ceil(0.30 * len);
	return str.substr(0, p1) + '\u2026' + str.substr(-p2);
=======
function setupTransferAnalysis()
{
	if ($.mTransferAnalysis) return;

	var prev = {};
	$.mTransferAnalysis = setInterval(function()
	{
		if (uldl_hold) prev = {};
		else if ($.transferprogress)
		{
			var tp = $.transferprogress;

			for (var i in tp)
			{
				if (!GlobalProgress[i] || GlobalProgress[i].paused || tp[i][0] == tp[i][1])
				{
					delete prev[i];
				}
				else if (prev[i] && prev[i] == tp[i][0])
				{
					(function(p, t)
					{
						var r = '', data = [];

						if (t === 'Upload')
						{
							var w = GlobalProgress[i];
							if (w && (w = w.working) && w.length)
							{
								var j = w.length;
								r = '(resurrecting ' + j + ')';
								while (j--)
								{
									data.push(''+(w[j].xhr&&w[j].xhr.__failed)+','+(!!w[j].bytes));
									w[j].on_error(0,0,'Stuck');
								}
							}
						}
						console.error(t + ' stuck. ' + r, i, p[0], p[1], Math.floor(p[0]/p[1]*100), data.join("~"));

						Soon(function()
						{
							throw new Error('['+dlMethod.name+'] ' + t + ' Stuck ' + r);
						});
					})(tp[i],i[0] === 'u' ? 'Upload':'Download');
					delete prev[i];
				}
				else prev[i] = tp[i][0];
			}
		}
	}, 97000);
>>>>>>> c5751509
}

function percent_megatitle()
{
<<<<<<< HEAD
	var dl_r = 0, dl_t = 0, ul_r = 0, ul_t = 0, tp = $.transferprogress || {}
		, dl_s = 0, ul_s = 0, zips = {}

	for (var i in dl_queue)
	{
		var q = dl_queue[i], t = tp[q.zipid ? 'zip_' + q.zipid : 'dl_' + q.id];
=======
	var dl_r = 0, dl_t = 0, ul_r = 0, ul_t = 0, tp = $.transferprogress || {};

	for (var i in dl_queue)
	{
		var q = dl_queue[i];
		var t = tp[q.zipid ? 'zip_' + q.zipid : 'dl_' + q.id];
>>>>>>> c5751509

		if (t)
		{
			dl_r += t[0];
			dl_t += t[1];
			if (!q.zipid || !zips[q.zipid]) {
				if (q.zipid) zips[q.zipid] = 1;
				dl_s += t[2];
			}
		}
		else
		{
			dl_t += q.size || 0;
		}
	}

	for (var i in ul_queue)
	{
<<<<<<< HEAD
		var t = tp['ul_' + ul_queue[i].id]
=======
		var t = tp['ul_' + ul_queue[i].id];
>>>>>>> c5751509

		if (t)
		{
			ul_r += t[0];
			ul_t += t[1];
			ul_s += t[2];
		}
		else
		{
			ul_t += ul_queue[i].size || 0;
		}
	}
	if (dl_t) { dl_t += tp['dlc'] || 0; dl_r += tp['dlc'] || 0 }
	if (ul_t) { ul_t += tp['ulc'] || 0; ul_r += tp['ulc'] || 0 }

<<<<<<< HEAD
	var x_ul = Math.floor(ul_r/ul_t*100) || 0,
		x_dl = Math.floor(dl_r/dl_t*100) || 0

=======
>>>>>>> c5751509
	if (dl_t && ul_t)
	{
		t = ' \u2191 ' +  x_dl + '% \u2193 ' + x_ul + '%';
	}
	else if (dl_t)
	{
		t = ' ' + x_dl + '%';
	}
	else if (ul_t)
	{
		t = ' ' + x_ul + '%';
	}
	else
	{
		t = '';
		$.transferprogress = {};
	}

<<<<<<< HEAD
	if (dl_s > 0) {
		$('.tranfer-download-indicator')
			.text(bytesToSize(dl_s, 1) + "/s")
			.addClass('active')
	} else {
		$('.tranfer-download-indicator').removeClass('active')
	}
=======
	megatitle(t);
}

function __percent_megatitle()
{
	var percentage = 0
		, total = 0

	$('.transfer-table .progressbar-percents').each(function() {
		var p = parseInt($(this).text());
		if (isNaN(p)) return;
		percentage += p;
		total++;
	});

	percentage = Math.floor(percentage / total)
>>>>>>> c5751509

	if (ul_s > 0) {
		$('.tranfer-upload-indicator')
			.text(bytesToSize(ul_s, 1) + "/s")
			.addClass('active')
	} else {
		$('.tranfer-upload-indicator').removeClass('active')
	}

	$('.file-transfer-icon')
		.attr(
			'class',
			'file-transfer-icon download-percents-' + x_dl + ' upload-percents-' + x_ul
		);

	megatitle(t);
}

function hostname(url) {
	if (d) ASSERT(url && /^http/.test(url), 'Invalid URL passed to hostname() -> ' + url);
	url = (''+url).match(/https?:\/\/([^.]+)/);
	return url && url[1];
}

// Helper to manage time/sizes in a friendly way
String.prototype.seconds = function() {
	return parseInt(this) * 1000;
}

String.prototype.minutes = function() {
	return parseInt(this) * 1000 * 60;
}

String.prototype.MB = function() {
	return parseInt(this) * 1024 * 1024;
}

String.prototype.KB = function() {
	return parseInt(this) * 1024;
}

// Quick hack for sane average speed readings
function bucketspeedometer(initialp)
{
	return {
		interval : 200,
		num : 300,
		prevp : initialp,

		h : {},

		progress : function(p)
		{
			var now, min, oldest;
			var total;
			var t;

			now = NOW();
			now -= now % this.interval;

			this.h[now] = (this.h[now] || 0)+p-this.prevp;
			this.prevp = p;

			min = now-this.interval*this.num;

			oldest = now;
			total = 0;

			for (t in this.h)
			{
				if (t < min) delete this.h.bt;
				else
				{
					if (t < oldest) oldest = t;
					total += this.h[t];
				}
			}

			if (now-oldest < 1000) return 0;

			p = 1000*total/(now-oldest);

			// protect against negative returns due to repeated chunks etc.
			return p > 0 ? p : 0;
		}
	}
}

function moveCursortoToEnd(el)
{
    if (typeof el.selectionStart == "number")
	{
        el.selectionStart = el.selectionEnd = el.value.length;
    }
	else if (typeof el.createTextRange != "undefined")
	{
        el.focus();
        var range = el.createTextRange();
        range.collapse(false);
        range.select();
    }
}

String.prototype.replaceAll = function(_f, _r, _c)
{
  var o = this.toString();
  var r = '';
  var s = o;
  var b = 0;
  var e = -1;
  if(_c){ _f = _f.toLowerCase(); s = o.toLowerCase(); }

  while((e=s.indexOf(_f)) > -1)
  {
    r += o.substring(b, b+e) + _r;
    s = s.substring(e+_f.length, s.length);
    b += e+_f.length;
  }

  // Add Leftover
  if(s.length>0){ r+=o.substring(o.length-s.length, o.length); }

  // Return New String
  return r;
};

// Returns pixels position of element relative to document (top left corner)
function getHtmlElemPos(elem, n)
{
    var xPos = 0;
    var yPos = 0;
    var sl,st, cl, ct;
    var pNode;
    while (elem)
    {
        pNode = elem.parentNode;
        sl = 0;
        st = 0;
		cl = 0;
		ct = 0;
        if (pNode && pNode.tagName && !/html|body/i.test(pNode.tagName))
        {
			if (typeof n === 'undefined')// count this in, except for overflow huge menu
			{
				sl = elem.scrollLeft;
				st = elem.scrollTop;
			}
			cl = elem.clientLeft;
			ct = elem.clientTop;
			xPos += (elem.offsetLeft - sl + cl);
			yPos += (elem.offsetTop - st - ct);
        }
        elem = elem.offsetParent;
    }
    return {x: xPos, y: yPos};
}

function disableDescendantFolders(id, pref)
{
	var folders = [];
	for(var i in M.c[id]) if (M.d[i] && M.d[i].t === 1 && M.d[i].name) folders.push(M.d[i]);

	for (var i in folders)
	{
		var sub = false;
		var fid = folders[i].h;

		for (var h in M.c[fid])
		{
			if (M.d[h].t)
			{
				sub = true;
				break;
			}
		}
		$(pref + fid).addClass('disabled');
		if (sub) this.disableDescendantFolders(fid, pref);
	}

	return true;
}

function ucfirst(str) {
	//  discuss at: http://phpjs.org/functions/ucfirst/
	// original by: Kevin van Zonneveld (http://kevin.vanzonneveld.net)
	// bugfixed by: Onno Marsman
	// improved by: Brett Zamir (http://brett-zamir.me)
	//   example 1: ucfirst('kevin van zonneveld');
	//   returns 1: 'Kevin van zonneveld'

	str += '';
	var f = str.charAt(0)
		.toUpperCase();
	return f + str.substr(1);
}

function readLocalStorage(name, type, val)
{
	var v;
	if (localStorage[name])
	{
		var f = 'parse' + ucfirst(type);
		v = localStorage[name];

		if (typeof window[f] === "function") v =  window[f](v);

		if (val && ((val.min && val.min > v) || (val.max && val.max < v))) v = null;
	}
	return v || (val && val.def);
}

function obj_values(obj) {
    var vals = [];

    Object.keys(obj).forEach(function(memb) {
        if (obj.hasOwnProperty(memb)) {
            vals.push(obj[memb]);
        }
    });

    return vals;
}<|MERGE_RESOLUTION|>--- conflicted
+++ resolved
@@ -421,12 +421,9 @@
 	}
     return MyDateString;
 }
-<<<<<<< HEAD
 
 // in case we need to run functions.js in a standalone (non secureboot.js) environment, we need to handle this case:
 if(typeof(l) == 'undefined') { l = []; };
-=======
->>>>>>> c5751509
 
 var date_months = [l[408],l[409],l[410],l[411],l[412],l[413],l[414],l[415],l[416],l[417],l[418],l[419]];
 
@@ -454,13 +451,10 @@
 	else return l[879].replace('[X]',Math.ceil(sec/86400));
 }
 
-<<<<<<< HEAD
 function unixtime() {
     return (new Date().getTime()/1000);
 }
 
-=======
->>>>>>> c5751509
 function uplpad(number, length)
 {
     var str = '' + number;
@@ -599,7 +593,6 @@
 	var filter  = /^([a-zA-Z0-9_\.\-])+\@(([a-zA-Z0-9\-])+\.)+([a-zA-Z0-9]{2,4})+$/;
 	if (filter.test(email)) return false;
 	else return true;
-<<<<<<< HEAD
 }
 /**
  * Helper function for creating alias of a method w/ specific context
@@ -921,8 +914,6 @@
 
         throw new AssertionFailed(message);
     }
-=======
->>>>>>> c5751509
 }
 
 /**
@@ -1038,7 +1029,6 @@
 	DownloadManager.abort(dl);
 }
 
-<<<<<<< HEAD
 /**
  * Original: http://stackoverflow.com/questions/7317299/regex-matching-list-of-emoticons-of-various-type
  *
@@ -1154,8 +1144,6 @@
     return baseenc.b32encode(s).replace(/=/g, "");
 };
 
-=======
->>>>>>> c5751509
 /**
  * JS Implementation of MurmurHash3 (r136) (as of May 20, 2011)
  *
@@ -1297,16 +1285,15 @@
 	}
 }
 
-<<<<<<< HEAD
 function str_mtrunc(str, len)
 {
 	if (!len) len = 35;
 	if (len > (str||'').length) return str;
-
 	var p1 = Math.ceil(0.60 * len),
 		p2 = Math.ceil(0.30 * len);
 	return str.substr(0, p1) + '\u2026' + str.substr(-p2);
-=======
+}
+
 function setupTransferAnalysis()
 {
 	if ($.mTransferAnalysis) return;
@@ -1358,26 +1345,16 @@
 			}
 		}
 	}, 97000);
->>>>>>> c5751509
 }
 
 function percent_megatitle()
 {
-<<<<<<< HEAD
 	var dl_r = 0, dl_t = 0, ul_r = 0, ul_t = 0, tp = $.transferprogress || {}
 		, dl_s = 0, ul_s = 0, zips = {}
 
 	for (var i in dl_queue)
 	{
 		var q = dl_queue[i], t = tp[q.zipid ? 'zip_' + q.zipid : 'dl_' + q.id];
-=======
-	var dl_r = 0, dl_t = 0, ul_r = 0, ul_t = 0, tp = $.transferprogress || {};
-
-	for (var i in dl_queue)
-	{
-		var q = dl_queue[i];
-		var t = tp[q.zipid ? 'zip_' + q.zipid : 'dl_' + q.id];
->>>>>>> c5751509
 
 		if (t)
 		{
@@ -1396,11 +1373,7 @@
 
 	for (var i in ul_queue)
 	{
-<<<<<<< HEAD
 		var t = tp['ul_' + ul_queue[i].id]
-=======
-		var t = tp['ul_' + ul_queue[i].id];
->>>>>>> c5751509
 
 		if (t)
 		{
@@ -1416,12 +1389,9 @@
 	if (dl_t) { dl_t += tp['dlc'] || 0; dl_r += tp['dlc'] || 0 }
 	if (ul_t) { ul_t += tp['ulc'] || 0; ul_r += tp['ulc'] || 0 }
 
-<<<<<<< HEAD
 	var x_ul = Math.floor(ul_r/ul_t*100) || 0,
 		x_dl = Math.floor(dl_r/dl_t*100) || 0
 
-=======
->>>>>>> c5751509
 	if (dl_t && ul_t)
 	{
 		t = ' \u2191 ' +  x_dl + '% \u2193 ' + x_ul + '%';
@@ -1440,7 +1410,6 @@
 		$.transferprogress = {};
 	}
 
-<<<<<<< HEAD
 	if (dl_s > 0) {
 		$('.tranfer-download-indicator')
 			.text(bytesToSize(dl_s, 1) + "/s")
@@ -1448,24 +1417,6 @@
 	} else {
 		$('.tranfer-download-indicator').removeClass('active')
 	}
-=======
-	megatitle(t);
-}
-
-function __percent_megatitle()
-{
-	var percentage = 0
-		, total = 0
-
-	$('.transfer-table .progressbar-percents').each(function() {
-		var p = parseInt($(this).text());
-		if (isNaN(p)) return;
-		percentage += p;
-		total++;
-	});
-
-	percentage = Math.floor(percentage / total)
->>>>>>> c5751509
 
 	if (ul_s > 0) {
 		$('.tranfer-upload-indicator')
