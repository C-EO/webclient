var inherits = (function() {
    var createObject = Object.create || function createObject(source) {
        var Host = function() {};
        Host.prototype = source;
        return new Host();
    };

    return function(destination, source) {
        var proto = destination.prototype = createObject(source.prototype);
        proto.constructor = destination;
        proto._super = source.prototype;
    };
})();

makeEnum(['MDBOPEN'], 'MEGAFLAG_', window);

/**
 * Safely parse an HTML fragment, removing any executable
 * JavaScript, and return a document fragment.
 *
 * @param {string} markup The HTML fragment to parse.
 * @param {boolean} forbidStyle If true, disallow <style> nodes and
 *     style attributes in the parsed fragment. Gecko 14+ only.
 * @param {Document} doc The document in which to create the
 *     returned DOM tree.
 * @param {nsIURI} baseURI The base URI relative to which resource
 *     URLs should be processed. Note that this will not work for
 *     XML fragments.
 * @param {boolean} isXML If true, parse the fragment as XML.
 * @returns {DocumentFragment}
 */
function parseHTML(markup, forbidStyle, doc, baseURI, isXML) {
    if (!doc) {
        doc = document;
    }
    if (!markup) {
        console.error('Empty content passed to parseHTML', arguments);
        markup = 'no content';
    }
    if (is_chrome_firefox) {
        try {
            var flags = 0;
            if (!forbidStyle) {
                flags |= mozParserUtils.SanitizerAllowStyle;
            }
            if (!baseURI) {
                var href = getAppBaseUrl();
                if (!parseHTML.baseURIs[href]) {
                    parseHTML.baseURIs[href] =
                        Services.io.newURI(href, null, null);
                }
                baseURI = parseHTML.baseURIs[href];
            }
            // XXX: parseFragment() removes href attributes with a hash mask
            markup = String(markup).replace(/\shref="#/g, ' data-fxhref="#');
            return mozParserUtils.parseFragment(markup, flags, Boolean(isXML),
                                                baseURI, doc.documentElement);
        }
        catch (ex) {
            mozError(ex);
        }
    }

    // Either we are not running the Firefox extension or the above parser
    // failed, in such case we try to mimic it using jQuery.parseHTML
    var fragment = doc.createDocumentFragment();
    $.parseHTML(String(markup), doc)
        .forEach(function(node) {
            fragment.appendChild(node);
        });
    return fragment;
}
parseHTML.baseURIs = {};

/**
 * Handy printf-style parseHTML to apply escapeHTML
 * @param {string} markup The HTML fragment to parse.
 * @param {...*} var_args
 */
function parseHTMLfmt(markup) {
    if (arguments.length > 1) {
        var idx = 1;
        var args = arguments;
        markup = markup.replace(/@@/g, function() {
            return escapeHTML(args[idx++]);
        });
    }
    return parseHTML(markup);
}

/**
 * Safely inject an HTML fragment using parseHTML()
 * @param {string} markup The HTML fragment to parse.
 * @param {...*} var_args
 * @see This should be used instead of jQuery.html()
 * @example $(document.body).safeHTML('<script>alert("XSS");</script>It Works!');
 * @todo Safer versions of append, insert, before, after, etc
 */
(function($fn, obj) {
    for (var fn in obj) {
        if (obj.hasOwnProperty(fn)) {
            /* jshint -W083 */
            (function(origFunc, safeFunc) {
                Object.defineProperty($fn, safeFunc, {
                    value: function $afeCall(markup) {
                        var i = 0;
                        var l = this.length;
                        markup = parseHTMLfmt.apply(null, arguments);
                        while (l > i) {
                            $(this[i++])[origFunc](markup.cloneNode(true));
                        }
                        if (is_chrome_firefox) {
                            $('a[data-fxhref]').rebind('click', function() {
                                if (!$(this).attr('href')) {
                                    location.hash = $(this).data('fxhref');
                                }
                            });
                        }
                        return this;
                    }
                });
                safeFunc = undefined;
            })(fn, obj[fn]);
        }
    }
    $fn = obj = undefined;
})($.fn, {
    'html': 'safeHTML',
    'append': 'safeAppend'
});

/**
 * Escape HTML markup
 * @param {string} str The HTML fragment to parse.
 * NB: This should be the same than our legacy `htmlentities`
 *     function, except that it's faster and deals with quotes
 */
function escapeHTML(str) {
    return String(str).replace(/[&"'<>]/g, function(match) {
        return escapeHTML.replacements[match];
    });
}
escapeHTML.replacements = { "&": "&amp;", '"': "&quot;", "'": "&#39;", "<": "&lt;", ">": "&gt;" };

/**
 *  Check if value is contained in a array. If it is return value
 *  otherwise false
 */
function anyOf(arr, value) {
    return $.inArray(value, arr) === -1 ? false : value;
}

/**
 * excludeIntersected
 *
 * Loop through arrays excluding intersected items form array2
 * and prepare result format for tokenInput plugin item format.
 *
 * @param {Array} array1, emails used in share
 * @param {Array} array2, list of all available emails
 *
 * @returns {Array} item An array of JSON objects e.g. { id, name }.
 */
function excludeIntersected(array1, array2) {

    var result = [],
        tmpObj2 = array2;

    if (!array1) {
        return array2;
    }
    else if (!array2) {
        return array1;
    }

    // Loop through emails used in share
    for (var i in array1) {
        if (array1.hasOwnProperty(i)) {

            // Loop through list of all emails
            for (var k in array2) {
                if (array2.hasOwnProperty(k)) {

                    // Remove matched email from result
                    if (array1[i] === array2[k]) {
                        tmpObj2.splice(k, 1);
                        break;
                    }
                }
            }
        }
    }

    // Prepare for token.input plugin item format
    for (var n in tmpObj2) {
        if (tmpObj2.hasOwnProperty(n)) {
            result.push({ id: tmpObj2[n], name: tmpObj2[n] });
        }
    }

    return result;
}

function asciionly(text) {
    var rforeign = /[^\u0000-\u007f]/;
    if (rforeign.test(text)) {
        return false;
    }
    else {
        return true;
    }
}

function Later(callback) {
    if (typeof callback !== 'function') {
        throw new Error('Invalid function parameter.');
    }

    return setTimeout(function() {
        callback();
    }, 1000);
}

var Soon = is_chrome_firefox ? mozRunAsync : function(callback) {
    if (typeof callback !== 'function') {
        throw new Error('Invalid function parameter.');
    }

    return setTimeout(function() {
        callback();
    }, 20);
};

function SoonFc(func, ms) {
    return function __soonfc() {
        var self = this,
            args = arguments;
        if (func.__sfc) {
            clearTimeout(func.__sfc);
        }
        func.__sfc = setTimeout(function() {
            delete func.__sfc;
            func.apply(self, args);
        }, ms || 122);
    };
}

function jScrollFade(id) {

    $(id + ' .jspTrack').rebind('mouseover', function(e) {
        $(this).find('.jspDrag').addClass('jspActive');
        $(this).closest('.jspContainer').uniqueId();
        jScrollFadeOut($(this).closest('.jspContainer').attr('id'));
    });

    if (!$.jScroll) {
        $.jScroll = {};
    }
    for (var i in $.jScroll) {
        if ($.jScroll[i] === 0) {
            delete $.jScroll[i];
        }
    }
    $(id).rebind('jsp-scroll-y.fade', function(event, scrollPositionY, isAtTop, isAtBottom) {
            $(this).find('.jspDrag').addClass('jspActive');
            $(this).find('.jspContainer').uniqueId();
            var id = $(this).find('.jspContainer').attr('id');
            jScrollFadeOut(id);
        });
}

function jScrollFadeOut(id) {
    if (!$.jScroll[id]) {
        $.jScroll[id] = 0;
    }
    $.jScroll[id]++;
    setTimeout(function(id) {
        $.jScroll[id]--;
        if ($.jScroll[id] === 0) {
            $('#' + id + ' .jspDrag').removeClass('jspActive');
        }
    }, 500, id);
}

function inputfocus(id, defaultvalue, pw) {
    if (pw) {
        $('#' + id)[0].type = 'password';
    }
    if ($('#' + id)[0].value === defaultvalue) {
        $('#' + id)[0].value = '';
    }
}

function inputblur(id, defaultvalue, pw) {
    if ($('#' + id)[0].value === '') {
        $('#' + id)[0].value = defaultvalue;
    }
    if (($('#' + id)[0].value === defaultvalue) && (pw)) {
        $('#' + id)[0].type = 'text';
    }
}


/**
 * Check if something (val) is a string.
 *
 * @param val
 * @returns {boolean}
 */
function isString(val) {
    return (typeof val === 'string' || val instanceof String);
};

function easeOutCubic(t, b, c, d) {
    return c * ((t = t / d - 1) * t * t + 1) + b;
}

function ellipsis(text, location, maxCharacters) {
    if (text.length > 0 && text.length > maxCharacters) {
        if (typeof location === 'undefined') {
            location = 'end';
        }
        switch (location) {
            case 'center':
                var center = (maxCharacters / 2);
                text = text.slice(0, center) + '...' + text.slice(-center);
                break;
            case 'end':
                text = text.slice(0, maxCharacters - 3) + '...';
                break;
        }
    }
    return text;
}

/**
 * Convert all instances of [$nnn] e.g. [$102] to their localized strings
 * @param {String} html The html markup
 * @returns {String}
 */
function translate(html) {

    /**
     * String.replace callback
     * @param {String} match The whole matched string
     * @param {Number} localeNum The locale string number
     * @param {String} namespace The operation, if any
     * @returns {String} The localized string
     */
    var replacer = function(match, localeNum, namespace) {
        if (namespace) {
            match = localeNum + '.' + namespace;

            if (namespace === 'dq') {
                // Replace double quotes to their html entities
                l[match] = String(l[localeNum]).replace(/"/g, '&quot;');
            }
            else if (namespace === 'q') {
                // Escape single quotes
                l[match] = String(l[localeNum]).replace(/'/g, "\\'");
            }
            else if (namespace === 'dqq') {
                // Both of the above
                l[match] = String(l[localeNum]).replace(/"/g, '&quot;');
                l[match] = l[match].replace(/'/g, "\\'");
            }

            return l[match];
        }
        return String(l[localeNum]);
    };

    return String(html).replace(/\[\$(\d+)(?:\.(\w+))?\]/g, replacer);
}

function megatitle(nperc) {
    if (!nperc) {
        nperc = '';
    }
    var a = parseInt($('.notification-num:first').text());
    if (a > 0) {
        a = '(' + a + ') ';
    }
    else {
        a = '';
    }
    if (document.title !== a + 'MEGA' + nperc) {
        document.title = a + 'MEGA' + nperc;
    }
}

function populate_l() {
    // for (var i = 7000 ; i-- ; l[i] = l[i] || '(null)');
    l[0] = 'Mega Limited ' + new Date().getFullYear();
    if ((lang === 'es') || (lang === 'pt') || (lang === 'sk')) {
        l[0] = 'Mega Ltd.';
    }
    l[1] = l[398];
    if (lang === 'en') {
        l[1] = 'Go Pro';
    }
    l[438] = l[438].replace('[X]', '');
    l['439a'] = l[439];
    l[439] = l[439].replace('[X1]', '').replace('[X2]', '');
    l['466a'] = l[466];
    l[466] = l[466].replace('[X]', '');
    l[543] = l[543].replace('[X]', '');
    l[456] = l[456].replace(':', '');
    l['471a'] = l[471].replace('[X]', 10);
    l['471b'] = l[471].replace('[X]', 100);
    l['471c'] = l[471].replace('[X]', 250);
    l['471d'] = l[471].replace('[X]', 500);
    l['471e'] = l[471].replace('[X]', 1000);
    l['469a'] = l[469].replace('[X]', 10);
    l['469b'] = l[469].replace('[X]', 100);
    l['469c'] = l[469].replace('[X]', 250);
    l['472a'] = l[472].replace('[X]', 10);
    l['472b'] = l[472].replace('[X]', 100);
    l['472c'] = l[472].replace('[X]', 250);
    l['208a'] = l[208].replace('[A]', '<a href="#terms" class="red">');
    l['208a'] = l['208a'].replace('[/A]', '</a>');
    l[208] = l[208].replace('[A]', '<a href="#terms">');
    l[208] = l[208].replace('[/A]', '</a>');
    l[517] = l[517].replace('[A]', '<a href="#help">').replace('[/A]', '</a>');
    l[521] = l[521].replace('[A]', '<a href="#copyright">').replace('[/A]', '</a>');
    l[553] = l[553].replace('[A]', '<a href="mailto:resellers@mega.nz">').replace('[/A]', '</a>');
    l[555] = l[555].replace('[A]', '<a href="#terms">').replace('[/A]', '</a>');
    l[754] = l[754].replace('[A]',
        '<a href="http://www.google.com/chrome" target="_blank" rel="noreferrer" style="color:#D9290B;">');
    l[754] = l[754].replace('[/A]', '</a>');
    l[871] = l[871].replace('[B]',
        '<strong>').replace('[/B]', '</strong>').replace('[A]', '<a href="#pro">').replace('[/A]', '</a>');
    l[924] = l[924].replace('[A]', '<span class="red">').replace('[/A]', '</span>');
    l[501] = l[501].replace('17', '').replace('%', '');
    l[1066] = l[1066].replace('[A]', '<a class="red">').replace('[/A]', '</a>');
    l[1067] = l[1067].replace('[A]', '<span class="red">').replace('[/A]', '</span>');
    l[1094] = l[1094].replace('[A]', '<a href="#plugin">').replace('[/A]', '</a>');
    l[1095] = l[1095].replace('[A]', '<span class="red">').replace('[/A]', '</span>');
    l[1133] = l[1133].replace('[A]',
        '<a href="http://en.wikipedia.org/wiki/Entropy" target="_blank" rel="noreferrer">').replace('[/A]', '</a>');
    l[1134] = l[1134].replace('[A]',
        '<a href="http://en.wikipedia.org/wiki/Public-key_cryptography" target="_blank" rel="noreferrer">').replace('[/A]',
        '</a>');
    l[1148] = l[1148].replace('[A]', '<span class="red">').replace('[/A]', '</span>');
    l[6978] = l[6978].replace('[A]', '<span class="red">').replace('[/A]', '</span>');
    l[1151] = l[1151].replace('[A]', '<span class="red">').replace('[/A]', '</span>');
    l[731] = l[731].replace('[A]', '<a href="#terms">').replace('[/A]', '</a>');
    if (lang === 'en') {
        l[965] = 'Legal & policies';
    }
    l[1159] = l[1159].replace('[A]', '<span class="red">').replace('[/A]', '</span>');
    l[1171] = l[1171].replace('[A]', '<span class="red">').replace('[/A]', '</span>');
    l[1185] = l[1185].replace('[X]', '<strong>MEGA.crx</strong>');
    l[1212] = l[1212].replace('[A]', '<a href="#sdk" class="red">').replace('[/A]', '</a>');
    l[1274] = l[1274].replace('[A]', '<a href="#takedown">').replace('[/A]', '</a>');
    l[1275] = l[1275].replace('[A]', '<a href="#copyright">').replace('[/A]', '</a>');
    l[1201] = l[1201].replace('[A]', '<span class="red">').replace('[/A]', '</span>');
    l[1208] = l[1208].replace('[B]', '<strong>').replace('[/B]', '</strong>');
    l[1915] = l[1915].replace('[A]',
        '<a class="red" href="https://chrome.google.com/webstore/detail/mega/bigefpfhnfcobdlfbedofhhaibnlghod" target="_blank" rel="noreferrer">')
            .replace('[/A]', '</a>');
    l[1936] = l[1936].replace('[A]', '<a href="#backup">').replace('[/A]', '</a>');
    l[1942] = l[1942].replace('[A]', '<a href="#backup">').replace('[/A]', '</a>');
    l[1943] = l[1943].replace('[A]', '<a href="mailto:support@mega.nz">').replace('[/A]', '</a>');
    l[1948] = l[1948].replace('[A]', '<a href="mailto:support@mega.nz">').replace('[/A]', '</a>');
    l[1957] = l[1957].replace('[A]', '<a href="#recovery">').replace('[/A]', '</a>');
    l[1965] = l[1965].replace('[A]', '<a href="#recovery">').replace('[/A]', '</a>');
    l[1982] = l[1982].replace('[A]', '<font style="color:#D21F00;">').replace('[/A]', '</font>');
    l[1993] = l[1993].replace('[A]', '<span class="red">').replace('[/A]', '</span>');
    l[1371] = l[1371].replace('2014', '2015');
    l[122] = l[122].replace('five or six hours', '<span class="red">five or six hours</span>');
    l[231] = l[231].replace('No thanks, I\'ll wait', 'I\'ll wait');
    l[8426] = l[8426].replace('[S]', '<span class="red">').replace('[/S]', '</span>');
    l[8427] = l[8427].replace('[S]', '<span class="red">').replace('[/S]', '</span>');
    l[8428] = l[8428].replace('[A]', '<a class="red">').replace('[/A]', '</a>');
    l[8440] = l[8440].replace('[A]', '<a href="https://github.com/meganz/">').replace('[/A]', '</a>');
    l[8440] = l[8440].replace('[A2]', '<a href="#contact">').replace('[/A2]', '</a>');
    l[8441] = l[8441].replace('[A]', '<a href="mailto:bugs@mega.nz">').replace('[/A]', '</a>');
    l[8441] = l[8441].replace('[A2]', '<a href="https://mega.nz/#blog_8">').replace('[/A2]', '</a>');

    l['year'] = new Date().getFullYear();
    date_months = [
        l[408], l[409], l[410], l[411], l[412], l[413],
        l[414], l[415], l[416], l[417], l[418], l[419]
    ].map(escapeHTML);
}

function showmoney(number) {
    number = number.toString();
    var dollars = number.split('.')[0],
        cents = (number.split('.')[1] || '') + '00';
    dollars = dollars.split('').reverse().join('')
        .replace(/(\d{3}(?!$))/g, '$1,')
        .split('').reverse().join('');
    return dollars + '.' + cents.slice(0, 2);
}

function getHeight() {
    var myHeight = 0;
    if (typeof window.innerWidth === 'number') {
        myHeight = window.innerHeight;
    }
    else if (document.documentElement
            && (document.documentElement.clientWidth || document.documentElement.clientHeight)) {
        myHeight = document.documentElement.clientHeight;
    }
    else if (document.body && (document.body.clientWidth || document.body.clientHeight)) {
        myHeight = document.body.clientHeight;
    }
    return myHeight;
}

function divscroll(el) {
    document.getElementById(el).scrollIntoView();
    $('body').scrollLeft(0);
    $('html').scrollTop(0);
    if (page === 'start') {
        start_menu(el);
    }
}

function removeHash() {
    var scrollV, scrollH, loc = window.location;

    // Prevent scrolling by storing the page's current scroll offset
    scrollV = document.body.scrollTop;
    scrollH = document.body.scrollLeft;
    loc.hash = "";

    // Restore the scroll offset, should be flicker free
    document.body.scrollTop = scrollV;
    document.body.scrollLeft = scrollH;
}

function browserdetails(useragent) {
    var os = false;
    var browser = false;
    var icon = '';
    var name = '';
    var nameTrans = '';
    var current = false;
    var brand = false;

    if (useragent === undefined || useragent === ua) {
        current = true;
        useragent = ua;
    }
    if (Object(useragent).details !== undefined) {
        return useragent.details;
    }
    useragent = (' ' + useragent).toLowerCase();

    if (current) {
        brand = mega.getBrowserBrandID();
    }
    else if (useragent.indexOf('~:') !== -1) {
        brand = useragent.match(/~:(\d+)/);
        brand = brand && brand.pop() | 0;
    }

    if (useragent.indexOf('android') > 0) {
        os = 'Android';
    }
    else if (useragent.indexOf('windows phone') > 0) {
        icon = 'wp.png';
        os = 'Windows Phone';
    }
    else if (useragent.indexOf('windows') > 0) {
        os = 'Windows';
    }
    else if (useragent.indexOf('iphone') > 0) {
        os = 'iPhone';
    }
    else if (useragent.indexOf('imega') > 0) {
        os = 'iPhone';
    }
    else if (useragent.indexOf('ipad') > 0) {
        os = 'iPad';
    }
    else if (useragent.indexOf('mac') > 0
            || useragent.indexOf('darwin') > 0) {
        os = 'Apple';
    }
    else if (useragent.indexOf('linux') > 0) {
        os = 'Linux';
    }
    else if (useragent.indexOf('blackberry') > 0) {
        os = 'Blackberry';
    }

    if (mega.browserBrand[brand]) {
        browser = mega.browserBrand[brand];
    }
    else if (useragent.indexOf('windows nt 1') > 0 && useragent.indexOf('edge/') > 0) {
        browser = 'Edge';
    }
    else if (useragent.indexOf('opera') > 0 || useragent.indexOf(' opr/') > 0) {
        browser = 'Opera';
    }
    else if (useragent.indexOf(' dragon/') > 0) {
        icon = 'dragon.png';
        browser = 'Comodo Dragon';
    }
    else if (useragent.indexOf('vivaldi') > 0) {
        browser = 'Vivaldi';
    }
    else if (useragent.indexOf('maxthon') > 0) {
        browser = 'Maxthon';
    }
    else if (useragent.indexOf('electron') > 0) {
        browser = 'Electron';
    }
    else if (useragent.indexOf('palemoon') > 0) {
        browser = 'Palemoon';
    }
    else if (useragent.indexOf('cyberfox') > 0) {
        browser = 'Cyberfox';
    }
    else if (useragent.indexOf('waterfox') > 0) {
        browser = 'Waterfox';
    }
    else if (useragent.indexOf('iceweasel') > 0) {
        browser = 'Iceweasel';
    }
    else if (useragent.indexOf('seamonkey') > 0) {
        browser = 'SeaMonkey';
    }
    else if (useragent.indexOf('lunascape') > 0) {
        browser = 'Lunascape';
    }
    else if (useragent.indexOf(' iron/') > 0) {
        browser = 'Iron';
    }
    else if (useragent.indexOf('avant browser') > 0) {
        browser = 'Avant';
    }
    else if (useragent.indexOf('polarity') > 0) {
        browser = 'Polarity';
    }
    else if (useragent.indexOf('k-meleon') > 0) {
        browser = 'K-Meleon';
    }
    else if (useragent.indexOf('chrome') > 0) {
        browser = 'Chrome';
    }
    else if (useragent.indexOf('safari') > 0) {
        browser = 'Safari';
    }
    else if (useragent.indexOf('firefox') > 0) {
        browser = 'Firefox';
    }
    else if (useragent.indexOf(' otter/') > 0) {
        browser = 'Otter';
    }
    else if (useragent.indexOf('thunderbird') > 0) {
        browser = 'Thunderbird';
    }
    else if (useragent.indexOf('es plugin ') === 1) {
        icon = 'esplugin.png';
        browser = 'ES File Explorer';
    }
    else if (useragent.indexOf('megasync') > 0) {
        browser = 'MEGAsync';
    }
    else if (useragent.indexOf('msie') > 0
            || useragent.indexOf('trident') > 0) {
        browser = 'Internet Explorer';
    }

    // Translate "%1 on %2" to "Chrome on Windows"
    if ((os) && (browser)) {
        name = browser + ' on ' + os;
        nameTrans = String(l[7684]).replace('%1', browser).replace('%2', os);
    }
    else if (os) {
        name = os;
        icon = icon || (os.toLowerCase() + '.png');
    }
    else if (browser) {
        name = browser;
    }
    else {
        name = 'Unknown';
        icon = 'unknown.png';
    }
    if (!icon && browser) {
        if (browser === 'Internet Explorer' || browser === 'Edge') {
            icon = 'ie.png';
        }
        else {
            icon = browser.toLowerCase() + '.png';
        }
    }

    var details = {};
    details.name = name;
    details.nameTrans = nameTrans || name;
    details.icon = icon;
    details.os = os || '';
    details.browser = browser;

    // Determine if the OS is 64bit
    details.is64bit = /\b(WOW64|x86_64|Win64|intel mac os x 10.(9|\d{2,}))/i.test(useragent);

    // Determine if using a browser extension
    details.isExtension = (useragent.indexOf('megext') > -1) ? true : false;
<<<<<<< HEAD

    // Determine core engine.
    if (useragent.indexOf('webkit') > 0) {
        details.engine = 'Webkit';
    }
    else if (useragent.indexOf('trident') > 0) {
        details.engine = 'Trident';
    }
    else if (useragent.indexOf('gecko') > 0) {
        details.engine = 'Gecko';
    }
    else {
        details.engine = 'Unknown';
    }

=======

    // Determine core engine.
    if (useragent.indexOf('webkit') > 0) {
        details.engine = 'Webkit';
    }
    else if (useragent.indexOf('trident') > 0) {
        details.engine = 'Trident';
    }
    else if (useragent.indexOf('gecko') > 0) {
        details.engine = 'Gecko';
    }
    else {
        details.engine = 'Unknown';
    }

>>>>>>> 52711376
    return details;
}

function countrydetails(isocode) {
    var cdetails = {
        name: isocountries[isocode],
        icon: isocode.toLowerCase() + '.gif'
    };
    return cdetails;
}

function time2date(unixtime, ignoretime) {
    var MyDate = new Date(unixtime * 1000 || 0);
    var MyDateString =
        MyDate.getFullYear() + '-'
        + ('0' + (MyDate.getMonth() + 1)).slice(-2) + '-'
        + ('0' + MyDate.getDate()).slice(-2);
    if (!ignoretime) {
        MyDateString += ' ' + ('0' + MyDate.getHours()).slice(-2) + ':'
            + ('0' + MyDate.getMinutes()).slice(-2);
    }
    return MyDateString;
}

// in case we need to run functions.js in a standalone (non secureboot.js) environment, we need to handle this case:
if (typeof l === 'undefined') {
    l = [];
}

var date_months = []

function acc_time2date(unixtime) {
    var MyDate = new Date(unixtime * 1000);
    var th = 'th';
    if ((parseInt(MyDate.getDate()) === 11) || (parseInt(MyDate.getDate()) === 12)) {}
    else if (('' + MyDate.getDate()).slice(-1) === '1') {
        th = 'st';
    }
    else if (('' + MyDate.getDate()).slice(-1) === '2') {
        th = 'nd';
    }
    else if (('' + MyDate.getDate()).slice(-1) === '3') {
        th = 'rd';
    }
    if (lang !== 'en') {
        th = ',';
    }
    return date_months[MyDate.getMonth()] + ' ' + MyDate.getDate() + th + ' ' + MyDate.getFullYear();
}

function time2last(timestamp) {
    var sec = (new Date().getTime() / 1000) - timestamp;
    if (sec < 4) {
        return l[880];
    }
    else if (sec < 59) {
        return l[873].replace('[X]', Math.ceil(sec));
    }
    else if (sec < 90) {
        return l[874];
    }
    else if (sec < 3540) {
        return l[875].replace('[X]', Math.ceil(sec / 60));
    }
    else if (sec < 4500) {
        return l[876];
    }
    else if (sec < 82000) {
        return l[877].replace('[X]', Math.ceil(sec / 3600));
    }
    else if (sec < 110000) {
        return l[878];
    }
    else {
        return l[879].replace('[X]', Math.ceil(sec / 86400));
    }
}

/**
 * Basic calendar math function (using moment.js) that will return a string, depending on the exact calendar
 * dates/months ago when the passed `dateString` had happened.
 *
 * @param dateString {String|int}
 * @param [refDate] {String|int}
 * @returns {String}
 */
var time2lastSeparator = function(dateString, refDate) {
    var momentDate = moment(dateString);
    var today = moment(refDate ? refDate : undefined).startOf('day');
    var yesterday = today.clone().subtract(1, 'days');
    var weekAgo = today.clone().startOf('week').endOf('day');
    var twoWeeksAgo = today.clone().startOf('week').subtract(1, 'weeks').endOf('day');
    var thisMonth = today.clone().startOf('month').startOf('day');
    var thisYearAgo = today.clone().startOf('year');

    if (momentDate.isSame(today, 'd')) {
        // Today
        return l[1301];
    }
    else if (momentDate.isSame(yesterday, 'd')) {
        // Yesterday
        return l[1302];
    }
    else if (momentDate.isAfter(weekAgo)) {
        // This week
        return l[1303];
    }
    else if (momentDate.isAfter(twoWeeksAgo)) {
        // Last week
        return l[1304];
    }
    else if (momentDate.isAfter(thisMonth)) {
        // This month
        return l[1305];
    }
    else if (momentDate.isAfter(thisYearAgo)) {
        // This year
        return l[1306];
    }
    else {
        // more then 1 year ago...
        return l[1307];
    }
};

function unixtime() {
    return (new Date().getTime() / 1000);
}

function uplpad(number, length) {
    var str = '' + number;
    while (str.length < length) {
        str = '0' + str;
    }
    return str;
}

function secondsToTime(secs, html_format) {
    if (isNaN(secs)) {
        return '--:--:--';
    }
    if (secs < 0) {
        return '';
    }

    var hours = uplpad(Math.floor(secs / (60 * 60)), 2);
    var divisor_for_minutes = secs % (60 * 60);
    var minutes = uplpad(Math.floor(divisor_for_minutes / 60), 2);
    var divisor_for_seconds = divisor_for_minutes % 60;
    var seconds = uplpad(Math.floor(divisor_for_seconds), 2);
    var returnvar = hours + ':' + minutes + ':' + seconds;

    if (html_format) {
        hours = (hours !== '00') ? (hours + '<span>h</span>') : '';
        returnvar = hours + minutes + '<span>m</span>' + seconds + '<span>s</span>';
    }
    return returnvar;
}

function secondsToTimeShort(secs) {
    var val = secondsToTime(secs);

    if (!val) {
        return val;
    }

    if (val.substr(0, 1) === "0") {
        val = val.substr(1, val.length);
    }
    if (val.substr(0, 2) === "0:") {
        val = val.substr(2, val.length);
    }

    return val;
}

function htmlentities(value) {
    if (!value) {
        return '';
    }
    return $('<div/>').text(value).html();
}

/**
 * Convert bytes sizes into a human-friendly format (KB, MB, GB), pretty
 * similar to `bytesToSize` but this function returns an object
 * (`{ size: "23,33", unit: 'KB' }`) which is easier to consume
 *
 * @param {Number} bytes        Size in bytes to convert
 * @param {Number} precision    Precision to show the decimal number
 * @returns {Object} Returns an object similar to `{size: "2.1", unit: "MB"}`
 */
function numOfBytes(bytes, precision) {

    var parts = bytesToSize(bytes, precision || 2).split(' ');
    return { size: parts[0], unit: parts[1] || 'B' };
}

function bytesToSize(bytes, precision) {
    if (!bytes) {
        return '0';
    }

    var s_b = 'B';
    var s_kb = 'KB';
    var s_mb = 'MB';
    var s_gb = 'GB';
    var s_tb = 'TB';

    if (lang === 'fr') {
        s_b = 'O';
        s_kb = 'Ko';
        s_mb = 'Mo';
        s_gb = 'Go';
        s_tb = 'To';
    }

    var kilobyte = 1024;
    var megabyte = kilobyte * 1024;
    var gigabyte = megabyte * 1024;
    var terabyte = gigabyte * 1024;
    if (bytes > 1024 * 1024 * 1024) {
        precision = 2;
    }
    else if (bytes > 1024 * 1024) {
        precision = 1;
    }
    if ((bytes >= 0) && (bytes < kilobyte)) {
        return parseInt(bytes) + ' ' + s_b;
    }
    else if ((bytes >= kilobyte) && (bytes < megabyte)) {
        return (bytes / kilobyte).toFixed(precision) + ' ' + s_kb;
    }
    else if ((bytes >= megabyte) && (bytes < gigabyte)) {
        return (bytes / megabyte).toFixed(precision) + ' ' + s_mb;
    }
    else if ((bytes >= gigabyte) && (bytes < terabyte)) {
        return (bytes / gigabyte).toFixed(precision) + ' ' + s_gb;
    }
    else if (bytes >= terabyte) {
        return (bytes / terabyte).toFixed(precision) + ' ' + s_tb;
    }
    else {
        return parseInt(bytes) + ' ' + s_b;
    }
}

function showNonActivatedAccountDialog(log) {
    if (log) {
        megaAnalytics.log("pro", "showNonActivatedAccountDialog");
    }

    var $dialog = $('.top-warning-popup');
    $dialog.addClass('not-activated');
    $('.warning-green-icon', $dialog).remove();
    $('.fm-notifications-bottom', $dialog).hide();
    $('.warning-popup-body', $dialog)
        .unbind('click')
        .empty()
        .append($("<div class='warning-gray-icon mailbox-icon'></div>"))
        .append(l[5847]); //TODO: l[]
}

/**
 * Shows a dialog with a message that the user is over quota
 */
function showOverQuotaDialog() {

    // Show the dialog
    var $dialog = $('.top-warning-popup');
    $dialog.addClass('active');

    // Unhide the warning icon and show the button
    $('.warning-popup-icon').removeClass('hidden');
    $('.fm-notifications-bottom', $dialog).show();

    // Add a click event on the warning icon to hide and show the dialog
    $('.warning-icon-area').unbind('click');
    $('.warning-icon-area').click(function() {
        if ($dialog.hasClass('active')) {
            $dialog.removeClass('active');
        }
        else {
            $dialog.addClass('active');
        }
    });

    // Change contents of dialog text
    $('.warning-green-icon', $dialog).remove();
    $('.warning-popup-body', $dialog).unbind('click').html(
        '<div class="warning-header">' + l[1010] + '</div>' + l[5929]
        + "<p>" + l[5931].replace("[A]", "<a href='#fm/account' style='text-decoration: underline'>").replace("[/A]", "</a>") + "</p>"
    );

    // Set button text to 'Upgrade Account'
    $('.warning-button span').text(l[5549]);

    // Redirect to Pro signup page on button click
    $('.warning-button').click(function() {
        document.location.hash = 'pro';
    });
}

function logincheckboxCheck(ch_id) {
    var ch_div = ch_id + "_div";
    if (document.getElementById(ch_id).checked) {
        document.getElementById(ch_div).className = "checkboxOn";
    }
    else {
        document.getElementById(ch_div).className = "checkboxOff";
    }
}

function makeid(len) {
    var text = "";
    var possible = "ABCDEFGHIJKLMNOPQRSTUVWXYZabcdefghijklmnopqrstuvwxyz0123456789";
    for (var i = 0; i < len; i++) {
        text += possible.charAt(Math.floor(Math.random() * possible.length));
    }
    return text;
}

function checkMail(email) {
    email = email.replace(/\+/g, '');
    var filter = /^([a-zA-Z0-9_\.\-])+\@(([a-zA-Z0-9\-])+\.)+([a-zA-Z0-9]{2,4})+$/;
    if (filter.test(email)) {
        return false;
    }
    else {
        return true;
    }
}

/**
 * Helper function for creating alias of a method w/ specific context
 *
 * @param context
 * @param fn
 * @returns {aliasClosure}
 */
function funcAlias(context, fn) {
    return function aliasClosure() {
        return fn.apply(context, arguments);
    };
}

/**
 * Adds on, bind, unbind, one and trigger methods to a specific class's prototype.
 *
 * @param kls class on which prototype this method should add the on, bind, unbind, etc methods
 */
function makeObservable(kls) {
    var target = kls.prototype || kls;
    var aliases = ['on', 'bind', 'unbind', 'one', 'trigger', 'rebind'];

    aliases.forEach(function(fn) {
        target[fn] = function() {
            var $this = $(this);
            return $this[fn].apply($this, arguments);
        };
    });

    target = aliases = kls = undefined;
}

/**
 * Instantiates an enum-like list on the provided target object
 */
function makeEnum(aEnum, aPrefix, aTarget) {
    aTarget = aTarget || {};

    var len = aEnum.length;
    while (len--) {
        Object.defineProperty(aTarget,
            (aPrefix || '') + String(aEnum[len]).toUpperCase(), {
                value: 1 << len,
                enumerable: true
            });
    }
    return aTarget;
}

/**
 * Adds simple .setMeta and .getMeta functions, which can be used to store some meta information on the fly.
 * Also triggers `onMetaChange` events (only if the `kls` have a `trigger` method !)
 *
 * @param kls {Class} on which prototype's this method should add the setMeta and getMeta
 */
function makeMetaAware(kls) {
    /**
     * Store meta data
     *
     * @param prefix string
     * @param namespace string
     * @param k string
     * @param val {*}
     */
    kls.prototype.setMeta = function(prefix, namespace, k, val) {
        var self = this;

        if (self["_" + prefix] === undefined) {
            self["_" + prefix] = {};
        }
        if (self["_" + prefix][namespace] === undefined) {
            self["_" + prefix][namespace] = {};
        }
        self["_" + prefix][namespace][k] = val;

        if (self.trigger) {
            self.trigger("onMetaChange", prefix, namespace, k, val);
        }
    };

    /**
     * Clear/delete meta data
     *
     * @param prefix string  optional
     * @param [namespace] string  optional
     * @param [k] string optional
     */
    kls.prototype.clearMeta = function(prefix, namespace, k) {
        var self = this;

        if (!self["_" + prefix]) {
            return;
        }

        if (prefix && !namespace && !k) {
            delete self["_" + prefix];
        }
        else if (prefix && namespace && !k) {
            delete self["_" + prefix][namespace];
        }
        else if (prefix && namespace && k) {
            delete self["_" + prefix][namespace][k];
        }

        if (self.trigger) {
            self.trigger("onMetaChange", prefix, namespace, k);
        }
    };

    /**
     * Retrieve meta data
     *
     * @param prefix {string}
     * @param namespace {string} optional
     * @param k {string} optional
     * @param default_value {*} optional
     * @returns {*}
     */
    kls.prototype.getMeta = function(prefix, namespace, k, default_value) {
        var self = this;

        namespace = namespace || undefined; /* optional */
        k = k || undefined; /* optional */
        default_value = default_value || undefined; /* optional */

        // support for calling only with 2 args.
        if (k === undefined) {
            if (self["_" + prefix] === undefined) {
                return default_value;
            }
            else {
                return self["_" + prefix][namespace] || default_value;
            }
        }
        else {
            // all args

            if (self["_" + prefix] === undefined) {
                return default_value;
            }
            else if (self["_" + prefix][namespace] === undefined) {
                return default_value;
            }
            else {
                return self["_" + prefix][namespace][k] || default_value;
            }
        }
    };
}

/**
 * Simple method for generating unique event name with a .suffix that is a hash of the passed 3-n arguments
 * Main purpose is to be used with jQuery.bind and jQuery.unbind.
 *
 * @param eventName {string} event name
 * @param name {string} name of the handler (e.g. .suffix)
 * @returns {string} e.g. $eventName.$name_$ShortHashOfTheAdditionalArguments
 */
function generateEventSuffixFromArguments(eventName, name) {
    var args = Array.prototype.splice.call(arguments, 2);
    var result = "";
    $.each(args, function(k, v) {
        result += v;
    });

    return eventName + "." + name + "_" + ("" + fastHashFunction(result)).replace("-", "_");
}

/**
 * This is a placeholder, which will be used anywhere in our code where we need a simple and FAST hash function.
 * Later on, we can change the implementation (to use md5 or murmur) by just changing the function body of this
 * function.
 * @param {String}
 */
function fastHashFunction(val) {
    return MurmurHash3(val, 0x4ef5391a).toString();
}

/**
 * @see http://stackoverflow.com/q/7616461/940217
 * @return {number}
 */
function simpleStringHashCode(str) {
    assert(str, "Missing str passed to simpleStringHashCode");

    if (Array.prototype.reduce) {
        return str.split("").reduce(function(a, b) {
            a = ((a << 5) - a) + b.charCodeAt(0);
            return a & a
        }, 0);
    }
    var hash = 0;
    if (str.length === 0) {
        return hash;
    }
    for (var i = 0; i < str.length; i++) {
        var character = str.charCodeAt(i);
        hash = ((hash << 5) - hash) + character;
        hash = hash & hash; // Convert to 32bit integer
    }
    return hash;
}

/**
 * Creates a promise, which will fail if the validateFunction() don't return true in a timely manner (e.g. < timeout).
 *
 * @param validateFunction {Function}
 * @param tick {int}
 * @param timeout {int}
 * @param [resolveRejectArgs] {(Array|*)} args that will be used to call back .resolve/.reject
 * @param [waitForPromise] {(MegaPromise|$.Deferred)} Before starting the timer, we will wait for this promise to be rej/res first.
 * @returns {Deferred}
 */
function createTimeoutPromise(validateFunction, tick, timeout,
                              resolveRejectArgs, waitForPromise) {
    var $promise = new MegaPromise();
    resolveRejectArgs = resolveRejectArgs || [];
    if (!$.isArray(resolveRejectArgs)) {
        resolveRejectArgs = [resolveRejectArgs]
    }

    $promise.verify = function() {
        if (validateFunction()) {
            if (window.d) {
                console.debug("Resolving timeout promise",
                    timeout, "ms", "at", (new Date()),
                    validateFunction, resolveRejectArgs);
            }
            $promise.resolve.apply($promise, resolveRejectArgs);
        }
    };

    var startTimerChecks = function() {
        var tickInterval = setInterval(function() {
            $promise.verify();
        }, tick);

        var timeoutTimer = setTimeout(function() {
            if (validateFunction()) {
                if (window.d) {
                    console.debug("Resolving timeout promise",
                        timeout, "ms", "at", (new Date()),
                        validateFunction, resolveRejectArgs);
                }
                $promise.resolve.apply($promise, resolveRejectArgs);
            }
            else {
                console.error("Timed out after waiting",
                    timeout, "ms", "at", (new Date()),
                    validateFunction, resolveRejectArgs);
                $promise.reject.apply($promise, resolveRejectArgs);
            }
        }, timeout);

        // stop any running timers and timeouts
        $promise.always(function() {
            clearInterval(tickInterval);
            clearTimeout(timeoutTimer);
        });

        $promise.verify();
    };

    if (!waitForPromise || !waitForPromise.done) {
        startTimerChecks();
    }
    else {
        waitForPromise.always(function() {
            startTimerChecks();
        });
    }

    return $promise;
}

/**
 * Simple .toArray method to be used to convert `arguments` to a normal JavaScript Array
 *
 * Please note there is a huge performance degradation when using `arguments` outside their
 * owning function, to mitigate it use this function as follow: toArray.apply(null, arguments)
 *
 * @returns {Array}
 */
function toArray() {
    var len = arguments.length;
    var res = Array(len);
    while (len--) {
        res[len] = arguments[len];
    }
    return res;
}

/**
 * Date.parse with progressive enhancement for ISO 8601 <https://github.com/csnover/js-iso8601>
 * (c) 2011 Colin Snover <http://zetafleet.com>
 * Released under MIT license.
 */
(function(Date, undefined) {
    var origParse = Date.parse,
        numericKeys = [1, 4, 5, 6, 7, 10, 11];
    Date.parse = function(date) {
        var timestamp, struct, minutesOffset = 0;

        // ES5 15.9.4.2 states that the string should attempt to be parsed as a Date Time String Format string
        // before falling back to any implementation-specific date parsing, so that's what we do, even if native
        // implementations could be faster
        //              1 YYYY                2 MM       3 DD           4 HH    5 mm       6 ss        7 msec        8 Z 9 +    10 tzHH    11 tzmm
        if ((struct = /^(\d{4}|[+\-]\d{6})(?:-(\d{2})(?:-(\d{2}))?)?(?:T(\d{2}):(\d{2})(?::(\d{2})(?:\.(\d{3}))?)?(?:(Z)|([+\-])(\d{2})(?::(\d{2}))?)?)?$/.exec(date))) {
            // avoid NaN timestamps caused by "undefined" values being passed to Date.UTC
            for (var i = 0, k; (k = numericKeys[i]); ++i) {
                struct[k] = +struct[k] || 0;
            }

            // allow undefined days and months
            struct[2] = (+struct[2] || 1) - 1;
            struct[3] = +struct[3] || 1;

            if (struct[8] !== 'Z' && struct[9] !== undefined) {
                minutesOffset = struct[10] * 60 + struct[11];

                if (struct[9] === '+') {
                    minutesOffset = 0 - minutesOffset;
                }
            }

            timestamp = Date.UTC(struct[1],
                    struct[2], struct[3], struct[4], struct[5] + minutesOffset, struct[6], struct[7]);
        }
        else {
            timestamp = origParse ? origParse(date) : NaN;
        }

        return timestamp;
    };
}(Date));

/**
 * @module assert
 *
 * Assertion helper module.
 *
 * @example
 * function lastElement(array) {
 *     assert(array.length > 0, "empty array in lastElement");
 *     return array[array.length - 1];
 * }
 */
/**
 * Assertion exception.
 * @param message
 *     Message for exception on failure.
 * @constructor
 */
function AssertionFailed(message) {
    this.message = message;
    this.stack = mega.utils.getStack();
}
AssertionFailed.prototype = Object.create(Error.prototype);
AssertionFailed.prototype.name = 'AssertionFailed';

/**
 * Assert a given test condition.
 *
 * Throws an AssertionFailed exception with a given message, in case the condition is false.
 * The message is assembled by the args following 'test', similar to console.log()
 *
 * @param test
 *     Test statement.
 */
function assert(test) {
    if (test) {
        return;
    }
    //assemble message from parameters
    var message = '';
    var last = arguments.length - 1;
    for (var i = 1; i <= last; i++) {
        message += arguments[i];
        if (i < last) {
            message += ' ';
        }
    }
    if (MegaLogger && MegaLogger.rootLogger) {
        MegaLogger.rootLogger.error("assertion failed: ", message);
    }
    else if (window.d) {
        console.error(message);
    }

    if (localStorage.stopOnAssertFail) {
        debugger;
    }

    throw new AssertionFailed(message);
}


/**
 * Assert that a user handle is potentially valid (e. g. not an email address).
 *
 * @param userHandle {string}
 *     The user handle to check.
 * @throws
 *     Throws an exception on something that does not seem to be a user handle.
 */
var assertUserHandle = function(userHandle) {
    try {
        if (typeof userHandle !== 'string'
                || base64urldecode(userHandle).length !== 8) {

            throw 1;
        }
    }
    catch (ex) {
        assert(false, 'This seems not to be a user handle: ' + userHandle);
    }
};


/**
 * Pad/prepend `val` with "0" (zeros) until the length is === `length`
 *
 * @param val {String} value to add "0" to
 * @param len {Number} expected length
 * @returns {String}
 */
function addZeroIfLenLessThen(val, len) {
    if (val.toString().length < len) {
        for (var i = val.toString().length; i < len; i++) {
            val = "0" + val;
        }
    }
    return val;
}

function NOW() {
    return Date.now();
}

/**
 *  Global function to help debugging
 */
function DEBUG2() {
    if (typeof d !== "undefined" && d) {
        console.warn.apply(console, arguments)
    }
}

function ERRDEBUG() {
    if (typeof d !== "undefined" && d) {
        console.error.apply(console, arguments)
    }
}

function DEBUG() {
    if (typeof d !== "undefined" && d) {
        (console.debug || console.log).apply(console, arguments)
    }
}

function ASSERT(what, msg, udata) {
    if (!what) {
        var af = new Error('failed assertion; ' + msg);
        if (udata) {
            af.udata = udata;
        }
        Soon(function() {
            throw af;
        });
        if (console.assert) {
            console.assert(what, msg);
        }
        else {
            console.error('FAILED ASSERTION', msg);
        }
    }
    return !!what;
}

function srvlog(msg, data, silent) {
    if (data && !(data instanceof Error)) {
        data = {
            udata: data
        };
    }
    if (!silent && d) {
        console.error(msg, data);
    }
    if (typeof window.onerror === 'function') {
        window.onerror(msg, '', data ? 1 : -1, 0, data || null);
    }
}

function oDestroy(obj) {
    if (window.d) {
        ASSERT(Object.isFrozen(obj) === false, 'Object already frozen...');
    }

    Object.keys(obj).forEach(function(memb) {
        if (obj.hasOwnProperty(memb)) {
            delete obj[memb];
        }
    });
    if (!oIsFrozen(obj)) {
        Object.defineProperty(obj, ":$:frozen:", {
            value: String(new Date()),
            writable: false
        });
    }

    if (window.d) {
        Object.freeze(obj);
    }
}

function oIsFrozen(obj) {
    return obj && typeof obj === 'object' && obj.hasOwnProperty(":$:frozen:");
}

/**
 *  Return a default callback for error handlign
 */
function dlError(text) {
    return function(e) {
        console.log(text + ' ' + e);
        alert(text + ' ' + e);
    };
}

/**
 *  Remove an element from an *array*
 */
function removeValue(array, value, can_fail) {
    var idx = array.indexOf(value);
    if (d) {
        if (!(can_fail || idx !== -1)) {
            console.warn('Unable to Remove Value ' + value, value);
        }
    }
    if (idx !== -1) {
        array.splice(idx, 1);
    }
    return idx !== -1;
}

function setTransferStatus(dl, status, ethrow, lock) {
    var id = dl && dlmanager.getGID(dl);
    var text = '' + status;
    if (text.length > 48) {
        text = text.substr(0, 48) + "\u2026";
    }
    if (page === 'download') {
        $('.download.error-icon').text(text);
        $('.download.error-icon').removeClass('hidden');
        $('.download.icons-block').addClass('hidden');
    }
    else {
        $('.transfer-table #' + id + ' td:eq(5)').text(text);
    }
    if (lock) {
        $('.transfer-table #' + id).attr('id', 'LOCKed_' + id);
    }
    if (d) {
        console.error(status);
    }
    if (ethrow) {
        throw status;
    }
}

function dlFatalError(dl, error, ethrow) {
    var m = 'This issue should be resolved ';
    if (ethrow === -0xDEADBEEF) {
        ethrow = false;
    }
    else if (navigator.webkitGetUserMedia) {
        m += 'exiting from Incognito mode.';
        msgDialog('warninga', l[1676], m, error);
    }
    else if (navigator.msSaveOrOpenBlob) {
        Later(browserDialog);
        m = l[1933];
        msgDialog('warninga', l[1676], m, error);
    }
    else if (dlMethod === FlashIO) {
        Later(browserDialog);
        m = l[1308];
        msgDialog('warninga', l[1676], m, error);
    }
    else {
        Later(firefoxDialog);
    }

    // Log the fatal error
    Soon(function() {
        error = String(Object(error).message || error).replace(/\s+/g, ' ').trim();

        srvlog('dlFatalError: ' + error.substr(0, 60) + (window.Incognito ? ' (Incognito)' : ''));
    });

    // Set transfer status and abort it
    setTransferStatus(dl, error, ethrow, true);
    dlmanager.abort(dl);
}

/**
 * Original: http://stackoverflow.com/questions/7317299/regex-matching-list-of-emoticons-of-various-type
 *
 * @param text
 * @returns {XML|string|void}
 * @constructor
 */
function RegExpEscape(text) {
    return text.replace(/[-[\]{}()*+?.,\\^$|#\s]/g, "\\$&");
}

function unixtimeToTimeString(timestamp) {
    var date = new Date(timestamp * 1000);
    return addZeroIfLenLessThen(date.getHours(), 2)
        + ":" + addZeroIfLenLessThen(date.getMinutes(), 2);
}

/**
 * Used in the callLoggerWrapper to generate dynamic colors depending on the textPrefix
 *
 * copyrights: http://stackoverflow.com/questions/9600295/automatically-change-text-color-to-assure-readability
 *
 * @param hexTripletColor
 * @returns {*}
 */
function invertColor(hexTripletColor) {
    var color = hexTripletColor;
    color = color.substring(1);           // remove #
    color = parseInt(color, 16);          // convert to integer
    color = 0xFFFFFF ^ color;             // invert three bytes
    color = color.toString(16);           // convert to hex
    color = ("000000" + color).slice(-6); // pad with leading zeros
    color = "#" + color;                  // prepend #
    return color;
}

/**
 * Simple wrapper function that will log all calls of `fnName`.
 * This function is intended to be used for dev/debugging/testing purposes only.
 *
 * @param ctx
 * @param fnName
 * @param loggerFn
 */
function callLoggerWrapper(ctx, fnName, loggerFn, textPrefix, parentLogger) {
    if (!window.d) {
        return;
    }

    var origFn = ctx[fnName];
    textPrefix = textPrefix || "missing-prefix";

    var logger = MegaLogger.getLogger(textPrefix + "[" + fnName + "]", {}, parentLogger);
    var logFnName = loggerFn === console.error ? "error" : "debug";

    if (ctx[fnName].haveCallLogger) { // recursion
        return;
    }
    ctx[fnName] = function() {
        // loggerFn.apply(console, [prefix1, prefix2, "Called: ", fnName, arguments]);
        logger[logFnName].apply(logger, ["(calling) arguments: "].concat(toArray.apply(null, arguments)));

        var res = origFn.apply(this, arguments);
        // loggerFn.apply(console, [prefix1, prefix2, "Got result: ", fnName, arguments, res]);
        logger[logFnName].apply(logger, ["(end call) arguments: "].concat(toArray.apply(null, arguments)).concat(["returned: ", res]));

        return res;
    };
    ctx[fnName].haveCallLogger = true; // recursion
}

/**
 * Simple Object instance call log helper
 * This function is intended to be used for dev/debugging/testing purposes only.
 *
 *
 * WARNING: This function will create tons of references in the window.callLoggerObjects & also may flood your console.
 *
 * @param ctx
 * @param [loggerFn] {Function}
 * @param [recursive] {boolean}
 */
function logAllCallsOnObject(ctx, loggerFn, recursive, textPrefix, parentLogger) {
    if (!window.d) {
        return;
    }
    loggerFn = loggerFn || console.debug;

    if (typeof parentLogger === "undefined") {
        var logger = new MegaLogger(textPrefix);
    }
    if (!window.callLoggerObjects) {
        window.callLoggerObjects = [];
    }

    $.each(ctx, function(k, v) {
        if (typeof v === "function") {
            callLoggerWrapper(ctx, k, loggerFn, textPrefix, parentLogger);
        }
        else if (typeof v === "object"
                && !$.isArray(v) && v !== null && recursive && !$.inArray(window.callLoggerObjects)) {
            window.callLoggerObjects.push(v);
            logAllCallsOnObject(v, loggerFn, recursive, textPrefix + ":" + k, parentLogger);
        }
    });
}

/**
 * Get an array with unique values
 * @param {Array} arr Array
 */
function array_unique(arr) {
    return arr.reduce(function(out, value) {
        if (out.indexOf(value) < 0) {
            out.push(value);
        }
        return out;
    }, []);
}

/**
 * Get a random value from an array
 * @param {Array} arr Array
 */
function array_random(arr) {
    return arr[rand(arr.length)];
}

/**
 * Simple method that will convert Mega user ids to base32 strings (that should be used when doing XMPP auth)
 *
 * @param handle {string} mega user id
 * @returns {string} base32 formatted user id to be used when doing xmpp auth
 */
function megaUserIdEncodeForXmpp(handle) {
    var s = base64urldecode(handle);
    return base32.encode(s);
}

/**
 * Simple method that will convert base32 strings -> Mega user ids
 *
 * @param handle {string} mega user id
 * @returns {string} base32 formatted user id to be used when doing xmpp auth
 */
function megaJidToUserId(jid) {
    var s = base32.decode(jid.split("@")[0]);
    return base64urlencode(s).replace(/=/g, "");
}

/**
 * Implementation of a string encryption/decryption.
 */
var stringcrypt = (function() {
    "use strict";

    /**
     * @description
     * Implementation of a string encryption/decryption.</p>
     */
    var ns = {};

    /**
     * Encrypts clear text data to an authenticated ciphertext, armoured with
     * encryption mode indicator and IV.
     *
     * @param plain {String}
     *     Plain data block as (unicode) string.
     * @param key {String}
     *     Encryption key as byte string.
     * @param [raw] {Boolean}
     *     Do not convert plain text to UTF-8 (default: false).
     * @returns {String}
     *     Encrypted data block as byte string, incorporating mode, nonce and MAC.
     */
    ns.stringEncrypter = function(plain, key, raw) {
        var mode = tlvstore.BLOCK_ENCRYPTION_SCHEME.AES_GCM_12_16;
        var plainBytes = raw ? plain : to8(plain);
        var cipher = tlvstore.blockEncrypt(plainBytes, key, mode, false);

        return cipher;
    };

    /**
     * Decrypts an authenticated cipher text armoured with a mode indicator and IV
     * to clear text data.
     *
     * @param cipher {String}
     *     Encrypted data block as byte string, incorporating mode, nonce and MAC.
     * @param key {String}
     *     Encryption key as byte string.
     * @param [raw] {Boolean}
     *     Do not convert plain text from UTF-8 (default: false).
     * @returns {String}
     *     Clear text as (unicode) string.
     */
    ns.stringDecrypter = function(cipher, key, raw) {

        var plain = tlvstore.blockDecrypt(cipher, key, false);

        return raw ? plain : from8(plain);
    };

    /**
     * Generates a new AES-128 key.
     *
     * @returns {string}
     *     Symmetric key as byte string.
     */
    ns.newKey = function() {

        var keyBytes = new Uint8Array(16);
        asmCrypto.getRandomValues(keyBytes);

        return asmCrypto.bytes_to_string(keyBytes);
    };

    return ns;
})();

/**
 * JS Implementation of MurmurHash3 (r136) (as of May 20, 2011)
 *
 * @author <a href="mailto:gary.court.gmail.com">Gary Court</a>
 * @see http://github.com/garycourt/murmurhash-js
 * @author <a href="mailto:aappleby.gmail.com">Austin Appleby</a>
 * @see http://sites.google.com/site/murmurhash/
 *
 * @param {string} key ASCII only
 * @param {number} seed Positive integer only
 * @return {number} 32-bit positive integer hash
 */
function MurmurHash3(key, seed) {
    var remainder, bytes, h1, h1b, c1, c1b, c2, c2b, k1, i;

    remainder = key.length & 3; // key.length % 4
    bytes = key.length - remainder;
    h1 = seed || 0xe6546b64;
    c1 = 0xcc9e2d51;
    c2 = 0x1b873593;
    i = 0;

    while (i < bytes) {
        k1 =
            ((key.charCodeAt(i) & 0xff)) |
            ((key.charCodeAt(++i) & 0xff) << 8) |
            ((key.charCodeAt(++i) & 0xff) << 16) |
            ((key.charCodeAt(++i) & 0xff) << 24);
        ++i;

        k1 = ((((k1 & 0xffff) * c1) + ((((k1 >>> 16) * c1) & 0xffff) << 16))) & 0xffffffff;
        k1 = (k1 << 15) | (k1 >>> 17);
        k1 = ((((k1 & 0xffff) * c2) + ((((k1 >>> 16) * c2) & 0xffff) << 16))) & 0xffffffff;

        h1 ^= k1;
        h1 = (h1 << 13) | (h1 >>> 19);
        h1b = ((((h1 & 0xffff) * 5) + ((((h1 >>> 16) * 5) & 0xffff) << 16))) & 0xffffffff;
        h1 = (((h1b & 0xffff) + 0x6b64) + ((((h1b >>> 16) + 0xe654) & 0xffff) << 16));
    }

    k1 = 0;

    switch (remainder) {
        case 3:
            k1 ^= (key.charCodeAt(i + 2) & 0xff) << 16;
        case 2:
            k1 ^= (key.charCodeAt(i + 1) & 0xff) << 8;
        case 1:
            k1 ^= (key.charCodeAt(i) & 0xff);

            k1 = (((k1 & 0xffff) * c1) + ((((k1 >>> 16) * c1) & 0xffff) << 16)) & 0xffffffff;
            k1 = (k1 << 15) | (k1 >>> 17);
            k1 = (((k1 & 0xffff) * c2) + ((((k1 >>> 16) * c2) & 0xffff) << 16)) & 0xffffffff;
            h1 ^= k1;
    }

    h1 ^= key.length;

    h1 ^= h1 >>> 16;
    h1 = (((h1 & 0xffff) * 0x85ebca6b) + ((((h1 >>> 16) * 0x85ebca6b) & 0xffff) << 16)) & 0xffffffff;
    h1 ^= h1 >>> 13;
    h1 = ((((h1 & 0xffff) * 0xc2b2ae35) + ((((h1 >>> 16) * 0xc2b2ae35) & 0xffff) << 16))) & 0xffffffff;
    h1 ^= h1 >>> 16;

    return h1 >>> 0;
}

/**
 *  Create a pool of workers, it returns a Queue object
 *  so it can be called many times and it'd be throttled
 *  by the queue
 */
function CreateWorkers(url, message, size) {
    size = size || 4
    var worker = [],
        instances = [];

    function handler(id) {
        return function(e) {
            message(this.context, e, function(r) {
                worker[id].busy = false; /* release worker */
                instances[id](r);
            });
        }
    }

    function create(i) {
        var w;

        try {
            w = new Worker(url);
        }
        catch (e) {
            msgDialog('warninga', '' + url, '' + e, location.hostname);
            throw e;
        }

        w.id = i;
        w.busy = false;
        w.postMessage = w.webkitPostMessage || w.postMessage;
        w.onmessage = handler(i);
        return w;
    }

    for (var i = 0; i < size; i++) {
        worker.push(null);
    }

    return new MegaQueue(function(task, done) {
        for (var i = 0; i < size; i++) {
            if (worker[i] === null) {
                worker[i] = create(i);
            }
            if (!worker[i].busy) {
                break;
            }
        }
        worker[i].busy = true;
        instances[i] = done;
        $.each(task, function(e, t) {
                if (e === 0) {
                    worker[i].context = t;
                }
                else if (t.constructor === Uint8Array && typeof MSBlobBuilder !== "function") {
                    worker[i].postMessage(t.buffer, [t.buffer]);
                }
                else {
                    worker[i].postMessage(t);
                }
            });
    }, size, url.split('/').pop().split('.').shift() + '-worker');
}

function mKeyDialog(ph, fl) {
    var promise = new MegaPromise();

    $('.new-download-buttons').addClass('hidden');
    $('.new-download-file-title').text(l[1199]);
    $('.new-download-file-icon').addClass(fileIcon({
        name: 'unknown.unknown'
    }));
    $('.fm-dialog.dlkey-dialog').removeClass('hidden');
    $('.fm-dialog-overlay').removeClass('hidden');
    $('body').addClass('overlayed');

    $('.fm-dialog.dlkey-dialog input').rebind('keydown', function(e) {
        $('.fm-dialog.dlkey-dialog .fm-dialog-new-folder-button').addClass('active');
        if (e.keyCode === 13) {
            $('.fm-dialog.dlkey-dialog .fm-dialog-new-folder-button').click();
        }
    });

    // Bolden text on instruction message
    var $instructionMessage = $('.dlkey-dialog .instruction-message');
    var instructionText = $instructionMessage.html().replace('[B]', '<b>').replace('[/B]', '</b>');
    $instructionMessage.html(instructionText);

    $('.fm-dialog.dlkey-dialog .fm-dialog-new-folder-button').rebind('click', function(e) {

        // Trim the input from the user for whitespace, newlines etc on either end
        var key = $.trim($('.fm-dialog.dlkey-dialog input').val());

        if (key) {
            // Remove the ! from the key which is exported from the export dialog
            key = key.replace('!', '');
            promise.resolve(key);

            $('.fm-dialog.dlkey-dialog').addClass('hidden');
            $('.fm-dialog-overlay').addClass('hidden');
            document.location.hash = (fl ? '#F!' : '#!') + ph + '!' + key;
        }
        else {
            promise.reject();
        }
    });
    $('.fm-dialog.dlkey-dialog .fm-dialog-close').rebind('click', function(e) {
        $('.fm-dialog.dlkey-dialog').addClass('hidden');
        $('.fm-dialog-overlay').addClass('hidden');
        promise.reject();
    });

    return promise;
}

function dcTracer(ctr) {
    var name = ctr.name,
        proto = ctr.prototype;
    for (var fn in proto) {
        if (proto.hasOwnProperty(fn) && typeof proto[fn] === 'function') {
            console.log('Tracing ' + name + '.' + fn);
            proto[fn] = (function(fn, fc) {
                fc.dbg = function() {
                    try {
                        console.log('Entering ' + name + '.' + fn,
                            this, '~####~', Array.prototype.slice.call(arguments));
                        var r = fc.apply(this, arguments);
                        console.log('Leaving ' + name + '.' + fn, r);
                        return r;
                    }
                    catch (e) {
                        console.error(e);
                    }
                };
                return fc.dbg;
            })(fn, proto[fn]);
        }
    }
}

function mSpawnWorker(url, nw) {
    if (!(this instanceof mSpawnWorker)) {
        return new mSpawnWorker(url, nw);
    }

    this.jid = 1;
    this.jobs = {};
    this.nworkers = nw = nw || 4;
    this.wrk = new Array(nw);
    this.token = mRandomToken('mSpawnWorker.' + url.split(".")[0]);

    while (nw--) {
        if (!(this.wrk[nw] = this.add(url))) {
            throw new Error(this.token.split("$")[0] + ' Setup Error');
        }
    }
}
mSpawnWorker.prototype = {
    process: function mSW_Process(data, callback, onerror) {
        if (!Array.isArray(data)) {
            var err = new Error("'data' must be an array");
            if (onerror) {
                return onerror(err);
            }
            throw err;
        }
        if (this.unreliably) {
            return onerror(0xBADF);
        }
        var nw = this.nworkers,
            l = Math.ceil(data.length / nw);
        var id = mRandomToken("mSWJobID" + this.jid++),
            idx = 0;
        var job = {
            done: 0,
            data: [],
            callback: callback
        };

        while (nw--) {
            job.data.push(data.slice(idx, idx += l));
        }
        if (onerror) {
            job.onerror = onerror;
        }
        this.jobs[id] = job;
        this.postNext();
    },
    postNext: function mSW_PostNext() {
        if (this.busy()) {
            return;
        }
        for (var id in this.jobs) {
            var nw = this.nworkers;
            var job = this.jobs[id],
                data;

            while (nw--) {
                if (!this.wrk[nw].working) {
                    data = job.data.shift();
                    if (data) {
                        this.wrk[nw].working = !0;
                        this.wrk[nw].postMessage({
                            data: data,
                            debug: !!window.d,
                            u_sharekeys: u_sharekeys,
                            u_privk: u_privk,
                            u_handle: u_handle,
                            u_k: u_k,
                            jid: id
                        });

                        if (d && job.data.length === this.nworkers - 1) {
                            console.time(id);
                        }
                    }
                }
            }
        }
    },
    busy: function() {
        var nw = this.nworkers;
        while (nw-- && this.wrk[nw].working);
        return nw === -1;
    },
    add: function mSW_Add(url) {
        var self = this,
            wrk;

        try {
            wrk = new Worker(url);
        }
        catch (e) {
            console.error(e);
            if (!window[this.token]) {
                window[this.token] = true;
                msgDialog('warninga', l[16], "Unable to launch " + url + " worker.", e);
            }
            return false;
        }

        wrk.onerror = function mSW_OnError(err) {
            console.error(err);
            if (!(self && self.wrk)) {
                return;
            }
            Soon(function() {
                throw err.message || err;
            });
            self.unreliably = true;
            var nw = self.nworkers;
            while (nw--) {
                if (self.wrk[nw]) {
                    self.wrk[nw].terminate();
                }
            }
            for (var id in self.jobs) {
                var job = self.jobs[id];
                if (job.onerror) {
                    job.onerror(err);
                }
            }
            if (!window[self.token]) {
                window[self.token] = true;
                if (err.filename) {
                    msgDialog('warninga',
                        "Worker Exception: " + url, err.message, err.filename + ":" + err.lineno);
                }
            }
            delete self.wrk;
            delete self.jobs;
            self = undefined;
        };

        wrk.onmessage = function mSW_OnMessage(ev) {
            if (ev.data[0] === 'console') {
                if (d) {
                    var args = ev.data[1];
                    args.unshift(self.token);
                    console.log.apply(console, args);
                }
                return;
            }
            if (d) {
                console.log(self.token, ev.data);
            }

            wrk.working = false;
            if (!self.done(ev.data)) {
                this.onerror(0xBADF);
            }
        };

        if (d) {
            console.log(this.token, 'Starting...');
        }

        wrk.postMessage = wrk.postMessage || wrk.webkitPostMessage;

        return wrk;
    },
    done: function mSW_Done(reply) {
        var job = this.jobs[reply.jid];
        if (!ASSERT(job, 'Invalid worker reply.')) {
            return false;
        }

        if (!job.result) {
            job.result = reply.result;
        }
        else {
            $.extend(job.result, reply.result);
        }

        if (reply.newmissingkeys) {
            job.newmissingkeys = newmissingkeys = true;
            $.extend(missingkeys, reply.missingkeys);
        }
        if (reply.rsa2aes) {
            $.extend(rsa2aes, reply.rsa2aes);
        }
        if (reply.u_sharekeys) {
            $.extend(u_sharekeys, reply.u_sharekeys);
        }
        if (reply.rsasharekeys) {
            $.extend(rsasharekeys, reply.rsasharekeys);
        }

        Soon(this.postNext.bind(this));
        if (++job.done === this.nworkers) {
            if (d) {
                console.timeEnd(reply.jid);
            }

            // Don't report `newmissingkeys` unless there are *new* missing keys
            if (job.newmissingkeys) {
                try {
                    var keys = Object.keys(missingkeys).sort();
                    var hash = MurmurHash3(JSON.stringify(keys));
                    var prop = u_handle + '_lastMissingKeysHash';

                    if (localStorage[prop] !== hash) {
                        localStorage[prop] = hash;
                    }
                    else {
                        job.newmissingkeys = false;
                    }
                }
                catch (ex) {
                    console.error(ex);
                }
            }

            delete this.jobs[reply.jid];
            job.callback(job.result, job);
        }

        return true;
    }
};

function mRandomToken(pfx) {
    return (pfx || '!') + '$' + (Math.random() * Date.now()).toString(36);
}

function str_mtrunc(str, len) {
    if (!len) {
        len = 35;
    }
    if (len > (str || '').length) {
        return str;
    }
    var p1 = Math.ceil(0.60 * len),
        p2 = Math.ceil(0.30 * len);
    return str.substr(0, p1) + '\u2026' + str.substr(-p2);
}

function setupTransferAnalysis() {
    if ($.mTransferAnalysis) {
        return;
    }
    var PROC_INTERVAL = 4.2 * 60 * 1000;
    var logger = MegaLogger.getLogger('TransferAnalysis');

    var prev = {},
        tlen = {},
        time = {},
        chunks = {};
    $.mTransferAnalysis = setInterval(function() {
        if (uldl_hold) {
            prev = {};
        }
        else if ($.transferprogress) {
            var tp = $.transferprogress;

            for (var i in tp) {
                if (tp.hasOwnProperty(i)) {
                    var currentlyTransfered = tp[i][0];
                    var totalToBeTransfered = tp[i][1];
                    var currenTransferSpeed = tp[i][2];

                    var finished = (currentlyTransfered === totalToBeTransfered);

                    if (finished) {
                        logger.info('Transfer "%s" has finished. \uD83D\uDC4D', i);
                        continue;
                    }

                    var transfer = Object(GlobalProgress[i]);

                    if (transfer.paused || !transfer.started) {
                        logger.info('Transfer "%s" is not active.', i, transfer);
                        continue;
                    }

                    if (prev[i] && prev[i] === currentlyTransfered) {
                        var type = (i[0] === 'u'
                            ? 'Upload'
                            : (i[0] === 'z' ? 'ZIP' : 'Download'));

                        srvlog(type + ' transfer seems stuck.');

                        logger.warn('Transfer "%s" had no progress for the last minutes...', i, transfer);
                    }
                    else {
                        logger.info('Transfer "%s" is in progress... %d% completed', i,
                            Math.floor(currentlyTransfered / totalToBeTransfered * 100));

                        time[i] = Date.now();
                        tlen[i] = Math.max(tlen[i] | 0, currentlyTransfered);
                        prev[i] = currentlyTransfered;
                    }
                }
            }
        }
    }, PROC_INTERVAL);
}

function percent_megatitle() {
    var dl_r = 0,
        dl_t = 0,
        ul_r = 0,
        ul_t = 0,
        tp = $.transferprogress || {},
        dl_s = 0,
        ul_s = 0,
        zips = {},
        d_deg = 0,
        u_deg = 0;

    for (var i in dl_queue) {
        if (dl_queue.hasOwnProperty(i)) {
            var q = dl_queue[i];
            var t = q && tp[q.zipid ? 'zip_' + q.zipid : 'dl_' + q.id];

            if (t) {
                dl_r += t[0];
                dl_t += t[1];
                if (!q.zipid || !zips[q.zipid]) {
                    if (q.zipid) {
                        zips[q.zipid] = 1;
                    }
                    dl_s += t[2];
                }
            }
            else {
                dl_t += q && q.size || 0;
            }
        }
    }

    for (var i in ul_queue) {
        if (ul_queue.hasOwnProperty(i)) {
            var t = tp['ul_' + ul_queue[i].id]

            if (t) {
                ul_r += t[0];
                ul_t += t[1];
                ul_s += t[2];
            }
            else {
                ul_t += ul_queue[i].size || 0;
            }
        }
    }
    if (dl_t) {
        dl_t += tp['dlc'] || 0;
        dl_r += tp['dlc'] || 0
    }
    if (ul_t) {
        ul_t += tp['ulc'] || 0;
        ul_r += tp['ulc'] || 0
    }

    var x_ul = Math.floor(ul_r / ul_t * 100) || 0,
        x_dl = Math.floor(dl_r / dl_t * 100) || 0

    if (dl_t && ul_t) {
        t = ' \u2191 ' + x_dl + '% \u2193 ' + x_ul + '%';
    }
    else if (dl_t) {
        t = ' ' + x_dl + '%';
    }
    else if (ul_t) {
        t = ' ' + x_ul + '%';
    }
    else {
        t = '';
        $.transferprogress = {};
    }

    d_deg = 360 * x_dl / 100;
    u_deg = 360 * x_ul / 100;
    if (d_deg <= 180) {
        $('.download .nw-fm-chart0.right-c p').css('transform', 'rotate(' + d_deg + 'deg)');
        $('.download .nw-fm-chart0.left-c p').css('transform', 'rotate(0deg)');
    }
    else {
        $('.download .nw-fm-chart0.right-c p').css('transform', 'rotate(180deg)');
        $('.download .nw-fm-chart0.left-c p').css('transform', 'rotate(' + (d_deg - 180) + 'deg)');
    }
    if (u_deg <= 180) {
        $('.upload .nw-fm-chart0.right-c p').css('transform', 'rotate(' + u_deg + 'deg)');
        $('.upload .nw-fm-chart0.left-c p').css('transform', 'rotate(0deg)');
    }
    else {
        $('.upload .nw-fm-chart0.right-c p').css('transform', 'rotate(180deg)');
        $('.upload .nw-fm-chart0.left-c p').css('transform', 'rotate(' + (u_deg - 180) + 'deg)');
    }

    megatitle(t);
}

function hostname(url) {
    if (d) {
        ASSERT(url && /^http/.test(url), 'Invalid URL passed to hostname() -> ' + url);
    }
    url = ('' + url).match(/https?:\/\/([^.]+)/);
    return url && url[1];
}

// Quick hack for sane average speed readings
function bucketspeedometer(initialp) {
    return {
        interval: 200,
        num: 300,
        prevp: initialp,
        h: {},
        progress: function(p) {
            var now, min, oldest;
            var total;
            var t;

            now = NOW();
            now -= now % this.interval;

            this.h[now] = (this.h[now] || 0) + p - this.prevp;
            this.prevp = p;

            min = now - this.interval * this.num;

            oldest = now;
            total = 0;

            for (t in this.h) {
                if (t < min) {
                    delete this.h.bt;
                }
                else {
                    if (t < oldest) {
                        oldest = t;
                    }
                    total += this.h[t];
                }
            }

            if (now - oldest < 1000) {
                return 0;
            }

            p = 1000 * total / (now - oldest);

            // protect against negative returns due to repeated chunks etc.
            return p > 0 ? p : 0;
        }
    }
}

function moveCursortoToEnd(el) {
    if (typeof el.selectionStart === "number") {
        el.selectionStart = el.selectionEnd = el.value.length;
    }
    else if (typeof el.createTextRange !== "undefined") {
        el.focus();
        var range = el.createTextRange();
        range.collapse(false);
        range.select();
    }
    $(el).focus();
}

function asyncApiReq(data) {
    var $promise = new MegaPromise();
    api_req(data, {
        callback: function(r) {
            if (typeof r === 'number') {
                $promise.reject.apply($promise, arguments);
            }
            else {
                $promise.resolve.apply($promise, arguments);
            }
        }
    });

    //TODO: fail case?! e.g. the exp. backoff failed after waiting for X minutes??

    return $promise;
}

// Returns pixels position of element relative to document (top left corner) OR to the parent (IF the parent and the
// target element are both with position: absolute)
function getHtmlElemPos(elem, n) {
    var xPos = 0;
    var yPos = 0;
    var sl, st, cl, ct;
    var pNode;
    while (elem) {
        pNode = elem.parentNode;
        sl = 0;
        st = 0;
        cl = 0;
        ct = 0;
        if (pNode && pNode.tagName && !/html|body/i.test(pNode.tagName)) {
            if (typeof n === 'undefined') // count this in, except for overflow huge menu
            {
                sl = elem.scrollLeft;
                st = elem.scrollTop;
            }
            cl = elem.clientLeft;
            ct = elem.clientTop;
            xPos += (elem.offsetLeft - sl + cl);
            yPos += (elem.offsetTop - st - ct);
        }
        elem = elem.offsetParent;
    }
    return {
        x: xPos,
        y: yPos
    };
}

function disableDescendantFolders(id, pref) {
    var folders = [];
    for (var i in M.c[id]) {
        if (M.d[i] && M.d[i].t === 1 && M.d[i].name) {
            folders.push(M.d[i]);
        }
    }
    for (var i in folders) {
        var sub = false;
        var fid = folders[i].h;

        for (var h in M.c[fid]) {
            if (M.d[h] && M.d[h].t) {
                sub = true;
                break;
            }
        }
        $(pref + fid).addClass('disabled');
        if (sub) {
            this.disableDescendantFolders(fid, pref);
        }
    }

    return true;
}

function obj_values(obj) {
    var vals = [];

    Object.keys(obj).forEach(function(memb) {
        if (obj.hasOwnProperty(memb)) {
            vals.push(obj[memb]);
        }
    });

    return vals;
}

function _wrapFnWithBeforeAndAfterEvents(fn, eventSuffix, dontReturnPromises) {
    var logger = MegaLogger.getLogger("beforeAfterEvents: " + eventSuffix);

    return function() {
        var self = this;
        var args = toArray.apply(null, arguments);

        var event = new $.Event("onBefore" + eventSuffix);
        self.trigger(event, args);

        if (event.isPropagationStopped()) {
            logger.debug("Propagation stopped for event: ", event);
            if (dontReturnPromises) {
                return false;
            }
            else {
                return MegaPromise.reject("Propagation stopped by onBefore" + eventSuffix);
            }

        }
        if (typeof event.returnedValue !== "undefined") {
            args = event.returnedValue;
        }

        var returnedValue = fn.apply(self, args);

        var done = function() {
            var event2 = new $.Event("onAfter" + eventSuffix);
            self.trigger(event2, args.concat(returnedValue));

            if (event2.isPropagationStopped()) {
                logger.debug("Propagation stopped for event: ", event);
                if (dontReturnPromises) {
                    return false;
                }
                else {
                    return MegaPromise.reject("Propagation stopped by onAfter" + eventSuffix);
                }
            }
        };

        if (returnedValue && returnedValue.then) {
            returnedValue.then(function() {
                done();
            });
        }
        else {
            done();
        }

        return returnedValue;
    }
}

function hex2bin(hex) {
    var bytes = [];

    for (var i = 0; i < hex.length - 1; i += 2) {
        bytes.push(parseInt(hex.substr(i, 2), 16));
    }

    return String.fromCharCode.apply(String, bytes);
}

/**
 * Detects if Flash is enabled or disabled in the user's browser
 * From http://stackoverflow.com/a/20095467
 * @returns {Boolean}
 */
function flashIsEnabled() {

    var flashEnabled = false;

    try {
        var flashObject = new ActiveXObject('ShockwaveFlash.ShockwaveFlash');
        if (flashObject) {
            flashEnabled = true;
        }
    }
    catch (e) {
        if (navigator.mimeTypes
                && (navigator.mimeTypes['application/x-shockwave-flash'] !== undefined)
                && (navigator.mimeTypes['application/x-shockwave-flash'].enabledPlugin)) {
            flashEnabled = true;
        }
    }

    return flashEnabled;
}

/**
 * Gets the current base URL of the page (protocol + hostname) e.g. If on beta.mega.nz it will return https://beta.mega.nz.
 * If on the browser extension it will return the default https://mega.nz. If on localhost it will return https://mega.nz.
 * This can be used to create external links, for example file downloads https://mega.nz/#!qRN33YbK!o4Z76qDqPbiK2G0I...
 * @returns {String}
 */
function getBaseUrl() {
    return 'https://' + (((location.protocol === 'https:') && location.host) || 'mega.nz');
}

/**
 * Like getBaseUrl(), but suitable for extensions to point to internal resources.
 * This should be the same than `bootstaticpath + urlrootfile` except that may differ
 * from a public entry point (Such as the Firefox extension and its mega: protocol)
 * @returns {string}
 */
function getAppBaseUrl() {
    var l = location;
    return (l.origin !== 'null' && l.origin || (l.protocol + '//' + l.hostname)) + l.pathname;
}

/**
 * http://stackoverflow.com/a/16344621/402133
 *
 * @param ms
 * @returns {string}
 */
function ms2Time(ms) {
    var secs = ms / 1000;
    ms = Math.floor(ms % 1000);
    var minutes = secs / 60;
    secs = Math.floor(secs % 60);
    var hours = minutes / 60;
    minutes = Math.floor(minutes % 60);
    hours = Math.floor(hours % 24);
    return hours + ":" + minutes + ":" + secs;
}

function secToDuration(s, sep) {
    var dur = ms2Time(s * 1000).split(":");
    var durStr = "";
    sep = sep || ", ";
    if (!secToDuration.regExp) { //regexp compile cache
        secToDuration.regExp = {};
    }

    if (!secToDuration.regExp[sep]) {
        secToDuration.regExp[sep] = new RegExp("" + sep + "$");
    }

    for (var i = 0; i < dur.length; i++) {
        var unit;
        var v = dur[i];
        if (v === "0") {
            if (durStr.length !== 0 && i !== 0) {
                continue;
            }
            else if (i < 2) {
                continue;
            }
        }

        if (i === 0) {
            unit = v !== 1 ? "hours" : "hour";
        }
        else if (i === 1) {
            unit = v !== 1 ? "minutes" : "minute";
        }
        else if (i === 2) {
            unit = v !== 1 ? "seconds" : "second";
        }
        else {
            throw new Error("this should never happen.");
        }

        durStr += v + " " + unit + sep;
    }

    return durStr.replace(secToDuration.regExp[sep], "");
}

function generateAnonymousReport() {
    var $promise = new MegaPromise();
    var report = {};
    report.ua = navigator.userAgent;
    report.ut = u_type;
    report.pbm = !!window.Incognito;
    report.io = window.dlMethod && dlMethod.name;
    report.sb = +('' + $('script[src*="secureboot"]').attr('src')).split('=').pop();
    report.tp = $.transferprogress;
    if (!megaChatIsReady) {
        report.karereState = '#disabled#';
    }
    else {
        report.karereState = megaChat.karere.getConnectionState();
        report.karereCurrentConnRetries = megaChat.karere._connectionRetries;
        report.myPresence = megaChat.karere.getPresence(megaChat.karere.getJid());
        report.karereServer = megaChat.karere.connection.service;
        report.numOpenedChats = Object.keys(megaChat.chats).length;
        report.haveRtc = megaChat.rtc ? true : false;
        if (report.haveRtc) {
            report.rtcStatsAnonymousId = megaChat.rtc.ownAnonId;
        }
    }

    var chatStates = {};
    var userAnonMap = {};
    var userAnonIdx = 0;
    var roomUniqueId = 0;
    var roomUniqueIdMap = {};

    if (megaChatIsReady && megaChat.chats) {
        megaChat.chats.forEach(function (v, k) {
            var participants = v.getParticipants();

            participants.forEach(function (v, k) {
                var cc = megaChat.getContactFromJid(v);
                if (cc && cc.u && !userAnonMap[cc.u]) {
                    userAnonMap[cc.u] = {
                        anonId: userAnonIdx++ + rand(1000),
                        pres: megaChat.karere.getPresence(v)
                    };
                }
                participants[k] = cc && cc.u ? userAnonMap[cc.u] : v;
            });

            var r = {
                'roomUniqueId': roomUniqueId,
                'roomState': v.getStateAsText(),
                'roomParticipants': participants
            };

            chatStates[roomUniqueId] = r;
            roomUniqueIdMap[k] = roomUniqueId;
            roomUniqueId++;
        });

        if (report.haveRtc) {
            Object.keys(megaChat.plugins.callManager.callSessions).forEach(function (k) {
                var v = megaChat.plugins.callManager.callSessions[k];

                var r = {
                    'callStats': v.callStats,
                    'state': v.state
                };

                var roomIdx = roomUniqueIdMap[v.room.roomJid];
                if (!roomIdx) {
                    roomUniqueId += 1; // room which was closed, create new tmp id;
                    roomIdx = roomUniqueId;
                }
                if (!chatStates[roomIdx]) {
                    chatStates[roomIdx] = {};
                }
                if (!chatStates[roomIdx].callSessions) {
                    chatStates[roomIdx].callSessions = [];
                }
                chatStates[roomIdx].callSessions.push(r);
            });
        };

        report.chatRoomState = chatStates;
    };

    if (is_chrome_firefox) {
        report.mo = mozBrowserID + '::' + is_chrome_firefox + '::' + mozMEGAExtensionVersion;
    }

    var apireqHaveBackOffs = {};
    apixs.forEach(function(v, k) {
        if (v.backoff > 0) {
            apireqHaveBackOffs[k] = v.backoff;
        }
    });

    if (Object.keys(apireqHaveBackOffs).length > 0) {
        report.apireqbackoffs = apireqHaveBackOffs;
    }

    report.hadLoadedRsaKeys = u_authring.RSA && Object.keys(u_authring.RSA).length > 0;
    report.hadLoadedEd25519Keys = u_authring.Ed25519 && Object.keys(u_authring.Ed25519).length > 0;
    report.totalDomElements = $("*").length;
    report.totalScriptElements = $("script").length;

    report.totalD = Object.keys(M.d).length;
    report.totalU = M.u.size();
    report.totalC = Object.keys(M.c).length;
    report.totalIpc = Object.keys(M.ipc).length;
    report.totalOpc = Object.keys(M.opc).length;
    report.totalPs = Object.keys(M.ps).length;
    report.l = lang;
    report.scrnSize = window.screen.availWidth + "x" + window.screen.availHeight;

    if (typeof window.devicePixelRatio !== 'undefined') {
        report.pixRatio = window.devicePixelRatio;
    }

    try {
        report.perfTiming = JSON.parse(JSON.stringify(window.performance.timing));
        report.memUsed = window.performance.memory.usedJSHeapSize;
        report.memTotal = window.performance.memory.totalJSHeapSize;
        report.memLim = window.performance.memory.jsHeapSizeLimit;
    }
    catch (e) {}

    report.jslC = jslcomplete;
    report.jslI = jsli;
    report.scripts = {};
    report.host = window.location.host;

    var promises = [];

    $('script').each(function() {
        var self = this;
        var src = self.src.replace(window.location.host, "$current");
        if (is_chrome_firefox) {
            if (!promises.length) {
                promises.push(MegaPromise.resolve());
            }
            report.scripts[self.src] = false;
            return;
        }
        promises.push(
            $.ajax({
                url: self.src,
                dataType: "text"
            })
            .done(function(r) {
                report.scripts[src] = [
                        MurmurHash3(r, 0x4ef5391a),
                        r.length
                    ];
            })
            .fail(function(r) {
                report.scripts[src] = false;
            })
        );
    });

    report.version = null; // TODO: how can we find this?

    MegaPromise.allDone(promises)
        .done(function() {
            $promise.resolve(report);
        })
        .fail(function() {
            $promise.resolve(report)
        });

    return $promise;
}

function __(s) { //TODO: waiting for @crodas to commit the real __ code.
    return s;
}

function MegaEvents() {}
MegaEvents.prototype.trigger = function(name, args) {
    if (!(this._events && this._events.hasOwnProperty(name))) {
        return false;
    }

    if (d > 1) {
        console.log(' >>> Triggering ' + name, this._events[name].length, args);
    }

    args = args || []
    var done = 0,
        evs = this._events[name];
    for (var i in evs) {
        try {
            evs[i].apply(null, args);
        }
        catch (ex) {
            console.error(ex);
        }
        ++done;
    }
    return done;
};
MegaEvents.prototype.on = function(name, callback) {
    if (!this._events) {
        this._events = {};
    }
    if (!this._events.hasOwnProperty(name)) {
        this._events[name] = [];
    }
    this._events[name].push(callback);
    return this;
};

(function(scope) {
    var MegaAnalytics = function(id) {
        this.loggerId = id;
        this.sessionId = makeid(16);
    };
    MegaAnalytics.prototype.log = function(c, e, data) {

        data = data || {};
        data = $.extend(
            true, {}, {
                'aid': this.sessionId,
                'lang': typeof lang !== 'undefined' ? lang : null,
                'browserlang': navigator.language,
                'u_type': typeof u_type !== 'undefined' ? u_type : null
            },
            data
        );

        if (c === 'pro' && sessionStorage.proref) {
            data['ref'] = sessionStorage.proref;
        }

        var msg = JSON.stringify({
            'c': c,
            'e': e,
            'data': data
        });

        if (d) {
            console.log("megaAnalytics: ", c, e, data);
        }
        if (window.location.toString().indexOf("mega.dev") !== -1) {
            return;
        }
        api_req({
            a: 'log',
            e: this.loggerId,
            m: msg
        }, {});
    };
    scope.megaAnalytics = new MegaAnalytics(99999);
})(this);


function constStateToText(enumMap, state) {
    var txt = false;
    $.each(enumMap, function(k, v) {
        if (state == v) {
            txt = k;

            return false; // break
        }
    });

    return txt === false ? "(not found: " + state + ")" : txt;
};

/**
 * Helper function that will do some assert()s to guarantee that the new state is correct/allowed
 *
 * @param currentState
 * @param newState
 * @param allowedStatesMap
 * @param enumMap
 * @throws AssertionError
 */
function assertStateChange(currentState, newState, allowedStatesMap, enumMap) {
    var checksAvailable = allowedStatesMap[currentState];
    var allowed = false;
    if (checksAvailable) {
        checksAvailable.forEach(function(allowedState) {
            if (allowedState === newState) {
                allowed = true;
                return false; // break;
            }
        });
    }
    if (!allowed) {
        assert(
            false,
            'State change from: ' + constStateToText(enumMap, currentState) + ' to ' +
            constStateToText(enumMap, newState) + ' is not in the allowed state transitions map.'
        );
    }
}

/**
 * execCommandUsable
 *
 * Native browser 'copy' command using execCommand('copy').
 * Supported by Chrome42+, FF41+, IE9+, Opera29+
 * @returns {Boolean}
 */
mega.utils.execCommandUsable = function() {
    var result;

    try {
        result = document.execCommand('copy');
    }
    catch (ex) {}

    return result === false;
};

/**
 * Utility that will return a sorting function (can compare numbers OR strings, depending on the data stored in the
 * obj), that can sort an array of objects.
 * @param key {String|Function} the name of the property that will be used for the sorting OR a func that will return a
 * dynamic value for the object
 * @param [order] {Number} 1 for asc, -1 for desc sorting
 * @returns {Function}
 */
mega.utils.sortObjFn = function(key, order) {
    if (!order) {
        order = 1;
    }

    return function(a, b, tmpOrder) {
        var currentOrder = tmpOrder ? tmpOrder : order;

        if ($.isFunction(key)) {
            a = key(a);
            b = key(b);
        }
        else {
            a = a[key];
            b = b[key];
        }

        if (typeof a == 'string' && typeof b == 'string') {
            return a.localeCompare(b) * currentOrder;
        }
        else if (typeof a == 'string' && typeof b == 'undefined') {
            return 1 * currentOrder;
        }
        else if (typeof a == 'undefined' && typeof b == 'string') {
            return -1 * currentOrder;
        }
        else if (typeof a == 'number' && typeof b == 'undefined') {
            return 1 * currentOrder;
        }
        else if (typeof a == 'undefined' && typeof b == 'number') {
            return -1 * currentOrder;
        }
        else if (typeof a == 'number' && typeof b == 'number') {
            var _a = a || 0;
            var _b = b || 0;
            if (_a > _b) {
                return 1 * currentOrder;
            }
            if (_a < _b) {
                return -1 * currentOrder;
            } else {
                return 0;
            }
        }
        else return 0;
    }
};

/**
 * Promise-based XHR request
 * @param {Mixed} aURLOrOptions URL or options
 * @param {Mixed} aData         data to send, optional
 */
mega.utils.xhr = function megaUtilsXHR(aURLOrOptions, aData) {
    /* jshint -W074 */
    var xhr;
    var url;
    var method;
    var options;
    var promise = new MegaPromise();

    if (typeof aURLOrOptions === 'object') {
        options = aURLOrOptions;
        url = options.url;
    }
    else {
        options = {};
        url = aURLOrOptions;
    }
    aURLOrOptions = undefined;

    aData = options.data || aData;
    method = options.method || (aData && 'POST') || 'GET';

    xhr = getxhr();

    if (typeof options.prepare === 'function') {
        options.prepare(xhr);
    }

    xhr.onloadend = function(ev) {
        if (this.status === 200) {
            promise.resolve(ev, this.response);
        }
        else {
            promise.reject(ev);
        }
    };

    try {
        if (d) {
            MegaLogger.getLogger('muXHR').info(method + 'ing', url, options, aData);
        }
        xhr.open(method, url);

        if (options.type) {
            xhr.responseType = options.type;
            if (xhr.responseType !== options.type) {
                xhr.abort();
                throw new Error('Unsupported responseType');
            }
        }

        if (typeof options.beforeSend === 'function') {
            options.beforeSend(xhr);
        }

        if (is_chrome_firefox) {
            xhr.setRequestHeader('Origin', getBaseUrl(), false);
        }

        xhr.send(aData);
    }
    catch (ex) {
        promise.reject(ex);
    }

    xhr = options = undefined;

    return promise;
};

/**
 *  Retrieve a call stack
 *  @return {String}
 */
mega.utils.getStack = function megaUtilsGetStack() {
    var stack;

    if (is_chrome_firefox) {
        stack = Components.stack.formattedStack;
    }

    if (!stack) {
        stack = (new Error()).stack;

        if (!stack) {
            try {
                throw new Error();
            }
            catch(e) {
                stack = e.stack;
            }
        }
    }

    return stack;
};

/**
 *  Check whether there are pending transfers.
 *
 *  @return {Boolean}
 */
mega.utils.hasPendingTransfers = function megaUtilsHasPendingTransfers() {
    return ((fminitialized && dlmanager.isDownloading) || ulmanager.isUploading);
};

/**
 *  Abort all pending transfers.
 *
 *  @return {Promise}
 *          Resolved: Transfers were aborted
 *          Rejected: User canceled confirmation dialog
 *
 *  @details This needs to be used when an operation requires that
 *           there are no pending transfers, such as a logout.
 */
mega.utils.abortTransfers = function megaUtilsAbortTransfers() {
    var promise = new MegaPromise();

    if (!mega.utils.hasPendingTransfers()) {
        promise.resolve();
    }
    else {
        msgDialog('confirmation', l[967], l[377] + ' ' + l[507] + '?', false, function(doIt) {
            if (doIt) {
                if (dlmanager.isDownloading) {
                    dlmanager.abort(null);
                }
                if (ulmanager.isUploading) {
                    ulmanager.abort(null);
                }

                mega.utils.resetUploadDownload();
                loadingDialog.show();
                var timer = setInterval(function() {
                    if (!mega.utils.hasPendingTransfers()) {
                        clearInterval(timer);
                        promise.resolve();
                    }
                }, 350);
            }
            else {
                promise.reject();
            }
        });
    }

    return promise;
};

/**
 * On transfers completion cleanup
 */
mega.utils.resetUploadDownload = function megaUtilsResetUploadDownload() {
    if (!ul_queue.some(isQueueActive)) {
        ul_queue = new UploadQueue();
        ulmanager.isUploading = false;
        ASSERT(ulQueue._running === 0, 'ulQueue._running inconsistency on completion');
        ulQueue._pending = [];
    }
    if (!dl_queue.some(isQueueActive)) {
        dl_queue = new DownloadQueue();
        dlmanager.isDownloading = false;
    }

    if (!dlmanager.isDownloading && !ulmanager.isUploading) {
        clearTransferXHRs(); /* destroy all xhr */

        $('.transfer-pause-icon').addClass('disabled');
        $('.nw-fm-left-icon.transfers').removeClass('transfering');
        $('.transfers .nw-fm-percentage li p').css('transform', 'rotate(0deg)');
        M.tfsdomqueue = {};
        GlobalProgress = {};
        delete $.transferprogress;
        fm_tfsupdate();
        if ($.mTransferAnalysis) {
            clearInterval($.mTransferAnalysis);
            delete $.mTransferAnalysis;
        }
        $('.transfer-panel-title').html(l[104]);
    }

    if (d) {
        dlmanager.logger.info("resetUploadDownload", ul_queue.length, dl_queue.length);
    }

    fm_tfsupdate();
    Later(percent_megatitle);
};

/**
 *  Reload the site cleaning databases & session/localStorage.
 *
 *  Under non-activated/registered accounts this
 *  will perform a former normal cloud reload.
 */
mega.utils.reload = function megaUtilsReload() {
    function _reload() {
        var u_sid = u_storage.sid,
            u_key = u_storage.k,
            privk = u_storage.privk,
            debug = !!u_storage.d;

        localStorage.clear();
        sessionStorage.clear();

        u_storage.sid = u_sid;
        u_storage.privk = privk;
        u_storage.k = u_key;
        u_storage.wasloggedin = true;

        if (debug) {
            u_storage.d = 1;
            u_storage.minLogLevel = 0;
            if (location.host !== 'mega.nz') {
                u_storage.dd = true;
                if (!is_extension) {
                    u_storage.jj = true;
                }
            }
        }

        location.reload(true);
    }

    if (u_type !== 3) {
        stopsc();
        stopapi();
        if (typeof mDB === 'object' && !pfid) {
            mDBreload();
        }
        else {
            loadfm(true);
        }
    }
    else {
        // Show message that this operation will destroy the browser cache and reload the data stored by MEGA
        msgDialog('confirmation', l[761], l[7713], l[6994], function(doIt) {
            if (doIt) {
                if (!mBroadcaster.crossTab.master || mBroadcaster.crossTab.slaves.length) {
                    msgDialog('warningb', l[882], l[7157]);
                }
                if (mBroadcaster.crossTab.master) {
                    mega.utils.abortTransfers().then(function() {
                        loadingDialog.show();
                        stopsc();
                        stopapi();

                        MegaPromise.allDone([
                            MegaDB.dropAllDatabases(/*u_handle*/),
                            mega.utils.clearFileSystemStorage()
                        ]).then(function(r) {
                                console.debug('megaUtilsReload', r);
                                _reload();
                            });
                    });
                }
            }
        });
    }
};

/**
 * Clear the data on FileSystem storage.
 *
 * mega.utils.clearFileSystemStorage().always(console.debug.bind(console));
 */
mega.utils.clearFileSystemStorage = function megaUtilsClearFileSystemStorage() {
    function _done(status) {
        if (promise) {
            if (status !== 0x7ffe) {
                promise.reject(status);
            }
            else {
                promise.resolve();
            }
            promise = undefined;
        }
    }

    if (is_chrome_firefox || !window.requestFileSystem) {
        return MegaPromise.resolve();
    }

    setTimeout(function() {
        _done();
    }, 4000);

    var promise = new MegaPromise();

    (function _clear(storagetype) {
        function onInitFs(fs) {
            var dirReader = fs.root.createReader();
            dirReader.readEntries(function (entries) {
                for (var i = 0, entry; entry = entries[i]; ++i) {
                    if (entry.isDirectory && entry.name === 'mega') {
                        console.debug('Cleaning storage...', entry);
                        entry.removeRecursively(_next.bind(null, 0x7ffe), _next);
                        break;
                    }
                }
            });
        }
        function _next(status) {
            if (storagetype === 0) {
                _clear(1);
            }
            else {
                _done(status);
            }
        }
        window.requestFileSystem(storagetype, 1024, onInitFs, _next);
    })(0);

    return promise;
};

/**
 * Neuter an ArrayBuffer
 * @param {Mixed} ab ArrayBuffer/TypedArray
 */
mega.utils.neuterArrayBuffer = function neuter(ab) {
    if (!(ab instanceof ArrayBuffer)) {
        ab = ab && ab.buffer;
    }
    try {
        if (typeof ArrayBuffer.transfer === 'function') {
            ArrayBuffer.transfer(ab, 0); // ES7
        }
        else {
            if (!neuter.dataWorker) {
                neuter.dataWorker = new Worker("data:application/javascript,var%20d%3B");
            }
            neuter.dataWorker.postMessage(ab, [ab]);
        }
        if (ab.byteLength !== 0) {
            throw new Error('Silently failed! -- ' + ua);
        }
    }
    catch (ex) {
        if (d) {
            console.warn('Cannot neuter ArrayBuffer', ab, ex);
        }
    }
};

/**
 * Resources loader through our secureboot mechanism
 * @param {...*} var_args  Resources to load, either plain filenames or jsl2 members
 * @return {MegaPromise}
 */
mega.utils.require = function megaUtilsRequire() {
    var files = [];

    toArray.apply(null, arguments).forEach(function(file) {

        // If a plain filename, inject it into jsl2
        // XXX: Likely this will have a conflict with our current build script
        if (!jsl2[file]) {
            var filename = file.replace(/^.*\//, '');
            var extension = filename.split('.').pop().toLowerCase();
            var name = filename.replace(/\./g, '_');
            var type;
            var result;

            if (extension === 'html') {
                type = 0;
            }
            else if (extension === 'js') {
                type = 1;
            }
            else if (extension === 'css') {
                type = 2;
            }

            jsl2[name] = { f: file, n: name, j: type };
            file = name;
        }

        if (!jsl_loaded[jsl2[file].n]) {
            files.push(jsl2[file]);
        }
    });

    if (files.length === 0) {
        // Everything is already loaded
        return MegaPromise.resolve();
    }

    Array.prototype.push.apply(jsl, files);

    var promise = new MegaPromise();
    silent_loading = function() {
        promise.resolve();
    };
    jsl_start();

    return promise;
};

/**
 *  Kill session and Logout
 */
mega.utils.logout = function megaUtilsLogout() {
    mega.utils.abortTransfers().then(function() {
        var finishLogout = function() {
            if (--step === 0) {
                u_logout(true);
                if (typeof aCallback === 'function') {
                    aCallback();
                }
                else {
                    document.location.reload();
                }
            }
        }, step = 1;

        loadingDialog.show();
        if (typeof mDB === 'object' && mDB.drop) {
            step++;
            mFileManagerDB.exec('drop').always(finishLogout);
        }
        if (typeof attribCache === 'object' && attribCache.db) {
            step++;
            attribCache.destroy().always(finishLogout);
        }
        if (u_privk) {
            // Use the 'Session Management Logout' API call to kill the current session
            api_req({ 'a': 'sml' }, { callback: finishLogout });
        }
        else {
            finishLogout();
        }

    });
}

/**
 * Convert a version string (eg, 2.1.1) to an integer, for easier comparison
 * @param {String}  version The version string
 * @param {Boolean} hex     Whether give an hex result
 * @return {Number|String}
 */
mega.utils.vtol = function megaUtilsVTOL(version, hex) {
    version = String(version).split('.');

    while (version.length < 4) {
        version.push(0);
    }

    version = ((version[0] | 0) & 0xff) << 24 |
              ((version[1] | 0) & 0xff) << 16 |
              ((version[2] | 0) & 0xff) <<  8 |
              ((version[3] | 0) & 0xff);

    version >>>= 0;

    if (hex) {
        return version.toString(16);
    }

    return version;
};

/**
 * Perform a normal logout
 *
 * @param {Function} aCallback optional
 */
function mLogout(aCallback) {
    var cnt = 0;
    if (M.c[M.RootID] && u_type === 0) {
        for (var i in M.c[M.RootID]) {
            cnt++;
        }
    }
    if (u_type === 0 && cnt > 0) {
        msgDialog('confirmation', l[1057], l[1058], l[1059], function (e) {
            if (e) {
                mega.utils.logout();
            }
        });
    }
    else {
        mega.utils.logout();
    }
}

/**
 * Perform a strict logout, by removing databases
 * and cleaning sessionStorage/localStorage.
 *
 * @param {String} aUserHandle optional
 */
function mCleanestLogout(aUserHandle) {
    if (u_type !== 0 && u_type !== 3) {
        throw new Error('Operation not permitted.');
    }

    mLogout(function() {
        MegaDB.dropAllDatabases(aUserHandle)
            .always(function(r) {
                console.debug('mCleanestLogout', r);

                localStorage.clear();
                sessionStorage.clear();

                setTimeout(function() {
                    location.reload(true);
                }, 7e3);
            });
    });
}


// Initialize Rubbish-Bin Cleaning Scheduler
mBroadcaster.addListener('crossTab:master', function _setup() {
    var RUBSCHED_WAITPROC =  20 * 1000;
    var RUBSCHED_IDLETIME =   4 * 1000;
    var timer, updId;

    mBroadcaster.once('crossTab:leave', _exit);

    // The fm must be initialized before proceeding
    if (!folderlink && fminitialized) {
        _fmready();
    }
    else {
        mBroadcaster.addListener('fm:initialized', _fmready);
    }

    function _fmready() {
        if (!folderlink) {
            _init();
            return 0xdead;
        }
    }

    function _update(enabled) {
        _exit();
        if (enabled) {
            _init();
        }
    }

    function _exit() {
        if (timer) {
            clearInterval(timer);
            timer = null;
        }
        if (updId) {
            mBroadcaster.removeListener(updId);
            updId = null;
        }
    }

    function _init() {
        // if (d) console.log('Initializing Rubbish-Bin Cleaning Scheduler');

        updId = mBroadcaster.addListener('fmconfig:rubsched', _update);
        if (fmconfig.rubsched) {
            timer = setInterval(function() {
                _proc();
            }, RUBSCHED_WAITPROC);
        }
    }

    function _proc() {

        // Do nothing unless the user has been idle
        if (Date.now() - lastactive < RUBSCHED_IDLETIME) {
            return;
        }

        _exit();

        // Mode 14 - Remove files older than X days
        // Mode 15 - Keep the Rubbish-Bin under X GB
        var mode = String(fmconfig.rubsched).split(':');
        var xval = mode[1];
        mode = +mode[0];

        var handler = _rubSchedHandler[mode];
        if (!handler) {
            throw new Error('Invalid RubSchedHandler', mode);
        }

        if (d) {
            console.log('Running Rubbish-Bin Cleaning Scheduler', mode, xval);
            console.time('rubsched');
        }

        // Watch how long this is running
        var startTime = Date.now();

        // Get nodes in the Rubbish-bin
        var nodes = Object.keys(M.c[M.RubbishID] || {});
        var rubnodes = [];

        for (var i in nodes) {
            var node = M.d[nodes[i]];
            if (!node) {
                console.error('Invalid node', nodes[i]);
                continue;
            }
            if (node.t == 1) {
                rubnodes = rubnodes.concat(fm_getnodes(node.h));
            }
            rubnodes.push(node.h);
        }

        rubnodes.sort(handler.sort);
        var rNodes = handler.log(rubnodes);

        // if (d) console.log('rubnodes', rubnodes, rNodes);

        var handles = [];
        if (handler.purge(xval)) {
            for (var i in rubnodes) {
                var node = M.d[rubnodes[i]];

                if (handler.remove(node, xval)) {
                    handles.push(node.h);

                    if (handler.ready(node, xval)) {
                        break;
                    }

                    // Abort if this has been running for too long..
                    if ((Date.now() - startTime) > 7000) {
                        break;
                    }
                }
            }

            // if (d) console.log('RubSched-remove', handles);

            if (handles.length) {
                var inRub = (M.RubbishID === M.currentrootid);

                if (inRub) {
                    // Flush cached nodes
                    $(window).trigger('dynlist.flush');
                }

                handles.map(function(handle) {
                    M.delNode(handle);
                    api_req({a: 'd', n: handle, i: requesti});

                    if (inRub) {
                        $('.grid-table.fm#' + handle).remove();
                        $('.file-block#' + handle).remove();
                    }
                });

                if (inRub) {
                    if (M.viewmode) {
                        iconUI();
                    }
                    else {
                        gridUI();
                    }
                    treeUI();
                }
            }
        }

        if (d) {
            console.timeEnd('rubsched');
        }

        // Once we ran for the first time, set up a long running scheduler
        RUBSCHED_WAITPROC = 4 * 3600 * 1e3;
        _init();
    }

    /**
     * Scheduler Handlers
     *   Sort:    Sort nodes specifically for the handler purpose
     *   Log:     Keep a record of nodes if required and return a debugable array
     *   Purge:   Check whether the Rubbish-Bin should be cleared
     *   Remove:  Return true if the node is suitable to get removed
     *   Ready:   Once a node is removed, check if the criteria has been meet
     */
    var _rubSchedHandler = {
        // Remove files older than X days
        "14": {
            sort: function(n1, n2) {
                return M.d[n1].ts > M.d[n2].ts;
            },
            log: function(nodes) {
                return d && nodes.map(function(node) {
                    return M.d[node].name + '~' + (new Date(M.d[node].ts*1000)).toISOString();
                });
            },
            purge: function(limit) {
                return true;
            },
            remove: function(node, limit) {
                limit = (Date.now() / 1e3) - (limit * 86400);
                return node.ts < limit;
            },
            ready: function(node, limit) {
                return false;
            }
        },
        // Keep the Rubbish-Bin under X GB
        "15": {
            sort: function(n1, n2) {
                n1 = M.d[n1].s || 0;
                n2 = M.d[n2].s || 0;
                return n1 < n2;
            },
            log: function(nodes) {
                var pnodes, size = 0;

                pnodes = nodes.map(function(node) {
                    size += (M.d[node].s || 0);
                    return M.d[node].name + '~' + bytesToSize(M.d[node].s);
                });

                this._size = size;

                return pnodes;
            },
            purge: function(limit) {
                return this._size > (limit * 1024 * 1024 * 1024);
            },
            remove: function(node, limit) {
                return true;
            },
            ready: function(node, limit) {
                this._size -= (node.s || 0);
                return this._size < (limit * 1024 * 1024 * 1024);
            }
        }
    }
});

/** document.hasFocus polyfill */
mBroadcaster.once('startMega', function() {
    if (typeof document.hasFocus !== 'function') {
        var hasFocus = true;

        $(window)
            .bind('focus', function() {
                hasFocus = true;
            })
            .bind('blur', function() {
                hasFocus = false;
            });

        document.hasFocus = function() {
            return hasFocus;
        };
    }
});

/**
 * Cross-tab communication using WebStorage
 */
var watchdog = Object.freeze({
    Strg: {},
    // Tag prepended to messages to identify watchdog-events
    eTag: '$WDE$!_',
    // ID to identify tab's origin
    wdID: (Math.random() * Date.now()),

    /** setup watchdog/webstorage listeners */
    setup: function() {
        if (window.addEventListener) {
            window.addEventListener('storage', this, false);
        }
        else if (window.attachEvent) {
            window.attachEvent('onstorage', this.handleEvent.bind(this));
        }
    },

    /**
     * Notify watchdog event/message
     * @param {String} msg  The message
     * @param {String} data Any data sent to other tabs, optional
     */
    notify: function(msg, data) {
        data = { origin: this.wdID, data: data, sid: Math.random()};
        localStorage.setItem(this.eTag + msg, JSON.stringify(data));
        if (d) {
            console.log('mWatchDog Notifying', this.eTag + msg, localStorage[this.eTag + msg]);
        }
    },

    /** Handle watchdog/webstorage event */
    handleEvent: function(ev) {
        if (String(ev.key).indexOf(this.eTag) !== 0) {
            return;
        }
        if (d) {
            console.debug('mWatchDog ' + ev.type + '-event', ev.key, ev.newValue, ev);
        }

        var msg = ev.key.substr(this.eTag.length);
        var strg = JSON.parse(ev.newValue || '""');

        if (!strg || strg.origin === this.wdID) {
            if (d) {
                console.log('Ignoring mWatchDog event', msg, strg);
            }
            return;
        }

        switch (msg) {
            case 'loadfm_done':
                if (this.Strg.login === strg.origin) {
                    location.assign(location.pathname);
                }
                break;

            case 'login':
            case 'createuser':
                loadingDialog.show();
                this.Strg.login = strg.origin;
                break;

            case 'logout':
                u_logout(-0xDEADF);
                location.reload();
                break;
        }

        delete localStorage[ev.key];
    }
});
watchdog.setup();

/**
 * Simple alias that will return a random number in the range of: a < b
 *
 * @param a {Number} min
 * @param b {Number} max
 * @returns {*}
 */
function rand_range(a, b) {
    return Math.random() * (b - a) + a;
};

// http://stackoverflow.com/questions/123999/how-to-tell-if-a-dom-element-is-visible-in-the-current-viewport
function elementInViewport2Lightweight(el) {
    var top = el.offsetTop;
    var left = el.offsetLeft;
    var width = el.offsetWidth;
    var height = el.offsetHeight;

    while(el.offsetParent) {
        el = el.offsetParent;
        top += el.offsetTop;
        left += el.offsetLeft;
    }

    return (
        top < (window.pageYOffset + window.innerHeight) &&
        left < (window.pageXOffset + window.innerWidth) &&
        (top + height) > window.pageYOffset &&
        (left + width) > window.pageXOffset
    );
}

function elementInViewport2(el) {
    return verge.inY(el) || verge.inX(el);
}

/**
 * Check if the passed in element (DOMNode) is FULLY visible in the viewport.
 *
 * @param el {DOMNode}
 * @returns {boolean}
 */
function elementInViewport(el) {
    if (!verge.inY(el)) {
        return false;
    }
    if (!verge.inX(el)) {
        return false;
    }

    var rect = verge.rectangle(el);

    return !(rect.left < 0 || rect.right < 0 || rect.bottom < 0 || rect.top < 0);
};

// FIXME: This is a "Dirty Hack" (TM) that needs to be removed as soon as
//        the original problem is found and resolved.
if (typeof sjcl !== 'undefined') {
    // We need to track SJCL exceptions for ticket #2348
    sjcl.exception.invalid = function(message) {
        this.toString = function() {
            return "INVALID: " + this.message;
        };
        this.message = message;
        this.stack = mega.utils.getStack();
    };
}

(function($, scope) {
    /**
     * Share related operations.
     *
     * @param opts {Object}
     *
     * @constructor
     */
    var Share = function(opts) {

        var self = this;
        var defaultOptions = {
        };

        self.options = $.extend(true, {}, defaultOptions, opts);    };

    /**
     * isShareExists
     *
     * Checking if there's available shares for selected nodes.
     * @param {Array} nodes Holds array of ids from selected folders/files (nodes).
     * @param {Boolean} fullShare Do we need info about full share.
     * @param {Boolean} pendingShare Do we need info about pending share .
     * @param {Boolean} linkShare Do we need info about link share 'EXP'.
     * @returns {Boolean} result.
     */
    Share.prototype.isShareExist = function(nodes, fullShare, pendingShare, linkShare) {

        var self = this;

        var shares = {}, length;

        for (var i in nodes) {
            if (nodes.hasOwnProperty(i)) {

                // Look for full share
                if (fullShare) {
                    shares = M.d[nodes[i]] && M.d[nodes[i]].shares;

                    // Look for link share
                    if (linkShare) {
                        if (shares && Object.keys(shares).length) {
                            return true;
                        }
                    }
                    else { // Exclude folder/file links,
                        if (shares) {
                            length = Object.keys(shares).length;
                            if (length) {
                                if (!shares.EXP || (shares.EXP && length > 1)) {
                                    return true;
                                }
                            }

                        }
                    }
                }

                // Look for pending share
                if (pendingShare) {
                    shares = M.ps[nodes[i]];

                    if (M.ps && shares && Object.keys(shares).length) {
                        return true;
                    }
                }
            }
        }

        return false;
    };

    /**
     * hasExportLink, check if at least one selected item have public link.
     *
     * @param {String|Array} nodes Node id or array of nodes string
     * @returns {Boolean}
     */
    Share.prototype.hasExportLink = function(nodes) {

        if (typeof nodes === 'string') {
            nodes = [nodes];
        }

        // Loop through all selected items
        for (var i in nodes) {
            var node = M.d[nodes[i]];

            if (node && Object(node.shares).EXP) {
                return true;
            }
        }

        return false;
    };

    /**
     * getShares
     *
     * Is there available share for nodes.
     * @param {String} node Node id.
     * @param {Boolean} fullShare Inclde results for full shares.
     * @param {Boolean} pendingShare Include results for pending shares.
     * @param {Boolean} linkShare Include results for foder/file links.
     * @returns {Array} result Array of user ids.
     */
    Share.prototype.getShares = function(nodes, fullShare, pendingShare, linkShare) {

        var self = this;

        var result, shares, length;

        for (var i in nodes) {
            if (nodes.hasOwnProperty(i)) {
                result = [];

                // Look for full share
                if (fullShare) {
                    shares = M.d[nodes[i]].shares;

                    // Look for link share
                    if (linkShare) {
                        if (shares && Object.keys(shares).length) {
                            result.push(self.loopShares(shares), linkShare);
                        }
                    }
                    else { // Exclude folder/file links,
                        if (shares) {
                            length = Object.keys(shares).length;
                            if (length) {
                                if (!shares.EXP || (shares.EXP && length > 1)) {
                                    result.push(self.loopShares(shares), linkShare);
                                }
                            }

                        }
                    }
                }

                // Look for pending share
                if (pendingShare) {
                    shares = M.ps[nodes[i]];
                    if (M.ps && shares && Object.keys(shares).length) {
                        result.push(self.loopShares(shares), linkShare);
                    }
                }
            }
        }

        return result;
    };

    /**
     * loopShares
     *
     * Loops through all shares and returns users id.
     * @param {Object} shares.
     * @param {Boolean} linkShare Do we need info about link share.
     * @returns {Array} user id.
     */
    Share.prototype.loopShares = function(shares, linkShare) {

        var self = this;

        var result = [],
            exclude = 'EXP',
            index;

        $.each(shares, function(index, value) {
           result.push(index);
        });

        // Remove 'EXP'
        if (!linkShare) {
            index = result.indexOf(exclude);

            if (index !== -1) {
                result = result.splice(index, 1);
            }
        }

        return result;
    };

    // export
    scope.mega.Share = Share;
})(jQuery, window);<|MERGE_RESOLUTION|>--- conflicted
+++ resolved
@@ -704,7 +704,6 @@
 
     // Determine if using a browser extension
     details.isExtension = (useragent.indexOf('megext') > -1) ? true : false;
-<<<<<<< HEAD
 
     // Determine core engine.
     if (useragent.indexOf('webkit') > 0) {
@@ -720,23 +719,6 @@
         details.engine = 'Unknown';
     }
 
-=======
-
-    // Determine core engine.
-    if (useragent.indexOf('webkit') > 0) {
-        details.engine = 'Webkit';
-    }
-    else if (useragent.indexOf('trident') > 0) {
-        details.engine = 'Trident';
-    }
-    else if (useragent.indexOf('gecko') > 0) {
-        details.engine = 'Gecko';
-    }
-    else {
-        details.engine = 'Unknown';
-    }
-
->>>>>>> 52711376
     return details;
 }
 
