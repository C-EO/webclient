--- conflicted
+++ resolved
@@ -522,10 +522,6 @@
     l[1982] = l[1982].replace('[A]', '<font style="color:#D21F00;">').replace('[/A]', '</font>');
     l[1993] = l[1993].replace('[A]', '<span class="red">').replace('[/A]', '</span>');
     l[122] = l[122].replace('five or six hours', '<span class="red">five or six hours</span>');
-<<<<<<< HEAD
-    l[231] = l[231].replace('No thanks, I\'ll wait', 'I\'ll wait');
-=======
->>>>>>> bd5cf3de
     l[7945] = l[7945].replace('[B]', '<b>').replace('[/B]', '</b>');
     l[8426] = l[8426].replace('[S]', '<span class="red">').replace('[/S]', '</span>');
     l[8427] = l[8427].replace('[S]', '<span class="red">').replace('[/S]', '</span>');
@@ -1040,25 +1036,6 @@
     }
 }
 
-<<<<<<< HEAD
-function showNonActivatedAccountDialog(log) {
-    if (log) {
-        megaAnalytics.log("pro", "showNonActivatedAccountDialog");
-    }
-
-    var $dialog = $('.top-warning-popup');
-    $dialog.addClass('not-activated');
-    $('.warning-green-icon', $dialog).remove();
-    $('.fm-notifications-bottom', $dialog).hide();
-    $('.warning-popup-body', $dialog)
-        .unbind('click')
-        .empty()
-        .append($("<div class='warning-gray-icon mailbox-icon'></div>"))
-        .append(l[5847]); //TODO: l[]
-}
-
-=======
->>>>>>> bd5cf3de
 function logincheckboxCheck(ch_id) {
     var ch_div = ch_id + "_div";
     if (document.getElementById(ch_id).checked) {
@@ -4131,13 +4108,9 @@
                 break;
 
             case 'setsid':
-<<<<<<< HEAD
-                if (dlmanager.isOverQuota) {
-=======
                 if (typeof dlmanager === 'object'
                         && dlmanager.isOverQuota) {
 
->>>>>>> bd5cf3de
                     // another tab fired a login/register while this one has an overquota state
                     var sid = strg.data;
                     delay('watchdog:setsid', function() {
@@ -4556,8 +4529,6 @@
         });
 
         return result;
-<<<<<<< HEAD
-=======
     };
 })(window);
 
@@ -4669,6 +4640,5 @@
     return {
         name: 'unknown',
         displayName: 'Unknown'
->>>>>>> bd5cf3de
     };
 }