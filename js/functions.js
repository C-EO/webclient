var inherits = (function() {
    var createObject = Object.create || function createObject(source) {
        var Host = function() {};
        Host.prototype = source;
        return new Host();
    };

    return function(destination, source) {
        var proto = destination.prototype = createObject(source.prototype);
        proto.constructor = destination;
        proto._super = source.prototype;
    }
})();

/**
 *  Check if value is contained in a array. If it is return value
 *  otherwise false
 */
function anyOf(arr, value) {
    return $.inArray(value, arr) === -1 ? false : value;
}

/**
 *  Cascade:
 *
 *  Tiny helper to queue related tasks, in which the output of one function
 *  is the input of the next task. It is asynchronous
 *
 *      function([prevarg, arg], next)
 *
 *  Author: @crodas
 */
function Cascade(tasks, fnc, done, value) {
    function scheduler(value) {
        if (tasks.length === 0) {
            return done(value);
        }

        fnc([value, tasks.shift()], scheduler)
    }

    scheduler(value);
}

/**
 *  Simple interface to run things in parallel (safely) once, and
 *  get a safe callback
 *
 *  Author: @crodas
 */
function Parallel(task) {
    var callbacks = {};
    return function(args, next) {
        var id = JSON.stringify(args)
        if (callbacks[id]) {
            return callbacks[id].push(next);
        }
        callbacks[id] = [next];
        task(args, function() {
            var args = arguments;
            $.each(callbacks[id], function(i, next) {
                next.apply(null, args);
            });
            delete callbacks[id];
        });
    };
}

function asciionly(text) {
    var rforeign = /[^\u0000-\u007f]/;
    if (rforeign.test(text)) {
        return false;
    }
    else {
        return true;
    }
}

function Later(callback) {
    return setTimeout(callback, 1000);
}

var Soon = is_chrome_firefox ? mozRunAsync : function(callback) {
    setTimeout(callback, 17);
};

function SoonFc(func, ms) {
    return function __soonfc() {
        var self = this,
            args = arguments;
        if (func.__sfc) {
            clearTimeout(func.__sfc);
        }
        func.__sfc = setTimeout(function() {
            delete func.__sfc;
            func.apply(self, args);
        }, ms || 122);
    };
}

function jScrollFade(id) {

    $(id + ' .jspTrack').rebind('mouseover', function(e) {
        $(this).find('.jspDrag').addClass('jspActive');
        $(this).closest('.jspContainer').uniqueId();
        jScrollFadeOut($(this).closest('.jspContainer').attr('id'));
    });

    if (!$.jScroll) {
        $.jScroll = {};
    }
    for (var i in $.jScroll) {
        if ($.jScroll[i] === 0) {
            delete $.jScroll[i];
        }
    }
    $(id).rebind('jsp-scroll-y.fade', function(event, scrollPositionY, isAtTop, isAtBottom) {
            $(this).find('.jspDrag').addClass('jspActive');
            $(this).find('.jspContainer').uniqueId();
            var id = $(this).find('.jspContainer').attr('id');
            jScrollFadeOut(id);
        });
}

function jScrollFadeOut(id) {
    if (!$.jScroll[id]) {
        $.jScroll[id] = 0;
    }
    $.jScroll[id]++;
    setTimeout(function(id) {
        $.jScroll[id]--;
        if ($.jScroll[id] === 0) {
            $('#' + id + ' .jspDrag').removeClass('jspActive');
        }
    }, 500, id);
}

function inputfocus(id, defaultvalue, pw) {
    if (pw) {
        $('#' + id)[0].type = 'password';
    }
    if ($('#' + id)[0].value === defaultvalue) {
        $('#' + id)[0].value = '';
    }
}

function inputblur(id, defaultvalue, pw) {
    if ($('#' + id)[0].value === '') {
        $('#' + id)[0].value = defaultvalue;
    }
    if (($('#' + id)[0].value === defaultvalue) && (pw)) {
        $('#' + id)[0].type = 'text';
    }
}

function easeOutCubic(t, b, c, d) {
    return c * ((t = t / d - 1) * t * t + 1) + b;
}

function ellipsis(text, location, maxCharacters) {
    if (text.length > 0 && text.length > maxCharacters) {
        if (typeof(location) === 'undefined') {
            location = 'end';
        }
        switch (location) {
            case 'center':
                var center = (maxCharacters / 2);
                text = text.slice(0, center) + '...' + text.slice(-center);
                break;
            case 'end':
                text = text.slice(0, maxCharacters - 3) + '...';
                break;
        }
    }
    return text;
}

/**
 * Convert all instances of [$nnn] e.g. [$102] to their localized strings
 * @param {String} html The html markup
 * @returns {String}
 */
function translate(html) {
<<<<<<< HEAD
    var arr = html.split("[$");
    var items = [];
    for (var i in arr) {
        var tmp = arr[i].split(']');
        if (tmp.length > 1) {
            var t = tmp[0];
            items.push(t);
        }
    }
    for (var i in items) {
        var tmp = items[i].split('.');
        if (isNaN(parseInt(items[i]))) {
            continue;
        }
        if (tmp.length > 1) {
            if (tmp[1] === 'dq') {
                l[items[i]] = l[tmp[0]].replace('"', '&quot;');
=======

    /**
     * String.replace callback
     * @param {String} match The whole matched string
     * @param {Number} localeNum The locale string number
     * @param {String} namespace The operation, if any
     * @returns {String} The localized string
     */
    var replacer = function(match, localeNum, namespace) {
        if (namespace) {
            match = localeNum + '.' + namespace;

            if (namespace === 'dq') {
                // Replace double quotes to their html entities
                l[match] = String(l[localeNum]).replace('"', '&quot;', 'g');
>>>>>>> 2d2e9f77
            }
            else if (namespace === 'q') {
                // Escape single quotes
                l[match] = String(l[localeNum]).replace("'", "\\'", 'g');
            }
            else if (namespace === 'dqq') {
                // Both of the above
                l[match] = String(l[localeNum]).replace('"', '&quot;', 'g');
                l[match] = l[match].replace("'", "\\'", 'g');
            }
        }
        return String(l[localeNum]);
    };

    return String(html).replace(/\[\$(\d+)(?:\.(\w+))?\]/g, replacer);
}

/**
 * Show the number of new notifications in the Browser's title bar e.g. (3) MEGA
 * @param {type} nperc
 */
function megatitle(nperc) {
    if (!nperc) {
        nperc = '';
    }
    var a = parseInt($('.notification-num:first').text());
    if (a > 0) {
        a = '(' + a + ') ';
    }
    else {
        a = '';
    }
    if (document.title !== a + 'MEGA' + nperc) {
        document.title = a + 'MEGA' + nperc;
    }
}

function populate_l() {
    // for (var i = 7000 ; i-- ; l[i] = l[i] || '(null)');
    l[0] = 'Mega Limited ' + new Date().getFullYear();
    if ((lang === 'es') || (lang === 'pt') || (lang === 'sk')) {
        l[0] = 'Mega Ltd.';
    }
    l[1] = l[398];
    if (lang === 'en') {
        l[1] = 'Go Pro';
    }
    l[438] = l[438].replace('[X]', '');
    l['439a'] = l[439];
    l[439] = l[439].replace('[X1]', '').replace('[X2]', '');
    l['466a'] = l[466];
    l[466] = l[466].replace('[X]', '');
    l[543] = l[543].replace('[X]', '');
    l[456] = l[456].replace(':', '');
    l['471a'] = l[471].replace('[X]', 10);
    l['471b'] = l[471].replace('[X]', 100);
    l['471c'] = l[471].replace('[X]', 250);
    l['471d'] = l[471].replace('[X]', 500);
    l['471e'] = l[471].replace('[X]', 1000);
    l['469a'] = l[469].replace('[X]', 10);
    l['469b'] = l[469].replace('[X]', 100);
    l['469c'] = l[469].replace('[X]', 250);
    l['472a'] = l[472].replace('[X]', 10);
    l['472b'] = l[472].replace('[X]', 100);
    l['472c'] = l[472].replace('[X]', 250);
    l['208a'] = l[208].replace('[A]', '<a href="#terms" class="red">');
    l['208a'] = l['208a'].replace('[/A]', '</a>');
    l[208] = l[208].replace('[A]', '<a href="#terms">');
    l[208] = l[208].replace('[/A]', '</a>');
    l[517] = l[517].replace('[A]', '<a href="#help">').replace('[/A]', '</a>');
    l[521] = l[521].replace('[A]', '<a href="#copyright">').replace('[/A]', '</a>');
    l[553] = l[553].replace('[A]', '<a href="mailto:resellers@mega.co.nz">').replace('[/A]', '</a>');
    l[555] = l[555].replace('[A]', '<a href="#terms">').replace('[/A]', '</a>');
    l[754] = l[754].replace('[A]',
        '<a href="http://www.google.com/chrome" target="_blank" rel="noreferrer" style="color:#D9290B;">');
    l[754] = l[754].replace('[/A]', '</a>');
    l[871] = l[871].replace('[B]',
        '<strong>').replace('[/B]', '</strong>').replace('[A]', '<a href="#pro">').replace('[/A]', '</a>');
    l[924] = l[924].replace('[A]', '<span class="red">').replace('[/A]', '</span>');
    l[501] = l[501].replace('17', '').replace('%', '');
    l[1066] = l[1066].replace('[A]', '<a class="red">').replace('[/A]', '</a>');
    l[1067] = l[1067].replace('[A]', '<span class="red">').replace('[/A]', '</span>');
    l[1094] = l[1094].replace('[A]', '<a href="#plugin">').replace('[/A]', '</a>');
    l[1095] = l[1095].replace('[A]', '<span class="red">').replace('[/A]', '</span>');
    l[1133] = l[1133].replace('[A]',
        '<a href="http://en.wikipedia.org/wiki/Entropy" target="_blank" rel="noreferrer">').replace('[/A]', '</a>');
    l[1134] = l[1134].replace('[A]',
        '<a href="http://en.wikipedia.org/wiki/Public-key_cryptography" target="_blank" rel="noreferrer">').replace('[/A]',
        '</a>');
    l[1148] = l[1148].replace('[A]', '<span class="red">').replace('[/A]', '</span>');
    l[6978] = l[6978].replace('[A]', '<span class="red">').replace('[/A]', '</span>');
    l[1151] = l[1151].replace('[A]', '<span class="red">').replace('[/A]', '</span>');
    l[731] = l[731].replace('[A]', '<a href="#terms">').replace('[/A]', '</a>');
    if (lang === 'en') {
        l[965] = 'Legal & policies';
    }
    l[1159] = l[1159].replace('[A]', '<span class="red">').replace('[/A]', '</span>');
    l[1171] = l[1171].replace('[A]', '<span class="red">').replace('[/A]', '</span>');
    l[1185] = l[1185].replace('[X]', '<strong>MEGA.crx</strong>');
    l[1242] = l[1242].replace('[A]', '<a href="#affiliateterms" target="_blank" rel="noreferrer">').replace('[/A]', '</a>');
    l[1218] = l[1218].replace('[A]', '<a href="#affiliateterms" class="red">').replace('[/A]', '</a>');
    l[1212] = l[1212].replace('[A]', '<a href="#sdk" class="red">').replace('[/A]', '</a>');
    l[1274] = l[1274].replace('[A]', '<a href="#takedown">').replace('[/A]', '</a>');
    l[1275] = l[1275].replace('[A]', '<a href="#copyright">').replace('[/A]', '</a>');
    l[1244] = l[1244].replace('[A]', '<a href="#affiliateterms" class="red">').replace('[/A]', '</a>');
    l[1201] = l[1201].replace('[A]', '<span class="red">').replace('[/A]', '</span>');
    l[1208] = l[1208].replace('[B]', '<strong>').replace('[/B]', '</strong>');
    l[1915] = l[1915].replace('[A]',
        '<a class="red" href="https://chrome.google.com/webstore/detail/mega/bigefpfhnfcobdlfbedofhhaibnlghod" target="_blank" rel="noreferrer">')
            .replace('[/A]', '</a>');
    l[1936] = l[1936].replace('[A]', '<a href="#backup">').replace('[/A]', '</a>');
    l[1942] = l[1942].replace('[A]', '<a href="#backup">').replace('[/A]', '</a>');
    l[1943] = l[1943].replace('[A]', '<a href="mailto:support@mega.co.nz">').replace('[/A]', '</a>');
    l[1948] = l[1948].replace('[A]', '<a href="mailto:support@mega.co.nz">').replace('[/A]', '</a>');
    l[1957] = l[1957].replace('[A]', '<a href="#recovery">').replace('[/A]', '</a>');
    l[1965] = l[1965].replace('[A]', '<a href="#recovery">').replace('[/A]', '</a>');
    l[1982] = l[1982].replace('[A]', '<font style="color:#D21F00;">').replace('[/A]', '</font>');
    l[1993] = l[1993].replace('[A]', '<span class="red">').replace('[/A]', '</span>');
    l[1371] = l[1371].replace('2014', '2015');
    l[122] = l[122].replace('five or six hours', '<span class="red">five or six hours</span>');
    l[231] = l[231].replace('No thanks, I\'ll wait', 'I\'ll wait');

    l['year'] = new Date().getFullYear();
    date_months = [l[408], l[409], l[410], l[411], l[412], l[413], l[414], l[415], l[416], l[417], l[418], l[419]];
}

function GetNextNode(labelid) {
    var label = document.getElementById(labelid);
    var select_id = document.getElementById(labelid + "_option");
    label.innerHTML = select_id.options[select_id.selectedIndex].text;
    return select_id.options[select_id.selectedIndex].value;
}

function showmoney(number) {
    number = number.toString();
    var dollars = number.split('.')[0],
        cents = (number.split('.')[1] || '') + '00';
    dollars = dollars.split('').reverse().join('')
        .replace(/(\d{3}(?!$))/g, '$1,')
        .split('').reverse().join('');
    return dollars + '.' + cents.slice(0, 2);
}

function getHeight() {
    var myHeight = 0;
    if (typeof(window.innerWidth) === 'number') {
        myHeight = window.innerHeight;
    }
    else if (document.documentElement
            && (document.documentElement.clientWidth || document.documentElement.clientHeight)) {
        myHeight = document.documentElement.clientHeight;
    }
    else if (document.body && (document.body.clientWidth || document.body.clientHeight)) {
        myHeight = document.body.clientHeight;
    }
    return myHeight;
}

function divscroll(el) {
    document.getElementById(el).scrollIntoView();
    $('body').scrollLeft(0);
    $('html').scrollTop(0);
    if (page === 'start') {
        start_menu(el);
    }
}

function removeHash() {
    var scrollV, scrollH, loc = window.location;
    if ("pushState" in history) {
        history.pushState("", document.title, loc.pathname + loc.search);
    }
    else {
        // Prevent scrolling by storing the page's current scroll offset
        scrollV = document.body.scrollTop;
        scrollH = document.body.scrollLeft;
        loc.hash = "";
        // Restore the scroll offset, should be flicker free
        document.body.scrollTop = scrollV;
        document.body.scrollLeft = scrollH;
    }
}

function browserdetails(useragent) {
    useragent = useragent || navigator.userAgent;
    useragent = (' ' + useragent).toLowerCase();
    var os = false;
    var browser = false;
    var icon = '';
    var name = '';
    if (useragent.indexOf('android') > 0) {
        os = 'Android';
    }
    else if (useragent.indexOf('windows') > 0) {
        os = 'Windows';
    }
    else if (useragent.indexOf('iphone') > 0) {
        os = 'iPhone';
    }
    else if (useragent.indexOf('imega') > 0) {
        os = 'iPhone';
    }
    else if (useragent.indexOf('ipad') > 0) {
        os = 'iPad';
    }
    else if (useragent.indexOf('mac') > 0) {
        os = 'Apple';
    }
    else if (useragent.indexOf('linux') > 0) {
        os = 'Linux';
    }
    else if (useragent.indexOf('linux') > 0) {
        os = 'MEGAsync';
    }
    else if (useragent.indexOf('blackberry') > 0) {
        os = 'Blackberry';
    }
    if (useragent.indexOf('windows nt 1') > 0 && useragent.indexOf('edge/') > 0) {
        browser = 'Spartan';
    }
    else if (useragent.indexOf('opera') > 0 || useragent.indexOf(' opr/') > 0) {
        browser = 'Opera';
    }
    else if (useragent.indexOf('vivaldi') > 0) {
        browser = 'Vivaldi';
    }
    else if (useragent.indexOf('maxthon') > 0) {
        browser = 'Maxthon';
    }
    else if (useragent.indexOf('chrome') > 0) {
        browser = 'Chrome';
    }
    else if (useragent.indexOf('safari') > 0) {
        browser = 'Safari';
    }
    else if (useragent.indexOf('firefox') > 0) {
        browser = 'Firefox';
    }
    else if (useragent.indexOf('thunderbird') > 0) {
        browser = 'Thunderbird';
    }
    else if (useragent.indexOf('megasync') > 0) {
        browser = 'MEGAsync';
    }
    else if (useragent.indexOf('msie') > 0
            || "ActiveXObject" in window) {
        browser = 'Internet Explorer';
    }
    if ((os) && (browser)) {
        name = browser + ' on ' + os;
    }
    else if (os) {
        name = os;
        icon = os.toLowerCase() + '.png';
    }
    else if (browser) {
        name = browser;
    }
    else {
        name = 'Unknown';
        icon = 'unknown.png';
    }
    if (!icon && browser) {
        if (browser === 'Internet Explorer' || browser === 'Spartan') {
            icon = 'ie.png';
        }
        else {
            icon = browser.toLowerCase() + '.png';
        }
    }
    var browserdetails = {};
    browserdetails.name = name;
    browserdetails.icon = icon;
    browserdetails.os = os || '';
    browserdetails.browser = browser;
    // Determine if the OS is 64bit
    browserdetails.is64bit = /\b(WOW64|x86_64|Win64|intel mac os x 10.(9|\d{2,}))/i.test(useragent);
    return browserdetails;
}

function countrydetails(isocode) {
    var cdetails = {
        name: isocountries[isocode],
        icon: isocode.toLowerCase() + '.gif'
    };
    return cdetails;
}

function time2date(unixtime, ignoretime) {
    var MyDate = new Date(unixtime * 1000 || 0);
    var MyDateString =
        MyDate.getFullYear() + '-'
        + ('0' + (MyDate.getMonth() + 1)).slice(-2) + '-'
        + ('0' + MyDate.getDate()).slice(-2);
    if (!ignoretime) {
        MyDateString += ' ' + ('0' + MyDate.getHours()).slice(-2) + ':'
            + ('0' + MyDate.getMinutes()).slice(-2);
    }
    return MyDateString;
}

// in case we need to run functions.js in a standalone (non secureboot.js) environment, we need to handle this case:
if (typeof(l) === 'undefined') {
    l = [];
}

var date_months = []

function acc_time2date(unixtime) {
    var MyDate = new Date(unixtime * 1000);
    var th = 'th';
    if ((parseInt(MyDate.getDate()) === 11) || (parseInt(MyDate.getDate()) === 12)) {}
    else if (('' + MyDate.getDate()).slice(-1) === '1') {
        th = 'st';
    }
    else if (('' + MyDate.getDate()).slice(-1) === '2') {
        th = 'nd';
    }
    else if (('' + MyDate.getDate()).slice(-1) === '3') {
        th = 'rd';
    }
    if (lang !== 'en') {
        th = ',';
    }
    return date_months[MyDate.getMonth()] + ' ' + MyDate.getDate() + th + ' ' + MyDate.getFullYear();
}

function time2last(timestamp) {
    var sec = (new Date().getTime() / 1000) - timestamp;
    if (sec < 4) {
        return l[880];
    }
    else if (sec < 59) {
        return l[873].replace('[X]', Math.ceil(sec));
    }
    else if (sec < 90) {
        return l[874];
    }
    else if (sec < 3540) {
        return l[875].replace('[X]', Math.ceil(sec / 60));
    }
    else if (sec < 4500) {
        return l[876];
    }
    else if (sec < 82000) {
        return l[877].replace('[X]', Math.ceil(sec / 3600));
    }
    else if (sec < 110000) {
        return l[878];
    }
    else {
        return l[879].replace('[X]', Math.ceil(sec / 86400));
    }
}

function unixtime() {
    return (new Date().getTime() / 1000);
}

function uplpad(number, length) {
    var str = '' + number;
    while (str.length < length) {
        str = '0' + str;
    }
    return str;
}

function secondsToTime(secs) {
    if (isNaN(secs)) {
        return '--:--:--';
    }
    if (secs < 0) {
        return '';
    }

    var hours = uplpad(Math.floor(secs / (60 * 60)), 2);
    var divisor_for_minutes = secs % (60 * 60);
    var minutes = uplpad(Math.floor(divisor_for_minutes / 60), 2);
    var divisor_for_seconds = divisor_for_minutes % 60;
    var seconds = uplpad(Math.floor(divisor_for_seconds), 2);
    var returnvar = hours + ':' + minutes + ':' + seconds;
    return returnvar;
}

function htmlentities(value) {
    if (!value) {
        return '';
    }
    return $('<div/>').text(value).html();
}

function bytesToSize(bytes, precision) {
    if (!bytes) {
        return '0';
    }

    var s_b = 'B';
    var s_kb = 'KB';
    var s_mb = 'MB';
    var s_gb = 'GB';
    var s_tb = 'TB';

    if (lang === 'fr') {
        s_b = 'O';
        s_kb = 'Ko';
        s_mb = 'Mo';
        s_gb = 'Go';
        s_tb = 'To';
    }

    var kilobyte = 1024;
    var megabyte = kilobyte * 1024;
    var gigabyte = megabyte * 1024;
    var terabyte = gigabyte * 1024;
    if (bytes > 1024 * 1024 * 1024) {
        precision = 2;
    }
    else if (bytes > 1024 * 1024) {
        precision = 1;
    }
    if ((bytes >= 0) && (bytes < kilobyte)) {
        return parseInt(bytes) + ' ' + s_b;
    }
    else if ((bytes >= kilobyte) && (bytes < megabyte)) {
        return (bytes / kilobyte).toFixed(precision) + ' ' + s_kb;
    }
    else if ((bytes >= megabyte) && (bytes < gigabyte)) {
        return (bytes / megabyte).toFixed(precision) + ' ' + s_mb;
    }
    else if ((bytes >= gigabyte) && (bytes < terabyte)) {
        return (bytes / gigabyte).toFixed(precision) + ' ' + s_gb;
    }
    else if (bytes >= terabyte) {
        return (bytes / terabyte).toFixed(precision) + ' ' + s_tb;
    }
    else {
        return parseInt(bytes) + ' ' + s_b;
    }
}

function checkPassword(strPassword) {
    var m_strUpperCase = "ABCDEFGHIJKLMNOPQRSTUVWXYZ";
    var m_strLowerCase = "abcdefghijklmnopqrstuvwxyz";
    var m_strNumber = "0123456789";
    var m_strCharacters = "!@#$%^&*?_~";
    var nScore = 0;
    nScore += countDif(strPassword) * 2;
    var extra = countDif(strPassword) * strPassword.length / 3;
    if (extra > 25) {
        extra = 25;
    }
    nScore += extra;
    var nUpperCount = countContain(strPassword, m_strUpperCase);
    var nLowerCount = countContain(strPassword, m_strLowerCase);
    var nLowerUpperCount = nUpperCount + nLowerCount;
    if (nUpperCount === 0 && nLowerCount !== 0) {
        nScore += 10;
    }
    else if (nUpperCount !== 0 && nLowerCount !== 0) {
        nScore += 10;
    }
    var nNumberCount = countContain(strPassword, m_strNumber);
    if (nNumberCount === 1) {
        nScore += 10;
    }
    if (nNumberCount >= 3) {
        nScore += 15;
    }
    var nCharacterCount = countContain(strPassword, m_strCharacters);
    if (nCharacterCount === 1) {
        nScore += 10;
    }
    if (nCharacterCount > 1) {
        nScore += 10;
    }
    if (nNumberCount !== 0 && nLowerUpperCount !== 0) {
        nScore += 2;
    }
    if (nNumberCount !== 0 && nLowerUpperCount !== 0 && nCharacterCount !== 0) {
        nScore += 3;
    }
    if (nNumberCount !== 0 && nUpperCount !== 0 && nLowerCount !== 0 && nCharacterCount !== 0) {
        nScore += 5;
    }
    return nScore;
}

function showNonActivatedAccountDialog(log) {
    if (log) {
        megaAnalytics.log("pro", "showNonActivatedAccountDialog");
    }

    var $dialog = $('.top-warning-popup');
    $dialog.addClass('not-activated');
    $('.warning-green-icon', $dialog).remove();
    $('.fm-notifications-bottom', $dialog).hide();
    $('.warning-popup-body', $dialog)
        .unbind('click')
        .empty()
        .append($("<div class='warning-gray-icon mailbox-icon'></div>"))
        .append(l[5847]); //TODO: l[]
}

/**
 * Shows a dialog with a message that the user is over quota
 */
function showOverQuotaDialog() {

    // Show the dialog
    var $dialog = $('.top-warning-popup');
    $dialog.addClass('active');

    // Unhide the warning icon and show the button
    $('.warning-popup-icon').removeClass('hidden');
    $('.fm-notifications-bottom', $dialog).show();

    // Add a click event on the warning icon to hide and show the dialog
    $('.warning-icon-area').unbind('click');
    $('.warning-icon-area').click(function() {
        if ($dialog.hasClass('active')) {
            $dialog.removeClass('active');
        }
        else {
            $dialog.addClass('active');
        }
    });

    // Change contents of dialog text
    $('.warning-green-icon', $dialog).remove();
    $('.warning-popup-body', $dialog).unbind('click').html(
        '<div class="warning-header">' + l[1010] + '</div>' + l[5929]
        + "<p>" + l[5931].replace("[A]", "<a href='#fm/account' style='text-decoration: underline'>").replace("[/A]", "</a>") + "</p>"
    );

    // Set button text to 'Upgrade Account'
    $('.warning-button span').text(l[5549]);

    // Redirect to Pro signup page on button click
    $('.warning-button').click(function() {
        document.location.hash = 'pro';
    });
}

function countDif(strPassword) {
    var chararr = [];
    var nCount = 0;
    for (i = 0; i < strPassword.length; i++) {
        if (!chararr[strPassword.charAt(i)]) {
            chararr[strPassword.charAt(i)] = true;
            nCount++;
        }
    }
    return nCount;
}

function countContain(strPassword, strCheck) {
    var nCount = 0;
    for (i = 0; i < strPassword.length; i++) {
        if (strCheck.indexOf(strPassword.charAt(i)) > -1) {
            nCount++;
        }
    }
    return nCount;
}

function logincheckboxCheck(ch_id) {
    var ch_div = ch_id + "_div";
    if (document.getElementById(ch_id).checked) {
        document.getElementById(ch_div).className = "checkboxOn";
    }
    else {
        document.getElementById(ch_div).className = "checkboxOff";
    }
}

function makeid(len) {
    var text = "";
    var possible = "ABCDEFGHIJKLMNOPQRSTUVWXYZabcdefghijklmnopqrstuvwxyz0123456789";
    for (var i = 0; i < len; i++) {
        text += possible.charAt(Math.floor(Math.random() * possible.length));
    }
    return text;
}

function checkMail(email) {
    email = email.replace('+', '', 'g');
    var filter = /^([a-zA-Z0-9_\.\-])+\@(([a-zA-Z0-9\-])+\.)+([a-zA-Z0-9]{2,4})+$/;
    if (filter.test(email)) {
        return false;
    }
    else {
        return true;
    }
}

/**
 * Helper function for creating alias of a method w/ specific context
 *
 * @param context
 * @param fn
 * @returns {aliasClosure}
 */
function funcAlias(context, fn) {
    return function aliasClosure() {
        return fn.apply(context, arguments);
    };
}

/**
 * Adds on, bind, unbind, one and trigger methods to a specific class's prototype.
 *
 * @param kls class on which prototype this method should add the on, bind, unbind, etc methods
 */
function makeObservable(kls) {
    var aliases = ['on', 'bind', 'unbind', 'one', 'trigger', 'rebind'];

    $.each(aliases, function(k, v) {
        if (kls.prototype) {
            kls.prototype[v] = function() {
                return $(this)[v].apply($(this), toArray(arguments));
            }
        }
        else {
            kls[v] = function() {
                return $(this)[v].apply($(this), toArray(arguments));
            }
        }
    });
}

/**
 * Instantiates an enum-like list on the provided target object
 */
function makeEnum(aEnum, aPrefix, aTarget) {
    aTarget = aTarget || {};

    var len = aEnum.length;
    while (len--) {
        Object.defineProperty(aTarget,
            (aPrefix || '') + String(aEnum[len]).toUpperCase(), {
                value: 1 << len,
                enumerable: true
            });
    }
    return aTarget;
}

/**
 * Adds simple .setMeta and .getMeta functions, which can be used to store some meta information on the fly.
 * Also triggers `onMetaChange` events (only if the `kls` have a `trigger` method !)
 *
 * @param kls {Class} on which prototype's this method should add the setMeta and getMeta
 */
function makeMetaAware(kls) {
    /**
     * Store meta data
     *
     * @param prefix string
     * @param namespace string
     * @param k string
     * @param val {*}
     */
    kls.prototype.setMeta = function(prefix, namespace, k, val) {
        var self = this;

        if (self["_" + prefix] === undefined) {
            self["_" + prefix] = {};
        }
        if (self["_" + prefix][namespace] === undefined) {
            self["_" + prefix][namespace] = {};
        }
        self["_" + prefix][namespace][k] = val;

        if (self.trigger) {
            self.trigger("onMetaChange", prefix, namespace, k, val);
        }
    };

    /**
     * Clear/delete meta data
     *
     * @param prefix string  optional
     * @param [namespace] string  optional
     * @param [k] string optional
     */
    kls.prototype.clearMeta = function(prefix, namespace, k) {
        var self = this;

        if (prefix && !namespace && !k) {
            delete self["_" + prefix];
        }
        else if (prefix && namespace && !k) {
            delete self["_" + prefix][namespace];
        }
        else if (prefix && namespace && k) {
            delete self["_" + prefix][namespace][k];
        }

        if (self.trigger) {
            self.trigger("onMetaChange", prefix, namespace, k);
        }
    };

    /**
     * Retrieve meta data
     *
     * @param prefix {string}
     * @param namespace {string} optional
     * @param k {string} optional
     * @param default_value {*} optional
     * @returns {*}
     */
    kls.prototype.getMeta = function(prefix, namespace, k, default_value) {
        var self = this;

        namespace = namespace || undefined; /* optional */
        k = k || undefined; /* optional */
        default_value = default_value || undefined; /* optional */

        // support for calling only with 2 args.
        if (k === undefined) {
            if (self["_" + prefix] === undefined) {
                return default_value;
            }
            else {
                return self["_" + prefix][namespace] || default_value;
            }
        }
        else {
            // all args

            if (self["_" + prefix] === undefined) {
                return default_value;
            }
            else if (self["_" + prefix][namespace] === undefined) {
                return default_value;
            }
            else {
                return self["_" + prefix][namespace][k] || default_value;
            }
        }
    };
}

/**
 * Simple method for generating unique event name with a .suffix that is a hash of the passed 3-n arguments
 * Main purpose is to be used with jQuery.bind and jQuery.unbind.
 *
 * @param eventName {string} event name
 * @param name {string} name of the handler (e.g. .suffix)
 * @returns {string} e.g. $eventName.$name_$ShortHashOfTheAdditionalArguments
 */
function generateEventSuffixFromArguments(eventName, name) {
    var args = Array.prototype.splice.call(arguments, 2);
    var result = "";
    $.each(args, function(k, v) {
        result += v;
    });

    return eventName + "." + name + "_" + ("" + fastHashFunction(result)).replace("-", "_");
}

/**
 * This is a placeholder, which will be used anywhere in our code where we need a simple and FAST hash function.
 * Later on, we can change the implementation (to use md5 or murmur) by just changing the function body of this
 * function.
 * @param {String}
 */
function fastHashFunction(val) {
    return MurmurHash3(val, 0x4ef5391a).toString();
}

/**
 * @see http://stackoverflow.com/q/7616461/940217
 * @return {number}
 */
function simpleStringHashCode(str) {
    assert(str, "Missing str passed to simpleStringHashCode");

    if (Array.prototype.reduce) {
        return str.split("").reduce(function(a, b) {
            a = ((a << 5) - a) + b.charCodeAt(0);
            return a & a
        }, 0);
    }
    var hash = 0;
    if (str.length === 0) {
        return hash;
    }
    for (var i = 0; i < str.length; i++) {
        var character = str.charCodeAt(i);
        hash = ((hash << 5) - hash) + character;
        hash = hash & hash; // Convert to 32bit integer
    }
    return hash;
}

/**
 * Creates a promise, which will fail if the validateFunction() don't return true in a timely manner (e.g. < timeout).
 *
 * @param validateFunction {Function}
 * @param tick {int}
 * @param timeout {int}
 * @param [resolveRejectArgs] {(Array|*)} args that will be used to call back .resolve/.reject
 * @param [waitForPromise] {(MegaPromise|$.Deferred)} Before starting the timer, we will wait for this promise to be rej/res first.
 * @returns {Deferred}
 */
function createTimeoutPromise(validateFunction, tick, timeout,
                              resolveRejectArgs, waitForPromise) {
    var $promise = new MegaPromise();
    resolveRejectArgs = resolveRejectArgs || [];
    if (!$.isArray(resolveRejectArgs)) {
        resolveRejectArgs = [resolveRejectArgs]
    }

    $promise.verify = function() {
        if (validateFunction()) {
            if (window.d) {
                console.debug("Resolving timeout promise",
                    timeout, "ms", "at", (new Date()),
                    validateFunction, resolveRejectArgs);
            }
            $promise.resolve.apply($promise, resolveRejectArgs);
        }
    };

    var startTimerChecks = function() {
        var tickInterval = setInterval(function() {
            $promise.verify();
        }, tick);

        var timeoutTimer = setTimeout(function() {
            if (validateFunction()) {
                if (window.d) {
                    console.debug("Resolving timeout promise",
                        timeout, "ms", "at", (new Date()),
                        validateFunction, resolveRejectArgs);
                }
                $promise.resolve.apply($promise, resolveRejectArgs);
            }
            else {
                console.error("Timed out after waiting",
                    timeout, "ms", "at", (new Date()),
                    validateFunction, resolveRejectArgs);
                $promise.reject.apply($promise, resolveRejectArgs);
            }
        }, timeout);

        // stop any running timers and timeouts
        $promise.always(function() {
            clearInterval(tickInterval);
            clearTimeout(timeoutTimer);
        });

        $promise.verify();
    };

    if (!waitForPromise || !waitForPromise.done) {
        startTimerChecks();
    }
    else {
        waitForPromise.always(function() {
            startTimerChecks();
        });
    }

    return $promise;
}

/**
 * Simple .toArray method to be used to convert `arguments` to a normal JavaScript Array
 *
 * @param val {Arguments}
 * @returns {Array}
 */
function toArray(val) {
    return Array.prototype.slice.call(val, val);
}

/**
 * Date.parse with progressive enhancement for ISO 8601 <https://github.com/csnover/js-iso8601>
 * (c) 2011 Colin Snover <http://zetafleet.com>
 * Released under MIT license.
 */
(function(Date, undefined) {
    var origParse = Date.parse,
        numericKeys = [1, 4, 5, 6, 7, 10, 11];
    Date.parse = function(date) {
        var timestamp, struct, minutesOffset = 0;

        // ES5 15.9.4.2 states that the string should attempt to be parsed as a Date Time String Format string
        // before falling back to any implementation-specific date parsing, so that's what we do, even if native
        // implementations could be faster
        //              1 YYYY                2 MM       3 DD           4 HH    5 mm       6 ss        7 msec        8 Z 9 +    10 tzHH    11 tzmm
        if ((struct = /^(\d{4}|[+\-]\d{6})(?:-(\d{2})(?:-(\d{2}))?)?(?:T(\d{2}):(\d{2})(?::(\d{2})(?:\.(\d{3}))?)?(?:(Z)|([+\-])(\d{2})(?::(\d{2}))?)?)?$/.exec(date))) {
            // avoid NaN timestamps caused by "undefined" values being passed to Date.UTC
            for (var i = 0, k; (k = numericKeys[i]); ++i) {
                struct[k] = +struct[k] || 0;
            }

            // allow undefined days and months
            struct[2] = (+struct[2] || 1) - 1;
            struct[3] = +struct[3] || 1;

            if (struct[8] !== 'Z' && struct[9] !== undefined) {
                minutesOffset = struct[10] * 60 + struct[11];

                if (struct[9] === '+') {
                    minutesOffset = 0 - minutesOffset;
                }
            }

            timestamp = Date.UTC(struct[1],
                    struct[2], struct[3], struct[4], struct[5] + minutesOffset, struct[6], struct[7]);
        }
        else {
            timestamp = origParse ? origParse(date) : NaN;
        }

        return timestamp;
    };
}(Date));

/**
 * @module assert
 *
 * Assertion helper module.
 *
 * @example
 * function lastElement(array) {
 *     assert(array.length > 0, "empty array in lastElement");
 *     return array[array.length - 1];
 * }
 */
/**
 * Assertion exception.
 * @param message
 *     Message for exception on failure.
 * @constructor
 */
function AssertionFailed(message) {
    this.message = message;
}
AssertionFailed.prototype = Object.create(Error.prototype);
AssertionFailed.prototype.name = 'AssertionFailed';

/**
 * Assert a given test condition.
 *
 * Throws an AssertionFailed exception with the given `message` on failure.
 *
 * @param test
 *     Test statement.
 * @param message
 *     Message for exception on failure.
 */
function assert(test, message) {
    if (!test) {
        if (MegaLogger && MegaLogger.rootLogger) {
            MegaLogger.rootLogger.error("assertion failed: ", message);
        }
        else if (window.d) {
            console.error(message);
        }

        if (localStorage.stopOnAssertFail) {
            debugger;
        }

        throw new AssertionFailed(message);
    }
}

/**
 * Pad/prepend `val` with "0" (zeros) until the length is === `length`
 *
 * @param val {String} value to add "0" to
 * @param len {Number} expected length
 * @returns {String}
 */
function addZeroIfLenLessThen(val, len) {
    if (val.toString().length < len) {
        for (var i = val.toString().length; i < len; i++) {
            val = "0" + val;
        }
    }
    return val;
}

function NOW() {
    return Date.now();
}

/**
 *  Global function to help debugging
 */
function DEBUG2() {
    if (typeof(d) !== "undefined" && d) {
        console.warn.apply(console, arguments)
    }
}

function ERRDEBUG() {
    if (typeof(d) !== "undefined" && d) {
        console.error.apply(console, arguments)
    }
}

function DEBUG() {
    if (typeof(d) !== "undefined" && d) {
        (console.debug || console.log).apply(console, arguments)
    }
}

function ASSERT(what, msg, udata) {
    if (!what) {
        var af = new Error('failed assertion; ' + msg);
        if (udata) {
            af.udata = udata;
        }
        Soon(function() {
            throw af;
        });
        if (console.assert) {
            console.assert(what, msg);
        }
        else {
            console.error('FAILED ASSERTION', msg);
        }
    }
    return !!what;
}

function srvlog(msg, data, silent) {
    if (data && !(data instanceof Error)) {
        data = {
            udata: data
        };
    }
    if (!silent && d) {
        console.error(msg);
    }
    if (!d || onBetaW) {
        window.onerror(msg, '', data ? 1 : -1, 0, data || null);
    }
}

function oDestroy(obj) {
    if (window.d) {
        ASSERT(Object.isFrozen(obj) === false, 'Object already frozen...');
    }

    Object.keys(obj).forEach(function(memb) {
        if (obj.hasOwnProperty(memb)) {
            delete obj[memb];
        }
    });
    Object.defineProperty(obj, ":$:frozen:", {
        value: String(new Date()),
        writable: false
    });

    if (window.d) {
        Object.freeze(obj);
    }
}

function oIsFrozen(obj) {
    return obj && typeof obj === 'object' && obj.hasOwnProperty(":$:frozen:");
}

/**
 *  Return a default callback for error handlign
 */
function dlError(text) {
    return function(e) {
        console.log(text + ' ' + e);
        alert(text + ' ' + e);
    };
}

/**
 *  Remove an element from an *array*
 */
function removeValue(array, value, can_fail) {
    var idx = array.indexOf(value);
    ASSERT(can_fail || idx !== -1, 'Unable to Remove Value ' + value);
    if (idx !== -1) {
        array.splice(idx, 1);
    }
    return idx !== -1;
}

function setTransferStatus(dl, status, ethrow, lock) {
    var id = dl && DownloadManager.GetGID(dl);
    var text = '' + status;
    if (text.length > 44) {
        text = text.substr(0, 42) + '...';
    }
    $('.transfer-table #' + id + ' td:eq(6)').text(text);
    if (lock) {
        $('.transfer-table #' + id).attr('id', 'LOCKed_' + id);
    }
    if (d) {
        console.error(status);
    }
    if (ethrow) {
        throw status;
    }
}

function dlFatalError(dl, error, ethrow) {
    var m = 'This issue should be resolved ';
    if (navigator.webkitGetUserMedia) {
        m += 'exiting from Incognito mode.';
    }
    else if (navigator.msSaveOrOpenBlob) {
        Later(browserDialog);
        m = l[1933];
    }
    else if (dlMethod === FlashIO) {
        Later(browserDialog);
        m = l[1308];
    }
    else {
        Later(firefoxDialog);
        // m += 'installing our extension.'
        m = l[1932];
    }
    msgDialog('warninga', l[1676], m, error);
    setTransferStatus(dl, error, ethrow, true);
    DownloadManager.abort(dl);
}

/**
 * Original: http://stackoverflow.com/questions/7317299/regex-matching-list-of-emoticons-of-various-type
 *
 * @param text
 * @returns {XML|string|void}
 * @constructor
 */
function RegExpEscape(text) {
    return text.replace(/[-[\]{}()*+?.,\\^$|#\s]/g, "\\$&");
}

function unixtimeToTimeString(timestamp) {
    var date = new Date(timestamp * 1000);
    return addZeroIfLenLessThen(date.getHours(), 2)
        + ":" + addZeroIfLenLessThen(date.getMinutes(), 2)
        + "." + addZeroIfLenLessThen(date.getSeconds(), 2)
}

/**
 * Used in the callLoggerWrapper to generate dynamic colors depending on the textPrefix
 *
 * copyrights: http://stackoverflow.com/questions/9600295/automatically-change-text-color-to-assure-readability
 *
 * @param hexTripletColor
 * @returns {*}
 */
function invertColor(hexTripletColor) {
    var color = hexTripletColor;
    color = color.substring(1);           // remove #
    color = parseInt(color, 16);          // convert to integer
    color = 0xFFFFFF ^ color;             // invert three bytes
    color = color.toString(16);           // convert to hex
    color = ("000000" + color).slice(-6); // pad with leading zeros
    color = "#" + color;                  // prepend #
    return color;
}

/**
 * Simple wrapper function that will log all calls of `fnName`.
 * This function is intended to be used for dev/debugging/testing purposes only.
 *
 * @param ctx
 * @param fnName
 * @param loggerFn
 */
function callLoggerWrapper(ctx, fnName, loggerFn, textPrefix, parentLogger) {
    if (!window.d) {
        return;
    }

    var origFn = ctx[fnName];
    textPrefix = textPrefix || "missing-prefix";

    var logger = MegaLogger.getLogger(textPrefix + "[" + fnName + "]", {}, parentLogger);
    var logFnName = loggerFn === console.error ? "error" : "debug";

    if (ctx[fnName].haveCallLogger) { // recursion
        return;
    }
    ctx[fnName] = function() {
        //loggerFn.apply(console, [prefix1, prefix2, "Called: ", fnName, toArray(arguments)]);
        logger[logFnName].apply(logger, ["(calling) arguments: "].concat(toArray(arguments)));

        var res = origFn.apply(this, toArray(arguments));
        //loggerFn.apply(console, [prefix1, prefix2, "Got result: ", fnName, toArray(arguments), res]);
        logger[logFnName].apply(logger, ["(end call) arguments: "].concat(toArray(arguments)).concat(["returned: ", res]));

        return res;
    };
    ctx[fnName].haveCallLogger = true; // recursion
}

/**
 * Simple Object instance call log helper
 * This function is intended to be used for dev/debugging/testing purposes only.
 *
 *
 * WARNING: This function will create tons of references in the window.callLoggerObjects & also may flood your console.
 *
 * @param ctx
 * @param [loggerFn] {Function}
 * @param [recursive] {boolean}
 */
function logAllCallsOnObject(ctx, loggerFn, recursive, textPrefix, parentLogger) {
    if (!window.d) {
        return;
    }
    loggerFn = loggerFn || console.debug;

    if (typeof(parentLogger) === "undefined") {
        var logger = new MegaLogger(textPrefix);
    }
    if (!window.callLoggerObjects) {
        window.callLoggerObjects = [];
    }

    $.each(ctx, function(k, v) {
        if (typeof(v) === "function") {
            callLoggerWrapper(ctx, k, loggerFn, textPrefix, parentLogger);
        }
        else if (typeof(v) === "object"
                && !$.isArray(v) && v !== null && recursive && !$.inArray(window.callLoggerObjects)) {
            window.callLoggerObjects.push(v);
            logAllCallsOnObject(v, loggerFn, recursive, textPrefix + ":" + k, parentLogger);
        }
    });
}

function array_unique(arr) {
    return $.grep(arr, function(v, k) {
        return $.inArray(v, arr) === k;
    });
}

function array_random(arr) {
    return arr[rand(arr.length)];
}

/**
 * Simple method that will convert Mega user ids to base32 strings (that should be used when doing XMPP auth)
 *
 * @param handle {string} mega user id
 * @returns {string} base32 formatted user id to be used when doing xmpp auth
 */
function megaUserIdEncodeForXmpp(handle) {
    var s = base64urldecode(handle);
    return base32.encode(s);
}

/**
 * Simple method that will convert base32 strings -> Mega user ids
 *
 * @param handle {string} mega user id
 * @returns {string} base32 formatted user id to be used when doing xmpp auth
 */
function megaJidToUserId(jid) {
    var s = base32.decode(jid.split("@")[0]);
    return base64urlencode(s).replace(/=/g, "");
}

/**
 * Implementation of a string encryption/decryption.
 */
var stringcrypt = (function() {
    "use strict";

    /**
     * @description
     * Implementation of a string encryption/decryption.</p>
     */
    var ns = {};

    /**
     * Encrypts clear text data to an authenticated ciphertext, armoured with
     * encryption mode indicator and IV.
     *
     * @param plain {string}
     *     Plain data block as (unicode) string.
     * @param key {string}
     *     Encryption key as byte string.
     * @returns {string}
     *     Encrypted data block as byte string, incorporating mode, nonce and MAC.
     */
    ns.stringEncrypter = function(plain, key) {
        var mode = tlvstore.BLOCK_ENCRYPTION_SCHEME.AES_GCM_12_16;
        var plainBytes = unescape(encodeURIComponent(plain));
        var cipher = tlvstore.blockEncrypt(plainBytes, key, mode);
        return cipher;
    };

    /**
     * Decrypts an authenticated cipher text armoured with a mode indicator and IV
     * to clear text data.
     *
     * @param cipher {string}
     *     Encrypted data block as byte string, incorporating mode, nonce and MAC.
     * @param key {string}
     *     Encryption key as byte string.
     * @returns {string}
     *     Clear text as (unicode) string.
     */
    ns.stringDecrypter = function(cipher, key) {
        var plain = tlvstore.blockDecrypt(cipher, key);
        return decodeURIComponent(escape(plain));
    };

    /**
     * Generates a new AES-128 key.
     *
     * @returns {string}
     *     Symmetric key as byte string.
     */
    ns.newKey = function() {
        var keyBytes = new Uint8Array(16);
        asmCrypto.getRandomValues(keyBytes);
        return asmCrypto.bytes_to_string(keyBytes);
    };

    return ns;
})();

/**
 * JS Implementation of MurmurHash3 (r136) (as of May 20, 2011)
 *
 * @author <a href="mailto:gary.court.gmail.com">Gary Court</a>
 * @see http://github.com/garycourt/murmurhash-js
 * @author <a href="mailto:aappleby.gmail.com">Austin Appleby</a>
 * @see http://sites.google.com/site/murmurhash/
 *
 * @param {string} key ASCII only
 * @param {number} seed Positive integer only
 * @return {number} 32-bit positive integer hash
 */
function MurmurHash3(key, seed) {
    var remainder, bytes, h1, h1b, c1, c1b, c2, c2b, k1, i;

    remainder = key.length & 3; // key.length % 4
    bytes = key.length - remainder;
    h1 = seed || 0xe6546b64;
    c1 = 0xcc9e2d51;
    c2 = 0x1b873593;
    i = 0;

    while (i < bytes) {
        k1 =
            ((key.charCodeAt(i) & 0xff)) |
            ((key.charCodeAt(++i) & 0xff) << 8) |
            ((key.charCodeAt(++i) & 0xff) << 16) |
            ((key.charCodeAt(++i) & 0xff) << 24);
        ++i;

        k1 = ((((k1 & 0xffff) * c1) + ((((k1 >>> 16) * c1) & 0xffff) << 16))) & 0xffffffff;
        k1 = (k1 << 15) | (k1 >>> 17);
        k1 = ((((k1 & 0xffff) * c2) + ((((k1 >>> 16) * c2) & 0xffff) << 16))) & 0xffffffff;

        h1 ^= k1;
        h1 = (h1 << 13) | (h1 >>> 19);
        h1b = ((((h1 & 0xffff) * 5) + ((((h1 >>> 16) * 5) & 0xffff) << 16))) & 0xffffffff;
        h1 = (((h1b & 0xffff) + 0x6b64) + ((((h1b >>> 16) + 0xe654) & 0xffff) << 16));
    }

    k1 = 0;

    switch (remainder) {
        case 3:
            k1 ^= (key.charCodeAt(i + 2) & 0xff) << 16;
        case 2:
            k1 ^= (key.charCodeAt(i + 1) & 0xff) << 8;
        case 1:
            k1 ^= (key.charCodeAt(i) & 0xff);

            k1 = (((k1 & 0xffff) * c1) + ((((k1 >>> 16) * c1) & 0xffff) << 16)) & 0xffffffff;
            k1 = (k1 << 15) | (k1 >>> 17);
            k1 = (((k1 & 0xffff) * c2) + ((((k1 >>> 16) * c2) & 0xffff) << 16)) & 0xffffffff;
            h1 ^= k1;
    }

    h1 ^= key.length;

    h1 ^= h1 >>> 16;
    h1 = (((h1 & 0xffff) * 0x85ebca6b) + ((((h1 >>> 16) * 0x85ebca6b) & 0xffff) << 16)) & 0xffffffff;
    h1 ^= h1 >>> 13;
    h1 = ((((h1 & 0xffff) * 0xc2b2ae35) + ((((h1 >>> 16) * 0xc2b2ae35) & 0xffff) << 16))) & 0xffffffff;
    h1 ^= h1 >>> 16;

    return h1 >>> 0;
}

/**
 *  Create a pool of workers, it returns a Queue object
 *  so it can be called many times and it'd be throttled
 *  by the queue
 */
function CreateWorkers(url, message, size) {
    size = size || 4
    var worker = [],
        instances = [];

    function handler(id) {
        return function(e) {
            message(this.context, e, function(r) {
                worker[id].busy = false; /* release worker */
                instances[id](r);
            });
        }
    }

    function create(i) {
        var w;

        try {
            w = new Worker(url);
        }
        catch (e) {
            msgDialog('warninga', '' + url, '' + e, location.hostname);
            throw e;
        }

        w.id = i;
        w.busy = false;
        w.postMessage = w.webkitPostMessage || w.postMessage;
        w.onmessage = handler(i);
        return w;
    }

    for (var i = 0; i < size; i++) {
        worker.push(null);
    }

    return new MegaQueue(function(task, done) {
            for (var i = 0; i < size; i++) {
                if (worker[i] === null) {
                    worker[i] = create(i);
                }
                if (!worker[i].busy) {
                    break;
                }
            }
            worker[i].busy = true;
            instances[i] = done;
            $.each(task, function(e, t) {
                    if (e === 0) {
                        worker[i].context = t;
                    }
                    else if (t.constructor === Uint8Array && typeof MSBlobBuilder !== "function") {
                        worker[i].postMessage(t.buffer, [t.buffer]);
                    }
                    else {
                        worker[i].postMessage(t);
                    }
                });
        }, size, 'worker-' + url);
}

function mKeyDialog(ph, fl) {
    $('.new-download-buttons').addClass('hidden');
    $('.new-download-file-title').text(l[1199]);
    $('.new-download-file-icon').addClass(fileIcon({
        name: 'unknown.unknown'
    }));
    $('.fm-dialog.dlkey-dialog').removeClass('hidden');
    $('.fm-dialog-overlay').removeClass('hidden');
    $('body').addClass('overlayed');
    $('.fm-dialog.dlkey-dialog input').rebind('focus', function(e) {
        if ($(this).val() === l[1028]) {
            $(this).val('');
        }
    });
    $('.fm-dialog.dlkey-dialog input').rebind('blur', function(e) {
        if ($(this).val() === '') {
            $(this).val(l[1028]);
        }
    });
    $('.fm-dialog.dlkey-dialog input').rebind('keydown', function(e) {
        $('.fm-dialog.dlkey-dialog .fm-dialog-new-folder-button').addClass('active');
        if (e.keyCode === 13) {
            $('.fm-dialog.dlkey-dialog .fm-dialog-new-folder-button').click();
        }
    });
    $('.fm-dialog.dlkey-dialog .fm-dialog-new-folder-button').rebind('click', function(e) {
        var key = $('.fm-dialog.dlkey-dialog input').val();

        if (key && key !== l[1028]) {
            $('.fm-dialog.dlkey-dialog').addClass('hidden');
            $('.fm-dialog-overlay').addClass('hidden');
            document.location.hash = (fl ? '#F!' : '#!') + ph + '!' + key;
        }
    });
    $('.fm-dialog.dlkey-dialog .fm-dialog-close').rebind('click', function(e) {
        $('.fm-dialog.dlkey-dialog').addClass('hidden');
        $('.fm-dialog-overlay').addClass('hidden');
    });
}

function dcTracer(ctr) {
    var name = ctr.name,
        proto = ctr.prototype;
    for (var fn in proto) {
        if (proto.hasOwnProperty(fn) && typeof proto[fn] === 'function') {
            console.log('Tracing ' + name + '.' + fn);
            proto[fn] = (function(fn, fc) {
                fc.dbg = function() {
                    try {
                        console.log('Entering ' + name + '.' + fn,
                            this, '~####~', Array.prototype.slice.call(arguments));
                        var r = fc.apply(this, arguments);
                        console.log('Leaving ' + name + '.' + fn, r);
                        return r;
                    }
                    catch (e) {
                        console.error(e);
                    }
                };
                return fc.dbg;
            })(fn, proto[fn]);
        }
    }
}

function mSpawnWorker(url, nw) {
    if (!(this instanceof mSpawnWorker)) {
        return new mSpawnWorker(url, nw);
    }

    this.jid = 1;
    this.jobs = {};
    this.nworkers = nw = nw || 4;
    this.wrk = new Array(nw);
    this.token = mRandomToken('mSpawnWorker.' + url.split(".")[0]);

    while (nw--) {
        if (!(this.wrk[nw] = this.add(url))) {
            throw new Error(this.token.split("$")[0] + ' Setup Error');
        }
    }
}
mSpawnWorker.prototype = {
    process: function mSW_Process(data, callback, onerror) {
        if (!Array.isArray(data)) {
            var err = new Error("'data' must be an array");
            if (onerror) {
                return onerror(err);
            }
            throw err;
        }
        if (this.unreliably) {
            return onerror(0xBADF);
        }
        var nw = this.nworkers,
            l = Math.ceil(data.length / nw);
        var id = mRandomToken("mSWJobID" + this.jid++),
            idx = 0;
        var job = {
            done: 0,
            data: [],
            callback: callback
        };

        while (nw--) {
            job.data.push(data.slice(idx, idx += l));
        }
        if (onerror) {
            job.onerror = onerror;
        }
        this.jobs[id] = job;
        this.postNext();
    },
    postNext: function mSW_PostNext() {
        if (this.busy()) {
            return;
        }
        for (var id in this.jobs) {
            var nw = this.nworkers;
            var job = this.jobs[id],
                data;

            while (nw--) {
                if (!this.wrk[nw].working) {
                    data = job.data.shift();
                    if (data) {
                        this.wrk[nw].working = !0;
                        this.wrk[nw].postMessage({
                            data: data,
                            debug: !!window.d,
                            u_sharekeys: u_sharekeys,
                            u_privk: u_privk,
                            u_handle: u_handle,
                            u_k: u_k,
                            jid: id
                        });

                        if (d && job.data.length === this.nworkers - 1) {
                            console.time(id);
                        }
                    }
                }
            }
        }
    },
    busy: function() {
        var nw = this.nworkers;
        while (nw-- && this.wrk[nw].working);
        return nw === -1;
    },
    add: function mSW_Add(url) {
        var self = this,
            wrk;

        try {
            wrk = new Worker(url);
        }
        catch (e) {
            console.error(e);
            if (!window[this.token]) {
                window[this.token] = true;
                msgDialog('warninga', l[16], "Unable to launch " + url + " worker.", e);
            }
            return false;
        }

        wrk.onerror = function mSW_OnError(err) {
            console.error(err);
            if (!(self && self.wrk)) {
                return;
            }
            Soon(function() {
                throw err.message || err;
            });
            self.unreliably = true;
            var nw = self.nworkers;
            while (nw--) {
                if (self.wrk[nw]) {
                    self.wrk[nw].terminate();
                }
            }
            for (var id in self.jobs) {
                var job = self.jobs[id];
                if (job.onerror) {
                    job.onerror(err);
                }
            }
            if (!window[self.token]) {
                window[self.token] = true;
                if (err.filename) {
                    msgDialog('warninga',
                        "Worker Exception: " + url, err.message, err.filename + ":" + err.lineno);
                }
            }
            delete self.wrk;
            delete self.jobs;
            self = undefined;
        };

        wrk.onmessage = function mSW_OnMessage(ev) {
            if (ev.data[0] === 'console') {
                if (d) {
                    var args = ev.data[1];
                    args.unshift(self.token);
                    console.log.apply(console, args);
                }
                return;
            }
            if (d) {
                console.log(self.token, ev.data);
            }

            wrk.working = false;
            if (!self.done(ev.data)) {
                this.onerror(0xBADF);
            }
        };

        if (d) {
            console.log(this.token, 'Starting...');
        }

        wrk.postMessage = wrk.postMessage || wrk.webkitPostMessage;

        return wrk;
    },
    done: function mSW_Done(reply) {
        var job = this.jobs[reply.jid];
        if (!ASSERT(job, 'Invalid worker reply.')) {
            return false;
        }

        if (!job.result) {
            job.result = reply.result;
        }
        else {
            $.extend(job.result, reply.result);
        }

        if (reply.newmissingkeys) {
            job.newmissingkeys = newmissingkeys = true;
            $.extend(missingkeys, reply.missingkeys);
        }
        if (reply.rsa2aes) {
            $.extend(rsa2aes, reply.rsa2aes);
        }
        if (reply.u_sharekeys) {
            $.extend(u_sharekeys, reply.u_sharekeys);
        }
        if (reply.rsasharekeys) {
            $.extend(rsasharekeys, reply.rsasharekeys);
        }

        Soon(this.postNext.bind(this));
        if (++job.done === this.nworkers) {
            if (d) {
                console.timeEnd(reply.jid);
            }

            delete this.jobs[reply.jid];
            job.callback(job.result, job);
        }

        return true;
    }
};

function mRandomToken(pfx) {
    return (pfx || '!') + '$' + (Math.random() * Date.now()).toString(36);
}

function str_mtrunc(str, len) {
    if (!len) {
        len = 35;
    }
    if (len > (str || '').length) {
        return str;
    }
    var p1 = Math.ceil(0.60 * len),
        p2 = Math.ceil(0.30 * len);
    return str.substr(0, p1) + '\u2026' + str.substr(-p2);
}

function setupTransferAnalysis() {
    if ($.mTransferAnalysis) {
        return;
    }

    var prev = {},
        tlen = {},
        time = {},
        chunks = {};
    $.mTransferAnalysis = setInterval(function() {
        if (uldl_hold) {
            prev = {};
        }
        else if ($.transferprogress) {
            var tp = $.transferprogress;

            for (var i in tp) {
                if (!GlobalProgress[i] || GlobalProgress[i].paused || tp[i][0] === tp[i][1]
                        || (i[0] === 'u' ? ulQueue : dlQueue).isPaused()) {
                    delete prev[i];
                }
                else if (prev[i] && prev[i] === tp[i][0]) {
                    var p = tp[i],
                        t = i[0] === 'u' ? 'Upload' : 'Download',
                        r = '',
                        data = [];
                    var s = GlobalProgress[i].speed,
                        w = GlobalProgress[i].working || [];
                    var c = p[0] + '/' + p[1] + '-' + Math.floor(p[0] / p[1] * 100) + '%';
                    var u = w.map(function(c) {
                        var x = c.xhr || {};
                        return ['' + c, x.__failed, x.__timeout,
                            !!x.listener, x.__id, x.readyState > 1 && x.status];
                    });

                    if (d) {
                        console.warn(i + ' might be stuck, checking...', c, w.length, u);
                    }

                    if (w.length) {
                        var j = w.length;
                        while (j--) {
                            /**
                             * if there's a timer, no need to call on_error ourselves
                             * since the chunk will get restarted there by the xhr
                             */
                            var stuck = w[j].xhr && !w[j].xhr.__timeout;
                            if (stuck) {
                                var chunk_id = '' + w[j],
                                    n = u[j];

                                if (w[j].dl && w[j].dl.lasterror) {
                                    r = '[DLERR' + w[j].dl.lasterror + ']';
                                }
                                else if (w[j].srverr) {
                                    r = '[SRVERR' + (w[j].srverr - 1) + ']';
                                }

                                try {
                                    w[j].on_error(0, {}, 'Stuck');
                                }
                                catch (e) {
                                    n.push(e.message);
                                }

                                if (!chunks[chunk_id]) {
                                    chunks[chunk_id] = 1;
                                    data.push(n);
                                }
                            }
                        }

                        if (!data.length && (Date.now() - time[i]) > (mXHRTimeoutMS * 3.1)) {
                            r = s ? '[TIMEOUT]' : '[ETHERR]';
                            data = ['Chunks are taking too long to complete... ', u];
                        }
                    }
                    else {
                        r = '[!]';
                        data = 'GlobalProgress.' + i + ' exists with no working chunks.';
                    }

                    if (data.length) {
                        var udata = {
                            i: i,
                            p: c,
                            d: data,
                            j: [prev, tlen],
                            s: s
                        };
                        if (i[0] === 'z') {
                            t = 'zip' + t;
                        }
                        console.error(t + ' stuck. ' + r, i, udata);
                        if (!d) {
                            srvlog(t + ' Stuck. ' + r, udata);
                        }
                    }
                    delete prev[i];
                }
                else {
                    time[i] = Date.now();
                    tlen[i] = Math.max(tlen[i] || 0, tp[i][0]);
                    prev[i] = tp[i][0];
                }
            }
        }
    }, mXHRTimeoutMS * 1.2);
}

function percent_megatitle() {
    var dl_r = 0,
        dl_t = 0,
        ul_r = 0,
        ul_t = 0,
        tp = $.transferprogress || {},
        dl_s = 0,
        ul_s = 0,
        zips = {}

    for (var i in dl_queue) {
        var q = dl_queue[i],
            t = tp[q.zipid ? 'zip_' + q.zipid : 'dl_' + q.id];

        if (t) {
            dl_r += t[0];
            dl_t += t[1];
            if (!q.zipid || !zips[q.zipid]) {
                if (q.zipid) {
                    zips[q.zipid] = 1;
                }
                dl_s += t[2];
            }
        }
        else {
            dl_t += q.size || 0;
        }
    }

    for (var i in ul_queue) {
        var t = tp['ul_' + ul_queue[i].id]

        if (t) {
            ul_r += t[0];
            ul_t += t[1];
            ul_s += t[2];
        }
        else {
            ul_t += ul_queue[i].size || 0;
        }
    }
    if (dl_t) {
        dl_t += tp['dlc'] || 0;
        dl_r += tp['dlc'] || 0
    }
    if (ul_t) {
        ul_t += tp['ulc'] || 0;
        ul_r += tp['ulc'] || 0
    }

    var x_ul = Math.floor(ul_r / ul_t * 100) || 0,
        x_dl = Math.floor(dl_r / dl_t * 100) || 0

    if (dl_t && ul_t) {
        t = ' \u2191 ' + x_dl + '% \u2193 ' + x_ul + '%';
    }
    else if (dl_t) {
        t = ' ' + x_dl + '%';
    }
    else if (ul_t) {
        t = ' ' + x_ul + '%';
    }
    else {
        t = '';
        $.transferprogress = {};
    }

    if (dl_s > 0) {
        $('.tranfer-download-indicator')
            .text(bytesToSize(dl_s, 1) + "/s")
            .addClass('active');
        $('.transfer-panel-title').addClass('active');
    }
    else {
        $('.tranfer-download-indicator').removeClass('active');
        $('.transfer-panel-title').removeClass('active');
    }

    if (ul_s > 0) {
        $('.tranfer-upload-indicator')
            .text(bytesToSize(ul_s, 1) + "/s")
            .addClass('active');
        $('.transfer-panel-title').addClass('active');
    }
    else {
        $('.tranfer-upload-indicator').removeClass('active');
        $('.transfer-panel-title').removeClass('active');
    }

    $('.file-transfer-icon')
        .attr('class',
            'file-transfer-icon download-percents-' + x_dl + ' upload-percents-' + x_ul
        );

    megatitle(t);
}

function hostname(url) {
    if (d) {
        ASSERT(url && /^http/.test(url), 'Invalid URL passed to hostname() -> ' + url);
    }
    url = ('' + url).match(/https?:\/\/([^.]+)/);
    return url && url[1];
}

// Helper to manage time/sizes in a friendly way
String.prototype.seconds = function() {
    return parseInt(this) * 1000;
}

String.prototype.minutes = function() {
    return parseInt(this) * 1000 * 60;
}

// Quick hack for sane average speed readings
function bucketspeedometer(initialp) {
    return {
        interval: 200,
        num: 300,
        prevp: initialp,
        h: {},
        progress: function(p) {
            var now, min, oldest;
            var total;
            var t;

            now = NOW();
            now -= now % this.interval;

            this.h[now] = (this.h[now] || 0) + p - this.prevp;
            this.prevp = p;

            min = now - this.interval * this.num;

            oldest = now;
            total = 0;

            for (t in this.h) {
                if (t < min) {
                    delete this.h.bt;
                }
                else {
                    if (t < oldest) {
                        oldest = t;
                    }
                    total += this.h[t];
                }
            }

            if (now - oldest < 1000) {
                return 0;
            }

            p = 1000 * total / (now - oldest);

            // protect against negative returns due to repeated chunks etc.
            return p > 0 ? p : 0;
        }
    }
}

function moveCursortoToEnd(el) {
    if (typeof el.selectionStart === "number") {
        el.selectionStart = el.selectionEnd = el.value.length;
    }
    else if (typeof el.createTextRange !== "undefined") {
        el.focus();
        var range = el.createTextRange();
        range.collapse(false);
        range.select();
    }
}

String.prototype.replaceAll = function(_f, _r, _c) {
    var o = this.toString();
    var r = '';
    var s = o;
    var b = 0;
    var e = -1;
    if (_c) {
        _f = _f.toLowerCase();
        s = o.toLowerCase();
    }

    while ((e = s.indexOf(_f)) > -1) {
        r += o.substring(b, b + e) + _r;
        s = s.substring(e + _f.length, s.length);
        b += e + _f.length;
    }

    // Add Leftover
    if (s.length > 0) {
        r += o.substring(o.length - s.length, o.length);
    }

    // Return New String
    return r;
};

// Returns pixels position of element relative to document (top left corner)
function getHtmlElemPos(elem, n) {
    var xPos = 0;
    var yPos = 0;
    var sl, st, cl, ct;
    var pNode;
    while (elem) {
        pNode = elem.parentNode;
        sl = 0;
        st = 0;
        cl = 0;
        ct = 0;
        if (pNode && pNode.tagName && !/html|body/i.test(pNode.tagName)) {
            if (typeof n === 'undefined') // count this in, except for overflow huge menu
            {
                sl = elem.scrollLeft;
                st = elem.scrollTop;
            }
            cl = elem.clientLeft;
            ct = elem.clientTop;
            xPos += (elem.offsetLeft - sl + cl);
            yPos += (elem.offsetTop - st - ct);
        }
        elem = elem.offsetParent;
    }
    return {
        x: xPos,
        y: yPos
    };
}

function disableDescendantFolders(id, pref) {
    var folders = [];
    for (var i in M.c[id]) {
        if (M.d[i] && M.d[i].t === 1 && M.d[i].name) {
            folders.push(M.d[i]);
        }
    }
    for (var i in folders) {
        var sub = false;
        var fid = folders[i].h;

        for (var h in M.c[fid]) {
            if (M.d[h].t) {
                sub = true;
                break;
            }
        }
        $(pref + fid).addClass('disabled');
        if (sub) {
            this.disableDescendantFolders(fid, pref);
        }
    }

    return true;
}

function ucfirst(str) {
    //  discuss at: http://phpjs.org/functions/ucfirst/
    // original by: Kevin van Zonneveld (http://kevin.vanzonneveld.net)
    // bugfixed by: Onno Marsman
    // improved by: Brett Zamir (http://brett-zamir.me)
    //   example 1: ucfirst('kevin van zonneveld');
    //   returns 1: 'Kevin van zonneveld'

    str += '';
    var f = str.charAt(0)
        .toUpperCase();
    return f + str.substr(1);
}

function readLocalStorage(name, type, val) {
    var v;
    if (localStorage[name]) {
        var f = 'parse' + ucfirst(type);
        v = localStorage[name];

        if (typeof window[f] === "function") {
            v = window[f](v);
        }

        if (val && ((val.min && val.min > v) || (val.max && val.max < v))) {
            v = null;
        }
    }
    return v || (val && val.def);
}

function obj_values(obj) {
    var vals = [];

    Object.keys(obj).forEach(function(memb) {
        if (obj.hasOwnProperty(memb)) {
            vals.push(obj[memb]);
        }
    });

    return vals;
}

function _wrapFnWithBeforeAndAfterEvents(fn, eventSuffix, dontReturnPromises) {
    var logger = MegaLogger.getLogger("beforeAfterEvents: " + eventSuffix);

    return function() {
        var self = this;
        var args = toArray(arguments);

        var event = new $.Event("onBefore" + eventSuffix);
        self.trigger(event, args);

        if (event.isPropagationStopped()) {
            logger.debug("Propagation stopped for event: ", event);
            if (dontReturnPromises) {
                return false;
            }
            else {
                return MegaPromise.reject("Propagation stopped by onBefore" + eventSuffix);
            }

        }
        if (typeof(event.returnedValue) !== "undefined") {
            args = event.returnedValue;
        }

        var returnedValue = fn.apply(self, args);

        var done = function() {
            var event2 = new $.Event("onAfter" + eventSuffix);
            self.trigger(event2, args.concat(returnedValue));

            if (event2.isPropagationStopped()) {
                logger.debug("Propagation stopped for event: ", event);
                if (dontReturnPromises) {
                    return false;
                }
                else {
                    return MegaPromise.reject("Propagation stopped by onAfter" + eventSuffix);
                }
            }
        };

        if (returnedValue && returnedValue.then) {
            returnedValue.then(function() {
                done();
            });
        }
        else {
            done();
        }

        return returnedValue;
    }
}

function hex2bin(hex) {
    var bytes = [];

    for (var i = 0; i < hex.length - 1; i += 2) {
        bytes.push(parseInt(hex.substr(i, 2), 16));
    }

    return String.fromCharCode.apply(String, bytes);
}

/**
 * Detects if Flash is enabled or disabled in the user's browser
 * From http://stackoverflow.com/a/20095467
 * @returns {Boolean}
 */
function flashIsEnabled() {

    var flashEnabled = false;

    try {
        var flashObject = new ActiveXObject('ShockwaveFlash.ShockwaveFlash');
        if (flashObject) {
            flashEnabled = true;
        }
    }
    catch (e) {
        if (navigator.mimeTypes
                && (navigator.mimeTypes['application/x-shockwave-flash'] !== undefined)
                && (navigator.mimeTypes['application/x-shockwave-flash'].enabledPlugin)) {
            flashEnabled = true;
        }
    }

    return flashEnabled;
}

/**
 * Gets the current base URL of the page (protocol + hostname) e.g. If on beta.mega.nz it will return https://beta.mega.nz.
 * If on the browser extension it will return the default https://mega.co.nz. If on localhost it will return https://mega.co.nz.
 * This can be used to create external links, for example file downloads https://mega.co.nz/#!qRN33YbK!o4Z76qDqPbiK2G0I...
 * @returns {String}
 */
function getBaseUrl() {
    return 'https://' + (((location.protocol === 'https:') && location.host) || 'mega.co.nz');
}

/**
 * http://stackoverflow.com/a/16344621/402133
 *
 * @param ms
 * @returns {string}
 */
function ms2Time(ms) {
    var secs = ms / 1000;
    ms = Math.floor(ms % 1000);
    var minutes = secs / 60;
    secs = Math.floor(secs % 60);
    var hours = minutes / 60;
    minutes = Math.floor(minutes % 60);
    hours = Math.floor(hours % 24);
    return hours + ":" + minutes + ":" + secs;
}

function secToDuration(s, sep) {
    var dur = ms2Time(s * 1000).split(":");
    var durStr = "";
    sep = sep || ", ";
    if (!secToDuration.regExp) { //regexp compile cache
        secToDuration.regExp = {};
    }

    if (!secToDuration.regExp[sep]) {
        secToDuration.regExp[sep] = new RegExp("" + sep + "$");
    }

    for (var i = 0; i < dur.length; i++) {
        var unit;
        var v = dur[i];
        if (v === "0") {
            if (durStr.length !== 0 && i !== 0) {
                continue;
            }
            else if (i < 2) {
                continue;
            }
        }

        if (i === 0) {
            unit = v !== 1 ? "hours" : "hour";
        }
        else if (i === 1) {
            unit = v !== 1 ? "minutes" : "minute";
        }
        else if (i === 2) {
            unit = v !== 1 ? "seconds" : "second";
        }
        else {
            throw new Error("this should never happen.");
        }

        durStr += v + " " + unit + sep;
    }

    return durStr.replace(secToDuration.regExp[sep], "");
}

function generateAnonymousReport() {
    var $promise = new MegaPromise();
    var report = {};
    report.ua = navigator.userAgent;
    report.ut = u_type;
    report.pbm = !!window.Incognito;
    report.io = window.dlMethod && dlMethod.name;
    report.sb = +('' + $('script[src*="secureboot"]').attr('src')).split('=').pop();
    report.tp = $.transferprogress;
    report.karereState = megaChat.karere.getConnectionState();
    report.karereCurrentConnRetries = megaChat.karere._connectionRetries;
    report.myPresence = megaChat.karere.getPresence(megaChat.karere.getJid());
    report.karereServer = megaChat.karere.connection.service;
    report.numOpenedChats = Object.keys(megaChat.chats).length;
    report.haveRtc = megaChat.rtc ? true : false;
    if (report.haveRtc) {
        report.rtcStatsAnonymousId = megaChat.rtc.ownAnonId;
    }

    var chatStates = {};
    var userAnonMap = {};
    var userAnonIdx = 0;
    var roomUniqueId = 0;
    var roomUniqueIdMap = {};

    Object.keys(megaChat.chats).forEach(function(k) {
        var v = megaChat.chats[k];

        var participants = v.getParticipants();

        participants.forEach(function(v, k) {
            var cc = megaChat.getContactFromJid(v);
            if (cc && cc.u && !userAnonMap[cc.u]) {
                userAnonMap[cc.u] = {
                    anonId: userAnonIdx++ + rand(1000),
                    pres: megaChat.karere.getPresence(v)
                };
            }
            participants[k] = cc && cc.u ? userAnonMap[cc.u] : v;
        });

        var r = {
            'roomUniqueId': roomUniqueId,
            'roomState': v.getStateAsText(),
            'roomParticipants': participants
        };

        chatStates[roomUniqueId] = r;
        roomUniqueIdMap[k] = roomUniqueId;
        roomUniqueId++;
    });

    if (report.haveRtc) {
        Object.keys(megaChat.plugins.callManager.callSessions).forEach(function(k) {
            var v = megaChat.plugins.callManager.callSessions[k];

            var r = {
                'callStats': v.callStats,
                'state': v.state
            };

            var roomIdx = roomUniqueIdMap[v.room.roomJid];
            if(!roomIdx) {
                roomUniqueId += 1; // room which was closed, create new tmp id;
                roomIdx = roomUniqueId;
            }
            if(!chatStates[roomIdx]) {
                chatStates[roomIdx] = {};
            }
            if(!chatStates[roomIdx].callSessions) {
                chatStates[roomIdx].callSessions = [];
            }
            chatStates[roomIdx].callSessions.push(r);
        });
    };

    report.chatRoomState = chatStates;

    if (is_chrome_firefox) {
        report.mo = mozBrowserID + '::' + is_chrome_firefox + '::' + mozMEGAExtensionVersion;
    }

    var apireqHaveBackOffs = {};
    apixs.forEach(function(v, k) {
        if (v.backoff > 0) {
            apireqHaveBackOffs[k] = v.backoff;
        }
    });

    if (Object.keys(apireqHaveBackOffs).length > 0) {
        report.apireqbackoffs = apireqHaveBackOffs;
    }

    report.hadLoadedRsaKeys = u_authring.RSA && Object.keys(u_authring.RSA).length > 0;
    report.hadLoadedEd25519Keys = u_authring.Ed25519 && Object.keys(u_authring.Ed25519).length > 0;
    report.totalDomElements = $("*").length;
    report.totalScriptElements = $("script").length;

    report.totalD = Object.keys(M.d).length;
    report.totalU = Object.keys(M.u).length;
    report.totalC = Object.keys(M.c).length;
    report.totalIpc = Object.keys(M.ipc).length;
    report.totalOpc = Object.keys(M.opc).length;
    report.totalPs = Object.keys(M.ps).length;
    report.l = lang;
    report.scrnSize = window.screen.availWidth + "x" + window.screen.availHeight;

    if (typeof(window.devicePixelRatio) !== 'undefined') {
        report.pixRatio = window.devicePixelRatio;
    }

    try {
        report.perfTiming = JSON.parse(JSON.stringify(window.performance.timing));
        report.memUsed = window.performance.memory.usedJSHeapSize;
        report.memTotal = window.performance.memory.totalJSHeapSize;
        report.memLim = window.performance.memory.jsHeapSizeLimit;
    }
    catch (e) {}

    report.jslC = jslcomplete;
    report.jslI = jsli;
    report.scripts = {};
    report.host = window.location.host;

    var promises = [];

    $('script').each(function() {
        var self = this;
        var src = self.src.replace(window.location.host, "$current");
        promises.push(
            $.ajax({
                url: self.src,
                dataType: "text"
            })
            .done(function(r) {
                report.scripts[src] = [
                        MurmurHash3(r, 0x4ef5391a),
                        r.length
                    ];
            })
            .fail(function(r) {
                report.scripts[src] = false;
            })
        );
    });

    report.version = null; // TODO: how can we find this?

    MegaPromise.allDone(promises)
        .done(function() {
            $promise.resolve(report);
        })
        .fail(function() {
            $promise.resolve(report)
        });

    return $promise;
}

function MegaEvents() {}
MegaEvents.prototype.trigger = function(name, args) {
    if (!(this._events && this._events.hasOwnProperty(name))) {
        return false;
    }

    if (d > 1) {
        console.log(' >>> Triggering ' + name, this._events[name].length, args);
    }

    args = args || []
    var done = 0,
        evs = this._events[name];
    for (var i in evs) {
        try {
            evs[i].apply(null, args);
        }
        catch (ex) {
            console.error(ex);
        }
        ++done;
    }
    return done;
};
MegaEvents.prototype.on = function(name, callback) {
    if (!this._events) {
        this._events = {};
    }
    if (!this._events.hasOwnProperty(name)) {
        this._events[name] = [];
    }
    this._events[name].push(callback);
    return this;
};

(function(scope) {
    var MegaAnalytics = function(id) {
        this.loggerId = id;
        this.sessionId = makeid(16);
    };
    MegaAnalytics.prototype.log = function(c, e, data) {

        data = data || {};
        data = $.extend(
            true, {}, {
                'aid': this.sessionId,
                'lang': typeof(lang) !== 'undefined' ? lang : null,
                'browserlang': navigator.language,
                'u_type': typeof(u_type) !== 'undefined' ? u_type : null
            },
            data
        );

        if (c === 'pro' && sessionStorage.proref) {
            data['ref'] = sessionStorage.proref;
        }

        var msg = JSON.stringify({
            'c': c,
            'e': e,
            'data': data
        });

        if (d) {
            console.log("megaAnalytics: ", c, e, data);
        }
        if (window.location.toString().indexOf("mega.dev") !== -1) {
            return;
        }
        api_req({
            a: 'log',
            e: this.loggerId,
            m: msg
        }, {});
    };
    scope.megaAnalytics = new MegaAnalytics(99999);
})(this);


function constStateToText(enumMap, state) {
    var txt = null;
    $.each(enumMap, function(k, v) {
        if(state == v) {
            txt = k;

            return false; // break
        }
    });

    return txt;
};

/**
 * Helper function that will do some assert()s to guarantee that the new state is correct/allowed
 *
 * @param currentState
 * @param newState
 * @param allowedStatesMap
 * @param enumMap
 * @throws AssertionError
 */
function assertStateChange(currentState, newState, allowedStatesMap, enumMap) {
    var checksAvailable = allowedStatesMap[currentState];
    var allowed = false;
    if(checksAvailable) {
        checksAvailable.forEach(function(allowedState) {
            if(allowedState === newState) {
                allowed = true;
                return false; // break;
            }
        });
    }
    if(!allowed) {
        assert(
            false,
            'State change from: ' + constStateToText(enumMap, currentState) + ' to ' +
            constStateToText(enumMap, newState) + ' is not in the allowed state transitions map.'
        );
    }
}

/**
 *  Retrieve a call stack
 *  @return {String}
 */
mega.utils.getStack = function megaUtilsGetStack() {
    var stack;

    if (is_chrome_firefox) {
        stack = Components.stack.formattedStack;
    }

    if (!stack) {
        stack = (new Error()).stack;

        if (!stack) {
            try {
                throw new Error();
            }
            catch(e) {
                stack = e.stack;
            }
        }
    }

    return stack;
};

/**
 *  Check whether there are pending transfers.
 *
 *  @return {Boolean}
 */
mega.utils.hasPendingTransfers = function megaUtilsHasPendingTransfers() {
    return ((fminitialized && downloading) || ul_uploading);
};

/**
 *  Abort all pending transfers.
 *
 *  @return {Promise}
 *          Resolved: Transfers were aborted
 *          Rejected: User canceled confirmation dialog
 *
 *  @details This needs to be used when an operation requires that
 *           there are no pending transfers, such as a logout.
 */
mega.utils.abortTransfers = function megaUtilsAbortTransfers() {
    var promise = new MegaPromise();

    if (!mega.utils.hasPendingTransfers()) {
        promise.resolve();
    }
    else {
        msgDialog('confirmation', l[967], l[377] + ' ' + l[507] + '?', false, function(doIt) {
            if (doIt) {
                if (downloading) {
                    dl_cancel();
                }
                if (ul_uploading) {
                    ul_cancel();
                }

                resetUploadDownload();
                loadingDialog.show();
                var timer = setInterval(function() {
                    if (!mega.utils.hasPendingTransfers()) {
                        clearInterval(timer);
                        promise.resolve();
                    }
                }, 350);
            }
            else {
                promise.reject();
            }
        });
    }

    return promise;
};

/**
 *  Reload the site cleaning databases & session/localStorage.
 *
 *  Under non-activated/registered accounts this
 *  will perform a former normal cloud reload.
 */
mega.utils.reload = function megaUtilsReload() {
    if (u_type !== 3) {
        stopsc();
        stopapi();
        if (typeof mDB === 'object' && !pfid) {
            mDBreload();
        } else {
            loadfm(true);
        }
    }
    else {
        // Show message that this operation will destroy and reload the data stored by MEGA in the browser
        var msg = l[6995];
        msgDialog('confirmation', l[761], msg, l[6994], function(doIt) {
            if (doIt) {
                mega.utils.abortTransfers().then(function() {
                    loadingDialog.show();
                    stopsc();
                    stopapi();

                    MegaDB.dropAllDatabases(/*u_handle*/)
                        .always(function(r) {
                            var u_sid = u_storage.sid,
                                u_key = u_storage.k,
                                privk = u_storage.privk,
                                debug = !!u_storage.d;

                            console.debug('dropAllDatabases', r);

                            localStorage.clear();
                            sessionStorage.clear();

                            u_storage.sid = u_sid;
                            u_storage.privk = privk;
                            u_storage.k = u_key;
                            u_storage.wasloggedin = true;

                            if (debug) {
                                u_storage.d = u_storage.dd = true;
                                if (!is_extension) {
                                    u_storage.jj = true;
                                }
                            }

                            location.reload(true);
                        });
                });
            }
        });
    }
};

/**
 *  Kill session and Logout
 */
mega.utils.logout = function megaUtilsLogout() {
    mega.utils.abortTransfers().then(function() {
        var finishLogout = function() {
            if (--step === 0) {
                u_logout(true);
                if (typeof aCallback === 'function') {
                    aCallback();
                }
                else {
                    document.location.reload();
                }
            }
        }, step = 1;
        loadingDialog.show();
        if (typeof mDB === 'object' && mDB.drop) {
            step++;
            mFileManagerDB.exec('drop').always(finishLogout);
        }
        // Use the 'Session Management Logout' API call to kill the current session
        api_req({ 'a': 'sml' }, { callback: finishLogout });
    });
}

/**
 * Perform a normal logout
 *
 * @param {Function} aCallback optional
 */
function mLogout(aCallback) {
    var cnt = 0;
    if (M.c[M.RootID] && u_type === 0) {
        for (var i in M.c[M.RootID]) {
            cnt++;
        }
    }
    if (u_type === 0 && cnt > 0) {
        msgDialog('confirmation', l[1057], l[1058], l[1059], function (e) {
            if (e) {
                mega.utils.logout();
            }
        });
    }
    else {
        mega.utils.logout();
    }
}

/**
 * Perform a strict logout, by removing databases
 * and cleaning sessionStorage/localStorage.
 *
 * @param {String} aUserHandle optional
 */
function mCleanestLogout(aUserHandle) {
    if (u_type !== 0 && u_type !== 3) {
        throw new Error('Operation not permitted.');
    }

    mLogout(function() {
        MegaDB.dropAllDatabases(aUserHandle)
            .always(function(r) {
                console.debug('mCleanestLogout', r);

                localStorage.clear();
                sessionStorage.clear();

                setTimeout(function() {
                    location.reload(true);
                }, 7e3);
            });
    });
}


// Initialize Rubbish-Bin Cleaning Scheduler
mBroadcaster.addListener('crossTab:master', function _setup() {
    var RUBSCHED_WAITPROC = 120 * 1000;
    var RUBSCHED_IDLETIME =  25 * 1000;
    var timer, updId;

    mBroadcaster.once('crossTab:leave', _exit);

    // The fm must be initialized before proceeding
    if (!folderlink && fminitialized) {
        _fmready();
    }
    else {
        mBroadcaster.addListener('fm:initialized', _fmready);
    }

    function _fmready() {
        if (!folderlink) {
            _init();
            return 0xdead;
        }
    }

    function _update(enabled) {
        _exit();
        if (enabled) {
            _init();
        }
    }

    function _exit() {
        if (timer) {
            clearInterval(timer);
            timer = null;
        }
        if (updId) {
            mBroadcaster.removeListener(updId);
            updId = null;
        }
    }

    function _init() {
        // if (d) console.log('Initializing Rubbish-Bin Cleaning Scheduler');

        updId = mBroadcaster.addListener('fmconfig:rubsched', _update);
        if (fmconfig.rubsched) {
            timer = setInterval(_proc, RUBSCHED_WAITPROC);
        }
    }

    function _proc() {

        // Do nothing unless the user has been idle
        if (Date.now() - lastactive < RUBSCHED_IDLETIME) {
            return;
        }

        _exit();

        // Mode 14 - Remove files older than X days
        // Mode 15 - Keep the Rubbish-Bin under X GB
        var mode = String(fmconfig.rubsched).split(':');
        var xval = mode[1];
        mode = +mode[0];

        var handler = _rubSchedHandler[mode];
        if (!handler) {
            throw new Error('Invalid RubSchedHandler', mode);
        }

        if (d) {
            console.log('Running Rubbish-Bin Cleaning Scheduler', mode, xval);
            console.time('rubsched');
        }

        var nodes = Object.keys(M.c[M.RubbishID] || {}), rubnodes = [];

        for (var i in nodes) {
            var node = M.d[nodes[i]];
            if (!node) {
                console.error('Invalid node', nodes[i]);
                continue;
            }
            if (node.t == 1) {
                rubnodes = rubnodes.concat(fm_getnodes(node.h));
            }
            rubnodes.push(node.h);
        }

        rubnodes.sort(handler.sort);
        var rNodes = handler.log(rubnodes);

        // if (d) console.log('rubnodes', rubnodes, rNodes);

        var handles = [];
        if (handler.purge(xval)) {
            for (var i in rubnodes) {
                var node = M.d[rubnodes[i]];

                if (handler.remove(node, xval)) {
                    handles.push(node.h);

                    if (handler.ready(node, xval)) {
                        break;
                    }
                }
            }

            // if (d) console.log('RubSched-remove', handles);

            if (handles.length) {
                var inRub = (M.RubbishID === M.currentrootid);

                handles.map(function(handle) {
                    M.delNode(handle);
                    api_req({a: 'd', n: handle, i: requesti});

                    if (inRub) {
                        $('.grid-table.fm#' + handle).remove();
                        $('.file-block#' + handle).remove();
                    }
                });

                if (inRub) {
                    if (M.viewmode) {
                        iconUI();
                    }
                    else {
                        gridUI();
                    }
                    treeUI();
                }
            }
        }

        if (d) {
            console.timeEnd('rubsched');
        }

        // Once we ran for the first time, set up a long running scheduler
        RUBSCHED_WAITPROC = 4 * 3600 * 1e3;
        _init();
    }

    /**
     * Scheduler Handlers
     *   Sort:    Sort nodes specifically for the handler purpose
     *   Log:     Keep a record of nodes if required and return a debugable array
     *   Purge:   Check whether the Rubbish-Bin should be cleared
     *   Remove:  Return true if the node is suitable to get removed
     *   Ready:   Once a node is removed, check if the criteria has been meet
     */
    var _rubSchedHandler = {
        // Remove files older than X days
        "14": {
            sort: function(n1, n2) {
                return M.d[n1].ts > M.d[n2].ts;
            },
            log: function(nodes) {
                return d && nodes.map(function(node) {
                    return M.d[node].name + '~' + (new Date(M.d[node].ts*1000)).toISOString();
                });
            },
            purge: function(limit) {
                return true;
            },
            remove: function(node, limit) {
                limit = (Date.now() / 1e3) - (limit * 86400);
                return node.ts < limit;
            },
            ready: function(node, limit) {
                return false;
            }
        },
        // Keep the Rubbish-Bin under X GB
        "15": {
            sort: function(n1, n2) {
                n1 = M.d[n1].s || 0;
                n2 = M.d[n2].s || 0;
                return n1 < n2;
            },
            log: function(nodes) {
                var pnodes, size = 0;

                pnodes = nodes.map(function(node) {
                    size += (M.d[node].s || 0);
                    return M.d[node].name + '~' + bytesToSize(M.d[node].s);
                });

                this._size = size;

                return pnodes;
            },
            purge: function(limit) {
                return this._size > (limit * 1024 * 1024 * 1024);
            },
            remove: function(node, limit) {
                return true;
            },
            ready: function(node, limit) {
                this._size -= (node.s || 0);
                return this._size < (limit * 1024 * 1024 * 1024);
            }
        }
    }
});


// FIXME: This is a "Dirty Hack" (TM) that needs to be removed as soon as
//        the original problem is found and resolved.
if (typeof sjcl !== 'undefined') {
    // We need to track SJCL exceptions for ticket #2348
    sjcl.exception.invalid = function(message) {
        this.toString = function() {
            return "INVALID: " + this.message;
        };
        this.message = message;
        this.stack = mega.utils.getStack();
    };
}<|MERGE_RESOLUTION|>--- conflicted
+++ resolved
@@ -181,25 +181,6 @@
  * @returns {String}
  */
 function translate(html) {
-<<<<<<< HEAD
-    var arr = html.split("[$");
-    var items = [];
-    for (var i in arr) {
-        var tmp = arr[i].split(']');
-        if (tmp.length > 1) {
-            var t = tmp[0];
-            items.push(t);
-        }
-    }
-    for (var i in items) {
-        var tmp = items[i].split('.');
-        if (isNaN(parseInt(items[i]))) {
-            continue;
-        }
-        if (tmp.length > 1) {
-            if (tmp[1] === 'dq') {
-                l[items[i]] = l[tmp[0]].replace('"', '&quot;');
-=======
 
     /**
      * String.replace callback
@@ -215,7 +196,6 @@
             if (namespace === 'dq') {
                 // Replace double quotes to their html entities
                 l[match] = String(l[localeNum]).replace('"', '&quot;', 'g');
->>>>>>> 2d2e9f77
             }
             else if (namespace === 'q') {
                 // Escape single quotes
