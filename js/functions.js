var inherits = (function() {
    var createObject = Object.create || function createObject(source) {
        var Host = function() {};
        Host.prototype = source;
        return new Host();
    };

    return function(destination, source) {
        var proto = destination.prototype = createObject(source.prototype);
        proto.constructor = destination;
        proto._super = source.prototype;
    };
})();

makeEnum(['MDBOPEN', 'EXECSC', 'LOADINGCLOUD'], 'MEGAFLAG_', window);

/**
 * Safely parse an HTML fragment, removing any executable
 * JavaScript, and return a document fragment.
 *
 * @param {string} markup The HTML fragment to parse.
 * @param {boolean} forbidStyle If true, disallow <style> nodes and
 *     style attributes in the parsed fragment. Gecko 14+ only.
 * @param {Document} doc The document in which to create the
 *     returned DOM tree.
 * @param {nsIURI} baseURI The base URI relative to which resource
 *     URLs should be processed. Note that this will not work for
 *     XML fragments.
 * @param {boolean} isXML If true, parse the fragment as XML.
 * @returns {DocumentFragment}
 */
function parseHTML(markup, forbidStyle, doc, baseURI, isXML) {
    if (!doc) {
        doc = document;
    }
    if (!markup) {
        console.error('Empty content passed to parseHTML', arguments);
        markup = 'no content';
    }
    if (is_chrome_firefox) {
        try {
            var flags = 0;
            if (!forbidStyle) {
                flags |= mozParserUtils.SanitizerAllowStyle;
            }
            if (!baseURI) {
                var href = getAppBaseUrl();
                if (!parseHTML.baseURIs[href]) {
                    parseHTML.baseURIs[href] =
                        Services.io.newURI(href, null, null);
                }
                baseURI = parseHTML.baseURIs[href];
            }
            // XXX: parseFragment() removes href attributes with a hash mask
            markup = String(markup).replace(/\shref="[#\/]/g, ' data-fxhref="#');
            return mozParserUtils.parseFragment(markup, flags, Boolean(isXML),
                                                baseURI, doc.documentElement);
        }
        catch (ex) {
            mozError(ex);
        }
    }

    // Either we are not running the Firefox extension or the above parser
    // failed, in such case we try to mimic it using jQuery.parseHTML
    var fragment = doc.createDocumentFragment();

    markup = String(markup).replace(/(?!\<[a-z][^>]+)\son[a-z]+\s*=/gi, ' data-dummy=');
    $.parseHTML(markup, doc)
        .forEach(function(node) {
            fragment.appendChild(node);
        });
    return fragment;
}
parseHTML.baseURIs = {};

/**
 * Handy printf-style parseHTML to apply escapeHTML
 * @param {string} markup The HTML fragment to parse.
 * @param {...*} var_args
 */
function parseHTMLfmt(markup) {
    if (arguments.length > 1) {
        var idx = 1;
        var args = arguments;
        markup = markup.replace(/@@/g, function() {
            return escapeHTML(args[idx++]);
        });
    }
    return parseHTML(markup);
}

/**
 * Handy printf-style parseHTML to apply escapeHTML
 * @param {String} markup The HTML fragment to parse.
 * @param {...*} var_args
 */
function parseHTMLfmt2(markup) {
    if (arguments.length > 1) {
        for (var idx = arguments.length; --idx > 0;) {
            markup = markup.replace(RegExp('%' + idx, 'g'), escapeHTML(arguments[idx]));
        }
    }
    return parseHTML(markup);
}

/**
 * Safely inject an HTML fragment using parseHTML()
 * @param {string} markup The HTML fragment to parse.
 * @param {...*} var_args
 * @see This should be used instead of jQuery.html()
 * @example $(document.body).safeHTML('<script>alert("XSS");</script>It Works!');
 * @todo Safer versions of append, insert, before, after, etc
 */
(function($fn, obj) {
    for (var fn in obj) {
        if (obj.hasOwnProperty(fn)) {
            /* jshint -W083 */
            (function(origFunc, safeFunc) {
                Object.defineProperty($fn, safeFunc, {
                    value: function $afeCall(markup) {
                        var i = 0;
                        var l = this.length;
                        if (markup === '%n') {
                            markup = parseHTMLfmt2.apply(null, toArray.apply(null, arguments).slice(1));
                        }
                        else {
                            markup = parseHTMLfmt.apply(null, arguments);
                        }
                        while (l > i) {
                            $(this[i++])[origFunc](markup.cloneNode(true));
                        }
                        if (is_chrome_firefox) {
                            $('a[data-fxhref]').rebind('click', function() {
                                if (!$(this).attr('href')) {
                                    var target = String($(this).attr('target')).toLowerCase();

                                    if (target === '_blank') {
                                        open(getAppBaseUrl() + $(this).data('fxhref'));
                                    }
                                    else {

                                        loadSubPage($(this).data('fxhref').replace('#', ''));
                                    }
                                }
                            });
                        }
                        return this;
                    }
                });
                safeFunc = undefined;
            })(fn, obj[fn]);
        }
    }
    $fn = obj = undefined;
})($.fn, {
    'html': 'safeHTML',
    'append': 'safeAppend'
});

/**
 * Escape HTML markup
 * @param {string} str The HTML fragment to parse.
 * NB: This should be the same than our legacy `htmlentities`
 *     function, except that it's faster and deals with quotes
 */
function escapeHTML(str) {
    return String(str).replace(/[&"'<>]/g, function(match) {
        return escapeHTML.replacements[match];
    });
}
escapeHTML.replacements = { "&": "&amp;", '"': "&quot;", "'": "&#39;", "<": "&lt;", ">": "&gt;" };

/**
 *  Check if value is contained in a array. If it is return value
 *  otherwise false
 */
function anyOf(arr, value) {
    return $.inArray(value, arr) === -1 ? false : value;
}

/**
 * excludeIntersected
 *
 * Loop through arrays excluding intersected items form array2
 * and prepare result format for tokenInput plugin item format.
 *
 * @param {Array} array1, emails used in share
 * @param {Array} array2, list of all available emails
 *
 * @returns {Array} item An array of JSON objects e.g. { id, name }.
 */
function excludeIntersected(array1, array2) {

    var result = [],
        tmpObj2 = array2;

    if (!array1) {
        return array2;
    }
    else if (!array2) {
        return array1;
    }

    // Loop through emails used in share
    for (var i in array1) {
        if (array1.hasOwnProperty(i)) {

            // Loop through list of all emails
            for (var k in array2) {
                if (array2.hasOwnProperty(k)) {

                    // Remove matched email from result
                    if (array1[i] === array2[k]) {
                        tmpObj2.splice(k, 1);
                        break;
                    }
                }
            }
        }
    }

    // Prepare for token.input plugin item format
    for (var n in tmpObj2) {
        if (tmpObj2.hasOwnProperty(n)) {
            result.push({ id: tmpObj2[n], name: tmpObj2[n] });
        }
    }

    return result;
}

function asciionly(text) {
    var rforeign = /[^\u0000-\u007f]/;
    if (rforeign.test(text)) {
        return false;
    }
    else {
        return true;
    }
}

function Later(callback) {
    if (typeof callback !== 'function') {
        throw new Error('Invalid function parameter.');
    }

    return setTimeout(function() {
        callback();
    }, 1000);
}

var Soon = is_chrome_firefox ? mozRunAsync : function(callback) {
    if (typeof callback !== 'function') {
        throw new Error('Invalid function parameter.');
    }

    return setTimeout(function() {
        callback();
    }, 20);
};

/**
 *  Delays the execution of a function
 *
 *  Wraps a function to execute at most once
 *  in a 100 ms time period. Useful to wrap
 *  expensive jQuery events (for instance scrolling
 *  events).
 *
 *  All argument and *this* is passed to the callback
 *  after the 100ms (default)
 *
 *  @param {Function} func  Function to wrap
 *  @param {Number}   ms    Timeout
 *  @returns {Function} wrapped function
 */
function SoonFc(func, ms) {
    return function __soonfc() {
        var self = this,
            args = arguments;
        if (func.__sfc) {
            clearTimeout(func.__sfc);
        }
        func.__sfc = setTimeout(function() {
            delete func.__sfc;
            func.apply(self, args);
        }, ms || 122);
    };
}

/**
 * Delay a function execution, like Soon() does except it accept a parameter to
 * identify the delayed function so that consecutive calls to delay the same
 * function will make it just fire once. Actually, this is the same than
 * SoonFc() does, but it'll work with function expressions as well.
 *
 * @param {String}   aProcID   ID to identify the delayed function
 * @param {Function} aFunction The function/callback to invoke
 * @param {Number}   aTimeout  The timeout, in ms, to wait.
 */
function delay(aProcID, aFunction, aTimeout) {

    // Let aProcID be optional...
    if (typeof aProcID === 'function') {
        aTimeout = aFunction;
        aFunction = aProcID;
        aProcID = aFunction.name || MurmurHash3(String(aFunction));
    }

    if (d > 1) {
        console.debug("delay'ing", aProcID, delay.queue[aProcID]);
    }
    delay.cancel(aProcID);

    delay.queue[aProcID] =
        setTimeout(function() {
            if (d > 1) {
                console.debug('dispatching delayed function...', aProcID);
            }
            delete delay.queue[aProcID];
            aFunction();
        }, (aTimeout | 0) || 350);

    return aProcID;
}
delay.queue = {};
delay.has = function(aProcID) {
    return delay.queue.hasOwnProperty(aProcID);
};
delay.cancel = function(aProcID) {
    if (delay.has(aProcID)) {
        clearTimeout(delay.queue[aProcID]);
        return true;
    }
    return false;
};


var isNativeObject = function(obj) {
    var objConstructorText = obj.constructor.toString();
    return objConstructorText.indexOf("[native code]") !== -1 && objConstructorText.indexOf("Object()") === -1;
};

function clone(obj) {

    if (typeof obj !== 'object' || obj === null) {
        return obj;
    }
    if (obj instanceof Date) {
        return new Date(obj.getTime());
    }
    if (Array.isArray(obj)) {
        var arr = new Array(obj.length);
        for (var i = obj.length; i--; ) {
            arr[i] = clone(obj[i]);
        }
        return arr;
    }
    if (obj instanceof Object) {
        var copy = {};
        for (var attr in obj) {
            if (obj.hasOwnProperty(attr)) {
                if (!(obj[attr] instanceof Object)) {
                    copy[attr] = obj[attr];
                }
                else if (Array.isArray(obj[attr])) {
                    copy[attr] = clone(obj[attr]);
                }
                else if (!isNativeObject(obj[attr])) {
                    copy[attr] = clone(obj[attr]);
                }
                else if ($.isFunction(obj[attr])) {
                    copy[attr] = obj[attr];
                }
                else {
                    copy[attr] = {};
                }
            }
        }

        return copy;
    }
}

function jScrollFade(id) {
    if (is_selenium) {
        return;
    }

    $(id + ' .jspTrack').rebind('mouseover', function(e) {
        $(this).find('.jspDrag').addClass('jspActive');
        $(this).closest('.jspContainer').uniqueId();
        jScrollFadeOut($(this).closest('.jspContainer').attr('id'));
    });

    if (!$.jScroll) {
        $.jScroll = {};
    }
    for (var i in $.jScroll) {
        if ($.jScroll[i] === 0) {
            delete $.jScroll[i];
        }
    }
    $(id).rebind('jsp-scroll-y.fade', function(event, scrollPositionY, isAtTop, isAtBottom) {
            $(this).find('.jspDrag').addClass('jspActive');
            $(this).find('.jspContainer').uniqueId();
            var id = $(this).find('.jspContainer').attr('id');
            jScrollFadeOut(id);
        });
}

function jScrollFadeOut(id) {
    if (!$.jScroll[id]) {
        $.jScroll[id] = 0;
    }
    $.jScroll[id]++;
    setTimeout(function(id) {
        $.jScroll[id]--;
        if ($.jScroll[id] === 0) {
            $('#' + id + ' .jspDrag').removeClass('jspActive');
        }
    }, 500, id);
}

function inputfocus(id, defaultvalue, pw) {
    if (pw) {
        $('#' + id)[0].type = 'password';
    }
    if ($('#' + id)[0].value === defaultvalue) {
        $('#' + id)[0].value = '';
    }
}

function inputblur(id, defaultvalue, pw) {
    if ($('#' + id)[0].value === '') {
        $('#' + id)[0].value = defaultvalue;
    }
    if (($('#' + id)[0].value === defaultvalue) && (pw)) {
        $('#' + id)[0].type = 'text';
    }
}


/**
 * Check if something (val) is a string.
 *
 * @param val
 * @returns {boolean}
 */
function isString(val) {
    return (typeof val === 'string' || val instanceof String);
};

function easeOutCubic(t, b, c, d) {
    return c * ((t = t / d - 1) * t * t + 1) + b;
}

function ellipsis(text, location, maxCharacters) {
    if (text.length > 0 && text.length > maxCharacters) {
        if (typeof location === 'undefined') {
            location = 'end';
        }
        switch (location) {
            case 'center':
                var center = (maxCharacters / 2);
                text = text.slice(0, center) + '...' + text.slice(-center);
                break;
            case 'end':
                text = text.slice(0, maxCharacters - 3) + '...';
                break;
        }
    }
    return text;
}

/**
 * Convert all instances of [$nnn] e.g. [$102] to their localized strings
 * @param {String} html The html markup
 * @returns {String}
 */
function translate(html) {

    /**
     * String.replace callback
     * @param {String} match The whole matched string
     * @param {Number} localeNum The locale string number
     * @param {String} namespace The operation, if any
     * @returns {String} The localized string
     */
    var replacer = function(match, localeNum, namespace) {
        if (namespace) {
            match = localeNum + '.' + namespace;

            if (namespace === 'dq') {
                // Replace double quotes to their html entities
                l[match] = String(l[localeNum]).replace(/"/g, '&quot;');
            }
            else if (namespace === 'q') {
                // Escape single quotes
                l[match] = String(l[localeNum]).replace(/'/g, "\\'");
            }
            else if (namespace === 'dqq') {
                // Both of the above
                l[match] = String(l[localeNum]).replace(/"/g, '&quot;');
                l[match] = l[match].replace(/'/g, "\\'");
            }

            return l[match];
        }
        return String(l[localeNum]);
    };

    return String(html).replace(/\[\$(\d+)(?:\.(\w+))?\]/g, replacer);
}

function megatitle(nperc) {
    if (!nperc) {
        nperc = '';
    }
    var a = parseInt($('.notification-num:first').text());
    if (a > 0) {
        a = '(' + a + ') ';
    }
    else {
        a = '';
    }
    if (document.title !== a + 'MEGA' + nperc) {
        document.title = a + 'MEGA' + nperc;
    }
}

mBroadcaster.once('startMega', function populate_l() {
    var i;

    if (d) {
        for (i = 24000; i--;) {
            l[i] = (l[i] || '(translation-missing)');
        }
    }
    l[0] = 'MEGA ' + new Date().getFullYear();
    if ((lang === 'es') || (lang === 'pt') || (lang === 'sk')) {
        l[0] = 'MEGA';
    }
    l[1] = l[398];
    if (lang === 'en') {
        l[1] = 'Go PRO';
    }

    if (lang == 'en') l[509] = 'The Privacy Company';
    else {
        l[509] = l[509].toLowerCase();
        l[509] = l[509].charAt(0).toUpperCase() + l[509].slice(1);
    }

    l[8634] = l[8634].replace("[S]", "<span class='red'>").replace("[/S]", "</span>");
    l[8762] = l[8762].replace("[S]", "<span class='red'>").replace("[/S]", "</span>");
    l[438] = l[438].replace('[X]', '');
    l['439a'] = l[439];
    l[439] = l[439].replace('[X1]', '').replace('[X2]', '');
    l['466a'] = l[466];
    l[466] = l[466].replace('[X]', '');
    l[543] = l[543].replace('[X]', '');
    l[456] = l[456].replace(':', '');
    l['471a'] = l[471].replace('[X]', 10);
    l['471b'] = l[471].replace('[X]', 100);
    l['471c'] = l[471].replace('[X]', 250);
    l['471d'] = l[471].replace('[X]', 500);
    l['471e'] = l[471].replace('[X]', 1000);
    l['469a'] = l[469].replace('[X]', 10);
    l['469b'] = l[469].replace('[X]', 100);
    l['469c'] = l[469].replace('[X]', 250);
    l['472a'] = l[472].replace('[X]', 10);
    l['472b'] = l[472].replace('[X]', 100);
    l['472c'] = l[472].replace('[X]', 250);
    l['208a'] = l[208].replace('[A]', '<a href="/terms" class="red clickurl">');
    l['208a'] = l['208a'].replace('[/A]', '</a>');
    l[208] = l[208].replace('[A]', '<a href="/terms" class="clickurl">');
    l[208] = l[208].replace('[/A]', '</a>');
    l[517] = l[517].replace('[A]', '<a href="/help" class="clickurl">').replace('[/A]', '</a>');
    l[521] = l[521].replace('[A]', '<a href="/copyright" class="clickurl">').replace('[/A]', '</a>');
    l[553] = l[553].replace('[A]', '<a href="mailto:resellers@mega.nz">').replace('[/A]', '</a>');
    l[555] = l[555].replace('[A]', '<a href="/terms" class="clickurl">').replace('[/A]', '</a>');
    l[754] = l[754].replace('[A]',
        '<a href="http://www.google.com/chrome" target="_blank" rel="noopener noreferrer" style="color:#D9290B;">');
    l[754] = l[754].replace('[/A]', '</a>');
    l[871] = l[871].replace('[B]', '<strong>')
        .replace('[/B]', '</strong>')
        .replace('[A]', '<a href="/pro" class="clickurl">').replace('[/A]', '</a>');
    l[924] = l[924].replace('[A]', '<span class="red">').replace('[/A]', '</span>');
    l[501] = l[501].replace('17', '').replace('%', '');
    l[1066] = l[1066].replace('[A]', '<a class="red">').replace('[/A]', '</a>');
    l[1067] = l[1067].replace('[A]', '<span class="red">').replace('[/A]', '</span>');
    l[1094] = l[1094].replace('[A]', '<a href="/plugin" class="clickurl">').replace('[/A]', '</a>');
    l[1095] = l[1095].replace('[A]', '<span class="red">').replace('[/A]', '</span>');
    l[1133] = l[1133].replace('[A]',
        '<a href="http://en.wikipedia.org/wiki/Entropy" target="_blank" rel="noopener noreferrer">').replace('[/A]', '</a>');
    l[1134] = l[1134].replace('[A]',
        '<a href="http://en.wikipedia.org/wiki/Public-key_cryptography" target="_blank" rel="noopener noreferrer">').replace('[/A]',
        '</a>');
    l[1148] = l[1148].replace('[A]', '<span class="red">').replace('[/A]', '</span>');
    l[6978] = l[6978].replace('[A]', '<span class="red">').replace('[/A]', '</span>');
    l[1151] = l[1151].replace('[A]', '<span class="red">').replace('[/A]', '</span>');
    l[731] = l[731].replace('[A]', '<a href="/terms" class="clickurl">').replace('[/A]', '</a>');
    if (lang === 'en') {
        l[965] = 'Legal & policies';
    }
    l[1159] = l[1159].replace('[A]', '<span class="red">').replace('[/A]', '</span>');
    l[1171] = l[1171].replace('[A]', '<span class="red">').replace('[/A]', '</span>');
    l[1185] = l[1185].replace('[X]', '<strong>MEGA.crx</strong>');
    l[1212] = l[1212].replace('[A]', '<a href="/sdk" class="red clickurl">').replace('[/A]', '</a>');
    l[1274] = l[1274].replace('[A]', '<a href="/takedown" class="clickurl">').replace('[/A]', '</a>');
    l[1275] = l[1275].replace('[A]', '<a href="/copyright" class="clickurl">').replace('[/A]', '</a>');
    l[1201] = l[1201].replace('[A]', '<span class="red">').replace('[/A]', '</span>');
    l[1208] = l[1208].replace('[B]', '<strong>').replace('[/B]', '</strong>');
    l[1915] = l[1915].replace('[A]',
        '<a class="red" href="https://chrome.google.com/webstore/detail/mega/bigefpfhnfcobdlfbedofhhaibnlghod" target="_blank" rel="noopener noreferrer">')
            .replace('[/A]', '</a>');
    l[1936] = l[1936].replace('[A]', '<a href="/backup" class="clickurl">').replace('[/A]', '</a>');
    l[1942] = l[1942].replace('[A]', '<a href="/backup" class="clickurl">').replace('[/A]', '</a>');
    l[1943] = l[1943].replace('[A]', '<a href="mailto:support@mega.nz">').replace('[/A]', '</a>');
    l[1948] = l[1948].replace('[A]', '<a href="mailto:support@mega.nz">').replace('[/A]', '</a>');
    l[1957] = l[1957].replace('[A]', '<a href="/recovery" class="clickurl">').replace('[/A]', '</a>');
    l[1965] = l[1965].replace('[A]', '<a href="/recovery" class="clickurl">').replace('[/A]', '</a>');
    l[1982] = l[1982].replace('[A]', '<font style="color:#D21F00;">').replace('[/A]', '</font>');
    l[1993] = l[1993].replace('[A]', '<span class="red">').replace('[/A]', '</span>');
    l[122] = l[122].replace('five or six hours', '<span class="red">five or six hours</span>');
    l[7945] = l[7945].replace('[B]', '<b>').replace('[/B]', '</b>');
    l[8426] = l[8426].replace('[S]', '<span class="red">').replace('[/S]', '</span>');
    l[8427] = l[8427].replace('[S]', '<span class="red">').replace('[/S]', '</span>');
    l[8428] = l[8428].replace('[A]', '<a class="red">').replace('[/A]', '</a>');
    l[8440] = l[8440].replace('[A]', '<a href="https://github.com/meganz/">').replace('[/A]', '</a>');
    l[8440] = l[8440].replace('[A2]', '<a href="/contact" class="clickurl">').replace('[/A2]', '</a>');
    l[8441] = l[8441].replace('[A]', '<a href="mailto:bugs@mega.nz">').replace('[/A]', '</a>');
    l[8441] = l[8441].replace('[A2]', '<a href="https://mega.nz/blog_8">').replace('[/A2]', '</a>');
    l[5931] = l[5931].replace('[A]', '<a class="red" href="/fm/account" class="clickurl">').replace('[/A]', '</a>');
    l[8644] = l[8644].replace('[S]', '<span class="green">').replace('[/S]', '</span>');
    l[8651] = l[8651].replace('%1', '<span class="header-pro-plan"></span>');
    l[8653] = l[8653].replace('[S]', '<span class="renew-text">').replace('[/S]', '</span>');
    l[8653] = l[8653].replace('%1', '<span class="pro-plan"></span>');
    l[8653] = l[8653].replace('%2', '<span class="plan-duration"></span>');
    l[8653] = l[8653].replace('%3', '<span class="provider-icon"></span>');
    l[8653] = l[8653].replace('%4', '<span class="gateway-name"></span>');
    l[8654] = l[8654].replace('[S]', '<span class="choose-text">').replace('[/S]', '</span>');
    l[7991] = l[7991].replace('%1', '<span class="provider-icon"></span><span class="provider-name"></span>');
    l[8535] = l[8535].replace('[B]', '<b>').replace('[/B]', '</b>');
    l[8833] = l[8833].replace('[B]', '<strong>').replace('[/B]', '</strong>');
    l[8850] = l[8850].replace('%1', '<span class="release-version"></span>');
    l[8851] = l[8851].replace('%1', '<span class="release-date-time"></span>');
    l[8843] = l[8843].replace('[S]', '<span>').replace('[/S]', '</span>');
    l[8855] = l[8855].replace('[BR]', '<br>');
    l[8848] = l[8848].replace('[S]', '<span>').replace('[/S]', '</span>');
    l[8849] = l[8849].replace('[S]', '<span>').replace('[/S]', '</span>');
    l[1389] = l[1389].replace('[B]', '').replace('[/B]', '').replace('[A]', '<span>').replace('[/A]', '</span>');
    l[8912] = l[8912].replace('[B]', '<span>').replace('[/B]', '</span>');
    l[8846] = l[8846].replace('[S]', '<span>').replace('[/S]', '</span>');
    l[8847] = l[8847].replace('[S]', '<span>').replace('[/S]', '</span>');
    l[8950] = l[8950].replace('[S]', '<span>').replace('[/S]', '</span>');
    l[8951] = l[8951].replace('[S]', '<span>').replace('[/S]', '</span>');
    l[8952] = l[8952].replace('[S]', '<span>').replace('[/S]', '</span>');
    l[9030] = l[9030].replace('[S]', '<strong>').replace('[/S]', '</strong>');
    l[9036] = l[9036].replace('[S]', '<strong>').replace('[/S]', '</strong>');
    l[10631] = l[10631].replace('[A]', '<a href="/general" class="clickurl" target="_blank">').replace('[/A]', '</a>');
    l[10630] = l[10630].replace('[A]', '<a href="/general" class="clickurl" target="_blank">').replace('[/A]', '</a>');
    l[10634] = l[10634].replace('[A]', '<a href="/support" class="clickurl" target="_blank">').replace('[/A]', '</a>');
    l[10635] = l[10635].replace('[B]', '"<b>').replace('[/B]', '</b>"');
    l[10636] = l[10636].replace('[A]', '<a href="mailto:support@mega.nz">').replace('[/A]', '</a>').replace('%1', 2);
    l[10644] = l[10644].replace('[A]', '<a href="mailto:support@mega.nz">').replace('[/A]', '</a>');
    l[10646] = l[10646].replace('[A]', '<a href="/account" class="clickurl">').replace('[/A]', '</a>');
    l[10650] = l[10650].replace('[A]', '<a href="/account" class="clickurl">').replace('[/A]', '</a>');
    l[10656] = l[10656].replace('[A]', '<a href="mailto:support@mega.nz">').replace('[/A]', '</a>');
    l[10658] = l[10658].replace('[A]', '<a href="/terms" class="clickurl">').replace('[/A]', '</a>');
    l[12482] = l[12482].replace('[B]', '<b>').replace('[/B]', '</b>');
    l[12483] = l[12483].replace('[BR]', '<br>');
    l[12485] = l[12485].replace('[A1]', '<a href="" class="red mac">').replace('[/A1]', '</a>');
    l[12485] = l[12485].replace('[A2]', '<a href="" class="red linux">').replace('[/A2]', '</a>');
    l[12486] = l[12486].replace('[A1]', '<a href="" class="red windows">').replace('[/A1]', '</a>');
    l[12486] = l[12486].replace('[A2]', '<a href="" class="red mac">').replace('[/A2]', '</a>');
    l[12487] = l[12487].replace('[A1]', '<a href="" class="red windows">').replace('[/A1]', '</a>');
    l[12487] = l[12487].replace('[A2]', '<a href="" class="red linux">').replace('[/A2]', '</a>');
    l[12488] = l[12488].replace('[A]', '<a>').replace('[/A]', '</a>').replace('[BR]', '<br>');
    l[12489] = l[12489].replace('[I]', '<i>').replace('[/I]', '</i>').replace('[I]', '<i>').replace('[/I]', '</i>');
    l[16165] = l[16165].replace('[S]', '<a class="red">').replace('[/S]', '</a>').replace('[BR]', '<br/>');
    l[16167] = l[16167].replace('[S]', '<a href="/mobile" class="clickurl">').replace('[/S]', '</a>');
    l[16306] = escapeHTML(l[16306])
        .replace('[A]', '<a href="/fm/rubbish" class="clickurl gotorub">').replace('[/A]', '</a>');
    l[16310] = escapeHTML(l[16310])
        .replace('[A]', '<a href="/fm/dashboard" class="clickurl">').replace('[/A]', '</a>')
        .replace('[I]', '<i class="semi-small-icon rocket"></i>');
    l[16389] = escapeHTML(l[16389]).replace(
                 '%1',
                 '<span class="checkdiv checkboxOn autoaway">' +
                     '<input type="checkbox" name="set-auto-away" id="set-auto-away" class="checkboxOn" checked="">' +
                 '</span>'
               )
               .replace(
                 '%2',
                 '<span class="account-counter-number short">' +
                     '<input type="text" value="5" id="autoaway" />' +
                 '</span>'
               );
    l[16390] = escapeHTML(l[16390]).replace('[S]', '<span class="red">').replace('[/S]', '</span>');
    l[16391] = escapeHTML(l[16391]).replace('[S]', '<span class="red">').replace('[/S]', '</span>');
    l[16392] = escapeHTML(l[16392]).replace('[S]', '<span class="red">').replace('[/S]', '</span>');
    l[16393] = escapeHTML(l[16393])
        .replace('[A]', '<a class="red" href="mailto:support@mega.nz">').replace('[/A]', '</a>');
<<<<<<< HEAD
		
	l[16596] = escapeHTML(l[16596])
        .replace('[A]', '<a class="red" href="mailto:uwp@mega.nz">').replace('[/A]', '</a>');
		
	l[16598] = escapeHTML(l[16598])
        .replace('[A]', '<a href="https://github.com/meganz/sdk/tree/master/examples/megacmd" target="_blank" class="red">').replace('[/A]', '</a>').replace('[B]', '<a href="https://github.com/meganz/sdk/blob/master/examples/megacmd/README.md" target="_blank" class="red">').replace('[/B]', '</a>');
		
	l[16614] = escapeHTML(l[16614])
        .replace('[A]', '<a href="https://www.mozilla.org/thunderbird" target="_blank">').replace('[/A]', '</a>');
		
=======
    l[16501] = l[16501].replace('[A1]', '<a class="red" href="mailto:support@mega.nz">').replace('[/A1]', '</a>')
                       .replace('[A2]', '<a class="red" target="_blank" href="https://mega.nz/help/client/android/'
                              + 'accounts-pro-accounts/how-can-i-cancel-the-renewal-of-my-mega-subscription">')
                       .replace('[/A2]', '</a>')
                       .replace('[A3]', '<a class="red" target="_blank" href="https://mega.nz/help/client/ios/'
                              + 'accounts-pro-accounts/how-does-mega-pro-account-subscription-work-with-apple-in-app-'
                              + 'purchases">')
                       .replace('[/A3]', '</a>');
>>>>>>> 2f203f1c

    var common = [
        15536, 16106, 16107, 16116, 16119, 16120, 16123, 16124, 16135, 16136, 16137, 16138, 16304, 16313, 16315,
        16316, 16341, 16358, 16359, 16360, 16361, 16375, 16382, 16383, 16384, 16394
    ];
    for (i = common.length; i--;) {
        var num = common[i];

        l[num] = escapeHTML(l[num])
            .replace(/\[S\]/g, '<span>').replace(/\[\/S\]/g, '</span>')
            .replace(/\[P\]/g, '<p>'   ).replace(/\[\/P\]/g, '</p>')
            .replace(/\[B\]/g, '<b>'   ).replace(/\[\/B\]/g, '</b>')
            .replace(/\[BR\]/g, '<br/>')
            .replace(/\[A\]/g, '<a href="/pro" class="clickurl">').replace(/\[\/A\]/g, '</a>');
    }

    l['year'] = new Date().getFullYear();
    date_months = [
        l[408], l[409], l[410], l[411], l[412], l[413],
        l[414], l[415], l[416], l[417], l[418], l[419]
    ].map(escapeHTML);
});

function showmoney(number) {
    number = number.toString();
    var dollars = number.split('.')[0],
        cents = (number.split('.')[1] || '') + '00';
    dollars = dollars.split('').reverse().join('')
        .replace(/(\d{3}(?!$))/g, '$1,')
        .split('').reverse().join('');
    return dollars + '.' + cents.slice(0, 2);
}

function getHeight() {
    var myHeight = 0;
    if (typeof window.innerWidth === 'number') {
        myHeight = window.innerHeight;
    }
    else if (document.documentElement
            && (document.documentElement.clientWidth || document.documentElement.clientHeight)) {
        myHeight = document.documentElement.clientHeight;
    }
    else if (document.body && (document.body.clientWidth || document.body.clientHeight)) {
        myHeight = document.body.clientHeight;
    }
    return myHeight;
}

function divscroll(el) {
    document.getElementById(el).scrollIntoView();
    $('body').scrollLeft(0);
    $('html').scrollTop(0);
    if (page === 'start') {
        start_menu(el);
    }
}

function browserdetails(useragent) {
    var os = false;
    var browser = false;
    var icon = '';
    var name = '';
    var brand = '';
    var verTag = '';
    var nameTrans = '';
    var current = false;
    var brand = false;
    var details = {};

    if (useragent === undefined || useragent === ua) {
        current = true;
        useragent = ua;
    }
    if (Object(useragent).details !== undefined) {
        return useragent.details;
    }
    useragent = (' ' + useragent).toLowerCase();

    if (current) {
        brand = mega.getBrowserBrandID();
    }
    else if (useragent.indexOf('~:') !== -1) {
        brand = useragent.match(/~:(\d+)/);
        brand = brand && brand.pop() | 0;
    }

    if (useragent.indexOf('windows phone') > 0) {
        icon = 'wp.png';
        os = 'Windows Phone';
    }
    else if (useragent.indexOf('android') > 0) {
        os = 'Android';
    }
    else if (useragent.indexOf('windows') > 0) {
        os = 'Windows';
    }
    else if (useragent.indexOf('iphone') > 0) {
        os = 'iPhone';
    }
    else if (useragent.indexOf('imega') > 0) {
        os = 'iPhone';
    }
    else if (useragent.indexOf('ipad') > 0) {
        os = 'iPad';
    }
    else if (useragent.indexOf('mac') > 0
            || useragent.indexOf('darwin') > 0) {
        os = 'Apple';
    }
    else if (useragent.indexOf('linux') > 0) {
        os = 'Linux';
    }
    else if (useragent.indexOf('blackberry') > 0) {
        os = 'Blackberry';
    }

    if (mega.browserBrand[brand]) {
        browser = mega.browserBrand[brand];
    }
    else if (useragent.indexOf(' edge/') > 0) {
        browser = 'Edge';
    }
    else if (useragent.indexOf('iemobile/') > 0) {
        icon = 'ie.png';
        brand = 'IEMobile';
        browser = 'Internet Explorer';
    }
    else if (useragent.indexOf('opera') > 0 || useragent.indexOf(' opr/') > 0) {
        browser = 'Opera';
    }
    else if (useragent.indexOf(' dragon/') > 0) {
        icon = 'dragon.png';
        browser = 'Comodo Dragon';
    }
    else if (useragent.indexOf('vivaldi') > 0) {
        browser = 'Vivaldi';
    }
    else if (useragent.indexOf('maxthon') > 0) {
        browser = 'Maxthon';
    }
    else if (useragent.indexOf('electron') > 0) {
        browser = 'Electron';
    }
    else if (useragent.indexOf('palemoon') > 0) {
        browser = 'Palemoon';
    }
    else if (useragent.indexOf('cyberfox') > 0) {
        browser = 'Cyberfox';
    }
    else if (useragent.indexOf('waterfox') > 0) {
        browser = 'Waterfox';
    }
    else if (useragent.indexOf('iceweasel') > 0) {
        browser = 'Iceweasel';
    }
    else if (useragent.indexOf('seamonkey') > 0) {
        browser = 'SeaMonkey';
    }
    else if (useragent.indexOf('lunascape') > 0) {
        browser = 'Lunascape';
    }
    else if (useragent.indexOf(' iron/') > 0) {
        browser = 'Iron';
    }
    else if (useragent.indexOf('avant browser') > 0) {
        browser = 'Avant';
    }
    else if (useragent.indexOf('polarity') > 0) {
        browser = 'Polarity';
    }
    else if (useragent.indexOf('k-meleon') > 0) {
        browser = 'K-Meleon';
    }
    else if (useragent.indexOf(' crios') > 0) {
        browser = 'Chrome';
        details.brand = verTag = 'CriOS';
    }
    else if (useragent.indexOf('chrome') > 0) {
        browser = 'Chrome';
    }
    else if (useragent.indexOf('safari') > 0) {
        verTag = 'Version';
        browser = 'Safari';
    }
    else if (useragent.indexOf('firefox') > 0) {
        browser = 'Firefox';
    }
    else if (useragent.indexOf(' otter/') > 0) {
        browser = 'Otter';
    }
    else if (useragent.indexOf('thunderbird') > 0) {
        browser = 'Thunderbird';
    }
    else if (useragent.indexOf('es plugin ') === 1) {
        icon = 'esplugin.png';
        browser = 'ES File Explorer';
    }
    else if (useragent.indexOf('megasync') > 0) {
        browser = 'MEGAsync';
    }
    else if (useragent.indexOf('msie') > 0
            || useragent.indexOf('trident') > 0) {
        browser = 'Internet Explorer';
    }

    // Translate "%1 on %2" to "Chrome on Windows"
    if ((os) && (browser)) {
        name = (brand || browser) + ' on ' + os;
        nameTrans = String(l[7684]).replace('%1', brand || browser).replace('%2', os);
    }
    else if (os) {
        name = os;
        icon = icon || (os.toLowerCase() + '.png');
    }
    else if (browser) {
        name = browser;
    }
    else {
        name = 'Unknown';
        icon = 'unknown.png';
    }
    if (!icon && browser) {
        if (browser === 'Internet Explorer' || browser === 'Edge') {
            icon = 'ie.png';
        }
        else {
            icon = browser.toLowerCase() + '.png';
        }
    }

    details.name = name;
    details.nameTrans = nameTrans || name;
    details.icon = icon;
    details.os = os || '';
    details.browser = browser;
    details.version =
        (useragent.match(RegExp("\\s+" + (verTag || brand || browser) + "/([\\d.]+)", 'i')) || [])[1] || 0;

    // Determine if the OS is 64bit
    details.is64bit = /\b(WOW64|x86_64|Win64|intel mac os x 10.(9|\d{2,}))/i.test(useragent);

    // Determine if using a browser extension
    details.isExtension = (current && is_extension || useragent.indexOf('megext') > -1);

    if (useragent.indexOf(' MEGAext/') !== -1) {
        var ver = useragent.match(/ MEGAext\/([\d.]+)/);

        details.isExtension = ver && ver[1] || true;
    }

    if (brand) {
        details.brand = brand;
    }

    // Determine core engine.
    if (useragent.indexOf('webkit') > 0) {
        details.engine = 'Webkit';
    }
    else if (useragent.indexOf('trident') > 0) {
        details.engine = 'Trident';
    }
    else if (useragent.indexOf('gecko') > 0) {
        details.engine = 'Gecko';
    }
    else {
        details.engine = 'Unknown';
    }

    // Product info to quickly access relevant info.
    details.prod = details.name + ' [' + details.engine + ']'
        + (details.brand ? '[' + details.brand + ']' : '')
        + '[' + details.version + ']'
        + (details.isExtension ? '[E:' + details.isExtension + ']' : '')
        + '[' + (details.is64bit ? 'x64' : 'x32') + ']';

    return details;
}

function countrydetails(isocode) {
    var cdetails = {
        name: isoCountries[isocode],
        icon: isocode.toLowerCase() + '.gif'
    };
    return cdetails;
}

/**
 * Converts a timestamp to a readable time format - e.g. 2016-04-17 14:37
 *
 * @param {Number} unixTime  The UNIX timestamp in seconds e.g. 1464829467
 * @param {Number} format    The readable time format to return
 * @returns {String}
 *
 * Formats:
 *       0: yyyy-mm-dd hh:mm
 *       1: yyyy-mm-dd
 *       2: dd fmn yyyy (fmn: Full month name, based on the locale)
 */
function time2date(unixTime, format) {

    var result;
    var date = new Date(unixTime * 1000 || 0);

    if (format === 2) {
        result = date.getDate() + ' ' + date_months[date.getMonth()] + ' ' + date.getFullYear();
    }
    else {
        result = date.getFullYear() + '-'
               + ('0' + (date.getMonth() + 1)).slice(-2)
               + '-' + ('0' + date.getDate()).slice(-2);

        if (!format) {
            result += ' ' + date.toTimeString().substr(0, 5);
        }
    }

    return result;
}

// in case we need to run functions.js in a standalone (non secureboot.js) environment, we need to handle this case:
if (typeof l === 'undefined') {
    l = [];
}

var date_months = []

function acc_time2date(unixtime, yearIsOptional) {
    var MyDate = new Date(unixtime * 1000);
    var th = 'th';
    if ((parseInt(MyDate.getDate()) === 11) || (parseInt(MyDate.getDate()) === 12)) {}
    else if (('' + MyDate.getDate()).slice(-1) === '1') {
        th = 'st';
    }
    else if (('' + MyDate.getDate()).slice(-1) === '2') {
        th = 'nd';
    }
    else if (('' + MyDate.getDate()).slice(-1) === '3') {
        th = 'rd';
    }
    if (lang !== 'en') {
        th = ',';
    }
    var result = date_months[MyDate.getMonth()] + ' ' + MyDate.getDate();

    if (yearIsOptional === true) {
        var currYear = (new Date()).getFullYear();
        if (currYear !== MyDate.getFullYear()) {
            result +=  th + ' ' + MyDate.getFullYear();
        }
    }
    else {
        result +=  th + ' ' + MyDate.getFullYear();
    }
    return result;
}

function humandate(unixtime) {
    var date = new Date(unixtime * 1000);
    return date.getDate() + ' ' + date_months[date.getMonth()] +  ' ' + date.getFullYear();
}

function time2last(timestamp) {
    var sec = (new Date().getTime() / 1000) - timestamp;
    if (sec < 4) {
        return l[880];
    }
    else if (sec < 59) {
        return l[873].replace('[X]', Math.ceil(sec));
    }
    else if (sec < 90) {
        return l[874];
    }
    else if (sec < 3540) {
        return l[875].replace('[X]', Math.ceil(sec / 60));
    }
    else if (sec < 4500) {
        return l[876];
    }
    else if (sec < 82000) {
        return l[877].replace('[X]', Math.ceil(sec / 3600));
    }
    else if (sec < 110000) {
        return l[878];
    }
    else {
        return l[879].replace('[X]', Math.ceil(sec / 86400));
    }
}

/**
 * Basic calendar math function (using moment.js) to return true or false if the date passed in is either
 * the same day or the previous day.
 *
 * @param dateString {String|int}
 * @param [refDate] {String|int}
 * @returns {Boolean}
 */
var todayOrYesterday = function(dateString, refDate) {
    var momentDate = moment(dateString);
    var today = moment(refDate ? refDate : undefined).startOf('day');
    var yesterday = today.clone().subtract(1, 'days');

    return (momentDate.isSame(today, 'd') || momentDate.isSame(yesterday, 'd'));
}

/**
 * Basic calendar math function (using moment.js) that will return a string, depending on the exact calendar
 * dates/months ago when the passed `dateString` had happened.
 *
 * @param dateString {String|int}
 * @param [refDate] {String|int}
 * @returns {String}
 */
var time2lastSeparator = function(dateString, refDate) {
    var momentDate = moment(dateString);
    var today = moment(refDate ? refDate : undefined).startOf('day');
    var yesterday = today.clone().subtract(1, 'days');
    var weekAgo = today.clone().startOf('week').endOf('day');
    var twoWeeksAgo = today.clone().startOf('week').subtract(1, 'weeks').endOf('day');
    var thisMonth = today.clone().startOf('month').startOf('day');
    var thisYearAgo = today.clone().startOf('year');

    if (momentDate.isSame(today, 'd')) {
        // Today
        return l[1301];
    }
    else if (momentDate.isSame(yesterday, 'd')) {
        // Yesterday
        return l[1302];
    }
    else if (momentDate.isAfter(weekAgo)) {
        // This week
        return l[1303];
    }
    else if (momentDate.isAfter(twoWeeksAgo)) {
        // Last week
        return l[1304];
    }
    else if (momentDate.isAfter(thisMonth)) {
        // This month
        return l[1305];
    }
    else if (momentDate.isAfter(thisYearAgo)) {
        // This year
        return l[1306];
    }
    else {
        // more then 1 year ago...
        return l[1307];
    }
};

/**
 * Gets the current UNIX timestamp
 * @returns {Number} Returns an integer with the current UNIX timestamp (in seconds)
 */
function unixtime() {
    return Math.round(Date.now() / 1000);
}

function uplpad(number, length) {
    var str = '' + number;
    while (str.length < length) {
        str = '0' + str;
    }
    return str;
}

function secondsToTime(secs, html_format) {
    if (isNaN(secs)) {
        return '--:--:--';
    }
    if (secs < 0) {
        return '';
    }

    var hours = uplpad(Math.floor(secs / (60 * 60)), 2);
    var divisor_for_minutes = secs % (60 * 60);
    var minutes = uplpad(Math.floor(divisor_for_minutes / 60), 2);
    var divisor_for_seconds = divisor_for_minutes % 60;
    var seconds = uplpad(Math.floor(divisor_for_seconds), 2);
    var returnvar = hours + ':' + minutes + ':' + seconds;

    if (html_format) {
        hours = (hours !== '00') ? (hours + '<span>h</span> ') : '';
        returnvar = hours + minutes + '<span>m</span> ' + seconds + '<span>s</span>';
    }
    return returnvar;
}

function secondsToTimeShort(secs) {
    var val = secondsToTime(secs);

    if (!val) {
        return val;
    }

    if (val.substr(0, 1) === "0") {
        val = val.substr(1, val.length);
    }
    if (val.substr(0, 2) === "0:") {
        val = val.substr(2, val.length);
    }

    return val;
}

function htmlentities(value) {
    if (!value) {
        return '';
    }
    return $('<div/>').text(value).html();
}

/**
 * Convert bytes sizes into a human-friendly format (KB, MB, GB), pretty
 * similar to `bytesToSize` but this function returns an object
 * (`{ size: "23,33", unit: 'KB' }`) which is easier to consume
 *
 * @param {Number} bytes        Size in bytes to convert
 * @param {Number} precision    Precision to show the decimal number
 * @returns {Object} Returns an object similar to `{size: "2.1", unit: "MB"}`
 */
function numOfBytes(bytes, precision) {

    var parts = bytesToSize(bytes, precision || 2).split(' ');
    return { size: parts[0], unit: parts[1] || 'B' };
}

function bytesToSize(bytes, precision, html_format) {
    var s_b = 'B';
    var s_kb = 'KB';
    var s_mb = 'MB';
    var s_gb = 'GB';
    var s_tb = 'TB';
    var s_pb = 'PB';

    if (lang === 'fr') {
        s_b = 'O';
        s_kb = 'Ko';
        s_mb = 'Mo';
        s_gb = 'Go';
        s_tb = 'To';
        s_pb = 'Po';
    }

    var kilobyte = 1024;
    var megabyte = kilobyte * 1024;
    var gigabyte = megabyte * 1024;
    var terabyte = gigabyte * 1024;
    var petabyte = terabyte * 1024;
    var resultSize = 0;
    var resultUnit = '';

    if (precision === undefined) {
        if (bytes > gigabyte) {
            precision = 2;
        }
        else if (bytes > megabyte) {
            precision = 1;
        }
    }

    if (!bytes) {
        resultSize = 0;
        resultUnit = s_mb;
    }
    else if ((bytes >= 0) && (bytes < kilobyte)) {
        resultSize = parseInt(bytes);
        resultUnit = s_b;
    }
    else if ((bytes >= kilobyte) && (bytes < megabyte)) {
        resultSize = (bytes / kilobyte).toFixed(precision);
        resultUnit = s_kb;
    }
    else if ((bytes >= megabyte) && (bytes < gigabyte)) {
        resultSize = (bytes / megabyte).toFixed(precision);
        resultUnit = s_mb;
    }
    else if ((bytes >= gigabyte) && (bytes < terabyte)) {
        resultSize = (bytes / gigabyte).toFixed(precision);
        resultUnit = s_gb;
    }
    else if ((bytes >= terabyte) && (bytes < petabyte)) {
        resultSize = (bytes / terabyte).toFixed(precision);
        resultUnit = s_tb;
    }
    else if (bytes >= petabyte) {
        resultSize = (bytes / petabyte).toFixed(precision);
        resultUnit = s_pb;
    }
    else {
        resultSize = parseInt(bytes);
        resultUnit = s_b;
    }
    if (html_format === 2) {
        return resultSize + '<span>' + resultUnit + '</span>';
    }
    else if (html_format) {
        return '<span>' + resultSize + '</span>' + resultUnit;
    }
    else {
        return resultSize + ' ' + resultUnit;
    }
}

function logincheckboxCheck(ch_id) {
    var ch_div = ch_id + "_div";
    if (document.getElementById(ch_id).checked) {
        document.getElementById(ch_div).className = "checkboxOn";
    }
    else {
        document.getElementById(ch_div).className = "checkboxOff";
    }
}

function makeid(len) {
    var text = "";
    var possible = "ABCDEFGHIJKLMNOPQRSTUVWXYZabcdefghijklmnopqrstuvwxyz0123456789";
    for (var i = 0; i < len; i++) {
        text += possible.charAt(Math.floor(Math.random() * possible.length));
    }
    return text;
}

/**
 * Checks if the email address is valid
 * @param {String} email The email address to validate
 * @returns {Boolean} Returns true if email is invalid, false if email is fine
 */
function checkMail(email) {
    email = email.replace(/\+/g, '');
    var filter = /^([a-zA-Z0-9_\.\-])+\@(([a-zA-Z0-9\-])+\.)+([a-zA-Z0-9]{2,4})+$/;
    if (filter.test(email)) {
        return false;
    }
    else {
        return true;
    }
}

/**
 * Helper function for creating alias of a method w/ specific context
 *
 * @param context
 * @param fn
 * @returns {aliasClosure}
 */
function funcAlias(context, fn) {
    return function aliasClosure() {
        return fn.apply(context, arguments);
    };
}

/**
 * Adds on, bind, unbind, one and trigger methods to a specific class's prototype.
 *
 * @param kls class on which prototype this method should add the on, bind, unbind, etc methods
 */
function makeObservable(kls) {
    var target = kls.prototype || kls;
    var aliases = ['on', 'bind', 'unbind', 'one', 'trigger', 'rebind'];

    aliases.forEach(function(fn) {
        target[fn] = function() {
            var $this = $(this);
            return $this[fn].apply($this, arguments);
        };
    });

    target = aliases = kls = undefined;
}

/**
 * Instantiates an enum-like list on the provided target object
 */
function makeEnum(aEnum, aPrefix, aTarget, aNorm) {
    aTarget = aTarget || {};

    var len = aEnum.length;
    while (len--) {
        Object.defineProperty(aTarget,
            (aPrefix || '') + String(aEnum[len]).toUpperCase(), {
                value: aNorm ? len : (1 << len),
                enumerable: true
            });
    }
    return aTarget;
}

/**
 * Adds simple .setMeta and .getMeta functions, which can be used to store some meta information on the fly.
 * Also triggers `onMetaChange` events (only if the `kls` have a `trigger` method !)
 *
 * @param kls {Class} on which prototype's this method should add the setMeta and getMeta
 */
function makeMetaAware(kls) {
    /**
     * Store meta data
     *
     * @param prefix string
     * @param namespace string
     * @param k string
     * @param val {*}
     */
    kls.prototype.setMeta = function(prefix, namespace, k, val) {
        var self = this;

        if (self["_" + prefix] === undefined) {
            self["_" + prefix] = {};
        }
        if (self["_" + prefix][namespace] === undefined) {
            self["_" + prefix][namespace] = {};
        }
        self["_" + prefix][namespace][k] = val;

        if (self.trigger) {
            self.trigger("onMetaChange", prefix, namespace, k, val);
        }
    };

    /**
     * Clear/delete meta data
     *
     * @param prefix string  optional
     * @param [namespace] string  optional
     * @param [k] string optional
     */
    kls.prototype.clearMeta = function(prefix, namespace, k) {
        var self = this;

        if (!self["_" + prefix]) {
            return;
        }

        if (prefix && !namespace && !k) {
            delete self["_" + prefix];
        }
        else if (prefix && namespace && !k) {
            delete self["_" + prefix][namespace];
        }
        else if (prefix && namespace && k) {
            delete self["_" + prefix][namespace][k];
        }

        if (self.trigger) {
            self.trigger("onMetaChange", prefix, namespace, k);
        }
    };

    /**
     * Retrieve meta data
     *
     * @param prefix {string}
     * @param namespace {string} optional
     * @param k {string} optional
     * @param default_value {*} optional
     * @returns {*}
     */
    kls.prototype.getMeta = function(prefix, namespace, k, default_value) {
        var self = this;

        namespace = namespace || undefined; /* optional */
        k = k || undefined; /* optional */
        default_value = default_value || undefined; /* optional */

        // support for calling only with 2 args.
        if (k === undefined) {
            if (self["_" + prefix] === undefined) {
                return default_value;
            }
            else {
                return self["_" + prefix][namespace] || default_value;
            }
        }
        else {
            // all args

            if (self["_" + prefix] === undefined) {
                return default_value;
            }
            else if (self["_" + prefix][namespace] === undefined) {
                return default_value;
            }
            else {
                return self["_" + prefix][namespace][k] || default_value;
            }
        }
    };
}

/**
 * Simple method for generating unique event name with a .suffix that is a hash of the passed 3-n arguments
 * Main purpose is to be used with jQuery.bind and jQuery.unbind.
 *
 * @param eventName {string} event name
 * @param name {string} name of the handler (e.g. .suffix)
 * @returns {string} e.g. $eventName.$name_$ShortHashOfTheAdditionalArguments
 */
function generateEventSuffixFromArguments(eventName, name) {
    var args = Array.prototype.splice.call(arguments, 2);
    var result = "";
    $.each(args, function(k, v) {
        result += v;
    });

    return eventName + "." + name + "_" + ("" + fastHashFunction(result)).replace("-", "_");
}

/**
 * This is a placeholder, which will be used anywhere in our code where we need a simple and FAST hash function.
 * Later on, we can change the implementation (to use md5 or murmur) by just changing the function body of this
 * function.
 * @param {String}
 */
function fastHashFunction(val) {
    return MurmurHash3(val, 0x4ef5391a).toString();
}

/**
 * @see http://stackoverflow.com/q/7616461/940217
 * @return {number}
 */
function simpleStringHashCode(str) {
    assert(str, "Missing str passed to simpleStringHashCode");

    if (Array.prototype.reduce) {
        return str.split("").reduce(function(a, b) {
            a = ((a << 5) - a) + b.charCodeAt(0);
            return a & a
        }, 0);
    }
    var hash = 0;
    if (str.length === 0) {
        return hash;
    }
    for (var i = 0; i < str.length; i++) {
        var character = str.charCodeAt(i);
        hash = ((hash << 5) - hash) + character;
        hash = hash & hash; // Convert to 32bit integer
    }
    return hash;
}

/**
 * Creates a promise, which will fail if the validateFunction() don't return true in a timely manner (e.g. < timeout).
 *
 * @param validateFunction {Function}
 * @param tick {int}
 * @param timeout {int}
 * @param [resolveRejectArgs] {(Array|*)} args that will be used to call back .resolve/.reject
 * @param [waitForPromise] {(MegaPromise|$.Deferred)} Before starting the timer, we will wait for this promise to be rej/res first.
 * @param [name] {String} optional name for the debug output of the error/debug messages
 * @returns {Deferred}
 */
function createTimeoutPromise(validateFunction, tick, timeout,
                              resolveRejectArgs, waitForPromise, name) {
    var tickInterval = false;
    var timeoutTimer = false;

    var $promise = new MegaPromise();
    resolveRejectArgs = resolveRejectArgs || [];
    if (!$.isArray(resolveRejectArgs)) {
        resolveRejectArgs = [resolveRejectArgs]
    }

    $promise.verify = function() {
        if (validateFunction()) {
            if (window.d && typeof(window.promisesDebug) !== 'undefined') {
                console.debug("Resolving timeout promise", name,
                    timeout, "ms", "at", (new Date()).toISOString(),
                    validateFunction, resolveRejectArgs);
            }
            $promise.resolve.apply($promise, resolveRejectArgs);
        }
    };

    var startTimerChecks = function() {
        tickInterval = setInterval(function() {
            $promise.verify();
        }, tick);

        timeoutTimer = setTimeout(function() {
            if (validateFunction()) {
                if (window.d && typeof(window.promisesDebug) !== 'undefined') {
                    console.debug("Resolving timeout promise", name,
                        timeout, "ms", "at", (new Date()).toISOString(),
                        validateFunction, resolveRejectArgs);
                }
                $promise.resolve.apply($promise, resolveRejectArgs);
            }
            else {
                console.error("Timed out after waiting", name,
                    timeout, "ms", "at", (new Date()).toISOString(), $promise.state(),
                    validateFunction, resolveRejectArgs);
                $promise.reject.apply($promise, resolveRejectArgs);
            }
        }, timeout);

        $promise.verify();
    };

    // stop any running timers and timeouts
    $promise.always(function() {
        if (tickInterval !== false) {
            clearInterval(tickInterval);
        }

        if (timeoutTimer !== false) {
            clearTimeout(timeoutTimer);
        }
    });


    if (!waitForPromise || !waitForPromise.done) {
        startTimerChecks();
    }
    else {
        waitForPromise
            .done(function() {
                startTimerChecks();
            })
            .fail(function() {
                $promise.reject();
            });
    }

    return $promise;
}

/**
 * Date.parse with progressive enhancement for ISO 8601 <https://github.com/csnover/js-iso8601>
 * (c) 2011 Colin Snover <http://zetafleet.com>
 * Released under MIT license.
 */
(function(Date, undefined) {
    var origParse = Date.parse,
        numericKeys = [1, 4, 5, 6, 7, 10, 11];
    Date.parse = function(date) {
        var timestamp, struct, minutesOffset = 0;

        // ES5 15.9.4.2 states that the string should attempt to be parsed as a Date Time String Format string
        // before falling back to any implementation-specific date parsing, so that's what we do, even if native
        // implementations could be faster
        //              1 YYYY                2 MM       3 DD           4 HH    5 mm       6 ss        7 msec        8 Z 9 +    10 tzHH    11 tzmm
        if ((struct = /^(\d{4}|[+\-]\d{6})(?:-(\d{2})(?:-(\d{2}))?)?(?:T(\d{2}):(\d{2})(?::(\d{2})(?:\.(\d{3}))?)?(?:(Z)|([+\-])(\d{2})(?::(\d{2}))?)?)?$/.exec(date))) {
            // avoid NaN timestamps caused by "undefined" values being passed to Date.UTC
            for (var i = 0, k; (k = numericKeys[i]); ++i) {
                struct[k] = +struct[k] || 0;
            }

            // allow undefined days and months
            struct[2] = (+struct[2] || 1) - 1;
            struct[3] = +struct[3] || 1;

            if (struct[8] !== 'Z' && struct[9] !== undefined) {
                minutesOffset = struct[10] * 60 + struct[11];

                if (struct[9] === '+') {
                    minutesOffset = 0 - minutesOffset;
                }
            }

            timestamp = Date.UTC(struct[1],
                    struct[2], struct[3], struct[4], struct[5] + minutesOffset, struct[6], struct[7]);
        }
        else {
            timestamp = origParse ? origParse(date) : NaN;
        }

        return timestamp;
    };
}(Date));

/**
 * @module assert
 *
 * Assertion helper module.
 *
 * @example
 * function lastElement(array) {
 *     assert(array.length > 0, "empty array in lastElement");
 *     return array[array.length - 1];
 * }
 */
/**
 * Assertion exception.
 * @param message
 *     Message for exception on failure.
 * @constructor
 */
function AssertionFailed(message) {
    this.message = message;
    this.stack = mega.utils.getStack();
}
AssertionFailed.prototype = Object.create(Error.prototype);
AssertionFailed.prototype.name = 'AssertionFailed';

/**
 * Assert a given test condition.
 *
 * Throws an AssertionFailed exception with a given message, in case the condition is false.
 * The message is assembled by the args following 'test', similar to console.log()
 *
 * @param test
 *     Test statement.
 */
function assert(test) {
    if (test) {
        return;
    }
    //assemble message from parameters
    var message = '';
    var last = arguments.length - 1;
    for (var i = 1; i <= last; i++) {
        message += arguments[i];
        if (i < last) {
            message += ' ';
        }
    }
    if (MegaLogger && MegaLogger.rootLogger) {
        MegaLogger.rootLogger.error("assertion failed: ", message);
    }
    else if (window.d) {
        console.error(message);
    }

    if (localStorage.stopOnAssertFail) {
        debugger;
    }

    throw new AssertionFailed(message);
}


/**
 * Assert that a user handle is potentially valid (e. g. not an email address).
 *
 * @param userHandle {string}
 *     The user handle to check.
 * @throws
 *     Throws an exception on something that does not seem to be a user handle.
 */
var assertUserHandle = function(userHandle) {
    try {
        if (typeof userHandle !== 'string'
                || base64urldecode(userHandle).length !== 8) {

            throw 1;
        }
    }
    catch (ex) {
        assert(false, 'This seems not to be a user handle: ' + userHandle);
    }
};


/**
 * Pad/prepend `val` with "0" (zeros) until the length is === `length`
 *
 * @param val {String} value to add "0" to
 * @param len {Number} expected length
 * @returns {String}
 */
function addZeroIfLenLessThen(val, len) {
    if (val.toString().length < len) {
        for (var i = val.toString().length; i < len; i++) {
            val = "0" + val;
        }
    }
    return val;
}

function NOW() {
    return Date.now();
}

/**
 *  Global function to help debugging
 */
function DEBUG2() {
    if (typeof d !== "undefined" && d) {
        console.warn.apply(console, arguments)
    }
}

function ERRDEBUG() {
    if (typeof d !== "undefined" && d) {
        console.error.apply(console, arguments)
    }
}

function DEBUG() {
    if (typeof d !== "undefined" && d) {
        (console.debug || console.log).apply(console, arguments)
    }
}

function ASSERT(what, msg, udata) {
    if (!what) {
        var af = new Error('failed assertion; ' + msg);
        if (udata) {
            af.udata = udata;
        }
        Soon(function() {
            throw af;
        });
        if (console.assert) {
            console.assert(what, msg);
        }
        else {
            console.error('FAILED ASSERTION', msg);
        }
    }
    return !!what;
}

// log failures through jscrashes system
function srvlog(msg, data, silent) {
    if (data && !(data instanceof Error)) {
        data = {
            udata: data
        };
    }
    if (!silent && d) {
        console.error(msg, data);
    }
    if (typeof window.onerror === 'function') {
        window.onerror(msg, '', data ? 1 : -1, 0, data || null);
    }
}

// log failures through event id 99666
function srvlog2(type /*, ...*/) {
    if (d || window.exTimeLeft) {
        var args    = toArray.apply(null, arguments);
        var version = buildVersion.website;

        if (is_extension) {
            if (is_chrome_firefox) {
                version = window.mozMEGAExtensionVersion || buildVersion.firefox;
            }
            else if (window.chrome) {
                version = buildVersion.chrome;
            }
            else {
                version = buildVersion.commit && buildVersion.commit.substr(0, 8) || '?';
            }
        }
        args.unshift((is_extension ? 'e' : 'w') + (version || '-'));

        api_req({a: 'log', e: 99666, m: JSON.stringify(args)});
    }
}


function oDestroy(obj) {
    if (window.d) {
        ASSERT(Object.isFrozen(obj) === false, 'Object already frozen...');
    }

    Object.keys(obj).forEach(function(memb) {
        if (obj.hasOwnProperty(memb)) {
            delete obj[memb];
        }
    });
    if (!oIsFrozen(obj)) {
        Object.defineProperty(obj, ":$:frozen:", {
            value: String(new Date()),
            writable: false
        });
    }

    if (window.d) {
        Object.freeze(obj);
    }
}

function oIsFrozen(obj) {
    return obj && typeof obj === 'object' && obj.hasOwnProperty(":$:frozen:");
}

/**
 *  Return a default callback for error handlign
 */
function dlError(text) {
    return function(e) {
        console.log(text + ' ' + e);
        alert(text + ' ' + e);
    };
}

/**
 *  Remove an element from an *array*
 */
function removeValue(array, value, can_fail) {
    var idx = array.indexOf(value);
    if (d) {
        if (!(can_fail || idx !== -1)) {
            console.warn('Unable to Remove Value ' + value, value);
        }
    }
    if (idx !== -1) {
        array.splice(idx, 1);
    }
    return idx !== -1;
}

function setTransferStatus(dl, status, ethrow, lock) {
    var id = dl && dlmanager.getGID(dl);
    var text = '' + status;
    if (text.length > 48) {
        text = text.substr(0, 48) + "\u2026";
    }
    if (page === 'download') {
        $('.download.error-icon').text(text);
        $('.download.error-icon').removeClass('hidden');
        $('.download.icons-block').addClass('hidden');
    }
    else {
        $('.transfer-table #' + id + ' td:eq(5)')
            .attr('title', status)
            .text(text);
    }
    if (lock) {
        var $tr = $('.transfer-table #' + id)
            .addClass('transfer-completed')
            .removeClass('transfer-initiliazing')
            .attr('id', 'LOCKed_' + id);

        if (lock === 2) {
            $tr.remove();
        }
    }
    if (d) {
        console.error(status);
    }
    if (ethrow) {
        throw status;
    }
}

function dlFatalError(dl, error, ethrow, lock) {
    var m = 'This issue should be resolved ';
    if (ethrow === -0xDEADBEEF) {
        ethrow = false;
    }
    else if (navigator.webkitGetUserMedia) {
        m += 'exiting from Incognito mode.';
        msgDialog('warninga', l[1676], m, error);
    }
    else if (navigator.msSaveOrOpenBlob) {
        Later(browserDialog);
        m = l[1933];
        msgDialog('warninga', l[1676], m, error);
    }
    else if (dlMethod === FlashIO) {
        Later(browserDialog);
        m = l[1308];
        msgDialog('warninga', l[1676], m, error);
    }
    else {
        Later(firefoxDialog);
    }

    // Log the fatal error
    Soon(function() {
        error = String(Object(error).message || error).replace(/\s+/g, ' ').trim();

        srvlog('dlFatalError: ' + error.substr(0, 60) + (window.Incognito ? ' (Incognito)' : ''));
    });

    // Set transfer status and abort it
    setTransferStatus(dl, error, ethrow, lock !== undefined ? lock : true);
    dlmanager.abort(dl);
}

/**
 * Original: http://stackoverflow.com/questions/7317299/regex-matching-list-of-emoticons-of-various-type
 *
 * @param text
 * @returns {XML|string|void}
 * @constructor
 */
function RegExpEscape(text) {
    return text.replace(/[-[\]{}()*+?.,\\^$|#\s]/g, "\\$&");
}

function unixtimeToTimeString(timestamp) {
    var date = new Date(timestamp * 1000);
    return addZeroIfLenLessThen(date.getHours(), 2)
        + ":" + addZeroIfLenLessThen(date.getMinutes(), 2);
}

/**
 * Used in the callLoggerWrapper to generate dynamic colors depending on the textPrefix
 *
 * copyrights: http://stackoverflow.com/questions/9600295/automatically-change-text-color-to-assure-readability
 *
 * @param hexTripletColor
 * @returns {*}
 */
function invertColor(hexTripletColor) {
    var color = hexTripletColor;
    color = color.substring(1);           // remove #
    color = parseInt(color, 16);          // convert to integer
    color = 0xFFFFFF ^ color;             // invert three bytes
    color = color.toString(16);           // convert to hex
    color = ("000000" + color).slice(-6); // pad with leading zeros
    color = "#" + color;                  // prepend #
    return color;
}

/**
 * Simple wrapper function that will log all calls of `fnName`.
 * This function is intended to be used for dev/debugging/testing purposes only.
 *
 * @param ctx
 * @param fnName
 * @param loggerFn
 */
function callLoggerWrapper(ctx, fnName, loggerFn, textPrefix, parentLogger) {
    if (!window.d) {
        return;
    }

    var origFn = ctx[fnName];
    textPrefix = textPrefix || "missing-prefix";

    var logger = MegaLogger.getLogger(textPrefix + "[" + fnName + "]", {}, parentLogger);
    var logFnName = loggerFn === console.error ? "error" : "debug";

    if (ctx[fnName].haveCallLogger) { // recursion
        return;
    }
    ctx[fnName] = function() {
        // loggerFn.apply(console, [prefix1, prefix2, "Called: ", fnName, arguments]);
        logger[logFnName].apply(logger, ["(calling) arguments: "].concat(toArray.apply(null, arguments)));

        var res = origFn.apply(this, arguments);
        // loggerFn.apply(console, [prefix1, prefix2, "Got result: ", fnName, arguments, res]);
        logger[logFnName].apply(logger, ["(end call) arguments: "].concat(toArray.apply(null, arguments)).concat(["returned: ", res]));

        return res;
    };
    ctx[fnName].haveCallLogger = true; // recursion
}

/**
 * Simple Object instance call log helper
 * This function is intended to be used for dev/debugging/testing purposes only.
 *
 *
 * WARNING: This function will create tons of references in the window.callLoggerObjects & also may flood your console.
 *
 * @param ctx
 * @param [loggerFn] {Function}
 * @param [recursive] {boolean}
 */
function logAllCallsOnObject(ctx, loggerFn, recursive, textPrefix, parentLogger) {
    if (!window.d) {
        return;
    }
    loggerFn = loggerFn || console.debug;

    if (typeof parentLogger === "undefined") {
        var logger = new MegaLogger(textPrefix);
    }
    if (!window.callLoggerObjects) {
        window.callLoggerObjects = [];
    }

    $.each(ctx, function(k, v) {
        if (typeof v === "function") {
            callLoggerWrapper(ctx, k, loggerFn, textPrefix, parentLogger);
        }
        else if (typeof v === "object"
                && !$.isArray(v) && v !== null && recursive && !$.inArray(window.callLoggerObjects)) {
            window.callLoggerObjects.push(v);
            logAllCallsOnObject(v, loggerFn, recursive, textPrefix + ":" + k, parentLogger);
        }
    });
}

/**
 * Get an array with unique values
 * @param {Array} arr Array
 */
function array_unique(arr) {
    return arr.reduce(function(out, value) {
        if (out.indexOf(value) < 0) {
            out.push(value);
        }
        return out;
    }, []);
}

/**
 * Get a random value from an array
 * @param {Array} arr Array
 */
function array_random(arr) {
    return arr[rand(arr.length)];
}

/**
 * Convert Array to Object
 * @param {Array|String} arr The array
 * @param {*} [value] Optional value to assign to objects
 * @returns {Object}
 */
function array_toobject(arr, value) {
    if (!Array.isArray(arr)) {
        arr = [arr];
    }
    return arr.reduce(function(obj, key, idx) {
        obj[key] = value !== undefined ? value : ((idx | 0) + 1);
        return obj;
    }, Object.create(null));
}

/**
 * Simple method that will convert Mega user ids to base32 strings (that should be used when doing XMPP auth)
 *
 * @param handle {string} mega user id
 * @returns {string} base32 formatted user id to be used when doing xmpp auth
 */
function megaUserIdEncodeForXmpp(handle) {
    var s = base64urldecode(handle);
    return base32.encode(s);
}

/**
 * Simple method that will convert base32 strings -> Mega user ids
 *
 * @param handle {string} mega user id
 * @returns {string} base32 formatted user id to be used when doing xmpp auth
 */
function megaJidToUserId(jid) {
    var s = base32.decode(jid.split("@")[0]);
    return base64urlencode(s).replace(/=/g, "");
}

/**
 * Implementation of a string encryption/decryption.
 */
var stringcrypt = (function() {
    "use strict";

    /**
     * @description
     * Implementation of a string encryption/decryption.</p>
     */
    var ns = {};

    /**
     * Encrypts clear text data to an authenticated ciphertext, armoured with
     * encryption mode indicator and IV.
     *
     * @param plain {String}
     *     Plain data block as (unicode) string.
     * @param key {String}
     *     Encryption key as byte string.
     * @param [raw] {Boolean}
     *     Do not convert plain text to UTF-8 (default: false).
     * @returns {String}
     *     Encrypted data block as byte string, incorporating mode, nonce and MAC.
     */
    ns.stringEncrypter = function(plain, key, raw) {
        var mode = tlvstore.BLOCK_ENCRYPTION_SCHEME.AES_GCM_12_16;
        var plainBytes = raw ? plain : to8(plain);
        var cipher = tlvstore.blockEncrypt(plainBytes, key, mode, false);

        return cipher;
    };

    /**
     * Decrypts an authenticated cipher text armoured with a mode indicator and IV
     * to clear text data.
     *
     * @param cipher {String}
     *     Encrypted data block as byte string, incorporating mode, nonce and MAC.
     * @param key {String}
     *     Encryption key as byte string.
     * @param [raw] {Boolean}
     *     Do not convert plain text from UTF-8 (default: false).
     * @returns {String}
     *     Clear text as (unicode) string.
     */
    ns.stringDecrypter = function(cipher, key, raw) {

        var plain = tlvstore.blockDecrypt(cipher, key, false);

        return raw ? plain : from8(plain);
    };

    /**
     * Generates a new AES-128 key.
     *
     * @returns {string}
     *     Symmetric key as byte string.
     */
    ns.newKey = function() {

        var keyBytes = new Uint8Array(16);
        asmCrypto.getRandomValues(keyBytes);

        return asmCrypto.bytes_to_string(keyBytes);
    };

    return ns;
})();

/**
 * JS Implementation of MurmurHash3 (r136) (as of May 20, 2011)
 *
 * @author <a href="mailto:gary.court.gmail.com">Gary Court</a>
 * @see http://github.com/garycourt/murmurhash-js
 * @author <a href="mailto:aappleby.gmail.com">Austin Appleby</a>
 * @see http://sites.google.com/site/murmurhash/
 *
 * @param {string} key ASCII only
 * @param {number} seed Positive integer only
 * @return {number} 32-bit positive integer hash
 */
function MurmurHash3(key, seed) {
    var remainder, bytes, h1, h1b, c1, c1b, c2, c2b, k1, i;

    remainder = key.length & 3; // key.length % 4
    bytes = key.length - remainder;
    h1 = seed || 0xe6546b64;
    c1 = 0xcc9e2d51;
    c2 = 0x1b873593;
    i = 0;

    while (i < bytes) {
        k1 =
            ((key.charCodeAt(i) & 0xff)) |
            ((key.charCodeAt(++i) & 0xff) << 8) |
            ((key.charCodeAt(++i) & 0xff) << 16) |
            ((key.charCodeAt(++i) & 0xff) << 24);
        ++i;

        k1 = ((((k1 & 0xffff) * c1) + ((((k1 >>> 16) * c1) & 0xffff) << 16))) & 0xffffffff;
        k1 = (k1 << 15) | (k1 >>> 17);
        k1 = ((((k1 & 0xffff) * c2) + ((((k1 >>> 16) * c2) & 0xffff) << 16))) & 0xffffffff;

        h1 ^= k1;
        h1 = (h1 << 13) | (h1 >>> 19);
        h1b = ((((h1 & 0xffff) * 5) + ((((h1 >>> 16) * 5) & 0xffff) << 16))) & 0xffffffff;
        h1 = (((h1b & 0xffff) + 0x6b64) + ((((h1b >>> 16) + 0xe654) & 0xffff) << 16));
    }

    k1 = 0;

    switch (remainder) {
        case 3:
            k1 ^= (key.charCodeAt(i + 2) & 0xff) << 16;
        case 2:
            k1 ^= (key.charCodeAt(i + 1) & 0xff) << 8;
        case 1:
            k1 ^= (key.charCodeAt(i) & 0xff);

            k1 = (((k1 & 0xffff) * c1) + ((((k1 >>> 16) * c1) & 0xffff) << 16)) & 0xffffffff;
            k1 = (k1 << 15) | (k1 >>> 17);
            k1 = (((k1 & 0xffff) * c2) + ((((k1 >>> 16) * c2) & 0xffff) << 16)) & 0xffffffff;
            h1 ^= k1;
    }

    h1 ^= key.length;

    h1 ^= h1 >>> 16;
    h1 = (((h1 & 0xffff) * 0x85ebca6b) + ((((h1 >>> 16) * 0x85ebca6b) & 0xffff) << 16)) & 0xffffffff;
    h1 ^= h1 >>> 13;
    h1 = ((((h1 & 0xffff) * 0xc2b2ae35) + ((((h1 >>> 16) * 0xc2b2ae35) & 0xffff) << 16))) & 0xffffffff;
    h1 ^= h1 >>> 16;

    return h1 >>> 0;
}

/**
 *  Create a pool of workers, it returns a Queue object
 *  so it can be called many times and it'd be throttled
 *  by the queue
 */
function CreateWorkers(url, message, size) {
    size = size || 4;
    var worker = [],
        instances = [];

    function handler(id) {
        return function(e) {
            message(this.context, e, function(r) {
                worker[id].busy = false; /* release worker */
                instances[id](r);
            });
        }
    }

    if (!is_karma && !is_extension) {
        url = '/' + url;
    }

    function create(i) {
        var w;

        try {
            w = new Worker(url);
        }
        catch (e) {
            msgDialog('warninga', '' + url, '' + e, location.hostname);
            throw e;
        }

        w.id = i;
        w.busy = false;
        w.postMessage = w.webkitPostMessage || w.postMessage;
        w.onmessage = handler(i);
        return w;
    }

    for (var i = 0; i < size; i++) {
        worker.push(null);
    }

    return new MegaQueue(function(task, done) {
        for (var i = 0; i < size; i++) {
            if (worker[i] === null) {
                worker[i] = create(i);
            }
            if (!worker[i].busy) {
                break;
            }
        }
        worker[i].busy = true;
        instances[i] = done;
        $.each(task, function(e, t) {
                if (e === 0) {
                    worker[i].context = t;
                }
                else if (t.constructor === Uint8Array && typeof MSBlobBuilder !== "function") {
                    worker[i].postMessage(t.buffer, [t.buffer]);
                }
                else {
                    worker[i].postMessage(t);
                }
            });
    }, size, url.split('/').pop().split('.').shift() + '-worker');
}

/**
 * Ask the user for a decryption key
 * @param {String} ph   The node's handle
 * @param {String} fl   Whether is a folderlink
 * @param {String} keyr If a wrong key was used
 * @return {MegaPromise}
 */
function mKeyDialog(ph, fl, keyr) {
    var promise = new MegaPromise();

    if (keyr) {
        $('.fm-dialog.dlkey-dialog .instruction-message')
            .text(l[9048]);
    }
    else {
        $('.fm-dialog.dlkey-dialog .instruction-message')
            .safeHTML(l[7945] + '<br/>' + l[7972]);
    }

    $('.new-download-buttons').addClass('hidden');
    $('.new-download-file-title').text(l[1199]);
    $('.new-download-file-icon').addClass(fileIcon({
        name: 'unknown.unknown'
    }));
    $('.fm-dialog.dlkey-dialog').removeClass('hidden');
    fm_showoverlay();

    $('.fm-dialog.dlkey-dialog input').rebind('keydown', function(e) {
        $('.fm-dialog.dlkey-dialog .fm-dialog-new-folder-button').addClass('active');
        if (e.keyCode === 13) {
            $('.fm-dialog.dlkey-dialog .fm-dialog-new-folder-button').click();
        }
    });

    $('.fm-dialog.dlkey-dialog .fm-dialog-new-folder-button').rebind('click', function(e) {

        // Trim the input from the user for whitespace, newlines etc on either end
        var key = $.trim($('.fm-dialog.dlkey-dialog input').val());

        if (key) {
            // Remove the ! from the key which is exported from the export dialog
            key = key.replace('!', '');

            var newHash = (fl ? '/F!' : '/!') + ph + '!' + key;

            if (getSitePath() !== newHash) {
                promise.resolve(key);

                fm_hideoverlay();
                $('.fm-dialog.dlkey-dialog').addClass('hidden');
                loadSubPage(newHash);
            }
        }
        else {
            promise.reject();
        }
    });
    $('.fm-dialog.dlkey-dialog .fm-dialog-close').rebind('click', function(e) {
        $('.fm-dialog.dlkey-dialog').addClass('hidden');
        fm_hideoverlay();
        promise.reject();
    });

    return promise;
}

function dcTracer(ctr) {
    var name = ctr.name || 'unknown',
        proto = ctr.prototype || ctr;
    for (var fn in proto) {
        if (proto.hasOwnProperty(fn) && typeof proto[fn] === 'function') {
            console.log('Tracing ' + name + '.' + fn);
            proto[fn] = (function(fn, fc) {
                fc.dbg = function() {
                    try {
                        console.log('Entering ' + name + '.' + fn,
                            this, '~####~', Array.prototype.slice.call(arguments));
                        var r = fc.apply(this, arguments);
                        console.log('Leaving ' + name + '.' + fn, r);
                        return r;
                    }
                    catch (e) {
                        console.error(e);
                    }
                };
                return fc.dbg;
            })(fn, proto[fn]);
        }
    }
}

function mSpawnWorker(url, nw) {
    if (!(this instanceof mSpawnWorker)) {
        return new mSpawnWorker(url, nw);
    }

    this.jid = 1;
    this.jobs = {};
    this.nworkers = nw = nw || mega.maxWorkers;
    this.wrk = new Array(nw);
    this.token = mRandomToken('mSpawnWorker.' + url.split(".")[0]);

    while (nw--) {
        if (!(this.wrk[nw] = this.add(url))) {
            throw new Error(this.token.split("$")[0] + ' Setup Error');
        }
    }
}
mSpawnWorker.prototype = {
    process: function mSW_Process(data, callback, onerror) {
        if (!Array.isArray(data)) {
            var err = new Error("'data' must be an array");
            if (onerror) {
                return onerror(err);
            }
            throw err;
        }
        if (this.unreliably) {
            return onerror(0xBADF);
        }
        var nw = this.nworkers,
            l = Math.ceil(data.length / nw);
        var id = mRandomToken("mSWJobID" + this.jid++),
            idx = 0;
        var job = {
            done: 0,
            data: [],
            callback: callback
        };

        while (nw--) {
            job.data.push(data.slice(idx, idx += l));
        }
        if (onerror) {
            job.onerror = onerror;
        }
        this.jobs[id] = job;
        this.postNext();
    },
    postNext: function mSW_PostNext() {
        if (this.busy()) {
            return;
        }
        for (var id in this.jobs) {
            var nw = this.nworkers;
            var job = this.jobs[id],
                data;

            while (nw--) {
                if (!this.wrk[nw].working) {
                    data = job.data.shift();
                    if (data) {
                        this.wrk[nw].working = !0;
                        this.wrk[nw].postMessage({
                            data: data,
                            debug: !!window.d,
                            u_sharekeys: u_sharekeys,
                            u_privk: u_privk,
                            u_handle: u_handle,
                            u_k: u_k,
                            jid: id
                        });

                        if (d && job.data.length === this.nworkers - 1) {
                            console.time(id);
                        }
                    }
                }
            }
        }
    },
    busy: function() {
        var nw = this.nworkers;
        while (nw-- && this.wrk[nw].working);
        return nw === -1;
    },
    add: function mSW_Add(url) {
        var self = this,
            wrk;

        try {
            wrk = new Worker(url);
        }
        catch (e) {
            console.error(e);
            if (!window[this.token]) {
                window[this.token] = true;
                msgDialog('warninga', l[16], "Unable to launch " + url + " worker.", e);
            }
            return false;
        }

        wrk.onerror = function mSW_OnError(err) {
            console.error(err);
            if (!(self && self.wrk)) {
                return;
            }
            /*Soon(function() {
                throw err.message || err;
            });*/
            self.unreliably = true;
            var nw = self.nworkers;
            while (nw--) {
                if (self.wrk[nw]) {
                    self.wrk[nw].terminate();
                }
            }
            for (var id in self.jobs) {
                var job = self.jobs[id];
                if (job.onerror) {
                    job.onerror(err);
                }
            }
            /*if (!window[self.token]) {
                window[self.token] = true;
                if (err.filename) {
                    msgDialog('warninga',
                        "Worker Exception: " + url, err.message, err.filename + ":" + err.lineno);
                }
            }*/
            delete self.wrk;
            delete self.jobs;
            self = undefined;
        };

        wrk.onmessage = function mSW_OnMessage(ev) {
            if (ev.data[0] === 'console') {
                if (d) {
                    var args = ev.data[1];
                    args.unshift(self.token);
                    console.log.apply(console, args);
                }
                return;
            }
            if (d) {
                console.log(self.token, ev.data);
            }

            wrk.working = false;
            if (!self.done(ev.data)) {
                this.onerror(0xBADF);
            }
        };

        if (d) {
            console.log(this.token, 'Starting...');
        }

        wrk.postMessage = wrk.postMessage || wrk.webkitPostMessage;

        return wrk;
    },
    done: function mSW_Done(reply) {
        var job = this.jobs[reply.jid];
        if (!ASSERT(job, 'Invalid worker reply.')) {
            return false;
        }

        if (!job.result) {
            job.result = reply.result;
        }
        else {
            $.extend(job.result, reply.result);
        }

        if (reply.newmissingkeys) {
            job.newmissingkeys = newmissingkeys = true;
            $.extend(missingkeys, reply.missingkeys);
        }
        if (reply.rsa2aes) {
            $.extend(rsa2aes, reply.rsa2aes);
        }
        if (reply.u_sharekeys) {
            $.extend(u_sharekeys, reply.u_sharekeys);
        }
        if (reply.rsasharekeys) {
            $.extend(rsasharekeys, reply.rsasharekeys);
        }

        Soon(this.postNext.bind(this));
        if (++job.done === this.nworkers) {
            if (d) {
                console.timeEnd(reply.jid);
            }

            // Don't report `newmissingkeys` unless there are *new* missing keys
            if (job.newmissingkeys) {
                job.newmissingkeys = M.checkNewMissingKeys();
            }

            delete this.jobs[reply.jid];
            job.callback(job.result, job);
        }

        return true;
    }
};

function mRandomToken(pfx) {
    return (pfx || '!') + '$' + (Math.random() * Date.now()).toString(36);
}

function str_mtrunc(str, len) {
    if (!len) {
        len = 35;
    }
    if (len > (str || '').length) {
        return str;
    }
    var p1 = Math.ceil(0.60 * len),
        p2 = Math.ceil(0.30 * len);
    return str.substr(0, p1) + '\u2026' + str.substr(-p2);
}

function setupTransferAnalysis() {
    if ($.mTransferAnalysis) {
        return;
    }
    var PROC_INTERVAL = 4.2 * 60 * 1000;
    var logger = MegaLogger.getLogger('TransferAnalysis');

    var prev = {},
        tlen = {},
        time = {},
        chunks = {};
    $.mTransferAnalysis = setInterval(function() {
        if (uldl_hold || dlmanager.isOverQuota) {
            prev = {};
        }
        else if ($.transferprogress) {
            var tp = $.transferprogress;

            for (var i in tp) {
                if (tp.hasOwnProperty(i)) {
                    var currentlyTransfered = tp[i][0];
                    var totalToBeTransfered = tp[i][1];
                    var currenTransferSpeed = tp[i][2];

                    var finished = (currentlyTransfered === totalToBeTransfered);

                    if (finished) {
                        logger.info('Transfer "%s" has finished. \uD83D\uDC4D', i);
                        continue;
                    }

                    var transfer = Object(GlobalProgress[i]);

                    if (transfer.paused || !transfer.started) {
                        logger.info('Transfer "%s" is not active.', i, transfer);
                        continue;
                    }

                    if (prev[i] && prev[i] === currentlyTransfered) {
                        var type = (i[0] === 'u'
                            ? 'Upload'
                            : (i[0] === 'z' ? 'ZIP' : 'Download'));

                        srvlog(type + ' transfer seems stuck.');

                        logger.warn('Transfer "%s" had no progress for the last minutes...', i, transfer);
                    }
                    else {
                        logger.info('Transfer "%s" is in progress... %d% completed', i,
                            Math.floor(currentlyTransfered / totalToBeTransfered * 100));

                        time[i] = Date.now();
                        tlen[i] = Math.max(tlen[i] | 0, currentlyTransfered);
                        prev[i] = currentlyTransfered;
                    }
                }
            }
        }
    }, PROC_INTERVAL);
}

function percent_megatitle() {
    var dl_r = 0,
        dl_t = 0,
        ul_r = 0,
        ul_t = 0,
        tp = $.transferprogress || {},
        dl_s = 0,
        ul_s = 0,
        zips = {},
        d_deg = 0,
        u_deg = 0;

    for (var i in dl_queue) {
        if (dl_queue.hasOwnProperty(i)) {
            var q = dl_queue[i];
            var td = q && tp[q.zipid ? 'zip_' + q.zipid : 'dl_' + q.id];

            if (td) {
                dl_r += td[0];
                dl_t += td[1];
                if (!q.zipid || !zips[q.zipid]) {
                    if (q.zipid) {
                        zips[q.zipid] = 1;
                    }
                    dl_s += td[2];
                }
            }
            else {
                dl_t += q && q.size || 0;
            }
        }
    }

    for (var i in ul_queue) {
        if (ul_queue.hasOwnProperty(i)) {
            var tu = tp['ul_' + ul_queue[i].id];

            if (tu) {
                ul_r += tu[0];
                ul_t += tu[1];
                ul_s += tu[2];
            }
            else {
                ul_t += ul_queue[i].size || 0;
            }
        }
    }
    if (dl_t) {
        dl_t += tp['dlc'] || 0;
        dl_r += tp['dlc'] || 0;
    }
    if (ul_t) {
        ul_t += tp['ulc'] || 0;
        ul_r += tp['ulc'] || 0;
    }

    var x_ul = Math.floor(ul_r / ul_t * 100) || 0;
    mega.ui.tpp.setTotalProgress(x_ul, 'ul');
    var x_dl = Math.floor(dl_r / dl_t * 100) || 0;
    mega.ui.tpp.setTotalProgress(x_dl, 'dl');
    var t;

    if (dl_t && ul_t) {
        t = ' \u2193 ' + x_dl + '% \u2191 ' + x_ul + '%';
    }
    else if (dl_t) {
        t = ' \u2193 ' + x_dl + '%';
    }
    else if (ul_t) {
        t = ' \u2191 ' + x_ul + '%';
    }
    else {
        t = '';
        $.transferprogress = {};
    }

    d_deg = 360 * x_dl / 100;
    u_deg = 360 * x_ul / 100;

    updateTransfersSidebarIcon(d_deg, u_deg);
    megatitle(t);
}

function updateTransfersSidebarIcon(d_deg, u_deg) {
    var $dl_rchart = $('.transfers .download .nw-fm-chart0.right-c p');
    var $dl_lchart = $('.transfers .download .nw-fm-chart0.left-c p');
    var $ul_rchart = $('.transfers .upload .nw-fm-chart0.right-c p');
    var $ul_lchart = $('.transfers .upload .nw-fm-chart0.left-c p');

    if (d_deg <= 180) {
        $dl_rchart.css('transform', 'rotate(' + d_deg + 'deg)');
        $dl_lchart.css('transform', 'rotate(0deg)');
    }
    else {
        $dl_rchart.css('transform', 'rotate(180deg)');
        $dl_lchart.css('transform', 'rotate(' + (d_deg - 180) + 'deg)');
    }
    if (u_deg <= 180) {
        $ul_rchart.css('transform', 'rotate(' + u_deg + 'deg)');
        $ul_lchart.css('transform', 'rotate(0deg)');
    }
    else {
        $ul_rchart.css('transform', 'rotate(180deg)');
        $ul_lchart.css('transform', 'rotate(' + (u_deg - 180) + 'deg)');
    }
}

function hostname(url) {
    if (d) {
        ASSERT(url && /^http/.test(url), 'Invalid URL passed to hostname() -> ' + url);
    }
    url = ('' + url).match(/https?:\/\/([^.]+)/);
    return url && url[1];
}

// Quick hack for sane average speed readings
function bucketspeedometer(initialp) {
    return {
        interval: 200,
        num: 300,
        prevp: initialp,
        h: {},
        progress: function(p) {
            var now, min, oldest;
            var total;
            var t;

            now = NOW();
            now -= now % this.interval;

            this.h[now] = (this.h[now] || 0) + p - this.prevp;
            this.prevp = p;

            min = now - this.interval * this.num;

            oldest = now;
            total = 0;

            for (t in this.h) {
                if (t < min) {
                    delete this.h.bt;
                }
                else {
                    if (t < oldest) {
                        oldest = t;
                    }
                    total += this.h[t];
                }
            }

            if (now - oldest < 1000) {
                return 0;
            }

            p = 1000 * total / (now - oldest);

            // protect against negative returns due to repeated chunks etc.
            return p > 0 ? p : 0;
        }
    }
}

function moveCursortoToEnd(el) {
    if (typeof el.selectionStart === "number") {
        el.focus();
        el.selectionStart = el.selectionEnd = el.value.length;
    }
    else if (typeof el.createTextRange !== "undefined") {
        el.focus();
        var range = el.createTextRange();
        range.collapse(false);
        range.select();
    }
    $(el).focus();
}

function asyncApiReq(data) {
    var $promise = new MegaPromise();
    api_req(data, {
        callback: function(r) {
            if (typeof r === 'number' && r !== 0) {
                $promise.reject.apply($promise, arguments);
            }
            else {
                $promise.resolve.apply($promise, arguments);
            }
        }
    });

    //TODO: fail case?! e.g. the exp. backoff failed after waiting for X minutes??

    return $promise;
}

// Returns pixels position of element relative to document (top left corner) OR to the parent (IF the parent and the
// target element are both with position: absolute)
function getHtmlElemPos(elem, n) {
    var xPos = 0;
    var yPos = 0;
    var sl, st, cl, ct;
    var pNode;
    while (elem) {
        pNode = elem.parentNode;
        sl = 0;
        st = 0;
        cl = 0;
        ct = 0;
        if (pNode && pNode.tagName && !/html|body/i.test(pNode.tagName)) {
            if (typeof n === 'undefined') // count this in, except for overflow huge menu
            {
                sl = elem.scrollLeft;
                st = elem.scrollTop;
            }
            cl = elem.clientLeft;
            ct = elem.clientTop;
            xPos += (elem.offsetLeft - sl + cl);
            yPos += (elem.offsetTop - st - ct);
        }
        elem = elem.offsetParent;
    }
    return {
        x: xPos,
        y: yPos
    };
}

function disableDescendantFolders(id, pref) {
    var folders = [];
    for (var i in M.c[id]) {
        if (M.d[i] && M.d[i].t === 1 && M.d[i].name) {
            folders.push(M.d[i]);
        }
    }
    for (var i in folders) {
        var sub = false;
        var fid = folders[i].h;

        for (var h in M.c[fid]) {
            if (M.d[h] && M.d[h].t) {
                sub = true;
                break;
            }
        }
        $(pref + fid).addClass('disabled');
        if (sub) {
            this.disableDescendantFolders(fid, pref);
        }
    }

    return true;
}

var obj_values = function obj_values(obj) {
    var vals = [];

    Object.keys(obj).forEach(function(memb) {
        if (obj.hasOwnProperty(memb)) {
            vals.push(obj[memb]);
        }
    });

    return vals;
}

if (typeof Object.values === 'function') {
    obj_values = Object.values;
}

function _wrapFnWithBeforeAndAfterEvents(fn, eventSuffix, dontReturnPromises) {
    var logger = MegaLogger.getLogger("beforeAfterEvents: " + eventSuffix);

    return function() {
        var self = this;
        var args = toArray.apply(null, arguments);

        var event = new $.Event("onBefore" + eventSuffix);
        self.trigger(event, args);

        if (event.isPropagationStopped()) {
            logger.debug("Propagation stopped for event: ", event);
            if (dontReturnPromises) {
                return false;
            }
            else {
                return MegaPromise.reject("Propagation stopped by onBefore" + eventSuffix);
            }

        }
        if (typeof event.returnedValue !== "undefined") {
            args = event.returnedValue;
        }

        var returnedValue = fn.apply(self, args);

        var done = function() {
            var event2 = new $.Event("onAfter" + eventSuffix);
            self.trigger(event2, args.concat(returnedValue));

            if (event2.isPropagationStopped()) {
                logger.debug("Propagation stopped for event: ", event);
                if (dontReturnPromises) {
                    return false;
                }
                else {
                    return MegaPromise.reject("Propagation stopped by onAfter" + eventSuffix);
                }
            }
        };

        if (returnedValue && returnedValue.then) {
            returnedValue.then(function() {
                done();
            });
        }
        else {
            done();
        }

        return returnedValue;
    }
}

function hex2bin(hex) {
    var bytes = [];

    for (var i = 0; i < hex.length - 1; i += 2) {
        bytes.push(parseInt(hex.substr(i, 2), 16));
    }

    return String.fromCharCode.apply(String, bytes);
}

/**
 * Detects if Flash is enabled or disabled in the user's browser
 * From http://stackoverflow.com/a/20095467
 * @returns {Boolean}
 */
function flashIsEnabled() {

    var flashEnabled = false;

    try {
        var flashObject = new ActiveXObject('ShockwaveFlash.ShockwaveFlash');
        if (flashObject) {
            flashEnabled = true;
        }
    }
    catch (e) {
        if (navigator.mimeTypes
                && (navigator.mimeTypes['application/x-shockwave-flash'] !== undefined)
                && (navigator.mimeTypes['application/x-shockwave-flash'].enabledPlugin)) {
            flashEnabled = true;
        }
    }

    return flashEnabled;
}

/**
 * Gets the current base URL of the page (protocol + hostname) e.g. If on beta.mega.nz it will return https://beta.mega.nz.
 * If on the browser extension it will return the default https://mega.nz. If on localhost it will return https://mega.nz.
 * This can be used to create external links, for example file downloads https://mega.nz/#!qRN33YbK!o4Z76qDqPbiK2G0I...
 * @returns {String}
 */
function getBaseUrl() {
    return 'https://' + (((location.protocol === 'https:') && location.host) || 'mega.nz');
}

/**
 * Like getBaseUrl(), but suitable for extensions to point to internal resources.
 * This should be the same than `bootstaticpath + urlrootfile` except that may differ
 * from a public entry point (Such as the Firefox extension and its mega: protocol)
 * @returns {string}
 */
function getAppBaseUrl() {
    var l = location;
    var base = (l.origin !== 'null' && l.origin || (l.protocol + '//' + l.hostname));
    if (is_extension) {
        base += l.pathname;
    }
    return base;
}

/**
 * http://stackoverflow.com/a/16344621/402133
 *
 * @param ms
 * @returns {string}
 */
function ms2Time(ms) {
    var secs = ms / 1000;
    ms = Math.floor(ms % 1000);
    var minutes = secs / 60;
    secs = Math.floor(secs % 60);
    var hours = minutes / 60;
    minutes = Math.floor(minutes % 60);
    hours = Math.floor(hours % 24);
    return hours + ":" + minutes + ":" + secs;
}

function secToDuration(s, sep) {
    var dur = ms2Time(s * 1000).split(":");
    var durStr = "";
    sep = sep || ", ";
    if (!secToDuration.regExp) { //regexp compile cache
        secToDuration.regExp = {};
    }

    if (!secToDuration.regExp[sep]) {
        secToDuration.regExp[sep] = new RegExp("" + sep + "$");
    }

    for (var i = 0; i < dur.length; i++) {
        var unit;
        var v = dur[i];
        if (v === "0") {
            if (durStr.length !== 0 && i !== 0) {
                continue;
            }
            else if (i < 2) {
                continue;
            }
        }

        if (i === 0) {
            unit = v !== 1 ? "hours" : "hour";
        }
        else if (i === 1) {
            unit = v !== 1 ? "minutes" : "minute";
        }
        else if (i === 2) {
            unit = v !== 1 ? "seconds" : "second";
        }
        else {
            throw new Error("this should never happen.");
        }

        durStr += v + " " + unit + sep;
    }

    return durStr.replace(secToDuration.regExp[sep], "");
}

function generateAnonymousReport() {
    var $promise = new MegaPromise();
    var report = {};
    report.ua = navigator.userAgent;
    report.ut = u_type;
    report.pbm = !!window.Incognito;
    report.io = window.dlMethod && dlMethod.name;
    report.sb = +('' + $('script[src*="secureboot"]').attr('src')).split('=').pop();
    report.tp = $.transferprogress;
    if (!megaChatIsReady) {
        report.karereState = '#disabled#';
    }
    else {
        report.karereState = megaChat.karere.getConnectionState();
        report.karereCurrentConnRetries = megaChat.karere._connectionRetries;
        report.myPresence = megaChat.karere.getPresence(megaChat.karere.getJid());
        report.karereServer = megaChat.karere.connection.service;
        report.numOpenedChats = Object.keys(megaChat.chats).length;
        report.haveRtc = megaChat.rtc ? true : false;
        if (report.haveRtc) {
            report.rtcStatsAnonymousId = megaChat.rtc.ownAnonId;
        }
    }

    var chatStates = {};
    var userAnonMap = {};
    var userAnonIdx = 0;
    var roomUniqueId = 0;
    var roomUniqueIdMap = {};

    if (megaChatIsReady && megaChat.chats) {
        megaChat.chats.forEach(function (v, k) {
            var participants = v.getParticipants();

            participants.forEach(function (v, k) {
                var cc = megaChat.getContactFromJid(v);
                if (cc && cc.u && !userAnonMap[cc.u]) {
                    userAnonMap[cc.u] = {
                        anonId: userAnonIdx++ + rand(1000),
                        pres: megaChat.karere.getPresence(v)
                    };
                }
                participants[k] = cc && cc.u ? userAnonMap[cc.u] : v;
            });

            var r = {
                'roomUniqueId': roomUniqueId,
                'roomState': v.getStateAsText(),
                'roomParticipants': participants
            };

            chatStates[roomUniqueId] = r;
            roomUniqueIdMap[k] = roomUniqueId;
            roomUniqueId++;
        });

        if (report.haveRtc) {
            Object.keys(megaChat.plugins.callManager.callSessions).forEach(function (k) {
                var v = megaChat.plugins.callManager.callSessions[k];

                var r = {
                    'callStats': v.callStats,
                    'state': v.state
                };

                var roomIdx = roomUniqueIdMap[v.room.roomJid];
                if (!roomIdx) {
                    roomUniqueId += 1; // room which was closed, create new tmp id;
                    roomIdx = roomUniqueId;
                }
                if (!chatStates[roomIdx]) {
                    chatStates[roomIdx] = {};
                }
                if (!chatStates[roomIdx].callSessions) {
                    chatStates[roomIdx].callSessions = [];
                }
                chatStates[roomIdx].callSessions.push(r);
            });
        };

        report.chatRoomState = chatStates;
    };

    if (is_chrome_firefox) {
        report.mo = mozBrowserID + '::' + is_chrome_firefox + '::' + mozMEGAExtensionVersion;
    }

    var apireqHaveBackOffs = {};
    apixs.forEach(function(v, k) {
        if (v.backoff > 0) {
            apireqHaveBackOffs[k] = v.backoff;
        }
    });

    if (Object.keys(apireqHaveBackOffs).length > 0) {
        report.apireqbackoffs = apireqHaveBackOffs;
    }

    report.hadLoadedRsaKeys = u_authring.RSA && Object.keys(u_authring.RSA).length > 0;
    report.hadLoadedEd25519Keys = u_authring.Ed25519 && Object.keys(u_authring.Ed25519).length > 0;
    report.totalDomElements = $("*").length;
    report.totalScriptElements = $("script").length;

    report.totalD = Object.keys(M.d).length;
    report.totalU = M.u.size();
    report.totalC = Object.keys(M.c).length;
    report.totalIpc = Object.keys(M.ipc).length;
    report.totalOpc = Object.keys(M.opc).length;
    report.totalPs = Object.keys(M.ps).length;
    report.l = lang;
    report.scrnSize = window.screen.availWidth + "x" + window.screen.availHeight;

    if (typeof window.devicePixelRatio !== 'undefined') {
        report.pixRatio = window.devicePixelRatio;
    }

    try {
        report.perfTiming = JSON.parse(JSON.stringify(window.performance.timing));
        report.memUsed = window.performance.memory.usedJSHeapSize;
        report.memTotal = window.performance.memory.totalJSHeapSize;
        report.memLim = window.performance.memory.jsHeapSizeLimit;
    }
    catch (e) {}

    report.jslC = jslcomplete;
    report.jslI = jsli;
    report.scripts = {};
    report.host = window.location.host;

    var promises = [];

    $('script').each(function() {
        var self = this;
        var src = self.src.replace(window.location.host, "$current");
        if (is_chrome_firefox) {
            if (!promises.length) {
                promises.push(MegaPromise.resolve());
            }
            report.scripts[self.src] = false;
            return;
        }
        promises.push(
            $.ajax({
                url: self.src,
                dataType: "text"
            })
            .done(function(r) {
                report.scripts[src] = [
                        MurmurHash3(r, 0x4ef5391a),
                        r.length
                    ];
            })
            .fail(function(r) {
                report.scripts[src] = false;
            })
        );
    });

    report.version = null; // TODO: how can we find this?

    MegaPromise.allDone(promises)
        .done(function() {
            $promise.resolve(report);
        })
        .fail(function() {
            $promise.resolve(report)
        });

    return $promise;
}

function __(s) { // TODO: waiting for @crodas to commit the real __ code.
    return s;
}

function MegaEvents() {}
MegaEvents.prototype.trigger = function(name, args) {
    if (!(this._events && this._events.hasOwnProperty(name))) {
        return false;
    }

    if (d > 1) {
        console.log(' >>> Triggering ' + name, this._events[name].length, args);
    }

    args = args || []
    var done = 0,
        evs = this._events[name];
    for (var i in evs) {
        try {
            evs[i].apply(null, args);
        }
        catch (ex) {
            console.error(ex);
        }
        ++done;
    }
    return done;
};
MegaEvents.prototype.on = function(name, callback) {
    if (!this._events) {
        this._events = {};
    }
    if (!this._events.hasOwnProperty(name)) {
        this._events[name] = [];
    }
    this._events[name].push(callback);
    return this;
};

(function(scope) {
    var MegaAnalytics = function(id) {
        this.loggerId = id;
        this.sessionId = makeid(16);
    };
    MegaAnalytics.prototype.log = function(c, e, data) {

        data = data || {};
        data = $.extend(
            true, {}, {
                'aid': this.sessionId,
                'lang': typeof lang !== 'undefined' ? lang : null,
                'browserlang': navigator.language,
                'u_type': typeof u_type !== 'undefined' ? u_type : null
            },
            data
        );

        var msg = JSON.stringify({
            'c': c,
            'e': e,
            'data': data
        });

        if (d) {
            console.log("megaAnalytics: ", c, e, data);
        }
        if (window.location.toString().indexOf("mega.dev") !== -1) {
            return;
        }
        api_req({
            a: 'log',
            e: this.loggerId,
            m: msg
        }, {});
    };
    scope.megaAnalytics = new MegaAnalytics(99999);
})(this);


function constStateToText(enumMap, state) {
    var txt = false;
    $.each(enumMap, function(k, v) {
        if (state == v) {
            txt = k;

            return false; // break
        }
    });

    return txt === false ? "(not found: " + state + ")" : txt;
};

/**
 * Helper function that will do some assert()s to guarantee that the new state is correct/allowed
 *
 * @param currentState
 * @param newState
 * @param allowedStatesMap
 * @param enumMap
 * @throws AssertionError
 */
function assertStateChange(currentState, newState, allowedStatesMap, enumMap) {
    var checksAvailable = allowedStatesMap[currentState];
    var allowed = false;
    if (checksAvailable) {
        checksAvailable.forEach(function(allowedState) {
            if (allowedState === newState) {
                allowed = true;
                return false; // break;
            }
        });
    }
    if (!allowed) {
        assert(
            false,
            'State change from: ' + constStateToText(enumMap, currentState) + ' to ' +
            constStateToText(enumMap, newState) + ' is not in the allowed state transitions map.'
        );
    }
}

Object.defineProperty(mega, 'logger', {value: MegaLogger.getLogger('mega')});
Object.defineProperty(mega.utils, 'logger', {value: MegaLogger.getLogger('utils', null, mega.logger)});

Object.defineProperty(mega, 'api', {
    value: Object.freeze({
        logger: new MegaLogger('API'),

        setDomain: function(aDomain, aSave) {
            apipath = 'https://' + aDomain + '/';

            if (aSave) {
                localStorage.apipath = apipath;
            }
        },

        staging: function(aSave) {
            this.setDomain('staging.api.mega.co.nz', aSave);
        },
        prod: function(aSave) {
            this.setDomain('eu.api.mega.co.nz', aSave);
        },

        req: function(params) {
            var promise = new MegaPromise();

            if (typeof params === 'string') {
                params = {a: params};
            }

            api_req(params, {
                callback: function(res) {
                    if (typeof res === 'number' && res < 0) {
                        promise.reject.apply(promise, arguments);
                    }
                    else {
                        promise.resolve.apply(promise, arguments);
                    }
                }
            });

            return promise;
        }
    })
});

/**
 * execCommandUsable
 *
 * Native browser 'copy' command using execCommand('copy').
 * Supported by Chrome42+, FF41+, IE9+, Opera29+
 * @returns {Boolean}
 */
mega.utils.execCommandUsable = function() {
    var result;

    try {
        return document.queryCommandSupported("copy");
    }
    catch (ex) {
        try {
            result = document.execCommand('copy');
        }
        catch (ex) {}
    }

    return result === false;
};

/**
 * Utility that will return a sorting function (can compare numbers OR strings, depending on the data stored in the
 * obj), that can sort an array of objects.
 * @param key {String|Function} the name of the property that will be used for the sorting OR a func that will return a
 * dynamic value for the object
 * @param [order] {Number} 1 for asc, -1 for desc sorting
 * @param [alternativeFn] {Function} Optional function to be used for comparison of A and B if both are equal or
 *      undefined
 * @returns {Function}
 */
mega.utils.sortObjFn = function(key, order, alternativeFn) {
    if (!order) {
        order = 1;
    }

    return function(a, b, tmpOrder) {
        var currentOrder = tmpOrder ? tmpOrder : order;

        if ($.isFunction(key)) {
            aVal = key(a);
            bVal = key(b);
        }
        else {
            aVal = a[key];
            bVal = b[key];
        }

        if (typeof aVal === 'string' && typeof bVal === 'string') {
            return aVal.localeCompare(bVal) * currentOrder;
        }
        else if (typeof aVal === 'string' && typeof bVal === 'undefined') {
            return 1 * currentOrder;
        }
        else if (typeof aVal === 'undefined' && typeof bVal === 'string') {
            return -1 * currentOrder;
        }
        else if (typeof aVal === 'number' && typeof bVal === 'undefined') {
            return 1 * currentOrder;
        }
        else if (typeof aVal === 'undefined' && typeof bVal === 'number') {
            return -1 * currentOrder;
        }
        else if (typeof aVal === 'undefined' && typeof bVal === 'undefined') {
            if (alternativeFn) {
                return alternativeFn(a, b, currentOrder);
            }
            else {
                return -1 * currentOrder;
            }
        }
        else if (typeof aVal === 'number' && typeof bVal === 'number') {
            var _a = aVal || 0;
            var _b = bVal || 0;
            if (_a > _b) {
                return 1 * currentOrder;
            }
            if (_a < _b) {
                return -1 * currentOrder;
            } else {
                if (alternativeFn) {
                    return alternativeFn(a, b, currentOrder);
                }
                else {
                    return 0;
                }
            }
        }
        else return 0;
    };
};


/**
 * This is an utility function that would simply do a localCompare OR use Intl.Collator for comparing 2 strings.
 *
 * @param stringA {String} String A
 * @param stringB {String} String B
 * @param direction {Number} -1 or 1, for inversing the direction for sorting (which is most of the cases)
 * @returns {Number}
 */
mega.utils.compareStrings = function megaUtilsCompareStrings(stringA, stringB, direction) {

    if (typeof Intl !== 'undefined' && Intl.Collator) {
        var intl = new Intl.Collator('co', { numeric: true });
        return intl.compare(stringA || '', stringB || '') * direction;
    }
    else {
        return (stringA || '').localeCompare(stringB || '') * direction;
    }
};

/**
 * Promise-based XHR request
 * @param {Object|String} aURLOrOptions   URL or options
 * @param {Object|String} [aData]         Data to send, optional
 * @returns {MegaPromise}
 */
mega.utils.xhr = function megaUtilsXHR(aURLOrOptions, aData) {
    /* jshint -W074 */
    var xhr;
    var url;
    var method;
    var options;
    var promise = new MegaPromise();

    if (typeof aURLOrOptions === 'object') {
        options = aURLOrOptions;
        url = options.url;
    }
    else {
        options = {};
        url = aURLOrOptions;
    }
    aURLOrOptions = undefined;

    aData = options.data || aData;
    method = options.method || (aData && 'POST') || 'GET';

    xhr = getxhr();

    if (typeof options.prepare === 'function') {
        options.prepare(xhr);
    }

    xhr.onloadend = function(ev) {
        if (this.status === 200) {
            promise.resolve(ev, this.response);
        }
        else {
            promise.reject(ev);
        }
    };

    try {
        if (d) {
            MegaLogger.getLogger('muXHR').info(method + 'ing', url, options, aData);
        }
        xhr.open(method, url);

        if (options.type) {
            xhr.responseType = options.type;
            if (xhr.responseType !== options.type) {
                xhr.abort();
                throw new Error('Unsupported responseType');
            }
        }

        if (typeof options.beforeSend === 'function') {
            options.beforeSend(xhr);
        }

        if (is_chrome_firefox) {
            xhr.setRequestHeader('Origin', getBaseUrl(), false);
        }

        xhr.send(aData);
    }
    catch (ex) {
        promise.reject(ex);
    }

    xhr = options = undefined;

    return promise;
};

/**
 *  Retrieve a call stack
 *  @return {String}
 */
mega.utils.getStack = function megaUtilsGetStack() {
    var stack;

    if (is_chrome_firefox) {
        stack = Components.stack.formattedStack;
    }

    if (!stack) {
        stack = (new Error()).stack;

        if (!stack) {
            try {
                throw new Error();
            }
            catch(e) {
                stack = e.stack;
            }
        }
    }

    return stack;
};

/**
 *  Check whether there are pending transfers.
 *
 *  @return {Boolean}
 */
mega.utils.hasPendingTransfers = function megaUtilsHasPendingTransfers() {
    return ((fminitialized && ulmanager.isUploading) || dlmanager.isDownloading);
};

/**
 *  Abort all pending transfers.
 *
 *  @return {Promise}
 *          Resolved: Transfers were aborted
 *          Rejected: User canceled confirmation dialog
 *
 *  @details This needs to be used when an operation requires that
 *           there are no pending transfers, such as a logout.
 */
mega.utils.abortTransfers = function megaUtilsAbortTransfers() {
    var promise = new MegaPromise();

    // Mobile does not use the dlmanager/ulmanager so just resolve the promise
    if (is_mobile) {
        return promise.resolve();
    }

    var abort = function() {
        if (mBroadcaster.crossTab.master || page === 'download' || u_type !== 3) {
            if (!mega.utils.hasPendingTransfers()) {
                promise.resolve();
            }
            else {
                msgDialog('confirmation', l[967], l[377] + ' ' + l[507] + '?', false, function(doIt) {
                    if (doIt) {
                        if (dlmanager.isDownloading) {
                            dlmanager.abort(null);
                        }
                        if (ulmanager.isUploading) {
                            ulmanager.abort(null);
                        }

                        mega.utils.resetUploadDownload();
                        loadingDialog.show();
                        var timer = setInterval(function() {
                            if (!mega.utils.hasPendingTransfers()) {
                                clearInterval(timer);
                                promise.resolve();
                            }
                        }, 350);
                    }
                    else {
                        promise.reject();
                    }
                });
            }
        }
        else {
            promise.reject();
        }
    };

    if (u_type > 2 && (!mBroadcaster.crossTab.master || mBroadcaster.crossTab.slaves.length)) {
        msgDialog('warningb', l[882], l[7157], 0, abort);
    }
    else {
        abort();
    }

    return promise;
};

/**
 * On transfers completion cleanup
 */
mega.utils.resetUploadDownload = function megaUtilsResetUploadDownload() {
    if (!ul_queue.some(isQueueActive)) {
        ul_queue = new UploadQueue();
        ulmanager.isUploading = false;
        ASSERT(ulQueue._running === 0, 'ulQueue._running inconsistency on completion');
        ulQueue._pending = [];
        ulQueue.setSize((fmconfig.ul_maxSlots | 0) || 4);

        if (page !== 'download') {
            mega.ui.tpp.reset('ul');
        }
    }
    if (!dl_queue.some(isQueueActive)) {
        dl_queue = new DownloadQueue();
        dlmanager.isDownloading = false;

        delay.cancel('overquota:retry');
        delay.cancel('overquota:uqft');

        dlmanager._quotaPushBack = {};
        dlmanager._dlQuotaListener = [];

        if (page !== 'download') {
            mega.ui.tpp.reset('dl');
        }
    }

    if (!dlmanager.isDownloading && !ulmanager.isUploading) {
        clearTransferXHRs(); /* destroy all xhr */

        $('.transfer-pause-icon').addClass('disabled');
        $('.nw-fm-left-icon.transfers').removeClass('transfering');
        $('.transfers .nw-fm-percentage li p').css('transform', 'rotate(0deg)');
        M.tfsdomqueue = {};
        GlobalProgress = {};
        delete $.transferprogress;
        if (page !== 'download') {
            fm_tfsupdate();
        }
        if ($.mTransferAnalysis) {
            clearInterval($.mTransferAnalysis);
            delete $.mTransferAnalysis;
        }
        $('.transfer-panel-title').text('');
        dlmanager.dlRetryInterval = 3000;
    }

    if (d) {
        dlmanager.logger.info("resetUploadDownload", ul_queue.length, dl_queue.length);
    }

    if (page === 'download') {
        delay('percent_megatitle', percent_megatitle);
    }
};

/**
 *  Reload the site cleaning databases & session/localStorage.
 *
 *  Under non-activated/registered accounts this
 *  will perform a former normal cloud reload.
 */
mega.utils.reload = function megaUtilsReload() {
    function _reload() {
        var u_sid = u_storage.sid;
        var u_key = u_storage.k;
        var privk = u_storage.privk;
        var jj = localStorage.jj;
        var debug = localStorage.d;
        var lang = localStorage.lang;
        var mcd = localStorage.testChatDisabled;
        var apipath = debug && localStorage.apipath;

        localStorage.clear();
        sessionStorage.clear();

        if (u_sid) {
            u_storage.sid = u_sid;
            u_storage.privk = privk;
            u_storage.k = u_key;
            localStorage.wasloggedin = true;
        }

        if (debug) {
            localStorage.d = 1;
            localStorage.minLogLevel = 0;

            if (location.host !== 'mega.nz') {
                localStorage.dd = true;
                if (!is_extension && jj)  {
                    localStorage.jj = jj;
                }
            }
            if (apipath) {
                // restore api path across reloads, only for debugging purposes...
                localStorage.apipath = apipath;
            }
        }

        if (mcd) {
            localStorage.testChatDisabled = 1;
        }
        if (lang) {
            localStorage.lang = lang;
        }
        if (hashLogic) {
            localStorage.hashLogic = 1;
        }

        localStorage.force = true;
        location.reload(true);
    }

    if (u_type !== 3 && page !== 'download') {
        stopsc();
        stopapi();
        loadfm(true);
    }
    else {
        // Show message that this operation will destroy the browser cache and reload the data stored by MEGA
        msgDialog('confirmation', l[761], l[7713], l[6994], function(doIt) {
            if (doIt) {
                mega.utils.abortTransfers().then(function() {
                    loadingDialog.show();
                    stopsc();
                    stopapi();

                    MegaPromise.allDone([
                        mega.utils.clearFileSystemStorage()
                    ]).then(function(r) {
                        console.debug('megaUtilsReload', r);

                        if (fmdb) {
                            fmdb.invalidate(_reload);
                        }
                        else {
                            _reload();
                        }
                    });
                });
            }
        });
    }
};

/**
 * Clear the data on FileSystem storage.
 *
 * mega.utils.clearFileSystemStorage().always(console.debug.bind(console));
 */
mega.utils.clearFileSystemStorage = function megaUtilsClearFileSystemStorage() {
    function _done(status) {
        if (promise) {
            if (status !== 0x7ffe) {
                promise.reject(status);
            }
            else {
                promise.resolve();
            }
            promise = undefined;
        }
    }

    if (is_chrome_firefox || !window.requestFileSystem) {
        return MegaPromise.resolve();
    }

    setTimeout(function() {
        _done();
    }, 4000);

    var promise = new MegaPromise();

    (function _clear(storagetype) {
        function onInitFs(fs) {
            var dirReader = fs.root.createReader();
            dirReader.readEntries(function (entries) {
                for (var i = 0, entry; entry = entries[i]; ++i) {
                    if (entry.isDirectory && entry.name === 'mega') {
                        console.debug('Cleaning storage...', entry);
                        entry.removeRecursively(_next.bind(null, 0x7ffe), _next);
                        break;
                    }
                }
            });
        }
        function _next(status) {
            if (storagetype === 0) {
                _clear(1);
            }
            else {
                _done(status);
            }
        }
        window.requestFileSystem(storagetype, 1024, onInitFs, _next);
    })(0);

    return promise;
};

/**
 * Neuter an ArrayBuffer
 * @param {Mixed} ab ArrayBuffer/TypedArray
 */
mega.utils.neuterArrayBuffer = function neuter(ab) {
    if (!(ab instanceof ArrayBuffer)) {
        ab = ab && ab.buffer;
    }
    try {
        if (typeof ArrayBuffer.transfer === 'function') {
            ArrayBuffer.transfer(ab, 0); // ES7
        }
        else {
            if (!neuter.dataWorker) {
                neuter.dataWorker = new Worker("data:application/javascript,var%20d%3B");
            }
            neuter.dataWorker.postMessage(ab, [ab]);
        }
        if (ab.byteLength !== 0) {
            throw new Error('Silently failed! -- ' + ua);
        }
    }
    catch (ex) {
        if (d) {
            console.warn('Cannot neuter ArrayBuffer', ab, ex);
        }
    }
};

/**
 * Resources loader through our secureboot mechanism
 * @param {...*} var_args  Resources to load, either plain filenames or jsl2 members
 * @return {MegaPromise}
 */
mega.utils.require = function megaUtilsRequire() {
    var files = [];
    var args = [];
    var logger = d && MegaLogger.getLogger('require', 0, this.logger);

    toArray.apply(null, arguments).forEach(function(rsc) {
        // check if a group of resources was provided
        if (jsl3[rsc]) {
            var group = Object.keys(jsl3[rsc]);

            args = args.concat(group);

            // inject them into jsl2
            for (var i = group.length; i--;) {
                if (!jsl2[group[i]]) {
                    (jsl2[group[i]] = jsl3[rsc][group[i]]).n = group[i];
                }
            }
        }
        else {
            args.push(rsc);
        }
    });

    args.forEach(function(file) {

        // If a plain filename, inject it into jsl2
        // XXX: Likely this will have a conflict with our current build script
        if (!jsl2[file]) {
            var filename = file.replace(/^.*\//, '');
            var extension = filename.split('.').pop().toLowerCase();
            var name = filename.replace(/\./g, '_');
            var type;

            if (extension === 'html') {
                type = 0;
            }
            else if (extension === 'js') {
                type = 1;
            }
            else if (extension === 'css') {
                type = 2;
            }

            jsl2[name] = { f: file, n: name, j: type };
            file = name;
        }

        if (!jsl_loaded[jsl2[file].n]) {
            files.push(jsl2[file]);
        }
    });

    if (files.length === 0) {
        // Everything is already loaded
        if (logger) {
            logger.debug('Nothing to load.', args);
        }
        return MegaPromise.resolve();
    }

    var promise = new MegaPromise();
    var rl = mega.utils.require.loading;
    var rp = mega.utils.require.pending;
    var loading = Object.keys(rl).length;

    // Check which files are already being loaded
    for (var i = files.length; i--;) {
        var f = files[i];

        if (rl[f.n]) {
            // loading, remove it.
            files.splice(i, 1);
        }
        else {
            // not loading, track it.
            rl[f.n] = mega.utils.getStack();
        }
    }

    // hold up if other files are loading
    if (loading) {
        rp.push([files, promise]);

        if (logger) {
            logger.debug('Queueing %d files...', files.length, args);
        }
    }
    else {

        (function _load(files, promise) {
            var onload = function() {
                // all files have been loaded, remove them from the tracking queue
                for (var i = files.length; i--;) {
                    delete rl[files[i].n];
                }

                if (logger) {
                    logger.debug('Finished loading %d files...', files.length, files);
                }

                // resolve promise, in a try/catch to ensure the caller doesn't mess us..
                try {
                    promise.resolve();
                }
                catch (ex) {
                    (logger || console).error(ex);
                }

                // check if there is anything pending, and fire it.
                var pending = rp.shift();

                if (pending) {
                    _load.apply(null, pending);
                }
            };

            if (logger) {
                logger.debug('Loading %d files...', files.length, files);
            }

            if (!files.length) {
                // nothing to load
                onload();
            }
            else {
                Array.prototype.push.apply(jsl, files);
                silent_loading = onload;
                jsl_start();
            }
        })(files, promise);
    }
    return promise;
};
mega.utils.require.pending = [];
mega.utils.require.loading = Object.create(null);

/**
 *  Kill session and Logout
 */
mega.utils.logout = function megaUtilsLogout() {
    mega.utils.abortTransfers().then(function() {
        var finishLogout = function() {
            if (--step === 0) {
                u_logout(true);
                location.reload();
            }
        }, step = 1;

        loadingDialog.show();
        if (fmdb && fmconfig.dbDropOnLogout) {
            step++;
            fmdb.drop().always(finishLogout);
        }
        if (!megaChatIsDisabled) {
            if (typeof(megaChat) !== 'undefined' && typeof(megaChat.userPresence) !== 'undefined') {
                megaChat.userPresence.disconnect();
            }
        }
        if (u_privk && !loadfm.loading) {
            // Use the 'Session Management Logout' API call to kill the current session
            api_req({ 'a': 'sml' }, { callback: finishLogout });
        }
        else {
            finishLogout();
        }
    });
};

/**
 * Convert a version string (eg, 2.1.1) to an integer, for easier comparison
 * @param {String}  version The version string
 * @param {Boolean} hex     Whether give an hex result
 * @return {Number|String}
 */
mega.utils.vtol = function megaUtilsVTOL(version, hex) {
    version = String(version).split('.');

    while (version.length < 4) {
        version.push(0);
    }

    version = ((version[0] | 0) & 0xff) << 24 |
              ((version[1] | 0) & 0xff) << 16 |
              ((version[2] | 0) & 0xff) <<  8 |
              ((version[3] | 0) & 0xff);

    version >>>= 0;

    if (hex) {
        return version.toString(16);
    }

    return version;
};

/**
 * Retrieve data from storage servers.
 * @param {String|Object} aData           ufs-node's handle or public link
 * @param {Number}        [aStartOffset]  offset to start retrieveing data from
 * @param {Number}        [aEndOffset]    retrieve data until this offset
 * @param {Function}      [aProgress]     callback function which is called with the percent complete
 * @returns {MegaPromise}
 */
mega.utils.gfsfetch = function gfsfetch(aData, aStartOffset, aEndOffset, aProgress) {
    var promise = new MegaPromise();

    var fetcher = function(data) {

        if (aEndOffset === -1) {
            aEndOffset = data.s;
        }

        aEndOffset = parseInt(aEndOffset);
        aStartOffset = parseInt(aStartOffset);

        if ((!aStartOffset && aStartOffset !== 0)
                || aStartOffset > data.s || !aEndOffset
                || aEndOffset < aStartOffset) {

            return promise.reject(ERANGE, data);
        }
        var byteOffset = aStartOffset % 16;

        if (byteOffset) {
            aStartOffset -= byteOffset;
        }

        var request = {
            method: 'POST',
            type: 'arraybuffer',
            url: data.g + '/' + aStartOffset + '-' + (aEndOffset - 1)
        };

        if (typeof aProgress === 'function') {
            request.prepare = function(xhr) {
                xhr.addEventListener('progress', function(ev) {
                    if (ev.lengthComputable) {

                        // Calculate percentage downloaded e.g. 49.23
                        var percentComplete = ((ev.loaded / ev.total) * 100);
                        var bytesLoaded = ev.loaded;
                        var bytesTotal = ev.total;

                        // Pass the percent complete to the callback function
                        aProgress(percentComplete, bytesLoaded, bytesTotal);
                    }
                }, false);
            };
        }

        mega.utils.xhr(request).done(function(ev, response) {

            data.macs = [];
            data.writer = [];

            if (!data.nonce) {
                var key = data.key;

                data.nonce = JSON.stringify([
                    key[0] ^ key[4],
                    key[1] ^ key[5],
                    key[2] ^ key[6],
                    key[3] ^ key[7],
                    key[4],  key[5]]);
            }

            Decrypter.unshift([
                [data, aStartOffset],
                data.nonce,
                aStartOffset / 16,
                new Uint8Array(response)
            ], function resolver() {
                try {
                    var buffer = data.writer.shift().data.buffer;

                    if (byteOffset) {
                        buffer = buffer.slice(byteOffset);
                    }

                    data.buffer = buffer;
                    promise.resolve(data);
                }
                catch (ex) {
                    promise.reject(ex);
                }
            });

        }).fail(function() {
            promise.reject.apply(promise, arguments);
        });
    };

    if (typeof aData !== 'object') {
        var key;
        var handle;

        // If a ufs-node's handle provided
        if (String(aData).length === 8) {
            handle = aData;
        }
        else {
            // if a public-link provided, eg #!<handle>!<key>
            aData = String(aData).replace(/^.*?#!/, '').split('!');

            if (aData.length === 2 && aData[0].length === 8) {
                handle = aData[0];
                key = base64_to_a32(aData[1]).slice(0, 8);
            }
        }

        if (!handle) {
            promise.reject(EARGS);
        }
        else {
            var callback = function(res) {
                if (typeof res === 'object' && res.g) {
                    res.key = key;
                    res.handle = handle;
                    fetcher(res);
                }
                else {
                    promise.reject(res);
                }
            };
            var req = { a: 'g', g: 1, ssl: use_ssl };

            if (!key) {
                req.n = handle;
                key = M.getNodeByHandle(handle).k;
            }
            else {
                req.p = handle;
            }

            if (!Array.isArray(key) || key.length !== 8) {
                promise.reject(EKEY);
            }
            else {
                api_req(req, { callback: callback }, pfid ? 1 : 0);
            }
        }
    }
    else {
        fetcher(aData);
    }

    aData = undefined;

    return promise;
};

/**
 * Perform a normal logout
 *
 * @param {Function} aCallback optional
 */
function mLogout(aCallback) {
    var cnt = 0;
    if (M.c[M.RootID] && u_type === 0) {
        for (var i in M.c[M.RootID]) {
            cnt++;
        }
    }
    if (u_type === 0 && cnt > 0) {
        msgDialog('confirmation', l[1057], l[1058], l[1059], function (e) {
            if (e) {
                mega.utils.logout();
            }
        });
    }
    else {
        mega.utils.logout();
    }
}

/**
 * Perform a strict logout, by removing databases
 * and cleaning sessionStorage/localStorage.
 *
 * @param {String} aUserHandle optional
 */
function mCleanestLogout(aUserHandle) {
    if (u_type !== 0 && u_type !== 3) {
        throw new Error('Operation not permitted.');
    }

    mLogout(function() {
        MegaDB.dropAllDatabases(aUserHandle)
            .always(function(r) {
                console.debug('mCleanestLogout', r);

                localStorage.clear();
                sessionStorage.clear();

                setTimeout(function() {
                    location.reload(true);
                }, 7e3);
            });
    });
}


// Initialize Rubbish-Bin Cleaning Scheduler
mBroadcaster.addListener('crossTab:master', function _setup() {
    var RUBSCHED_WAITPROC =  20 * 1000;
    var RUBSCHED_IDLETIME =   4 * 1000;
    var timer, updId;

    mBroadcaster.once('crossTab:leave', _exit);

    // The fm must be initialized before proceeding
    if (!folderlink && fminitialized) {
        _fmready();
    }
    else {
        mBroadcaster.addListener('fm:initialized', _fmready);
    }

    function _fmready() {
        if (!folderlink) {
            _init();
            return 0xdead;
        }
    }

    function _update(enabled) {
        _exit();
        if (enabled) {
            _init();
        }
    }

    function _exit() {
        if (timer) {
            clearInterval(timer);
            timer = null;
        }
        if (updId) {
            mBroadcaster.removeListener(updId);
            updId = null;
        }
    }

    function _init() {
        // if (d) console.log('Initializing Rubbish-Bin Cleaning Scheduler');

        // updId = mBroadcaster.addListener('fmconfig:rubsched', _update);
        if (fmconfig.rubsched) {
            timer = setInterval(function() {
                _proc();
            }, RUBSCHED_WAITPROC);
        }
    }

    function _proc() {

        // Do nothing unless the user has been idle
        if (Date.now() - lastactive < RUBSCHED_IDLETIME) {
            return;
        }

        _exit();

        // Mode 14 - Remove files older than X days
        // Mode 15 - Keep the Rubbish-Bin under X GB
        var mode = String(fmconfig.rubsched).split(':');
        var xval = mode[1];
        mode = +mode[0];

        var handler = _rubSchedHandler[mode];
        if (!handler) {
            throw new Error('Invalid RubSchedHandler', mode);
        }

        if (d) {
            console.log('Running Rubbish Bin Cleaning Scheduler', mode, xval);
            console.time('rubsched');
        }

        // Watch how long this is running
        var startTime = Date.now();

        // Get nodes in the Rubbish-bin
        var nodes = Object.keys(M.c[M.RubbishID] || {});
        var rubnodes = [];

        for (var i = nodes.length; i--; ) {
            var node = M.d[nodes[i]];
            if (!node) {
                console.error('Invalid node', nodes[i]);
                continue;
            }
            rubnodes = rubnodes.concat(fm_getnodes(node.h, true));
        }

        rubnodes.sort(handler.sort);
        var rNodes = handler.log(rubnodes);

        // if (d) console.log('rubnodes', rubnodes, rNodes);

        var handles = [];
        if (handler.purge(xval)) {
            for (var i in rubnodes) {
                var node = M.d[rubnodes[i]];

                if (handler.remove(node, xval)) {
                    handles.push(node.h);

                    if (handler.ready(node, xval)) {
                        break;
                    }

                    // Abort if this has been running for too long..
                    if ((Date.now() - startTime) > 7000) {
                        break;
                    }
                }
            }

            // if (d) console.log('RubSched-remove', handles);

            if (handles.length) {
                var inRub = (M.RubbishID === M.currentrootid);

                if (inRub) {
                    // Flush cached nodes
                    $(window).trigger('dynlist.flush');
                }

                handles.map(function(handle) {
                    M.delNode(handle, true);    // must not update DB pre-API
                    api_req({a: 'd', n: handle/*, i: requesti*/});

                    if (inRub) {
                        $('.grid-table.fm#' + handle).remove();
                        $('.file-block#' + handle).remove();
                    }
                });

                if (inRub) {
                    if (M.viewmode) {
                        iconUI();
                    }
                    else {
                        gridUI();
                    }
                    treeUI();
                }
            }
        }

        if (d) {
            console.timeEnd('rubsched');
        }

        // Once we ran for the first time, set up a long running scheduler
        RUBSCHED_WAITPROC = 4 * 3600 * 1e3;
        _init();
    }

    /**
     * Scheduler Handlers
     *   Sort:    Sort nodes specifically for the handler purpose
     *   Log:     Keep a record of nodes if required and return a debugable array
     *   Purge:   Check whether the Rubbish-Bin should be cleared
     *   Remove:  Return true if the node is suitable to get removed
     *   Ready:   Once a node is removed, check if the criteria has been meet
     */
    var _rubSchedHandler = {
        // Remove files older than X days
        "14": {
            sort: function(n1, n2) {
                return M.d[n1].ts > M.d[n2].ts;
            },
            log: function(nodes) {
                return d && nodes.map(function(node) {
                    return M.d[node].name + '~' + (new Date(M.d[node].ts*1000)).toISOString();
                });
            },
            purge: function(limit) {
                return true;
            },
            remove: function(node, limit) {
                limit = (Date.now() / 1e3) - (limit * 86400);
                return node.ts < limit;
            },
            ready: function(node, limit) {
                return false;
            }
        },
        // Keep the Rubbish-Bin under X GB
        "15": {
            sort: function(n1, n2) {
                n1 = M.d[n1].s || 0;
                n2 = M.d[n2].s || 0;
                return n1 < n2;
            },
            log: function(nodes) {
                var pnodes, size = 0;

                pnodes = nodes.map(function(node) {
                    size += (M.d[node].s || 0);
                    return M.d[node].name + '~' + bytesToSize(M.d[node].s);
                });

                this._size = size;

                return pnodes;
            },
            purge: function(limit) {
                return this._size > (limit * 1024 * 1024 * 1024);
            },
            remove: function(node, limit) {
                return true;
            },
            ready: function(node, limit) {
                this._size -= (node.s || 0);
                return this._size < (limit * 1024 * 1024 * 1024);
            }
        }
    };
});

/** prevent tabnabbing attacks */
mBroadcaster.once('startMega', function() {
    return;

    if (!(window.chrome || window.safari || window.opr)) {
        return;
    }

    // Check whether is safe to open a link through the native window.open
    var isSafeTarget = function(link) {
        link = String(link);

        var allowed = [
            getBaseUrl(),
            getAppBaseUrl()
        ];

        var rv = allowed.some(function(v) {
            return link.indexOf(v) === 0;
        });

        if (d) {
            console.log('isSafeTarget', link, rv);
        }

        return rv || (location.hash.indexOf('fm/chat') === -1);
    };

    var open = window.open;
    delete window.open;

    // Replace the native window.open which will open unsafe links through a hidden iframe
    Object.defineProperty(window, 'open', {
        writable: false,
        enumerable: true,
        value: function(url) {
            var link = document.createElement('a');
            link.href = url;

            if (isSafeTarget(link.href)) {
                return open.apply(window, arguments);
            }

            var iframe = mCreateElement('iframe', {type: 'content', style: 'display:none'}, 'body');
            var data = 'var win=window.open("' + escapeHTML(link) + '");if(win)win.opener = null;';
            var doc = iframe.contentDocument || iframe.contentWindow.document;
            var script = doc.createElement('script');
            script.type = 'text/javascript';
            script.src = mObjectURL([data], script.type);
            script.onload = SoonFc(function() {
                myURL.revokeObjectURL(script.src);
                document.body.removeChild(iframe);
            });
            doc.body.appendChild(script);
        }
    });

    // Catch clicks on links and forward them to window.open
    document.documentElement.addEventListener('click', function(ev) {
        var node = Object(ev.target);

        if (node.nodeName === 'A' && node.href
                && String(node.getAttribute('target')).toLowerCase() === '_blank'
                && !isSafeTarget(node.href)) {

            ev.stopPropagation();
            ev.preventDefault();

            window.open(node.href);
        }
    }, true);
});

/** document.hasFocus polyfill */
mBroadcaster.once('startMega', function() {
    if (typeof document.hasFocus !== 'function') {
        var hasFocus = true;

        $(window)
            .bind('focus', function() {
                hasFocus = true;
            })
            .bind('blur', function() {
                hasFocus = false;
            });

        document.hasFocus = function() {
            return hasFocus;
        };
    }
});

/** getOwnPropertyDescriptors polyfill */
mBroadcaster.once('startMega', function() {
    if (!Object.hasOwnProperty('getOwnPropertyDescriptors')) {
        Object.defineProperty(Object, 'getOwnPropertyDescriptors', {
            value: function getOwnPropertyDescriptors(obj) {
                var result = {};

                for (var key in obj) {
                    if (obj.hasOwnProperty(key)) {
                        result[key] = Object.getOwnPropertyDescriptor(obj, key);
                    }
                }

                return result;
            }
        });
    }
});


/**
 * Cross-tab communication using WebStorage
 */
var watchdog = Object.freeze({
    Strg: {},
    // Tag prepended to messages to identify watchdog-events
    eTag: '$WDE$!_',
    // ID to identify tab's origin
    wdID: (Math.random() * Date.now()),
    // Hols promises waiting for a query reply
    queryQueue: {},
    // Holds query replies if cached
    replyCache: {},
    // waiting queries
    waitingQueries: {},

    /** setup watchdog/webstorage listeners */
    setup: function() {
        if (window.addEventListener) {
            window.addEventListener('storage', this, false);
        }
        else if (window.attachEvent) {
            window.attachEvent('onstorage', this.handleEvent.bind(this));
        }
    },

    /**
     * Notify watchdog event/message
     * @param {String} msg  The message
     * @param {String} data Any data sent to other tabs, optional
     */
    notify: function(msg, data) {
        data = { origin: this.wdID, data: data, sid: Math.random()};
        localStorage.setItem(this.eTag + msg, JSON.stringify(data));
        if (d) {
            console.log('mWatchDog Notifying', this.eTag + msg, localStorage[this.eTag + msg]);
        }
    },

    /**
     * Perform a query to other tabs and wait for reply through a Promise
     * @param {String} what Parameter
     * @param {String} timeout ms
     * @param {String} cache   preserve result
     * @param {Object} [data]   data to be sent with the query
     * @param {bool} [expectsSingleAnswer]   pass true if your query is expected to receive only single answer (this
     * would speed up and resolve the returned promise when the first answer is received and won't wait for the full
     * `timeout` to gather more replies)
     * @return {MegaPromise}
     */
    query: function(what, timeout, cache, data, expectsSingleAnswer) {
        var self = this;
        var token = mRandomToken();
        var promise = new MegaPromise();

        if (this.replyCache[what]) {
            // a prior query was launched with the cache flag
            cache = this.replyCache[what];
            delete this.replyCache[what];
            return MegaPromise.resolve(cache);
        }

        if (!mBroadcaster.crossTab.master
                || Object(mBroadcaster.crossTab.slaves).length) {

            if (cache) {
                this.replyCache[what] = [];
            }
            this.queryQueue[token] = [];

            var tmpData;
            if (!data) {
                tmpData = {};
            }
            else {
                tmpData = clone(data);
            }
            tmpData['reply'] = token;

            Soon(function() {
                self.notify('Q!' + what, tmpData);
            });

            if (!expectsSingleAnswer) {
                // wait for reply and fullfil/reject the promise
                setTimeout(function () {
                    if (self.queryQueue[token].length) {
                        promise.resolve(self.queryQueue[token]);
                    }
                    else {
                        promise.reject(EACCESS);
                    }
                    delete self.queryQueue[token];
                }, timeout || 200);
            }
            else {
                promise.timer = setTimeout(function () {
                    if (promise.state() === 'pending') {
                        promise.reject(EACCESS);
                        delete self.queryQueue[token];
                        delete self.waitingQueries[token];
                    }
                }, timeout || 200);

                self.waitingQueries[token] = promise;
            }
        }
        else {
            promise = MegaPromise.reject(EEXIST);
        }

        return promise;
    },

    /** Handle watchdog/webstorage event */
    handleEvent: function(ev) {
        if (String(ev.key).indexOf(this.eTag) !== 0) {
            return;
        }
        if (d) {
            console.debug('mWatchDog ' + ev.type + '-event', ev.key, ev.newValue, ev);
        }

        var msg = ev.key.substr(this.eTag.length);
        var strg = JSON.parse(ev.newValue || '""');

        if (!strg || strg.origin === this.wdID) {
            if (d) {
                console.log('Ignoring mWatchDog event', msg, strg);
            }
            return;
        }

        switch (msg) {
            case 'Q!Rep!y':
                if (this.queryQueue[strg.data.token]) {
                    this.queryQueue[strg.data.token].push(strg.data.value);
                }
                if (this.replyCache[strg.data.query]) {
                    this.replyCache[strg.data.query].push(strg.data.value);
                }
                // if there is a promise in .waitingQueries, that means that this query is expecting only 1 response
                // so we can resolve it immediately.
                if (this.waitingQueries[strg.data.token]) {
                    var self = this;

                    clearTimeout(this.waitingQueries[strg.data.token].timer);
                    this.waitingQueries[strg.data.token]
                        .always(function() {
                            // cleanup after all other done/always/fail handlers...
                            delete self.waitingQueries[strg.data.token];
                            delete self.queryQueue[strg.data.token];
                        })
                        .resolve([strg.data.value]);

                }
                break;

            case 'Q!dlsize':
                this.notify('Q!Rep!y', {
                    query: 'dlsize',
                    token: strg.data.reply,
                    value: dlmanager.getCurrentDownloadsSize()
                });
                break;

            case 'loadfm_done':
                if (this.Strg.login === strg.origin) {
                    location.assign(location.pathname);
                }
                break;

            case 'setrsa':
                if (typeof dlmanager === 'object'
                        && (dlmanager.isOverFreeQuota || dlmanager.onOverquotaWithAchievements)) {

                    var sid = strg.data[1];
                    var type = strg.data[0];

                    u_storage = init_storage(localStorage);
                    u_storage.sid = sid;

                    u_checklogin({
                        checkloginresult: function(ctx, r) {
                            u_type = r;

                            if (u_type !== type) {
                                console.error('Unexpected user-type: got %s, expected %s', r, type);
                            }

                            if (n_h) {
                                // set new u_sid under folderlinks
                                api_setfolder(n_h);

                                // hide ephemeral account warning
                                alarm.hideAllWarningPopups();
                            }

                            dlmanager._onQuotaRetry(true, sid);
                        }
                    });
                }
                break;

            case 'setsid':
                if (typeof dlmanager === 'object'
                        && dlmanager.isOverQuota) {

                    // another tab fired a login/register while this one has an overquota state
                    var sid = strg.data;
                    delay('watchdog:setsid', function() {
                        // the other tab must have sent the new sid
                        assert(sid, 'sid not set');
                        api_setsid(sid);
                    }, 2000);
                }
                break;

            case 'login':
            case 'createuser':
                if (!mega.utils.hasPendingTransfers()) {
                    loadingDialog.show();
                    this.Strg.login = strg.origin;
                }
                break;

            case 'logout':
                if (!mega.utils.hasPendingTransfers()) {
                    u_logout(-0xDEADF);
                    location.reload();
                }
                break;

            case 'chat_event':
                if (strg.data.state === 'DISCARDED') {
                    var chatRoom = megaChat.plugins.chatdIntegration._getChatRoomFromEventData(strg.data);
                    megaChat.plugins.chatdIntegration.discardMessage(chatRoom, strg.data.messageId);
                }
                break;

            default:
                mBroadcaster.sendMessage("watchdog:" + msg, strg);

                break;
        }

        delete localStorage[ev.key];
    }
});
mBroadcaster.once('boot_done', function() {
    watchdog.setup();
});

/**
 * Simple alias that will return a random number in the range of: a < b
 *
 * @param a {Number} min
 * @param b {Number} max
 * @returns {*}
 */
function rand_range(a, b) {
    return Math.random() * (b - a) + a;
};

/**
 * Invoke the password manager in Chrome.
 *
 * There are some requirements for this function work propertly:
 *
 *  1. The username/password needs to be in a <form/>
 *  2. The form needs to be filled and visible when this function is called
 *  3. After this function is called, within the next second the form needs to be gone
 *
 * As an example take a look at the `tooltiplogin()` function in `index.js`.
 *
 * @param {String|Object} form jQuery selector of the form
 * @return {Bool}   True if the password manager can be called.
 *
 */
function passwordManager(form) {
    if (is_chrome_firefox) {
        var creds = passwordManager.pickFormFields(form);
        if (creds) {
            mozRunAsync(mozLoginManager.saveLogin.bind(mozLoginManager, creds.usr, creds.pwd));
        }
        $(form).find('input').val('');
        return;
    }
    if (typeof history !== "object") {
        return false;
    }
    $(form).rebind('submit', function() {
        setTimeout(function() {
            var path = getSitePath();
            history.replaceState({ success: true }, '', "index.html#" + document.location.hash.substr(1));
            if (hashLogic || isPublicLink(path)) {
                path = path.replace('/', '/#');

                if (location.href.substr(0, 19) === 'chrome-extension://') {
                    path = path.replace('/#', '/mega/secure.html#');
                }
            }
            history.replaceState({ success: true, subpage: path.replace('#','').replace('/','') }, '', path);
            $(form).find('input').val('');
        }, 1000);
        return false;
    }).submit();
    return true;
}
passwordManager.knownForms = Object.freeze({
    '#form_login_header': {
        usr: '#login-name',
        pwd: '#login-password'
    },
    '#login_form': {
        usr: '#login-name2',
        pwd: '#login-password2'
    },
    '#register_form': {
        usr: '#register-email',
        pwd: '#register-password'
    }
});
passwordManager.getStoredCredentials = function(password) {
    // Retrieve `keypw` and `userhash` from pwd string
    var result = null;

    if (String(password).substr(0, 2) === '~:') {
        var parts = password.substr(2).split(':');

        if (parts.length === 2) {
            try {
                var hash = parts[1];
                var keypw = base64_to_a32(parts[0]);

                if (base64_to_a32(hash).length === 2
                        && keypw.length === 4) {

                    result = {
                        hash: hash,
                        keypw: keypw
                    };
                }
            }
            catch (e) {}
        }
    }

    return result;
};
passwordManager.pickFormFields = function(form) {
    var result = null;
    var $form = $(form);

    if ($form.length) {
        if ($form.length !== 1) {
            console.error('Unexpected form selector', form);
        }
        else {
            form = passwordManager.knownForms[form];
            if (form) {
                result = {
                    usr: $form.find(form.usr).val(),
                    pwd: $form.find(form.pwd).val(),

                    selector: {
                        usr: form.usr,
                        pwd: form.pwd
                    }
                };

                if (!(result.usr && result.pwd)) {
                    result = false;
                }
            }
        }
    }

    return result;
};


function elementInViewport2(el) {
    return verge.inY(el) || verge.inX(el);
}

/**
 * Check if the passed in element (DOMNode) is FULLY visible in the viewport.
 *
 * @param el {DOMNode}
 * @returns {boolean}
 */
function elementInViewport(el) {
    if (!verge.inY(el)) {
        return false;
    }
    if (!verge.inX(el)) {
        return false;
    }

    var rect = verge.rectangle(el);

    return !(rect.left < 0 || rect.right < 0 || rect.bottom < 0 || rect.top < 0);
};

// FIXME: This is a "Dirty Hack" (TM) that needs to be removed as soon as
//        the original problem is found and resolved.
if (typeof sjcl !== 'undefined') {
    // We need to track SJCL exceptions for ticket #2348
    sjcl.exception.invalid = function(message) {
        this.toString = function() {
            return "INVALID: " + this.message;
        };
        this.message = message;
        this.stack = mega.utils.getStack();
    };
}

(function($, scope) {
    /**
     * Share related operations.
     *
     * @param opts {Object}
     *
     * @constructor
     */
    var Share = function(opts) {

        var self = this;
        var defaultOptions = {
        };

        self.options = $.extend(true, {}, defaultOptions, opts);    };

    /**
     * isShareExists
     *
     * Checking if there's available shares for selected nodes.
     * @param {Array} nodes Holds array of ids from selected folders/files (nodes).
     * @param {Boolean} fullShare Do we need info about full share.
     * @param {Boolean} pendingShare Do we need info about pending share .
     * @param {Boolean} linkShare Do we need info about link share 'EXP'.
     * @returns {Boolean} result.
     */
    Share.prototype.isShareExist = function(nodes, fullShare, pendingShare, linkShare) {

        var self = this;

        var shares = {}, length;

        for (var i in nodes) {
            if (nodes.hasOwnProperty(i)) {

                // Look for full share
                if (fullShare) {
                    shares = M.d[nodes[i]] && M.d[nodes[i]].shares;

                    // Look for link share
                    if (linkShare) {
                        if (shares && Object.keys(shares).length) {
                            return true;
                        }
                    }
                    else { // Exclude folder/file links,
                        if (shares) {
                            length = self.getFullSharesNumber(shares);
                            if (length) {
                                return true;
                            }
                        }
                    }
                }

                // Look for pending share
                if (pendingShare) {
                    shares = M.ps[nodes[i]];

                    if (shares && Object.keys(shares).length) {
                        return true;
                    }
                }
            }
        }

        return false;
    };

    /**
     * hasExportLink, check if at least one selected item have public link.
     *
     * @param {String|Array} nodes Node id or array of nodes string
     * @returns {Boolean}
     */
    Share.prototype.hasExportLink = function(nodes) {

        if (typeof nodes === 'string') {
            nodes = [nodes];
        }

        // Loop through all selected items
        for (var i in nodes) {
            var node = M.d[nodes[i]];

            if (node && Object(node.shares).EXP) {
                return true;
            }
        }

        return false;
    };

    /**
     * getFullSharesNumber
     *
     * Loops through all shares and return number of full shares excluding
     * ex. full contacts. Why ex. full contact, in the past when client removes
     * full contact from the list, share related to client remains active on
     * owners side. That behaviour is changed/updated on API side, so now after
     * full contact relationship is removed, related shares are also removed.
     *
     * @param {Object} shares
     * @returns {Integer} result Number of shares
     */
    Share.prototype.getFullSharesNumber = function(shares) {

        var result = 0;
        var contactKeys = [];

        if (shares) {
            contactKeys = Object.keys(shares);
            $.each(contactKeys, function(ind, key) {

                // Count only full contacts
                if (M.u[key] && M.u[key].c) {
                    result++;
                }
            });
        }

        return result;
    };

    Share.prototype.updateNodeShares = function() {

        var self = this;

        if ($.removedContactsFromShare && ($.removedContactsFromShare.length > 0)) {
            self.removeContactFromShare();
        }
        if ($.changedPermissions && ($.changedPermissions.length > 0)) {
            doShare($.selected[0], $.changedPermissions, true);
        }
        addContactToFolderShare();
    };


    Share.prototype.removeFromPermissionQueue = function(handleOrEmail) {

        $.changedPermissions.forEach(function(value, index) {
            if (value.u === handleOrEmail) {
                $.changedPermissions.splice(index, 1);
            }
        });
    };

    Share.prototype.removeContactFromShare = function() {

        var self = this;
        var userEmail = '';
        var selectedNodeHandle = '';
        var handleOrEmail = '';
        var pendingContactId;

        if ($.removedContactsFromShare.length > 0) {

            $.removedContactsFromShare.forEach(function(elem) {
                userEmail = elem.userEmail;
                selectedNodeHandle = elem.selectedNodeHandle;
                handleOrEmail = elem.handleOrEmail;

                // The s2 api call can remove both shares and pending shares
                api_req({
                    a: 's2',
                    n:  selectedNodeHandle,
                    s: [{ u: userEmail, r: ''}],
                    ha: '',
                    i: requesti
                }, {
                    userEmail: userEmail,
                    selectedNodeHandle: selectedNodeHandle,
                    handleOrEmail: handleOrEmail,

                    callback : function(res, ctx) {
                        if (typeof res == 'object') {
                            // FIXME: examine error codes in res.r, display error
                            // to user if needed

                            // If it was a user handle, the share is a full share
                            if (M.u[ctx.handleOrEmail]) {
                                M.delNodeShare(ctx.selectedNodeHandle, ctx.handleOrEmail);
                                setLastInteractionWith(ctx.handleOrEmail, "0:" + unixtime());

                                self.removeFromPermissionQueue(ctx.handleOrEmail);
                            }
                            // Pending share
                            else {
                                var pendingContactId = M.findOutgoingPendingContactIdByEmail(ctx.userEmail);
                                M.deletePendingShare(ctx.selectedNodeHandle, pendingContactId);

                                self.removeFromPermissionQueue(ctx.userEmail);
                            }
                        }
                        else {
                            // FIXME: display error to user
                        }
                    }
                });
            });
        }
    };

    // export
    scope.mega.Share = Share;
})(jQuery, window);



(function(scope) {
    /** Utilities for Set operations. */
    scope.setutils = {};

    /**
     * Helper function that will return an intersect Set of two sets given.
     *
     * @private
     * @param {Set} set1
     *     First set to intersect with.
     * @param {Set} set2
     *     Second set to intersect with.
     * @return {Set}
     *     Intersected result set.
     */
    scope.setutils.intersection = function(set1, set2) {

        var result = new Set();
        set1.forEach(function _setIntersectionIterator(item) {
            if (set2.has(item)) {
                result.add(item);
            }
        });

        return result;
    };


    /**
     * Helper function that will return a joined Set of two sets given.
     *
     * @private
     * @param {Set} set1
     *     First set to join with.
     * @param {Set} set2
     *     Second set to join with.
     * @return {Set}
     *     Joined result set.
     */
    scope.setutils.join = function(set1, set2) {

        var result = new Set(set1);
        set2.forEach(function _setJoinIterator(item) {
            result.add(item);
        });

        return result;
    };

    /**
     * Helper function that will return a Set from set1 subtracting set2.
     *
     * @private
     * @param {Set} set1
     *     First set to subtract from.
     * @param {Set} set2
     *     Second set to subtract.
     * @return {Set}
     *     Subtracted result set.
     */
    scope.setutils.subtract = function(set1, set2) {

        var result = new Set(set1);
        set2.forEach(function _setSubtractIterator(item) {
            result.delete(item);
        });

        return result;
    };

    /**
     * Helper function that will compare two Sets for equality.
     *
     * @private
     * @param {Set} set1
     *     First set to compare.
     * @param {Set} set2
     *     Second set to compare.
     * @return {Boolean}
     *     `true` if the sets are equal, `false` otherwise.
     */
    scope.setutils.equal = function(set1, set2) {

        if (set1.size !== set2.size) {
            return false;
        }

        var result = true;
        set1.forEach(function _setEqualityIterator(item) {
            if (!set2.has(item)) {
                result = false;
            }
        });

        return result;
    };
})(window);

/**
 * Get a string for the payment plan number
 * @param {Number} planNum The plan number e.g. 1, 2, 3, 4
 * @returns {String} The plan name i.e. PRO I, PRO II, PRO III, LITE
 */
function getProPlan(planNum) {

    switch (planNum) {
        case 1:
            return l[5819];     // PRO I
        case 2:
            return l[6125];     // PRO II
        case 3:
            return l[6126];     // PRO III
        case 4:
            return l[6234];     // LITE
        default:
            return l[435];      // FREE
    }
}

/**
 * Returns the name of the gateway / payment provider and display name. The API will only
 * return the gateway ID which is unique on the API and will not change.
 *
 * @param {Number} gatewayId The number of the gateway/provider from the API
 * @returns {Object} Returns an object with two keys, the 'name' which is a unique string
 *                   for the provider which can be used for displaying icons etc, and the
 *                   'displayName' which is the translated name for that provider (however
 *                   company names are not translated).
 */
function getGatewayName(gatewayId, gatewayOpt) {

    var gateways = {
        0: {
            name: 'voucher',
            displayName: l[487]     // Voucher code
        },
        1: {
            name: 'paypal',
            displayName: l[1233]    // PayPal
        },
        2: {
            name: 'apple',
            displayName: 'Apple'
        },
        3: {
            name: 'google',
            displayName: 'Google'
        },
        4: {
            name: 'bitcoin',
            displayName: l[6802]    // Bitcoin
        },
        5: {
            name: 'dynamicpay',
            displayName: l[7109]    // UnionPay
        },
        6: {
            name: 'fortumo',
            displayName: l[7219] + ' (' + l[7110] + ')'    // Mobile (Fortumo)
        },
        7: {
            name: 'stripe',
            displayName: l[7111]    // Credit Card
        },
        8: {
            name: 'perfunctio',
            displayName: l[7111]    // Credit Card
        },
        9: {
            name: 'infobip',
            displayName: l[7219] + ' (Centilli)'    // Mobile (Centilli)
        },
        10: {
            name: 'paysafecard',
            displayName: 'paysafecard'
        },
        11: {
            name: 'astropay',
            displayName: 'AstroPay'
        },
        12: {
            name: 'reserved',
            displayName: 'reserved' // TBD
        },
        13: {
            name: 'windowsphone',
            displayName: l[8660]    // Windows Phone
        },
        14: {
            name: 'tpay',
            displayName: l[7219] + ' (T-Pay)'       // Mobile (T-Pay)
        },
        15: {
            name: 'directreseller',
            displayName: l[6952]    // Credit card
        },
        16: {
            name: 'ecp',                    // E-Comprocessing
            displayName: l[6952] + ' (ECP)' // Credit card (ECP)
        },
        17: {
            name: 'sabadell',
            displayName: 'Sabadell'
        },
        999: {
            name: 'wiretransfer',
            displayName: l[6198]    // Wire transfer
        }
    };

    // If the gateway option information was provided we can improve the default naming in some cases
    if (typeof gatewayOpt !== 'undefined') {
        if (typeof gateways[gatewayId] !== 'undefined') {
            // Subgateways should always take their subgateway name from the API if provided
            gateways[gatewayId].name =
                (gatewayOpt.type === 'subgateway') ? gatewayOpt.gatewayName : gateways[gatewayId].name;

            // Direct reseller still requires the translation from above to be in its name
            if (gatewayId === 15 && gatewayOpt.type !== 'subgateway') {
                gateways[gatewayId].displayName = gateways[gatewayId].displayName + " " + gatewayOpt.displayName;
            }
            else {
                gateways[gatewayId].displayName =
                    (gatewayOpt.type === 'subgateway') ? gatewayOpt.displayName : gateways[gatewayId].displayName;
            }
        }
    }

    // If the gateway exists, return it
    if (typeof gateways[gatewayId] !== 'undefined') {
        return gateways[gatewayId];
    }

    // Otherwise return a placeholder for currently unknown ones
    return {
        name: 'unknown',
        displayName: 'Unknown'
    };
}

/*
 * Alert about 110% zoom level in Chrome/Chromium
 */
mega.utils.chrome110ZoomLevelNotification = function() {

    var dpr = window.devicePixelRatio;
    var pf = navigator.platform.toUpperCase();
    var brokenRatios = [
        2.200000047683716,// 110% retina
        1.100000023841858,// 110% non-retina
        1.3320000171661377,// 67% retina
        0.6660000085830688,// 67% non-retian, 33% retina
        0.3330000042915344// 33% non-retina
    ];

    if (window.chrome) {

        $('.nw-dark-overlay').removeClass('mac');
        $('.nw-dark-overlay.zoom-overlay').removeClass('zoom-67 zoom-33');

        if (pf.indexOf('MAC') >= 0) {
            $('.nw-dark-overlay').addClass('mac');
        }

        // zoom level110%
        if ((dpr === 2.200000047683716) || (dpr === 1.100000023841858)) {
            $('.nw-dark-overlay.zoom-overlay').fadeIn(400);
        }

        // 67% both or 33% retina
        if ((dpr === 1.3320000171661377) || (dpr === 0.6660000085830688)) {
            $('.nw-dark-overlay.zoom-overlay')
                .addClass('zoom-67')
                .fadeIn(400);
        }

        // 33% non-retina
        if (dpr === 0.3330000042915344) {
            $('.nw-dark-overlay.zoom-overlay')
                .addClass('zoom-33')
                .fadeIn(400);
        }

        if (brokenRatios.indexOf(dpr) === -1) {
            $('.nw-dark-overlay.zoom-overlay').fadeOut(200);
        }

    }
};
mBroadcaster.once('zoomLevelCheck', mega.utils.chrome110ZoomLevelNotification);

var debounce = function(func, execAsap) {
    var timeout;

    return function debounced() {
        var obj = this;
        var args = arguments;

        function delayed() {
            if (!execAsap) {
                func.apply(obj, args);
            }
            timeout = null;
        }

        if (timeout) {
            cancelAnimationFrame(timeout);
        }
        else if (execAsap) {
            func.apply(obj, args);
        }

        timeout = requestAnimationFrame(delayed);
    };
};

/**
 * Returns the currently running site version depending on if in development, on the live site or if in an extension
 * @returns {String} Returns the string 'dev' if in development or the currently running version e.g. 3.7.0
 */
mega.utils.getSiteVersion = function() {

    // Use 'dev' as the default version if in development
    var version = 'dev';

    // If this is a production version the timestamp will be set
    if (buildVersion.timestamp !== '') {

        // Use the website build version by default
        version = buildVersion.website;

        // If an extension use the version of that (because sometimes there are independent deployments of extensions)
        if (is_extension) {
            version = (window.chrome) ? buildVersion.chrome + ' ' + l[957] : buildVersion.firefox + ' ' + l[959];
        }
    }

    return version;
};<|MERGE_RESOLUTION|>--- conflicted
+++ resolved
@@ -704,18 +704,6 @@
     l[16392] = escapeHTML(l[16392]).replace('[S]', '<span class="red">').replace('[/S]', '</span>');
     l[16393] = escapeHTML(l[16393])
         .replace('[A]', '<a class="red" href="mailto:support@mega.nz">').replace('[/A]', '</a>');
-<<<<<<< HEAD
-		
-	l[16596] = escapeHTML(l[16596])
-        .replace('[A]', '<a class="red" href="mailto:uwp@mega.nz">').replace('[/A]', '</a>');
-		
-	l[16598] = escapeHTML(l[16598])
-        .replace('[A]', '<a href="https://github.com/meganz/sdk/tree/master/examples/megacmd" target="_blank" class="red">').replace('[/A]', '</a>').replace('[B]', '<a href="https://github.com/meganz/sdk/blob/master/examples/megacmd/README.md" target="_blank" class="red">').replace('[/B]', '</a>');
-		
-	l[16614] = escapeHTML(l[16614])
-        .replace('[A]', '<a href="https://www.mozilla.org/thunderbird" target="_blank">').replace('[/A]', '</a>');
-		
-=======
     l[16501] = l[16501].replace('[A1]', '<a class="red" href="mailto:support@mega.nz">').replace('[/A1]', '</a>')
                        .replace('[A2]', '<a class="red" target="_blank" href="https://mega.nz/help/client/android/'
                               + 'accounts-pro-accounts/how-can-i-cancel-the-renewal-of-my-mega-subscription">')
@@ -724,7 +712,17 @@
                               + 'accounts-pro-accounts/how-does-mega-pro-account-subscription-work-with-apple-in-app-'
                               + 'purchases">')
                        .replace('[/A3]', '</a>');
->>>>>>> 2f203f1c
+    l[16596] = escapeHTML(l[16596])
+        .replace('[A]', '<a class="red" href="mailto:uwp@mega.nz">').replace('[/A]', '</a>');
+	l[16598] = escapeHTML(l[16598])
+        .replace('[A]', '<a href="https://github.com/meganz/sdk/tree/master/examples/megacmd" target="_blank" class="red">')
+        .replace('[/A]', '</a>')
+        .replace('[B]', '<a href="https://github.com/meganz/sdk/blob/master/examples/megacmd/README.md" target="_blank" class="red">')
+        .replace('[/B]', '</a>');
+	l[16614] = escapeHTML(l[16614])
+        .replace('[A]', '<a href="https://www.mozilla.org/thunderbird" target="_blank">')
+        .replace('[/A]', '</a>');
+
 
     var common = [
         15536, 16106, 16107, 16116, 16119, 16120, 16123, 16124, 16135, 16136, 16137, 16138, 16304, 16313, 16315,
