var inherits = (function() {
    var createObject = Object.create || function createObject(source) {
        var Host = function() {};
        Host.prototype = source;
        return new Host();
    };

    return function(destination, source) {
        var proto = destination.prototype = createObject(source.prototype);
        proto.constructor = destination;
        proto._super = source.prototype;
    };
})();

makeEnum(['MDBOPEN', 'EXECSC', 'LOADINGCLOUD'], 'MEGAFLAG_', window);

/**
 * Safely parse an HTML fragment, removing any executable
 * JavaScript, and return a document fragment.
 *
 * @param {string} markup The HTML fragment to parse.
 * @param {boolean} forbidStyle If true, disallow <style> nodes and
 *     style attributes in the parsed fragment. Gecko 14+ only.
 * @param {Document} doc The document in which to create the
 *     returned DOM tree.
 * @param {nsIURI} baseURI The base URI relative to which resource
 *     URLs should be processed. Note that this will not work for
 *     XML fragments.
 * @param {boolean} isXML If true, parse the fragment as XML.
 * @returns {DocumentFragment}
 */
function parseHTML(markup, forbidStyle, doc, baseURI, isXML) {
    if (!doc) {
        doc = document;
    }
    if (!markup) {
        console.error('Empty content passed to parseHTML', arguments);
        markup = 'no content';
    }
    if (is_chrome_firefox) {
        try {
            var flags = 0;
            if (!forbidStyle) {
                flags |= mozParserUtils.SanitizerAllowStyle;
            }
            if (!baseURI) {
                var href = getAppBaseUrl();
                if (!parseHTML.baseURIs[href]) {
                    parseHTML.baseURIs[href] =
                        Services.io.newURI(href, null, null);
                }
                baseURI = parseHTML.baseURIs[href];
            }
            // XXX: parseFragment() removes href attributes with a hash mask
            markup = String(markup).replace(/\shref="#/g, ' data-fxhref="#');
            return mozParserUtils.parseFragment(markup, flags, Boolean(isXML),
                                                baseURI, doc.documentElement);
        }
        catch (ex) {
            mozError(ex);
        }
    }

    // Either we are not running the Firefox extension or the above parser
    // failed, in such case we try to mimic it using jQuery.parseHTML
    var fragment = doc.createDocumentFragment();

    markup = String(markup).replace(/(?!\<[a-z][^>]+)\son[a-z]+\s*=/gi, ' data-dummy=');
    $.parseHTML(markup, doc)
        .forEach(function(node) {
            fragment.appendChild(node);
        });
    return fragment;
}
parseHTML.baseURIs = {};

/**
 * Handy printf-style parseHTML to apply escapeHTML
 * @param {string} markup The HTML fragment to parse.
 * @param {...*} var_args
 */
function parseHTMLfmt(markup) {
    if (arguments.length > 1) {
        var idx = 1;
        var args = arguments;
        markup = markup.replace(/@@/g, function() {
            return escapeHTML(args[idx++]);
        });
    }
    return parseHTML(markup);
}

/**
 * Safely inject an HTML fragment using parseHTML()
 * @param {string} markup The HTML fragment to parse.
 * @param {...*} var_args
 * @see This should be used instead of jQuery.html()
 * @example $(document.body).safeHTML('<script>alert("XSS");</script>It Works!');
 * @todo Safer versions of append, insert, before, after, etc
 */
(function($fn, obj) {
    for (var fn in obj) {
        if (obj.hasOwnProperty(fn)) {
            /* jshint -W083 */
            (function(origFunc, safeFunc) {
                Object.defineProperty($fn, safeFunc, {
                    value: function $afeCall(markup) {
                        var i = 0;
                        var l = this.length;
                        markup = parseHTMLfmt.apply(null, arguments);
                        while (l > i) {
                            $(this[i++])[origFunc](markup.cloneNode(true));
                        }
                        if (is_chrome_firefox) {
                            $('a[data-fxhref]').rebind('click', function() {
                                if (!$(this).attr('href')) {
                                    var target = String($(this).attr('target')).toLowerCase();

                                    if (target === '_blank') {
                                        open(getAppBaseUrl() + $(this).data('fxhref'));
                                    }
                                    else {
                                        location.hash = $(this).data('fxhref');
                                    }
                                }
                            });
                        }
                        return this;
                    }
                });
                safeFunc = undefined;
            })(fn, obj[fn]);
        }
    }
    $fn = obj = undefined;
})($.fn, {
    'html': 'safeHTML',
    'append': 'safeAppend'
});

/**
 * Escape HTML markup
 * @param {string} str The HTML fragment to parse.
 * NB: This should be the same than our legacy `htmlentities`
 *     function, except that it's faster and deals with quotes
 */
function escapeHTML(str) {
    return String(str).replace(/[&"'<>]/g, function(match) {
        return escapeHTML.replacements[match];
    });
}
escapeHTML.replacements = { "&": "&amp;", '"': "&quot;", "'": "&#39;", "<": "&lt;", ">": "&gt;" };

/**
 *  Check if value is contained in a array. If it is return value
 *  otherwise false
 */
function anyOf(arr, value) {
    return $.inArray(value, arr) === -1 ? false : value;
}

/**
 * excludeIntersected
 *
 * Loop through arrays excluding intersected items form array2
 * and prepare result format for tokenInput plugin item format.
 *
 * @param {Array} array1, emails used in share
 * @param {Array} array2, list of all available emails
 *
 * @returns {Array} item An array of JSON objects e.g. { id, name }.
 */
function excludeIntersected(array1, array2) {

    var result = [],
        tmpObj2 = array2;

    if (!array1) {
        return array2;
    }
    else if (!array2) {
        return array1;
    }

    // Loop through emails used in share
    for (var i in array1) {
        if (array1.hasOwnProperty(i)) {

            // Loop through list of all emails
            for (var k in array2) {
                if (array2.hasOwnProperty(k)) {

                    // Remove matched email from result
                    if (array1[i] === array2[k]) {
                        tmpObj2.splice(k, 1);
                        break;
                    }
                }
            }
        }
    }

    // Prepare for token.input plugin item format
    for (var n in tmpObj2) {
        if (tmpObj2.hasOwnProperty(n)) {
            result.push({ id: tmpObj2[n], name: tmpObj2[n] });
        }
    }

    return result;
}

function asciionly(text) {
    var rforeign = /[^\u0000-\u007f]/;
    if (rforeign.test(text)) {
        return false;
    }
    else {
        return true;
    }
}

function Later(callback) {
    if (typeof callback !== 'function') {
        throw new Error('Invalid function parameter.');
    }

    return setTimeout(function() {
        callback();
    }, 1000);
}

var Soon = is_chrome_firefox ? mozRunAsync : function(callback) {
    if (typeof callback !== 'function') {
        throw new Error('Invalid function parameter.');
    }

    return setTimeout(function() {
        callback();
    }, 20);
};

/**
 *  Delays the execution of a function
 *
 *  Wraps a function to execute at most once
 *  in a 100 ms time period. Useful to wrap
 *  expensive jQuery events (for instance scrolling
 *  events).
 *
 *  All argument and *this* is passed to the callback
 *  after the 100ms (default)
 *
 *  @param {Function} func  Function to wrap
 *  @param {Number}   ms    Timeout
 *  @returns {Function} wrapped function
 */
function SoonFc(func, ms) {
    return function __soonfc() {
        var self = this,
            args = arguments;
        if (func.__sfc) {
            clearTimeout(func.__sfc);
        }
        func.__sfc = setTimeout(function() {
            delete func.__sfc;
            func.apply(self, args);
        }, ms || 122);
    };
}

/**
 * Delay a function execution, like Soon() does except it accept a parameter to
 * identify the delayed function so that consecutive calls to delay the same
 * function will make it just fire once. Actually, this is the same than
 * SoonFc() does, but it'll work with function expressions as well.
 *
 * @param {String}   aProcID   ID to identify the delayed function
 * @param {Function} aFunction The function/callback to invoke
 * @param {Number}   aTimeout  The timeout, in ms, to wait.
 */
function delay(aProcID, aFunction, aTimeout) {

    // Let aProcID be optional...
    if (typeof aProcID === 'function') {
        aTimeout = aFunction;
        aFunction = aProcID;
        aProcID = mRandomToken();
    }

    if (d > 1) {
        console.debug("delay'ing", aProcID, delay.queue[aProcID]);
    }
    delay.cancel(aProcID);

    delay.queue[aProcID] =
        setTimeout(function() {
            if (d > 1) {
                console.debug('dispatching delayed function...', aProcID);
            }
            delete delay.queue[aProcID];
            aFunction();
        }, (aTimeout | 0) || 350);

    return aProcID;
}
delay.queue = {};
delay.has = function(aProcID) {
    return delay.queue.hasOwnProperty(aProcID);
};
delay.cancel = function(aProcID) {
    if (delay.has(aProcID)) {
        clearTimeout(delay.queue[aProcID]);
        return true;
    }
    return false;
};

function jScrollFade(id) {

    $(id + ' .jspTrack').rebind('mouseover', function(e) {
        $(this).find('.jspDrag').addClass('jspActive');
        $(this).closest('.jspContainer').uniqueId();
        jScrollFadeOut($(this).closest('.jspContainer').attr('id'));
    });

    if (!$.jScroll) {
        $.jScroll = {};
    }
    for (var i in $.jScroll) {
        if ($.jScroll[i] === 0) {
            delete $.jScroll[i];
        }
    }
    $(id).rebind('jsp-scroll-y.fade', function(event, scrollPositionY, isAtTop, isAtBottom) {
            $(this).find('.jspDrag').addClass('jspActive');
            $(this).find('.jspContainer').uniqueId();
            var id = $(this).find('.jspContainer').attr('id');
            jScrollFadeOut(id);
        });
}

function jScrollFadeOut(id) {
    if (!$.jScroll[id]) {
        $.jScroll[id] = 0;
    }
    $.jScroll[id]++;
    setTimeout(function(id) {
        $.jScroll[id]--;
        if ($.jScroll[id] === 0) {
            $('#' + id + ' .jspDrag').removeClass('jspActive');
        }
    }, 500, id);
}

function inputfocus(id, defaultvalue, pw) {
    if (pw) {
        $('#' + id)[0].type = 'password';
    }
    if ($('#' + id)[0].value === defaultvalue) {
        $('#' + id)[0].value = '';
    }
}

function inputblur(id, defaultvalue, pw) {
    if ($('#' + id)[0].value === '') {
        $('#' + id)[0].value = defaultvalue;
    }
    if (($('#' + id)[0].value === defaultvalue) && (pw)) {
        $('#' + id)[0].type = 'text';
    }
}


/**
 * Check if something (val) is a string.
 *
 * @param val
 * @returns {boolean}
 */
function isString(val) {
    return (typeof val === 'string' || val instanceof String);
};

function easeOutCubic(t, b, c, d) {
    return c * ((t = t / d - 1) * t * t + 1) + b;
}

function ellipsis(text, location, maxCharacters) {
    if (text.length > 0 && text.length > maxCharacters) {
        if (typeof location === 'undefined') {
            location = 'end';
        }
        switch (location) {
            case 'center':
                var center = (maxCharacters / 2);
                text = text.slice(0, center) + '...' + text.slice(-center);
                break;
            case 'end':
                text = text.slice(0, maxCharacters - 3) + '...';
                break;
        }
    }
    return text;
}

/**
 * Convert all instances of [$nnn] e.g. [$102] to their localized strings
 * @param {String} html The html markup
 * @returns {String}
 */
function translate(html) {

    /**
     * String.replace callback
     * @param {String} match The whole matched string
     * @param {Number} localeNum The locale string number
     * @param {String} namespace The operation, if any
     * @returns {String} The localized string
     */
    var replacer = function(match, localeNum, namespace) {
        if (namespace) {
            match = localeNum + '.' + namespace;

            if (namespace === 'dq') {
                // Replace double quotes to their html entities
                l[match] = String(l[localeNum]).replace(/"/g, '&quot;');
            }
            else if (namespace === 'q') {
                // Escape single quotes
                l[match] = String(l[localeNum]).replace(/'/g, "\\'");
            }
            else if (namespace === 'dqq') {
                // Both of the above
                l[match] = String(l[localeNum]).replace(/"/g, '&quot;');
                l[match] = l[match].replace(/'/g, "\\'");
            }

            return l[match];
        }
        return String(l[localeNum]);
    };

    return String(html).replace(/\[\$(\d+)(?:\.(\w+))?\]/g, replacer);
}

function megatitle(nperc) {
    if (!nperc) {
        nperc = '';
    }
    var a = parseInt($('.notification-num:first').text());
    if (a > 0) {
        a = '(' + a + ') ';
    }
    else {
        a = '';
    }
    if (document.title !== a + 'MEGA' + nperc) {
        document.title = a + 'MEGA' + nperc;
    }
}

function populate_l() {
    if (d) {
        for (var i = 24000 ; i-- ;) {
            l[i] = (l[i] || '(translation-missing)');
        }
    }
    l[0] = 'MEGA ' + new Date().getFullYear();
    if ((lang === 'es') || (lang === 'pt') || (lang === 'sk')) {
        l[0] = 'MEGA';
    }
    l[1] = l[398];
    if (lang === 'en') {
        l[1] = 'Go PRO';
    }
    l[8634] = l[8634].replace("[S]", "<span class='red'>").replace("[/S]", "</span>");
    l[8762] = l[8762].replace("[S]", "<span class='red'>").replace("[/S]", "</span>");
    l[438] = l[438].replace('[X]', '');
    l['439a'] = l[439];
    l[439] = l[439].replace('[X1]', '').replace('[X2]', '');
    l['466a'] = l[466];
    l[466] = l[466].replace('[X]', '');
    l[543] = l[543].replace('[X]', '');
    l[456] = l[456].replace(':', '');
    l['471a'] = l[471].replace('[X]', 10);
    l['471b'] = l[471].replace('[X]', 100);
    l['471c'] = l[471].replace('[X]', 250);
    l['471d'] = l[471].replace('[X]', 500);
    l['471e'] = l[471].replace('[X]', 1000);
    l['469a'] = l[469].replace('[X]', 10);
    l['469b'] = l[469].replace('[X]', 100);
    l['469c'] = l[469].replace('[X]', 250);
    l['472a'] = l[472].replace('[X]', 10);
    l['472b'] = l[472].replace('[X]', 100);
    l['472c'] = l[472].replace('[X]', 250);
    l['208a'] = l[208].replace('[A]', '<a href="#terms" class="red">');
    l['208a'] = l['208a'].replace('[/A]', '</a>');
    l[208] = l[208].replace('[A]', '<a href="#terms">');
    l[208] = l[208].replace('[/A]', '</a>');
    l[517] = l[517].replace('[A]', '<a href="#help">').replace('[/A]', '</a>');
    l[521] = l[521].replace('[A]', '<a href="#copyright">').replace('[/A]', '</a>');
    l[553] = l[553].replace('[A]', '<a href="mailto:resellers@mega.nz">').replace('[/A]', '</a>');
    l[555] = l[555].replace('[A]', '<a href="#terms">').replace('[/A]', '</a>');
    l[754] = l[754].replace('[A]',
        '<a href="http://www.google.com/chrome" target="_blank" rel="noreferrer" style="color:#D9290B;">');
    l[754] = l[754].replace('[/A]', '</a>');
    l[871] = l[871].replace('[B]',
        '<strong>').replace('[/B]', '</strong>').replace('[A]', '<a href="#pro">').replace('[/A]', '</a>');
    l[924] = l[924].replace('[A]', '<span class="red">').replace('[/A]', '</span>');
    l[501] = l[501].replace('17', '').replace('%', '');
    l[1066] = l[1066].replace('[A]', '<a class="red">').replace('[/A]', '</a>');
    l[1067] = l[1067].replace('[A]', '<span class="red">').replace('[/A]', '</span>');
    l[1094] = l[1094].replace('[A]', '<a href="#plugin">').replace('[/A]', '</a>');
    l[1095] = l[1095].replace('[A]', '<span class="red">').replace('[/A]', '</span>');
    l[1133] = l[1133].replace('[A]',
        '<a href="http://en.wikipedia.org/wiki/Entropy" target="_blank" rel="noreferrer">').replace('[/A]', '</a>');
    l[1134] = l[1134].replace('[A]',
        '<a href="http://en.wikipedia.org/wiki/Public-key_cryptography" target="_blank" rel="noreferrer">').replace('[/A]',
        '</a>');
    l[1148] = l[1148].replace('[A]', '<span class="red">').replace('[/A]', '</span>');
    l[6978] = l[6978].replace('[A]', '<span class="red">').replace('[/A]', '</span>');
    l[1151] = l[1151].replace('[A]', '<span class="red">').replace('[/A]', '</span>');
    l[731] = l[731].replace('[A]', '<a href="#terms">').replace('[/A]', '</a>');
    if (lang === 'en') {
        l[965] = 'Legal & policies';
    }
    l[1159] = l[1159].replace('[A]', '<span class="red">').replace('[/A]', '</span>');
    l[1171] = l[1171].replace('[A]', '<span class="red">').replace('[/A]', '</span>');
    l[1185] = l[1185].replace('[X]', '<strong>MEGA.crx</strong>');
    l[1212] = l[1212].replace('[A]', '<a href="#sdk" class="red">').replace('[/A]', '</a>');
    l[1274] = l[1274].replace('[A]', '<a href="#takedown">').replace('[/A]', '</a>');
    l[1275] = l[1275].replace('[A]', '<a href="#copyright">').replace('[/A]', '</a>');
    l[1201] = l[1201].replace('[A]', '<span class="red">').replace('[/A]', '</span>');
    l[1208] = l[1208].replace('[B]', '<strong>').replace('[/B]', '</strong>');
    l[1915] = l[1915].replace('[A]',
        '<a class="red" href="https://chrome.google.com/webstore/detail/mega/bigefpfhnfcobdlfbedofhhaibnlghod" target="_blank" rel="noreferrer">')
            .replace('[/A]', '</a>');
    l[1936] = l[1936].replace('[A]', '<a href="#backup">').replace('[/A]', '</a>');
    l[1942] = l[1942].replace('[A]', '<a href="#backup">').replace('[/A]', '</a>');
    l[1943] = l[1943].replace('[A]', '<a href="mailto:support@mega.nz">').replace('[/A]', '</a>');
    l[1948] = l[1948].replace('[A]', '<a href="mailto:support@mega.nz">').replace('[/A]', '</a>');
    l[1957] = l[1957].replace('[A]', '<a href="#recovery">').replace('[/A]', '</a>');
    l[1965] = l[1965].replace('[A]', '<a href="#recovery">').replace('[/A]', '</a>');
    l[1982] = l[1982].replace('[A]', '<font style="color:#D21F00;">').replace('[/A]', '</font>');
    l[1993] = l[1993].replace('[A]', '<span class="red">').replace('[/A]', '</span>');
    l[122] = l[122].replace('five or six hours', '<span class="red">five or six hours</span>');
    l[7945] = l[7945].replace('[B]', '<b>').replace('[/B]', '</b>');
    l[8426] = l[8426].replace('[S]', '<span class="red">').replace('[/S]', '</span>');
    l[8427] = l[8427].replace('[S]', '<span class="red">').replace('[/S]', '</span>');
    l[8428] = l[8428].replace('[A]', '<a class="red">').replace('[/A]', '</a>');
    l[8440] = l[8440].replace('[A]', '<a href="https://github.com/meganz/">').replace('[/A]', '</a>');
    l[8440] = l[8440].replace('[A2]', '<a href="#contact">').replace('[/A2]', '</a>');
    l[8441] = l[8441].replace('[A]', '<a href="mailto:bugs@mega.nz">').replace('[/A]', '</a>');
    l[8441] = l[8441].replace('[A2]', '<a href="https://mega.nz/#blog_8">').replace('[/A2]', '</a>');
    l[5931] = l[5931].replace('[A]', '<a class="red" href="#fm/account">').replace('[/A]', '</a>');
    l[8644] = l[8644].replace('[S]', '<span class="green">').replace('[/S]', '</span>');
    l[8651] = l[8651].replace('%1', '<span class="header-pro-plan"></span>');
    l[8653] = l[8653].replace('[S]', '<span class="renew-text">').replace('[/S]', '</span>');
    l[8653] = l[8653].replace('%1', '<span class="pro-plan"></span>');
    l[8653] = l[8653].replace('%2', '<span class="plan-duration"></span>');
    l[8653] = l[8653].replace('%3', '<span class="provider-icon"></span>');
    l[8653] = l[8653].replace('%4', '<span class="gateway-name"></span>');
    l[8654] = l[8654].replace('[S]', '<span class="choose-text">').replace('[/S]', '</span>');
    l[7991] = l[7991].replace('%1', '<span class="provider-icon"></span><span class="provider-name"></span>');
    l[8535] = l[8535].replace('[B]', '<b>').replace('[/B]', '</b>');
    l[8833] = l[8833].replace('[B]', '<strong>').replace('[/B]', '</strong>');
    l[8850] = l[8850].replace('%1', '<span class="release-version"></span>');
    l[8851] = l[8851].replace('%1', '<span class="release-date-time"></span>');
    l[8843] = l[8843].replace('[S]', '<span>').replace('[/S]', '</span>');
    l[8855] = l[8855].replace('[BR]', '<br>');
    l[8848] = l[8848].replace('[S]', '<span>').replace('[/S]', '</span>');
    l[8849] = l[8849].replace('[S]', '<span>').replace('[/S]', '</span>');
    l[1389] = l[1389].replace('[B]', '').replace('[/B]', '').replace('[A]', '<span>').replace('[/A]', '</span>');
    l[8847] = l[8847].replace('[S]', '<span>').replace('[/S]', '</span>');
    l[8846] = l[8846].replace('[S]', '<span>').replace('[/S]', '</span>');
    l[8912] = l[8912].replace('[B]', '<span>').replace('[/B]', '</span>');
    l[8950] = l[8950].replace('[S]', '<span>').replace('[/S]', '</span>');
    l[8951] = l[8951].replace('[S]', '<span>').replace('[/S]', '</span>');
    l[8952] = l[8952].replace('[S]', '<span>').replace('[/S]', '</span>');
    l[9030] = l[9030].replace('[S]', '<strong>').replace('[/S]', '</strong>');
    l[9036] = l[9036].replace('[S]', '<strong>').replace('[/S]', '</strong>');
    l[10631] = l[10631].replace('[A]', '<a href="#general" target="_blank">').replace('[/A]', '</a>');
    l[10630] = l[10630].replace('[A]', '<a href="#general" target="_blank">').replace('[/A]', '</a>');
    l[10634] = l[10634].replace('[A]', '<a href="#support" target="_blank">').replace('[/A]', '</a>');
    l[10635] = l[10635].replace('[B]', '"<b>').replace('[/B]', '</b>"');
    l[10636] = l[10636].replace('[A]', '<a href="mailto:support@mega.nz">').replace('[/A]', '</a>').replace('%1', 2);
    l[10644] = l[10644].replace('[A]', '<a href="mailto:support@mega.nz">').replace('[/A]', '</a>');
    l[10646] = l[10646].replace('[A]', '<a href="#account">').replace('[/A]', '</a>');
    l[10650] = l[10650].replace('[A]', '<a href="#account">').replace('[/A]', '</a>');
    l[10656] = l[10656].replace('[A]', '<a href="mailto:support@mega.nz">').replace('[/A]', '</a>');
    l[10658] = l[10658].replace('[A]', '<a href="#terms">').replace('[/A]', '</a>');
    l[12482] = l[12482].replace('[B]', '<b>').replace('[/B]', '</b>');
    l[12483] = l[12483].replace('[BR]', '<br>');
    l[12485] = l[12485].replace('[A1]', '<a href="" class="red mac">').replace('[/A1]', '</a>');
    l[12485] = l[12485].replace('[A2]', '<a href="" class="red linux">').replace('[/A2]', '</a>');
    l[12486] = l[12486].replace('[A1]', '<a href="" class="red windows">').replace('[/A1]', '</a>');
    l[12486] = l[12486].replace('[A2]', '<a href="" class="red mac">').replace('[/A2]', '</a>');
    l[12487] = l[12487].replace('[A1]', '<a href="" class="red windows">').replace('[/A1]', '</a>');
    l[12487] = l[12487].replace('[A2]', '<a href="" class="red linux">').replace('[/A2]', '</a>');
    l[12488] = l[12488].replace('[A]', '<a>').replace('[/A]', '</a>').replace('[BR]', '<br>');
    l[12489] = l[12489].replace('[I]', '<i>').replace('[/I]', '</i>').replace('[I]', '<i>').replace('[/I]', '</i>');
    l[15536] = l[15536].replace('[B]', '<b>').replace('[/B]', '</b>');
    l[16106] = l[16106].replace('[B]', '<b>').replace('[/B]', '</b>');
<<<<<<< HEAD
    l[16116] = l[16116].replace('[S]', '<span>').replace('[/S]', '</span>');
    l[16119] = l[16119].replace('[S]', '<span>').replace('[/S]', '</span>');
    l[16120] = l[16120].replace('[S]', '<span>').replace('[/S]', '</span>');
    l[16123] = l[16123].replace('[S]', '<span>').replace('[/S]', '</span>').replace('[A]', '<a href="#pro">').replace('[/A]', '</a>').replace('[BR]', '<br />');
    l[16124] = l[16124].replace('[S]', '<span>').replace('[/S]', '</span>').replace('[A]', '<a href="#pro">').replace('[/A]', '</a>').replace('[BR]', '<br />');
    l[16135] = l[16135].replace('[BR]', '<br />');
    l[16136] = l[16136].replace('[A]', '<a href="#pro">').replace('[/A]', '</a>');
    l[16137] = l[16137].replace('[A]', '<a href="#pro">').replace('[/A]', '</a>');
    l[16138] = l[16138].replace('[A]', '<a href="#pro">').replace('[/A]', '</a>');
    l[16164] = l[16164].replace('[S]', '<a class="red">').replace('[/S]', '</a>').replace('[BR]', '<br/>');
    l[16167] = l[16167].replace('[S]', '<a href="#mobile page">').replace('[/S]', '</a>');
=======
    l[16107] = l[16107].replace('[S]', '<span>').replace('[/S]', '</span>');
>>>>>>> 89a0ed22

    l['year'] = new Date().getFullYear();
    date_months = [
        l[408], l[409], l[410], l[411], l[412], l[413],
        l[414], l[415], l[416], l[417], l[418], l[419]
    ].map(escapeHTML);
}

function showmoney(number) {
    number = number.toString();
    var dollars = number.split('.')[0],
        cents = (number.split('.')[1] || '') + '00';
    dollars = dollars.split('').reverse().join('')
        .replace(/(\d{3}(?!$))/g, '$1,')
        .split('').reverse().join('');
    return dollars + '.' + cents.slice(0, 2);
}

function getHeight() {
    var myHeight = 0;
    if (typeof window.innerWidth === 'number') {
        myHeight = window.innerHeight;
    }
    else if (document.documentElement
            && (document.documentElement.clientWidth || document.documentElement.clientHeight)) {
        myHeight = document.documentElement.clientHeight;
    }
    else if (document.body && (document.body.clientWidth || document.body.clientHeight)) {
        myHeight = document.body.clientHeight;
    }
    return myHeight;
}

function divscroll(el) {
    document.getElementById(el).scrollIntoView();
    $('body').scrollLeft(0);
    $('html').scrollTop(0);
    if (page === 'start') {
        start_menu(el);
    }
}

function removeHash() {
    var scrollV, scrollH, loc = window.location;

    // Prevent scrolling by storing the page's current scroll offset
    scrollV = document.body.scrollTop;
    scrollH = document.body.scrollLeft;
    loc.hash = "";

    // Restore the scroll offset, should be flicker free
    document.body.scrollTop = scrollV;
    document.body.scrollLeft = scrollH;
}

function browserdetails(useragent) {
    var os = false;
    var browser = false;
    var icon = '';
    var name = '';
    var brand = '';
    var verTag = '';
    var nameTrans = '';
    var current = false;
    var brand = false;
    var details = {};

    if (useragent === undefined || useragent === ua) {
        current = true;
        useragent = ua;
    }
    if (Object(useragent).details !== undefined) {
        return useragent.details;
    }
    useragent = (' ' + useragent).toLowerCase();

    if (current) {
        brand = mega.getBrowserBrandID();
    }
    else if (useragent.indexOf('~:') !== -1) {
        brand = useragent.match(/~:(\d+)/);
        brand = brand && brand.pop() | 0;
    }

    if (useragent.indexOf('windows phone') > 0) {
        icon = 'wp.png';
        os = 'Windows Phone';
    }
    else if (useragent.indexOf('android') > 0) {
        os = 'Android';
    }
    else if (useragent.indexOf('windows') > 0) {
        os = 'Windows';
    }
    else if (useragent.indexOf('iphone') > 0) {
        os = 'iPhone';
    }
    else if (useragent.indexOf('imega') > 0) {
        os = 'iPhone';
    }
    else if (useragent.indexOf('ipad') > 0) {
        os = 'iPad';
    }
    else if (useragent.indexOf('mac') > 0
            || useragent.indexOf('darwin') > 0) {
        os = 'Apple';
    }
    else if (useragent.indexOf('linux') > 0) {
        os = 'Linux';
    }
    else if (useragent.indexOf('blackberry') > 0) {
        os = 'Blackberry';
    }

    if (mega.browserBrand[brand]) {
        browser = mega.browserBrand[brand];
    }
    else if (useragent.indexOf(' edge/') > 0) {
        browser = 'Edge';
    }
    else if (useragent.indexOf('iemobile/') > 0) {
        icon = 'ie.png';
        brand = 'IEMobile';
        browser = 'Internet Explorer';
    }
    else if (useragent.indexOf('opera') > 0 || useragent.indexOf(' opr/') > 0) {
        browser = 'Opera';
    }
    else if (useragent.indexOf(' dragon/') > 0) {
        icon = 'dragon.png';
        browser = 'Comodo Dragon';
    }
    else if (useragent.indexOf('vivaldi') > 0) {
        browser = 'Vivaldi';
    }
    else if (useragent.indexOf('maxthon') > 0) {
        browser = 'Maxthon';
    }
    else if (useragent.indexOf('electron') > 0) {
        browser = 'Electron';
    }
    else if (useragent.indexOf('palemoon') > 0) {
        browser = 'Palemoon';
    }
    else if (useragent.indexOf('cyberfox') > 0) {
        browser = 'Cyberfox';
    }
    else if (useragent.indexOf('waterfox') > 0) {
        browser = 'Waterfox';
    }
    else if (useragent.indexOf('iceweasel') > 0) {
        browser = 'Iceweasel';
    }
    else if (useragent.indexOf('seamonkey') > 0) {
        browser = 'SeaMonkey';
    }
    else if (useragent.indexOf('lunascape') > 0) {
        browser = 'Lunascape';
    }
    else if (useragent.indexOf(' iron/') > 0) {
        browser = 'Iron';
    }
    else if (useragent.indexOf('avant browser') > 0) {
        browser = 'Avant';
    }
    else if (useragent.indexOf('polarity') > 0) {
        browser = 'Polarity';
    }
    else if (useragent.indexOf('k-meleon') > 0) {
        browser = 'K-Meleon';
    }
    else if (useragent.indexOf(' crios') > 0) {
        browser = 'Chrome';
        details.brand = verTag = 'CriOS';
    }
    else if (useragent.indexOf('chrome') > 0) {
        browser = 'Chrome';
    }
    else if (useragent.indexOf('safari') > 0) {
        verTag = 'Version';
        browser = 'Safari';
    }
    else if (useragent.indexOf('firefox') > 0) {
        browser = 'Firefox';
    }
    else if (useragent.indexOf(' otter/') > 0) {
        browser = 'Otter';
    }
    else if (useragent.indexOf('thunderbird') > 0) {
        browser = 'Thunderbird';
    }
    else if (useragent.indexOf('es plugin ') === 1) {
        icon = 'esplugin.png';
        browser = 'ES File Explorer';
    }
    else if (useragent.indexOf('megasync') > 0) {
        browser = 'MEGAsync';
    }
    else if (useragent.indexOf('msie') > 0
            || useragent.indexOf('trident') > 0) {
        browser = 'Internet Explorer';
    }

    // Translate "%1 on %2" to "Chrome on Windows"
    if ((os) && (browser)) {
        name = (brand || browser) + ' on ' + os;
        nameTrans = String(l[7684]).replace('%1', brand || browser).replace('%2', os);
    }
    else if (os) {
        name = os;
        icon = icon || (os.toLowerCase() + '.png');
    }
    else if (browser) {
        name = browser;
    }
    else {
        name = 'Unknown';
        icon = 'unknown.png';
    }
    if (!icon && browser) {
        if (browser === 'Internet Explorer' || browser === 'Edge') {
            icon = 'ie.png';
        }
        else {
            icon = browser.toLowerCase() + '.png';
        }
    }

    details.name = name;
    details.nameTrans = nameTrans || name;
    details.icon = icon;
    details.os = os || '';
    details.browser = browser;
    details.version =
        (useragent.match(RegExp("\\s+" + (verTag || brand || browser) + "/([\\d.]+)", 'i')) || [])[1] || 0;

    // Determine if the OS is 64bit
    details.is64bit = /\b(WOW64|x86_64|Win64|intel mac os x 10.(9|\d{2,}))/i.test(useragent);

    // Determine if using a browser extension
    details.isExtension = (current && is_extension || useragent.indexOf('megext') > -1);

    if (useragent.indexOf(' MEGAext/') !== -1) {
        var ver = useragent.match(/ MEGAext\/([\d.]+)/);

        details.isExtension = ver && ver[1] || true;
    }

    if (brand) {
        details.brand = brand;
    }

    // Determine core engine.
    if (useragent.indexOf('webkit') > 0) {
        details.engine = 'Webkit';
    }
    else if (useragent.indexOf('trident') > 0) {
        details.engine = 'Trident';
    }
    else if (useragent.indexOf('gecko') > 0) {
        details.engine = 'Gecko';
    }
    else {
        details.engine = 'Unknown';
    }

    return details;
}

function countrydetails(isocode) {
    var cdetails = {
        name: isoCountries[isocode],
        icon: isocode.toLowerCase() + '.gif'
    };
    return cdetails;
}

/**
 * Converts a timestamp to a readable time format - e.g. 2016-04-17 14:37
 *
 * @param {Number} unixTime  The UNIX timestamp in seconds e.g. 1464829467
 * @param {Number} format    The readable time format to return
 * @returns {String}
 *
 * Formats:
 *       0: yyyy-mm-dd hh:mm
 *       1: yyyy-mm-dd
 *       2: dd fmn yyyy (fmn: Full month name, based on the locale)
 */
function time2date(unixTime, format) {

    var result;
    var date = new Date(unixTime * 1000 || 0);

    if (format === 2) {
        result = date.getDate() + ' ' + date_months[date.getMonth()] + ' ' + date.getFullYear();
    }
    else {
        result = date.getFullYear() + '-'
               + ('0' + (date.getMonth() + 1)).slice(-2)
               + '-' + ('0' + date.getDate()).slice(-2);

        if (!format) {
            result += ' ' + date.toTimeString().substr(0, 5);
        }
    }

    return result;
}

// in case we need to run functions.js in a standalone (non secureboot.js) environment, we need to handle this case:
if (typeof l === 'undefined') {
    l = [];
}

var date_months = []

function acc_time2date(unixtime, yearIsOptional) {
    var MyDate = new Date(unixtime * 1000);
    var th = 'th';
    if ((parseInt(MyDate.getDate()) === 11) || (parseInt(MyDate.getDate()) === 12)) {}
    else if (('' + MyDate.getDate()).slice(-1) === '1') {
        th = 'st';
    }
    else if (('' + MyDate.getDate()).slice(-1) === '2') {
        th = 'nd';
    }
    else if (('' + MyDate.getDate()).slice(-1) === '3') {
        th = 'rd';
    }
    if (lang !== 'en') {
        th = ',';
    }
    var result = date_months[MyDate.getMonth()] + ' ' + MyDate.getDate();

    if (yearIsOptional === true) {
        var currYear = (new Date()).getFullYear();
        if (currYear !== MyDate.getFullYear()) {
            result +=  th + ' ' + MyDate.getFullYear();
        }
    }
    else {
        result +=  th + ' ' + MyDate.getFullYear();
    }
    return result;
}

function humandate(unixtime) {
    var date = new Date(unixtime * 1000);
    return date.getDate() + ' ' + date_months[date.getMonth()] +  ' ' + date.getFullYear();
}

function time2last(timestamp) {
    var sec = (new Date().getTime() / 1000) - timestamp;
    if (sec < 4) {
        return l[880];
    }
    else if (sec < 59) {
        return l[873].replace('[X]', Math.ceil(sec));
    }
    else if (sec < 90) {
        return l[874];
    }
    else if (sec < 3540) {
        return l[875].replace('[X]', Math.ceil(sec / 60));
    }
    else if (sec < 4500) {
        return l[876];
    }
    else if (sec < 82000) {
        return l[877].replace('[X]', Math.ceil(sec / 3600));
    }
    else if (sec < 110000) {
        return l[878];
    }
    else {
        return l[879].replace('[X]', Math.ceil(sec / 86400));
    }
}

/**
 * Basic calendar math function (using moment.js) to return true or false if the date passed in is either
 * the same day or the previous day.
 *
 * @param dateString {String|int}
 * @param [refDate] {String|int}
 * @returns {Boolean}
 */
var todayOrYesterday = function(dateString, refDate) {
    var momentDate = moment(dateString);
    var today = moment(refDate ? refDate : undefined).startOf('day');
    var yesterday = today.clone().subtract(1, 'days');

    return (momentDate.isSame(today, 'd') || momentDate.isSame(yesterday, 'd'));
}

/**
 * Basic calendar math function (using moment.js) that will return a string, depending on the exact calendar
 * dates/months ago when the passed `dateString` had happened.
 *
 * @param dateString {String|int}
 * @param [refDate] {String|int}
 * @returns {String}
 */
var time2lastSeparator = function(dateString, refDate) {
    var momentDate = moment(dateString);
    var today = moment(refDate ? refDate : undefined).startOf('day');
    var yesterday = today.clone().subtract(1, 'days');
    var weekAgo = today.clone().startOf('week').endOf('day');
    var twoWeeksAgo = today.clone().startOf('week').subtract(1, 'weeks').endOf('day');
    var thisMonth = today.clone().startOf('month').startOf('day');
    var thisYearAgo = today.clone().startOf('year');

    if (momentDate.isSame(today, 'd')) {
        // Today
        return l[1301];
    }
    else if (momentDate.isSame(yesterday, 'd')) {
        // Yesterday
        return l[1302];
    }
    else if (momentDate.isAfter(weekAgo)) {
        // This week
        return l[1303];
    }
    else if (momentDate.isAfter(twoWeeksAgo)) {
        // Last week
        return l[1304];
    }
    else if (momentDate.isAfter(thisMonth)) {
        // This month
        return l[1305];
    }
    else if (momentDate.isAfter(thisYearAgo)) {
        // This year
        return l[1306];
    }
    else {
        // more then 1 year ago...
        return l[1307];
    }
};

/**
 * Gets the current UNIX timestamp
 * @returns {Number} Returns an integer with the current UNIX timestamp (in seconds)
 */
function unixtime() {
    return Math.round(Date.now() / 1000);
}

function uplpad(number, length) {
    var str = '' + number;
    while (str.length < length) {
        str = '0' + str;
    }
    return str;
}

function secondsToTime(secs, html_format) {
    if (isNaN(secs)) {
        return '--:--:--';
    }
    if (secs < 0) {
        return '';
    }

    var hours = uplpad(Math.floor(secs / (60 * 60)), 2);
    var divisor_for_minutes = secs % (60 * 60);
    var minutes = uplpad(Math.floor(divisor_for_minutes / 60), 2);
    var divisor_for_seconds = divisor_for_minutes % 60;
    var seconds = uplpad(Math.floor(divisor_for_seconds), 2);
    var returnvar = hours + ':' + minutes + ':' + seconds;

    if (html_format) {
        hours = (hours !== '00') ? (hours + '<span>h</span> ') : '';
        returnvar = hours + minutes + '<span>m</span> ' + seconds + '<span>s</span>';
    }
    return returnvar;
}

function secondsToTimeShort(secs) {
    var val = secondsToTime(secs);

    if (!val) {
        return val;
    }

    if (val.substr(0, 1) === "0") {
        val = val.substr(1, val.length);
    }
    if (val.substr(0, 2) === "0:") {
        val = val.substr(2, val.length);
    }

    return val;
}

function htmlentities(value) {
    if (!value) {
        return '';
    }
    return $('<div/>').text(value).html();
}

/**
 * Convert bytes sizes into a human-friendly format (KB, MB, GB), pretty
 * similar to `bytesToSize` but this function returns an object
 * (`{ size: "23,33", unit: 'KB' }`) which is easier to consume
 *
 * @param {Number} bytes        Size in bytes to convert
 * @param {Number} precision    Precision to show the decimal number
 * @returns {Object} Returns an object similar to `{size: "2.1", unit: "MB"}`
 */
function numOfBytes(bytes, precision) {

    var parts = bytesToSize(bytes, precision || 2).split(' ');
    return { size: parts[0], unit: parts[1] || 'B' };
}

function bytesToSize(bytes, precision, html_format) {
    var s_b = 'B';
    var s_kb = 'KB';
    var s_mb = 'MB';
    var s_gb = 'GB';
    var s_tb = 'TB';
    var s_pb = 'PB';

    if (lang === 'fr') {
        s_b = 'O';
        s_kb = 'Ko';
        s_mb = 'Mo';
        s_gb = 'Go';
        s_tb = 'To';
        s_pb = 'Po';
    }

    var kilobyte = 1024;
    var megabyte = kilobyte * 1024;
    var gigabyte = megabyte * 1024;
    var terabyte = gigabyte * 1024;
    var petabyte = terabyte * 1024;
    var resultSize = 0;
    var resultUnit = '';

    if (precision === undefined) {
        if (bytes > gigabyte) {
            precision = 2;
        }
        else if (bytes > megabyte) {
            precision = 1;
        }
    }

    if (!bytes) {
        resultSize = 0;
        resultUnit = s_mb;
    }
    else if ((bytes >= 0) && (bytes < kilobyte)) {
        resultSize = parseInt(bytes);
        resultUnit = s_b;
    }
    else if ((bytes >= kilobyte) && (bytes < megabyte)) {
        resultSize = (bytes / kilobyte).toFixed(precision);
        resultUnit = s_kb;
    }
    else if ((bytes >= megabyte) && (bytes < gigabyte)) {
        resultSize = (bytes / megabyte).toFixed(precision);
        resultUnit = s_mb;
    }
    else if ((bytes >= gigabyte) && (bytes < terabyte)) {
        resultSize = (bytes / gigabyte).toFixed(precision);
        resultUnit = s_gb;
    }
    else if ((bytes >= terabyte) && (bytes < petabyte)) {
        resultSize = (bytes / terabyte).toFixed(precision);
        resultUnit = s_tb;
    }
    else if (bytes >= petabyte) {
        resultSize = (bytes / petabyte).toFixed(precision);
        resultUnit = s_pb;
    }
    else {
        resultSize = parseInt(bytes);
        resultUnit = s_b;
    }
    if (html_format === 2) {
        return resultSize + '<span>' + resultUnit + '</span>';
    }
    else if (html_format) {
        return '<span>' + resultSize + '</span>' + resultUnit;
    }
    else {
        return resultSize + ' ' + resultUnit;
    }
}

function logincheckboxCheck(ch_id) {
    var ch_div = ch_id + "_div";
    if (document.getElementById(ch_id).checked) {
        document.getElementById(ch_div).className = "checkboxOn";
    }
    else {
        document.getElementById(ch_div).className = "checkboxOff";
    }
}

function makeid(len) {
    var text = "";
    var possible = "ABCDEFGHIJKLMNOPQRSTUVWXYZabcdefghijklmnopqrstuvwxyz0123456789";
    for (var i = 0; i < len; i++) {
        text += possible.charAt(Math.floor(Math.random() * possible.length));
    }
    return text;
}

function checkMail(email) {
    email = email.replace(/\+/g, '');
    var filter = /^([a-zA-Z0-9_\.\-])+\@(([a-zA-Z0-9\-])+\.)+([a-zA-Z0-9]{2,4})+$/;
    if (filter.test(email)) {
        return false;
    }
    else {
        return true;
    }
}

/**
 * Helper function for creating alias of a method w/ specific context
 *
 * @param context
 * @param fn
 * @returns {aliasClosure}
 */
function funcAlias(context, fn) {
    return function aliasClosure() {
        return fn.apply(context, arguments);
    };
}

/**
 * Adds on, bind, unbind, one and trigger methods to a specific class's prototype.
 *
 * @param kls class on which prototype this method should add the on, bind, unbind, etc methods
 */
function makeObservable(kls) {
    var target = kls.prototype || kls;
    var aliases = ['on', 'bind', 'unbind', 'one', 'trigger', 'rebind'];

    aliases.forEach(function(fn) {
        target[fn] = function() {
            var $this = $(this);
            return $this[fn].apply($this, arguments);
        };
    });

    target = aliases = kls = undefined;
}

/**
 * Instantiates an enum-like list on the provided target object
 */
function makeEnum(aEnum, aPrefix, aTarget, aNorm) {
    aTarget = aTarget || {};

    var len = aEnum.length;
    while (len--) {
        Object.defineProperty(aTarget,
            (aPrefix || '') + String(aEnum[len]).toUpperCase(), {
                value: aNorm ? len : (1 << len),
                enumerable: true
            });
    }
    return aTarget;
}

/**
 * Adds simple .setMeta and .getMeta functions, which can be used to store some meta information on the fly.
 * Also triggers `onMetaChange` events (only if the `kls` have a `trigger` method !)
 *
 * @param kls {Class} on which prototype's this method should add the setMeta and getMeta
 */
function makeMetaAware(kls) {
    /**
     * Store meta data
     *
     * @param prefix string
     * @param namespace string
     * @param k string
     * @param val {*}
     */
    kls.prototype.setMeta = function(prefix, namespace, k, val) {
        var self = this;

        if (self["_" + prefix] === undefined) {
            self["_" + prefix] = {};
        }
        if (self["_" + prefix][namespace] === undefined) {
            self["_" + prefix][namespace] = {};
        }
        self["_" + prefix][namespace][k] = val;

        if (self.trigger) {
            self.trigger("onMetaChange", prefix, namespace, k, val);
        }
    };

    /**
     * Clear/delete meta data
     *
     * @param prefix string  optional
     * @param [namespace] string  optional
     * @param [k] string optional
     */
    kls.prototype.clearMeta = function(prefix, namespace, k) {
        var self = this;

        if (!self["_" + prefix]) {
            return;
        }

        if (prefix && !namespace && !k) {
            delete self["_" + prefix];
        }
        else if (prefix && namespace && !k) {
            delete self["_" + prefix][namespace];
        }
        else if (prefix && namespace && k) {
            delete self["_" + prefix][namespace][k];
        }

        if (self.trigger) {
            self.trigger("onMetaChange", prefix, namespace, k);
        }
    };

    /**
     * Retrieve meta data
     *
     * @param prefix {string}
     * @param namespace {string} optional
     * @param k {string} optional
     * @param default_value {*} optional
     * @returns {*}
     */
    kls.prototype.getMeta = function(prefix, namespace, k, default_value) {
        var self = this;

        namespace = namespace || undefined; /* optional */
        k = k || undefined; /* optional */
        default_value = default_value || undefined; /* optional */

        // support for calling only with 2 args.
        if (k === undefined) {
            if (self["_" + prefix] === undefined) {
                return default_value;
            }
            else {
                return self["_" + prefix][namespace] || default_value;
            }
        }
        else {
            // all args

            if (self["_" + prefix] === undefined) {
                return default_value;
            }
            else if (self["_" + prefix][namespace] === undefined) {
                return default_value;
            }
            else {
                return self["_" + prefix][namespace][k] || default_value;
            }
        }
    };
}

/**
 * Simple method for generating unique event name with a .suffix that is a hash of the passed 3-n arguments
 * Main purpose is to be used with jQuery.bind and jQuery.unbind.
 *
 * @param eventName {string} event name
 * @param name {string} name of the handler (e.g. .suffix)
 * @returns {string} e.g. $eventName.$name_$ShortHashOfTheAdditionalArguments
 */
function generateEventSuffixFromArguments(eventName, name) {
    var args = Array.prototype.splice.call(arguments, 2);
    var result = "";
    $.each(args, function(k, v) {
        result += v;
    });

    return eventName + "." + name + "_" + ("" + fastHashFunction(result)).replace("-", "_");
}

/**
 * This is a placeholder, which will be used anywhere in our code where we need a simple and FAST hash function.
 * Later on, we can change the implementation (to use md5 or murmur) by just changing the function body of this
 * function.
 * @param {String}
 */
function fastHashFunction(val) {
    return MurmurHash3(val, 0x4ef5391a).toString();
}

/**
 * @see http://stackoverflow.com/q/7616461/940217
 * @return {number}
 */
function simpleStringHashCode(str) {
    assert(str, "Missing str passed to simpleStringHashCode");

    if (Array.prototype.reduce) {
        return str.split("").reduce(function(a, b) {
            a = ((a << 5) - a) + b.charCodeAt(0);
            return a & a
        }, 0);
    }
    var hash = 0;
    if (str.length === 0) {
        return hash;
    }
    for (var i = 0; i < str.length; i++) {
        var character = str.charCodeAt(i);
        hash = ((hash << 5) - hash) + character;
        hash = hash & hash; // Convert to 32bit integer
    }
    return hash;
}

/**
 * Creates a promise, which will fail if the validateFunction() don't return true in a timely manner (e.g. < timeout).
 *
 * @param validateFunction {Function}
 * @param tick {int}
 * @param timeout {int}
 * @param [resolveRejectArgs] {(Array|*)} args that will be used to call back .resolve/.reject
 * @param [waitForPromise] {(MegaPromise|$.Deferred)} Before starting the timer, we will wait for this promise to be rej/res first.
 * @returns {Deferred}
 */
function createTimeoutPromise(validateFunction, tick, timeout,
                              resolveRejectArgs, waitForPromise) {
    var $promise = new MegaPromise();
    resolveRejectArgs = resolveRejectArgs || [];
    if (!$.isArray(resolveRejectArgs)) {
        resolveRejectArgs = [resolveRejectArgs]
    }

    $promise.verify = function() {
        if (validateFunction()) {
            if (window.d && typeof(window.promisesDebug) !== 'undefined') {
                console.debug("Resolving timeout promise",
                    timeout, "ms", "at", (new Date()),
                    validateFunction, resolveRejectArgs);
            }
            $promise.resolve.apply($promise, resolveRejectArgs);
        }
    };

    var startTimerChecks = function() {
        var tickInterval = setInterval(function() {
            $promise.verify();
        }, tick);

        var timeoutTimer = setTimeout(function() {
            if (validateFunction()) {
                if (window.d && typeof(window.promisesDebug) !== 'undefined') {
                    console.debug("Resolving timeout promise",
                        timeout, "ms", "at", (new Date()),
                        validateFunction, resolveRejectArgs);
                }
                $promise.resolve.apply($promise, resolveRejectArgs);
            }
            else {
                console.error("Timed out after waiting",
                    timeout, "ms", "at", (new Date()),
                    validateFunction, resolveRejectArgs);
                $promise.reject.apply($promise, resolveRejectArgs);
            }
        }, timeout);

        // stop any running timers and timeouts
        $promise.always(function() {
            clearInterval(tickInterval);
            clearTimeout(timeoutTimer);
        });

        $promise.verify();
    };

    if (!waitForPromise || !waitForPromise.done) {
        startTimerChecks();
    }
    else {
        waitForPromise.always(function() {
            startTimerChecks();
        });
    }

    return $promise;
}

/**
 * Date.parse with progressive enhancement for ISO 8601 <https://github.com/csnover/js-iso8601>
 * (c) 2011 Colin Snover <http://zetafleet.com>
 * Released under MIT license.
 */
(function(Date, undefined) {
    var origParse = Date.parse,
        numericKeys = [1, 4, 5, 6, 7, 10, 11];
    Date.parse = function(date) {
        var timestamp, struct, minutesOffset = 0;

        // ES5 15.9.4.2 states that the string should attempt to be parsed as a Date Time String Format string
        // before falling back to any implementation-specific date parsing, so that's what we do, even if native
        // implementations could be faster
        //              1 YYYY                2 MM       3 DD           4 HH    5 mm       6 ss        7 msec        8 Z 9 +    10 tzHH    11 tzmm
        if ((struct = /^(\d{4}|[+\-]\d{6})(?:-(\d{2})(?:-(\d{2}))?)?(?:T(\d{2}):(\d{2})(?::(\d{2})(?:\.(\d{3}))?)?(?:(Z)|([+\-])(\d{2})(?::(\d{2}))?)?)?$/.exec(date))) {
            // avoid NaN timestamps caused by "undefined" values being passed to Date.UTC
            for (var i = 0, k; (k = numericKeys[i]); ++i) {
                struct[k] = +struct[k] || 0;
            }

            // allow undefined days and months
            struct[2] = (+struct[2] || 1) - 1;
            struct[3] = +struct[3] || 1;

            if (struct[8] !== 'Z' && struct[9] !== undefined) {
                minutesOffset = struct[10] * 60 + struct[11];

                if (struct[9] === '+') {
                    minutesOffset = 0 - minutesOffset;
                }
            }

            timestamp = Date.UTC(struct[1],
                    struct[2], struct[3], struct[4], struct[5] + minutesOffset, struct[6], struct[7]);
        }
        else {
            timestamp = origParse ? origParse(date) : NaN;
        }

        return timestamp;
    };
}(Date));

/**
 * @module assert
 *
 * Assertion helper module.
 *
 * @example
 * function lastElement(array) {
 *     assert(array.length > 0, "empty array in lastElement");
 *     return array[array.length - 1];
 * }
 */
/**
 * Assertion exception.
 * @param message
 *     Message for exception on failure.
 * @constructor
 */
function AssertionFailed(message) {
    this.message = message;
    this.stack = mega.utils.getStack();
}
AssertionFailed.prototype = Object.create(Error.prototype);
AssertionFailed.prototype.name = 'AssertionFailed';

/**
 * Assert a given test condition.
 *
 * Throws an AssertionFailed exception with a given message, in case the condition is false.
 * The message is assembled by the args following 'test', similar to console.log()
 *
 * @param test
 *     Test statement.
 */
function assert(test) {
    if (test) {
        return;
    }
    //assemble message from parameters
    var message = '';
    var last = arguments.length - 1;
    for (var i = 1; i <= last; i++) {
        message += arguments[i];
        if (i < last) {
            message += ' ';
        }
    }
    if (MegaLogger && MegaLogger.rootLogger) {
        MegaLogger.rootLogger.error("assertion failed: ", message);
    }
    else if (window.d) {
        console.error(message);
    }

    if (localStorage.stopOnAssertFail) {
        debugger;
    }

    throw new AssertionFailed(message);
}


/**
 * Assert that a user handle is potentially valid (e. g. not an email address).
 *
 * @param userHandle {string}
 *     The user handle to check.
 * @throws
 *     Throws an exception on something that does not seem to be a user handle.
 */
var assertUserHandle = function(userHandle) {
    try {
        if (typeof userHandle !== 'string'
                || base64urldecode(userHandle).length !== 8) {

            throw 1;
        }
    }
    catch (ex) {
        assert(false, 'This seems not to be a user handle: ' + userHandle);
    }
};


/**
 * Pad/prepend `val` with "0" (zeros) until the length is === `length`
 *
 * @param val {String} value to add "0" to
 * @param len {Number} expected length
 * @returns {String}
 */
function addZeroIfLenLessThen(val, len) {
    if (val.toString().length < len) {
        for (var i = val.toString().length; i < len; i++) {
            val = "0" + val;
        }
    }
    return val;
}

function NOW() {
    return Date.now();
}

/**
 *  Global function to help debugging
 */
function DEBUG2() {
    if (typeof d !== "undefined" && d) {
        console.warn.apply(console, arguments)
    }
}

function ERRDEBUG() {
    if (typeof d !== "undefined" && d) {
        console.error.apply(console, arguments)
    }
}

function DEBUG() {
    if (typeof d !== "undefined" && d) {
        (console.debug || console.log).apply(console, arguments)
    }
}

function ASSERT(what, msg, udata) {
    if (!what) {
        var af = new Error('failed assertion; ' + msg);
        if (udata) {
            af.udata = udata;
        }
        Soon(function() {
            throw af;
        });
        if (console.assert) {
            console.assert(what, msg);
        }
        else {
            console.error('FAILED ASSERTION', msg);
        }
    }
    return !!what;
}

// log failures through jscrashes system
function srvlog(msg, data, silent) {
    if (data && !(data instanceof Error)) {
        data = {
            udata: data
        };
    }
    if (!silent && d) {
        console.error(msg, data);
    }
    if (typeof window.onerror === 'function') {
        window.onerror(msg, '', data ? 1 : -1, 0, data || null);
    }
}

// log failures through event id 99666
function srvlog2(type /*, ...*/) {
    if (d || window.exTimeLeft) {
        var args    = toArray.apply(null, arguments);
        var version = buildVersion.website;

        if (is_extension) {
            if (is_chrome_firefox) {
                version = window.mozMEGAExtensionVersion || buildVersion.firefox;
            }
            else if (window.chrome) {
                version = buildVersion.chrome;
            }
            else {
                version = buildVersion.commit && buildVersion.commit.substr(0, 8) || '?';
            }
        }
        args.unshift((is_extension ? 'e' : 'w') + (version || '-'));

        api_req({a: 'log', e: 99666, m: JSON.stringify(args)});
    }
}


function oDestroy(obj) {
    if (window.d) {
        ASSERT(Object.isFrozen(obj) === false, 'Object already frozen...');
    }

    Object.keys(obj).forEach(function(memb) {
        if (obj.hasOwnProperty(memb)) {
            delete obj[memb];
        }
    });
    if (!oIsFrozen(obj)) {
        Object.defineProperty(obj, ":$:frozen:", {
            value: String(new Date()),
            writable: false
        });
    }

    if (window.d) {
        Object.freeze(obj);
    }
}

function oIsFrozen(obj) {
    return obj && typeof obj === 'object' && obj.hasOwnProperty(":$:frozen:");
}

/**
 *  Return a default callback for error handlign
 */
function dlError(text) {
    return function(e) {
        console.log(text + ' ' + e);
        alert(text + ' ' + e);
    };
}

/**
 *  Remove an element from an *array*
 */
function removeValue(array, value, can_fail) {
    var idx = array.indexOf(value);
    if (d) {
        if (!(can_fail || idx !== -1)) {
            console.warn('Unable to Remove Value ' + value, value);
        }
    }
    if (idx !== -1) {
        array.splice(idx, 1);
    }
    return idx !== -1;
}

function setTransferStatus(dl, status, ethrow, lock) {
    var id = dl && dlmanager.getGID(dl);
    var text = '' + status;
    if (text.length > 48) {
        text = text.substr(0, 48) + "\u2026";
    }
    if (page === 'download') {
        $('.download.error-icon').text(text);
        $('.download.error-icon').removeClass('hidden');
        $('.download.icons-block').addClass('hidden');
    }
    else {
        $('.transfer-table #' + id + ' td:eq(5)')
            .attr('title', status)
            .text(text);
    }
    if (lock) {
        $('.transfer-table #' + id)
            .addClass('transfer-completed')
            .removeClass('transfer-initiliazing')
            .attr('id', 'LOCKed_' + id);
    }
    if (d) {
        console.error(status);
    }
    if (ethrow) {
        throw status;
    }
}

function dlFatalError(dl, error, ethrow) {
    var m = 'This issue should be resolved ';
    if (ethrow === -0xDEADBEEF) {
        ethrow = false;
    }
    else if (navigator.webkitGetUserMedia) {
        m += 'exiting from Incognito mode.';
        msgDialog('warninga', l[1676], m, error);
    }
    else if (navigator.msSaveOrOpenBlob) {
        Later(browserDialog);
        m = l[1933];
        msgDialog('warninga', l[1676], m, error);
    }
    else if (dlMethod === FlashIO) {
        Later(browserDialog);
        m = l[1308];
        msgDialog('warninga', l[1676], m, error);
    }
    else {
        Later(firefoxDialog);
    }

    // Log the fatal error
    Soon(function() {
        error = String(Object(error).message || error).replace(/\s+/g, ' ').trim();

        srvlog('dlFatalError: ' + error.substr(0, 60) + (window.Incognito ? ' (Incognito)' : ''));
    });

    // Set transfer status and abort it
    setTransferStatus(dl, error, ethrow, true);
    dlmanager.abort(dl);
}

/**
 * Original: http://stackoverflow.com/questions/7317299/regex-matching-list-of-emoticons-of-various-type
 *
 * @param text
 * @returns {XML|string|void}
 * @constructor
 */
function RegExpEscape(text) {
    return text.replace(/[-[\]{}()*+?.,\\^$|#\s]/g, "\\$&");
}

function unixtimeToTimeString(timestamp) {
    var date = new Date(timestamp * 1000);
    return addZeroIfLenLessThen(date.getHours(), 2)
        + ":" + addZeroIfLenLessThen(date.getMinutes(), 2);
}

/**
 * Used in the callLoggerWrapper to generate dynamic colors depending on the textPrefix
 *
 * copyrights: http://stackoverflow.com/questions/9600295/automatically-change-text-color-to-assure-readability
 *
 * @param hexTripletColor
 * @returns {*}
 */
function invertColor(hexTripletColor) {
    var color = hexTripletColor;
    color = color.substring(1);           // remove #
    color = parseInt(color, 16);          // convert to integer
    color = 0xFFFFFF ^ color;             // invert three bytes
    color = color.toString(16);           // convert to hex
    color = ("000000" + color).slice(-6); // pad with leading zeros
    color = "#" + color;                  // prepend #
    return color;
}

/**
 * Simple wrapper function that will log all calls of `fnName`.
 * This function is intended to be used for dev/debugging/testing purposes only.
 *
 * @param ctx
 * @param fnName
 * @param loggerFn
 */
function callLoggerWrapper(ctx, fnName, loggerFn, textPrefix, parentLogger) {
    if (!window.d) {
        return;
    }

    var origFn = ctx[fnName];
    textPrefix = textPrefix || "missing-prefix";

    var logger = MegaLogger.getLogger(textPrefix + "[" + fnName + "]", {}, parentLogger);
    var logFnName = loggerFn === console.error ? "error" : "debug";

    if (ctx[fnName].haveCallLogger) { // recursion
        return;
    }
    ctx[fnName] = function() {
        // loggerFn.apply(console, [prefix1, prefix2, "Called: ", fnName, arguments]);
        logger[logFnName].apply(logger, ["(calling) arguments: "].concat(toArray.apply(null, arguments)));

        var res = origFn.apply(this, arguments);
        // loggerFn.apply(console, [prefix1, prefix2, "Got result: ", fnName, arguments, res]);
        logger[logFnName].apply(logger, ["(end call) arguments: "].concat(toArray.apply(null, arguments)).concat(["returned: ", res]));

        return res;
    };
    ctx[fnName].haveCallLogger = true; // recursion
}

/**
 * Simple Object instance call log helper
 * This function is intended to be used for dev/debugging/testing purposes only.
 *
 *
 * WARNING: This function will create tons of references in the window.callLoggerObjects & also may flood your console.
 *
 * @param ctx
 * @param [loggerFn] {Function}
 * @param [recursive] {boolean}
 */
function logAllCallsOnObject(ctx, loggerFn, recursive, textPrefix, parentLogger) {
    if (!window.d) {
        return;
    }
    loggerFn = loggerFn || console.debug;

    if (typeof parentLogger === "undefined") {
        var logger = new MegaLogger(textPrefix);
    }
    if (!window.callLoggerObjects) {
        window.callLoggerObjects = [];
    }

    $.each(ctx, function(k, v) {
        if (typeof v === "function") {
            callLoggerWrapper(ctx, k, loggerFn, textPrefix, parentLogger);
        }
        else if (typeof v === "object"
                && !$.isArray(v) && v !== null && recursive && !$.inArray(window.callLoggerObjects)) {
            window.callLoggerObjects.push(v);
            logAllCallsOnObject(v, loggerFn, recursive, textPrefix + ":" + k, parentLogger);
        }
    });
}

/**
 * Get an array with unique values
 * @param {Array} arr Array
 */
function array_unique(arr) {
    return arr.reduce(function(out, value) {
        if (out.indexOf(value) < 0) {
            out.push(value);
        }
        return out;
    }, []);
}

/**
 * Get a random value from an array
 * @param {Array} arr Array
 */
function array_random(arr) {
    return arr[rand(arr.length)];
}

/**
 * Simple method that will convert Mega user ids to base32 strings (that should be used when doing XMPP auth)
 *
 * @param handle {string} mega user id
 * @returns {string} base32 formatted user id to be used when doing xmpp auth
 */
function megaUserIdEncodeForXmpp(handle) {
    var s = base64urldecode(handle);
    return base32.encode(s);
}

/**
 * Simple method that will convert base32 strings -> Mega user ids
 *
 * @param handle {string} mega user id
 * @returns {string} base32 formatted user id to be used when doing xmpp auth
 */
function megaJidToUserId(jid) {
    var s = base32.decode(jid.split("@")[0]);
    return base64urlencode(s).replace(/=/g, "");
}

/**
 * Implementation of a string encryption/decryption.
 */
var stringcrypt = (function() {
    "use strict";

    /**
     * @description
     * Implementation of a string encryption/decryption.</p>
     */
    var ns = {};

    /**
     * Encrypts clear text data to an authenticated ciphertext, armoured with
     * encryption mode indicator and IV.
     *
     * @param plain {String}
     *     Plain data block as (unicode) string.
     * @param key {String}
     *     Encryption key as byte string.
     * @param [raw] {Boolean}
     *     Do not convert plain text to UTF-8 (default: false).
     * @returns {String}
     *     Encrypted data block as byte string, incorporating mode, nonce and MAC.
     */
    ns.stringEncrypter = function(plain, key, raw) {
        var mode = tlvstore.BLOCK_ENCRYPTION_SCHEME.AES_GCM_12_16;
        var plainBytes = raw ? plain : to8(plain);
        var cipher = tlvstore.blockEncrypt(plainBytes, key, mode, false);

        return cipher;
    };

    /**
     * Decrypts an authenticated cipher text armoured with a mode indicator and IV
     * to clear text data.
     *
     * @param cipher {String}
     *     Encrypted data block as byte string, incorporating mode, nonce and MAC.
     * @param key {String}
     *     Encryption key as byte string.
     * @param [raw] {Boolean}
     *     Do not convert plain text from UTF-8 (default: false).
     * @returns {String}
     *     Clear text as (unicode) string.
     */
    ns.stringDecrypter = function(cipher, key, raw) {

        var plain = tlvstore.blockDecrypt(cipher, key, false);

        return raw ? plain : from8(plain);
    };

    /**
     * Generates a new AES-128 key.
     *
     * @returns {string}
     *     Symmetric key as byte string.
     */
    ns.newKey = function() {

        var keyBytes = new Uint8Array(16);
        asmCrypto.getRandomValues(keyBytes);

        return asmCrypto.bytes_to_string(keyBytes);
    };

    return ns;
})();

/**
 * JS Implementation of MurmurHash3 (r136) (as of May 20, 2011)
 *
 * @author <a href="mailto:gary.court.gmail.com">Gary Court</a>
 * @see http://github.com/garycourt/murmurhash-js
 * @author <a href="mailto:aappleby.gmail.com">Austin Appleby</a>
 * @see http://sites.google.com/site/murmurhash/
 *
 * @param {string} key ASCII only
 * @param {number} seed Positive integer only
 * @return {number} 32-bit positive integer hash
 */
function MurmurHash3(key, seed) {
    var remainder, bytes, h1, h1b, c1, c1b, c2, c2b, k1, i;

    remainder = key.length & 3; // key.length % 4
    bytes = key.length - remainder;
    h1 = seed || 0xe6546b64;
    c1 = 0xcc9e2d51;
    c2 = 0x1b873593;
    i = 0;

    while (i < bytes) {
        k1 =
            ((key.charCodeAt(i) & 0xff)) |
            ((key.charCodeAt(++i) & 0xff) << 8) |
            ((key.charCodeAt(++i) & 0xff) << 16) |
            ((key.charCodeAt(++i) & 0xff) << 24);
        ++i;

        k1 = ((((k1 & 0xffff) * c1) + ((((k1 >>> 16) * c1) & 0xffff) << 16))) & 0xffffffff;
        k1 = (k1 << 15) | (k1 >>> 17);
        k1 = ((((k1 & 0xffff) * c2) + ((((k1 >>> 16) * c2) & 0xffff) << 16))) & 0xffffffff;

        h1 ^= k1;
        h1 = (h1 << 13) | (h1 >>> 19);
        h1b = ((((h1 & 0xffff) * 5) + ((((h1 >>> 16) * 5) & 0xffff) << 16))) & 0xffffffff;
        h1 = (((h1b & 0xffff) + 0x6b64) + ((((h1b >>> 16) + 0xe654) & 0xffff) << 16));
    }

    k1 = 0;

    switch (remainder) {
        case 3:
            k1 ^= (key.charCodeAt(i + 2) & 0xff) << 16;
        case 2:
            k1 ^= (key.charCodeAt(i + 1) & 0xff) << 8;
        case 1:
            k1 ^= (key.charCodeAt(i) & 0xff);

            k1 = (((k1 & 0xffff) * c1) + ((((k1 >>> 16) * c1) & 0xffff) << 16)) & 0xffffffff;
            k1 = (k1 << 15) | (k1 >>> 17);
            k1 = (((k1 & 0xffff) * c2) + ((((k1 >>> 16) * c2) & 0xffff) << 16)) & 0xffffffff;
            h1 ^= k1;
    }

    h1 ^= key.length;

    h1 ^= h1 >>> 16;
    h1 = (((h1 & 0xffff) * 0x85ebca6b) + ((((h1 >>> 16) * 0x85ebca6b) & 0xffff) << 16)) & 0xffffffff;
    h1 ^= h1 >>> 13;
    h1 = ((((h1 & 0xffff) * 0xc2b2ae35) + ((((h1 >>> 16) * 0xc2b2ae35) & 0xffff) << 16))) & 0xffffffff;
    h1 ^= h1 >>> 16;

    return h1 >>> 0;
}

/**
 *  Create a pool of workers, it returns a Queue object
 *  so it can be called many times and it'd be throttled
 *  by the queue
 */
function CreateWorkers(url, message, size) {
    size = size || 4;
    var worker = [],
        instances = [];

    function handler(id) {
        return function(e) {
            message(this.context, e, function(r) {
                worker[id].busy = false; /* release worker */
                instances[id](r);
            });
        }
    }

    function create(i) {
        var w;

        try {
            w = new Worker(url);
        }
        catch (e) {
            msgDialog('warninga', '' + url, '' + e, location.hostname);
            throw e;
        }

        w.id = i;
        w.busy = false;
        w.postMessage = w.webkitPostMessage || w.postMessage;
        w.onmessage = handler(i);
        return w;
    }

    for (var i = 0; i < size; i++) {
        worker.push(null);
    }

    return new MegaQueue(function(task, done) {
        for (var i = 0; i < size; i++) {
            if (worker[i] === null) {
                worker[i] = create(i);
            }
            if (!worker[i].busy) {
                break;
            }
        }
        worker[i].busy = true;
        instances[i] = done;
        $.each(task, function(e, t) {
                if (e === 0) {
                    worker[i].context = t;
                }
                else if (t.constructor === Uint8Array && typeof MSBlobBuilder !== "function") {
                    worker[i].postMessage(t.buffer, [t.buffer]);
                }
                else {
                    worker[i].postMessage(t);
                }
            });
    }, size, url.split('/').pop().split('.').shift() + '-worker');
}

/**
 * Ask the user for a decryption key
 * @param {String} ph   The node's handle
 * @param {String} fl   Whether is a folderlink
 * @param {String} keyr If a wrong key was used
 * @return {MegaPromise}
 */
function mKeyDialog(ph, fl, keyr) {
    var promise = new MegaPromise();

    if (keyr) {
        $('.fm-dialog.dlkey-dialog .instruction-message')
            .text(l[9048]);
    }
    else {
        $('.fm-dialog.dlkey-dialog .instruction-message')
            .safeHTML(l[7945] + '<br/>' + l[7972]);
    }

    $('.new-download-buttons').addClass('hidden');
    $('.new-download-file-title').text(l[1199]);
    $('.new-download-file-icon').addClass(fileIcon({
        name: 'unknown.unknown'
    }));
    $('.fm-dialog.dlkey-dialog').removeClass('hidden');
    fm_showoverlay();

    $('.fm-dialog.dlkey-dialog input').rebind('keydown', function(e) {
        $('.fm-dialog.dlkey-dialog .fm-dialog-new-folder-button').addClass('active');
        if (e.keyCode === 13) {
            $('.fm-dialog.dlkey-dialog .fm-dialog-new-folder-button').click();
        }
    });

    $('.fm-dialog.dlkey-dialog .fm-dialog-new-folder-button').rebind('click', function(e) {

        // Trim the input from the user for whitespace, newlines etc on either end
        var key = $.trim($('.fm-dialog.dlkey-dialog input').val());

        if (key) {
            // Remove the ! from the key which is exported from the export dialog
            key = key.replace('!', '');

            var newHash = (fl ? '#F!' : '#!') + ph + '!' + key;

            if (location.hash !== newHash) {
                promise.resolve(key);

                fm_hideoverlay();
                $('.fm-dialog.dlkey-dialog').addClass('hidden');
                location.hash = newHash;
            }
        }
        else {
            promise.reject();
        }
    });
    $('.fm-dialog.dlkey-dialog .fm-dialog-close').rebind('click', function(e) {
        $('.fm-dialog.dlkey-dialog').addClass('hidden');
        fm_hideoverlay();
        promise.reject();
    });

    return promise;
}

function dcTracer(ctr) {
    var name = ctr.name,
        proto = ctr.prototype;
    for (var fn in proto) {
        if (proto.hasOwnProperty(fn) && typeof proto[fn] === 'function') {
            console.log('Tracing ' + name + '.' + fn);
            proto[fn] = (function(fn, fc) {
                fc.dbg = function() {
                    try {
                        console.log('Entering ' + name + '.' + fn,
                            this, '~####~', Array.prototype.slice.call(arguments));
                        var r = fc.apply(this, arguments);
                        console.log('Leaving ' + name + '.' + fn, r);
                        return r;
                    }
                    catch (e) {
                        console.error(e);
                    }
                };
                return fc.dbg;
            })(fn, proto[fn]);
        }
    }
}

function mSpawnWorker(url, nw) {
    if (!(this instanceof mSpawnWorker)) {
        return new mSpawnWorker(url, nw);
    }

    this.jid = 1;
    this.jobs = {};
    this.nworkers = nw = nw || mega.maxWorkers;
    this.wrk = new Array(nw);
    this.token = mRandomToken('mSpawnWorker.' + url.split(".")[0]);

    while (nw--) {
        if (!(this.wrk[nw] = this.add(url))) {
            throw new Error(this.token.split("$")[0] + ' Setup Error');
        }
    }
}
mSpawnWorker.prototype = {
    process: function mSW_Process(data, callback, onerror) {
        if (!Array.isArray(data)) {
            var err = new Error("'data' must be an array");
            if (onerror) {
                return onerror(err);
            }
            throw err;
        }
        if (this.unreliably) {
            return onerror(0xBADF);
        }
        var nw = this.nworkers,
            l = Math.ceil(data.length / nw);
        var id = mRandomToken("mSWJobID" + this.jid++),
            idx = 0;
        var job = {
            done: 0,
            data: [],
            callback: callback
        };

        while (nw--) {
            job.data.push(data.slice(idx, idx += l));
        }
        if (onerror) {
            job.onerror = onerror;
        }
        this.jobs[id] = job;
        this.postNext();
    },
    postNext: function mSW_PostNext() {
        if (this.busy()) {
            return;
        }
        for (var id in this.jobs) {
            var nw = this.nworkers;
            var job = this.jobs[id],
                data;

            while (nw--) {
                if (!this.wrk[nw].working) {
                    data = job.data.shift();
                    if (data) {
                        this.wrk[nw].working = !0;
                        this.wrk[nw].postMessage({
                            data: data,
                            debug: !!window.d,
                            u_sharekeys: u_sharekeys,
                            u_privk: u_privk,
                            u_handle: u_handle,
                            u_k: u_k,
                            jid: id
                        });

                        if (d && job.data.length === this.nworkers - 1) {
                            console.time(id);
                        }
                    }
                }
            }
        }
    },
    busy: function() {
        var nw = this.nworkers;
        while (nw-- && this.wrk[nw].working);
        return nw === -1;
    },
    add: function mSW_Add(url) {
        var self = this,
            wrk;

        try {
            wrk = new Worker(url);
        }
        catch (e) {
            console.error(e);
            if (!window[this.token]) {
                window[this.token] = true;
                msgDialog('warninga', l[16], "Unable to launch " + url + " worker.", e);
            }
            return false;
        }

        wrk.onerror = function mSW_OnError(err) {
            console.error(err);
            if (!(self && self.wrk)) {
                return;
            }
            /*Soon(function() {
                throw err.message || err;
            });*/
            self.unreliably = true;
            var nw = self.nworkers;
            while (nw--) {
                if (self.wrk[nw]) {
                    self.wrk[nw].terminate();
                }
            }
            for (var id in self.jobs) {
                var job = self.jobs[id];
                if (job.onerror) {
                    job.onerror(err);
                }
            }
            /*if (!window[self.token]) {
                window[self.token] = true;
                if (err.filename) {
                    msgDialog('warninga',
                        "Worker Exception: " + url, err.message, err.filename + ":" + err.lineno);
                }
            }*/
            delete self.wrk;
            delete self.jobs;
            self = undefined;
        };

        wrk.onmessage = function mSW_OnMessage(ev) {
            if (ev.data[0] === 'console') {
                if (d) {
                    var args = ev.data[1];
                    args.unshift(self.token);
                    console.log.apply(console, args);
                }
                return;
            }
            if (d) {
                console.log(self.token, ev.data);
            }

            wrk.working = false;
            if (!self.done(ev.data)) {
                this.onerror(0xBADF);
            }
        };

        if (d) {
            console.log(this.token, 'Starting...');
        }

        wrk.postMessage = wrk.postMessage || wrk.webkitPostMessage;

        return wrk;
    },
    done: function mSW_Done(reply) {
        var job = this.jobs[reply.jid];
        if (!ASSERT(job, 'Invalid worker reply.')) {
            return false;
        }

        if (!job.result) {
            job.result = reply.result;
        }
        else {
            $.extend(job.result, reply.result);
        }

        if (reply.newmissingkeys) {
            job.newmissingkeys = newmissingkeys = true;
            $.extend(missingkeys, reply.missingkeys);
        }
        if (reply.rsa2aes) {
            $.extend(rsa2aes, reply.rsa2aes);
        }
        if (reply.u_sharekeys) {
            $.extend(u_sharekeys, reply.u_sharekeys);
        }
        if (reply.rsasharekeys) {
            $.extend(rsasharekeys, reply.rsasharekeys);
        }

        Soon(this.postNext.bind(this));
        if (++job.done === this.nworkers) {
            if (d) {
                console.timeEnd(reply.jid);
            }

            // Don't report `newmissingkeys` unless there are *new* missing keys
            if (job.newmissingkeys) {
                job.newmissingkeys = M.checkNewMissingKeys();
            }

            delete this.jobs[reply.jid];
            job.callback(job.result, job);
        }

        return true;
    }
};

function mRandomToken(pfx) {
    return (pfx || '!') + '$' + (Math.random() * Date.now()).toString(36);
}

function str_mtrunc(str, len) {
    if (!len) {
        len = 35;
    }
    if (len > (str || '').length) {
        return str;
    }
    var p1 = Math.ceil(0.60 * len),
        p2 = Math.ceil(0.30 * len);
    return str.substr(0, p1) + '\u2026' + str.substr(-p2);
}

function setupTransferAnalysis() {
    if ($.mTransferAnalysis) {
        return;
    }
    var PROC_INTERVAL = 4.2 * 60 * 1000;
    var logger = MegaLogger.getLogger('TransferAnalysis');

    var prev = {},
        tlen = {},
        time = {},
        chunks = {};
    $.mTransferAnalysis = setInterval(function() {
        if (uldl_hold || dlmanager.isOverQuota) {
            prev = {};
        }
        else if ($.transferprogress) {
            var tp = $.transferprogress;

            for (var i in tp) {
                if (tp.hasOwnProperty(i)) {
                    var currentlyTransfered = tp[i][0];
                    var totalToBeTransfered = tp[i][1];
                    var currenTransferSpeed = tp[i][2];

                    var finished = (currentlyTransfered === totalToBeTransfered);

                    if (finished) {
                        logger.info('Transfer "%s" has finished. \uD83D\uDC4D', i);
                        continue;
                    }

                    var transfer = Object(GlobalProgress[i]);

                    if (transfer.paused || !transfer.started) {
                        logger.info('Transfer "%s" is not active.', i, transfer);
                        continue;
                    }

                    if (prev[i] && prev[i] === currentlyTransfered) {
                        var type = (i[0] === 'u'
                            ? 'Upload'
                            : (i[0] === 'z' ? 'ZIP' : 'Download'));

                        srvlog(type + ' transfer seems stuck.');

                        logger.warn('Transfer "%s" had no progress for the last minutes...', i, transfer);
                    }
                    else {
                        logger.info('Transfer "%s" is in progress... %d% completed', i,
                            Math.floor(currentlyTransfered / totalToBeTransfered * 100));

                        time[i] = Date.now();
                        tlen[i] = Math.max(tlen[i] | 0, currentlyTransfered);
                        prev[i] = currentlyTransfered;
                    }
                }
            }
        }
    }, PROC_INTERVAL);
}

function percent_megatitle() {
    var dl_r = 0,
        dl_t = 0,
        ul_r = 0,
        ul_t = 0,
        tp = $.transferprogress || {},
        dl_s = 0,
        ul_s = 0,
        zips = {},
        d_deg = 0,
        u_deg = 0;

    for (var i in dl_queue) {
        if (dl_queue.hasOwnProperty(i)) {
            var q = dl_queue[i];
            var t = q && tp[q.zipid ? 'zip_' + q.zipid : 'dl_' + q.id];

            if (t) {
                dl_r += t[0];
                dl_t += t[1];
                if (!q.zipid || !zips[q.zipid]) {
                    if (q.zipid) {
                        zips[q.zipid] = 1;
                    }
                    dl_s += t[2];
                }
            }
            else {
                dl_t += q && q.size || 0;
            }
        }
    }

    for (var i in ul_queue) {
        if (ul_queue.hasOwnProperty(i)) {
            var t = tp['ul_' + ul_queue[i].id]

            if (t) {
                ul_r += t[0];
                ul_t += t[1];
                ul_s += t[2];
            }
            else {
                ul_t += ul_queue[i].size || 0;
            }
        }
    }
    if (dl_t) {
        dl_t += tp['dlc'] || 0;
        dl_r += tp['dlc'] || 0
    }
    if (ul_t) {
        ul_t += tp['ulc'] || 0;
        ul_r += tp['ulc'] || 0
    }

    var x_ul = Math.floor(ul_r / ul_t * 100) || 0,
        x_dl = Math.floor(dl_r / dl_t * 100) || 0

    if (dl_t && ul_t) {
        t = ' \u2191 ' + x_dl + '% \u2193 ' + x_ul + '%';
    }
    else if (dl_t) {
        t = ' ' + x_dl + '%';
    }
    else if (ul_t) {
        t = ' ' + x_ul + '%';
    }
    else {
        t = '';
        $.transferprogress = {};
    }

    d_deg = 360 * x_dl / 100;
    u_deg = 360 * x_ul / 100;
    if (d_deg <= 180) {
        $('.download .nw-fm-chart0.right-c p').css('transform', 'rotate(' + d_deg + 'deg)');
        $('.download .nw-fm-chart0.left-c p').css('transform', 'rotate(0deg)');
    }
    else {
        $('.download .nw-fm-chart0.right-c p').css('transform', 'rotate(180deg)');
        $('.download .nw-fm-chart0.left-c p').css('transform', 'rotate(' + (d_deg - 180) + 'deg)');
    }
    if (u_deg <= 180) {
        $('.upload .nw-fm-chart0.right-c p').css('transform', 'rotate(' + u_deg + 'deg)');
        $('.upload .nw-fm-chart0.left-c p').css('transform', 'rotate(0deg)');
    }
    else {
        $('.upload .nw-fm-chart0.right-c p').css('transform', 'rotate(180deg)');
        $('.upload .nw-fm-chart0.left-c p').css('transform', 'rotate(' + (u_deg - 180) + 'deg)');
    }

    megatitle(t);
}

function hostname(url) {
    if (d) {
        ASSERT(url && /^http/.test(url), 'Invalid URL passed to hostname() -> ' + url);
    }
    url = ('' + url).match(/https?:\/\/([^.]+)/);
    return url && url[1];
}

// Quick hack for sane average speed readings
function bucketspeedometer(initialp) {
    return {
        interval: 200,
        num: 300,
        prevp: initialp,
        h: {},
        progress: function(p) {
            var now, min, oldest;
            var total;
            var t;

            now = NOW();
            now -= now % this.interval;

            this.h[now] = (this.h[now] || 0) + p - this.prevp;
            this.prevp = p;

            min = now - this.interval * this.num;

            oldest = now;
            total = 0;

            for (t in this.h) {
                if (t < min) {
                    delete this.h.bt;
                }
                else {
                    if (t < oldest) {
                        oldest = t;
                    }
                    total += this.h[t];
                }
            }

            if (now - oldest < 1000) {
                return 0;
            }

            p = 1000 * total / (now - oldest);

            // protect against negative returns due to repeated chunks etc.
            return p > 0 ? p : 0;
        }
    }
}

function moveCursortoToEnd(el) {
    if (typeof el.selectionStart === "number") {
        el.focus();
        el.selectionStart = el.selectionEnd = el.value.length;
    }
    else if (typeof el.createTextRange !== "undefined") {
        el.focus();
        var range = el.createTextRange();
        range.collapse(false);
        range.select();
    }
    $(el).focus();
}

function asyncApiReq(data) {
    var $promise = new MegaPromise();
    api_req(data, {
        callback: function(r) {
            if (typeof r === 'number' && r !== 0) {
                $promise.reject.apply($promise, arguments);
            }
            else {
                $promise.resolve.apply($promise, arguments);
            }
        }
    });

    //TODO: fail case?! e.g. the exp. backoff failed after waiting for X minutes??

    return $promise;
}

// Returns pixels position of element relative to document (top left corner) OR to the parent (IF the parent and the
// target element are both with position: absolute)
function getHtmlElemPos(elem, n) {
    var xPos = 0;
    var yPos = 0;
    var sl, st, cl, ct;
    var pNode;
    while (elem) {
        pNode = elem.parentNode;
        sl = 0;
        st = 0;
        cl = 0;
        ct = 0;
        if (pNode && pNode.tagName && !/html|body/i.test(pNode.tagName)) {
            if (typeof n === 'undefined') // count this in, except for overflow huge menu
            {
                sl = elem.scrollLeft;
                st = elem.scrollTop;
            }
            cl = elem.clientLeft;
            ct = elem.clientTop;
            xPos += (elem.offsetLeft - sl + cl);
            yPos += (elem.offsetTop - st - ct);
        }
        elem = elem.offsetParent;
    }
    return {
        x: xPos,
        y: yPos
    };
}

function disableDescendantFolders(id, pref) {
    var folders = [];
    for (var i in M.c[id]) {
        if (M.d[i] && M.d[i].t === 1 && M.d[i].name) {
            folders.push(M.d[i]);
        }
    }
    for (var i in folders) {
        var sub = false;
        var fid = folders[i].h;

        for (var h in M.c[fid]) {
            if (M.d[h] && M.d[h].t) {
                sub = true;
                break;
            }
        }
        $(pref + fid).addClass('disabled');
        if (sub) {
            this.disableDescendantFolders(fid, pref);
        }
    }

    return true;
}

var obj_values = function obj_values(obj) {
    var vals = [];

    Object.keys(obj).forEach(function(memb) {
        if (obj.hasOwnProperty(memb)) {
            vals.push(obj[memb]);
        }
    });

    return vals;
}

if (typeof Object.values === 'function') {
    obj_values = Object.values;
}

function _wrapFnWithBeforeAndAfterEvents(fn, eventSuffix, dontReturnPromises) {
    var logger = MegaLogger.getLogger("beforeAfterEvents: " + eventSuffix);

    return function() {
        var self = this;
        var args = toArray.apply(null, arguments);

        var event = new $.Event("onBefore" + eventSuffix);
        self.trigger(event, args);

        if (event.isPropagationStopped()) {
            logger.debug("Propagation stopped for event: ", event);
            if (dontReturnPromises) {
                return false;
            }
            else {
                return MegaPromise.reject("Propagation stopped by onBefore" + eventSuffix);
            }

        }
        if (typeof event.returnedValue !== "undefined") {
            args = event.returnedValue;
        }

        var returnedValue = fn.apply(self, args);

        var done = function() {
            var event2 = new $.Event("onAfter" + eventSuffix);
            self.trigger(event2, args.concat(returnedValue));

            if (event2.isPropagationStopped()) {
                logger.debug("Propagation stopped for event: ", event);
                if (dontReturnPromises) {
                    return false;
                }
                else {
                    return MegaPromise.reject("Propagation stopped by onAfter" + eventSuffix);
                }
            }
        };

        if (returnedValue && returnedValue.then) {
            returnedValue.then(function() {
                done();
            });
        }
        else {
            done();
        }

        return returnedValue;
    }
}

function hex2bin(hex) {
    var bytes = [];

    for (var i = 0; i < hex.length - 1; i += 2) {
        bytes.push(parseInt(hex.substr(i, 2), 16));
    }

    return String.fromCharCode.apply(String, bytes);
}

/**
 * Detects if Flash is enabled or disabled in the user's browser
 * From http://stackoverflow.com/a/20095467
 * @returns {Boolean}
 */
function flashIsEnabled() {

    var flashEnabled = false;

    try {
        var flashObject = new ActiveXObject('ShockwaveFlash.ShockwaveFlash');
        if (flashObject) {
            flashEnabled = true;
        }
    }
    catch (e) {
        if (navigator.mimeTypes
                && (navigator.mimeTypes['application/x-shockwave-flash'] !== undefined)
                && (navigator.mimeTypes['application/x-shockwave-flash'].enabledPlugin)) {
            flashEnabled = true;
        }
    }

    return flashEnabled;
}

/**
 * Gets the current base URL of the page (protocol + hostname) e.g. If on beta.mega.nz it will return https://beta.mega.nz.
 * If on the browser extension it will return the default https://mega.nz. If on localhost it will return https://mega.nz.
 * This can be used to create external links, for example file downloads https://mega.nz/#!qRN33YbK!o4Z76qDqPbiK2G0I...
 * @returns {String}
 */
function getBaseUrl() {
    return 'https://' + (((location.protocol === 'https:') && location.host) || 'mega.nz');
}

/**
 * Like getBaseUrl(), but suitable for extensions to point to internal resources.
 * This should be the same than `bootstaticpath + urlrootfile` except that may differ
 * from a public entry point (Such as the Firefox extension and its mega: protocol)
 * @returns {string}
 */
function getAppBaseUrl() {
    var l = location;
    return (l.origin !== 'null' && l.origin || (l.protocol + '//' + l.hostname)) + l.pathname;
}

/**
 * http://stackoverflow.com/a/16344621/402133
 *
 * @param ms
 * @returns {string}
 */
function ms2Time(ms) {
    var secs = ms / 1000;
    ms = Math.floor(ms % 1000);
    var minutes = secs / 60;
    secs = Math.floor(secs % 60);
    var hours = minutes / 60;
    minutes = Math.floor(minutes % 60);
    hours = Math.floor(hours % 24);
    return hours + ":" + minutes + ":" + secs;
}

function secToDuration(s, sep) {
    var dur = ms2Time(s * 1000).split(":");
    var durStr = "";
    sep = sep || ", ";
    if (!secToDuration.regExp) { //regexp compile cache
        secToDuration.regExp = {};
    }

    if (!secToDuration.regExp[sep]) {
        secToDuration.regExp[sep] = new RegExp("" + sep + "$");
    }

    for (var i = 0; i < dur.length; i++) {
        var unit;
        var v = dur[i];
        if (v === "0") {
            if (durStr.length !== 0 && i !== 0) {
                continue;
            }
            else if (i < 2) {
                continue;
            }
        }

        if (i === 0) {
            unit = v !== 1 ? "hours" : "hour";
        }
        else if (i === 1) {
            unit = v !== 1 ? "minutes" : "minute";
        }
        else if (i === 2) {
            unit = v !== 1 ? "seconds" : "second";
        }
        else {
            throw new Error("this should never happen.");
        }

        durStr += v + " " + unit + sep;
    }

    return durStr.replace(secToDuration.regExp[sep], "");
}

function generateAnonymousReport() {
    var $promise = new MegaPromise();
    var report = {};
    report.ua = navigator.userAgent;
    report.ut = u_type;
    report.pbm = !!window.Incognito;
    report.io = window.dlMethod && dlMethod.name;
    report.sb = +('' + $('script[src*="secureboot"]').attr('src')).split('=').pop();
    report.tp = $.transferprogress;
    if (!megaChatIsReady) {
        report.karereState = '#disabled#';
    }
    else {
        report.karereState = megaChat.karere.getConnectionState();
        report.karereCurrentConnRetries = megaChat.karere._connectionRetries;
        report.myPresence = megaChat.karere.getPresence(megaChat.karere.getJid());
        report.karereServer = megaChat.karere.connection.service;
        report.numOpenedChats = Object.keys(megaChat.chats).length;
        report.haveRtc = megaChat.rtc ? true : false;
        if (report.haveRtc) {
            report.rtcStatsAnonymousId = megaChat.rtc.ownAnonId;
        }
    }

    var chatStates = {};
    var userAnonMap = {};
    var userAnonIdx = 0;
    var roomUniqueId = 0;
    var roomUniqueIdMap = {};

    if (megaChatIsReady && megaChat.chats) {
        megaChat.chats.forEach(function (v, k) {
            var participants = v.getParticipants();

            participants.forEach(function (v, k) {
                var cc = megaChat.getContactFromJid(v);
                if (cc && cc.u && !userAnonMap[cc.u]) {
                    userAnonMap[cc.u] = {
                        anonId: userAnonIdx++ + rand(1000),
                        pres: megaChat.karere.getPresence(v)
                    };
                }
                participants[k] = cc && cc.u ? userAnonMap[cc.u] : v;
            });

            var r = {
                'roomUniqueId': roomUniqueId,
                'roomState': v.getStateAsText(),
                'roomParticipants': participants
            };

            chatStates[roomUniqueId] = r;
            roomUniqueIdMap[k] = roomUniqueId;
            roomUniqueId++;
        });

        if (report.haveRtc) {
            Object.keys(megaChat.plugins.callManager.callSessions).forEach(function (k) {
                var v = megaChat.plugins.callManager.callSessions[k];

                var r = {
                    'callStats': v.callStats,
                    'state': v.state
                };

                var roomIdx = roomUniqueIdMap[v.room.roomJid];
                if (!roomIdx) {
                    roomUniqueId += 1; // room which was closed, create new tmp id;
                    roomIdx = roomUniqueId;
                }
                if (!chatStates[roomIdx]) {
                    chatStates[roomIdx] = {};
                }
                if (!chatStates[roomIdx].callSessions) {
                    chatStates[roomIdx].callSessions = [];
                }
                chatStates[roomIdx].callSessions.push(r);
            });
        };

        report.chatRoomState = chatStates;
    };

    if (is_chrome_firefox) {
        report.mo = mozBrowserID + '::' + is_chrome_firefox + '::' + mozMEGAExtensionVersion;
    }

    var apireqHaveBackOffs = {};
    apixs.forEach(function(v, k) {
        if (v.backoff > 0) {
            apireqHaveBackOffs[k] = v.backoff;
        }
    });

    if (Object.keys(apireqHaveBackOffs).length > 0) {
        report.apireqbackoffs = apireqHaveBackOffs;
    }

    report.hadLoadedRsaKeys = u_authring.RSA && Object.keys(u_authring.RSA).length > 0;
    report.hadLoadedEd25519Keys = u_authring.Ed25519 && Object.keys(u_authring.Ed25519).length > 0;
    report.totalDomElements = $("*").length;
    report.totalScriptElements = $("script").length;

    report.totalD = Object.keys(M.d).length;
    report.totalU = M.u.size();
    report.totalC = Object.keys(M.c).length;
    report.totalIpc = Object.keys(M.ipc).length;
    report.totalOpc = Object.keys(M.opc).length;
    report.totalPs = Object.keys(M.ps).length;
    report.l = lang;
    report.scrnSize = window.screen.availWidth + "x" + window.screen.availHeight;

    if (typeof window.devicePixelRatio !== 'undefined') {
        report.pixRatio = window.devicePixelRatio;
    }

    try {
        report.perfTiming = JSON.parse(JSON.stringify(window.performance.timing));
        report.memUsed = window.performance.memory.usedJSHeapSize;
        report.memTotal = window.performance.memory.totalJSHeapSize;
        report.memLim = window.performance.memory.jsHeapSizeLimit;
    }
    catch (e) {}

    report.jslC = jslcomplete;
    report.jslI = jsli;
    report.scripts = {};
    report.host = window.location.host;

    var promises = [];

    $('script').each(function() {
        var self = this;
        var src = self.src.replace(window.location.host, "$current");
        if (is_chrome_firefox) {
            if (!promises.length) {
                promises.push(MegaPromise.resolve());
            }
            report.scripts[self.src] = false;
            return;
        }
        promises.push(
            $.ajax({
                url: self.src,
                dataType: "text"
            })
            .done(function(r) {
                report.scripts[src] = [
                        MurmurHash3(r, 0x4ef5391a),
                        r.length
                    ];
            })
            .fail(function(r) {
                report.scripts[src] = false;
            })
        );
    });

    report.version = null; // TODO: how can we find this?

    MegaPromise.allDone(promises)
        .done(function() {
            $promise.resolve(report);
        })
        .fail(function() {
            $promise.resolve(report)
        });

    return $promise;
}

function __(s) { // TODO: waiting for @crodas to commit the real __ code.
    return s;
}

function MegaEvents() {}
MegaEvents.prototype.trigger = function(name, args) {
    if (!(this._events && this._events.hasOwnProperty(name))) {
        return false;
    }

    if (d > 1) {
        console.log(' >>> Triggering ' + name, this._events[name].length, args);
    }

    args = args || []
    var done = 0,
        evs = this._events[name];
    for (var i in evs) {
        try {
            evs[i].apply(null, args);
        }
        catch (ex) {
            console.error(ex);
        }
        ++done;
    }
    return done;
};
MegaEvents.prototype.on = function(name, callback) {
    if (!this._events) {
        this._events = {};
    }
    if (!this._events.hasOwnProperty(name)) {
        this._events[name] = [];
    }
    this._events[name].push(callback);
    return this;
};

(function(scope) {
    var MegaAnalytics = function(id) {
        this.loggerId = id;
        this.sessionId = makeid(16);
    };
    MegaAnalytics.prototype.log = function(c, e, data) {

        data = data || {};
        data = $.extend(
            true, {}, {
                'aid': this.sessionId,
                'lang': typeof lang !== 'undefined' ? lang : null,
                'browserlang': navigator.language,
                'u_type': typeof u_type !== 'undefined' ? u_type : null
            },
            data
        );

        var msg = JSON.stringify({
            'c': c,
            'e': e,
            'data': data
        });

        if (d) {
            console.log("megaAnalytics: ", c, e, data);
        }
        if (window.location.toString().indexOf("mega.dev") !== -1) {
            return;
        }
        api_req({
            a: 'log',
            e: this.loggerId,
            m: msg
        }, {});
    };
    scope.megaAnalytics = new MegaAnalytics(99999);
})(this);


function constStateToText(enumMap, state) {
    var txt = false;
    $.each(enumMap, function(k, v) {
        if (state == v) {
            txt = k;

            return false; // break
        }
    });

    return txt === false ? "(not found: " + state + ")" : txt;
};

/**
 * Helper function that will do some assert()s to guarantee that the new state is correct/allowed
 *
 * @param currentState
 * @param newState
 * @param allowedStatesMap
 * @param enumMap
 * @throws AssertionError
 */
function assertStateChange(currentState, newState, allowedStatesMap, enumMap) {
    var checksAvailable = allowedStatesMap[currentState];
    var allowed = false;
    if (checksAvailable) {
        checksAvailable.forEach(function(allowedState) {
            if (allowedState === newState) {
                allowed = true;
                return false; // break;
            }
        });
    }
    if (!allowed) {
        assert(
            false,
            'State change from: ' + constStateToText(enumMap, currentState) + ' to ' +
            constStateToText(enumMap, newState) + ' is not in the allowed state transitions map.'
        );
    }
}

Object.defineProperty(mega, 'api', {
    value: Object.freeze({
        logger: new MegaLogger('API'),

        setDomain: function(aDomain, aSave) {
            apipath = 'https://' + aDomain + '/';

            if (aSave) {
                localStorage.apipath = apipath;
            }
        },

        staging: function(aSave) {
            this.setDomain('staging.api.mega.co.nz', aSave);
        },
        prod: function(aSave) {
            this.setDomain('eu.api.mega.co.nz', aSave);
        },

        req: function(params) {
            var promise = new MegaPromise();

            if (typeof params === 'string') {
                params = {a: params};
            }

            api_req(params, {
                callback: function(res) {
                    if (typeof res === 'number' && res < 0) {
                        promise.reject.apply(promise, arguments);
                    }
                    else {
                        promise.resolve.apply(promise, arguments);
                    }
                }
            });

            return promise;
        }
    })
});

/**
 * execCommandUsable
 *
 * Native browser 'copy' command using execCommand('copy').
 * Supported by Chrome42+, FF41+, IE9+, Opera29+
 * @returns {Boolean}
 */
mega.utils.execCommandUsable = function() {
    var result;

    try {
        return document.queryCommandSupported("copy");
    }
    catch (ex) {
        try {
            result = document.execCommand('copy');
        }
        catch (ex) {}
    }

    return result === false;
};

/**
 * Utility that will return a sorting function (can compare numbers OR strings, depending on the data stored in the
 * obj), that can sort an array of objects.
 * @param key {String|Function} the name of the property that will be used for the sorting OR a func that will return a
 * dynamic value for the object
 * @param [order] {Number} 1 for asc, -1 for desc sorting
 * @returns {Function}
 */
mega.utils.sortObjFn = function(key, order) {
    if (!order) {
        order = 1;
    }

    return function(a, b, tmpOrder) {
        var currentOrder = tmpOrder ? tmpOrder : order;

        if ($.isFunction(key)) {
            a = key(a);
            b = key(b);
        }
        else {
            a = a[key];
            b = b[key];
        }

        if (typeof a == 'string' && typeof b == 'string') {
            return a.localeCompare(b) * currentOrder;
        }
        else if (typeof a == 'string' && typeof b == 'undefined') {
            return 1 * currentOrder;
        }
        else if (typeof a == 'undefined' && typeof b == 'string') {
            return -1 * currentOrder;
        }
        else if (typeof a == 'number' && typeof b == 'undefined') {
            return 1 * currentOrder;
        }
        else if (typeof a == 'undefined' && typeof b == 'number') {
            return -1 * currentOrder;
        }
        else if (typeof a == 'number' && typeof b == 'number') {
            var _a = a || 0;
            var _b = b || 0;
            if (_a > _b) {
                return 1 * currentOrder;
            }
            if (_a < _b) {
                return -1 * currentOrder;
            } else {
                return 0;
            }
        }
        else return 0;
    };
};

/**
 * Promise-based XHR request
 * @param {Mixed} aURLOrOptions URL or options
 * @param {Mixed} aData Data to send, optional
 * @param {Function} progressCallback An optional progress callback which passes the percent complete e.g. 49.23 as the
 *                                    first param, the bytes loaded as the second param and the total bytes as the
 *                                    third param.
 */
mega.utils.xhr = function megaUtilsXHR(aURLOrOptions, aData, progressCallback) {
    /* jshint -W074 */
    var xhr;
    var url;
    var method;
    var options;
    var promise = new MegaPromise();

    if (typeof aURLOrOptions === 'object') {
        options = aURLOrOptions;
        url = options.url;
    }
    else {
        options = {};
        url = aURLOrOptions;
    }
    aURLOrOptions = undefined;

    aData = options.data || aData;
    method = options.method || (aData && 'POST') || 'GET';

    xhr = getxhr();

    if (typeof options.prepare === 'function') {
        options.prepare(xhr);
    }

    xhr.onloadend = function(ev) {
        if (this.status === 200) {
            promise.resolve(ev, this.response);
        }
        else {
            promise.reject(ev);
        }
    };

    // If the calling function requests download progress, add progress handler
    if (typeof progressCallback === 'function') {
        xhr.addEventListener('progress', function(event) {
            if (event.lengthComputable) {

                // Calculate percentage downloaded e.g. 49.23
                var percentComplete = ((event.loaded / event.total) * 100);
                var bytesLoaded = event.loaded;
                var bytesTotal = event.total;

                // Pass the percent complete to the callback function
                progressCallback(percentComplete, bytesLoaded, bytesTotal);
            }
        }, false);
    }

    try {
        if (d) {
            MegaLogger.getLogger('muXHR').info(method + 'ing', url, options, aData);
        }
        xhr.open(method, url);

        if (options.type) {
            xhr.responseType = options.type;
            if (xhr.responseType !== options.type) {
                xhr.abort();
                throw new Error('Unsupported responseType');
            }
        }

        if (typeof options.beforeSend === 'function') {
            options.beforeSend(xhr);
        }

        if (is_chrome_firefox) {
            xhr.setRequestHeader('Origin', getBaseUrl(), false);
        }

        xhr.send(aData);
    }
    catch (ex) {
        promise.reject(ex);
    }

    xhr = options = undefined;

    return promise;
};

/**
 *  Retrieve a call stack
 *  @return {String}
 */
mega.utils.getStack = function megaUtilsGetStack() {
    var stack;

    if (is_chrome_firefox) {
        stack = Components.stack.formattedStack;
    }

    if (!stack) {
        stack = (new Error()).stack;

        if (!stack) {
            try {
                throw new Error();
            }
            catch(e) {
                stack = e.stack;
            }
        }
    }

    return stack;
};

/**
 *  Check whether there are pending transfers.
 *
 *  @return {Boolean}
 */
mega.utils.hasPendingTransfers = function megaUtilsHasPendingTransfers() {
    return ((fminitialized && ulmanager.isUploading) || dlmanager.isDownloading);
};

/**
 *  Abort all pending transfers.
 *
 *  @return {Promise}
 *          Resolved: Transfers were aborted
 *          Rejected: User canceled confirmation dialog
 *
 *  @details This needs to be used when an operation requires that
 *           there are no pending transfers, such as a logout.
 */
mega.utils.abortTransfers = function megaUtilsAbortTransfers() {
    var promise = new MegaPromise();

    if (!mega.utils.hasPendingTransfers()) {
        promise.resolve();
    }
    else {
        msgDialog('confirmation', l[967], l[377] + ' ' + l[507] + '?', false, function(doIt) {
            if (doIt) {
                if (dlmanager.isDownloading) {
                    dlmanager.abort(null);
                }
                if (ulmanager.isUploading) {
                    ulmanager.abort(null);
                }

                mega.utils.resetUploadDownload();
                loadingDialog.show();
                var timer = setInterval(function() {
                    if (!mega.utils.hasPendingTransfers()) {
                        clearInterval(timer);
                        promise.resolve();
                    }
                }, 350);
            }
            else {
                promise.reject();
            }
        });
    }

    return promise;
};

/**
 * On transfers completion cleanup
 */
mega.utils.resetUploadDownload = function megaUtilsResetUploadDownload() {
    if (!ul_queue.some(isQueueActive)) {
        ul_queue = new UploadQueue();
        ulmanager.isUploading = false;
        ASSERT(ulQueue._running === 0, 'ulQueue._running inconsistency on completion');
        ulQueue._pending = [];
        ulQueue.setSize((fmconfig.ul_maxSlots | 0) || 4);
    }
    if (!dl_queue.some(isQueueActive)) {
        dl_queue = new DownloadQueue();
        dlmanager.isDownloading = false;

        delay.cancel('overquota:retry');
        delay.cancel('overquota:uqft');

        dlmanager._quotaPushBack = {};
        dlmanager._dlQuotaListener = [];
    }

    if (!dlmanager.isDownloading && !ulmanager.isUploading) {
        clearTransferXHRs(); /* destroy all xhr */

        $('.transfer-pause-icon').addClass('disabled');
        $('.nw-fm-left-icon.transfers').removeClass('transfering');
        $('.transfers .nw-fm-percentage li p').css('transform', 'rotate(0deg)');
        M.tfsdomqueue = {};
        GlobalProgress = {};
        delete $.transferprogress;
        if (page !== 'download') {
            fm_tfsupdate();
        }
        if ($.mTransferAnalysis) {
            clearInterval($.mTransferAnalysis);
            delete $.mTransferAnalysis;
        }
        $('.transfer-panel-title').text('');
        dlmanager.dlRetryInterval = 3000;
    }

    if (d) {
        dlmanager.logger.info("resetUploadDownload", ul_queue.length, dl_queue.length);
    }

    if (page === 'download') {
        delay('percent_megatitle', percent_megatitle);
    }
};

/**
 *  Reload the site cleaning databases & session/localStorage.
 *
 *  Under non-activated/registered accounts this
 *  will perform a former normal cloud reload.
 */
mega.utils.reload = function megaUtilsReload() {
    function _reload() {
        var u_sid = u_storage.sid;
        var u_key = u_storage.k;
        var privk = u_storage.privk;
        var jj = localStorage.jj;
        var debug = localStorage.d;
        var mcd = localStorage.testChatDisabled;
        var apipath = debug && localStorage.apipath;

        localStorage.clear();
        sessionStorage.clear();

        if (u_sid) {
            u_storage.sid = u_sid;
            u_storage.privk = privk;
            u_storage.k = u_key;
            u_storage.wasloggedin = true;
        }

        if (debug) {
            localStorage.d = 1;
            localStorage.minLogLevel = 0;

            if (location.host !== 'mega.nz') {
                localStorage.dd = true;
                if (!is_extension && jj)  {
                    localStorage.jj = jj;
                }
                if (mcd) {
                    localStorage.testChatDisabled = 1;
                }
            }
            if (apipath) {
                // restore api path across reloads, only for debugging purposes...
                localStorage.apipath = apipath;
            }
        }

        localStorage.force = true;
        location.reload(true);
    }

    if (u_type !== 3 && page !== 'download') {
        stopsc();
        stopapi();
        loadfm(true);
    }
    else {
        // Show message that this operation will destroy the browser cache and reload the data stored by MEGA
        msgDialog('confirmation', l[761], l[7713], l[6994], function(doIt) {
            if (doIt) {
                var reload = function() {
                    if (mBroadcaster.crossTab.master || page === 'download') {
                        mega.utils.abortTransfers().then(function() {
                            loadingDialog.show();
                            stopsc();
                            stopapi();

                            MegaPromise.allDone([
                                mega.utils.clearFileSystemStorage()
                            ]).then(function(r) {
                                    console.debug('megaUtilsReload', r);
                                    if (fmdb) {
                                        fmdb.invalidate(_reload);
                                    }
                                    else {
                                        _reload();
                                    }
                                });
                        });
                    }
                };
                if (!mBroadcaster.crossTab.master || mBroadcaster.crossTab.slaves.length) {
                    msgDialog('warningb', l[882], l[7157], 0, reload);
                }
                else {
                    reload();
                }
            }
        });
    }
};

/**
 * Clear the data on FileSystem storage.
 *
 * mega.utils.clearFileSystemStorage().always(console.debug.bind(console));
 */
mega.utils.clearFileSystemStorage = function megaUtilsClearFileSystemStorage() {
    function _done(status) {
        if (promise) {
            if (status !== 0x7ffe) {
                promise.reject(status);
            }
            else {
                promise.resolve();
            }
            promise = undefined;
        }
    }

    if (is_chrome_firefox || !window.requestFileSystem) {
        return MegaPromise.resolve();
    }

    setTimeout(function() {
        _done();
    }, 4000);

    var promise = new MegaPromise();

    (function _clear(storagetype) {
        function onInitFs(fs) {
            var dirReader = fs.root.createReader();
            dirReader.readEntries(function (entries) {
                for (var i = 0, entry; entry = entries[i]; ++i) {
                    if (entry.isDirectory && entry.name === 'mega') {
                        console.debug('Cleaning storage...', entry);
                        entry.removeRecursively(_next.bind(null, 0x7ffe), _next);
                        break;
                    }
                }
            });
        }
        function _next(status) {
            if (storagetype === 0) {
                _clear(1);
            }
            else {
                _done(status);
            }
        }
        window.requestFileSystem(storagetype, 1024, onInitFs, _next);
    })(0);

    return promise;
};

/**
 * Neuter an ArrayBuffer
 * @param {Mixed} ab ArrayBuffer/TypedArray
 */
mega.utils.neuterArrayBuffer = function neuter(ab) {
    if (!(ab instanceof ArrayBuffer)) {
        ab = ab && ab.buffer;
    }
    try {
        if (typeof ArrayBuffer.transfer === 'function') {
            ArrayBuffer.transfer(ab, 0); // ES7
        }
        else {
            if (!neuter.dataWorker) {
                neuter.dataWorker = new Worker("data:application/javascript,var%20d%3B");
            }
            neuter.dataWorker.postMessage(ab, [ab]);
        }
        if (ab.byteLength !== 0) {
            throw new Error('Silently failed! -- ' + ua);
        }
    }
    catch (ex) {
        if (d) {
            console.warn('Cannot neuter ArrayBuffer', ab, ex);
        }
    }
};

/**
 * Resources loader through our secureboot mechanism
 * @param {...*} var_args  Resources to load, either plain filenames or jsl2 members
 * @return {MegaPromise}
 */
mega.utils.require = function megaUtilsRequire() {
    var files = [];
    var args = [];

    toArray.apply(null, arguments).forEach(function(rsc) {
        // check if a group of resources was provided
        if (jsl3[rsc]) {
            var group = Object.keys(jsl3[rsc]);

            args = args.concat(group);

            // inject them into jsl2
            for (var i = group.length; i--;) {
                if (!jsl2[group[i]]) {
                    (jsl2[group[i]] = jsl3[rsc][group[i]]).n = group[i];
                }
            }
        }
        else {
            args.push(rsc);
        }
    });

    args.forEach(function(file) {

        // If a plain filename, inject it into jsl2
        // XXX: Likely this will have a conflict with our current build script
        if (!jsl2[file]) {
            var filename = file.replace(/^.*\//, '');
            var extension = filename.split('.').pop().toLowerCase();
            var name = filename.replace(/\./g, '_');
            var type;
            var result;

            if (extension === 'html') {
                type = 0;
            }
            else if (extension === 'js') {
                type = 1;
            }
            else if (extension === 'css') {
                type = 2;
            }

            jsl2[name] = { f: file, n: name, j: type };
            file = name;
        }

        if (!jsl_loaded[jsl2[file].n]) {
            files.push(jsl2[file]);
        }
    });

    if (files.length === 0) {
        // Everything is already loaded
        return MegaPromise.resolve();
    }

    Array.prototype.push.apply(jsl, files);

    var promise = new MegaPromise();
    silent_loading = function() {
        promise.resolve();
    };
    jsl_start();

    return promise;
};

/**
 *  Kill session and Logout
 */
mega.utils.logout = function megaUtilsLogout() {
    mega.utils.abortTransfers().then(function() {
        var finishLogout = function() {
            if (--step === 0) {
                u_logout(true);
                if (typeof aCallback === 'function') {
                    aCallback();
                }
                else {
                    document.location.reload();
                }
            }
        }, step = 1;

        loadingDialog.show();
        if (typeof mDB === 'object' && mDB.drop) {
            step++;
            mFileManagerDB.exec('drop').always(finishLogout);
        }
        if (typeof attribCache === 'object' && attribCache.db) {
            step++;
            attribCache.destroy().always(finishLogout);
        }
        if (u_privk && !loadfm.loading) {
            // Use the 'Session Management Logout' API call to kill the current session
            api_req({ 'a': 'sml' }, { callback: finishLogout });
        }
        else {
            finishLogout();
        }

    });
}

/**
 * Convert a version string (eg, 2.1.1) to an integer, for easier comparison
 * @param {String}  version The version string
 * @param {Boolean} hex     Whether give an hex result
 * @return {Number|String}
 */
mega.utils.vtol = function megaUtilsVTOL(version, hex) {
    version = String(version).split('.');

    while (version.length < 4) {
        version.push(0);
    }

    version = ((version[0] | 0) & 0xff) << 24 |
              ((version[1] | 0) & 0xff) << 16 |
              ((version[2] | 0) & 0xff) <<  8 |
              ((version[3] | 0) & 0xff);

    version >>>= 0;

    if (hex) {
        return version.toString(16);
    }

    return version;
};

/**
 * Retrieve data from storage servers.
 * @param {String|Object} aData        ufs-node's handle or public link
 * @param {Number}        aStartOffset offset to start retrieveing data from
 * @param {Number}        aEndOffset   retrieve data until this offset
 * @param {Function} progressCallback A callback function which is called with the percent complete
 * @returns {MegaPromise}
 */
mega.utils.gfsfetch = function(aData, aStartOffset, aEndOffset, progressCallback) {
    var promise = new MegaPromise();

    var fetcher = function(data) {

        if (aEndOffset === -1) {
            aEndOffset = data.s;
        }

        aEndOffset = parseInt(aEndOffset);
        aStartOffset = parseInt(aStartOffset);

        if ((!aStartOffset && aStartOffset !== 0)
                || aStartOffset > data.s || !aEndOffset
                || aEndOffset < aStartOffset) {

            return promise.reject(ERANGE, data);
        }
        var byteOffset = aStartOffset % 16;

        if (byteOffset) {
            aStartOffset -= byteOffset;
        }

        mega.utils.xhr(
            {
                method: 'POST',
                type: 'arraybuffer',
                url: data.g + '/' + aStartOffset + '-' + (aEndOffset - 1)
            },
            null,
            progressCallback
        ).done(function(ev, response) {

            data.macs = [];
            data.writer = [];

            if (!data.nonce) {
                var key = data.key;

                data.nonce = JSON.stringify([
                    key[0] ^ key[4],
                    key[1] ^ key[5],
                    key[2] ^ key[6],
                    key[3] ^ key[7],
                    key[4],  key[5]]);
            }

            Decrypter.unshift([
                [data, aStartOffset],
                data.nonce,
                aStartOffset / 16,
                new Uint8Array(response)
            ], function resolver() {
                try {
                    var buffer = data.writer.shift().data.buffer;

                    if (byteOffset) {
                        buffer = buffer.slice(byteOffset);
                    }

                    data.buffer = buffer;
                    promise.resolve(data);
                }
                catch (ex) {
                    promise.reject(ex);
                }
            });

        }).fail(function() {
            promise.reject.apply(promise, arguments);
        });
    };

    if (typeof aData !== 'object') {
        var key;
        var handle;

        // If a ufs-node's handle provided
        if (String(aData).length === 8) {
            handle = aData;
        }
        else {
            // if a public-link provided, eg #!<handle>!<key>
            aData = String(aData).replace(/^.*?#!/, '').split('!');

            if (aData.length === 2 && aData[0].length === 8) {
                handle = aData[0];
                key = base64_to_a32(aData[1]).slice(0, 8);
            }
        }

        if (!handle) {
            promise.reject(EARGS);
        }
        else {
            var callback = function(res) {
                if (typeof res === 'object' && res.g) {
                    res.key = key;
                    res.handle = handle;
                    fetcher(res);
                }
                else {
                    promise.reject(res);
                }
            };
            var req = { a: 'g', g: 1, ssl: use_ssl };

            if (!key) {
                req.n = handle;
                key = M.getNodeByHandle(handle).k;
            }
            else {
                req.p = handle;
            }

            if (!Array.isArray(key) || key.length !== 8) {
                promise.reject(EKEY);
            }
            else {
                api_req(req, { callback: callback }, pfid ? 1 : 0);
            }
        }
    }
    else {
        fetcher(aData);
    }

    aData = undefined;

    return promise;
};

/**
 * Perform a normal logout
 *
 * @param {Function} aCallback optional
 */
function mLogout(aCallback) {
    var cnt = 0;
    if (M.c[M.RootID] && u_type === 0) {
        for (var i in M.c[M.RootID]) {
            cnt++;
        }
    }
    if (u_type === 0 && cnt > 0) {
        msgDialog('confirmation', l[1057], l[1058], l[1059], function (e) {
            if (e) {
                mega.utils.logout();
            }
        });
    }
    else {
        mega.utils.logout();
    }
}

/**
 * Perform a strict logout, by removing databases
 * and cleaning sessionStorage/localStorage.
 *
 * @param {String} aUserHandle optional
 */
function mCleanestLogout(aUserHandle) {
    if (u_type !== 0 && u_type !== 3) {
        throw new Error('Operation not permitted.');
    }

    mLogout(function() {
        MegaDB.dropAllDatabases(aUserHandle)
            .always(function(r) {
                console.debug('mCleanestLogout', r);

                localStorage.clear();
                sessionStorage.clear();

                setTimeout(function() {
                    location.reload(true);
                }, 7e3);
            });
    });
}


// Initialize Rubbish-Bin Cleaning Scheduler
mBroadcaster.addListener('crossTab:master', function _setup() {
    var RUBSCHED_WAITPROC =  20 * 1000;
    var RUBSCHED_IDLETIME =   4 * 1000;
    var timer, updId;

    mBroadcaster.once('crossTab:leave', _exit);

    // The fm must be initialized before proceeding
    if (!folderlink && fminitialized) {
        _fmready();
    }
    else {
        mBroadcaster.addListener('fm:initialized', _fmready);
    }

    function _fmready() {
        if (!folderlink) {
            _init();
            return 0xdead;
        }
    }

    function _update(enabled) {
        _exit();
        if (enabled) {
            _init();
        }
    }

    function _exit() {
        if (timer) {
            clearInterval(timer);
            timer = null;
        }
        if (updId) {
            mBroadcaster.removeListener(updId);
            updId = null;
        }
    }

    function _init() {
        // if (d) console.log('Initializing Rubbish-Bin Cleaning Scheduler');

        updId = mBroadcaster.addListener('fmconfig:rubsched', _update);
        if (fmconfig.rubsched) {
            timer = setInterval(function() {
                _proc();
            }, RUBSCHED_WAITPROC);
        }
    }

    function _proc() {

        // Do nothing unless the user has been idle
        if (Date.now() - lastactive < RUBSCHED_IDLETIME) {
            return;
        }

        _exit();

        // Mode 14 - Remove files older than X days
        // Mode 15 - Keep the Rubbish-Bin under X GB
        var mode = String(fmconfig.rubsched).split(':');
        var xval = mode[1];
        mode = +mode[0];

        var handler = _rubSchedHandler[mode];
        if (!handler) {
            throw new Error('Invalid RubSchedHandler', mode);
        }

        if (d) {
            console.log('Running Rubbish Bin Cleaning Scheduler', mode, xval);
            console.time('rubsched');
        }

        // Watch how long this is running
        var startTime = Date.now();

        // Get nodes in the Rubbish-bin
        var nodes = Object.keys(M.c[M.RubbishID] || {});
        var rubnodes = [];

        for (var i = nodes.length; i--; ) {
            var node = M.d[nodes[i]];
            if (!node) {
                console.error('Invalid node', nodes[i]);
                continue;
            }
            rubnodes = rubnodes.concat(fm_getnodes(node.h, true));
        }

        rubnodes.sort(handler.sort);
        var rNodes = handler.log(rubnodes);

        // if (d) console.log('rubnodes', rubnodes, rNodes);

        var handles = [];
        if (handler.purge(xval)) {
            for (var i in rubnodes) {
                var node = M.d[rubnodes[i]];

                if (handler.remove(node, xval)) {
                    handles.push(node.h);

                    if (handler.ready(node, xval)) {
                        break;
                    }

                    // Abort if this has been running for too long..
                    if ((Date.now() - startTime) > 7000) {
                        break;
                    }
                }
            }

            // if (d) console.log('RubSched-remove', handles);

            if (handles.length) {
                var inRub = (M.RubbishID === M.currentrootid);

                if (inRub) {
                    // Flush cached nodes
                    $(window).trigger('dynlist.flush');
                }

                handles.map(function(handle) {
                    M.delNode(handle, true);    // must not update DB pre-API
                    api_req({a: 'd', n: handle/*, i: requesti*/});

                    if (inRub) {
                        $('.grid-table.fm#' + handle).remove();
                        $('.file-block#' + handle).remove();
                    }
                });

                if (inRub) {
                    if (M.viewmode) {
                        iconUI();
                    }
                    else {
                        gridUI();
                    }
                    treeUI();
                }
            }
        }

        if (d) {
            console.timeEnd('rubsched');
        }

        // Once we ran for the first time, set up a long running scheduler
        RUBSCHED_WAITPROC = 4 * 3600 * 1e3;
        _init();
    }

    /**
     * Scheduler Handlers
     *   Sort:    Sort nodes specifically for the handler purpose
     *   Log:     Keep a record of nodes if required and return a debugable array
     *   Purge:   Check whether the Rubbish-Bin should be cleared
     *   Remove:  Return true if the node is suitable to get removed
     *   Ready:   Once a node is removed, check if the criteria has been meet
     */
    var _rubSchedHandler = {
        // Remove files older than X days
        "14": {
            sort: function(n1, n2) {
                return M.d[n1].ts > M.d[n2].ts;
            },
            log: function(nodes) {
                return d && nodes.map(function(node) {
                    return M.d[node].name + '~' + (new Date(M.d[node].ts*1000)).toISOString();
                });
            },
            purge: function(limit) {
                return true;
            },
            remove: function(node, limit) {
                limit = (Date.now() / 1e3) - (limit * 86400);
                return node.ts < limit;
            },
            ready: function(node, limit) {
                return false;
            }
        },
        // Keep the Rubbish-Bin under X GB
        "15": {
            sort: function(n1, n2) {
                n1 = M.d[n1].s || 0;
                n2 = M.d[n2].s || 0;
                return n1 < n2;
            },
            log: function(nodes) {
                var pnodes, size = 0;

                pnodes = nodes.map(function(node) {
                    size += (M.d[node].s || 0);
                    return M.d[node].name + '~' + bytesToSize(M.d[node].s);
                });

                this._size = size;

                return pnodes;
            },
            purge: function(limit) {
                return this._size > (limit * 1024 * 1024 * 1024);
            },
            remove: function(node, limit) {
                return true;
            },
            ready: function(node, limit) {
                this._size -= (node.s || 0);
                return this._size < (limit * 1024 * 1024 * 1024);
            }
        }
    }
});

/** prevent tabnabbing attacks */
mBroadcaster.once('startMega', function() {
    return;

    if (!(window.chrome || window.safari || window.opr)) {
        return;
    }

    // Check whether is safe to open a link through the native window.open
    var isSafeTarget = function(link) {
        link = String(link);

        var allowed = [
            getBaseUrl(),
            getAppBaseUrl()
        ];

        var rv = allowed.some(function(v) {
            return link.indexOf(v) === 0;
        });

        if (d) {
            console.log('isSafeTarget', link, rv);
        }

        return rv || (location.hash.indexOf('fm/chat') === -1);
    };

    var open = window.open;
    delete window.open;

    // Replace the native window.open which will open unsafe links through a hidden iframe
    Object.defineProperty(window, 'open', {
        writable: false,
        enumerable: true,
        value: function(url) {
            var link = document.createElement('a');
            link.href = url;

            if (isSafeTarget(link.href)) {
                return open.apply(window, arguments);
            }

            var iframe = mCreateElement('iframe', {type: 'content', style: 'display:none'}, 'body');
            var data = 'var win=window.open("' + escapeHTML(link) + '");if(win)win.opener = null;';
            var doc = iframe.contentDocument || iframe.contentWindow.document;
            var script = doc.createElement('script');
            script.type = 'text/javascript';
            script.src = mObjectURL([data], script.type);
            script.onload = SoonFc(function() {
                myURL.revokeObjectURL(script.src);
                document.body.removeChild(iframe);
            });
            doc.body.appendChild(script);
        }
    });

    // Catch clicks on links and forward them to window.open
    document.documentElement.addEventListener('click', function(ev) {
        var node = Object(ev.target);

        if (node.nodeName === 'A' && node.href
                && String(node.getAttribute('target')).toLowerCase() === '_blank'
                && !isSafeTarget(node.href)) {

            ev.stopPropagation();
            ev.preventDefault();

            window.open(node.href);
        }
    }, true);
});

/** document.hasFocus polyfill */
mBroadcaster.once('startMega', function() {
    if (typeof document.hasFocus !== 'function') {
        var hasFocus = true;

        $(window)
            .bind('focus', function() {
                hasFocus = true;
            })
            .bind('blur', function() {
                hasFocus = false;
            });

        document.hasFocus = function() {
            return hasFocus;
        };
    }
});

/** getOwnPropertyDescriptors polyfill */
mBroadcaster.once('startMega', function() {
    if (!Object.hasOwnProperty('getOwnPropertyDescriptors')) {
        Object.defineProperty(Object, 'getOwnPropertyDescriptors', {
            value: function getOwnPropertyDescriptors(obj) {
                var result = {};

                for (var key in obj) {
                    if (obj.hasOwnProperty(key)) {
                        result[key] = Object.getOwnPropertyDescriptor(obj, key);
                    }
                }

                return result;
            }
        });
    }
});


/**
 * Cross-tab communication using WebStorage
 */
var watchdog = Object.freeze({
    Strg: {},
    // Tag prepended to messages to identify watchdog-events
    eTag: '$WDE$!_',
    // ID to identify tab's origin
    wdID: (Math.random() * Date.now()),
    // Hols promises waiting for a query reply
    queryQueue: {},
    // Holds query replies if cached
    replyCache: {},

    /** setup watchdog/webstorage listeners */
    setup: function() {
        if (window.addEventListener) {
            window.addEventListener('storage', this, false);
        }
        else if (window.attachEvent) {
            window.attachEvent('onstorage', this.handleEvent.bind(this));
        }
    },

    /**
     * Notify watchdog event/message
     * @param {String} msg  The message
     * @param {String} data Any data sent to other tabs, optional
     */
    notify: function(msg, data) {
        data = { origin: this.wdID, data: data, sid: Math.random()};
        localStorage.setItem(this.eTag + msg, JSON.stringify(data));
        if (d) {
            console.log('mWatchDog Notifying', this.eTag + msg, localStorage[this.eTag + msg]);
        }
    },

    /**
     * Perform a query to other tabs and wait for reply through a Promise
     * @param {String} what Parameter
     * @param {String} timeout ms
     * @param {String} cache   preserve result
     * @return {MegaPromise}
     */
    query: function(what, timeout, cache) {
        var self = this;
        var token = mRandomToken();
        var promise = new MegaPromise();

        if (this.replyCache[what]) {
            // a prior query was launched with the cache flag
            cache = this.replyCache[what];
            delete this.replyCache[what];
            return MegaPromise.resolve(cache);
        }

        if (!mBroadcaster.crossTab.master
                || Object(mBroadcaster.crossTab.slaves).length) {

            if (cache) {
                this.replyCache[what] = [];
            }
            this.queryQueue[token] = [];

            Soon(function() {
                self.notify('Q!' + what, { reply: token });
            });

            // wait for reply and fullfil/reject the promise
            setTimeout(function() {
                if (self.queryQueue[token].length) {
                    promise.resolve(self.queryQueue[token]);
                }
                else {
                    promise.reject(EACCESS);
                }
                delete self.queryQueue[token];
            }, timeout || 200);
        }
        else {
            promise = MegaPromise.reject(EEXIST);
        }

        return promise;
    },

    /** Handle watchdog/webstorage event */
    handleEvent: function(ev) {
        if (String(ev.key).indexOf(this.eTag) !== 0) {
            return;
        }
        if (d) {
            console.debug('mWatchDog ' + ev.type + '-event', ev.key, ev.newValue, ev);
        }

        var msg = ev.key.substr(this.eTag.length);
        var strg = JSON.parse(ev.newValue || '""');

        if (!strg || strg.origin === this.wdID) {
            if (d) {
                console.log('Ignoring mWatchDog event', msg, strg);
            }
            return;
        }

        switch (msg) {
            case 'Q!Rep!y':
                if (this.queryQueue[strg.data.token]) {
                    this.queryQueue[strg.data.token].push(strg.data.value);
                }
                if (this.replyCache[strg.data.query]) {
                    this.replyCache[strg.data.query].push(strg.data.value);
                }
                break;

            case 'Q!dlsize':
                this.notify('Q!Rep!y', {
                    query: 'dlsize',
                    token: strg.data.reply,
                    value: dlmanager.getCurrentDownloadsSize()
                });
                break;

            case 'loadfm_done':
                if (this.Strg.login === strg.origin) {
                    location.assign(location.pathname);
                }
                break;

            case 'setsid':
                if (typeof dlmanager === 'object'
                        && dlmanager.isOverQuota) {

                    // another tab fired a login/register while this one has an overquota state
                    var sid = strg.data;
                    delay('watchdog:setsid', function() {
                        // the other tab must have sent the new sid
                        assert(sid, 'sid not set');
                        api_setsid(sid);
                    }, 2000);
                }
                break;

            case 'login':
            case 'createuser':
                if (!mega.utils.hasPendingTransfers()) {
                    loadingDialog.show();
                    this.Strg.login = strg.origin;
                }
                break;

            case 'logout':
                if (!mega.utils.hasPendingTransfers()) {
                    u_logout(-0xDEADF);
                    location.reload();
                }
                break;

            case 'chat_event':
                if (strg.data.state === 'DISCARDED') {
                    var chatRoom = megaChat.plugins.chatdIntegration._getChatRoomFromEventData(strg.data);
                    megaChat.plugins.chatdIntegration.discardMessage(chatRoom, strg.data.messageId);
                }
                break;

            case 'idbchange':
                mBroadcaster.sendMessage('idbchange:' + strg.data.name, [strg.data.key, strg.data.value]);
                break;
        }

        delete localStorage[ev.key];
    }
});
watchdog.setup();

/**
 * Simple alias that will return a random number in the range of: a < b
 *
 * @param a {Number} min
 * @param b {Number} max
 * @returns {*}
 */
function rand_range(a, b) {
    return Math.random() * (b - a) + a;
};

/**
 * Invoke the password manager in Chrome.
 *
 * There are some requirements for this function work propertly:
 *
 *  1. The username/password needs to be in a <form/>
 *  2. The form needs to be filled and visible when this function is called
 *  3. After this function is called, within the next second the form needs to be gone
 *
 * As an example take a look at the `tooltiplogin()` function in `index.js`.
 *
 * @param {String|Object} form jQuery selector of the form
 * @return {Bool}   True if the password manager can be called.
 *
 */
function passwordManager(form) {
    if (is_chrome_firefox) {
        var creds = passwordManager.pickFormFields(form);
        if (creds) {
            mozRunAsync(mozLoginManager.saveLogin.bind(mozLoginManager, creds.usr, creds.pwd));
        }
        $(form).find('input').val('');
        return;
    }
    if (typeof history !== "object") {
        return false;
    }
    $(form).rebind('submit', function() {
        setTimeout(function() {
            var path  = document.location.pathname;
            var title = document.title;
            history.replaceState({ success: true }, '', "index.html#" + document.location.hash.substr(1));
            history.replaceState({ success: true }, '', path + "#" + document.location.hash.substr(1));
            $(form).find('input').val('');
        }, 1000);
        return false;
    }).submit();
    return true;
}
passwordManager.knownForms = Object.freeze({
    '#form_login_header': {
        usr: '#login-name',
        pwd: '#login-password'
    },
    '#login_form': {
        usr: '#login-name2',
        pwd: '#login-password2'
    },
    '#register_form': {
        usr: '#register-email',
        pwd: '#register-password'
    }
});
passwordManager.getStoredCredentials = function(password) {
    // Retrieve `keypw` and `userhash` from pwd string
    var result = null;

    if (String(password).substr(0, 2) === '~:') {
        var parts = password.substr(2).split(':');

        if (parts.length === 2) {
            try {
                var hash = parts[1];
                var keypw = base64_to_a32(parts[0]);

                if (base64_to_a32(hash).length === 2
                        && keypw.length === 4) {

                    result = {
                        hash: hash,
                        keypw: keypw
                    };
                }
            }
            catch (e) {}
        }
    }

    return result;
};
passwordManager.pickFormFields = function(form) {
    var result = null;
    var $form = $(form);

    if ($form.length) {
        if ($form.length !== 1) {
            console.error('Unexpected form selector', form);
        }
        else {
            form = passwordManager.knownForms[form];
            if (form) {
                result = {
                    usr: $form.find(form.usr).val(),
                    pwd: $form.find(form.pwd).val(),

                    selector: {
                        usr: form.usr,
                        pwd: form.pwd
                    }
                };

                if (!(result.usr && result.pwd)) {
                    result = false;
                }
            }
        }
    }

    return result;
};


function elementInViewport2(el) {
    return verge.inY(el) || verge.inX(el);
}

/**
 * Check if the passed in element (DOMNode) is FULLY visible in the viewport.
 *
 * @param el {DOMNode}
 * @returns {boolean}
 */
function elementInViewport(el) {
    if (!verge.inY(el)) {
        return false;
    }
    if (!verge.inX(el)) {
        return false;
    }

    var rect = verge.rectangle(el);

    return !(rect.left < 0 || rect.right < 0 || rect.bottom < 0 || rect.top < 0);
};

// FIXME: This is a "Dirty Hack" (TM) that needs to be removed as soon as
//        the original problem is found and resolved.
if (typeof sjcl !== 'undefined') {
    // We need to track SJCL exceptions for ticket #2348
    sjcl.exception.invalid = function(message) {
        this.toString = function() {
            return "INVALID: " + this.message;
        };
        this.message = message;
        this.stack = mega.utils.getStack();
    };
}

(function($, scope) {
    /**
     * Share related operations.
     *
     * @param opts {Object}
     *
     * @constructor
     */
    var Share = function(opts) {

        var self = this;
        var defaultOptions = {
        };

        self.options = $.extend(true, {}, defaultOptions, opts);    };

    /**
     * isShareExists
     *
     * Checking if there's available shares for selected nodes.
     * @param {Array} nodes Holds array of ids from selected folders/files (nodes).
     * @param {Boolean} fullShare Do we need info about full share.
     * @param {Boolean} pendingShare Do we need info about pending share .
     * @param {Boolean} linkShare Do we need info about link share 'EXP'.
     * @returns {Boolean} result.
     */
    Share.prototype.isShareExist = function(nodes, fullShare, pendingShare, linkShare) {

        var self = this;

        var shares = {}, length;

        for (var i in nodes) {
            if (nodes.hasOwnProperty(i)) {

                // Look for full share
                if (fullShare) {
                    shares = M.d[nodes[i]] && M.d[nodes[i]].shares;

                    // Look for link share
                    if (linkShare) {
                        if (shares && Object.keys(shares).length) {
                            return true;
                        }
                    }
                    else { // Exclude folder/file links,
                        if (shares) {
                            length = self.getFullSharesNumber(shares);
                            if (length) {
                                return true;
                            }
                        }
                    }
                }

                // Look for pending share
                if (pendingShare) {
                    shares = M.ps[nodes[i]];

                    if (shares && Object.keys(shares).length) {
                        return true;
                    }
                }
            }
        }

        return false;
    };

    /**
     * hasExportLink, check if at least one selected item have public link.
     *
     * @param {String|Array} nodes Node id or array of nodes string
     * @returns {Boolean}
     */
    Share.prototype.hasExportLink = function(nodes) {

        if (typeof nodes === 'string') {
            nodes = [nodes];
        }

        // Loop through all selected items
        for (var i in nodes) {
            var node = M.d[nodes[i]];

            if (node && Object(node.shares).EXP) {
                return true;
            }
        }

        return false;
    };

    /**
     * getFullSharesNumber
     *
     * Loops through all shares and return number of full shares excluding
     * ex. full contacts. Why ex. full contact, in the past when client removes
     * full contact from the list, share related to client remains active on
     * owners side. That behaviour is changed/updated on API side, so now after
     * full contact relationship is removed, related shares are also removed.
     *
     * @param {Object} shares
     * @returns {Integer} result Number of shares
     */
    Share.prototype.getFullSharesNumber = function(shares) {

        var result = 0;
        var contactKeys = [];

        if (shares) {
            contactKeys = Object.keys(shares);
            $.each(contactKeys, function(ind, key) {

                // Count only full contacts
                if (M.u[key] && M.u[key].c) {
                    result++;
                }
            });
        }

        return result;
    };

    Share.prototype.updateNodeShares = function() {

        var self = this;

        if ($.remvoedContactsFromShare && ($.removedContactsFromShare.length > 0)) {
            self.removeContactFromShare();
        }
        if ($.changedPermissions && ($.changedPermissions.length > 0)) {
            doShare($.selected[0], $.changedPermissions, true);
        }
        addContactToFolderShare();
    };


    Share.prototype.removeFromPermissionQueue = function(handleOrEmail) {

        $.changedPermissions.forEach(function(value, index) {
            if (value.u === handleOrEmail) {
                $.changedPermissions.splice(index, 1);
            }
        });
    };

    Share.prototype.removeContactFromShare = function() {

        var self = this;
        var userEmail = '';
        var selectedNodeHandle = '';
        var handleOrEmail = '';
        var pendingContactId;

        if ($.removedContactsFromShare.length > 0) {

            $.removedContactsFromShare.forEach(function(elem) {
                userEmail = elem.userEmail;
                selectedNodeHandle = elem.selectedNodeHandle;
                handleOrEmail = elem.handleOrEmail;

                // The s2 api call can remove both shares and pending shares
                api_req({
                    a: 's2',
                    n:  selectedNodeHandle,
                    s: [{ u: userEmail, r: ''}],
                    ha: '',
                    i: requesti
                }, {
                    userEmail: userEmail,
                    selectedNodeHandle: selectedNodeHandle,
                    handleOrEmail: handleOrEmail,

                    callback : function(res, ctx) {
                        if (typeof res == 'object') {
                            // FIXME: examine error codes in res.r, display error
                            // to user if needed

                            // If it was a user handle, the share is a full share
                            if (M.u[ctx.handleOrEmail]) {
                                M.delNodeShare(ctx.selectedNodeHandle, ctx.handleOrEmail);
                                setLastInteractionWith(ctx.handleOrEmail, "0:" + unixtime());

                                self.removeFromPermissionQueue(ctx.handleOrEmail);
                            }
                            // Pending share
                            else {
                                var pendingContactId = M.findOutgoingPendingContactIdByEmail(ctx.userEmail);
                                M.deletePendingShare(ctx.selectedNodeHandle, pendingContactId);

                                self.removeFromPermissionQueue(ctx.userEmail);
                            }
                        }
                        else {
                            // FIXME: display error to user
                        }
                    }
                });
            });
        }
    };

    // export
    scope.mega.Share = Share;
})(jQuery, window);



(function(scope) {
    /** Utilities for Set operations. */
    scope.setutils = {};

    /**
     * Helper function that will return an intersect Set of two sets given.
     *
     * @private
     * @param {Set} set1
     *     First set to intersect with.
     * @param {Set} set2
     *     Second set to intersect with.
     * @return {Set}
     *     Intersected result set.
     */
    scope.setutils.intersection = function(set1, set2) {

        var result = new Set();
        set1.forEach(function _setIntersectionIterator(item) {
            if (set2.has(item)) {
                result.add(item);
            }
        });

        return result;
    };


    /**
     * Helper function that will return a joined Set of two sets given.
     *
     * @private
     * @param {Set} set1
     *     First set to join with.
     * @param {Set} set2
     *     Second set to join with.
     * @return {Set}
     *     Joined result set.
     */
    scope.setutils.join = function(set1, set2) {

        var result = new Set(set1);
        set2.forEach(function _setJoinIterator(item) {
            result.add(item);
        });

        return result;
    };

    /**
     * Helper function that will return a Set from set1 subtracting set2.
     *
     * @private
     * @param {Set} set1
     *     First set to subtract from.
     * @param {Set} set2
     *     Second set to subtract.
     * @return {Set}
     *     Subtracted result set.
     */
    scope.setutils.subtract = function(set1, set2) {

        var result = new Set(set1);
        set2.forEach(function _setSubtractIterator(item) {
            result.delete(item);
        });

        return result;
    };

    /**
     * Helper function that will compare two Sets for equality.
     *
     * @private
     * @param {Set} set1
     *     First set to compare.
     * @param {Set} set2
     *     Second set to compare.
     * @return {Boolean}
     *     `true` if the sets are equal, `false` otherwise.
     */
    scope.setutils.equal = function(set1, set2) {

        if (set1.size !== set2.size) {
            return false;
        }

        var result = true;
        set1.forEach(function _setEqualityIterator(item) {
            if (!set2.has(item)) {
                result = false;
            }
        });

        return result;
    };
})(window);

/**
 * Get a string for the payment plan number
 * @param {Number} planNum The plan number e.g. 1: PRO I, 2: PRO II, 3: PRO III, 4: LITE
 */
function getProPlan(planNum) {

    switch (planNum) {
        case 1:
            return l[5819];     // PRO I
        case 2:
            return l[6125];     // PRO II
        case 3:
            return l[6126];     // PRO III
        case 4:
            return l[6234];     // LITE
        default:
            return l[435];      // FREE
    }
}

/**
 * Returns the name of the gateway / payment provider and display name. The API will only
 * return the gateway ID which is unique on the API and will not change.
 *
 * @param {Number} gatewayId The number of the gateway/provider from the API
 * @returns {Object} Returns an object with two keys, the 'name' which is a unique string
 *                   for the provider which can be used for displaying icons etc, and the
 *                   'displayName' which is the translated name for that provider (however
 *                   company names are not translated).
 */
function getGatewayName(gatewayId, gatewayOpt) {

    var gateways = {
        0: {
            name: 'voucher',
            displayName: l[487]     // Voucher code
        },
        1: {
            name: 'paypal',
            displayName: l[1233]    // PayPal
        },
        2: {
            name: 'apple',
            displayName: 'Apple'
        },
        3: {
            name: 'google',
            displayName: 'Google'
        },
        4: {
            name: 'bitcoin',
            displayName: l[6802]    // Bitcoin
        },
        5: {
            name: 'dynamicpay',
            displayName: l[7109]    // UnionPay
        },
        6: {
            name: 'fortumo',
            displayName: l[7219] + ' (' + l[7110] + ')'    // Mobile (Fortumo)
        },
        7: {
            name: 'stripe',
            displayName: l[7111]    // Credit Card
        },
        8: {
            name: 'perfunctio',
            displayName: l[7111]    // Credit Card
        },
        9: {
            name: 'infobip',
            displayName: l[7219] + ' (Centilli)'    // Mobile (Centilli)
        },
        10: {
            name: 'paysafecard',
            displayName: 'paysafecard'
        },
        11: {
            name: 'astropay',
            displayName: 'AstroPay'
        },
        12: {
            name: 'reserved',
            displayName: 'reserved' // TBD
        },
        13: {
            name: 'windowsphone',
            displayName: l[8660]    // Windows Phone
        },
        14: {
            name: 'tpay',
            displayName: l[7219] + ' (T-Pay)'       // Mobile (T-Pay)
        },
        15: {
            name: 'directreseller',
            displayName: l[6952]    // Credit card
        },
        16: {
            name: 'ecp',                    // E-Comprocessing
            displayName: l[6952] + ' (ECP)' // Credit card (ECP)
        },
        999: {
            name: 'wiretransfer',
            displayName: l[6198]    // Wire transfer
        }
    };

    // If the gateway option information was provided we can improve the default naming in some cases
    if (typeof gatewayOpt !== 'undefined') {
        if (typeof gateways[gatewayId] !== 'undefined') {
            // Subgateways should always take their subgateway name from the API if provided
            gateways[gatewayId].name =
                (gatewayOpt.type === 'subgateway') ? gatewayOpt.gatewayName : gateways[gatewayId].name;

            // Direct reseller still requires the translation from above to be in its name
            if (gatewayId === 15 && gatewayOpt.type !== 'subgateway') {
                gateways[gatewayId].displayName = gateways[gatewayId].displayName + " " + gatewayOpt.displayName;
            }
            else {
                gateways[gatewayId].displayName =
                    (gatewayOpt.type === 'subgateway') ? gatewayOpt.displayName : gateways[gatewayId].displayName;
            }
        }
    }

    // If the gateway exists, return it
    if (typeof gateways[gatewayId] !== 'undefined') {
        return gateways[gatewayId];
    }

    // Otherwise return a placeholder for currently unknown ones
    return {
        name: 'unknown',
        displayName: 'Unknown'
    };
}

/**
 * Redirects to the mobile app
 * @param {Object} $selector The jQuery selector for the button
 */
mega.utils.redirectToApp = function($selector) {

    if (is_ios) {
        // Based off https://github.com/prabeengiri/DeepLinkingToNativeApp/
        var ns = '.ios ';
        var appLink = "mega://" + location.hash;
        var events = ["pagehide", "blur", "beforeunload"];
        var timeout = null;

        var preventDialog = function(e) {
            clearTimeout(timeout);
            timeout = null;
            $(window).unbind(events.join(ns) + ns);
        };

        var redirectToStore = function() {
            window.top.location = getStoreLink();
        };

        var redirect = function() {
            var ms = 500;

            preventDialog();
            $(window).bind(events.join(ns) + ns, preventDialog);

            window.location = appLink;

            // Starting with iOS 9.x, there will be a confirmation dialog asking whether we want to
            // open the app, which turns the setTimeout trick useless because no page unloading is
            // notified and users redirected to the app-store regardless if the app is installed.
            // Hence, as a mean to not remove the redirection we'll increase the timeout value, so
            // that users with the app installed will have a higher chance of confirming the dialog.
            // If past that time they didn't, we'll redirect them anyhow which isn't ideal but
            // otherwise users will the app NOT installed might don't know where the app is,
            // at least if they disabled the smart-app-banner...
            // NB: Chrome (CriOS) is not affected.
            if (is_ios > 8 && ua.details.brand !== 'CriOS') {
                ms = 4100;
            }

            timeout = setTimeout(redirectToStore, ms);
        };

        Soon(function() {
            // If user navigates back to browser and clicks the button,
            // try redirecting again.
            $selector.rebind('click', function(e) {
                e.preventDefault();
                redirect();
                return false;
            });
        });
        redirect();
    }
    else {
        switch (ua.details.os) {
            case 'Windows Phone':
                window.location = "mega://" + location.hash.substr(1);
                break;

            case 'Android':
                var intent = 'intent://' + location.hash
                    + '/#Intent;scheme=mega;package=mega.privacy.android.app;end';
                document.location = intent;
                break;

            default:
                alert('Unknown device.');
        }
    }

    return false;
};

/*
 * Alert about 110% zoom level in Chrome/Chromium
 */
mega.utils.chrome110ZoomLevelNotification = function() {

    var dpr = window.devicePixelRatio;
    var pf = navigator.platform.toUpperCase();
    var brokenRatios = [
        2.200000047683716,// 110% retina
        1.100000023841858,// 110% non-retina
        1.3320000171661377,// 67% retina
        0.6660000085830688,// 67% non-retian, 33% retina
        0.3330000042915344// 33% non-retina
    ];

    if (window.chrome) {

        $('.nw-dark-overlay').removeClass('mac');
        $('.nw-dark-overlay.zoom-overlay').removeClass('zoom-67 zoom-33');

        if (pf.indexOf('MAC') >= 0) {
            $('.nw-dark-overlay').addClass('mac');
        }

        // zoom level110%
        if ((dpr === 2.200000047683716) || (dpr === 1.100000023841858)) {
            $('.nw-dark-overlay.zoom-overlay').fadeIn(400);
        }

        // 67% both or 33% retina
        if ((dpr === 1.3320000171661377) || (dpr === 0.6660000085830688)) {
            $('.nw-dark-overlay.zoom-overlay')
                .addClass('zoom-67')
                .fadeIn(400);
        }

        // 33% non-retina
        if (dpr === 0.3330000042915344) {
            $('.nw-dark-overlay.zoom-overlay')
                .addClass('zoom-33')
                .fadeIn(400);
        }

        if (brokenRatios.indexOf(dpr) === -1) {
            $('.nw-dark-overlay.zoom-overlay').fadeOut(200);
        }

    }
};
mBroadcaster.once('zoomLevelCheck', mega.utils.chrome110ZoomLevelNotification);

var debounce = function(func, execAsap) {
    var timeout;

    return function debounced() {
        var obj = this;
        var args = arguments;

        function delayed() {
            if (!execAsap) {
                func.apply(obj, args);
            }
            timeout = null;
        }

        if (timeout) {
            cancelAnimationFrame(timeout);
        }
        else if (execAsap) {
            func.apply(obj, args);
        }

        timeout = requestAnimationFrame(delayed);
    };
};<|MERGE_RESOLUTION|>--- conflicted
+++ resolved
@@ -602,7 +602,7 @@
     l[12489] = l[12489].replace('[I]', '<i>').replace('[/I]', '</i>').replace('[I]', '<i>').replace('[/I]', '</i>');
     l[15536] = l[15536].replace('[B]', '<b>').replace('[/B]', '</b>');
     l[16106] = l[16106].replace('[B]', '<b>').replace('[/B]', '</b>');
-<<<<<<< HEAD
+    l[16107] = l[16107].replace('[S]', '<span>').replace('[/S]', '</span>');
     l[16116] = l[16116].replace('[S]', '<span>').replace('[/S]', '</span>');
     l[16119] = l[16119].replace('[S]', '<span>').replace('[/S]', '</span>');
     l[16120] = l[16120].replace('[S]', '<span>').replace('[/S]', '</span>');
@@ -614,9 +614,6 @@
     l[16138] = l[16138].replace('[A]', '<a href="#pro">').replace('[/A]', '</a>');
     l[16164] = l[16164].replace('[S]', '<a class="red">').replace('[/S]', '</a>').replace('[BR]', '<br/>');
     l[16167] = l[16167].replace('[S]', '<a href="#mobile page">').replace('[/S]', '</a>');
-=======
-    l[16107] = l[16107].replace('[S]', '<span>').replace('[/S]', '</span>');
->>>>>>> 89a0ed22
 
     l['year'] = new Date().getFullYear();
     date_months = [
