function createnodethumbnail(node, aes, id, imagedata, opt) {
    storedattr[id] = {};
    storedattr[id] = {
        target: node
    };
    createthumbnail(false, aes, id, imagedata, node, opt);
}

function createthumbnail(file, aes, id, imagedata, node, opt) {

    var onPreviewRetry, isRawImage, thumbHandler;

    if (typeof opt === 'object') {
        isRawImage = opt.raw;
        onPreviewRetry = opt.onPreviewRetry;

        if (typeof isRawImage === 'function') {
            thumbHandler = isRawImage;
            isRawImage = false;
        }

        if (d && isRawImage) {
            console.log('Processing RAW Image: ' + isRawImage);
        }
        if (d && thumbHandler) {
            console.log('ThumbHandler: ' + thumbHandler.name);
        }

        ASSERT(!isRawImage || typeof dcraw !== 'undefined', 'DCRAW is unavailale.');
    }
    else {
        onPreviewRetry = !!opt;
    }

    if (d) {
        console.time('createthumbnail');
    }

    var img = new Image();
    img.id = id;
    img.aes = aes;
    img.onload = function() {
        var t = new Date().getTime();
        var n = M.d[node];
        var fa = '' + (n && n.fa);
        var dataURI;
        var canvas;
        var ctx;
        var ab;
        // XXX: In Firefox loading a ~100MB image might throw `Image corrupt or truncated.`
        // and this .onload called back with a white image. Bug #941823 / #1045926
        // This is the MurmurHash3 for such image's dataURI.
        var MURMURHASH3RR = 0x59d73a69;

        // thumbnail:
        if (fa.indexOf(':0*') < 0) {
            var options = {
                width: 120,
                height: 120
            };

            if (d) {
                console.time('smartcrop');
            }
            var crop = SmartCrop.crop(this, options).topCrop;
            canvas = document.createElement('canvas');
            ctx = canvas.getContext("2d");
            canvas.width = options.width;
            canvas.height = options.height;
            if (img.src === noThumbURI) {
                ctx.fillStyle = '#fff';
                ctx.fillRect(0, 0, canvas.width, canvas.height);
            }
            ctx.drawImage(this, crop.x, crop.y, crop.width, crop.height, 0, 0, canvas.width, canvas.height);

            dataURI = canvas.toDataURL('image/jpeg', 0.90);
            // if (d) console.log('THUMBNAIL', dataURI);
            if (MurmurHash3(dataURI, 0x7fee00aa) === MURMURHASH3RR) {
                console.error('Error generating thumbnail, aborting...');
                return;
            }
            ab = dataURLToAB(dataURI);
            // FIXME hack into cipher and extract key
            api_storefileattr(this.id, 0, this.aes._key[0].slice(0, 4), ab.buffer);

            if (d) {
                console.timeEnd('smartcrop');
            }
        }

        // preview image:
        if (fa.indexOf(':1*') < 0 || onPreviewRetry) {
            canvas = document.createElement('canvas');
            var preview_x = this.width,
                preview_y = this.height;
            if (preview_x > 1000) {
                preview_y = Math.round(preview_y * 1000 / preview_x);
                preview_x = 1000;
            }
            else if (preview_y > 1000) {
                preview_x = Math.round(preview_x * 1000 / preview_y);
                preview_y = 1000;
            }
            ctx = canvas.getContext("2d");
            canvas.width = preview_x;
            canvas.height = preview_y;
            ctx.drawImage(this, 0, 0, preview_x, preview_y);

            dataURI = canvas.toDataURL('image/jpeg', 0.75);
            // if (d) console.log('PREVIEW', dataURI);

            ab = dataURLToAB(dataURI);

            // only store preview when the user is the file owner, and when it's not a retry (because then there is already a preview image, it's just unavailable:

            if (!onPreviewRetry && (!n || n.u == u_handle) && fa.indexOf(':1*') < 0) {
                if (d) {
                    console.log('Storing preview...', n);
                }
                // FIXME hack into cipher and extract key
                api_storefileattr(this.id, 1, this.aes._key[0].slice(0, 4), ab.buffer);
            }

            if (node) {
                previewimg(node, ab);
            }

            if (d) {
                console.log('total time:', new Date().getTime() - t);
            }
        }

        if (d) {
            console.timeEnd('createthumbnail');
        }
    };
    img.onerror = function(e) {
        if (d) {
            console.error('createthumbnail error', e);
            console.timeEnd('createthumbnail');
        }
    };
    if (typeof FileReader !== 'undefined') {
        setTimeout(function() {
            var ThumbFR = new FileReader();
            ThumbFR.onload = function(e) {
                var u8 = new Uint8Array(ThumbFR.result),
                    orientation;
                if (thumbHandler) {
                    return thumbHandler(u8.buffer, function(ab) {
                        if (ab) {
                            __render_thumb(img, ab);
                        }
                    });
                }

                img.dataSize = u8.byteLength;
                img.is64bit = browserdetails(ua).is64bit;

                // Deal with huge images...
                if (!img.is64bit && img.dataSize > (36 * 1024 * 1024)) {
                    // Let dcraw try to extract a thumbnail
                    if (typeof dcraw !== 'undefined') {
                        isRawImage = isRawImage || 'not-really';
                    }
                    img.huge = true;
                }

                if (isRawImage) {
                    var FS = dcraw.FS,
                        run = dcraw.run,
                        thumbData;
                    var filename = file.name || (Math.random() * Date.now()).toString(36) + '.' + isRawImage;

                    try {
                        var cwd = '/MEGA-' + Date.now();
                        FS.mkdir(cwd);
                        FS.chdir(cwd);

                        if (d) {
                            console.time('dcraw-load');
                        }
                        var data = FS.createDataFile('.', filename, u8, true, false);
                        if (d) {
                            console.timeEnd('dcraw-load');
                        }

                        if (d) {
                            console.time('dcraw-proc');
                        }
                        if (d) {
                            run(['-i', '-v', filename]);
                        }
                        run(['-e', filename]);
                        if (d) {
                            console.timeEnd('dcraw-proc');
                        }
                    }
                    catch (e) {
                        if (d) {
                            console.error('dcraw error', e);
                        }
                    } finally {
                        try {
                            FS.unlink(filename);
                        }
                        catch (e) {
                            if (e.code !== 'ENOENT') {
                                console.error('FS.unlink error', e);
                            }
                        }
                    }

                    var thumb = filename.substr(0, filename.lastIndexOf('.'));
                    try {
                        thumbData = FS.readFile(thumb + '.thumb.jpg');
                    }
                    catch (e) {
                        if (e.code !== 'ENOENT') {
                            console.error('FS.readFile error', e);
                        }

                        try {
                            var ppm = FS.readFile(thumb + '.thumb.ppm');
                            thumbData = ppmtojpeg(ppm);
                        }
                        catch (e) {
                            if (e.code !== 'ENOENT') {
                                console.error('FS.readFile error', e);
                            }
                        }
                    }

                    if (thumbData) {
                        file = new Blob([thumbData], {
                            type: 'image/jpg'
                        });
                    }

                    try {
                        FS.readdir('.').map(function(n) {
                            n != '.' && n != '..' && FS.unlink(n)
                        });
                        FS.readdir('/tmp').map(function(n) {
                            n != '.' && n != '..' && FS.unlink('/tmp/' + n)
                        });
                        FS.chdir('..');
                        FS.rmdir(cwd);
                    }
                    catch (e) {
                        if (d) {
                            console.error('dcraw error', e);
                        }
                    }

                    switch (isRawImage) {
                        // TODO: add other suitable formats
                        case 'PEF':
                            orientation = +u8[115];
                            break;
                    }
                }

                __render_thumb(img, u8, orientation, file);
                file = imagedata = undefined;
            };
            if (file) {
                if (is_chrome_firefox && "blob" in file) {
                    if (file.size > 2e6) {
                        try {
                            return OS.File.read(file.mozFile.path).then(function(u8) {
                                file = new Blob([u8], {
                                    type: file.type
                                });
                                mega.utils.neuterArrayBuffer(u8);
                                ThumbFR.readAsArrayBuffer(file);
                            }, function(ex) {
                                if (d) {
                                    console.error(String(ex), ex);
                                }
                                __render_thumb(img);
                            });
                        }
                        catch (e) {}
                    }

                    try {
                        file = file.blob();
                    }
                    catch (ex) {
                        if (d) {
                            console.error(ex);
                        }
                        __render_thumb(img);
                    }
                }
            }
            else {
                file = new Blob([new Uint8Array(imagedata)], {
                    type: 'image/jpeg'
                });
                mega.utils.neuterArrayBuffer(imagedata);
            }
            ThumbFR.readAsArrayBuffer(file);
        }, 350 + Math.floor(Math.random() * 600));
    }
}

function __render_thumb(img, u8, orientation, blob) {
    if (u8) {
        if (orientation === undefined || orientation < 1 || orientation > 8) {
            if (d) {
                console.time('exif');
            }
            var exif = EXIF.getImageData(new BinaryFile(u8), true);
            orientation = parseInt(exif.Orientation) || 1;
            if (d) {
                console.timeEnd('exif');
                console.debug('EXIF', exif, orientation);
            }
        }
        if (!blob) {
            blob = new Blob([u8], {
                type: 'image/jpg'
            });
        }
        mega.utils.neuterArrayBuffer(u8);
    }
    if (!u8 || (img.huge && img.dataSize === blob.size)) {
        if (d) {
            console.warn('Unable to generate thumbnail...');
        }
        img.src = noThumbURI;
    }
    else {
        var mpImg = new MegaPixImage(blob);
        mpImg.render(img, {
            maxWidth: 1000,
            maxHeight: 1000,
            quality: 0.96,
            orientation: orientation
        });
    }
<<<<<<< HEAD
    mega.utils.neuterArrayBuffer(u8);
    var mpImg = new MegaPixImage(blob);
    mpImg.render(img, {
        maxWidth: 1000,
        maxHeight: 1000,
        quality: 0.96,
        orientation: orientation
    });
=======
>>>>>>> 368cb677
}

function ppmtojpeg(ppm) {
    var jpeg;
    if (ppm[0] == 80 && ppm[1] == 54) // P6
    {
        var dim = '',
            i = 2,
            j;
        if (d) {
            console.time('ppmtojpeg');
        }
        while (ppm[++i] != 10) dim += String.fromCharCode(ppm[i]);
        dim = dim.split(' ').map(Number);

        if (ppm[i + 1] == 50 && ppm[i + 2] == 53 && ppm[i + 3] == 53) // 255
        {
            ppm = ppm.subarray(i + 5);
            var canvas = document.createElement('canvas');
            canvas.width = dim[0];
            canvas.height = dim[1];
            var ctx = canvas.getContext('2d');
            var imageData = ctx.createImageData(canvas.width, canvas.height);
            var ppmLen = ppm.byteLength,
                iLen = canvas.width * canvas.height * 4;
            i = 0;
            j = 0;
            while (i < ppmLen && j < iLen) {
                imageData.data[j] = ppm[i]; // R
                imageData.data[j + 1] = ppm[i + 1]; // G
                imageData.data[j + 2] = ppm[i + 2]; // B
                imageData.data[j + 3] = 0xBE; // A
                j += 4;
                i += 3;
            }
            ctx.putImageData(imageData, 0, 0);
            jpeg = dataURLToAB(canvas.toDataURL('image/png', 0.90));
        }
        if (d) {
            console.timeEnd('ppmtojpeg');
        }
    }
    return jpeg;
}

function dataURLToAB(dataURL) {
    if (dataURL.indexOf(';base64,') == -1) {
        var parts = dataURL.split(',');
        var contentType = parts[0].split(':')[1];
        var raw = parts[1];
    }
    else {
        var parts = dataURL.split(';base64,');
        var contentType = parts[0].split(':')[1];
        var raw = window.atob(parts[1]);
    }
    var rawLength = raw.length;
    var uInt8Array = new Uint8Array(((rawLength + 15) & -16));
    for (var i = 0; i < rawLength; ++i) {
        uInt8Array[i] = raw.charCodeAt(i);
    }

    return uInt8Array;
}

var ba_images = [],
    ba_time = 0,
    ba_id = 0,
    ba_result = [];

function benchmarki() {
    var a = 0;
    ba_images = [];
    for (var i in M.d) {
        if (M.d[i].name && is_image(M.d[i].name) && M.d[i].fa) {
            ba_images.push(M.d[i]);
        }
        else {
            a++;
        }
    }
    console.log('found ' + ba_images.length + ' images with file attr (' + a + ' don\'t have file attributes)');

    ba_images = shuffle(ba_images);

    ba_result['success'] = 0;
    ba_result['error'] = 0;

    benchmarkireq();
}

function shuffle(array) {
    var currentIndex = array.length,
        temporaryValue, randomIndex;

    // While there remain elements to shuffle...
    while (0 !== currentIndex) {

        // Pick a remaining element...
        randomIndex = Math.floor(Math.random() * currentIndex);
        currentIndex -= 1;

        // And swap it with the current element.
        temporaryValue = array[currentIndex];
        array[currentIndex] = array[randomIndex];
        array[randomIndex] = temporaryValue;
    }

    return array;
}

function benchmarkireq() {
    ba_time = new Date().getTime();

    function eot(id, err) {
        for (var i in ba_images) {
            if (ba_images[i].h == id) {
                ba_result['error']++;
                console.log('error', new Date().getTime() - ba_time, err);
                console.log(ba_images[i].fa);
                ba_id++;
                benchmarkireq();
            }
        }
    }
    eot.timeout = 5100;

    var n = ba_images[ba_id];
    if (n) {
        var treq = {};
        treq[n.h] = {
            fa: n.fa,
            k: n.key
        };
        preqs[slideshowid = n.h] = 1;
        api_getfileattr(treq, 1, function(ctx, id, uint8arr) {
            for (var i in ba_images) {
                if (ba_images[i].h == id) {
                    ba_result['success']++;
                    console.log('success', uint8arr.length, new Date().getTime() - ba_time);
                    ba_id++;
                    benchmarkireq();

                    previewsrc(myURL.createObjectURL(new Blob([uint8arr], {
                        type: 'image/jpeg'
                    })));
                }
            }
        }, eot);
    }
    else {
        console.log('ready');
        slideshowid = undefined;
        preqs = {};
    }

}


var noThumbURI = "data:image/svg+xml;charset-utf-8,%3C%3Fxml%20version%3D%221.0%22%20encoding%3D%22UTF-8%22%20standalone%3D%22no%22%3F%3E%3Csvg%20width%3D%22120px%22%20height%3D%22120px%22%20viewBox%3D%220%200%20120%20120%22%20version%3D%221.1%22%20xmlns%3D%22http%3A%2F%2Fwww.w3.org%2F2000%2Fsvg%22%20xmlns%3Axlink%3D%22http%3A%2F%2Fwww.w3.org%2F1999%2Fxlink%22%20xmlns%3Asketch%3D%22http%3A%2F%2Fwww.bohemiancoding.com%2Fsketch%2Fns%22%3E%3Cdefs%3E%3C%2Fdefs%3E%3Cg%20id%3D%22Page-1%22%20stroke%3D%22none%22%20stroke-width%3D%221%22%20fill%3D%22none%22%20fill-rule%3D%22evenodd%22%20sketch%3Atype%3D%22MSPage%22%3E%3Cg%20id%3D%22no-thumb%22%20sketch%3Atype%3D%22MSArtboardGroup%22%20fill%3D%22%23CCCBCB%22%3E%3Cpath%20d%3D%22M60%2C66%20C63.315%2C66%2066%2C63.315%2066%2C60%20C66%2C58.856%2065.674%2C57.791%2065.119%2C56.881%20L56.881%2C65.119%20C57.791%2C65.674%2058.856%2C66%2060%2C66%20Z%20M49.153%2C68.847%20C47.183%2C66.436%2046%2C63.357%2046%2C60%20C46%2C52.266%2052.267%2C46%2060%2C46%20C63.357%2C46%2066.436%2C47.183%2068.847%2C49.153%20L74.092%2C43.908%20C70.002%2C41.587%2065.325%2C40%2060%2C40%20C44%2C40%2033.817%2C54.285%2028%2C60%20C31.48%2C63.419%2036.524%2C69.902%2043.438%2C74.562%20L49.153%2C68.847%20Z%20M76.562%2C45.438%20L70.848%2C51.153%20C72.817%2C53.564%2074%2C56.643%2074%2C60%20C74%2C67.734%2067.733%2C74%2060%2C74%20C56.643%2C74%2053.564%2C72.817%2051.153%2C70.847%20L45.909%2C76.091%20C49.998%2C78.413%2054.675%2C80%2060%2C80%20C76.001%2C80%2086.183%2C65.715%2092%2C60%20C88.52%2C56.581%2083.477%2C50.098%2076.562%2C45.438%20Z%20M60%2C54%20C56.686%2C54%2054%2C56.685%2054%2C60%20C54%2C61.144%2054.326%2C62.209%2054.881%2C63.119%20L63.119%2C54.881%20C62.209%2C54.326%2061.144%2C54%2060%2C54%20Z%22%20id%3D%22Fill-1%22%20sketch%3Atype%3D%22MSShapeGroup%22%3E%3C%2Fpath%3E%3C%2Fg%3E%3C%2Fg%3E%3C%2Fsvg%3E";<|MERGE_RESOLUTION|>--- conflicted
+++ resolved
@@ -341,17 +341,6 @@
             orientation: orientation
         });
     }
-<<<<<<< HEAD
-    mega.utils.neuterArrayBuffer(u8);
-    var mpImg = new MegaPixImage(blob);
-    mpImg.render(img, {
-        maxWidth: 1000,
-        maxHeight: 1000,
-        quality: 0.96,
-        orientation: orientation
-    });
-=======
->>>>>>> 368cb677
 }
 
 function ppmtojpeg(ppm) {
