--- conflicted
+++ resolved
@@ -48,10 +48,7 @@
         var ctx;
         var ab;
         var imageType = 'image/jpeg';
-<<<<<<< HEAD
-=======
         var canStoreAttr = !n || (n.u === u_handle && n.f !== u_handle);
->>>>>>> e96fc7f3
         // XXX: In Firefox loading a ~100MB image might throw `Image corrupt or truncated.`
         // and this .onload called back with a white image. Bug #941823 / #1045926
         // This is the MurmurHash3 for such image's dataURI.
@@ -120,8 +117,6 @@
                 return;
             }
 
-<<<<<<< HEAD
-=======
             if (canStoreAttr) {
                 ab = dataURLToAB(dataURI);
 
@@ -129,7 +124,6 @@
                 api_storefileattr(this.id, 0, this.aes._key[0].slice(0, 4), ab.buffer, n && n.h);
             }
 
->>>>>>> e96fc7f3
             if (node) {
                 delete th_requested[node];
             }
@@ -198,15 +192,7 @@
                 if (u8.byteLength < 4) {
                     console.error('Unable to create thumbnail, data too short...');
                     return;
-<<<<<<< HEAD
-=======
-                }
-
-                if (dv.getUint32(0) === 0x89504e47) {
-                    img.isPNG = true;
->>>>>>> e96fc7f3
-                }
-                dv = undefined;
+                }
 
                 if (dv.getUint32(0) === 0x89504e47) {
                     img.isPNG = true;
