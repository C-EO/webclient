function createnodethumbnail(node, aes, id, imagedata, opt) {
    storedattr[id] = {};
    storedattr[id] = {
        target: node
    };
    createthumbnail(false, aes, id, imagedata, node, opt);
}

function createthumbnail(file, aes, id, imagedata, node, opt) {

    var onPreviewRetry, isRawImage, thumbHandler;

    if (typeof opt === 'object') {
        isRawImage = opt.raw;
        onPreviewRetry = opt.onPreviewRetry;

        if (typeof isRawImage === 'function') {
            thumbHandler = isRawImage;
            isRawImage = false;
        }

        if (d && isRawImage) {
            console.log('Processing RAW Image: ' + isRawImage);
        }
        if (d && thumbHandler) {
            console.log('ThumbHandler: ' + thumbHandler.name);
        }

        ASSERT(!isRawImage || typeof dcraw !== 'undefined', 'DCRAW is unavailale.');
    }
    else {
        onPreviewRetry = !!opt;
    }

    if (d) {
        console.time('createthumbnail');
    }

    var img = new Image();
    img.id = id;
    img.aes = aes;
    img.onload = function() {
        var t = new Date().getTime();
        var n = M.d[node];
        var fa = '' + (n && n.fa);
        var dataURI;
        var canvas;
        var ctx;
        var ab;
        var imageType = 'image/jpeg';
        // XXX: In Firefox loading a ~100MB image might throw `Image corrupt or truncated.`
        // and this .onload called back with a white image. Bug #941823 / #1045926
        // This is the MurmurHash3 for such image's dataURI.
        var MURMURHASH3RR = 0xE6BC61E0;

        if (img.isPNG) {
            var transparent;

            canvas = document.createElement('canvas');
            ctx = canvas.getContext("2d");
            canvas.width = this.naturalWidth;
            canvas.height = this.naturalHeight;
            ctx.drawImage(this, 0, 0, canvas.width, canvas.height);
            ab = ctx.getImageData(0, 0, canvas.width, canvas.height).data;

            for (var i = 0 ; i < ab.length ; i += 4) {
                if (ab[i + 3] < 0xff) {
                    transparent = true;
                    break;
                }
            }

            if (transparent) {
                imageType = 'image/png';
                MURMURHASH3RR = 0xE6BC61E0;
            }
        }

        if (d) {
            console.debug('createthumbnail', imageType);
        }

        // thumbnail:
        if (fa.indexOf(':0*') < 0) {
            var options = {
                width: 120,
                height: 120
            };

            canvas = document.createElement('canvas');
            ctx = canvas.getContext("2d");
            canvas.width = options.width;
            canvas.height = options.height;

            if (this.naturalWidth > options.width || this.naturalHeight > options.height) {
                if (d) {
                    console.time('smartcrop');
                }
                var crop = SmartCrop.crop(this, options).topCrop;
                ctx.drawImage(this, crop.x, crop.y, crop.width, crop.height, 0, 0, canvas.width, canvas.height);

                if (d) {
                    console.timeEnd('smartcrop');
                }
            }
            else {
                ctx.drawImage(this,
                    (options.width / 2) - (this.naturalWidth / 2),
                    (options.height / 2) - (this.naturalHeight / 2));
            }

<<<<<<< HEAD
            dataURI = canvas.toDataURL();
=======
            dataURI = canvas.toDataURL(imageType, 0.70);
>>>>>>> 5c87cc19
            // if (d) console.log('THUMBNAIL', dataURI);
            if (MurmurHash3(dataURI, 0x7fee00aa) === MURMURHASH3RR) {
                console.error('Error generating thumbnail, aborting...');
                return;
            }
            ab = dataURLToAB(dataURI);
            // FIXME hack into cipher and extract key
            api_storefileattr(this.id, 0, this.aes._key[0].slice(0, 4), ab.buffer);
<<<<<<< HEAD
=======

            if (node) {
                delete th_requested[node];
            }
>>>>>>> 5c87cc19
        }

        // preview image:
        if (fa.indexOf(':1*') < 0 || onPreviewRetry) {
            canvas = document.createElement('canvas');
            var preview_x = this.width,
                preview_y = this.height;
            if (preview_x > 1000) {
                preview_y = Math.round(preview_y * 1000 / preview_x);
                preview_x = 1000;
            }
            else if (preview_y > 1000) {
                preview_x = Math.round(preview_x * 1000 / preview_y);
                preview_y = 1000;
            }
            ctx = canvas.getContext("2d");
            canvas.width = preview_x;
            canvas.height = preview_y;
            ctx.drawImage(this, 0, 0, preview_x, preview_y);

            dataURI = canvas.toDataURL('image/jpeg', 0.75);
            // if (d) console.log('PREVIEW', dataURI);

            ab = dataURLToAB(dataURI);

            // only store preview when the user is the file owner, and when it's not a retry (because then there is already a preview image, it's just unavailable:

            if (!onPreviewRetry && (!n || n.u == u_handle) && fa.indexOf(':1*') < 0) {
                if (d) {
                    console.log('Storing preview...', n);
                }
                // FIXME hack into cipher and extract key
                api_storefileattr(this.id, 1, this.aes._key[0].slice(0, 4), ab.buffer);
            }

            if (node) {
                previewimg(node, ab);
            }

            if (d) {
                console.log('total time:', new Date().getTime() - t);
            }
        }

        if (d) {
            console.timeEnd('createthumbnail');
        }
    };
    img.onerror = function(e) {
        if (d) {
            console.error('createthumbnail error', e);
            console.timeEnd('createthumbnail');
        }
    };
    if (typeof FileReader !== 'undefined') {
        setTimeout(function() {
            var ThumbFR = new FileReader();
            ThumbFR.onload = function(e) {
                var orientation;
                var u8 = new Uint8Array(ThumbFR.result);
                var dv = new DataView(u8.buffer);

                if (dv.getUint32(0) === 0x89504e47) {
                    img.isPNG = true;
                }
                dv = undefined;

                img.dataSize = u8.byteLength;
                img.is64bit = browserdetails(ua).is64bit;

                if (thumbHandler) {
                    return thumbHandler(u8.buffer, function(ab) {
                        if (ab) {
                            __render_thumb(img, ab);
                        }
                    });
                }

                // Deal with huge images...
                if (!img.is64bit && img.dataSize > (36 * 1024 * 1024)) {
                    // Let dcraw try to extract a thumbnail
                    if (typeof dcraw !== 'undefined') {
                        isRawImage = isRawImage || 'not-really';
                    }
                    img.huge = true;
                }

                if (isRawImage) {
                    var FS = dcraw.FS,
                        run = dcraw.run,
                        thumbData;
                    var filename = file.name || (Math.random() * Date.now()).toString(36) + '.' + isRawImage;

                    try {
                        var cwd = '/MEGA-' + Date.now();
                        FS.mkdir(cwd);
                        FS.chdir(cwd);

                        if (d) {
                            console.time('dcraw-load');
                        }
                        var data = FS.createDataFile('.', filename, u8, true, false);
                        if (d) {
                            console.timeEnd('dcraw-load');
                        }

                        if (d) {
                            console.time('dcraw-proc');
                        }
                        if (d) {
                            run(['-i', '-v', filename]);
                        }
                        run(['-e', filename]);
                        if (d) {
                            console.timeEnd('dcraw-proc');
                        }
                    }
                    catch (e) {
                        if (d) {
                            console.error('dcraw error', e);
                        }
                    } finally {
                        try {
                            FS.unlink(filename);
                        }
                        catch (e) {
                            if (e.code !== 'ENOENT') {
                                console.error('FS.unlink error', e);
                            }
                        }
                    }

                    var thumb = filename.substr(0, filename.lastIndexOf('.'));
                    try {
                        thumbData = FS.readFile(thumb + '.thumb.jpg');
                    }
                    catch (e) {
                        if (e.code !== 'ENOENT') {
                            console.error('FS.readFile error', e);
                        }

                        try {
                            var ppm = FS.readFile(thumb + '.thumb.ppm');
                            thumbData = ppmtojpeg(ppm);
                        }
                        catch (e) {
                            if (e.code !== 'ENOENT') {
                                console.error('FS.readFile error', e);
                            }
                        }
                    }

                    if (thumbData) {
                        file = new Blob([thumbData], {
                            type: 'image/jpg'
                        });
                    }

                    try {
                        FS.readdir('.').map(function(n) {
                            n != '.' && n != '..' && FS.unlink(n)
                        });
                        FS.readdir('/tmp').map(function(n) {
                            n != '.' && n != '..' && FS.unlink('/tmp/' + n)
                        });
                        FS.chdir('..');
                        FS.rmdir(cwd);
                    }
                    catch (e) {
                        if (d) {
                            console.error('dcraw error', e);
                        }
                    }

                    switch (isRawImage) {
                        // TODO: add other suitable formats
                        case 'PEF':
                            orientation = +u8[115];
                            break;
                    }
                }

                __render_thumb(img, u8, orientation, file);
                file = imagedata = undefined;
            };
            if (file) {
                if (is_chrome_firefox && "blob" in file) {
                    if (file.size > 2e6) {
                        try {
                            return OS.File.read(file.mozFile.path).then(function(u8) {
                                file = new Blob([u8], {
                                    type: file.type
                                });
                                mega.utils.neuterArrayBuffer(u8);
                                ThumbFR.readAsArrayBuffer(file);
                            }, function(ex) {
                                if (d) {
                                    console.error(String(ex), ex);
                                }
                                __render_thumb(img);
                            });
                        }
                        catch (e) {}
                    }

                    try {
                        file = file.blob();
                    }
                    catch (ex) {
                        if (d) {
                            console.error(ex);
                        }
                        __render_thumb(img);
                    }
                }
            }
            else {
                file = new Blob([new Uint8Array(imagedata)], {
                    type: 'image/jpeg'
                });
                mega.utils.neuterArrayBuffer(imagedata);
            }
            ThumbFR.readAsArrayBuffer(file);
        }, 350 + Math.floor(Math.random() * 600));
    }
}

function __render_thumb(img, u8, orientation, blob) {
    if (u8) {
        if (orientation === undefined || orientation < 1 || orientation > 8) {
            if (d) {
                console.time('exif');
            }
            var exif = EXIF.readFromArrayBuffer(u8, true);
            orientation = parseInt(exif.Orientation) || 1;
            if (d) {
                console.timeEnd('exif');
                console.debug('EXIF', exif, orientation);
            }
            exif = undefined;
        }
        if (!blob) {
            blob = new Blob([u8], {
                type: 'image/jpg'
            });
        }
        mega.utils.neuterArrayBuffer(u8);
    }
    if (!u8 || (img.huge && img.dataSize === blob.size)) {
        if (d) {
            console.warn('Unable to generate thumbnail...');
        }
        img.src = noThumbURI;
    }
    else {
        var mpImg = new MegaPixImage(blob);
        mpImg.render(img, {
            maxWidth: 1000,
            maxHeight: 1000,
            quality: 0.96,
            imageType: 'image/png',
            orientation: orientation
        });
    }
}

function ppmtojpeg(ppm) {
    var jpeg;
    if (ppm[0] == 80 && ppm[1] == 54) // P6
    {
        var dim = '',
            i = 2,
            j;
        if (d) {
            console.time('ppmtojpeg');
        }
        while (ppm[++i] != 10) dim += String.fromCharCode(ppm[i]);
        dim = dim.split(' ').map(Number);

        if (ppm[i + 1] == 50 && ppm[i + 2] == 53 && ppm[i + 3] == 53) // 255
        {
            ppm = ppm.subarray(i + 5);
            var canvas = document.createElement('canvas');
            canvas.width = dim[0];
            canvas.height = dim[1];
            var ctx = canvas.getContext('2d');
            var imageData = ctx.createImageData(canvas.width, canvas.height);
            var ppmLen = ppm.byteLength,
                iLen = canvas.width * canvas.height * 4;
            i = 0;
            j = 0;
            while (i < ppmLen && j < iLen) {
                imageData.data[j] = ppm[i]; // R
                imageData.data[j + 1] = ppm[i + 1]; // G
                imageData.data[j + 2] = ppm[i + 2]; // B
                imageData.data[j + 3] = 0xBE; // A
                j += 4;
                i += 3;
            }
            ctx.putImageData(imageData, 0, 0);
            jpeg = dataURLToAB(canvas.toDataURL('image/png', 0.90));
        }
        if (d) {
            console.timeEnd('ppmtojpeg');
        }
    }
    return jpeg;
}

function dataURLToAB(dataURL) {
    if (dataURL.indexOf(';base64,') == -1) {
        var parts = dataURL.split(',');
        var contentType = parts[0].split(':')[1];
        var raw = parts[1];
    }
    else {
        var parts = dataURL.split(';base64,');
        var contentType = parts[0].split(':')[1];
        var raw = window.atob(parts[1]);
    }
    var rawLength = raw.length;
    var uInt8Array = new Uint8Array(((rawLength + 15) & -16));
    for (var i = 0; i < rawLength; ++i) {
        uInt8Array[i] = raw.charCodeAt(i);
    }

    return uInt8Array;
}

var ba_images = [],
    ba_time = 0,
    ba_id = 0,
    ba_result = [];

function benchmarki() {
    var a = 0;
    ba_images = [];
    for (var i in M.d) {
        if (M.d[i].name && is_image(M.d[i].name) && M.d[i].fa) {
            ba_images.push(M.d[i]);
        }
        else {
            a++;
        }
    }
    console.log('found ' + ba_images.length + ' images with file attr (' + a + ' don\'t have file attributes)');

    ba_images = shuffle(ba_images);

    ba_result['success'] = 0;
    ba_result['error'] = 0;

    benchmarkireq();
}

function shuffle(array) {
    var currentIndex = array.length,
        temporaryValue, randomIndex;

    // While there remain elements to shuffle...
    while (0 !== currentIndex) {

        // Pick a remaining element...
        randomIndex = Math.floor(Math.random() * currentIndex);
        currentIndex -= 1;

        // And swap it with the current element.
        temporaryValue = array[currentIndex];
        array[currentIndex] = array[randomIndex];
        array[randomIndex] = temporaryValue;
    }

    return array;
}

function benchmarkireq() {
    ba_time = new Date().getTime();

    function eot(id, err) {
        for (var i in ba_images) {
            if (ba_images[i].h == id) {
                ba_result['error']++;
                console.log('error', new Date().getTime() - ba_time, err);
                console.log(ba_images[i].fa);
                ba_id++;
                benchmarkireq();
            }
        }
    }
    eot.timeout = 5100;

    var n = ba_images[ba_id];
    if (n) {
        var treq = {};
        treq[n.h] = {
            fa: n.fa,
            k: n.key
        };
        preqs[slideshowid = n.h] = 1;
        api_getfileattr(treq, 1, function(ctx, id, uint8arr) {
            for (var i in ba_images) {
                if (ba_images[i].h == id) {
                    ba_result['success']++;
                    console.log('success', uint8arr.length, new Date().getTime() - ba_time);
                    ba_id++;
                    benchmarkireq();

                    previewsrc(myURL.createObjectURL(new Blob([uint8arr], {
                        type: 'image/jpeg'
                    })));
                }
            }
        }, eot);
    }
    else {
        console.log('ready');
        slideshowid = undefined;
        preqs = {};
    }

}


var noThumbURI = "data:image/svg+xml;charset-utf-8,%3C%3Fxml%20version%3D%221.0%22%20encoding%3D%22UTF-8%22%20standalone%3D%22no%22%3F%3E%3Csvg%20width%3D%22120px%22%20height%3D%22120px%22%20viewBox%3D%220%200%20120%20120%22%20version%3D%221.1%22%20xmlns%3D%22http%3A%2F%2Fwww.w3.org%2F2000%2Fsvg%22%20xmlns%3Axlink%3D%22http%3A%2F%2Fwww.w3.org%2F1999%2Fxlink%22%20xmlns%3Asketch%3D%22http%3A%2F%2Fwww.bohemiancoding.com%2Fsketch%2Fns%22%3E%3Cdefs%3E%3C%2Fdefs%3E%3Cg%20id%3D%22Page-1%22%20stroke%3D%22none%22%20stroke-width%3D%221%22%20fill%3D%22none%22%20fill-rule%3D%22evenodd%22%20sketch%3Atype%3D%22MSPage%22%3E%3Cg%20id%3D%22no-thumb%22%20sketch%3Atype%3D%22MSArtboardGroup%22%20fill%3D%22%23CCCBCB%22%3E%3Cpath%20d%3D%22M60%2C66%20C63.315%2C66%2066%2C63.315%2066%2C60%20C66%2C58.856%2065.674%2C57.791%2065.119%2C56.881%20L56.881%2C65.119%20C57.791%2C65.674%2058.856%2C66%2060%2C66%20Z%20M49.153%2C68.847%20C47.183%2C66.436%2046%2C63.357%2046%2C60%20C46%2C52.266%2052.267%2C46%2060%2C46%20C63.357%2C46%2066.436%2C47.183%2068.847%2C49.153%20L74.092%2C43.908%20C70.002%2C41.587%2065.325%2C40%2060%2C40%20C44%2C40%2033.817%2C54.285%2028%2C60%20C31.48%2C63.419%2036.524%2C69.902%2043.438%2C74.562%20L49.153%2C68.847%20Z%20M76.562%2C45.438%20L70.848%2C51.153%20C72.817%2C53.564%2074%2C56.643%2074%2C60%20C74%2C67.734%2067.733%2C74%2060%2C74%20C56.643%2C74%2053.564%2C72.817%2051.153%2C70.847%20L45.909%2C76.091%20C49.998%2C78.413%2054.675%2C80%2060%2C80%20C76.001%2C80%2086.183%2C65.715%2092%2C60%20C88.52%2C56.581%2083.477%2C50.098%2076.562%2C45.438%20Z%20M60%2C54%20C56.686%2C54%2054%2C56.685%2054%2C60%20C54%2C61.144%2054.326%2C62.209%2054.881%2C63.119%20L63.119%2C54.881%20C62.209%2C54.326%2061.144%2C54%2060%2C54%20Z%22%20id%3D%22Fill-1%22%20sketch%3Atype%3D%22MSShapeGroup%22%3E%3C%2Fpath%3E%3C%2Fg%3E%3C%2Fg%3E%3C%2Fsvg%3E";<|MERGE_RESOLUTION|>--- conflicted
+++ resolved
@@ -51,7 +51,7 @@
         // XXX: In Firefox loading a ~100MB image might throw `Image corrupt or truncated.`
         // and this .onload called back with a white image. Bug #941823 / #1045926
         // This is the MurmurHash3 for such image's dataURI.
-        var MURMURHASH3RR = 0xE6BC61E0;
+        var MURMURHASH3RR = 0x59d73a69;
 
         if (img.isPNG) {
             var transparent;
@@ -109,11 +109,7 @@
                     (options.height / 2) - (this.naturalHeight / 2));
             }
 
-<<<<<<< HEAD
-            dataURI = canvas.toDataURL();
-=======
             dataURI = canvas.toDataURL(imageType, 0.70);
->>>>>>> 5c87cc19
             // if (d) console.log('THUMBNAIL', dataURI);
             if (MurmurHash3(dataURI, 0x7fee00aa) === MURMURHASH3RR) {
                 console.error('Error generating thumbnail, aborting...');
@@ -122,13 +118,10 @@
             ab = dataURLToAB(dataURI);
             // FIXME hack into cipher and extract key
             api_storefileattr(this.id, 0, this.aes._key[0].slice(0, 4), ab.buffer);
-<<<<<<< HEAD
-=======
 
             if (node) {
                 delete th_requested[node];
             }
->>>>>>> 5c87cc19
         }
 
         // preview image:
