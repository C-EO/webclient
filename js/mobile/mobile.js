/**
 * Root namespace for the mobile web site, contains common variables and functions
 */
var mobile = {

    /** The base path for images */
    imagePath: staticpath + 'images/mobile/extensions/',

    /**
     * Show a simple toast message and hide it after 3 seconds
     * @param {String} message The message to show
     * @param {String} position Optional flag to show the position at the top, by default it shows at the bottom
     */
    showToast: function(message, position) {

        'use strict';

        var $toastNotification = $('.mobile.toast-notification');

        // Set the message and show the notification
        $toastNotification.text(message).removeClass('hidden').addClass('active');

        // Show the toast notification at the top of the page (useful if the keyboard is open and blocking the bottom)
        if (position === 'top') {
            $toastNotification.addClass('top');
        }

        // After 3 seconds, hide the notification
        setTimeout(function() {
            $toastNotification.addClass('hidden').removeClass('active top');
        }, 3000);
    },

    /**
     * Shows and initialises the back button on click/tap event handler
     * @param {Object} $backButton jQuery selector for the back button
     */
    showAndInitBackButton: function($backButton) {

        'use strict';

        // Show the back button
        $backButton.removeClass('hidden');

        // On click of the back button
        $backButton.off('tap').on('tap', function() {

            // Open the previous folder/page
            window.history.back();
            return false;
        });
    },

    /**
     * Initialises the Login and Register tab buttons
     * @param {String} showTab The tab to show immediately i.e. 'login' or 'register'
     */
    initTabs: function(showTab) {

        'use strict';

        // Cache selectors
        var $screen = $('.mobile.signin-register-block');
        var $loginTab = $screen.find('.top-link.sign-in');
        var $loginNavHead = $screen.find('.fm-header-txt.sign-in');
        var $registerTab = $screen.find('.top-link.register');
        var $registerNavHead = $screen.find('.fm-header-txt.register');
        var $loginContent = $screen.find('.tab-block.sign-in');
        var $registerContent = $screen.find('.tab-block.register');

        // Show the signin content and light up the signin tab
        if (showTab === 'login') {
            $loginContent.removeClass('hidden');
            $loginTab.addClass('hidden');
            $registerNavHead.addClass('hidden');
            $loginNavHead.removeClass('hidden');
        }
        else {
            // Otherwise show the register content and light up the register tab
            $registerContent.removeClass('hidden');
            $registerTab.addClass('hidden');
            $loginNavHead.addClass('hidden');
            $registerNavHead.removeClass('hidden');
        }

        // If the login tab is clicked, load the login page
        $loginTab.off('tap').on('tap', function() {

            loadSubPage('login');
            return false;
        });

        // If the register tab is clicked, load the register page
        $registerTab.off('tap').on('tap', function() {

            loadSubPage('register');
            return false;
        });
    },

    /**
     * Initialise checkbox on click/tap functionality which has special styling and requires extra code
     * @param {String} className The container class name which contains the checkbox input and label
     */
    initCheckbox: function(className) {

        'use strict';

        var $container = $('.mobile.' + className);
        var $checkboxWrapper = $container.find('.square');
        var $checkboxInput = $checkboxWrapper.find('.checkbox');

        // On clicking the checkbox or label
        $container.off('tap').on('tap', function(e) {

            // If user taps on link, open Terms page
            if (!$(e.target).is('a')) {

                // If checked already, uncheck it
                if ($checkboxInput.is(':checked')) {
                    $checkboxWrapper.addClass('checkboxOff').removeClass('checkboxOn');
                    $checkboxInput.prop('checked', false);
                }
                else {
                    // Otherwise check it
                    $checkboxWrapper.removeClass('checkboxOff').addClass('checkboxOn');
                    $checkboxInput.prop('checked', true);
                }
            }
            else {
                loadSubPage('terms');
            }

            // Prevent double clicks
            return false;
        });
    },

    /**
     * Initialise the MEGA icon on various pages to go back to the homepage or cloud drive
     */
    initHeaderMegaIcon: function() {

        'use strict';

        var $megaIcon = $('.mobile.fm-icon.mega');

        // On Mega icon click
        $megaIcon.off('tap').on('tap', function() {
            if ($(this).hasClass('non-responsive')) {
                return;
            }
            // Load the cloud drive or start page, if not logged in
            mobile.loadCloudDrivePage();
            return false;
        });
    },

    /**
     * Loads the cloud drive if the user is logged in otherwise loads the start page
     */
    loadCloudDrivePage: function() {

        'use strict';

        var $otherPages = $('#fmholder > div');
        var $cloudDrive = $('.mobile.file-manager-block');

        // If logged in
        if (typeof u_attr !== 'undefined') {

            // Hide other pages that may be showing and show the Cloud Drive
            $otherPages.addClass('hidden');
            $cloudDrive.removeClass('hidden');

            // Open the root cloud folder
            loadSubPage('fm');
        }
        else {
            // Otherwise if not logged in, load the home page
            loadSubPage('start');
        }
    },

    /**
     * Changes the app store badge depending on what device they have
     */
    initMobileAppButton: function() {

        'use strict';

        var $appStoreButton = $('.download-app, .startpage .mobile-apps-button');

        // Set the link
        $appStoreButton.attr('href', mobile.downloadOverlay.getStoreLink());

        // If iOS, Windows or Android show the relevant app store badge
        switch (ua.details.os) {

            case 'iPad':
            case 'iPhone':
                $appStoreButton.removeClass('hidden').addClass('ios');
                break;

            case 'Windows Phone':
                $appStoreButton.removeClass('hidden').addClass('wp');
                break;

            default:
                // Android and others
                $appStoreButton.removeClass('hidden').addClass('android');
                break;
        }
    },

    /**
     * Show a dialog asking the user to check their email
     */
    showEmailConfirmOverlay: function() {

        'use strict';

        // Show white background overlay behind the dialog
        $('.light-overlay').removeClass('hidden');
        $('.mobile.common-check-email-dialog').removeClass('hidden');
    }
};


/**
 * Some stubs to prevent exceptions in action packet processing because not all files are loaded for mobile
 */
/* jshint -W098 */
/* jshint -W007 */
/* jshint strict: false */

mega.ui.tpp = {
    reset: function() {},
    setTotalProgress: function() {},
    pause: function() {},
    resume: function() {},
    getTime: function() {},
    start: function() {},
    setIndex: function() {},
    isCached: function() {
        'use strict';
        return false;
    },
    statusPaused: function() {},
    hide: function() {}
};

mega.megadrop = {
    pufs: function() { return mobile.megadrop.pufs; },
    isInit: function() { return false; },
    pufProcessDb: function(data) { mobile.megadrop.pufProcessDb(data); },
    onRename: function() { return false; },
    pupProcessPUP: function(ap) {  mobile.megadrop.processPUP(ap); },
    pufProcessPUH:  function(ap) { mobile.megadrop.processPUH(ap); },
    pufRemove: function(ids) { return mobile.megadrop.pufRemove(ids); },
    processUPHAP: function (ap) { mobile.megadrop.processUPH(ap); },
    isDropExist: function (sel) { return mobile.megadrop.isDropExist(sel); }
};

var notify = {
    init: function() {},
    notifyFromActionPacket: function() {},
    countAndShowNewNotifications: function() {},
    closePopup: function() {}
};

var alarm = {
    siteUpdate: {
        init: function() {}
    },
    planExpired: {
        lastPayment: null,
        render: function() {}
    }
};
/* jshint strict: true */

function msgDialog(type, title, msg, submsg, callback, checkbox) {

    'use strict';

    // Call the mobile version
    mobile.messageOverlay.show(msg, submsg);
}

function fm_showoverlay() {

    'use strict';

    $('.fm-dialog-overlay').removeClass('hidden');
    $('html').addClass('overlayed');
}

function fm_hideoverlay() {

    'use strict';

    $('.fm-dialog-overlay').addClass('hidden');
    $('html').removeClass('overlayed');
}

/** slimmed down version adapted from fm.js's (desktop) closeDialog() */
function closeDialog() {
    'use strict';

    if (d) {
        MegaLogger.getLogger('closeDialog').debug($.dialog);
    }

    fm_hideoverlay();
    $('.fm-dialog').trigger('dialog-closed').addClass('hidden');
    $('.fm-dialog, .overlay.arrange-to-back').removeClass('arrange-to-back');

    delete $.dialog;
    mBroadcaster.sendMessage('closedialog');
}

mega.ui.showRegisterDialog = function() {};

mega.loadReport = {};
var previews = {};
var preqs = Object.create(null); // FIXME: mobile needs to use preqs[] to prevent dupe requests sent to API!

function removeUInode(nodeHandle, parentHandle) {

    'use strict';

    // Call the mobile version
    mobile.cloud.renderDelete(nodeHandle, parentHandle);
}

// Not required for mobile
function fmtopUI() {}
function sharedUInode() {}
function addToMultiInputDropDownList() {}
function removeFromMultiInputDDL() {}
<<<<<<< HEAD
function closeDialog() {}
function slideshow_handle() {}
=======
>>>>>>> 93eca39f
/* jshint +W098 */
/* jshint +W007 */<|MERGE_RESOLUTION|>--- conflicted
+++ resolved
@@ -339,10 +339,6 @@
 function sharedUInode() {}
 function addToMultiInputDropDownList() {}
 function removeFromMultiInputDDL() {}
-<<<<<<< HEAD
-function closeDialog() {}
 function slideshow_handle() {}
-=======
->>>>>>> 93eca39f
 /* jshint +W098 */
 /* jshint +W007 */