/**
 * Shows a custom message e.g. error or success message in a popup overlay
 */
mobile.messageOverlay = {

    /**
     * Shows the error overlay
     * @param {String} message The main message to be displayed
     * @param {String} [subMessage] An optional second message to be displayed after the first
     * @param {Function} [onSuccess] An optional success callback to be run after they confirm OK
     * @param {Function} [onFailure] An optional failure callback to be run after they click Close
     * @param {String} [icon] An optional class name to show an icon, empty-icon classes can be found in mobile.css
     * @param {String} [buttons] An optional second button in place of text-link close
     */
    show: function(message, subMessage, onSuccess, onFailure, icon, buttons) {
        'use strict';

        // Cache selectors
        var $overlay = $('#mobile-ui-error');
        var $firstMessage = $overlay.find('.first-message');
        var $optionalSecondMessage = $overlay.find('.optional-second-message');
        var $iconElement = $('.mobile.empty-icon', $overlay).attr('class', 'mobile empty-icon hidden');
        var $buttons = $('.buttons', $overlay).removeClass('inline-buttons');
        var $fileManagerHolder = $('.mobile .fmholder');
        var promise = new MegaPromise();
        var reject = function() {
            // Hide overlay with download button options
            $overlay.addClass('hidden');
            $fileManagerHolder.removeClass('no-scroll');

            // Run the callback
            if (typeof onFailure === 'function') {
                onFailure();
            }

            onIdle(function() {
                promise.reject();
            });
            return false;
        };

        if (typeof onSuccess === 'string') {
            icon = onSuccess;
            onSuccess = null;
        }
        if (!buttons && typeof onFailure !== 'function') {
            buttons = onFailure;
            onFailure = null;
        }

        // Clear old messages
        $firstMessage.text('');
        $optionalSecondMessage.text('');
        $('.third span', $overlay).text(l[148]);

        // If the close button is needed, unhide the button
        var $closeButton = $overlay.find('.fm-dialog-close, .text-button.cancel');
        if (typeof onFailure === 'function') {
            $closeButton.removeClass('hidden');
        }

        // Add tap handler
        $closeButton.rebind('tap', reject);

        // Set the first message
        $firstMessage.text(message);

        // If there is a second message, set that
<<<<<<< HEAD
        if (typeof optionalSecondMessage === 'string' && optionalSecondMessage.length) {
            $optionalSecondMessage.safeHTML(optionalSecondMessage);
=======
        if (typeof subMessage === 'string' && subMessage.length) {
            $optionalSecondMessage.safeHTML(subMessage);
>>>>>>> ec2e70ee
        }

        // set image icon, if any
        if (icon) {
            $iconElement.removeClass('hidden').addClass(icon);
        }

        // set additional button, if any
        if (buttons) {
            var okButton = l[1596];
            var cancelButton = buttons;
            if (Array.isArray(buttons)) {
                okButton = buttons[1];
                cancelButton = buttons[0];
            }
            $('.text-button.cancel', $overlay).addClass('hidden');

            $buttons.addClass('inline-buttons')
                .find('.first').removeClass('red-button').addClass('green-button').text(okButton).end()
                .find('.second').removeClass('hidden').rebind('tap', reject).find('span').text(cancelButton);
        }
        else {
            $('.text-button.cancel', $overlay).removeClass('hidden');

            $buttons.removeClass('inline-buttons')
                .find('.first').addClass('red-button').removeClass('green-button').text(l[1596]).end()
                .find('.second').addClass('hidden');
        }

        // Show the error overlay and prevent scrolling behind
        $overlay.removeClass('hidden');
        $fileManagerHolder.addClass('no-scroll');

        // Initialise the OK/close button
        $('.confirm-ok-button', $overlay).rebind('tap.ok', function() {

            // Hide the error overlay
            $overlay.addClass('hidden');
            $fileManagerHolder.removeClass('no-scroll');

            // Remove the loading spinner if on the Login page and came back from an error
            if (page === 'login') {
                $('.mobile.signin-button').removeClass('loading');
            }

            // Run the success callback if requested
            if (typeof onSuccess === 'function') {
                onSuccess();
            }

            onIdle(function() {
                promise.resolve();
            });

            // Prevent clicking behind
            return false;
        });

        return promise;
    }
};<|MERGE_RESOLUTION|>--- conflicted
+++ resolved
@@ -66,13 +66,8 @@
         $firstMessage.text(message);
 
         // If there is a second message, set that
-<<<<<<< HEAD
-        if (typeof optionalSecondMessage === 'string' && optionalSecondMessage.length) {
-            $optionalSecondMessage.safeHTML(optionalSecondMessage);
-=======
         if (typeof subMessage === 'string' && subMessage.length) {
             $optionalSecondMessage.safeHTML(subMessage);
->>>>>>> ec2e70ee
         }
 
         // set image icon, if any
