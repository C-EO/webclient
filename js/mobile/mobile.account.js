/**
 * Functionality for the mobile My Account section
 */
mobile.account = {

    /**
     * Initialise the page
     */
    init: function() {

        'use strict';

        // If not logged in, return to the login page
        if (typeof u_attr === 'undefined') {
            loadSubPage('login');
            return false;
        }

        // Cache selectors
        var $page = $('.mobile.my-account-page');

        // Initialise functionality
        mobile.account.fetchAccountInformation($page);
        mobile.account.displayAvatarAndNameDetails($page);
        mobile.account.initUpgradeAccountButton($page);
        mobile.account.initAchievementsButton($page);
        mobile.account.initRecoveryKeyButton($page);
        mobile.account.initCancelAccountButton($page);
        mobile.account.initSessionHistoryButton($page);
        mobile.account.fetchAndDisplayTwoFactorAuthStatus($page);
        mobile.account.initChangePasswordButton($page);
        mobile.account.initTitleMenu();

        // Initialise the top menu
        topmenuUI();

        // Show the account page content
        $page.removeClass('hidden');

        // Add a server log
        api_req({ a: 'log', e: 99672, m: 'Mobile web My Account page accessed' });
    },

    /**
     * Displays the user's avatar, name and email
     * @param {String} $page The jQuery selector for the current page
     */
    displayAvatarAndNameDetails: function($page) {

        'use strict';

        // Cache selectors
        var $avatarNameBlock = $page.find('.avatar-name-block');
        var $avatar = $avatarNameBlock.find('.main-avatar');
        var $userName = $avatarNameBlock.find('.user-name');
        var $userEmail = $avatarNameBlock.find('.user-email');

        // Generate the avatar from the user handle
        var avatar = useravatar.contact(u_handle, '', 'div');

        // Show the user's avatar and name
        $avatarNameBlock.removeClass('hidden');
        $avatar.safeHTML(avatar);
        $avatar.find('.avatar').addClass('small-rounded-avatar');
        $userName.text(u_attr.name);
        $userEmail.text(u_attr.email);
    },

    /**
     * Init the titleMenu for this page.
     */
    initTitleMenu: function() {
        'use strict';

        mobile.titleMenu.init();

        var $titleHeaderTextContainer = $(".fm-header-txt");

        // Attach event handlers local to this page controller.
        $titleHeaderTextContainer.off('tap').on('tap', function() {
            mobile.titleMenu.open();
            return false;
        });
    },

    /**
<<<<<<< HEAD
     * Display the Pro plan details
     * @param {String} $page The jQuery selector for the current page
     */
    displayProPlanDetails: function($page) {

        'use strict';

        // Get the Pro name and icon class
        var proNum = u_attr.p;
        var proClassName = proNum >= 1 ? 'pro' + proNum : 'free';
        var proPlanName = pro.getProPlanName(proNum);

        // Show the Pro name and icon class
        $page.find('.icon.pro-mini').addClass(proClassName);
        $page.find('.pro-plan-name').text(proPlanName);
    },

    /**
     * Fetch and display the user's storage usage
     */
    fetchAndDisplayStorageUsage: function() {

        'use strict';

        // Show loading dialog until API request completes
        loadingDialog.show();

        // if this is business no limit for storage and no percentage
        var $accountUsageBlockExternal = $('.mobile.account-usage-block');
        if (u_attr.b) {
            $accountUsageBlockExternal.find('.mobile.storage-usage').addClass('hidden');
            $accountUsageBlockExternal.find('.mobile.storage-usage.business').removeClass('hidden');
        }
        else {
            $accountUsageBlockExternal.find('.mobile.storage-usage').removeClass('hidden');
            $accountUsageBlockExternal.find('.mobile.storage-usage.business').addClass('hidden');
        }

        // Make API request to fetch the user's storage usage
        api_req({ a: 'uq', strg: 1 }, {
            callback: function(result) {

                loadingDialog.hide();

                // If response was successful
                if (typeof result === 'object') {

                    // jQuery selectors
                    var $accountUsageBlock = $('.mobile.account-usage-block');
                    var $usedStorage = $accountUsageBlock.find('.used');
                    var $totalStorage = $accountUsageBlock.find('.total');
                    var $percentageUsed = $accountUsageBlock.find('.percentage');

                    // Format percentage used to X.XX%, used space to 'X.X GB' and total space to 'X GB' format
                    var spaceUsed = result.cstrg;
                    var spaceTotal = result.mstrg;
                    var percentageUsed = spaceUsed / spaceTotal * 100;
                    var percentageUsedText = percentageUsed.toFixed(2);
                    var spaceUsedText = bytesToSize(spaceUsed, 1);
                    var spaceTotalText = bytesToSize(spaceTotal, 0);

                    // Display the used and total storage e.g. 0.02% (4.8 GB of 200 GB)
                    $usedStorage.text(spaceUsedText);
                    $totalStorage.text(spaceTotalText);
                    $percentageUsed.text(percentageUsedText);

                    // Colour text red and show a message if over quota, or use orange if close to using all quota
                    if (percentageUsed >= 100) {
                        $accountUsageBlock.addClass('over-quota');
                    }
                    else if (percentageUsed >= 85) {
                        $accountUsageBlock.addClass('warning');
                    }
                }
            }
        });
    },

    /**
=======
>>>>>>> da8d4758
     * Initialise the Upgrade Account button
     * @param {String} $page The jQuery selector for the current page
     */
    initUpgradeAccountButton: function($page) {

        'use strict';

        // if this is business dont show
        if (u_attr.b && u_attr.b.s !== -1) {
            $page.find('.account-upgrade-block').addClass('hidden');
        }
        else {
            var upgradeBtn = $page.find('.account-upgrade-block').removeClass('hidden');
            // On clicking/tapping the Upgrade Account button
            upgradeBtn.off('tap').on('tap', function() {

                // Load the Pro page
                loadSubPage('pro');
                return false;
            });
        }
    },

    /**
     * Initialise the Achievements button to see the main Achievements page
     * @param {String} $page The jQuery selector for the current page
     */
    initAchievementsButton: function($page) {

        'use strict';

        var $achievementsButton = $page.find('.account-achievements-block');

        // If achievements are enabled, show the button
        if (typeof u_attr.flags.ach !== 'undefined' && u_attr.flags.ach) {
            $achievementsButton.removeClass('hidden');
        }

        // On clicking/tapping the Achievements button
        $achievementsButton.off('tap').on('tap', function() {

            // Hide the account page
            $page.addClass('hidden');

            // Render the achievements information
            loadSubPage('fm/account/achievements');
            return false;
        });
    },

    /**
     * Displays the Pro, storage and subscription info
     * @param {String} $page The jQuery selector for the current page
     */
    fetchAccountInformation: function($page) {

        'use strict';

        // Fetch all account data from the API
        M.accountData(
            function() {

                // Hide the loading dialog after request completes
                loadingDialog.hide();

                // Display Pro account, plan & subscription details
                mobile.account.displayProPlanDetails($page);
                mobile.account.displayStorageUsage($page);
                mobile.account.renderCancelSubscriptionButton($page);
            },
            true,   // Show loading spinner
            true    // Force clear cache
        );
    },

    /**
     * Display the Pro plan details
     * @param {String} $page The jQuery selector for the current page
     */
    displayProPlanDetails: function($page) {

        'use strict';

        // Get the Pro name and icon class
        var proNum = u_attr.p;
        var proClassName = proNum >= 1 ? 'pro' + proNum : 'free';
        var proPlanName = pro.getProPlanName(proNum);

        // Show the Pro name and icon class
        $page.find('.icon.pro-mini').addClass(proClassName);
        $page.find('.pro-plan-name').text(proPlanName);
    },

    /**
     * Fetch and display the user's storage usage
     */
    displayStorageUsage: function() {

        'use strict';

        // jQuery selectors
        var $accountUsageBlock = $('.mobile.account-usage-block');
        var $usedStorage = $accountUsageBlock.find('.used');
        var $totalStorage = $accountUsageBlock.find('.total');
        var $percentageUsed = $accountUsageBlock.find('.percentage');

        // Format percentage used to X.XX%, used space to 'X.X GB' and total space to 'X GB' format
        var spaceUsed = M.account.cstrg;
        var spaceTotal = M.account.mstrg;
        var percentageUsed = spaceUsed / spaceTotal * 100;
        var percentageUsedText = percentageUsed.toFixed(2);
        var spaceUsedText = bytesToSize(spaceUsed, 1);
        var spaceTotalText = bytesToSize(spaceTotal, 0);

        // Display the used and total storage e.g. 0.02% (4.8 GB of 200 GB)
        $usedStorage.text(spaceUsedText);
        $totalStorage.text(spaceTotalText);
        $percentageUsed.text(percentageUsedText);

        // Colour text red and show a message if over quota, or use orange if close to using all quota
        if (percentageUsed >= 100) {
            $accountUsageBlock.addClass('over-quota');
        }
        else if (percentageUsed >= 85) {
            $accountUsageBlock.addClass('warning');
        }
    },

    /**
     * Initialise the Cancel Subscription button and only show it if they have a subscription
     * @param {String} $page The jQuery selector for the current page
     */
    renderCancelSubscriptionButton: function($page) {

        'use strict';

        // Cache selector
        var $cancelSubscriptionBlock = $page.find('.account-cancel-subscription-block');

        /*/ Mock data for testing
        u_attr.p = 3;                       // Pro level
        M.account.stype = 'S';              // Subscription
        M.account.srenew = [1639480953];    // Expiry timestamp
        M.account.sgw = ['Credit Card'];    // Payment type
        M.account.sgwids = [16];            // Gateway
        //*/

        // If they have Pro and if they have a recurring Credit Card subscription
        if (u_attr.p && M.account.stype === 'S') {

            // Get the date their subscription will renew, the payment type and gateway
            var timestamp = M.account.srenew.length > 0 ? M.account.srenew[0] : 0;    // Timestamp e.g. 1493337569
            var gatewayId = M.account.sgwids.length > 0 ? M.account.sgwids[0] : null; // Gateway ID e.g. 15, 16 etc

            // Display the date their subscription will renew if known
            if (timestamp > 0) {

                // Convert timestamp to date format yyyy-mm-dd
                var dateString = time2date(timestamp, 1);

                // Set text on the button to: Renews yyyy-mm-dd
                $cancelSubscriptionBlock.find('.subscription-text').text(l[6971] + ' ' + dateString);
            }

            // If Apple or Google subscription (see pro.getPaymentGatewayName function for codes)
            if (gatewayId === 2 || gatewayId === 3) {

                // Show the button, which when clicked will tell them they need to cancel their plan off-site
                mobile.account.initShowSubscriptionInfoOverlay($page);
            }

            // Otherwise if ECP or Sabadell
            else if (gatewayId === 16 || gatewayId === 17) {

                // Show a loading dialog while the data is fetched from the API
                loadingDialog.show();

                // Check if there are any active subscriptions
                // ccqns = Credit Card Query Number of Subscriptions
                api_req({ a: 'ccqns' }, {
                    callback: function(numOfSubscriptions) {

                        /*/ Mock data for testing
                        numOfSubscriptions = 1;
                        //*/

                        // Hide the loading dialog after request completes
                        loadingDialog.hide();

                        // If there is an active subscription
                        if (numOfSubscriptions > 0) {

                            // Show and initialise the Cancel Subscription confirmation overlay
                            mobile.account.initShowCancelSubscriptionConfirmOverlay($page);
                        }
                    }
                });
            }
        }
    },

    /**
     * Show an info dialog for Google/Apple subscription users on how they can cancel their subscription off-site
     * @param {String} $page The jQuery selector for the current page
     */
    initShowSubscriptionInfoOverlay: function($page) {

        'use strict';

        // Cache selectors
        var $cancelSubscriptionBlock = $page.find('.account-cancel-subscription-block');
        var $cancelSubscriptionInfoOverlay = $('.mobile.cancel-subscription-information-overlay');
        var $confirmButton = $cancelSubscriptionInfoOverlay.find('.confirm-ok-button');

        // Show the Cancel Subscription button
        $cancelSubscriptionBlock.removeClass('hidden');

        // On click/tap of the Cancel Subscription button
        $cancelSubscriptionBlock.off('tap').on('tap', function() {

            // Show message in an overlay
            $cancelSubscriptionInfoOverlay.removeClass('hidden');
            return false;
        });

        // Add click/tap handler
        $confirmButton.off('tap').on('tap', function() {

            // Hide the error overlay
            $cancelSubscriptionInfoOverlay.addClass('hidden');
            return false;
        });
    },

    /**
     * Show an overlay asking the user if they are sure they want to cancel their subscription
     * @param {String} $page The jQuery selector for the current page
     */
    initShowCancelSubscriptionConfirmOverlay: function($page) {

        'use strict';

        // Cache selectors
        var $cancelSubscriptionButton = $page.find('.account-cancel-subscription-block');
        var $cancelSubscriptionOverlay = $('.mobile.cancel-subscription-overlay');
        var $confirmButton = $cancelSubscriptionOverlay.find('.confirm-ok-button');
        var $closeButton = $cancelSubscriptionOverlay.find('.close-button');

        // On clicking/tapping the Cancel Subscription button
        $cancelSubscriptionButton.off('tap').on('tap', function() {

            // Show Cancel Subscription overlay
            $cancelSubscriptionOverlay.removeClass('hidden');
            return false;
        });

        // Add click/tap handler for the Confirm button to cancel their subscription
        $confirmButton.off('tap').on('tap', function() {

            // Show a loading dialog while the data is fetched from the API
            loadingDialog.show();

            // Cancel the user's subscription/s (cccs = Credit Card Cancel Subscriptions, r = reason)
            api_req({ a: 'cccs', r: 'No reason (automated mobile web cancel subscription)' }, {
                callback: function() {

                    // Hide the loading dialog after request completes
                    loadingDialog.hide();

                    // Hide the Cancel Subscription button and overlay
                    $cancelSubscriptionButton.addClass('hidden');
                    $cancelSubscriptionOverlay.addClass('hidden');
                }
            });

            // Prevent double taps
            return false;
        });

        // On clicking/tapping the Close button
        $closeButton.off('tap').on('tap', function() {

            // Hide the overlay
            $cancelSubscriptionOverlay.addClass('hidden');
            return false;
        });

        // Show the Cancel Subscription button
        $cancelSubscriptionButton.removeClass('hidden');
    },

    /**
     * Initialise the Recovery Key button so the user can view, copy and save their Recovery Key
     * @param {String} $page The jQuery selector for the current page
     */
    initRecoveryKeyButton: function($page) {

        'use strict';

        // On clicking/tapping the Upgrade Account button
        $page.find('.account-recovery-key-block').off('tap').on('tap', function() {

            // Load the Backup page
            loadSubPage('backup');
            return false;
        });
    },

    /**
     * Displays the current Two-Factor Authentication status (enabled/disabled)
     * @param {String} $page The jQuery selector for the current page
     */
    fetchAndDisplayTwoFactorAuthStatus: function($page) {

        'use strict';

        var $twoFactorBlock = $page.find('.account-twofactor-block');

        // Check if 2FA is actually enabled on the API for everyone
        if (twofactor.isEnabledGlobally()) {

            // Show the 2FA section
            $twoFactorBlock.removeClass('hidden');

            // Check if 2FA is enabled on the account
            mobile.twofactor.isEnabledForAccount(function(result) {

                // If enabled, show green icon and text to Disable 2FA
                if (result) {
                    $twoFactorBlock.addClass('enabled');
                }
                else {
                    // Otherwise it's disabled, show red icon and text to Enable 2FA
                    $twoFactorBlock.removeClass('enabled');
                }

                // Init the click handler now for the button now that the enabled/disabled status has been retrieved
                mobile.account.initTwoFactorAuthenticationButton($page);
            });
        }
    },

    /**
     * Initialise the Two Factor Authentication button so the user can enable/disable the feature
     * @param {String} $page The jQuery selector for the current page
     */
    initTwoFactorAuthenticationButton: function($page) {

        'use strict';

        var $twoFactorBlock = $page.find('.account-twofactor-block');

        // On clicking/tapping the Two-Factor Authentication button
        $twoFactorBlock.off('tap').on('tap', function() {

            // If 2FA is currently enabled
            if ($twoFactorBlock.hasClass('enabled')) {

                // Load the Disable page to disable the 2FA
                loadSubPage('twofactor/verify-disable');
            }
            else {
                // Load the Intro page to setup the 2FA
                loadSubPage('twofactor/intro');
            }

            return false;
        });
    },

    /**
     * Initialise the Session History button
     * @param {String} $page The jQuery selector for the current page
     */
    initSessionHistoryButton: function($page) {

        'use strict';

        var $buttonBlock = $page.find('.account-session-history-block');

        // On clicking/tapping the button
        $buttonBlock.off('tap').on('tap', function() {

            // Load the Session History page
            loadSubPage('fm/account/history');
            return false;
        });
    },

    /**
     * Initialise the button to change the user's password
     * @param {String} $page The jQuery selector for the current page
     */
    initChangePasswordButton: function($page) {

        'use strict';

        var $buttonBlock = $page.find('.account-change-password-block');

        // On clicking/tapping the button
        $buttonBlock.off('tap').on('tap', function() {

            // Load the Session History page
            loadSubPage('fm/account/email-and-pass');
            return false;
        });
    },

    /**
     * Initialise the Cancel Account button to send the user an account cancellation confirmation email
     * @param {String} $page The jQuery selector for the current page
     */
    initCancelAccountButton: function($page) {

        'use strict';

        // if this is business sub-user hide
        if (u_attr.b && !u_attr.b.m) {
            $page.find('.acount-cancellation-block').addClass('hidden');
        }
        else {
            var cancelBlock = $page.find('.acount-cancellation-block').removeClass('hidden');
            // On clicking/tapping the Upgrade Account button
            cancelBlock.off('tap').on('tap', function() {

                // Please confirm that all your data will be deleted
                var confirmMessage = l[1974];
                var $cancelAccountOverlay = $('#mobile-ui-error');

                // Search through their Pro plan purchase history
                $(account.purchases).each(function(index, purchaseTransaction) {

                    // Get payment method name
                    var paymentMethodId = purchaseTransaction[4];
                    var paymentMethod = pro.getPaymentGatewayName(paymentMethodId).name;

                    // If they have paid with iTunes or Google Play in the past
                    if ((paymentMethod === 'apple') || (paymentMethod === 'google')) {

                        // Update confirmation message to remind them to cancel iTunes or Google Play
                        confirmMessage += ' ' + l[8854];
                        return false;
                    }
                });

                // Show a confirm dialog
                mobile.account.showAccountCancelConfirmDialog($page, confirmMessage);

                // Show close button
                $cancelAccountOverlay.find('.text-button').removeClass('hidden');

                // Prevent double tap
                return false;
            });
        }
    },

    /**
     * Show dialog asking for confirmation and send an email to the user to finish the process if they agree
     * @param {String} $page The jQuery selector for the current page
     * @param {String} confirmMessage The message to be displayed in the confirmation dialog
     */
    showAccountCancelConfirmDialog: function($page, confirmMessage) {

        'use strict';

        // Hide the current page as there is some scrolling issue / problem with
        // the native browser header which shows buttons below the overlay
        $page.addClass('hidden');

        // Show dialog asking for confirmation and continue if they agree
        mobile.messageOverlay.show(l[6181], confirmMessage, function() {

            loadingDialog.show();

            // Check if 2FA is enabled on their account
            mobile.twofactor.isEnabledForAccount(function(result) {

                loadingDialog.hide();

                // If 2FA is enabled
                if (result) {

                    // Show the verify 2FA page to collect the user's PIN
                    mobile.twofactor.verifyAction.init(function(twoFactorPin) {

                        // Complete the cancellation process
                        mobile.account.continueAccountCancelProcess($page, twoFactorPin);
                    });
                }
                else {
                    // Complete the cancellation process
                    mobile.account.continueAccountCancelProcess($page, null);
                }
            });
        },
        // Close button callback to re-show the My Account page
        function() {
            $page.removeClass('hidden');
        });
    },

    /**
     * Finalise the account cancellation process
     * @param {String} $page The jQuery selector for the current page
     * @param {String|null} twoFactorPin The 2FA PIN code or null if not applicable
     */
    continueAccountCancelProcess: function($page, twoFactorPin) {

        'use strict';

        // Cache selector
        var $verifyActionPage = $('.mobile.two-factor-page.verify-action-page');

        // Prepare the request
        var request = { a: 'erm', m: u_attr.email, t: 21 };

        // If 2FA PIN is set, add it to the request
        if (twoFactorPin !== null) {
            request.mfa = twoFactorPin;
        }

        loadingDialog.show();

        // Make account cancellation request
        api_req(request, {
            callback: function(result) {

                loadingDialog.hide();

                // If something went wrong with the 2FA PIN
                if (result === EFAILED || result === EEXPIRED) {
                    mobile.twofactor.verifyAction.showVerificationError();
                }

                // Check for incorrect email
                else if (result === ENOENT) {
                    $page.removeClass('hidden');
                    $verifyActionPage.addClass('hidden');
                    mobile.messageOverlay.show(l[1513], l[1946]);
                }

                // If successful, show a dialog saying they need to check their email
                else if (result === 0) {
                    $page.removeClass('hidden');
                    $verifyActionPage.addClass('hidden');
                    mobile.showEmailConfirmOverlay();
                }
                else {
                    // Oops, something went wrong
                    $page.removeClass('hidden');
                    $verifyActionPage.addClass('hidden');
                    mobile.messageOverlay.show(l[135], l[200]);
                }
            }
        });
    }
};<|MERGE_RESOLUTION|>--- conflicted
+++ resolved
@@ -84,33 +84,63 @@
     },
 
     /**
-<<<<<<< HEAD
-     * Display the Pro plan details
-     * @param {String} $page The jQuery selector for the current page
-     */
-    displayProPlanDetails: function($page) {
-
-        'use strict';
-
-        // Get the Pro name and icon class
-        var proNum = u_attr.p;
-        var proClassName = proNum >= 1 ? 'pro' + proNum : 'free';
-        var proPlanName = pro.getProPlanName(proNum);
-
-        // Show the Pro name and icon class
-        $page.find('.icon.pro-mini').addClass(proClassName);
-        $page.find('.pro-plan-name').text(proPlanName);
-    },
-
-    /**
-     * Fetch and display the user's storage usage
-     */
-    fetchAndDisplayStorageUsage: function() {
-
-        'use strict';
-
-        // Show loading dialog until API request completes
-        loadingDialog.show();
+     * Initialise the Upgrade Account button
+     * @param {String} $page The jQuery selector for the current page
+     */
+    initUpgradeAccountButton: function($page) {
+
+        'use strict';
+
+        // if this is business dont show
+        if (u_attr.b && u_attr.b.s !== -1) {
+            $page.find('.account-upgrade-block').addClass('hidden');
+        }
+        else {
+            var upgradeBtn = $page.find('.account-upgrade-block').removeClass('hidden');
+            // On clicking/tapping the Upgrade Account button
+            upgradeBtn.off('tap').on('tap', function() {
+
+                // Load the Pro page
+                loadSubPage('pro');
+                return false;
+            });
+        }
+    },
+
+    /**
+     * Initialise the Achievements button to see the main Achievements page
+     * @param {String} $page The jQuery selector for the current page
+     */
+    initAchievementsButton: function($page) {
+
+        'use strict';
+
+        var $achievementsButton = $page.find('.account-achievements-block');
+
+        // If achievements are enabled, show the button
+        if (typeof u_attr.flags.ach !== 'undefined' && u_attr.flags.ach) {
+            $achievementsButton.removeClass('hidden');
+        }
+
+        // On clicking/tapping the Achievements button
+        $achievementsButton.off('tap').on('tap', function() {
+
+            // Hide the account page
+            $page.addClass('hidden');
+
+            // Render the achievements information
+            loadSubPage('fm/account/achievements');
+            return false;
+        });
+    },
+
+    /**
+     * Displays the Pro, storage and subscription info
+     * @param {String} $page The jQuery selector for the current page
+     */
+    fetchAccountInformation: function($page) {
+
+        'use strict';
 
         // if this is business no limit for storage and no percentage
         var $accountUsageBlockExternal = $('.mobile.account-usage-block');
@@ -122,108 +152,6 @@
             $accountUsageBlockExternal.find('.mobile.storage-usage').removeClass('hidden');
             $accountUsageBlockExternal.find('.mobile.storage-usage.business').addClass('hidden');
         }
-
-        // Make API request to fetch the user's storage usage
-        api_req({ a: 'uq', strg: 1 }, {
-            callback: function(result) {
-
-                loadingDialog.hide();
-
-                // If response was successful
-                if (typeof result === 'object') {
-
-                    // jQuery selectors
-                    var $accountUsageBlock = $('.mobile.account-usage-block');
-                    var $usedStorage = $accountUsageBlock.find('.used');
-                    var $totalStorage = $accountUsageBlock.find('.total');
-                    var $percentageUsed = $accountUsageBlock.find('.percentage');
-
-                    // Format percentage used to X.XX%, used space to 'X.X GB' and total space to 'X GB' format
-                    var spaceUsed = result.cstrg;
-                    var spaceTotal = result.mstrg;
-                    var percentageUsed = spaceUsed / spaceTotal * 100;
-                    var percentageUsedText = percentageUsed.toFixed(2);
-                    var spaceUsedText = bytesToSize(spaceUsed, 1);
-                    var spaceTotalText = bytesToSize(spaceTotal, 0);
-
-                    // Display the used and total storage e.g. 0.02% (4.8 GB of 200 GB)
-                    $usedStorage.text(spaceUsedText);
-                    $totalStorage.text(spaceTotalText);
-                    $percentageUsed.text(percentageUsedText);
-
-                    // Colour text red and show a message if over quota, or use orange if close to using all quota
-                    if (percentageUsed >= 100) {
-                        $accountUsageBlock.addClass('over-quota');
-                    }
-                    else if (percentageUsed >= 85) {
-                        $accountUsageBlock.addClass('warning');
-                    }
-                }
-            }
-        });
-    },
-
-    /**
-=======
->>>>>>> da8d4758
-     * Initialise the Upgrade Account button
-     * @param {String} $page The jQuery selector for the current page
-     */
-    initUpgradeAccountButton: function($page) {
-
-        'use strict';
-
-        // if this is business dont show
-        if (u_attr.b && u_attr.b.s !== -1) {
-            $page.find('.account-upgrade-block').addClass('hidden');
-        }
-        else {
-            var upgradeBtn = $page.find('.account-upgrade-block').removeClass('hidden');
-            // On clicking/tapping the Upgrade Account button
-            upgradeBtn.off('tap').on('tap', function() {
-
-                // Load the Pro page
-                loadSubPage('pro');
-                return false;
-            });
-        }
-    },
-
-    /**
-     * Initialise the Achievements button to see the main Achievements page
-     * @param {String} $page The jQuery selector for the current page
-     */
-    initAchievementsButton: function($page) {
-
-        'use strict';
-
-        var $achievementsButton = $page.find('.account-achievements-block');
-
-        // If achievements are enabled, show the button
-        if (typeof u_attr.flags.ach !== 'undefined' && u_attr.flags.ach) {
-            $achievementsButton.removeClass('hidden');
-        }
-
-        // On clicking/tapping the Achievements button
-        $achievementsButton.off('tap').on('tap', function() {
-
-            // Hide the account page
-            $page.addClass('hidden');
-
-            // Render the achievements information
-            loadSubPage('fm/account/achievements');
-            return false;
-        });
-    },
-
-    /**
-     * Displays the Pro, storage and subscription info
-     * @param {String} $page The jQuery selector for the current page
-     */
-    fetchAccountInformation: function($page) {
-
-        'use strict';
-
         // Fetch all account data from the API
         M.accountData(
             function() {
