/**
 * Helper function to get the jScrollPane container of this element
 *
 * @returns {*}
 */
$.fn.getParentJScrollPane = function() {
    "use strict";

    var $scrollable_parent = $(this).closest('.jspScrollable');
    if ($scrollable_parent.length) {
        var $jsp = $scrollable_parent.data('jsp');
        if ($jsp) {
            return $jsp;
        } else {
            return false;
        }
    }
};

/**
 * Find jQuery Element in an jQuery array of elements and return its index OR -1 if not found.
 * Pretty similar to the $.inArray, but will match the object IDs.
 *
 *
 * @param el
 * @param arr
 * @returns int -1 or key index
 */
$.elementInArray = function(el, arr) {
    'use strict';

    var found = $.map(
        arr,
        function(n, i) {
            return el.is(n) ? i : undefined;
        }
    );
    return found.length > 0 ? found[0] : -1;
};

/**
 * Case insensitive :istartswith.
 *
 * @param a
 * @param i
 * @param m
 * @returns {boolean}
 */
jQuery.expr.pseudos.istartswith = function(a, i, m) {
    'use strict';
    return $(a).text().toUpperCase().indexOf(m[3].toUpperCase()) === 0;
};

/**
 * Get a specific attribute across a nodelist
 * @param {String} attr attribute
 */
$.fn.attrs = function(attr) {
    'use strict';

    var i = 0, l = this.length, result = {};
    while (l > i) {
        var val = this[i++].getAttribute(attr);
        if (val) {
            result[val] = 1;
        }
    }
    return Object.keys(result);
};

$.fn.visible = function (e, i)
{ // https://github.com/teamdf/jquery-visible
    var a = $(this).eq(0),
        f = a.get(0),
        c = $(window),
        g = c.scrollTop();
    c = g + c.height() /*- ($('.transfer-panel').height() || 48)*/;
    var b = a.offset().top,
        h = b + a.height();
    a = e === true ? h : b;
    b = e === true ? b : h;
    return !!(i === true ? f.offsetWidth * f.offsetHeight : true) && b <= c && a >= g
};

// Based on http://stackoverflow.com/a/10835425
$.fn.removeClassWith = function(pfx) {
    'use strict';

    var i = 0, l = this.length, n;
    while (l > i)
    {
        if ((n = this[i++]).className)
            n.className = $.trim(n.className.split(" ")
                .filter(function(c) {
                    return c.lastIndexOf(pfx, 0) !== 0;
                }).join(" "));
    }
    return this;
};

/**
 * Shortcut to count object keys
 */
$.len = function(obj) {
    'use strict';

    return Object.keys(obj).length;
};

/**
 * Helper to trigger resize once within a second
 */
$.tresizer = function tresizer() {
    'use strict';

    if ($.tresizer.last !== -1) {

        setTimeout(function tresizer() {
            $.tresizer.last = Date.now();
            $(window).trigger('resize');
        }, 280);
        $.tresizer.last = -1;
    }
};
$.tresizer.last = 0;

/**
 * Attach an event handler function for one or more events to the selected elements, replacing
 * any matching previous event handler already attached to the element.
 * This is basically a wrapper for off->on (formerly unbind->bind)
 *
 * @param {String} events One or more space-separated event types and optional namespaces, such as "click"
 * @param {String} [selector] selector to filter the descendants of the selected elements that trigger the event.
 * @param {Function} handler function to execute when the event is triggered.
 * @returns {jQuery}
 */
$.fn.rebind = function(events, selector, handler) {
    'use strict';

    if (typeof selector === 'function') {
        handler = selector;
        selector = null;
    }

    var i = 0;
    var l = this.length;
    while (l > i) {
        $(this[i++]).off(events, selector || null).on(events, selector || null, handler);
    }
    return this;
};

// Get textarea cursor position
$.fn.getCursorPosition = function() {
    var el = $(this).get(0),
        pos = 0;
    if ('selectionStart' in el) {
        pos=el.selectionStart;
    }
    else if ('selection' in document) {
        el.focus();
        var sel = document.selection.createRange(),
            selLength = document.selection.createRange().text.length;

        sel.moveStart('character', -el.value.length);
        pos = sel.text.length - selLength;
    }
    return pos;
};

// Based off http://stackoverflow.com/a/15191130
$.fn.rotate = function AnimateRotate(finalAngle, initialAngle, time) {
    return this.each(function() {
        var $this = $(this);

        // we use a pseudo object for the animation
        $({deg: initialAngle || 0}).animate({deg: finalAngle}, {
            duration: time || 1000,
            step: function(now) {
                // in the step-callback (that is fired each step of the animation),
                // you can use the `now` paramter which contains the current
                // animation-position (`initalAngle` up to `finalAngle`)
                $this.css({
                    transform: 'rotate(' + now + 'deg)'
                });
            }
        });
    });
};

<<<<<<< HEAD
// prevent DOMElement (and its pseudo-elements) to do not use transition while do some actions
$.fn.noTransition = function(action) {
    'use strict';

    var $this = $(this);
    $this.addClass('no-trans');
    $.when(action()).done(function() {
        setTimeout(function() {
            $this.removeClass('no-trans');
        }, 0);
    });
};
=======
// REMOVE ONCE JQUERY.MOBILE.JS SUPPORTS JQUERY +3.x
if (!$.event.props) {
    // Includes some event props shared by KeyEvent and MouseEvent
    $.event.props = ("altKey bubbles cancelable ctrlKey currentTarget detail " +
        "eventPhase metaKey relatedTarget shiftKey target timeStamp view which").split(" ");

    $.event.mouseHooks = {
        props: ("button buttons clientX clientY offsetX offsetY pageX pageY " +
            "screenX screenY toElement").split(" ")
    };
}
>>>>>>> b46eb60f
<|MERGE_RESOLUTION|>--- conflicted
+++ resolved
@@ -188,7 +188,18 @@
     });
 };
 
-<<<<<<< HEAD
+// REMOVE ONCE JQUERY.MOBILE.JS SUPPORTS JQUERY +3.x
+if (!$.event.props) {
+    // Includes some event props shared by KeyEvent and MouseEvent
+    $.event.props = ("altKey bubbles cancelable ctrlKey currentTarget detail " +
+        "eventPhase metaKey relatedTarget shiftKey target timeStamp view which").split(" ");
+
+    $.event.mouseHooks = {
+        props: ("button buttons clientX clientY offsetX offsetY pageX pageY " +
+            "screenX screenY toElement").split(" ")
+    };
+}
+
 // prevent DOMElement (and its pseudo-elements) to do not use transition while do some actions
 $.fn.noTransition = function(action) {
     'use strict';
@@ -200,17 +211,4 @@
             $this.removeClass('no-trans');
         }, 0);
     });
-};
-=======
-// REMOVE ONCE JQUERY.MOBILE.JS SUPPORTS JQUERY +3.x
-if (!$.event.props) {
-    // Includes some event props shared by KeyEvent and MouseEvent
-    $.event.props = ("altKey bubbles cancelable ctrlKey currentTarget detail " +
-        "eventPhase metaKey relatedTarget shiftKey target timeStamp view which").split(" ");
-
-    $.event.mouseHooks = {
-        props: ("button buttons clientX clientY offsetX offsetY pageX pageY " +
-            "screenX screenY toElement").split(" ")
-    };
-}
->>>>>>> b46eb60f
+};