/**
 * Root namespace for the mobile web site, contains common variables and functions
 */
var mobile = {

    /** The base path for images */
    imagePath: staticpath + 'images/mobile/extensions/',

    /**
     * Show a simple toast message and hide it after 3 seconds
     * @param {String} message The message to show
     * @param {String} position Optional flag to show the position at the top, by default it shows at the bottom
     */
    showToast: function(message, position) {

        var $toastNotification = $('.mobile.toast-notification');

        // Set the message and show the notification
        $toastNotification.text(message).removeClass('hidden').addClass('active');

        // Show the toast notification at the top of the page (useful if the keyboard is open and blocking the bottom)
        if (position === 'top') {
            $toastNotification.addClass('top');
        }

        // After 3 seconds, hide the notification
        setTimeout(function() {
            $toastNotification.addClass('hidden').removeClass('active top');
        }, 3000);
    },

    /**
     * Shows and initialises the back button on click/tap event handler
     * @param {Object} $backButton jQuery selector for the back button
     */
    showAndInitBackButton: function($backButton) {

        // Show the back button
        $backButton.removeClass('hidden');

        // On click of the back button
        $backButton.off('tap').on('tap', function() {

            // Open the previous folder/page
            window.history.back();
            return false;
        });
    },

    /**
     * Initialises the Login and Register tab buttons
     * @param {String} showTab The tab to show immediately i.e. 'login' or 'register'
     */
    initTabs: function(showTab) {

        // Cache selectors
        var $screen = $('.mobile.signin-register-block');
        var $loginTab = $screen.find('.top-link.sign-in');
        var $registerTab = $screen.find('.top-link.register');
        var $loginContent = $screen.find('.tab-block.sign-in');
        var $registerContent = $screen.find('.tab-block.register');

        // Show the signin content and light up the signin tab
        if (showTab === 'login') {
            $loginContent.removeClass('hidden');
            $loginTab.addClass('active');
        }
        else {
            // Otherwise show the register content and light up the register tab
            $registerContent.removeClass('hidden');
            $registerTab.addClass('active');
        }

        // If the login tab is clicked, load the login page
        $loginTab.off('tap').on('tap', function() {

            loadSubPage('login');
            return false;
        });

        // If the register tab is clicked, load the register page
        $registerTab.off('tap').on('tap', function() {

            loadSubPage('register');
            return false;
        });

        // If the Mega icon is clicked go to the home page
        mobile.initHeaderMegaIcon();
    },

    /**
     * Initialise checkbox on click/tap functionality which has special styling and requires extra code
     * @param {String} className The container class name which contains the checkbox input and label
     */
    initCheckbox: function(className) {

        var $container = $('.mobile.' + className);
        var $checkboxWrapper = $container.find('.square');
        var $checkboxInput = $checkboxWrapper.find('.checkbox');

        // On clicking the checkbox or label
        $container.off('tap').on('tap', function() {

            // If checked already, uncheck it
            if ($checkboxInput.is(':checked')) {

                $checkboxWrapper.addClass('checkboxOff').removeClass('checkboxOn');
                $checkboxInput.prop('checked', false);
            }
            else {
                // Otherwise check it
                $checkboxWrapper.removeClass('checkboxOff').addClass('checkboxOn');
                $checkboxInput.prop('checked', true);
            }

            // Prevent double clicks
            return false;
        });
    },

    /**
     * Initialise the MEGA icon on various pages to go back to the homepage or cloud drive
     */
    initHeaderMegaIcon: function() {

        // On Mega icon click
        $('.fm-icon.mega').off('tap').on('tap', function() {

            // If logged in
            if (typeof u_attr !== 'undefined') {

                // Store the current page
                var currentPage = page;

                // Open the root cloud folder
                loadSubPage('fm');

                // If they were on the TOS page then the cloud doesn't reload for some reason so refresh
                if (currentPage === 'terms') {
                    window.location.reload();
                }
            }
            else {
                // Otherwise if not logged in, load the home page
                loadSubPage('start');
            }

            return false;
        });
    }
};


/**
 * Functionality for rendering the mobile file manager (cloud drive view) and public folder links
 */
mobile.cloud = {

    /** A boolean flag to store whether the initial folder view has been displayed by the user or not */
    initialFolderOverlayShown: false,

    /** A dictionary of folder handles and the total number of files within that folder */
    folderAndFileCounts: null,

    /**
     * Initial rendering
     */
    renderLayout: function() {

        // If a public folder link and the initial folder overlay has not been shown yet
        if (pfid && (this.initialFolderOverlayShown === false)) {

            // Show the initial folder overlay, the button for viewing in the browser
            // will trigger this function again to render the file manager view.
            this.renderInitialFolderOverlay();

            // Hide the loading progress
            loadingDialog.hide();
            loadingInitDialog.hide();

            // Don't render anything else for now
            return false;
        }

        // Count the number of files in the folders
        this.countFoldersAndFilesInFolders(false);

        // Render the file manager header, folders, files and footer
        this.renderHeader();
        this.renderFoldersAndFiles();
        this.renderFooter();
        this.showEmptyCloudIfEmpty();

        // Init folder and file row handlers
        this.initFileOptionsToggle();
        this.initFolderOptionsToggle();

        // Hide the loading progress
        loadingDialog.hide();
        loadingInitDialog.hide();

        // Show the file manager after everything is ready
        $('.mobile.file-manager-block').removeClass('hidden');

        // Set viewmode to show thumbnails and render thumbnails after everything else because it can take longer
        M.viewmode = 1;
        fm_thumbnails();
    },

    /**
     * Renders updates to the cloud drive without doing a full render, e.g. new
     * files being added by action packets or files being moved out of the folder
     */
    renderUpdate: function() {

        // jQuery selectors
        var $fileManager = $('.mobile.file-manager-block');
        var $fileManagerRows = $fileManager.find('.fm-row .fm-scrolling');
        var $folderTemplateSelector = $fileManagerRows.find('.folder.template');
        var $fileTemplateSelector = $fileManagerRows.find('.file.template');

        var newNodesOutput = '';

        // Loop through new nodes
        for (var i = 0; i < newnodes.length; i++) {

            var node = newnodes[i];
            var nodeHandle = node.h;
            var nodeName = node.name;
            var nodeType = node.t;
            var nodeParentHandle = node.p;

            // If the new node does not have a parent handle that is the same as the current
            // view's node handle, then it's for a subfolder or something else so skip it
            if (M.currentdirid !== nodeParentHandle) {
                continue;
            }

            var $nodeTemplate = null;
            var $existingNode = $('#' + nodeHandle);

            // If folder type, render a folder
            if (nodeType === 1) {
                $nodeTemplate = this.updateFolderTemplate($folderTemplateSelector, node);
            }
            else {
                // Otherwise render a file
                $nodeTemplate = this.updateFileTemplate($fileTemplateSelector, node);
            }

            // Render common items
            $nodeTemplate.find('.fm-item-name').text(nodeName);
            $nodeTemplate.attr('data-handle', nodeHandle);
            $nodeTemplate.attr('id', nodeHandle);

            // If the node is already rendered and this is an update of it
            if ($existingNode.length > 0) {

                // Insert the updated node before the existing one, then remove the existing node
                $nodeTemplate.insertBefore($existingNode);
                $existingNode.remove();
            }
            else {
                // Otherwise append to the current output
                newNodesOutput += $nodeTemplate.prop('outerHTML');
            }
        }

        // Render the new nodes at the end of the existing ones
        $fileManagerRows.append(newNodesOutput);

        // Render the footer to update number of files/folders in the current folder, if empty show an icon and message
        this.showEmptyCloudIfEmpty();
        this.countAndUpdateSubFolderTotals();
        this.renderFooter();

        // Re-initialise click handlers
        this.initFileOptionsToggle();
        this.initFolderOptionsToggle();

        // Set viewmode to show thumbnails and render thumbnails after everything else because it can take longer
        M.viewmode = 1;
        fm_thumbnails();
    },

    /**
     * After an action packet update to the cloud drive, this function
     * updates the folder and file count for each folder in the current view
     */
    countAndUpdateSubFolderTotals: function() {

        // Count the number of files in the folders
        mobile.cloud.countFoldersAndFilesInFolders(true);

        // Loop through current view
        for (var i = 0; i < M.v.length; i++) {

            var node = M.v[i];
            var nodeHandle = node.h;
            var nodeType = node.t;

            // If folder type
            if (nodeType === 1) {

                var numOfFolders = 0;
                var numOfFiles = 0;

                // Check it is defined for this node, then get the number of folders and files inside the folder
                if (typeof mobile.cloud.folderAndFileCounts[nodeHandle] !== 'undefined') {
                    numOfFolders = mobile.cloud.folderAndFileCounts[nodeHandle].folders;
                    numOfFiles = mobile.cloud.folderAndFileCounts[nodeHandle].files;
                }

                // Translate the text for 1 file/folder or x files/folders
                var foldersWording = (numOfFolders === 1) ? l[834] : l[832].replace('[X]', numOfFolders);
                var filesWording = (numOfFiles === 1) ? l[835] : l[833].replace('[X]', numOfFiles);

                // Find the existing node and update the number of folders and files
                $('#' + nodeHandle + ' .num-files').text(foldersWording + ', ' + filesWording);
            }
        }
    },

    /**
     * Removes a node from the current view if applicable, updates the footer with the new
     * file/folder count and also shows an empty cloud drive/folder message if applicable
     * @param {String} nodeHandle The handle of the node to be removed
     * @param {String} parentHandle The parent handle of the node to be removed
     */
    renderDelete: function(nodeHandle, parentHandle) {

        // Remove the node if in the current view
        $('#' + nodeHandle).remove();

        // Update the file/folder count in the footer and show an Empty message and icon if no files
        mobile.cloud.showEmptyCloudIfEmpty();
        mobile.cloud.countAndUpdateSubFolderTotals();
        mobile.cloud.renderFooter();

        // If in the current folder and this got removed, then we need to go back up and open the parent folder
        if (M.currentdirid === nodeHandle || isCircular(nodeHandle, M.currentdirid) === true) {
            parentHandle = parentHandle || Object(M.getNodeByHandle(nodeHandle)).p || RootbyId(nodeHandle);
            M.openFolder(parentHandle);
        }
    },

    /**
     * Updates a node in the file manager to show if it has a public link or not
     * @param {String} nodeHandle The node handle of the item to be updated
     */
    updateLinkStatus: function(nodeHandle) {

        // Find the current node row in the file manager
        var $nodeRow = $('#' + nodeHandle);

        // If the node exists in the current view, update it
        if ($nodeRow.length > 0) {
            var $icon = $nodeRow.find('.fm-icon.link');

            // If it is a public link
            if ((typeof M.d[nodeHandle].shares !== 'undefined') && typeof M.d[nodeHandle].shares.EXP !== 'undefined') {

                // Show the link icon
                $icon.removeClass('hidden');
            }
            else {
                // Otherwise hide the link icon
                $icon.addClass('hidden');
            }
        }
    },

    /**
     * Renders the initital folder link overlay asking whether they want to open in the browser or app
     */
    renderInitialFolderOverlay: function() {

        var $initialFolderView = $('.mobile.inital-folder-view');
        var $folderSize = $initialFolderView.find('.filesize');
        var $folderName = $initialFolderView.find('.filename');
        var $openInBrowserButton = $initialFolderView.find('.red-button.first');
        var $openInAppButton = $initialFolderView.find('.red-button.second');

        // Set the flag so it won't show again
        this.initialFolderOverlayShown = true;

        // Get the current folder name and size
        var currentFolder = M.d[M.currentdirid];
        var currentFolderSize = this.getFullSizeOfFolder();
        var currentFolderName = currentFolder.name;

        // Show the overlay
        $initialFolderView.removeClass('hidden');
        $folderSize.text(currentFolderSize);
        $folderName.text(currentFolderName);

        // If they choose to Open in Browser, then show the file manager
        $openInBrowserButton.off('tap').on('tap', function(event) {

            // Prevent default redirect to / path
            event.preventDefault();

            // Hide the overlay and render the layout
            $initialFolderView.addClass('hidden');
            mobile.cloud.renderLayout();
            return false;
        });

        // If they choose to Open in MEGA App
        $openInAppButton.off('tap').on('tap', function() {

            // Open the folder in the app
            mobile.downloadOverlay.redirectToApp($(this));
            return false;
        });
    },

    /**
     * Renders the header of the mobile file manager or public folder link
     */
    renderHeader: function() {

        // Get selectors
        var $fileManagerHeader = $('.mobile.file-manager-block .fm-header');
        var $backButton = $fileManagerHeader.find('.fm-icon.back');
        var $cloudIcon = $fileManagerHeader.find('.fm-icon.cloud');
        var $uploadIcon = $fileManagerHeader.find('.fm-icon.upload');
        var $menuIcon = $fileManagerHeader.find('.fm-icon.menu');
        var $folderIcon = $fileManagerHeader.find('.fm-icon.folder');
        var $folderName = $fileManagerHeader.find('.fm-header-txt span');
        var $folderSize = $fileManagerHeader.find('.fm-folder-size');

        // Reset header to blank slate so only buttons/items are enabled as needed
        $backButton.addClass('hidden');
        $cloudIcon.addClass('hidden');
        $uploadIcon.addClass('hidden');
        $menuIcon.addClass('hidden');
        $fileManagerHeader.removeClass('folder-link');
        $folderIcon.addClass('hidden');
        $folderName.text('');
        $folderSize.addClass('hidden');

        // Get the current folder
        var currentFolder = M.d[M.currentdirid];

        // If the user is currently in a public folder link
        if (pfid) {

            // If this is the root folder link
            if (M.currentdirid === M.RootID) {

                // Get the full size of the folder including sub directories
                var fileSizesTotal = this.getFullSizeOfFolder();

                // Show a folder icon, the folder name and total size in the center
                $fileManagerHeader.addClass('folder-link');
                $folderIcon.removeClass('hidden');
                $folderSize.text(fileSizesTotal).removeClass('hidden');
            }
            else {
                // Otherwise show the back button
                mobile.showAndInitBackButton($backButton);
            }

            // Update the header with the current folder name
            $folderName.text(currentFolder.name);
        }
        else {
            // Otherwise if this is the root folder of the regular cloud drive, show the cloud icon and text
            if (M.currentdirid === M.RootID) {
                $cloudIcon.removeClass('hidden');
                // $uploadIcon.removeClass('hidden');    // ToDo: re-enable when finished
                $folderName.text(l[164]);               // Cloud Drive
            }
            else {
                // Otherwise if a subfolder of the cloud drive, show the back button and the folder name
                mobile.showAndInitBackButton($backButton);
                $folderName.text(currentFolder.name);
            }

            // Show the hamburger menu and initialise the upload button
            mobile.menu.showAndInit('cloud-drive');
            // mobile.upload.initUploadButton();         // ToDo: re-enable when finished
        }
    },

    /**
     * Sums up all the file sizes (including sub directories) in the folder link
     * @returns {String} Returns the size as a human readable string e.g. 3 KB or 3 MB
     */
    getFullSizeOfFolder: function() {

        var fileSizesTotal = 0;

        // Loop through all known nodes
        for (var nodeHandle in M.d) {
            if (M.d.hasOwnProperty(nodeHandle)) {

                var node = M.d[nodeHandle];
                var nodeType = node.t;
                var nodeSize = node.s;

                // If node is a file type, update the total
                if (nodeType === 0) {
                    fileSizesTotal += nodeSize;
                }
            }
        }

        // Format the text e.g. 3 KB or 3 MB
        var fileSizesTotalFormatted = numOfBytes(fileSizesTotal);
        var fileSizesTotalFormattedText = fileSizesTotalFormatted.size + ' ' + fileSizesTotalFormatted.unit;

        return fileSizesTotalFormattedText;
    },

    /**
     * Renders the files and folders in the mobile folder view
     */
    renderFoldersAndFiles: function() {

        // jQuery selectors
        var $fileManager = $('.mobile.file-manager-block');
        var $fileManagerRows = $fileManager.find('.fm-row .fm-scrolling');
        var $folderTemplateSelector = $fileManagerRows.find('.folder.template');
        var $fileTemplateSelector = $fileManagerRows.find('.file.template');

        var output = '';

        // Loop through top level nodes in the current view (M.v)
        for (var i = 0; i < M.v.length; i++) {

            var node = M.v[i];
            var nodeHandle = node.h;
            var nodeName = node.name;
            var nodeType = node.t;

            var $nodeTemplate = null;

            // If folder type, render a folder
            if (nodeType === 1) {
                $nodeTemplate = this.updateFolderTemplate($folderTemplateSelector, node);
            }
            else {
                // Otherwise render a file
                $nodeTemplate = this.updateFileTemplate($fileTemplateSelector, node);
            }

            // If this is an undecryptable node
            if (typeof missingkeys[nodeHandle] !== 'undefined') {
                nodeName = (nodeType === 1) ? l[8686] : l[8687];    // undecrypted folder/file
                $nodeTemplate.addClass('undecrypted');
            }

            // Render common items
            $nodeTemplate.find('.fm-item-name').text(nodeName);
            $nodeTemplate.attr('data-handle', nodeHandle);
            $nodeTemplate.attr('id', nodeHandle);

            // Update the current output
            output += $nodeTemplate.prop('outerHTML');
        }

        // Remove files and folders but not the templates so that it can be re-rendered
        $fileManager.find('.fm-item').not('.template').remove();

        // Render the output all at once
        $fileManagerRows.append(output);
    },

    /**
     * If the cloud drive or folder is empty this shows an icon and message in the current view
     */
    showEmptyCloudIfEmpty: function() {

        // jQuery selectors
        var $fileManager = $('.mobile.file-manager-block');
        var $fileManagerRows = $fileManager.find('.fm-row .fm-scrolling');

        // Reset
        $fileManagerRows.removeClass('empty-cloud empty-folder');

        // If there are no items in the current view
        if (M.v.length === 0) {

            // If the root of the cloud add text "No files in your Cloud Drive"
            if (M.currentdirid === M.RootID) {
                $fileManagerRows.addClass('empty-cloud');
            }
            else {
                // Otherwise add text "Empty folder"
                $fileManagerRows.addClass('empty-folder');
            }
        }
    },

    /**
     * Updates the footer with the count of folders and files inside this folder
     */
    renderFooter: function() {

        var $bottomInfoBar = $('.mobile.file-manager-block .fm-bottom');
        var numOfFolders = 0;
        var numOfFiles = 0;

        // Loop through top level nodes in the current view (M.v)
        for (var i = 0; i < M.v.length; i++) {

            var node = M.v[i];
            var nodeType = node.t;

            // Increment the total of folders
            if (nodeType === 1) {
                numOfFolders++;
            }
            else {
                // Increment the total of files
                numOfFiles++;
            }
        }

        // Change pluralisation e.g. 1 folder or x folders and 1 file or x files
        var folderWording = (numOfFolders === 1) ? l[834] : l[832].replace('[X]', numOfFolders);
        var fileWording = (numOfFiles === 1) ? l[835] : l[833].replace('[X]', numOfFiles);

        // Update the footer with the count of folders and files inside
        $bottomInfoBar.text(folderWording + ', ' + fileWording);
    },

    /**
     * Populate the template row for a folder
     * @param {Object} $templateSelector The jQuery selector for the template
     * @param {Object} node The node object with values
     * @returns {Object} A populated template jQuery object
     */
    updateFolderTemplate: function($templateSelector, node) {

        var nodeHandle = node.h;
        var numOfFolders = 0;
        var numOfFiles = 0;

        // Check it is defined for this node, then get the number of folders and files directly inside the folder
        if (typeof this.folderAndFileCounts[nodeHandle] !== 'undefined') {
            numOfFolders = this.folderAndFileCounts[nodeHandle].folders;
            numOfFiles = this.folderAndFileCounts[nodeHandle].files;
        }

        // Translate the text for 1 file/folder or x files/folders
        var foldersWording = (numOfFolders === 1) ? l[834] : l[832].replace('[X]', numOfFolders);
        var filesWording = (numOfFiles === 1) ? l[835] : l[833].replace('[X]', numOfFiles);

        // Clone the template
        var $template = $templateSelector.clone().removeClass('template');

        // Show the number of files in that folder
        $template.find('.num-files').text(foldersWording + ', ' + filesWording);

        // If in regular cloud drive (not a public folder link)
        if (!pfid) {

            // Enable the open, link and delete options
            $template.find('.fm-item-link.open-folder').removeClass('hidden');
            $template.find('.fm-item-link.link').removeClass('hidden');
            $template.find('.fm-item-link.delete').removeClass('hidden');

            // Show the link icon if it already has a public link
            if ((typeof node.shares !== 'undefined') && (typeof node.shares.EXP !== 'undefined')) {
                $template.find('.fm-icon.link').removeClass('hidden');
            }
        }

        return $template;
    },

    /**
     * Create a dictionary with the keys of the parent folder handles
     * and the number of folders and files directly inside that folder
     * @param {Boolean} forceUpdate If true, forces a recount e.g. after action packets have been received
     */
    countFoldersAndFilesInFolders: function(forceUpdate) {

        // Don't count the folders and files every render, only if empty initially and after receiving action packets
        if (!forceUpdate && (mobile.cloud.folderAndFileCounts !== null)) {
            return false;
        }

        var folderAndFileCounts = {};

        // Loop all known nodes
        for (var nodeHandle in M.d) {
            if (M.d.hasOwnProperty(nodeHandle)) {

                var node = M.d[nodeHandle];
                var parentHandle = node.p;
                var nodeType = node.t;

                // If the key is not set
                if (typeof folderAndFileCounts[parentHandle] === 'undefined') {

                    // Set the key to the parent handle and us an object to hold the number of folders and files
                    folderAndFileCounts[parentHandle] = {
                        folders: 0,
                        files: 0
                    };
                }

                // Increment the total for a folder found with this parent
                if (nodeType) {
                    folderAndFileCounts[parentHandle].folders += 1;
                }
                else {
                    // Otherwise increment the total for a file found with this parent
                    folderAndFileCounts[parentHandle].files += 1;
                }
            }
        }

        // Store for use later
        mobile.cloud.folderAndFileCounts = folderAndFileCounts;
    },

    /**
     * Populate the template row for a file
     * @param {Object} $templateSelector The jQuery selector for the template
     * @param {Object} node The node object with values
     * @returns {Object} A populated template jQuery object
     */
    updateFileTemplate: function($templateSelector, node) {

        // Format file size
        var sizeBytes = node.s;
        var sizeFormatted = numOfBytes(sizeBytes);

        // Use the modified timestamp if available, or the MEGA created timestamp, then format date as 12 January 2016
        var modifiedTimestamp = node.mtime || node.ts;
        var fileDate = humandate(modifiedTimestamp);

        // Map the file extension back to the image icon
        var iconName = fileIcon(node);
        var iconPath = mobile.imagePath + iconName + '.png';

        // Update seen property so thumbnails will render
        node.seen = true;

        // Clone the template
        var $template = $templateSelector.clone().removeClass('template');

        // Update template
        $template.find('.file-size').text(sizeFormatted.size + ' ' + sizeFormatted.unit);
        $template.find('.date').text(fileDate);
        $template.removeClass('file-template');
        $template.find('.fm-item-img img').attr('src', iconPath);

        // If in regular cloud drive (not a public folder link)
        if (!pfid) {

            // Enable the link and delete options
            $template.find('.fm-item-link.link').removeClass('hidden');
            $template.find('.fm-item-link.delete').removeClass('hidden');

            // Show the link icon if it already has a public link
            if ((typeof node.shares !== 'undefined') && (typeof node.shares.EXP !== 'undefined')) {
                $template.find('.fm-icon.link').removeClass('hidden');
            }
        }

        return $template;
    },

    /**
     * Functionality for tapping on a file row which expands or hide the file options (Download / Link / Delete)
     */
    initFileOptionsToggle: function() {

        var $scrollBlock = $('.mobile.file-manager-block .fm-scrolling');
        var $folderAndFileRows = $scrollBlock.find('.fm-item');
        var $fileRows = $folderAndFileRows.filter('.file');

        // Get the last file row and see how many options it has enabled
        var $fileOptions = $('.fm-item.file:last-child .fm-item-link').not('.hidden');

        // If a file row is tapped
        $fileRows.off('tap').on('tap', function() {

            // Get the node handle
            var $currentFileRow = $(this);
            var nodeHandle = $currentFileRow.data('handle');

            // If only one option is available (e.g. Download for folder links), show the download overlay immediately
            if ($fileOptions.length === 1) {
                mobile.downloadOverlay.showOverlay(nodeHandle);
            }
            else {
                // Otherwise inititalise tap handler on the buttons
                mobile.cloud.initFileOptionsDownloadButton($currentFileRow, nodeHandle);
                mobile.cloud.initDeleteButton($currentFileRow, nodeHandle);
                mobile.cloud.initLinkButton($currentFileRow, nodeHandle);

                // Hide all expanded rows, then just toggle the state of the current row
                $folderAndFileRows.not($currentFileRow).removeClass('expanded');
                $currentFileRow.toggleClass('expanded');
            }

            // If the last item was clicked/tapped this may appear below the bottom status bar so scroll down more
            if ($currentFileRow.is(':last-child')) {
                $scrollBlock.scrollTop($scrollBlock.prop('scrollHeight'));
            }

            // Prevent pre clicking one of the Open in Browser/App buttons
            return false;
        });
    },

    /**
     * Functionality for downloading a file
     * @param {Object} $currentFileRow A jQuery object for the current file item
     * @param {String} nodeHandle The node handle for this file
     */
    initFileOptionsDownloadButton: function($currentFileRow, nodeHandle) {

        // If the Download button is tapped
        $currentFileRow.find('.fm-item-link.download').off('tap').on('tap', function(event) {

            // Prevent the options toggle from hiding
            event.stopPropagation();

            // Show the file download overlay
            mobile.downloadOverlay.showOverlay(nodeHandle);

            // Prevent pre clicking one of the Open in Browser/App buttons
            return false;
        });
    },

    /**
     * Functionality for showing the overlay which will let the user delete a file/folder
     * @param {Object} $currentFileRow A jQuery object for the current file item
     * @param {String} nodeHandle The node handle for this file
     */
    initDeleteButton: function($currentFileRow, nodeHandle) {

        // If the Delete button is tapped
        $currentFileRow.find('.fm-item-link.delete').off('tap').on('tap', function(event) {

            // Prevent the options toggle from hiding
            event.stopPropagation();

            // Show the file delete overlay
            mobile.deleteOverlay.show(nodeHandle);

            // Prevent pre clicking one of the buttons
            return false;
        });
    },

    /**
     * Functionality for showing the overlay which will let the user create and copy a file/folder link
     * @param {Object} $currentFileRow A jQuery object for the current file item
     * @param {String} nodeHandle The node handle for this file
     */
    initLinkButton: function($currentFileRow, nodeHandle) {

        // If the Link button is tapped
        $currentFileRow.find('.fm-item-link.link').off('tap').on('tap', function(event) {

            // Prevent the options toggle from hiding
            event.stopPropagation();

            // Show the file link overlay
            mobile.linkOverlay.show(nodeHandle);

            // Prevent pre clicking one of the buttons
            return false;
        });
    },

    /**
     * Functionality for tapping a folder row which expands the row and shows an Open button
     */
    initFolderOptionsToggle: function() {

        var $scrollBlock = $('.mobile.file-manager-block .fm-scrolling');
        var $folderAndFileRows = $scrollBlock.find('.fm-item');
        var $folderRows = $folderAndFileRows.filter('.folder');

        // Get the last folder row and see how many options it has enabled
        var $folderOptions = $('.fm-item.folder').last().find('.fm-item-link').not('.hidden');

        // If a folder row is tapped
        $folderRows.off('tap').on('tap', function() {

            // Get the node handle
            var $currentFolderRow = $(this);
            var nodeHandle = $currentFolderRow.data('handle');

            // If only one option is available (e.g. Open for folder links), open the folder immediately
            if ($folderOptions.length === 1) {
                M.openFolder(nodeHandle);
            }
            else {
                // Otherwise inititalise tap handler on the buttons
                mobile.cloud.initFolderOpenButtonHandler($currentFolderRow, nodeHandle);
                mobile.cloud.initDeleteButton($currentFolderRow, nodeHandle);
                mobile.cloud.initLinkButton($currentFolderRow, nodeHandle);

                // Hide all expanded rows, then just toggle the state of the current row
                $folderAndFileRows.not($currentFolderRow).removeClass('expanded');
                $currentFolderRow.toggleClass('expanded');
            }

            // If the last item was clicked/tapped this may appear below the bottom status bar so scroll down more
            if ($currentFolderRow.is(':last-child')) {
                $scrollBlock.scrollTop($scrollBlock.prop('scrollHeight'));
            }

            // Prevent pre clicking one of the Open in Browser/App buttons
            return false;
        });
    },

    /**
     * Functionality for opening a folder and displaying the contents
     * @param {Object} $currentFileRow A jQuery object for the current folder item
     * @param {String} nodeHandle The node handle for this folder
     */
    initFolderOpenButtonHandler: function($currentFileRow, nodeHandle) {

        // If the Download button is tapped
        $currentFileRow.find('.fm-item-link.open-folder').off('tap').on('tap', function() {

            // Open the folder and render the contents
            M.openFolder(nodeHandle);

            // Prevent click passing through
            return false;
        });
    },

    /**
     * Shows or hides the link icon in the file manager indicating if this file/folder has a public link
     * @param {String} nodeHandle The internal node handle
     */
    updateLinkIcon: function(nodeHandle) {

        var node = M.d[nodeHandle];
        var $icon = $('#' + nodeHandle).find('.fm-icon.link');

        // If this has a public link, show the link icon
        if (node.ph) {
            $icon.removeClass('hidden');
        }
        else {
            // Otherwise hide it
            $icon.addClass('hidden');
        }
    }
};


/**
 * Code to show the file not found overlay for when the link was taken down
 */
mobile.notFoundOverlay = {

    /**
     * Initialise the overlay
     */
    show: function() {

        // Store the selector
        var $overlay = $('#mobile-ui-notFound');
        var $errorText = $overlay.find('.na-file-txt');
        var $image = $overlay.find('.filetype-img');

        // If a folder link show 'The folder you are trying to view is no longer available.'
        if (pfid) {
            $errorText.text(l[16346]);
            $image.attr('src', mobile.imagePath + 'folder.png');
        }
        else {
            // Otherwise show "The file you are trying to download is no longer available."
            $errorText.text(l[243]);
            $image.attr('src', mobile.imagePath + 'na.png');
        }

        // Show the overlay
        $overlay.removeClass('hidden').addClass('overlay');
    }
};


/**
 * Code to trigger the mobile file manager's delete file/folder overlay and related behaviour
 */
mobile.deleteOverlay = {

    /** Cached jQuery selectors */
    $overlay: null,
    $fileManagerBlock: null,

    /**
     * Initialise the overlay
     * @param {String} nodeHandle A public or regular node handle
     */
    show: function(nodeHandle) {

        // Store selectors as they are re-used
        this.$overlay = $('#mobile-ui-delete');
        this.$fileManagerBlock = $('.mobile.file-manager-block');

        // Get initial overlay details
        var node = M.d[nodeHandle];
        var fileName = node.name;
        var fileSizeBytes = node.s;
        var fileSize = numOfBytes(fileSizeBytes);
        var fileSizeFormatted = fileSize.size + ' ' + fileSize.unit;
        var fileIconName = fileIcon(node);
        var fileIconPath = mobile.imagePath + fileIconName + '.png';

        // Set file name, size and image
        this.$overlay.find('.filename').text(fileName);
        this.$overlay.find('.filesize').text(fileSizeFormatted);
        this.$overlay.find('.filetype-img').attr('src', fileIconPath);

        // Set the name, size. icon and initialise the download buttons
        this.initDeleteButton(nodeHandle);
        this.initCancelAndCloseButtons();

        // Disable scrolling of the file manager in the background to fix a bug on iOS Safari and show the overlay
        this.$fileManagerBlock.addClass('disable-scroll');
        this.$overlay.removeClass('hidden').addClass('overlay');
    },

    /**
     * Initialise the Delete button on the file download overlay
     * @param {String} nodeHandle The node handle for this folder/file
     */
    initDeleteButton: function(nodeHandle) {

        this.$overlay.find('.first.delete').off('tap').on('tap', function() {

            // Delete the file
            $.selected = [nodeHandle];
            fmremove();

            // Prevent default anchor link behaviour
            return false;
        });
    },

    /**
     * A callback for the deletion process to close the dialog
     * @param {String} nodeHandle The node handle for this folder/file
     */
    completeDeletionProcess: function(nodeHandle) {

        // Remove the node if in the current view
        $('#' + nodeHandle).remove();

        // Store a log for statistics
        api_req({ a: 'log', e: 99638, m: 'Deleted a node on the mobile webclient' });

        // Update the file/folder count in the footer and show an Empty message and icon if no files
        mobile.cloud.showEmptyCloudIfEmpty();
        mobile.cloud.countAndUpdateSubFolderTotals();
        mobile.cloud.renderFooter();

        // Re-show the file manager and re-enable scrolling, hide overlay with download button options and show a toast
        mobile.deleteOverlay.$fileManagerBlock.removeClass('hidden disable-scroll');
        mobile.deleteOverlay.$overlay.addClass('hidden');
        mobile.showToast(l[16347]);                           // File deleted
    },

    /**
     * Initialises the close button on the overlay with download button options and also the download progress overlay
     */
    initCancelAndCloseButtons: function() {

        var $closeAndCancelButtons = this.$overlay.find('.fm-dialog-close, .second.cancel');

        // Add click/tap handler
        $closeAndCancelButtons.off('tap').on('tap', function() {

            // Hide overlay with download button options, re-show the file manager and re-enable scrolling
            mobile.deleteOverlay.$overlay.addClass('hidden');
            mobile.deleteOverlay.$fileManagerBlock.removeClass('hidden disable-scroll');

            // Prevent clicking menu behind
            return false;
        });
    }
};


/**
 * Code to trigger the mobile file manager's export/copy and remove link overlay and related behaviour
 */
mobile.linkOverlay = {

    /** jQuery selector for the overlay */
    $overlay: null,

    /**
     * Initialise the overlay
     * @param {String} nodeHandle A public or regular node handle
     */
    show: function(nodeHandle) {

        // Store the selector as it is re-used
        this.$overlay = $('#mobile-ui-copy-link');

        // Get initial overlay details
        var node = M.d[nodeHandle];
        var fileName = node.name;
        var fileSizeBytes = node.s;
        var fileSize = numOfBytes(fileSizeBytes);
        var fileSizeFormatted = fileSize.size + ' ' + fileSize.unit;
        var fileIconName = fileIcon(node);
        var fileIconPath = mobile.imagePath + fileIconName + '.png';

        // Set file name, size and image
        this.$overlay.find('.filename').text(fileName);
        this.$overlay.find('.filesize').text(fileSizeFormatted);
        this.$overlay.find('.filetype-img').attr('src', fileIconPath);

        // By default hide the public link and remove button also show the copy button as disabled
        this.$overlay.find('.public-link').addClass('hidden');
        this.$overlay.find('.copy').addClass('disabled');
        this.$overlay.find('.remove').addClass('disabled');

        // If a link already exists for this, show the link and copy/remove buttons
        if (node.ph) {
            this.showPublicLinkAndEnableButtons(nodeHandle);
        }
        else {
            // Otherwise create the link
            var exportLink = new mega.Share.ExportLink({
                'showExportLinkDialog': false,
                'updateUI': false,
                'nodesToProcess': [nodeHandle]
            });
            exportLink.getExportLink();
        }

        // Initialise the buttons
        this.initCopyButton(nodeHandle);
        this.initRemoveButton(nodeHandle);
        this.initCloseButton();

        // Disable scrolling of the file manager in the background to fix a bug on iOS Safari
        $('.mobile.file-manager-block').addClass('disable-scroll');

        // Show the overlay
        this.$overlay.removeClass('hidden').addClass('overlay');
    },

    /**
     * Initialise the Copy link button on the overlay
     * @param {String} nodeHandle The node handle for this file
     */
    initCopyButton: function(nodeHandle) {

        this.$overlay.find('.copy').off('tap').on('tap', function() {

            // If the link is created (has a public handle), copy the public link to the clipboard
            if (M.d[nodeHandle].ph) {
                mobile.linkOverlay.copyPublicLink(nodeHandle);
            }

            // Prevent default anchor link behaviour
            return false;
        });
    },

    /**
     * Copy the public link to the user's clipboard
     */
    copyPublicLink: function() {

        try {
            // Select / highlight the text
            document.getElementById('mobile-public-link').select();

            // Copy it to the clipboard
            var success = document.execCommand('copy');

            // If it succeeded, show a toast message at the top of the page (because of the onscreen keyboard)
            if (success) {
                mobile.showToast(l[7677]);    // Link copied
            }
            else {
                // Otherwise tell them to copy manually
                mobile.showToast(l[16348]);
            }
        }
        catch (exception) {

            // If not supported, tell them to copy manually
            mobile.showToast(l[16348]);
        }
    },

    /**
     * Shows the public link in a text area, also enables the copy and remove buttons
     * @param {String} nodeHandle The internal node handle
     */
    showPublicLinkAndEnableButtons: function(nodeHandle) {

        // Format the public link with key
        var publicUrl = this.formatLink(nodeHandle);

        // Cache some selectors
        var $overlay = mobile.linkOverlay.$overlay;
        var $publicLinkTextField = $overlay.find('.public-link');
        var $copyLinkButton = $overlay.find('.copy');
        var $removeLinkButton = $overlay.find('.remove');

        // Set the URL into the text field
        $publicLinkTextField.removeClass('hidden').val(publicUrl);
        $copyLinkButton.removeClass('disabled');
        $removeLinkButton.removeClass('disabled');

        // Update the link icon in the file manager view
        mobile.cloud.updateLinkIcon(nodeHandle);
    },

    /**
     * Formats the public link with key
     * @param {String} nodeHandle The internal node handle
     * @returns {String} Returns the URL in format:
     *                   https://mega.nz/#!X4NiADjR!BRqpTTSy-4UvHLz_6sHlpnGS-dS0E_RIVCpGAtjFmZQ
     */
    formatLink: function(nodeHandle) {

        var node = M.d[nodeHandle];
        var key = null;
        var type = '';

        // If folder
        if (node.t) {
            type = 'F';
            key = u_sharekeys[node.h] && u_sharekeys[node.h][0];
        }
        else {
            // Otherwise for file
            key = node.k;
        }

        // Create the URL
        var nodeUrlWithPublicHandle = getBaseUrl() + '/#' + type + '!' + (node.ph);
        var nodeDecryptionKey = key ? '!' + a32_to_base64(key) : '';
        var publicUrl = nodeUrlWithPublicHandle + nodeDecryptionKey;

        return publicUrl;
    },

    /**
     * Initialise the Remove link button
     * @param {String} nodeHandle The node handle for this file
     */
    initRemoveButton: function(nodeHandle) {

        this.$overlay.find('.remove').off('tap').on('tap', function() {

            // Remove the link
            var exportLink = new mega.Share.ExportLink({
                'showExportLinkDialog': false,
                'updateUI': false,
                'nodesToProcess': [nodeHandle]
            });
            exportLink.removeExportLink();

            // Prevent default anchor link behaviour
            return false;
        });
    },

    /**
     * Completes removal of the link by showing a toast message and hiding the Link/Export overlay
     * @param {String} nodeHandle The internal node handle
     */
    completeLinkRemovalProcess: function(nodeHandle) {

        // Show a toast message, hide the overlay and update the link icon
        mobile.showToast(l[8759]);                                        // Link removed
        mobile.linkOverlay.$overlay.addClass('hidden');
        mobile.cloud.updateLinkIcon(nodeHandle);

        // Re-show the file manager and re-enable scrolling
        $('.mobile.file-manager-block').removeClass('hidden disable-scroll');
    },

    /**
     * Initialises the close button on the overlay
     */
    initCloseButton: function() {

        var $closeButton = this.$overlay.find('.fm-dialog-close');

        // Add tap handler
        $closeButton.off('tap').on('tap', function() {

            // Hide overlay
            mobile.linkOverlay.$overlay.addClass('hidden');

            // Re-show the file manager and re-enable scrolling
            $('.mobile.file-manager-block').removeClass('hidden disable-scroll');

            // Prevent clicking the menu button behind
            return false;
        });
    }
};


/**
 * Code to trigger the mobile file manager download overlay and related behaviour
 */
mobile.downloadOverlay = {

    /** Supported max file size of 100 MB */
    maxFileSize: 100 * (1024 * 1024),

    /** Supported file types for download on mobile */
    supportedFileTypes: {
        docx: 'word',
        jpeg: 'image',
        jpg: 'image',
        mp3: 'audio',
        mp4: 'video',
        pdf: 'pdf',
        png: 'image',
        xlsx: 'word'
    },

    /** Download start time in milliseconds */
    startTime: null,

    /** jQuery selector for the download overlay */
    $overlay: null,

    /**
     * Initialise the overlay
     * @param {String} nodeHandle A public or regular node handle
     */
    showOverlay: function(nodeHandle) {

        // Store the selector as it is re-used
        this.$overlay = $('#mobile-ui-main');

        // Get initial overlay details
        var node = M.d[nodeHandle];
        var fileName = node.name;
        var fileSizeBytes = node.s;
        var fileSize = numOfBytes(fileSizeBytes);
        var fileSizeFormatted = fileSize.size + ' ' + fileSize.unit;
        var fileIconName = fileIcon(node);
        var fileIconPath = mobile.imagePath + fileIconName + '.png';

        // Set file name, size and image
        this.$overlay.find('.filename').text(fileName);
        this.$overlay.find('.filesize').text(fileSizeFormatted);
        this.$overlay.find('.filetype-img').attr('src', fileIconPath);

        // Initialise the download buttons
        this.initBrowserFileDownloadButton(nodeHandle);
        this.initAppFileDownloadButton(nodeHandle);
        this.initOverlayCloseButton();

        // Change depending on platform and file size/type
        this.setMobileAppInfo();
        this.adjustMaxFileSize();
        this.checkSupportedFile(node);

        // Disable scrolling of the file manager in the background to fix a bug on iOS Safari
        $('.mobile.file-manager-block').addClass('disable-scroll');

        // Show the overlay
        this.$overlay.removeClass('hidden').addClass('overlay');
    },

    /**
     * Initialise the Open in Browser button on the file download overlay
     * @param {String} nodeHandle The node handle for this file
     */
    initBrowserFileDownloadButton: function(nodeHandle) {

        this.$overlay.find('.first.dl-browser').off('tap').on('tap', function() {

            // Start the download
            mobile.downloadOverlay.startFileDownload(nodeHandle);

            // Prevent default anchor link behaviour
            return false;
        });
    },

    /**
     * Initialise the Open in Mega App button on the file download overlay
     * @param {String} nodeHandle The node handle for this file
     */
    initAppFileDownloadButton: function(nodeHandle) {

        var $downloadButton = this.$overlay.find('.second.dl-megaapp');

        // If the user is logged in, i.e. in the cloud drive, then hide the Open in Mega App button
        // ToDo: remove this block when the app support is available for opening/downloading internal nodes
        if ((typeof u_attr !== 'undefined') && (localStorage.getItem('testOpenInApp') !== null)) {
            $downloadButton.removeClass('hidden');
        }
        else if (pfid) {
            // Show the button for public links still as they work
            $downloadButton.removeClass('hidden');
        }

        // On click/tap
        $downloadButton.off('tap').on('tap', function() {

            // Start the download
            mobile.downloadOverlay.redirectToApp($(this), nodeHandle);

            // Prevent default anchor link behaviour
            return false;
        });
    },

    /**
     * Redirects to the mobile app
     * @param {Object} $selector The jQuery selector for the button
     * @param {String} nodeHandle The internal node handle (optional)
     */
    redirectToApp: function($selector, nodeHandle) {

        var redirectLink = this.getAppLink(nodeHandle);

        // If iOS (iPhone, iPad, iPod), use method based off https://github.com/prabeengiri/DeepLinkingToNativeApp/
        if ((is_ios) || (localStorage.testOpenInApp === 'ios')) {

            var ns = '.ios ';
            var appLink = 'mega://' + redirectLink;
            var events = ['pagehide', 'blur', 'beforeunload'];
            var timeout = null;

            var preventDialog = function(e) {
                clearTimeout(timeout);
                timeout = null;
                $(window).unbind(events.join(ns) + ns);
            };

            var redirectToStore = function() {
                window.top.location = getStoreLink();
            };

            var redirect = function() {
                var ms = 500;

                preventDialog();
                $(window).bind(events.join(ns) + ns, preventDialog);

                window.location = appLink;

                // Starting with iOS 9.x, there will be a confirmation dialog asking whether we want to
                // open the app, which turns the setTimeout trick useless because no page unloading is
                // notified and users redirected to the app-store regardless if the app is installed.
                // Hence, as a mean to not remove the redirection we'll increase the timeout value, so
                // that users with the app installed will have a higher chance of confirming the dialog.
                // If past that time they didn't, we'll redirect them anyhow which isn't ideal but
                // otherwise users will the app NOT installed might don't know where the app is,
                // at least if they disabled the smart-app-banner...
                // NB: Chrome (CriOS) is not affected.
                if (is_ios > 8 && ua.details.brand !== 'CriOS') {
                    ms = 4100;
                }

                timeout = setTimeout(redirectToStore, ms);
            };

            Soon(function() {
                // If user navigates back to browser and clicks the button,
                // try redirecting again.
                $selector.rebind('click', function(e) {
                    e.preventDefault();
                    redirect();
                    return false;
                });
            });
            redirect();
        }

        // Otherwise if Windows Phone
        else if ((ua.details.os === 'Windows Phone') || (localStorage.testOpenInApp === 'winphone')) {
            window.location = 'mega://' + redirectLink;
        }

        // Otherwise if Android
        else if ((ua.indexOf('android') > -1) || (localStorage.testOpenInApp === 'android')) {
            var intent = 'intent://' + redirectLink + '/#Intent;scheme=mega;package=mega.privacy.android.app;end';
            document.location = intent;
        }
        else {
            // Otherwise show an error saying the device is unsupported
            alert('This device is unsupported.');
        }

        return false;
    },

    /**
     * Gets the relevant link for the app depending on if a public file link, public folder link or in the cloud drive
     *
     * @param {String} nodeHandle The internal node handle of the folder or file
     * @returns {String} Returns an app link in the following format:
     *
     * 1) #!<public-file-handle>!<key> Generic public file link, downloads the file. This scenario is handled by
     * the direct download page logic not here.
     * 2) #F!<public-folder-handle>!<key> Generic public folder link, opens the folder for viewing.
     * 3) #F!<public-folder-handle>!<key>!<internal-node-handle> Public folder link that will open the sub folder
     * for viewing if the internal node handle is a folder, or will start downloading the file if the internal node
     * handle is a file.
     * 4) #<internal-node-handle> If the internal node handle is a folder and they are logged into the same
     * account, it opens the folder for viewing in the app. If it is a file and they are logged into the same account,
     * then it starts downloading the file. If the internal node handle is not recognised in that account, the app will
     * throw an error dialog saying they need to log into that account.
     */
    getAppLink: function(nodeHandle) {

        // If a public file link, add the base file handle and key
        if ((typeof dlpage_ph !== 'undefined') && (typeof dlpage_key !== 'undefined')) {
            return '#!' + dlpage_ph + '!' + dlpage_key;
        }

        // Otherwise if a public folder
        else if (pfid && pfkey) {

            // If subfolder or file is specified, add it to the base folder handle and key
            if (typeof nodeHandle !== 'undefined') {
                return '#F!' + pfid + '!' + pfkey + '!' + nodeHandle;
            }
            else {
                // Otherwise return the base folder handle and key
                return '#F!' + pfid + '!' + pfkey;
            }
        }
        else {
            // Otherwise if in regular cloud drive, return just the node handle
            return '#' + nodeHandle;
        }
    },

    /**
     * Initialises the close button on the overlay with download button options and also the download progress overlay
     */
    initOverlayCloseButton: function() {

        var $closeButton = this.$overlay.find('.fm-dialog-close');

        // Show close button for folder links
        $closeButton.removeClass('hidden');

        // Add tap handler
        $closeButton.off('tap').on('tap', function() {

            // Hide overlay with download button options
            mobile.downloadOverlay.$overlay.addClass('hidden');

            // Hide downloading progress overlay
            $('body').removeClass('downloading');

            // Re-show the file manager and re-enable scrolling
            $('.mobile.file-manager-block').removeClass('hidden disable-scroll');

            return false;
        });
    },

    /**
     * Start the file download
     * @param {String} nodeHandle The node handle for this file
     */
    startFileDownload: function(nodeHandle) {

        // Show downloading overlay
        $('body').addClass('downloading');

        // Reset state from past downloads
        this.$overlay.find('.download-progress').removeClass('complete');
        this.$overlay.find('.download-percents').text('');
        this.$overlay.find('.download-speed').text('');
        this.$overlay.find('.download-progress span').text(l[1624] + '...');  // Downloading...
        this.$overlay.find('.download-progress .bar').width('0%');

        // Change message to 'Did you know that you can download the entire folder at once...'
        this.$overlay.find('.file-manager-download-message').removeClass('hidden');

        // Set the start time
        this.startTime = new Date().getTime();

        // Start download and show progress
        mega.utils.gfsfetch(nodeHandle, 0, -1, this.showDownloadProgress).always(function(data) {

            mobile.downloadOverlay.showDownloadComplete(data, nodeHandle);
        });
    },

    /**
     * Download progress handler
     * @param {Number} percentComplete The number representing the percentage complete e.g. 49.23, 51.5 etc
     * @param {Number} bytesLoaded The number of bytes loaded so far
     * @param {Number} bytesTotal The total number of bytes in the file
     */
    showDownloadProgress: function(percentComplete, bytesLoaded, bytesTotal) {

        var $overlay = mobile.downloadOverlay.$overlay;
        var $downloadButtonText = $overlay.find('.download-progress span');
        var $downloadProgressBar = $overlay.find('.download-progress .bar');
        var $downloadPercent = $overlay.find('.download-percents');
        var $downloadSpeed = $overlay.find('.download-speed');

        // Calculate the download speed
        var percentCompleteRounded = Math.round(percentComplete);
        var currentTime = new Date().getTime();
        var secondsElapsed = (currentTime - mobile.downloadOverlay.startTime) / 1000;
        var bytesPerSecond = (secondsElapsed) ? (bytesLoaded / secondsElapsed) : 0;
        var speed = numOfBytes(bytesPerSecond);
        var speedSizeRounded = Math.round(speed.size);
        var speedText = speedSizeRounded + speed.unit + '/s';

        // Display the download progress and speed
        $downloadPercent.text(percentCompleteRounded + '%');
        $downloadProgressBar.width(percentComplete + '%');
        $downloadSpeed.text(speedText);

        // If the download is complete e.g. 99/100%, change button text to Decrypting... which can take some time
        if (percentComplete >= 99) {
            $downloadButtonText.text(l[8579] + '...');
        }
    },

    /**
     * Download complete handler, activate the Open File button and let the user download the file
     * @param {Object} data The download data
     * @param {String} nodeHandle The node handle for this file
     */
    showDownloadComplete: function(data, nodeHandle) {

        var $downloadButton = this.$overlay.find('.download-progress');
        var $downloadButtonText = this.$overlay.find('.download-progress span');
        var $downloadPercent = this.$overlay.find('.download-percents');
        var $downloadSpeed = this.$overlay.find('.download-speed');

        // Change button text to full white and hide the download percentage and speed
        $downloadButton.addClass('complete');
        $downloadPercent.text('');
        $downloadSpeed.text('');
        $downloadButtonText.text(l[8949]);  // Open File

        // Make download button clickable
        $downloadButton.off('tap').on('tap', function() {

            // Get the file's mime type
            var node = M.d[nodeHandle];
            var fileName = node.name;
            var mimeType = filemime(fileName);

            // Store a log for statistics
            api_req({ a: 'log', e: 99637, m: 'Downloaded and opened file on mobile webclient' });

            // Create object URL to download the file to the client
            location.href = mObjectURL([data.buffer], mimeType);

            return false;
        });
    },

    /**
     * Change the max file size supported for various platforms based on device testing
     */
    adjustMaxFileSize: function() {

        // If Chrome or Firefox on iOS, reduce the size to 1.3 MB
        if ((navigator.userAgent.match(/CriOS/i)) || (navigator.userAgent.match(/FxiOS/i))) {
            this.maxFileSize = 1.3 * (1024 * 1024);
        }
    },

    /**
     * Checks if the file download can be performed in the browser or shows an error overlay
     * @param {Object} node The file node information
     */
    checkSupportedFile: function(node) {

        var $openInBrowserButton = this.$overlay.find('.first.dl-browser');
        var $fileTypeUnsupportedMessage = this.$overlay.find('.file-unsupported');
        var $fileSizeUnsupportedMessage = this.$overlay.find('.file-too-large');
        var $body = $('body');

        // Reset state back to default if re-opening the dialog from a previously disabled state
        $openInBrowserButton.removeClass('disabled');
        $fileTypeUnsupportedMessage.addClass('hidden');
        $fileSizeUnsupportedMessage.addClass('hidden');
        $body.removeClass('wrong-file');

        // Get the name, size, extension and whether supported
        var fileName = node.name;
        var fileSize = node.s;
        var fileExtension = fileext(fileName);
        var fileExtensionIsSupported = this.supportedFileTypes[fileExtension];

        // Check if the download is supported
        if ((fileSize > this.maxFileSize) || !fileExtensionIsSupported) {

            // Show an error overlay, remove the tap/click handler and show as greyed out
            $body.addClass('wrong-file');
            $openInBrowserButton.off('tap').addClass('disabled');

            // Change error message
            if (!fileExtensionIsSupported) {
                $fileTypeUnsupportedMessage.removeClass('hidden');
            }
            else {
                $fileSizeUnsupportedMessage.removeClass('hidden');
            }
        }
    },

    /**
     * Gets the app store link based on the user agent
     * @returns {String} Returns the link to the relevant app store for the user's platform
     */
    getStoreLink: function() {

        switch (ua.details.os) {
            case 'iPad':
            case 'iPhone':
                return 'https://itunes.apple.com/app/mega/id706857885';

            case 'Windows Phone':
                return 'zune://navigate/?phoneappID=1b70a4ef-8b9c-4058-adca-3b9ac8cc194a';

            default:
                // Android and others
                return 'https://play.google.com/store/apps/details?id=mega.privacy.android.app' +
                       '&referrer=meganzindexandroid';
        }
    },

    /**
     * Changes the footer image and text depending on what platform they are on
     */
    setMobileAppInfo: function() {

        var $downloadOnAppStoreButton = $('.mobile.download-app');
        var $appInfoBlock = $('.app-info-block');
        var $openInBrowserButton = $('.mobile.dl-browser');

        // Change the link
        $downloadOnAppStoreButton.attr('href', this.getStoreLink());

        switch (ua.details.os) {
            case 'iPad':
            case 'iPhone':
                $appInfoBlock.addClass('ios');
                break;

            case 'Windows Phone':
                $appInfoBlock.addClass('wp');
                $openInBrowserButton.off('tap').addClass('disabled');
                break;

            case 'Android':
                $appInfoBlock.addClass('android');
                break;
        }
    }
};


/**
 * Shows the decryption key overlay, the user enters the decryption key then they can download the file/view the folder
 */
mobile.decryptionKeyOverlay = {

    /**
     * Initialise and show the overlay
     * @param {String} publicHandle The public file/folder handle
     * @param {Boolean} folderLink If this was a folder link
     * @param {Boolean} previousKeyIncorrect If the previous attempt was incorrect
     */
    show: function(publicHandle, folderLink, previousKeyIncorrect) {

        var $overlay = $('#mobile-decryption-key-overlay');
        var $initialMessage = $('.initial-message');
        var $errorMessage = $('.error-message');

        // Initialise the Decrypt button
        this.initDecryptButton($overlay, publicHandle, folderLink);

        // If the previous folder key was incorrect, show an error message for them to try again
        if (previousKeyIncorrect) {
            $initialMessage.addClass('hidden');
            $errorMessage.removeClass('hidden');
        }
        else {
            // Show first message
            $initialMessage.removeClass('hidden');
            $errorMessage.addClass('hidden');
        }

        // Show the overlay
        $overlay.removeClass('hidden');
    },

    /**
     * Initialise the Decrypt button to get the entered key and redirect to the full link with key
     * @param {Object} $overlay The jQuery selector for the overlay
     * @param {String} publicHandle The public file/folder handle
     * @param {Boolean} folderLink If this was a folder link
     */
    initDecryptButton: function($overlay, publicHandle, folderLink) {

        var $decryptionKeyField = $overlay.find('.decryption-key');
        var $decryptButton = $overlay.find('.decrypt-button');

        // Add click/tap handler
        $decryptButton.off('tap').on('tap', function() {

            // Trim the input from the user for whitespace, newlines etc on either end
            var decryptionKey = $.trim($decryptionKeyField.val());

            // If they entered something
            if (decryptionKey) {

                // Remove the ! from the key which is exported from the export dialog
                decryptionKey = decryptionKey.replace('!', '');

                // Reconstruct the URL
                var urlStart = (folderLink) ? 'F!' : '!';
                var newHash = urlStart + publicHandle + '!' + decryptionKey;

                // Redirect to the hash URL (loadSubPage does not work here)
                document.location.hash = '#' + newHash;
            }

            // Prevent clicking behind
            return false;
        });
    }
};


/**
 * An overlay to let the user enter a password to decrypt the real folder/file link and access the contents
 */
mobile.decryptionPasswordOverlay = {

    $overlay: null,

    /**
     * Initialise and show the overlay
     * @param {String} page The public file/folder handle e.g. P!AQG4iTLFFJuL1...
     */
    show: function(page) {

        // Cache some selectors which are re-used later
        this.$overlay = $('#mobile-password-decryption-overlay');

        // Initialise the Decrypt button
        this.initDecryptButton(page);

        // Show the overlay
        this.$overlay.removeClass('hidden');
    },

    /**
     * Initialise the Decrypt button
     * @param {String} page The public file/folder handle e.g. P!AQG4iTLFFJuL1...
     */
    initDecryptButton: function(page) {

        // Add click/tap handler
        this.$overlay.find('.decrypt-button').off('tap').on('tap', function() {

            // Decrypt the link
            mobile.decryptionPasswordOverlay.decryptLink(page);
            return false;
        });
    },

    /**
     * Decrypts the link into a regular folder/file link and redirects to that if successful
     * @param {String} page The public file/folder handle e.g. P!AQG4iTLFFJuL1...
     */
    decryptLink: function(page) {

        var $decryptButton = this.$overlay.find('.decrypt-button');
        var $password = this.$overlay.find('.decryption-password');
        var $errorMessage = this.$overlay.find('.error-message');

        // Show encryption loading animation and change text to 'Decrypting'
        $decryptButton.addClass('decrypting');

        // Add an extra class for iOS to just change to 'Decrypting...' text because it likely doesn't support the
        // native crypto API functions for PBKDF2 and needs to use asmCrypto which performs slower, blocking the UI
        if (is_ios) {
            $decryptButton.addClass('ios').text(l[8579] + '...');   // Decrypting
        }

        // Get the password and the encoded information in the URL
        var password = $password.val();
        var urlEncodedInfo = page.replace('P!', '');
        var decodedBytes = null;

        // If no password given show an error message
        if (!password) {
            $errorMessage.addClass('bold').text(l[970]);  // Please enter a valid password...
            $decryptButton.removeClass('decrypting ios').text(l[1027]);   // Decrypt
            return false;
        }

        // Decode the request
        try {
            decodedBytes = exportPassword.base64UrlDecode(urlEncodedInfo);
        }
        catch (exception) {

            // Show error and abort
            $errorMessage.addClass('bold').text(l[9068]);  // The link could not be decoded...
            $decryptButton.removeClass('decrypting ios').text(l[1027]);   // Decrypt
            return false;
        }

        // Get the algorithm used
        var algorithm = decodedBytes[0];

        // Check if valid array index or will throw an exception
        if (typeof exportPassword.algorithms[algorithm] === 'undefined') {

            // Show error and abort
            $errorMessage.addClass('bold').text(l[9069]);  // The algorithm ... is not supported
            $decryptButton.removeClass('decrypting ios').text(l[1027]);   // Decrypt
            return false;
        }

        // Get the salt bytes, start offset at 8 (1 byte for alg + 1 byte for file/folder + 6 for handle)
        var saltLength = exportPassword.algorithms[algorithm].saltLength / 8;
        var saltStartOffset = 8;
        var saltEndOffset = saltStartOffset + saltLength;
        var saltBytes = decodedBytes.subarray(saltStartOffset, saltEndOffset);

        // Compute the PBKDF
        exportPassword.deriveKey(algorithm, saltBytes, password, function(derivedKeyBytes) {

            // Get the MAC from the decoded bytes
            var macLength = exportPassword.algorithms[algorithm].macLength / 8;
            var macStartOffset = decodedBytes.length - macLength;
            var macEndOffset = decodedBytes.length;
            var macToVerifyBytes = decodedBytes.subarray(macStartOffset, macEndOffset);

            // Get the data to verify
            var dataToVerify = decodedBytes.subarray(0, macStartOffset);

            // Get the MAC key
            var macKeyLength = exportPassword.algorithms[algorithm].macKeyLength / 8;
            var macKeyStartOffset = derivedKeyBytes.length - macKeyLength;
            var macKeyEndOffset = derivedKeyBytes.length;
            var macKeyBytes = derivedKeyBytes.subarray(macKeyStartOffset, macKeyEndOffset);

            // Compute the MAC over the data to verify
            var dataToVerifyBytes = decodedBytes.subarray(0, macStartOffset);
            var macAlgorithm = exportPassword.algorithms[algorithm].macName;
            var macBytes = asmCrypto[macAlgorithm].bytes(macKeyBytes, dataToVerifyBytes);

            // Convert the string to hex for simple string comparison
            var macString = asmCrypto.bytes_to_hex(macBytes);
            var macToVerifyString = asmCrypto.bytes_to_hex(macToVerifyBytes);

            // Compare the MAC in the URL to the computed MAC
            if (macString !== macToVerifyString) {

                // Show error and abort
                $errorMessage.addClass('bold').text(l[9076]);  // The link could not be decrypted...
                $decryptButton.removeClass('decrypting ios').text(l[1027]);   // Decrypt
                return false;
            }

            // Get the link type char code and set the default key length to 32 bytes
            var linkTypeByte = decodedBytes[1];
            var linkType = linkTypeByte;
            var keyLength = 32;

            // If folder link, set the key length to 16 bytes
            if (linkType === exportPassword.LINK_TYPE_FOLDER) {
                keyLength = 16;
            }

            // Get the encryption key from the derived key
            var encKeyBytes = derivedKeyBytes.subarray(0, keyLength);

            // Get the encrypted key, start is (2 bytes for alg and type + 6 bytes for handle + salt)
            var saltLength = exportPassword.algorithms[algorithm].saltLength / 8;
            var startOffset = 2 + 6 + saltLength;
            var endOffset = startOffset + keyLength;
            var encryptedKeyBytes = dataToVerify.subarray(startOffset, endOffset);

            // Decrypt the file/folder link key
            var decryptedKey = exportPassword.xorByteArrays(encKeyBytes, encryptedKeyBytes);

            // Recreate the original file/folder link
            var handleBytes = dataToVerify.subarray(2, 8);
            var handleUrlEncoded = exportPassword.base64UrlEncode(handleBytes);
            var decryptedKeyUrlEncoded = exportPassword.base64UrlEncode(decryptedKey);
            var folderIdentifier = (linkType === exportPassword.LINK_TYPE_FOLDER) ? 'F' : '';
            var url = folderIdentifier + '!' + handleUrlEncoded + '!' + decryptedKeyUrlEncoded;

            // Show completed briefly before redirecting
            $decryptButton.removeClass('decrypting ios').text(l[9077]); // Decrypted

            // Clear password field
            $password.val('');

            // Add a log to see if the feature is used often
            api_req({ a: 'log', e: 99633, m: 'Successfully decrypted password protected link on mobile web' });

            // On success, redirect to actual file/folder link
            loadSubPage(url);
        });
    }
};


/**
 * Shows a custom message e.g. error or success message in a popup overlay
 */
mobile.messageOverlay = {

    /**
     * Shows the error overlay
     * @param {String} firstMessage The main message to be displayed
     * @param {String} optionalSecondMessage An optional second message to be displayed after the first
     */
    show: function(firstMessage, optionalSecondMessage) {

        // Cache selectors
        var $overlay = $('#mobile-ui-error');
        var $firstMessage = $overlay.find('.first-message');
        var $optionalSecondMessage = $overlay.find('.optional-second-message');

        // Set the first message
        $firstMessage.text(firstMessage);

        // If there is a second message, set that
        if (typeof optionalSecondMessage !== 'undefined') {
            $optionalSecondMessage.text(optionalSecondMessage);
        }

        // Initialise the OK/close button
        this.initConfirmOkButton($overlay);

        // Show the error overlay
        $overlay.removeClass('hidden');
    },

    /**
     * Initialise the OK button to close the error overlay
     * @param {Object} $overlay A cached selector for the error overlay
     */
    initConfirmOkButton: function($overlay) {

        var $okButton = $overlay.find('.confirm-ok-button');

        // Add click/tap handler
        $okButton.off('tap').on('tap', function() {

            // Hide the error overlay
            $overlay.addClass('hidden');

            // Remove the loading spinner if on the Login page and came back from an error
            if (page === 'login') {
                $('.mobile.signin-button').removeClass('loading');
            }

            // Prevent clicking behind
            return false;
        });
    }
};


/**
 * Homepage for mobile with login/register functionality
 */
mobile.signin = {

    /** jQuery selector for the login/register screen */
    $screen: null,

    /**
     * Render the signin screen
     */
    show: function() {

        // Cache the selector
        this.$screen = $('.mobile.signin-register-block');

        // Show the login/register screen
        this.$screen.removeClass('hidden');

        // Show the login tab and hide the register tab until they manually open it
        this.$screen.find('.tab-block.sign-in').removeClass('hidden');
        this.$screen.find('.tab-block.register').addClass('hidden');

        // Init events
        this.initLoginButton();
        this.initEmailPasswordKeyupEvents();

        // Initialise the Remember Me checkbox, top button tabs
        mobile.initTabs('login');
        mobile.initCheckbox('remember-me');
    },

    /**
     * Enable the login button if email and password is complete
     */
    initEmailPasswordKeyupEvents: function() {

        var $emailField = this.$screen.find('.signin-input.login input');
        var $passwordField = this.$screen.find('.signin-input.password input');
        var $bothFields = $emailField.add($passwordField);
        var $signInButton = this.$screen.find('.signin-button');

        // Add keyup event to the email and password fields
        $bothFields.rebind('keyup', function(event) {

            // Change the button to red to enable it if they have entered something in the two fields
            if (($emailField.val().length > 0) && ($passwordField.val().length > 0)) {
                $signInButton.addClass('active');

                // If the Enter key is pressed try logging them in
                if (event.which === 13) {
                    $signInButton.trigger('tap');
                }
            }
            else {
                // Grey it out if they have not completed one of the fields
                $signInButton.removeClass('active');
            }
        });
    },

    /**
     * Initialise the login button to log the user into the site
     */
    initLoginButton: function() {

        var $emailField = this.$screen.find('.signin-input.login input');
        var $passwordField = this.$screen.find('.signin-input.password input');
        var $signInButton = this.$screen.find('.signin-button');
        var $rememberMeCheckbox = this.$screen.find('.remember-me .checkbox');

        // Add click/tap handler to login button
        $signInButton.off('tap').on('tap', function() {

            // Get the current text field values
            var email = $emailField.val();
            var password = $passwordField.val();
            var rememberMe = $rememberMeCheckbox.is(':checked');

            // If the fields are not completed, the button should not do anything and looks disabled anyway
            if ((email.length < 1) || (password.length < 1)) {
                return false;
            }

            // Pass the details to the login flow
            mobile.signin.startLogin($signInButton, email, password, rememberMe);

            return false;
        });
    },

    /**
     * Starts the login proceedure
     * @param {Object} $signInButton The jQuery selector for the signin button
     * @param {String} email The user's email address
     * @param {String} password The user's password
     * @param {Boolean} rememberMe Whether the user clicked the Remember me checkbox or not
     */
    startLogin: function($signInButton, email, password, rememberMe) {

        // Hide the text and show a loading spinner
        $signInButton.addClass('loading');

        // If email confirm code is ok
        if (confirmok) {
            doConfirm(email, password, function() {
                postLogin(email, password, rememberMe, function(result) {

                    // Hide the loading spinner
                    $signInButton.removeClass('loading');

                    if (result === EBLOCKED) {
                        mobile.messageOverlay.show(l[730]);
                    }
                    else if (result) {
                        u_type = result;
                        loadSubPage('key');
                    }
                });
            });
        }
        else {
            // Run the regular login process
            postLogin(email, password, rememberMe, function (result) {

                // Hide the loading spinner
                $signInButton.removeClass('loading');

                // Check they are not locked out
                if (result === EBLOCKED) {
                    mobile.messageOverlay.show(l[730]);
                }

                // Otherwise if successful
                else if (result) {

                    // Set the u_type e.g. 3 is fully registered user
                    u_type = result;

                    // Logging to see how many people are signing into the mobile site
                    api_req({ a: 'log', e: 99629, m: 'Completed login on mobile webclient' });

                    // Load the file manager
                    loadSubPage('fm');
                }
                else {
                    // Otherwise they used an incorrect email or password so show an error
                    mobile.messageOverlay.show(l[16349], l[16350]);
                }
            });
        }
    }
};


/**
 * Register functionality
 */
mobile.register = {

    /** jQuery selector for the signin/register screen */
    $screen: null,

    /** jQuery selector for just the registration elements */
    $registerScreen: null,

    /**
     * Render the signin screen
     */
    show: function() {

        // Cache the selector
        this.$screen = $('.mobile.signin-register-block');
        this.$registerScreen = this.$screen.find('.tab-block.register');

        // Show the login/register screen
        this.$screen.removeClass('hidden');

        // Show the register tab and hide the login tab until they manually open it
        this.$screen.find('.tab-block.register').removeClass('hidden');
        this.$screen.find('.tab-block.sign-in').addClass('hidden');

        // Initialise the login/register tabs and the Agree to Terms of Service checkbox
        mobile.initTabs('register');
        mobile.initCheckbox('confirm-terms');

        // Activate register button when fields are complete
        this.initKeyupEvents();
        this.initRegisterButton();

        // Load password strength estimator
        this.loadPasswordEstimatorLibrary();
        this.initPasswordStrengthCheck();
    },

    /**
     * Enable the register button if the fields are complete and correct
     */
    initKeyupEvents: function() {

        var $firstNameField = this.$registerScreen.find('.first-name input');
        var $lastNameField = this.$registerScreen.find('.last-name input');
        var $emailField = this.$registerScreen.find('.email-address input');
        var $passwordField = this.$registerScreen.find('.password input');
        var $confirmPasswordField = this.$registerScreen.find('.password-confirm input');
        var $registerButton = this.$registerScreen.find('.register-button');
        var $allFields = $firstNameField.add($lastNameField).add($emailField)
                            .add($passwordField).add($confirmPasswordField);

        // Add keyup event to the input fields
        $allFields.rebind('keyup', function(event) {

            var firstName = $firstNameField.val();
            var lastName = $lastNameField.val();
            var email = $emailField.val();
            var password = $passwordField.val();
            var confirmPassword = $confirmPasswordField.val();

            // Change the button to red to enable it if they have entered something in all the fields
            if ((firstName.length > 0) && (lastName.length > 0) && (email.length > 0) &&
                    (password.length > 0) && (confirmPassword.length > 0)) {

                // Activate the register button
                $registerButton.addClass('active');

                // If the Enter key is pressed try registering
                if (event.which === 13) {
                    $registerButton.trigger('tap');
                }
            }
            else {
                // Grey it out if they have not completed one of the fields
                $registerButton.removeClass('active');
            }
        });
    },

    /**
     * Load the ZXCVBN password strength estimator library
     */
    loadPasswordEstimatorLibrary: function() {

        // Make sure the library is loaded
        if (typeof zxcvbn === 'undefined') {

            // Show loading spinner
            var $loader = this.$registerScreen.find('.estimator-loading-icon').addClass('loading');

            // On completion of loading, hide the loading spinner
            mega.utils.require('zxcvbn_js')
                .done(function() {
                    $loader.removeClass('loading');
                });
        }
    },

    /**
     * Show what strength the currently entered password is on key up
     */
    initPasswordStrengthCheck: function() {

        var $passwordStrengthBar = this.$registerScreen.find('.password-strength');
        var $passwordInput = this.$registerScreen.find('.signin-input.password input');

        // Add keyup event to the password text field
        $passwordInput.rebind('keyup', function() {

            // Make sure the ZXCVBN password strength estimator library is loaded first
            if (typeof zxcvbn !== 'undefined') {

                // Estimate the password strength
                var password = $passwordInput.val();
                var passwordStrength = zxcvbn(password);

                // Remove previous strength classes that were added
                $passwordStrengthBar.removeClass('good1 good2 good3 good4 good5');

                // Add colour coding
                if (passwordStrength.score > 3 && passwordStrength.entropy > 75) {
                    $passwordStrengthBar.addClass('good5');    // Strong
                }
                else if (passwordStrength.score > 2 && passwordStrength.entropy > 50) {
                    $passwordStrengthBar.addClass('good4');    // Good
                }
                else if (passwordStrength.score > 1 && passwordStrength.entropy > 40) {
                    $passwordStrengthBar.addClass('good3');    // Medium
                }
                else if (passwordStrength.score > 0 && passwordStrength.entropy > 15) {
                    $passwordStrengthBar.addClass('good2');    // Weak
                }
                else if (password.length !== 0) {
                    $passwordStrengthBar.addClass('good1');    // Very Weak
                }
            }
        });
    },

    /**
     * Initialise the register button
     */
    initRegisterButton: function() {

        var $firstNameField = this.$registerScreen.find('.first-name input');
        var $lastNameField = this.$registerScreen.find('.last-name input');
        var $emailField = this.$registerScreen.find('.email-address input');
        var $passwordField = this.$registerScreen.find('.password input');
        var $confirmPasswordField = this.$registerScreen.find('.password-confirm input');
        var $passwordStrengthBar = this.$registerScreen.find('.password-strength');
        var $confirmTermsCheckbox = this.$registerScreen.find('.confirm-terms input');
        var $registerButton = this.$registerScreen.find('.register-button');
        var $containerFields = $emailField.parent().add($passwordField.parent()).add($confirmPasswordField.parent());

        // Add click/tap handler to login button
        $registerButton.off('tap').on('tap', function() {

            // Get the current text field values
            var firstName = $.trim($firstNameField.val());
            var lastName = $.trim($lastNameField.val());
            var email = $.trim($emailField.val());
            var password = $.trim($passwordField.val());
            var confirmPassword = $.trim($confirmPasswordField.val());

            // If the fields are not completed, the button should not do anything and looks disabled anyway
            if ((firstName.length < 1) || (lastName.length < 1) || (email.length < 1) ||
                    (password.length < 1) || (confirmPassword.length < 1)) {

                return false;
            }

            // Clear old errors from past form submissions
            $containerFields.removeClass('incorrect');

            // If they have not confirmed the Terms of Service then show an error and don't proceed
            if (!$confirmTermsCheckbox.is(':checked')) {
                mobile.messageOverlay.show(l[7241]);        // You must agree with our Terms of Service
                return false;
            }

            // If the email is invalid
            if (checkMail(email)) {

                // Add red border, red text and show warning icon
                $emailField.parent().addClass('incorrect');

                // Show an error and don't proceed
                mobile.messageOverlay.show(l[198]);         // Please enter a valid e-mail address.
                return false;
            }

            // If the passwords are not the same
            if (password !== confirmPassword) {

                // Add red border, red text and show warning icon
                $passwordField.parent().addClass('incorrect');
                $confirmPasswordField.parent().addClass('incorrect');

                // Show an error and don't proceed
                mobile.messageOverlay.show(l[9066]);        // The passwords are not the same...
                return false;
            }

            // If the password has the 'Very weak' class i.e. it's not strong enough
            if ($passwordStrengthBar.hasClass('good1')) {

                // Add red border, red text and show warning icon
                $passwordField.parent().addClass('incorrect');

                // Then show an error and don't proceed
                mobile.messageOverlay.show(l[1104]);        // Please strengthen your password.
                return false;
            }

            // Pass the details to the registration flow
            mobile.register.doRegister(firstName, lastName, email, password);

            // Prevent double taps
            return false;
        });
    },

    /**
     * Start the registration process
     * @param {String} firstName The user's first name
     * @param {String} lastName The user's last name
     * @param {String} email The user's email address
     * @param {String} password The user's password
     */
    doRegister: function(firstName, lastName, email, password) {

        // Show loading dialog
        loadingDialog.show();

        // Set a flag to check at the end of the registration process
        localStorage.signUpStartedInMobileWeb = '1';

        u_storage = init_storage(localStorage);

        var userContext = {
            checkloginresult: function(context, result) {

                // Set the user type
                u_type = result;

                // Register the account
                mobile.register.registerAccount(firstName, lastName, email, password);
            }
        };

        // Create anonymous account
        u_checklogin(userContext, true);
    },

    /**
     * Send the signup link via email
     * @param {String} firstName The user's first name
     * @param {String} lastName The user's last name
     * @param {String} email The user's email address
     * @param {String} password The user's password
     */
    registerAccount: function(firstName, lastName, email, password) {

        var registrationVars = {
            password: password,
            first: firstName,
            last: lastName,
            email: email,
            name: firstName + ' ' + lastName
        };
        var context = {
            callback: function(result) {

                loadingDialog.hide();

                if (result === 0) {
                    var ops = {
                        a: 'up',
                        terms: 'Mq',
                        firstname: base64urlencode(to8(registrationVars.first)),
                        lastname: base64urlencode(to8(registrationVars.last)),
                        name2: base64urlencode(to8(registrationVars.name))
                    };

                    u_attr.terms = 1;
                    localStorage.awaitingConfirmationAccount = JSON.stringify(registrationVars);

                    api_req(ops);

                    // Show signup link dialog
                    mobile.register.showConfirmEmailScreen(registrationVars);
                }

                // Show an error if the email is already in use
                else if (result === EEXIST) {
                    mobile.messageOverlay.show(l[9000], result);       // Error. This email address is already in use.
                }
                else {
                    // Show an error
                    mobile.messageOverlay.show(l[47], result);       // Oops, something went wrong.
                }
            }
        };

        // Send the confirmation email
        sendsignuplink(registrationVars.name, registrationVars.email, registrationVars.password, context);
    },

    /**
     * Shows the email confirmation screen
     * @param {Object} registrationVars The registration form variables i.e. name, email etc
     */
    showConfirmEmailScreen: function(registrationVars) {

        var $confirmScreen = $('.registration-confirm-email');
        var $registerScreen = $('.mobile.signin-register-block');
        var $changeEmailInput = $confirmScreen.find('.change-email input');
        var $resendButton = $confirmScreen.find('.resend-button');

        // Hide the current register screen and show the confirmation one
        $registerScreen.addClass('hidden');
        $confirmScreen.removeClass('hidden');

        // Set the email into the text field
        $changeEmailInput.val(registrationVars.email);

        // Init email input keyup and Resend button
        mobile.register.initConfirmEmailScreenKeyup($changeEmailInput, $resendButton);
        mobile.register.initConfirmEmailScreenResendButton($changeEmailInput, $resendButton, registrationVars);
    },

    /**
     * Initialise the email input keyup which will enable the Resend button
     * @param {Object} $changeEmailInput jQuery selector for the email input
     * @param {Object} $resendButton jQuery selector for the Resend button
     */
    initConfirmEmailScreenKeyup: function($changeEmailInput, $resendButton) {

        // Enable the resend button on keyup
        $changeEmailInput.rebind('keyup', function(event) {

            var email = $(this).val();

            // Change the button to red if the email is valid
            if (!checkMail(email)) {

                // Activate the resend button
                $resendButton.addClass('active');

                // If the Enter key is pressed try resending
                if (event.which === 13) {
                    $resendButton.trigger('tap');
                }
            }
            else {
                // Grey it out if they have not completed one of the fields
                $resendButton.removeClass('active');
            }
        });
    },

    /**
     * Initialises the Resend button on the email confirmation screen to send the confirmation link again
     * @param {Object} $changeEmailInput jQuery selector for the email input
     * @param {Object} $resendButton jQuery selector for the Resend button
     * @param {Object} registrationVars The registration form variables i.e. name, email etc
     */
    initConfirmEmailScreenResendButton: function($changeEmailInput, $resendButton, registrationVars) {

        // Add click/tap handler to resend button
        $resendButton.off('tap').on('tap', function() {

            // Make sure the button is enabled
            if (!$resendButton.hasClass('active')) {
                return false;
            }

            // Update the email to the new email address
            registrationVars.email = $.trim($changeEmailInput.val());

            // Show the loading dialog
            loadingDialog.show();

            // Setup subsequent API request
            var context = {
                callback: function(result) {

                    loadingDialog.hide();

                    if (result === 0) {
                        var ops = {
                            a: 'up',
                            terms: 'Mq',
                            firstname: base64urlencode(to8(registrationVars.first)),
                            lastname: base64urlencode(to8(registrationVars.last)),
                            name2: base64urlencode(to8(registrationVars.name))
                        };

                        u_attr.terms = 1;
                        localStorage.awaitingConfirmationAccount = JSON.stringify(registrationVars);

                        api_req(ops);

                        // Show a dialog success
                        mobile.messageOverlay.show(l[16351]);     // The email was sent successfully.
                    }
                    else {
                        // Show an error
                        mobile.messageOverlay.show(l[47]);     // Oops, something went wrong. Sorry about that!
                    }
                }
            };

            // Send the confirmation email
            sendsignuplink(registrationVars.name, registrationVars.email, registrationVars.password, context);

            // Only let them send once (until they change email again)
            $resendButton.removeClass('active');

            // Prevent double taps
            return false;
        });
    },

    /**
     * Shows the login screen with a few things changed so they know they are
     * confirming their account and about to proceed to the key creation step
     * @param {String} email The user's email address from the confirm code
     */
    showConfirmAccountScreen: function(email) {

        // Show the general login screen
        mobile.signin.show();

        // Change the header text, hide the registration and preinput the email
        var $loginScreen = $('.signin-register-block');
        $loginScreen.find('.top-link.sign-in').text(l[812]);            // Confirm Account
        $loginScreen.find('.top-link.register').addClass('hidden');
        $loginScreen.find('.signin-input.login input').val(email);
    },

    /**
     * Show an account confirmation failure
     * @param {Number} apiResult An error code from the API
     */
    showConfirmAccountFailure: function(apiResult) {

        // Show the general login screen
        mobile.signin.show();

        // Check for various error codes and show error messages
        if (apiResult === EINCOMPLETE) {
            mobile.messageOverlay.show(l[703]);   // Your sign-up link is not valid...
        }
        else if (apiResult === ENOENT) {
            mobile.messageOverlay.show(l[704]);   // Your account has already been activated. Please log in.
        }
        else {
            mobile.messageOverlay.show(l[705] + ' ' + apiResult);     // Please sign up again. Error code: xx
        }
    },

    /**
     * Shows the screen with a spinning image while the RSA keys are being generated
     */
    showGeneratingKeysScreen: function() {

        $('.mobile.registration-generating-keys').removeClass('hidden');
    }
};


/**
 * Home page functionality
 */
mobile.home = {

    /** jQuery selector for the home screen */
    $screen: null,

    /**
     * Shows the home page and initialises functionality
     */
    show: function() {

        // Cache selector
        this.$screen = $('.mobile.homepage');

        // Show the screen
        this.$screen.removeClass('hidden');

        // Initialise functionality
        mobile.home.initBottomLinks();
        mobile.home.initMobileAppButton();
        mobile.initHeaderMegaIcon();
        mobile.menu.showAndInit('home');
    },

    /**
     * Initialise the Login and Register buttons in the footer of the homepage
     */
    initBottomLinks: function() {

        var $loginButton = this.$screen.find('.bottom-link.sign-in');
        var $registerButton = this.$screen.find('.bottom-link.register');

        // On click/tap, load the login page
        $loginButton.off('tap').on('tap', function() {

            loadSubPage('login');
            return false;
        });

        // On click/tap, load the register page
        $registerButton.off('tap').on('tap', function() {

            loadSubPage('register');
            return false;
        });
    },

    /**
     * Changes the app store badge depending on what device they have
     */
    initMobileAppButton: function() {

        var $appStoreButton = this.$screen.find('.download-app');

        // Set the link
        $appStoreButton.attr('href', mobile.downloadOverlay.getStoreLink());

        // If iOS, Windows or Android show the relevant app store badge
        switch (ua.details.os) {

            case 'iPad':
            case 'iPhone':
                $appStoreButton.removeClass('hidden').addClass('ios');
                break;

            case 'Windows Phone':
                $appStoreButton.removeClass('hidden').addClass('wp');
                break;

            default:
                // Android and others
                $appStoreButton.removeClass('hidden').addClass('android');
                break;
        }
    }
};


/**
 * The main menu (hamburger icon in top right) which lets the user do various tasks
 */
mobile.menu = {

    /**
     * Shows the menu icon and initialises the menu and its related options
     * @param {String} currentScreen The screen the user is on e.g. 'home', 'login' etc which matches the class name of
     *                               the menu button. This will have a red bar style applied to it on the left of the
     *                               menu item to indicate this is the current page.
     */
    showAndInit: function(currentScreen) {

        // Cache selectors
        var $menuIcon = $('.mobile.fm-header .menu');
        var $darkOverlay = $('.mobile.dark-overlay');
        var $mainMenu = $('.mobile.main-menu');
        var $closeIcon = $mainMenu.find('.fm-icon.close');

        var $avatarNameBlock = $mainMenu.find('.avatar-name-block');
        var $avatar = $avatarNameBlock.find('.main-avatar');
        var $userName = $avatarNameBlock.find('.user-name');

        var $menuButtons = $mainMenu.find('.menu-buttons');
        var $loginMenuItem = $mainMenu.find('.menu-button.login');
        var $registerMenuItem = $mainMenu.find('.menu-button.register');
        var $cloudMenuItem = $mainMenu.find('.menu-button.cloud-drive');
        var $homeMenuItem = $mainMenu.find('.menu-button.home');
        var $termsMenuItem = $mainMenu.find('.menu-button.terms-of-service');
        var $logoutMenuItem = $mainMenu.find('.menu-button.logout');
        var $currentScreen = $mainMenu.find('.menu-button.' + currentScreen);

        // Show the menu / hamburger icon
        $menuIcon.removeClass('hidden');

        // If they are logged in
        if (typeof u_attr !== 'undefined') {

            // Generate the avatar from the user handle
            var avatar = useravatar.contact(u_handle, '', 'div');

            // Show the user's avatar and name
            $avatarNameBlock.removeClass('hidden');
            $avatar.safeHTML(avatar);
            $avatar.find('.avatar').addClass('small-rounded-avatar');
            $userName.text(u_attr.name);

            // Show buttons
            $cloudMenuItem.removeClass('hidden');
            $termsMenuItem.removeClass('hidden');
            $logoutMenuItem.removeClass('hidden');
        }
        else {
            // Otherwise show other buttons for not logged in user
            $menuButtons.addClass('logged-out');
            $loginMenuItem.removeClass('hidden');
            $registerMenuItem.removeClass('hidden');
            $homeMenuItem.removeClass('hidden');
            $termsMenuItem.removeClass('hidden');
        }

        // Add a red bar style to the left of the menu item to indicate this is the current page
        $menuButtons.removeClass('current');
        $currentScreen.addClass('current');

        // On menu button click, show the menu
        $menuIcon.off('tap').on('tap', function() {

            $mainMenu.addClass('active');
            $darkOverlay.removeClass('hidden').addClass('active');

            return false;
        });

        // On tapping/clicking the dark overlay or menu's close button, close the menu
        $darkOverlay.add($closeIcon).off('tap').on('tap', function() {

            $mainMenu.removeClass('active');
            $darkOverlay.addClass('hidden').removeClass('active');

            return false;
        });

        // On the menu's Cloud Drive button, go to the root of the cloud drive
        $cloudMenuItem.off('tap').on('tap', function() {

            // Close the menu
            $mainMenu.removeClass('active');
            $darkOverlay.addClass('hidden').removeClass('active');

            // Store the current page
            var currentPage = page;

            // Open the root cloud folder
            loadSubPage('fm');

            // If they were on the TOS page then the cloud doesn't reload for some reason so refresh
            if (currentPage === 'terms') {
                window.location.reload();
            }

            return false;
        });

        // On the menu's Logout button
        $logoutMenuItem.off('tap').on('tap', function() {

            // Log the user out and go back to the login page
            mega.utils.logout();
            loadSubPage('login');

            // Show a toast notification
            mobile.showToast('Logout successful');

            return false;
        });

        // On a Login button tap/click go to the login page
        $loginMenuItem.off('tap').on('tap', function() {

            loadSubPage('login');
            return false;
        });

        // On a Create Account button tap/click go to the register page
        $registerMenuItem.off('tap').on('tap', function() {

            loadSubPage('register');
            return false;
        });

        // On a Terms of Service button tap/click go to the TOS page
        $termsMenuItem.off('tap').on('tap', function() {

            loadSubPage('terms');
            return false;
        });

        // On the Home button tap/click go to the home page
        $homeMenuItem.off('tap').on('tap', function() {

            // Close the menu
            $mainMenu.removeClass('active');
            $darkOverlay.addClass('hidden').removeClass('active');

            // Load the home/start page (if logged in this may just go back to cloud drive)
            loadSubPage('start');
            return false;
        });
    }
};


/**
 * The Terms of Service page
 */
mobile.terms = {

    /**
     * Shows the Terms of Service page
     */
    show: function() {

        var $termsScreen = $('.mobile.terms-of-service');

        // Show the TOS page
        $termsScreen.removeClass('hidden');

        // Log if they visited the TOS page
        api_req({ a: 'log', e: 99636, m: 'Visited Terms of Service page on mobile webclient' });

        // Init menu and Mega icon
        mobile.menu.showAndInit('terms-of-service');
        mobile.initHeaderMegaIcon();
    }
};


/**
 * File upload functionality
 */
mobile.upload = {

    /**
     * Initialise the upload button
     */
    initUploadButton: function() {

        var $fileInput = $('#select-file');
        var $uploadIcon = $('.mobile.fm-icon.upload');
        var $overlay = $('#mobile-upload');

        // On the upload icon click/tap
        $uploadIcon.off('tap').on('tap', function() {

            // Open the file picker
            $fileInput.trigger('click');
            return false;
        });

        // When the file is selected, start the upload
        $fileInput.off('change').on('change', function(event) {

            // Pop up upload dialog
            $overlay.removeClass('hidden').addClass('overlay');

            // Get file information
            var file = this.files[0];
            var fileSize = numOfBytes(file.size);
            var fileSizeFormatted = fileSize.size + ' ' + fileSize.unit;
            var fileName = file.name;

            // Get file icon
            var fileExt = fileext(fileName);
            var fileIconName = (ext[fileExt]) ? ext[fileExt][0] : 'generic';
            var fileIconPath = mobile.imagePath + fileIconName + '.png';

            // Display in overlay
            $overlay.find('.filesize').text(fileSizeFormatted);
            $overlay.find('.filename').text(fileName);
            $overlay.find('.filetype-img').attr('src', fileIconPath);

            // ToDo: initialise upload button

            // Prevent double taps
            return false;
        });
    }
};


/**
 * Some stubs to prevent exceptions in action packet processing because not all files are loaded for mobile
 */
mega.checkStorageQuota = function() {};

mega.ui.tpp = {
    megaUtilsResetUploadDownload: function() {},
    reset: function() {},
    setTotalProgress: function() {}
};

var notify = {
    init: function() {},
    notifyFromActionPacket: function() {},
    countAndShowNewNotifications: function() {}
};

function msgDialog(type, title, msg, submsg, callback, checkbox) {

    // Call the mobile version
    mobile.messageOverlay.show(msg, submsg);
}

<<<<<<< HEAD
function treeUI() {}
function sharedUInode() {}
=======
function removeUInode(nodeHandle, parentHandle) {

    // Call the mobile version
    mobile.cloud.renderDelete(nodeHandle, parentHandle);
}

// Not required for mobile
function fmtopUI() { }
>>>>>>> 2d5924fa
<|MERGE_RESOLUTION|>--- conflicted
+++ resolved
@@ -3051,10 +3051,6 @@
     mobile.messageOverlay.show(msg, submsg);
 }
 
-<<<<<<< HEAD
-function treeUI() {}
-function sharedUInode() {}
-=======
 function removeUInode(nodeHandle, parentHandle) {
 
     // Call the mobile version
@@ -3063,4 +3059,5 @@
 
 // Not required for mobile
 function fmtopUI() { }
->>>>>>> 2d5924fa
+function treeUI() {}
+function sharedUInode() {}