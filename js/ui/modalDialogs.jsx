--- conflicted
+++ resolved
@@ -189,11 +189,7 @@
 
         return (
             <ModalDialog
-<<<<<<< HEAD
-                title={l[8628]}
-=======
                 title={__(l[8628])}
->>>>>>> 30fbc30d
                 className={classes}
                 selected={self.state.selected}
                 onClose={() => {
