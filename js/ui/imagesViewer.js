--- conflicted
+++ resolved
@@ -1013,14 +1013,14 @@
         }
 
         var img = new Image();
-<<<<<<< HEAD
         img.onload = function() {
             origImgWidth = img.width;
             origImgHeight = img.height;
 
             // Apply img data to necessary image
             $imgCount.find('img').removeClass('active').removeAttr('style');
-            $imgCount.find('.' + imgClass).attr('src', this.src).addClass('active');
+            $imgCount.find('.' + imgClass).attr('src', ev.type === 'error' ? noThumbURI : this.src)
+                .addClass('active');
             $imgCount.attr('data-count', imgClass);
 
             // Set position, zoom values
@@ -1033,19 +1033,6 @@
             });
 
             $overlay.find('.viewer-image-bl').removeClass('default-state');
-=======
-        img.onload = img.onerror = function(ev) {
-            var w = this.width;
-            var h = this.height;
-            if (w < 960 && w < $(window).width() - 382 && h < 522 && h < $(window).height() - 222) {
-                $overlay.find('.viewer-image-bl').addClass('default-state');
-            }
-            else {
-                $overlay.find('.viewer-image-bl').removeClass('default-state');
-            }
-            $overlay.find('.viewer-image-bl img').attr('src', ev.type === 'error' ? noThumbURI : this.src);
-            $overlay.find('.viewer-image-bl').removeClass('hidden');
->>>>>>> 9b30a23b
             $overlay.find('.viewer-pending').addClass('hidden');
             $overlay.find('.viewer-progress').addClass('hidden');
 
