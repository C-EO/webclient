var previews = Object.create(null);
var preqs = Object.create(null);
var pfails = Object.create(null);
var slideshowid;

(function _imageViewerSlideShow(global) {
    "use strict";

    var zoom_mode;
    var origImgWidth;
    var slideshowplay;
    var origImgHeight;
    var slideshowTimer;
    var mouseIdleTimer;
    var fullScreenManager;
    var _hideCounter = false;

    function slideshowsteps() {
        var $stepsBlock = $('.viewer-overlay').find('.viewer-images-num, .viewer-button.slideshow');
        var forward = [];
        var backward = [];
        var ii = [];
        var ci;
        var filter = function(n) {
            return is_image(n) || is_video(n);
        };

        if (slideshowplay) {
            filter = function(n) {
                return is_image(n) && fileext(n.name) !== 'pdf';
            };
        }

        // Loop through available items and extract images
        for (var i = 0, m = M.v.length; i < m; i++) {
            if (filter(M.v[i])) {
                // is currently previewed item
                if (M.v[i].h === slideshowid) {
                    ci = i;
                }
                ii.push(i);
            }
        }

        var len = ii.length;
        // If there is at least 2 images
        if (len > 1) {
            var n = ii.indexOf(ci);
            switch (n) {
                // last
                case len - 1:
                    forward.push(M.v[ii[0]].h);
                    backward.push(M.v[ii[n - 1]].h);
                    break;
                // first
                case 0:
                    forward.push(M.v[ii[n + 1]].h);
                    backward.push(M.v[ii[len - 1]].h);
                    break;
                case -1:
                    break;
                default:
                    forward.push(M.v[ii[n + 1]].h);
                    backward.push(M.v[ii[n - 1]].h);
            }
            $stepsBlock.find('.first').text(n + 1);
            $stepsBlock.find('.last').text(len);
        }

        if (_hideCounter || len < 2) {
            $stepsBlock.addClass('hidden');
        }
        else {
            $stepsBlock.removeClass('hidden');
        }
        return {backward: backward, forward: forward};
    }

    function slideshow_next() {
        var valid = true;
        $.each(dl_queue || [], function(id, file) {
            if (file.id === slideshowid && file.preview) {
                valid = false;
                return false;
                /* break loop */
            }
        });
        if (!valid) {
            return;
        }
        var steps = slideshowsteps();
        if (steps.forward.length > 0) {
            mBroadcaster.sendMessage('slideshow:next', steps);
            slideshow(steps.forward[0]);
        }
    }

    function slideshow_prev() {
        var valid = true;
        $.each(dl_queue || [], function(id, file) {
            if (file.id === slideshowid && file.preview) {
                valid = false;
                return false;
                /* break loop */
            }
        });
        if (!valid) {
            return;
        }
        var steps = slideshowsteps();
        if (steps.backward.length > 0) {
            mBroadcaster.sendMessage('slideshow:prev', steps);
            slideshow(steps.backward[steps.backward.length - 1]);
        }
    }

    function slideshow_fullscreen($overlay) {
        var $button = $overlay.find('.viewer-button.fs');

        // Set the video container's fullscreen state
        var setFullscreenData = function(state) {
            if (state) {
                $button.find('i').removeClass('fullscreen').addClass('lowscreen');
            }
            else {
                $button.find('i').removeClass('lowscreen').addClass('fullscreen');
            }
        };

        fullScreenManager = FullScreenManager($button, $overlay).change(setFullscreenData);
    }

    function slideshow_favourite(n, $overlay) {
        var $favButton = $overlay.find('.viewer-button.favourite');

        if (!n || !n.p || folderlink) {
            $favButton.addClass('hidden');
        }
        else {
            $favButton.removeClass('hidden');

            $favButton.rebind('click', function() {
                var newFavState = Number(!M.isFavourite(n.h));

                M.favourite(n.h, newFavState);

                if (newFavState) {
                    $(this).find('i').removeClass('heart').addClass('red-heart');
                }
                else {
                    $(this).find('i').removeClass('red-heart').addClass('heart');
                }
            });

            // Change favourite icon
            if (n.fav) {
                $overlay.find('.viewer-button.favourite i')
                    .removeClass('heart').addClass('red-heart');
            }
            else {
                $overlay.find('.viewer-button.favourite i')
                    .removeClass('red-heart').addClass('heart');
            }
        }
    }

    function slideshow_node(id, $overlay) {
        var n = M.getNodeByHandle(id);

        if (!n) {
            if (typeof id === 'object') {
                n = new MegaNode(id);
            }
            else if (typeof dl_node !== 'undefined' && dl_node.h === id) {
                n = dl_node;
            }
        }

        if ($overlay) {
            if (!n || !n.p || M.getNodeRoot(id) === 'shares' || folderlink) {
                $overlay.find('.viewer-button.getlink').addClass('hidden');
            }
            else {
                $overlay.find('.viewer-button.getlink')
                    .removeClass('hidden')
                    .rebind('click', function() {
                        $(document).fullScreen(false);

                        if (u_type === 0) {
                            ephemeralDialog(l[1005]);
                        }
                        else {
                            mega.Share.initCopyrightsDialog([slideshowid]);
                        }

                        return false;
                    });
            }
        }

        return n || false;
    }

    function slideshow_timereset() {
        if (slideshowplay) {
            clearTimeout(slideshowTimer);
            slideshowTimer = setTimeout(slideshow_next, 4000);
        }
    }

    // Inits Image viewer bottom control bar
    function slideshow_imgControls(slideshow_stop) {
        var $overlay = $('.viewer-overlay');
        var $controls = $overlay.find('.viewer-slideshow-controls');
        var $startButton = $overlay.find('.viewer-button.slideshow');
        var $pauseButton = $overlay.find('.viewer-big-button.pause');
        var $prevButton = $overlay.find('.viewer-big-button.prev');
        var $nextButton = $overlay.find('.viewer-big-button.next');
        var $zoomInButton = $overlay.find('.viewer-button.plus');
        var $zoomOutButton = $overlay.find('.viewer-button.minus');
        var $percLabel = $overlay.find('.viewer-button-label.zoom');

        if (slideshow_stop) {
            $overlay.removeClass('slideshow').unbind('mousewheel.imgzoom');
            slideshowplay = false;
            $pauseButton.attr('data-state', 'pause');
            $pauseButton.find('i').removeClass('play').addClass('pause');
            clearTimeout(slideshowTimer);
        }

        // Bind Slideshow Mode button
        $startButton.rebind('click', function() {
            $overlay.addClass('slideshow');
            slideshowplay = true;
            slideshow_timereset();
            return false;
        });

        // Bind Slideshow Pause button
        $pauseButton.rebind('click', function() {
            var $this = $(this);

            clearTimeout(slideshowTimer);
            if ($(this).attr('data-state') === 'pause') {
                $this.attr('data-state', 'play');
                $this.find('i').removeClass('pause').addClass('play');
            }
            else {
                $this.attr('data-state', 'pause');
                $this.find('i').removeClass('play').addClass('pause');
                slideshowTimer = setTimeout(slideshow_next, 4000);
            }
            return false;
        });

        // Bind Slideshow Prev button
        $prevButton.rebind('click', function() {
            slideshow_prev();
            slideshow_timereset();
            return false;
        });

        // Bind Slideshow Next button
        $nextButton.rebind('click', function() {
            slideshow_next();
            slideshow_timereset();
            return false;
        });

        // Bind ZoomIn button
        $zoomInButton.rebind('click', function() {
            slideshow_zoom($overlay);
            return false;
        });

        // Bind ZoomOut button
        $zoomOutButton.rebind('click', function() {
            slideshow_zoom($overlay, 1);
            return false;
        });

        // Clicking the percent value will reset the view to 100%
        $percLabel.rebind('click', function() {
            $percLabel.attr('data-perc', 90);
            $zoomInButton.trigger('click');
            return false;
        });

        // Allow mouse wheel to zoom in/out
        $overlay.rebind('mousewheel.imgzoom', function(e) {
            var delta = Math.max(-1, Math.min(1, (e.wheelDelta || e.deltaY || -e.detail)));

            if (delta > 0) {
                $zoomInButton.trigger('click');
            }
            else {
                $zoomOutButton.trigger('click');
            }
            return false;
        });

        // Bind Slideshow Close button
        $controls.find('.viewer-big-button.close').rebind('click', function() {
            slideshow_imgControls(1);
            return false;
        });
    }

    // Inits Pick and pan mode if image doesn't fit into the container
    function slideshow_pickpan($overlay, close) {
        var $imgWrap = $overlay.find('.img-wrap');
        var $img = $imgWrap.find('img.active');
        var wrapWidth = $imgWrap.outerWidth();
        var wrapHeight = $imgWrap.outerHeight();
        var imgWidth = $img.width();
        var imgHeight = $img.height();
        var dragStart = 0;
        var lastPos = {x: null, y: null};

        if (close) {
            $imgWrap.unbind('mousedown.pickpan');
            $imgWrap.unbind('mouseup.pickpan, mouseout.pickpan');
            $imgWrap.unbind('mousemove.pickpan');
            return false;
        }

        // Get cursor last position before dragging
        $imgWrap.rebind('mousedown.pickpan', function(event) {
            dragStart = 1;
            lastPos = {x: event.pageX, y: event.pageY};
            $(this).addClass('picked');
            return false;
        });

        // Stop dragging
        $imgWrap.rebind('mouseup.pickpan, mouseout.pickpan', function() {
            dragStart = 0;
            $(this).removeClass('picked');
            return false;
        });

        // Drag image if it doesn't fit into the container
        $imgWrap.rebind('mousemove.pickpan', function(event) {
            if (dragStart) {
                var currentPos = {x: event.pageX, y: event.pageY};
                var changeX = currentPos.x - lastPos.x;
                var changeY = currentPos.y - lastPos.y;

                /* Save mouse position */
                lastPos = currentPos;

                var imgTop = $img.position().top;
                var imgLeft = $img.position().left;
                var imgTopNew = imgTop + changeY;
                var imgLeftNew = imgLeft + changeX;

                // Check if top and left do not fall outside the image
                if (wrapHeight >= imgHeight) {
                    imgTopNew = (wrapHeight - imgHeight) / 2;
                }
                else if (imgTopNew > 0) {
                    imgTopNew = 0;
                }
                else if (imgTopNew < (wrapHeight - imgHeight)) {
                    imgTopNew = wrapHeight - imgHeight;
                }
                if (wrapWidth >= imgWidth) {
                    imgLeftNew = (wrapWidth - imgWidth) / 2;
                }
                else if (imgLeftNew > 0) {
                    imgLeftNew = 0;
                }
                else if (imgLeftNew < (wrapWidth - imgWidth)) {
                    imgLeftNew = wrapWidth - imgWidth;
                }

                $img.css({
                    'left': imgLeftNew + 'px',
                    'top': imgTopNew + 'px'
                });

                return false;
            }
        });
    }

    // Zoom In/Out function
    function slideshow_zoom($overlay, zoomout) {
        var $img = $overlay.find('img.active');
        var $percLabel = $overlay.find('.viewer-button-label.zoom');
        var perc = Math.round(parseInt($percLabel.attr('data-perc')) / 10) * 10;
        var newPerc = (perc + 10) / 100;
        var newImgWidth;
        var newImgHeight;

        if (zoomout) {
            newPerc = (perc - 10 > 0) ?  (perc - 10) / 100 : 0;
        }

        newImgWidth = origImgWidth * newPerc;
        newImgHeight = origImgHeight * newPerc;

        $img.css({
            'width': newImgWidth,
            'height': newImgHeight
        });

        zoom_mode = true;
        $overlay.addClass('zoomed');

        // Set zoom, position values and init pick and pan
        slideshow_imgPosition($overlay);
    }

    // Sets zoom percents and image position
    function slideshow_imgPosition($overlay) {
        var $img = $overlay.find('img.active');
        var $percLabel = $overlay.find('.viewer-button-label.zoom');
        var viewerWidth = $overlay.width();
        var viewerHeight = $overlay.height();
        var imgWidth = $img.width();
        var imgHeight = $img.height();
        var rot = $img.attr('data-exit') | 0;
        var perc = 0;

        // Set current img size percents
        if (origImgWidth) {
            perc = Math.round(imgWidth / origImgWidth * 100);
            $percLabel.attr('data-perc', perc).text(perc + '%');
        }

        // Quit if zoom mode is off
        if (!zoom_mode) {
            // return false;
        }

        // Init pick and pan mode if Image larger its wrapper
        if (imgWidth > viewerWidth || imgHeight > viewerHeight) {
            slideshow_pickpan($overlay);
        }
        else {
            slideshow_pickpan($overlay, 1);
        }

        // Set zoomed image position
        $img.css({
            'left': (viewerWidth - imgWidth) / 2,
            'top': (viewerHeight - imgHeight) / 2
        });
    }

    // Viewer Init
    function slideshow(id, close, hideCounter) {
        var $overlay = $('.viewer-overlay');
        var $controls = $overlay.find('.viewer-top-bl, .viewer-bottom-bl, .viewer-slideshow-controls');
        var $document = $(document);

        $overlay.removeClass('fullscreen mouse-idle');

        if (d) {
            console.log('slideshow', id, close, slideshowid);
        }

        if (close) {
            zoom_mode = false;
            slideshowid = false;
            _hideCounter = false;
            slideshowplay = false;
            $overlay.removeClass('video video-theatre-mode mouse-idle slideshow zoomed').addClass('hidden');
            $overlay.find('.viewer-button-label.zoom').attr('data-perc', 100);
            $(window).unbind('resize.imgResize');
            $document.unbind('keydown.slideshow mousemove.idle');
            $overlay.find('.viewer-image-bl .img-wrap').attr('data-count', '');
            $overlay.find('.viewer-image-bl img').attr('src', '').removeAttr('style');
            if (fullScreenManager) {
                fullScreenManager.destroy();
                fullScreenManager = null;
            }
            for (var i in dl_queue) {
                if (dl_queue[i] && dl_queue[i].id === id) {
                    if (dl_queue[i].preview) {
                        dlmanager.abort(dl_queue[i]);
                    }
                    break;
                }
            }
            slideshow_imgControls(1);
            mBroadcaster.sendMessage('slideshow:close');
            slideshow_freemem();
            return false;
        }

        var n = slideshow_node(id, $overlay);
        if (!n) {
            return;
        }

        // Checking if this the first preview (not a preview navigation)
        if (!slideshowid) {
            // then pushing fake states of history/hash
            if (!hashLogic && !location.hash) {
                var isSearch = page.indexOf('fm/search/');
                if (isSearch >= 0) {
                    var searchString = page.substring(isSearch + 10);
                    var tempPage = page.substring(0, isSearch + 10);
                    history.pushState({subpage: tempPage, searchString: searchString}, "", "/" + tempPage);
                }
                else {
                    history.pushState({subpage: page}, '', '/' + page);
                }
            }

            _hideCounter = hideCounter;
        }

        slideshowid = n.h;
        if (window.selectionManager) {
            selectionManager.clear_selection();
            selectionManager.set_currently_selected(n.h);
        }
        else {
            $.selected = [n.h];
        }

        // Turn off pick and pan mode
        slideshow_pickpan($overlay, 1);

        // Bind static events is viewer is not in slideshow mode to avoid unnecessary rebinds
        if (!slideshowplay) {
            $overlay.removeClass('fullscreen mouse-idle slideshow video pdf');

            // Bind keydown events
            $document.rebind('keydown.slideshow', function(e) {
                if (e.keyCode === 37 && slideshowid && !e.altKey && !e.ctrlKey) {
                    slideshow_prev();
                }
                else if (e.keyCode === 39 && slideshowid) {
                    slideshow_next();
                }
                else if (e.keyCode === 27 && slideshowid && !$document.fullScreen()) {
                    if ($.dialog) {
                        closeDialog($.dialog);
                    }
                    else if (slideshowplay) {
                        slideshow_imgControls(1);
                    }
                    else {
                        slideshow(0, 1);
                    }
                }
                else if (e.keyCode === 8 || e.key === 'Backspace') {
                    // since Backspace event is processed with keydown at document level for cloudBrowser.
                    // i prefered that to process it here, instead of unbind the previous handler.
                    if (hashLogic || location.hash) {
                        slideshow(0, 1);
                    }
                    else {
                        history.back();
                    }
                    return false;
                }
            });

            // Close icon
            $overlay.find('.viewer-button.close,.viewer-error-close')
                .rebind('click', function () {
                    if (hashLogic || location.hash) {
                        slideshow(0, 1);
                    }
                    else {
                        history.back();
                    }
                    return false;
                });

            // Properties icon
            $overlay.find('.viewer-button.info').rebind('click', function() {
                $document.fullScreen(false);
                propertiesDialog();
                return false;
            });

            clearTimeout(mouseIdleTimer);
            $document.unbind('mousemove.idle');
            $controls.unbind('mousemove.idle');

            // Slideshow Mode Init
            if (filemime(n).startsWith('image')) {
                slideshow_imgControls();

                // Autohide controls
                (function _() {
                    clearTimeout(mouseIdleTimer);
                    $overlay.removeClass('mouse-idle');
                    mouseIdleTimer = setTimeout(function() {
                        $overlay.addClass('mouse-idle');
                    }, 4000);
                    $document.rebind('mousemove.idle', _);
                })();
                $controls.rebind('mousemove.idle', function() {
                    onIdle(function() {
                        clearTimeout(mouseIdleTimer);
                    });
                });

                if (!fullScreenManager) {
                    slideshow_fullscreen($overlay);
                }
            }

            if (!previews[n.h]) {
                $overlay.find('.viewer-pending').removeClass('hidden');
            }
        }

        // Favourite Icon
        slideshow_favourite(n, $overlay);

        // Set file data
        zoom_mode = false;
        $overlay.find('.viewer-filename').text(n.name);
        $overlay.find('.viewer-progress').addClass('hidden');
        $overlay.find('.viewer-progress, .viewer-error, video, #pdfpreviewdiv1').addClass('hidden');
        $overlay.find('.viewer-mid-button.prev,.viewer-mid-button.next').removeClass('active');
        $overlay.find('.viewer-progress p').removeAttr('style');

        var steps = slideshowsteps();
        if (steps.backward.length > 0) {
            $overlay.find('.viewer-mid-button.prev').addClass('active');
        }
        if (steps.forward.length > 0) {
            $overlay.find('.viewer-mid-button.next').addClass('active');
        }

        $overlay.find('.viewer-mid-button.prev, .viewer-mid-button.next').rebind('click', function() {
            var c = $(this).attr('class');
            if (c && c.indexOf('active') > -1) {
                var steps = slideshowsteps();
                if (c.indexOf('prev') > -1 && steps.backward.length > 0) {
                    slideshow_prev();
                }
                else if (c.indexOf('next') > -1 && steps.forward.length > 0) {
                    slideshow_next();
                }
            }

            return false;
        });

        var $dlBut = $overlay.find('.viewer-button.download');
        $dlBut.rebind('click', function() {
            var n = M.d[slideshowid];
            var p = previews[n && n.h];

            if (p && p.full) {
                M.saveAs(p.buffer, n.name);
                return false;
            }

            for (var i = dl_queue.length; i--;) {
                if (dl_queue[i] && dl_queue[i].id === slideshowid && dl_queue[i].preview) {
                    dl_queue[i].preview = false;
                    M.openTransfersPanel();
                    return;
                }
            }

            // TODO: adapt the above code to work on the downloads page if we need to download the original
            if (page === 'download') {
                $('.big-button.download-file').click();
            }
            else if (M.d[slideshowid]) {
                M.addDownload([slideshowid]);
            }
            else {
                M.addDownload([n]);
            }

            return false;
        });

        if (n.p || M.chat || page === 'download') {
            $dlBut.removeClass('hidden');
        }
        else {
            $dlBut.addClass('hidden');
        }

        if (previews[n.h] && preqs[n.h]) {
            previewsrc(n.h);
            fetchnext();
        }
        else if (!preqs[n.h]) {
            fetchsrc(n);
        }

        $overlay.removeClass('hidden');
    }

    function fetchnext() {
        var n = M.d[slideshowsteps().forward[0]];
        if (!n || !n.fa) {
            return;
        }
        if (n.fa.indexOf(':1*') > -1 && !preqs[n.h] && !previews[n.h]) {
            fetchsrc(n.h);
        }
    }

    function fetchsrc(id) {
        function eot(id, err) {
            delete preqs[id];
            delete pfails[id];
            M.addDownload([id], false, err ? -1 : true);
        }

        eot.timeout = 8500;

        var preview = function preview(ctx, h, u8) {
            previewimg(h, u8, ctx.type);

            if (isThumbnailMissing(n)) {
                createNodeThumbnail(n, u8);
            }
            if (h === slideshowid) {
                fetchnext();
            }
            delete pfails[h];
        };

        var n = slideshow_node(id);
        if (!n) {
            console.error('Node "%s" not found...', id);
            return false;
        }

        if (filetype(n) === 'PDF Document') {
            if (!preqs[n.h]) {
                preqs[n.h] = 1;

                M.gfsfetch(n.link || n.h, 0, -1).done(function(data) {
                    preview({type: 'application/pdf'}, n.h, data.buffer);
                }).fail(function(ev) {
                    if (d) {
                        console.warn('Failed to retrieve PDF, failing back to broken eye image...', ev);
                    }

                    var svg = decodeURIComponent(noThumbURI.substr(noThumbURI.indexOf(',') + 1));
                    var u8 = new Uint8Array(svg.length);
                    for (var i = svg.length; i--;) {
                        u8[i] = svg.charCodeAt(i);
                    }
                    previewimg(n.h, u8, 'image/svg+xml');
                    delete previews[n.h].buffer;
                    preqs[n.h] = 0; // to retry again
                    if (ev && ev.target && ev.target.status === 509) {
                        dlmanager.setUserFlags();
                        dlmanager.showOverQuotaDialog();
                    }
                    else if (ev === EOVERQUOTA) {
                        dlmanager.setUserFlags();
                        dlmanager.showOverQuotaDialog();
                    }
                });
            }
            return false;
        }

        if (is_video(n)) {
            if (!preqs[n.h]) {
                preqs[n.h] = 1;

                M.require('videostream').done(function() {
                    if (preqs[n.h]) {
                        previewimg(n.h, Array(26).join('x'), filemime(n));
                    }
                }).fail(function() {
                    console.error('Failed to load videostream.js');
                });
            }
            return false;
        }

        if (pfails[n.h]) {
            // for slideshow_next/prev
            if (slideshowid === n.h) {
                return eot(n.h, 1);
            }
            delete pfails[n.h];
        }

        var treq = Object.create(null);
        preqs[n.h] = 1;
        treq[n.h] = {fa: n.fa, k: n.k};
        var getPreview = api_getfileattr.bind(window, treq, 1, preview, eot);
        var loadOriginal = n.s < 50 * 1048576 && is_image(n) === 1;
        var loadPreview = !loadOriginal || !slideshowplay && n.s > 1048576;

        if (loadOriginal) {
            M.gfsfetch(n.link || n.h, 0, -1).tryCatch(function(data) {
                preview({type: filemime(n, 'image/jpeg')}, n.h, data.buffer);
<<<<<<< HEAD
=======
                previews[n.h].orientation = parseInt(EXIF.readFromArrayBuffer(data, true).Orientation) || 1;
>>>>>>> c95a2829
            }, function() {
                if (loadPreview) {
                    slideshow_timereset();
                }
                else {
                    getPreview();
                }
            });
        }
        if (loadPreview) {
            getPreview();
        }
    }

    // start streaming a video file
    function slideshow_videostream(id, $overlay) {
        if (!$overlay || !$overlay.length) {
            $overlay = $('video:visible').parent();
        }
        var n = slideshow_node(id, $overlay);

        $('.play-video-button', $overlay).rebind('click', function() {
            if (dlmanager.isOverQuota) {
                return dlmanager.showOverQuotaDialog();
            }

            var destroy = function() {
                $overlay.find('.viewer-pending').addClass('hidden').end().trigger('video-destroy');

                if (preqs[n.h] && preqs[n.h] instanceof Streamer) {
                    mBroadcaster.removeListener(preqs[n.h].ev1);
                    mBroadcaster.removeListener(preqs[n.h].ev2);
                    mBroadcaster.removeListener(preqs[n.h].ev3);

                    preqs[n.h].destroy();
                    preqs[n.h] = false;
                }
            };

            // Show loading spinner until video is playing
            $overlay.find('.viewer-pending').removeClass('hidden');
            $overlay.addClass('video-theatre-mode')
                .find('.viewer-image-bl').removeClass('default-state');

            initVideoStream(n, $overlay, destroy).done(function(streamer) {
                preqs[n.h] = streamer;

                preqs[n.h].ev1 = mBroadcaster.addListener('slideshow:next', destroy);
                preqs[n.h].ev2 = mBroadcaster.addListener('slideshow:prev', destroy);
                preqs[n.h].ev3 = mBroadcaster.addListener('slideshow:close', destroy);

                // If video is playing
                preqs[n.h].on('playing', function() {
                    var video = this.video;

                    if (video && video.duration) {

                        if (isThumbnailMissing(n) && is_video(n) === 1 && n.u === u_handle && n.f !== u_handle) {
                            var took = Math.round(2 * video.duration / 100);

                            if (d) {
                                console.debug('Video thumbnail missing, will take image at %s...',
                                    secondsToTime(took));
                            }

                            this.on('timeupdate', function() {
                                if (video.currentTime < took) {
                                    return true;
                                }

                                this.getImage().then(createNodeThumbnail.bind(null, n))
                                    .catch(console.warn.bind(console));
                            });
                        }

                        return false;
                    }

                    return true;
                });
            }).catch(console.warn.bind(console));
        });

        $overlay.removeClass('zoomed').addClass('video');
        $overlay.find('video').removeClass('hidden');
        $overlay.find('.viewer-pending').addClass('hidden');
        // $overlay.find('.viewer-progress').addClass('hidden');
        $overlay.find('.viewer-image-bl .img-wrap').addClass('hidden');
        $overlay.find('.viewer-image-bl').removeClass('hidden');

        if (n.name) {
            var c = MediaAttribute.getCodecStrings(n);
            if (c) {
                $overlay.find('.viewer-filename').attr('title', c.join("/"));
            }
        }

        var $video = $overlay.find('.viewer-image-bl video');
        $video.attr('poster', '').attr('controls', false).removeClass('hidden');

        if (previews[id].poster !== undefined) {
            $video.attr('poster', previews[id].poster);
        }
        else if (String(n.fa).indexOf(':1*') > 0) {
            getImage(n, 1).then(function(uri) {
                previews[id].poster = uri;

                if (id === slideshowid) {
                    $video.attr('poster', uri);
                }
            }).catch(console.debug.bind(console));
        }
        else {
            $overlay.find('.viewer-image-bl').addClass('default-state');
        }
        previews[id].poster = previews[id].poster || '';

        if ($.autoplay === id || page === 'download') {
            onIdle(function() {
                $('.play-video-button', $overlay).trigger('click');
            });
            delete $.autoplay;
        }
    }

    function isThumbnailMissing(n) {
        return !n.fa || n.fa.indexOf(':0*') < 0;
    }

    function createNodeThumbnail(n, ab) {
        if (isThumbnailMissing(n)) {
            if (d) {
                console.log('Thumbnail found missing on preview, creating...', n.h, n);
            }
            var aes = new sjcl.cipher.aes([
                n.k[0] ^ n.k[4],
                n.k[1] ^ n.k[5],
                n.k[2] ^ n.k[6],
                n.k[3] ^ n.k[7]
            ]);
            var img = is_image(n);
            var vid = is_video(n);
            createnodethumbnail(n.h, aes, n.h, ab, {raw: img !== 1 && img, isVideo: vid});
        }
    }

    // a method to fetch scripts and files needed to run pdfviewer
    // and then excute them on iframe element [#pdfpreviewdiv1]
    function prepareAndViewPdfViewer() {
        M.require('pdfjs2', 'pdfviewer', 'pdfviewercss', 'pdforiginalviewerjs').done(function() {
            var myPage = pages['pdfviewer'];
            myPage = myPage.replace('^$#^1', window['pdfviewercss']);
            myPage = myPage.replace('^$#^3', window['pdfjs2']);
            myPage = myPage.replace('^$#^4', window['pdforiginalviewerjs']);
            // remove then re-add iframe to avoid History changes [push]
            var pdfIframe = document.getElementById('pdfpreviewdiv1');
            var newPdfIframe = document.createElement('iframe');
            newPdfIframe.id = 'pdfpreviewdiv1';
            newPdfIframe.src = 'about:blank';
            var pdfIframeParent = pdfIframe.parentNode;
            pdfIframeParent.replaceChild(newPdfIframe, pdfIframe);
            var doc = newPdfIframe.contentWindow.document;
            doc.open();
            doc.write(myPage);
            doc.close();
        });
    }

    function previewsrc(id) {
        var $overlay = $('.viewer-overlay');
        var $imgBlock = $overlay.find('.viewer-image-bl');
        var $imgCount = $imgBlock.find('.img-wrap');

        if (slideshowplay && Object(previews[id]).full) {
            slideshow_timereset();
        }

        var src = Object(previews[id]).src;
        if (!src) {
            console.error('Cannot preview %s', id);
            return;
        }

        $overlay.removeClass('pdf video video-theatre-mode');
        $imgBlock.find('embed').addClass('hidden');
        $imgBlock.find('video').addClass('hidden');
        $imgBlock.find('.img-wrap').removeClass('hidden');
        $imgBlock.find('#pdfpreviewdiv1').addClass('hidden');

        if (previews[id].type === 'application/pdf') {
            $overlay.addClass('pdf');
            $overlay.find('.viewer-pending').addClass('hidden');
            $overlay.find('.viewer-progress').addClass('hidden');
            $imgBlock.find('.img-wrap').addClass('hidden');
            // preview pdfs using pdfjs for all browsers #8036
            // to fix pdf compatibility - Bug #7796
            localStorage.setItem('currPdfPrev2', JSON.stringify(src));
            localStorage.setItem('pdfPrevTitle', $overlay.find('.viewer-filename').text());
            prepareAndViewPdfViewer();
            api_req({a: 'log', e: 99660, m: 'Previewed PDF Document.'});
            return;
        }

        if (/^(?:audio|video)\//i.test(previews[id].type)) {
            return slideshow_videostream(id, $overlay);
        }

        // Choose img to set src for Slideshow transition effect
        var imgClass = $imgCount.attr('data-count') !== 'img1' ? 'img1' : 'img2';
<<<<<<< HEAD
        var original = false;

        if ($imgCount.attr('data-image') === id) {
            original = true;
            imgClass = $imgCount.attr('data-count');
=======
        var replacement = false;

        if ($imgCount.attr('data-image') === id) {
            replacement = $imgCount.attr('data-count');
            if (replacement) {
                imgClass = replacement;

                if (d) {
                    console.debug('Replacing preview image with original', id, imgClass);
                }
            }
>>>>>>> c95a2829
        }

        var img = new Image();
        img.onload = img.onerror = function(ev) {
            if (id !== slideshowid) {
                if (d) {
                    console.debug('Moved to another image, not displaying %s...', id);
                }
                return;
            }
            var src = ev.type === 'error' ? noThumbURI : this.src;
            var $img = $imgCount.find('.' + imgClass);
            var rot = previews[id].orientation | 0;

<<<<<<< HEAD
            // Apply img data to necessary image
            if (!original) {
                $imgCount.find('img').removeClass('active').removeAttr('style');
                $imgCount.attr('data-count', imgClass);
                $imgCount.attr('data-image', id);
=======
            origImgWidth = this.naturalWidth;
            origImgHeight = this.naturalHeight;

            if (d) {
                console.debug('Loading image %s:%sx%s, orientation=%s', id, origImgWidth, origImgHeight, rot);
            }

            // Apply img data to necessary image
            if (!replacement) {
                $imgCount.find('img').removeClass('active').removeAttr('style');
                $imgCount.attr('data-count', imgClass);
                $imgCount.attr('data-image', id);
                $img.attr('src', src).addClass('active');
>>>>>>> c95a2829

                // Set position, zoom values
                zoom_mode = false;
                $overlay.removeClass('zoomed');
                $overlay.find('.viewer-button-label.zoom').attr('data-perc', 100);
                slideshow_imgPosition($overlay);
                $(window).rebind('resize.imgResize', function() {
                    slideshow_imgPosition($overlay);
                });
            }
<<<<<<< HEAD

            var src = ev.type === 'error' ? noThumbURI : this.src;
            if (!original || src !== noThumbURI) {
                $imgCount.find('.' + imgClass).attr('src', src).addClass('active');
            }
=======
            else if (src !== noThumbURI) {
                $img.attr('src', src).addClass('active');

                // adjust zoom percent label
                var perc = Math.round($img.width() / origImgWidth * 100);
                $overlay.find('.viewer-button-label.zoom').attr('data-perc', perc).text(perc + '%');
            }

            // Apply exit orientation
            $img.removeClassWith('exif-rotation-').addClass('exif-rotation-' + rot).attr('data-exif', rot);
>>>>>>> c95a2829

            $overlay.find('.viewer-pending').addClass('hidden');
            $overlay.find('.viewer-progress').addClass('hidden');

            if (d && ev.type === 'error') {
                console.debug('Failed to preview image...', src, ev);
            }
        };
        img.src = src;
    }

    function previewimg(id, uint8arr, type) {
        var blob;

        type = typeof type === 'string' && type || 'image/jpeg';

        try {
            blob = new Blob([uint8arr], {type: type});
        }
        catch (ex) {
        }
        if (!blob || blob.size < 25) {
            blob = new Blob([uint8arr.buffer], {type: type});
        }

        if (previews[id]) {
            if (previews[id].full) {
                if (d) {
                    console.warn('Not overwriting a full preview...', id);
                }
                return;
            }
            myURL.revokeObjectURL(previews[id].src);
        }

        previews[id] = {
            blob: blob,
            type: type,
            time: Date.now(),
            src: myURL.createObjectURL(blob),
            buffer: uint8arr.buffer || uint8arr,
            full: Object(M.d[id]).s === blob.size
        };

        if (id === slideshowid) {
            previewsrc(id);
        }

        if (Object.keys(previews).length === 1) {
            $(window).unload(function() {
                for (var id in previews) {
                    if (previews[id].src) {
                        myURL.revokeObjectURL(previews[id].src);
                    }
                }
            });
        }

        // Ensure we are not eating too much memory...
        delay('slideshow:freemem', slideshow_freemem, 6e3);

        blob = uint8arr = undefined;
    }

    function slideshow_freemem() {
        var k;
        var size = 0;
        var now = Date.now();

        for (k in previews) {
            k = previews[k];
            size += k.buffer && k.buffer.byteLength || 0;
        }

        if (d) {
            console.debug('Previews cache is using %s of memory...', bytesToSize(size));
        }

        if (size > 450 * 1048576) {
            size = 0;
            for (k in previews) {
                if (k !== slideshowid) {
                    var p = previews[k];
                    if (p.buffer && (now - p.time) > 2e4) {
                        size += p.buffer.byteLength;
                        M.neuterArrayBuffer(p.buffer);
                        p.buffer = p.full = preqs[k] = false;
                        if (p.type.startsWith('image')) {
                            URL.revokeObjectURL(p.src);
                            previews[k] = false;
                        }
                    }
                }
            }

            if (d) {
                console.debug('...freed %s', bytesToSize(size));
            }
        }
    }

    global.slideshow = slideshow;
    global.slideshow_next = slideshow_next;
    global.slideshow_prev = slideshow_prev;
    global.previewsrc = previewsrc;
    global.previewimg = previewimg;

})(self);<|MERGE_RESOLUTION|>--- conflicted
+++ resolved
@@ -14,6 +14,7 @@
     var mouseIdleTimer;
     var fullScreenManager;
     var _hideCounter = false;
+    var switchedSides = false;
 
     function slideshowsteps() {
         var $stepsBlock = $('.viewer-overlay').find('.viewer-images-num, .viewer-button.slideshow');
@@ -312,8 +313,8 @@
         var $img = $imgWrap.find('img.active');
         var wrapWidth = $imgWrap.outerWidth();
         var wrapHeight = $imgWrap.outerHeight();
-        var imgWidth = $img.width();
-        var imgHeight = $img.height();
+        var imgWidth = switchedSides ? $img.height() : $img.width();
+        var imgHeight = switchedSides ? $img.width() : $img.height();
         var dragStart = 0;
         var lastPos = {x: null, y: null};
 
@@ -401,8 +402,8 @@
         newImgHeight = origImgHeight * newPerc;
 
         $img.css({
-            'width': newImgWidth,
-            'height': newImgHeight
+            'width': switchedSides ? newImgHeight : newImgWidth,
+            'height': switchedSides ? newImgWidth : newImgHeight
         });
 
         zoom_mode = true;
@@ -418,35 +419,45 @@
         var $percLabel = $overlay.find('.viewer-button-label.zoom');
         var viewerWidth = $overlay.width();
         var viewerHeight = $overlay.height();
-        var imgWidth = $img.width();
-        var imgHeight = $img.height();
-        var rot = $img.attr('data-exit') | 0;
+        var imgWidth = switchedSides ? $img.height() : $img.width();
+        var imgHeight = switchedSides ? $img.width() : $img.height();
         var perc = 0;
 
-        // Set current img size percents
-        if (origImgWidth) {
-            perc = Math.round(imgWidth / origImgWidth * 100);
-            $percLabel.attr('data-perc', perc).text(perc + '%');
-        }
-
-        // Quit if zoom mode is off
-        if (!zoom_mode) {
-            // return false;
-        }
-
-        // Init pick and pan mode if Image larger its wrapper
-        if (imgWidth > viewerWidth || imgHeight > viewerHeight) {
-            slideshow_pickpan($overlay);
+        if (zoom_mode) {
+            // Init pick and pan mode if Image larger its wrapper
+            if (imgWidth > viewerWidth || imgHeight > viewerHeight) {
+                slideshow_pickpan($overlay);
+            }
+            else {
+                slideshow_pickpan($overlay, 1);
+            }
         }
         else {
-            slideshow_pickpan($overlay, 1);
-        }
-
-        // Set zoomed image position
+            perc = viewerWidth / origImgWidth;
+
+            // Set minHeight, minWidth if image is bigger then browser window
+            if (origImgWidth > viewerWidth && origImgHeight * perc < viewerHeight) {
+                imgWidth = viewerWidth;
+                $img.css({
+                    'width': switchedSides ? imgHeight : imgWidth
+                });
+            }
+            else if ((origImgWidth > viewerWidth && origImgHeight * perc > viewerHeight)
+                || (origImgWidth < viewerWidth && origImgHeight > viewerHeight)) {
+                    imgWidth = origImgWidth * viewerHeight / origImgHeight;
+                    imgHeight = viewerHeight;
+                    $img.css({
+                        'height': switchedSides ? imgWidth : imgHeight
+                    });
+            }
+        }
+
         $img.css({
             'left': (viewerWidth - imgWidth) / 2,
-            'top': (viewerHeight - imgHeight) / 2
-        });
+            'top': (viewerHeight - imgHeight) / 2,
+        });
+        perc = Math.round(imgWidth / origImgWidth * 100);
+        $percLabel.attr('data-perc', perc).text(perc + '%');
     }
 
     // Viewer Init
@@ -463,6 +474,7 @@
 
         if (close) {
             zoom_mode = false;
+            switchedSides = false;
             slideshowid = false;
             _hideCounter = false;
             slideshowplay = false;
@@ -618,6 +630,7 @@
 
         // Set file data
         zoom_mode = false;
+        switchedSides = false;
         $overlay.find('.viewer-filename').text(n.name);
         $overlay.find('.viewer-progress').addClass('hidden');
         $overlay.find('.viewer-progress, .viewer-error, video, #pdfpreviewdiv1').addClass('hidden');
@@ -799,10 +812,7 @@
         if (loadOriginal) {
             M.gfsfetch(n.link || n.h, 0, -1).tryCatch(function(data) {
                 preview({type: filemime(n, 'image/jpeg')}, n.h, data.buffer);
-<<<<<<< HEAD
-=======
                 previews[n.h].orientation = parseInt(EXIF.readFromArrayBuffer(data, true).Orientation) || 1;
->>>>>>> c95a2829
             }, function() {
                 if (loadPreview) {
                     slideshow_timereset();
@@ -1012,13 +1022,6 @@
 
         // Choose img to set src for Slideshow transition effect
         var imgClass = $imgCount.attr('data-count') !== 'img1' ? 'img1' : 'img2';
-<<<<<<< HEAD
-        var original = false;
-
-        if ($imgCount.attr('data-image') === id) {
-            original = true;
-            imgClass = $imgCount.attr('data-count');
-=======
         var replacement = false;
 
         if ($imgCount.attr('data-image') === id) {
@@ -1030,7 +1033,6 @@
                     console.debug('Replacing preview image with original', id, imgClass);
                 }
             }
->>>>>>> c95a2829
         }
 
         var img = new Image();
@@ -1045,27 +1047,27 @@
             var $img = $imgCount.find('.' + imgClass);
             var rot = previews[id].orientation | 0;
 
-<<<<<<< HEAD
-            // Apply img data to necessary image
-            if (!original) {
-                $imgCount.find('img').removeClass('active').removeAttr('style');
-                $imgCount.attr('data-count', imgClass);
-                $imgCount.attr('data-image', id);
-=======
-            origImgWidth = this.naturalWidth;
-            origImgHeight = this.naturalHeight;
+            if (rot === 5 || rot === 6 || rot === 7 || rot === 8) {
+                origImgWidth = this.naturalHeight;
+                origImgHeight = this.naturalWidth;
+                switchedSides = true;
+            }
+            else {
+                origImgWidth = this.naturalWidth;
+                origImgHeight = this.naturalHeight;
+                switchedSides = false;
+            }
 
             if (d) {
                 console.debug('Loading image %s:%sx%s, orientation=%s', id, origImgWidth, origImgHeight, rot);
             }
 
             // Apply img data to necessary image
-            if (!replacement) {
+            if (!replacement || src !== noThumbURI) {
                 $imgCount.find('img').removeClass('active').removeAttr('style');
                 $imgCount.attr('data-count', imgClass);
                 $imgCount.attr('data-image', id);
                 $img.attr('src', src).addClass('active');
->>>>>>> c95a2829
 
                 // Set position, zoom values
                 zoom_mode = false;
@@ -1075,16 +1077,6 @@
                 $(window).rebind('resize.imgResize', function() {
                     slideshow_imgPosition($overlay);
                 });
-            }
-<<<<<<< HEAD
-
-            var src = ev.type === 'error' ? noThumbURI : this.src;
-            if (!original || src !== noThumbURI) {
-                $imgCount.find('.' + imgClass).attr('src', src).addClass('active');
-            }
-=======
-            else if (src !== noThumbURI) {
-                $img.attr('src', src).addClass('active');
 
                 // adjust zoom percent label
                 var perc = Math.round($img.width() / origImgWidth * 100);
@@ -1093,7 +1085,6 @@
 
             // Apply exit orientation
             $img.removeClassWith('exif-rotation-').addClass('exif-rotation-' + rot).attr('data-exif', rot);
->>>>>>> c95a2829
 
             $overlay.find('.viewer-pending').addClass('hidden');
             $overlay.find('.viewer-progress').addClass('hidden');
