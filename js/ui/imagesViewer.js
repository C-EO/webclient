--- conflicted
+++ resolved
@@ -9,17 +9,14 @@
     "use strict";
 
     var fullScreenTimer = null;
-<<<<<<< HEAD
     var mouseIdleTimer;
     var slideshowTimer;
     var origImgWidth;
     var origImgHeight;
-=======
     var _hideCounter = false;
->>>>>>> 514c3e61
 
     function slideshowsteps() {
-        var $stepsBlock = $('.viewer-overlay .viewer-images-num');
+        var $stepsBlock = $('.viewer-overlay').find('.viewer-images-num, .viewer-button.slideshow');
 
         if (_hideCounter === true) {
             $stepsBlock.addClass('hidden');
@@ -267,7 +264,6 @@
         return n || false;
     }
 
-<<<<<<< HEAD
     // Hide viewer top and bottom controls
     function viewer_hidecontrols($overlay) {
         var $wrapper = page === 'download' ? $('.download.video-block:visible') : $overlay;
@@ -280,7 +276,7 @@
     }
 
     // Inits Image viewer bottom control bar
-    function slideshow_imgControls(close) {
+    function slideshow_imgControls(slideshow_stop) {
         var $overlay = $('.viewer-overlay');
         var $controls = $overlay.find('.viewer-slideshow-controls');
         var $startButton = $overlay.find('.viewer-button.slideshow');
@@ -291,7 +287,7 @@
         var $zoomOutButton = $overlay.find('.viewer-button.minus');
         var $percLabel = $overlay.find('.viewer-button-label.zoom');
 
-        if (close) {
+        if (slideshow_stop) {
             $overlay.removeClass('slideshow');
             slideshowplay = false;
             $pauseButton.attr('data-state', 'pause');
@@ -501,16 +497,11 @@
     }
 
     // Viewer Init
-    function slideshow(id, close) {
-=======
     function slideshow(id, close, hideCounter) {
->>>>>>> 514c3e61
         var $overlay = $('.viewer-overlay');
         var $controls = $overlay.find('.viewer-top-bl, .viewer-bottom-bl, .viewer-slideshow-controls');
         var $document = $(document);
 
-<<<<<<< HEAD
-=======
         if (hideCounter) {
             _hideCounter = true;
         }
@@ -520,7 +511,6 @@
 
         $overlay.removeClass('fullscreen mouse-idle');
 
->>>>>>> 514c3e61
         if (d) {
             console.log('slideshow', id, close, slideshowid);
         }
@@ -584,7 +574,6 @@
                 if (e.keyCode === 37 && slideshowid && !e.altKey && !e.ctrlKey) {
                     slideshow_prev();
                 }
-<<<<<<< HEAD
                 else if (e.keyCode === 39 && slideshowid) {
                     slideshow_next();
                 }
@@ -596,25 +585,14 @@
                         slideshow_imgControls(1);
                     }
                     else {
-                        slideshow(slideshowid, true);
-                    }
-=======
-                else {
-                    slideshow(slideshowid, true, _hideCounter);
-                }
-            }
-            else if (e.keyCode === 8 || e.key === 'Backspace') {
-                // since Backspace event is processed with keydown at document level for cloudBrowser.
-                // i prefered that to process it here, instead of unbind the previous handler.
-                if (hashLogic || location.hash) {
-                    slideshow(slideshowid, 1, _hideCounter);
->>>>>>> 514c3e61
+                        slideshow(slideshowid, true, _hideCounter);
+                    }
                 }
                 else if (e.keyCode === 8 || e.key === 'Backspace') {
                     // since Backspace event is processed with keydown at document level for cloudBrowser.
                     // i prefered that to process it here, instead of unbind the previous handler.
                     if (hashLogic || location.hash) {
-                        slideshow(slideshowid, 1);
+                        slideshow(slideshowid, 1, _hideCounter);
                     }
                     else {
                         history.back();
@@ -623,12 +601,11 @@
                 }
             });
 
-<<<<<<< HEAD
             // Close icon
             $overlay.find('.viewer-button.close,.viewer-error-close')
                 .rebind('click', function () {
                     if (hashLogic || location.hash) {
-                        slideshow(0, 1);
+                        slideshow(0, 1, _hideCounter);
                     }
                     else {
                         history.back();
@@ -639,18 +616,6 @@
             // Properties icon
             $overlay.find('.viewer-button.info').rebind('click', function() {
                 propertiesDialog();
-=======
-        // Close icon
-        $overlay.find('.viewer-button.close,.viewer-error-close')
-            .rebind('click', function () {
-                if (hashLogic || location.hash) {
-                    slideshow(0, 1, _hideCounter);
-                }
-                else {
-                    history.back();
-                }
-                return false;
->>>>>>> 514c3e61
             });
 
             // Fullscreen icon
