/**
 * Functionality for the Export Link password protection feature
 *
 * The first implementation will use PBKDF2-HMAC-SHA512 with 100,000 rounds and a 256 bit random salt to derive a 512
 * bit key. For folder links the key is 128 bits in length and for file links the actual key is 256 bits in length. The
 * first 128 or 256 bits of the derived key will be used to encrypt the actual folder/file key using a simple XOR for
 * encryption. The last 256 bits of the derived key will be used as the MAC Key. Using the Encrypt then MAC principle,
 * the MAC will be calculated using HMAC-SHA256.
 *
 * In constructing the protected link, the format is as follows:
 * algorithm || file/folder || public handle || salt || encrypted key || MAC tag
 *
 * algorithm = 1 byte - A byte to identify which algorithm was used (for future upgradability), initially is set to 0
 * file/folder = 1 byte - A byte to identify if the link is a file or folder link (0 = folder, 1 = file)
 * public handle = 6 bytes - The public folder/file handle
 * salt = 32 bytes - A 256 bit randomly generated salt
 * encrypted key = 16 or 32 bytes - The encrypted actual folder or file key
 * MAC tag = 32 bytes - The MAC of all the previous data to ensure integrity of the link i.e. calculated as:
 *                      HMAC-SHA256(MAC key, (algorithm || file/folder || public handle || salt || encrypted key))
 *
 * The link data is then Base64 encoded and then URL encoded to remove incompatible characters e.g.:
 * https://mega.nz/#P!AAA5TWTcNMs7aYZgtalahVxCffAF0JeZTKxOZQ_s2d...
 *
 * In receiving a protected link, the program will decode the URL, get the first byte to check which algorithm was used
 * to encrypt the data (useful if algorithm changes are made in future). Then it will use the password to derive the
 * same key using the same algorithm, provided salt and password. Then a MAC of the data can be calculated, if it's a
 * match then the link has not been tampered with or corrupted and the real folder/file key can be decrypted and the
 * original link reconstructed. If it doesn't match then an error will be shown which could mean tampering or that the
 * user entered an incorrect password.
 */
var exportPassword = {

    // List of algorithms
    algorithms: [
        {
            // Algorithm (0) for unit testing with low rounds
            name: 'PBKDF2',                     // Name for the Web Crypto primary PBKDF algorithm
            hash: 'SHA-512',                    // Hash algorithm for the Web Crypto primary PBKDF algorithm
            failsafeName: 'PBKDF2_HMAC_SHA512', // Name for the asmCrypto failsafe PBKDF algorithm
            macName: 'HMAC_SHA256',             // Name for the asmCrypto MAC algorithm
            saltLength: 256,                    // Salt length in bits
            macKeyLength: 256,                  // MAC key length in bits
            macLength: 256,                     // MAC computed digest length in bits
            derivedKeyLength: 512,              // Desired derived key length in bits
            iterations: 1000                    // Number of iterations to run
        },
        {
            // Old algorithm (1) which used incorrect parameter order: HMAC(password, data)
            name: 'PBKDF2',
            hash: 'SHA-512',
            failsafeName: 'PBKDF2_HMAC_SHA512',
            macName: 'HMAC_SHA256',
            saltLength: 256,
            macKeyLength: 256,
            macLength: 256,
            derivedKeyLength: 512,
            iterations: 100000
        },
        {
            // Current algorithm (2)
            name: 'PBKDF2',
            hash: 'SHA-512',
            failsafeName: 'PBKDF2_HMAC_SHA512',
            macName: 'HMAC_SHA256',
            saltLength: 256,
            macKeyLength: 256,
            macLength: 256,
            derivedKeyLength: 512,
            iterations: 100000
        }
        // Future tweaks or changes in algorithms e.g. Argon2
    ],

    // The current algorithm in use for production
    currentAlgorithm: 1,    // 1 byte (0x01) ToDo: Update to 2 when the apps have decryption support for algorithm 2

    /**
     * Constants for folder or file type
     */
    LINK_TYPE_FOLDER: 0,    // 1 byte (0x00)
    LINK_TYPE_FILE: 1,      // 1 byte (0x01)


    /**
     * Functions for the encryption
     */
    encrypt: {

        // The jQuery selector for the Export dialog
        $dialog: null,

        /**
         * Initialise function
         */
        init: function() {

            // Cache dialog selector
            this.$dialog = $('.export-links-dialog');

            // If they are a Pro user, enable the toggle button
            if (u_attr.p) {
                this.initPasswordFeatureToggle();
            }

            // Initialise the hide button always
            this.initHideExtraOptionsButton();
        },

        /**
         * Setup the toggle button which shows the date picker
         */
        initPasswordFeatureToggle: function() {

            var $toggleBtn = this.$dialog.find('.fm-password-protect-dropdown .dialog-feature-toggle');
            var $proButton = this.$dialog.find('.get-pro');
            var $proOnlyText = this.$dialog.find('.pro-only-feature');

            // Show the toggle button and hide the PRO Only button and text
            $toggleBtn.removeClass('hidden');
            $proButton.addClass('hidden');
            $proOnlyText.addClass('hidden');

            // If dialog was previously open with the password feature enabled, reset state to disabled
            if ($toggleBtn.hasClass('toggle-on')) {
                this.disableToggle();
            }

            // On toggle button click
            $toggleBtn.rebind('click', function() {

                // If already on
                if ($toggleBtn.hasClass('toggle-on')) {

                    // Set to disabled state
                    exportPassword.encrypt.disableToggle();
                }
                else {
                    // Set to enabled state and initialise buttons
                    exportPassword.encrypt.enableToggle();
                    exportPassword.encrypt.loadPasswordEstimatorLibrary();
                    exportPassword.encrypt.initPasswordStrengthCheck();
                    exportPassword.encrypt.initEncryptPasswordButton();
                }
            });
        },

        /**
         * Set the toggle button to enabled state
         */
        enableToggle: function() {

            var $toggleBtn = this.$dialog.find('.fm-password-protect-dropdown .dialog-feature-toggle');
            var $passwordContainer = this.$dialog.find('.password-entry-container');
            var $linkWithKeyButton = this.$dialog.find('.link-handle-and-key');
            var $linkWithKey = this.$dialog.find('.file-link-info.url, .file-link-info.key');
            var $linkAndDecryptionKeyButtons = this.$dialog.find('.separate-link-and-key');
            var $passwordLinkText = this.$dialog.find('.password-protected-data');
            var $linkBlock = this.$dialog.find('.file-link-block');

            // Slide button to the right
            $toggleBtn.find('.dialog-feature-switch').animate({ marginLeft: '17px' }, 150, 'swing', function() {

                // Add a green background on the toggle and show the password settings
                $toggleBtn.addClass('toggle-on');
                $passwordContainer.removeClass('hidden');

                // Pre-select the Link with key option as it is the most applicable
                $linkWithKeyButton.trigger('click');

                // Hide existing link and key text, show the password text field
                $linkWithKey.addClass('hidden');
                $passwordLinkText.removeClass('hidden');

                // Disable other buttons as they are not applicable until the toggle is disabled
                $linkAndDecryptionKeyButtons.addClass('disabled');

                // Add special styling for the link text
                $linkBlock.addClass('password-protect-link');

                // Reinit link body scrolling
                exportPassword.encrypt.reInitScrolling();

                // Reposition the dialog
                exportPassword.encrypt.repositionDialog();
            });
        },

        /**
         * Set the toggle button to disabled state and reset everything
         */
        disableToggle: function() {

            var $toggleBtn = this.$dialog.find('.fm-password-protect-dropdown .dialog-feature-toggle');
            var $passwordContainer = this.$dialog.find('.password-entry-container');
            var $linkWithKey = this.$dialog.find('.file-link-info.url, .file-link-info.key');
            var $linkAndDecryptionKeyButtons = this.$dialog.find('.separate-link-and-key');
            var $passwordLinkText = this.$dialog.find('.password-protected-data');
            var $linkBlock = this.$dialog.find('.file-link-block');
            var $passwordStrengthField = this.$dialog.find('.password-strength');
            var $passwordInput = this.$dialog.find('.password-protect-input');
            var $errorLabel = this.$dialog.find('.password-protect-error');
            var $encryptButtonText = this.$dialog.find('.encrypt-link-button .encrypt-text');

            // Slide the button to the left
            $toggleBtn.find('.dialog-feature-switch').animate({ marginLeft: '2px' }, 150, 'swing', function() {

                // Remove the green background and hide the password settings
                $toggleBtn.removeClass('toggle-on');
                $passwordContainer.addClass('hidden');

                // Show link and key, hide and clear the password link
                $linkWithKey.removeClass('hidden');
                $passwordLinkText.addClass('hidden').text('');

                // Re-enable other buttons as they are not applicable until the toggle is disabled
                $linkAndDecryptionKeyButtons.removeClass('disabled');

                // Remove special styling for the link text
                $linkBlock.removeClass('password-protect-link');

                // Remove previous strength classes that were added and clear the text
                $passwordStrengthField.removeClass().addClass('password-strength').text('');

                // Clear previous input password in the text field and reset to type password
                $passwordInput.val('');
                $passwordInput.attr('type', 'password');

                // Hide previous errors
                $errorLabel.text('');

                // Reset encryption button state and text to 'Encrypt'
                $encryptButtonText.removeClass('encrypted').text(l[9061]);

                // Reinit link body scrolling
                exportPassword.encrypt.reInitScrolling();

                // Reposition the dialog, and re-initialise the scrolling so it scrolls all the way to the bottom
                exportPassword.encrypt.repositionDialog();
                exportPassword.encrypt.reInitScrolling();
            });
        },

        /**
         * Re-centers the dialog. This is required if expanding/closing optional features
         * which can mean the screen real-estate is reduced when they are open
         */
        repositionDialog: function() {

            this.$dialog.css({
                'margin-left': -1 * (this.$dialog.outerWidth() / 2),
                'margin-top': -1 * (this.$dialog.outerHeight() / 2)
            });
        },

        /**
         * Re-initialise the scrolling so it scrolls all the way to the bottom when contents of the links
         * changes. This is useful because the password links are longer and take up more lines to display.
         */
        reInitScrolling: function() {
            var $scrollBlock = this.$dialog.find('.export-link-body');
            var jsp = $scrollBlock.data('jsp');
            if (jsp) {
                jsp.destroy();
            }
            $scrollBlock.jScrollPane({
                showArrows: true,
                arrowSize: 5
            });
        },

        /**
         * Load the ZXCVBN password strength estimator library
         */
        loadPasswordEstimatorLibrary: function() {

            if (typeof zxcvbn === 'undefined') {

                // Show loading spinner
                var $loader = this.$dialog.find('.estimator-loading-icon').addClass('loading');

                // On completion of loading, hide the loading spinner
                M.require('zxcvbn_js')
                    .done(function() {
                        $loader.removeClass('loading');
                    });
            }
        },

        /**
         * Show what strength the currently entered password is on key up
         */
        initPasswordStrengthCheck: function() {

            var $passwordStrengthField = this.$dialog.find('.password-strength');
            var $encryptButtonText = this.$dialog.find('.encrypt-link-button .encrypt-text');
            var $passwordInput = this.$dialog.find('.password-protect-input');

            // Add keyup event to the password text field
            $passwordInput.rebind('keyup', function() {

                // Make sure the ZXCVBN password strength estimator library is loaded first
                if (typeof zxcvbn !== 'undefined') {

                    // Estimate the password strength
                    var password = $passwordInput.val();
                    var passwordStrength = zxcvbn(password);

                    // Remove previous strength classes that were added
                    $passwordStrengthField.removeClass().addClass('password-strength');

                    // Add colour coding and text
                    if (password.length === 0) {
                        $passwordStrengthField.text('');   // No password entered, hide text
                    }
                    else if (passwordStrength.score > 3 && passwordStrength.entropy > 75) {
                        $passwordStrengthField.addClass('good5').text(l[1128]);    // Strong
                    }
                    else if (passwordStrength.score > 2 && passwordStrength.entropy > 50) {
                        $passwordStrengthField.addClass('good4').text(l[1127]);    // Good
                    }
                    else if (passwordStrength.score > 1 && passwordStrength.entropy > 40) {
                        $passwordStrengthField.addClass('good3').text(l[1126]);    // Medium
                    }
                    else if (passwordStrength.score > 0 && passwordStrength.entropy > 15) {
                        $passwordStrengthField.addClass('good2').text(l[1125]);    // Weak
                    }
                    else {
                        $passwordStrengthField.addClass('good1').text(l[1124]);    // Very Weak
                    }

                    // If they have already encrypted the link and are changing the password, re-enable the button
                    if ($encryptButtonText.hasClass('encrypted')) {
                        $encryptButtonText.removeClass('encrypted').text(l[9061]);  // Encrypt
                    }
                }
            });
        },

        /**
         * Initialise the button to show and hide the password protect and link expiry options
         */
        initHideExtraOptionsButton: function() {

            var $extraOptionsToggle = this.$dialog.find('.reveal-feature-toggle');
            var $extraOptions = this.$dialog.find('.extra-options');
            var $expiryOption = this.$dialog.find('.fm-expiry-dropdown');
            var $passwordProtectOption = this.$dialog.find('.fm-password-protect-dropdown');
            var $proButton = this.$dialog.find('.get-pro');

            // If they do not have Pro
            if (!u_attr.p) {

                // Hide the options initially
                $extraOptions.addClass('hidden');
                $extraOptionsToggle.text(l[9062]);      // Show PRO options
                $proButton.addClass('hidden');

                // Grey out the Expiry and Password Protect options
                $expiryOption.addClass('disabled');
                $passwordProtectOption.addClass('disabled');

                // On button click, go to the Pro page
                $proButton.rebind('click', function() {
                    loadSubPage('pro');
                });
            }
            else {
                // If they do have Pro, show them
                $extraOptions.removeClass('hidden');
                $extraOptionsToggle.text(l[9064]);
            }

            // On toggle click
            $extraOptionsToggle.rebind('click', function() {

                // If the extra options are aready hidden, show them
                if ($extraOptions.hasClass('hidden')) {

                    // Show the extra options
                    $extraOptions.removeClass('hidden');
                    $extraOptionsToggle.text(l[9064]);   // Hide options

                    // If they are not a Pro user, show the Get Pro button
                    if (!u_attr.p) {
                        $proButton.removeClass('hidden');
                    }

                    // Reposition the dialog
                    exportPassword.encrypt.repositionDialog();
                }
                else {
                    // Otherwise hide them
                    $extraOptions.addClass('hidden');
                    $extraOptionsToggle.text(l[9062]);  // Show PRO options
                    $proButton.addClass('hidden');

                    // Reposition the dialog
                    exportPassword.encrypt.repositionDialog();
                }
            });
        },

        /**
         * Initialise the encryption button
         */
        initEncryptPasswordButton: function() {

            // Add click handler to the encrypt button
            this.$dialog.find('.encrypt-link-button').rebind('click', function() {
                exportPassword.encrypt.startEncryption();
            });
        },

        /**
         * Start key derivation of each link in the dialog
         */
        startEncryption: function() {

            var $passwordInput = this.$dialog.find('.password-protect-input.first');
            var $confirmPasswordInput = this.$dialog.find('.password-protect-input.second');
            var $encryptButton = this.$dialog.find('.encrypt-link-button');
            var $encryptButtonText = $encryptButton.find('.encrypt-text');
            var $encryptButtonProgress = $encryptButton.find('.encryption-in-progress');
            var $errorLabel = this.$dialog.find('.password-protect-error');
            var $strengthLabel = this.$dialog.find('.password-strength');

            // If they have already encrypted the link (and the password has not changed) then don't do anything
            if ($encryptButtonText.hasClass('encrypted')) {
                return false;
            }

            // Hide previous errors
            $errorLabel.text('');

            // Get the password
            var password = $passwordInput.val();
            var confirmPassword = $confirmPasswordInput.val();

            // Check if TextEncoder function is available for the stringToByteArray function
            if (!window.TextEncoder) {

                $errorLabel.text(l[9065]);  // This feature is not supported in your browser...
                return false;
            }

            // Check the passwords are the same with no typos
            if (password !== confirmPassword) {

                $errorLabel.text(l[9066]);  // The passwords are not the same...
                return false;
            }

            // Check zxcvbn library is loaded first or we can't check the strength of the password
            if (typeof zxcvbn === 'undefined') {

                $errorLabel.text(l[1115]);  // The password strength verifier is still initializing
                return false;
            }

            // Check that the password length is sufficient and exclude very weak passwords
            if ((password.length < 1) || $strengthLabel.hasClass('good1')) {

                $errorLabel.text(l[9067]);  // Please use a stronger password
                return false;
            }

            // Show encryption loading animation and change text to 'Encrypting'
            $encryptButtonProgress.removeClass('hidden');
            $encryptButtonText.text(l[9078]);

            // Get information for each selected link showing in the dialog and convert the password to bytes
            var links = exportPassword.encrypt.getLinkInfo();

            // An anonymous function to derive the key and on completion create the password protected link
            var processLinkInfo = function(linkInfo, algorithm, saltBytes, password) {
                exportPassword.deriveKey(algorithm, saltBytes, password, function(derivedKeyBytes) {
                    exportPassword.encrypt.encryptAndMakeLink(linkInfo, derivedKeyBytes);
                });
            };

            // For each selected link
            for (var i = 0; i < links.length; i++) {

                // Get the link information and random salt
                var link = links[i];
                var saltBytes = link.saltBytes;
                var algorithm = exportPassword.currentAlgorithm;

                // Derive the key and create the password protected link
                processLinkInfo(link, algorithm, saltBytes, password);
            }
        },

        /**
         * Encrypt the link's key and format the password protected link
         * @param {Object} linkInfo The information about the link
         * @param {Uint8Array} derivedKeyBytes The derived key in bytes
         */
        encryptAndMakeLink: function(linkInfo, derivedKeyBytes) {

            var encKeyBytes = null;
            var algorithm = exportPassword.currentAlgorithm;
            var saltBytes = linkInfo.saltBytes;

            // If folder link, use the first 16 bytes (128 bits) of the derived key as the encryption key
            if (linkInfo.type === exportPassword.LINK_TYPE_FOLDER) {
                encKeyBytes = new Uint8Array(derivedKeyBytes.buffer, 0, 16);
            }
            else {
                // Otherwise if it's a file link use the first 32 bytes (256 bits) as the encryption key
                encKeyBytes = new Uint8Array(derivedKeyBytes.buffer, 0, 32);
            }

            // Use the last 32 bytes (256 bits) of the derived key as the MAC key
            var macKeyLengthBytes = exportPassword.algorithms[algorithm].macKeyLength / 8;
            var macKeyBytes = new Uint8Array(derivedKeyBytes.buffer, macKeyLengthBytes, macKeyLengthBytes);

            // Encrypt the file/folder link key
            var encryptedKey = exportPassword.xorByteArrays(encKeyBytes, linkInfo.keyBytes);

            // Convert the public handle to bytes
            var publicHandleBytes = asmCrypto.base64_to_bytes(linkInfo.publicHandle);

            // 1 byte for alg + 1 byte if folder/file + 6 bytes for handle + 32 bytes salt + 16 or 32 bytes for key
            var dataToAuthenticateLength = 2 + publicHandleBytes.length + saltBytes.length + encryptedKey.length;
            var dataToAuthenticateBytes = new Uint8Array(dataToAuthenticateLength);

            // Set the algorithm and set the flag for type of link
            dataToAuthenticateBytes[0] = algorithm;
            dataToAuthenticateBytes[1] = linkInfo.type;

            // Set the handle, salt and encrypted key into the array to be authenticated using different array offsets
            dataToAuthenticateBytes.set(publicHandleBytes, 2);
            dataToAuthenticateBytes.set(saltBytes, 8);
            dataToAuthenticateBytes.set(encryptedKey, 40);

            // Create the MAC of the data
            var macAlgorithm = exportPassword.algorithms[algorithm].macName;

            // If using the old algorithm (1), use parameter order: HMAC(password, data)
            if (algorithm === 1) {
                var macBytes = asmCrypto[macAlgorithm].bytes(macKeyBytes, dataToAuthenticateBytes);
            }
            else {
                // Otherwise for newer links (algorithm >= 2) use the correct parameter order: HMAC(data, password)
                var macBytes = asmCrypto[macAlgorithm].bytes(dataToAuthenticateBytes, macKeyBytes);
            }

            // Create buffer for the data to be converted to Base64
            var numOfBytes = dataToAuthenticateBytes.length + macBytes.length;
            var dataToConvert = new Uint8Array(numOfBytes);

            // Fill the array using the different offsets
            dataToConvert.set(dataToAuthenticateBytes, 0);
            dataToConvert.set(macBytes, dataToAuthenticateBytes.length);

            // Convert the data to Base64, then make it URL safe
            var dataBase64UrlEncoded = exportPassword.base64UrlEncode(dataToConvert);

            // Construct URL: #P! for password link + encoded(alg + folder/file + handle + salt + encrypted key + mac)
            var protectedUrl = 'https://mega.nz/#P!' + dataBase64UrlEncoded;

            // Get the HTML block for this link by using the node handle
            var $item = this.$dialog.find('.export-link-item[data-node-handle="' + linkInfo.handle + '"]');

            // Set the password into the text box and add a class for styling this block
            $item.find('.password-protected-data').text(protectedUrl);
            $item.find('.file-link-block').addClass('password-protect-link');

            // Hide encryption loading animation
            this.$dialog.find('.encryption-in-progress').addClass('hidden');
            this.$dialog.find('.encrypt-text').addClass('encrypted').text(l[9079]);

            // Re-initialise the scrolling so it scrolls all the way to the bottom
            exportPassword.encrypt.reInitScrolling();

            // Log to see if feature is used much
            api_req({ a: 'log', e: 99618, m: 'User created password protected link' });
        },

        /**
         * Get the information for each selected link
         * @returns {Array} Returns an array of objects containing properties 'handle', 'type', 'key', 'keyBytes'
         */
        getLinkInfo: function() {

            var links = [];
            var handles = $.selected;

            // Iterate through the selected handles
            for (var i in handles) {
                if (handles.hasOwnProperty(i)) {

                    // Get the node information
                    var node = M.d[handles[i]];
                    var linkInfo = {};

                    // Only nodes with public handle
                    if (node && node.ph) {

                        // Folder
                        if (node.t) {
                            linkInfo.type = exportPassword.LINK_TYPE_FOLDER;    // 0 byte for folder link
                            linkInfo.key = u_sharekeys[node.h][0];              // 128 bit key as array of 32 bit int
                        }
                        else {
                            // File
                            linkInfo.type = exportPassword.LINK_TYPE_FILE;      // 1 byte for file link
                            linkInfo.key = node.k;                              // 256 bit key as array of 32 bit int
                        }

                        // Convert the key to a byte array (big endian), also add the link's handle and public handle
                        linkInfo.keyBytes = a32_to_ab(linkInfo.key);
                        linkInfo.handle = node.h;
                        linkInfo.publicHandle = node.ph;

                        // Generate a random salt for encrypting this link
                        var algorithm = exportPassword.currentAlgorithm;
                        var saltLengthBytes = exportPassword.algorithms[algorithm].saltLength / 8;
                        linkInfo.saltBytes = crypto.getRandomValues(new Uint8Array(saltLengthBytes));

                        // Add object to array
                        links.push(linkInfo);
                    }
                }
            }

            return links;
        }
    },  // Encrypt functions


    /**
     * Functions for the decryption
     */
    decrypt: {

        // The jQuery selector for the Export dialog
        $dialog: null,

        /**
         * Initialise function
         * @param {String} page The current page's URL hash e.g. #P!AAA5TWTcNMtFlJ5A...
         */
        init: function(page) {

            // Cache dialog selector
            this.$dialog = $('.fm-dialog.password-dialog');

            // Show the dialog
            this.showDialog(page);
        },

        /**
         * Shows the dialog to let the user decrypt the link using a password
         * @param {String} page The current page's URL hash e.g. #P!AAA5TWTcNMtFlJ5A...
         */
        showDialog: function(page) {

            var $closeButton = this.$dialog.find('.fm-dialog-close');
            var $decryptButton = this.$dialog.find('.decrypt-link-button');
            var $decryptButtonText = $decryptButton.find('.decrypt-text');
            var $decryptInput = this.$dialog.find('.password-decrypt-input');

            // Show a background overlay
            fm_showoverlay();

            // Show the dialog
            $.dialog = 'passwordlink-dialog';
            this.$dialog.removeClass('hidden');

            // Reset state of dialog for future password link decryptions
            $decryptButtonText.text(l[1027]);   // Decrypt

            // Add a click handler for the close button to return to the home page (or cloud drive if logged in)
            $closeButton.rebind('click', function() {
                loadSubPage('');
                return false;
            });

            // Add click handler for Decrypt button
            $decryptButton.rebind('click', function() {
                exportPassword.decrypt.decryptLink(page);
            });

            // Listen for Enter key to fire decryption
            $decryptInput.rebind('keyup', function(ev) {
                if (ev.keyCode === 13) {
                    exportPassword.decrypt.decryptLink(page);
                }
            });
        },

        /**
         * Decrypts the password protected link and redirects to the real folder/file link
         * @param {String} page The current page's URL hash e.g. #P!AAA5TWTcNMtFlJ5A...
         */
        decryptLink: function(page) {

            var $decryptButton = this.$dialog.find('.decrypt-link-button');
            var $decryptButtonText = $decryptButton.find('.decrypt-text');
            var $decryptButtonProgress = $decryptButton.find('.decryption-in-progress');
            var $password = this.$dialog.find('.password-decrypt-input');
            var $errorLabel = this.$dialog.find('.password-link-decrypt-error');

            // Get the password and the encoded information in the URL
            var password = $password.val();
            var urlEncodedInfo = page.replace('P!', '');
            var decodedBytes = null;

            // If no password given...
            if (!password) {
                $errorLabel.text(l[970]);  // Please enter a valid password...
                return false;
            }

            // Hide previous errors
            $errorLabel.text('');

            // Decode the request
            try {
                decodedBytes = exportPassword.base64UrlDecode(urlEncodedInfo);
            }
            catch (exception) {

                // Show error and abort
                $errorLabel.text(l[9068]);  // The link could not be decoded...
                return false;
            }

            // Get the algorithm used
            var algorithm = decodedBytes[0];

            // Check if valid array index or will throw an exception
            if (typeof exportPassword.algorithms[algorithm] === 'undefined') {

                // Show error and abort
                $errorLabel.text(l[9069]);  // The algorithm this link was encrypted with is not supported
                return false;
            }

            // Get the salt bytes, start offset at 8 (1 byte for alg + 1 byte for file/folder + 6 for handle)
            var saltLength = exportPassword.algorithms[algorithm].saltLength / 8;
            var saltStartOffset = 8;
            var saltEndOffset = saltStartOffset + saltLength;
            var saltBytes = decodedBytes.subarray(saltStartOffset, saltEndOffset);

            // Show encryption loading animation and change text to 'Decrypting'
            $decryptButtonProgress.removeClass('hidden');
            $decryptButtonText.text(l[8579]);

            // Compute the PBKDF
            exportPassword.deriveKey(algorithm, saltBytes, password, function(derivedKeyBytes) {

                // Get the MAC from the decoded bytes
                var macLength = exportPassword.algorithms[algorithm].macLength / 8;
                var macStartOffset = decodedBytes.length - macLength;
                var macEndOffset = decodedBytes.length;
                var macToVerifyBytes = decodedBytes.subarray(macStartOffset, macEndOffset);

                // Get the data to verify
                var dataToVerify = decodedBytes.subarray(0, macStartOffset);

                // Get the MAC key
                var macKeyLength = exportPassword.algorithms[algorithm].macKeyLength / 8;
                var macKeyStartOffset = derivedKeyBytes.length - macKeyLength;
                var macKeyEndOffset = derivedKeyBytes.length;
                var macKeyBytes = derivedKeyBytes.subarray(macKeyStartOffset, macKeyEndOffset);

                // Compute the MAC over the data to verify
                var dataToVerifyBytes = decodedBytes.subarray(0, macStartOffset);
                var macAlgorithm = exportPassword.algorithms[algorithm].macName;

                // If the link was created with an old algorithm (1) which used parameter order: HMAC(password, data)
                if (algorithm === 1) {
                    var macBytes = asmCrypto[macAlgorithm].bytes(macKeyBytes, dataToVerifyBytes);
                }
                else {
                    // Otherwise for newer links (algorithm >= 2) use the correct parameter order: HMAC(data, password)
                    var macBytes = asmCrypto[macAlgorithm].bytes(dataToVerifyBytes, macKeyBytes);
                }

                // Convert the string to hex for simple string comparison
                var macString = asmCrypto.bytes_to_hex(macBytes);
                var macToVerifyString = asmCrypto.bytes_to_hex(macToVerifyBytes);

                // Compare the MAC in the URL to the computed MAC
                if (macString !== macToVerifyString) {

                    // Show error and abort
                    $errorLabel.text(l[9076]);  // The link could not be decrypted...
                    $decryptButtonProgress.addClass('hidden');
                    $decryptButtonText.text(l[1027]);
                    return false;
                }

                // Get the link type char code and set the default key length to 32 bytes
                var linkTypeByte = decodedBytes[1];
                var linkType = linkTypeByte;
                var keyLength = 32;

                // If folder link, set the key length to 16 bytes
                if (linkType === exportPassword.LINK_TYPE_FOLDER) {
                    keyLength = 16;
                }

                // Get the encryption key from the derived key
                var encKeyBytes = derivedKeyBytes.subarray(0, keyLength);

                // Get the encrypted key, start is (2 bytes for alg and type + 6 bytes for handle + salt)
                var saltLength = exportPassword.algorithms[algorithm].saltLength / 8;
                var startOffset = 2 + 6 + saltLength;
                var endOffset = startOffset + keyLength;
                var encryptedKeyBytes = dataToVerify.subarray(startOffset, endOffset);

                // Decrypt the file/folder link key
                var decryptedKey = exportPassword.xorByteArrays(encKeyBytes, encryptedKeyBytes);

                // Recreate the original file/folder link
                var handleBytes = dataToVerify.subarray(2, 8);
                var handleUrlEncoded = exportPassword.base64UrlEncode(handleBytes);
                var decryptedKeyUrlEncoded = exportPassword.base64UrlEncode(decryptedKey);
                var folderIdentifier = (linkType === exportPassword.LINK_TYPE_FOLDER) ? 'F' : '';
                var url = folderIdentifier + '!' + handleUrlEncoded + '!' + decryptedKeyUrlEncoded;

                // Show completed briefly before redirecting
                $decryptButtonProgress.addClass('hidden');
                $decryptButtonText.text(l[9077]);   // Decrypted

                // Clear password field
                $password.val('');

                // Add a log to see if the feature is used often
                api_req({ a: 'log', e: 99633, m: 'Successfully decrypted password protected link on regular web' });

                // On success, redirect to actual file/folder link
                loadSubPage(url);
            });
        }
    },  // Decrypt functions


    /**
     * Common functions for encryption and decryption
     */

    /**
     * A wrapper function used for deriving a key from a password.
     * @param {Number} algorithm The index of the algorithms array describing which algorithm to use
     * @param {Uint8Array} saltBytes The salt as a byte array
     * @param {String} password The raw password as entered by the user e.g. in ASCII or UTF-8
     * @param {Function} callback A function to call when the operation is complete
     */
    deriveKey: function(algorithm, saltBytes, password, callback) {

        // Trim the password and convert it from ASCII/UTF-8 to a byte array
        var passwordTrimmed = $.trim(password);
        var passwordBytes = this.stringToByteArray(passwordTrimmed);

        // If Web Crypto method supported, use that
        if (window.crypto && window.crypto.subtle) {
            this.deriveKeyWithWebCrypto(algorithm, saltBytes, passwordBytes, callback);
        }
        else {
            // Otherwise use asmCrypto which is the next fastest
            this.deriveKeyWithAsmCrypto(algorithm, saltBytes, passwordBytes, callback);
        }
    },

    /**
     * Derive the key using the Web Crypto API
     * @param {Number} algorithm The index of the algorithms array describing which algorithm to use
     * @param {Uint8Array} saltBytes The salt as a byte array
     * @param {Uint8Array} passwordBytes The password as a byte array
     * @param {Function} callback A function to call when the operation is complete
     */
    deriveKeyWithWebCrypto: function(algorithm, saltBytes, passwordBytes, callback) {

        // Get algorithm details
        var name = this.algorithms[algorithm]['name'];
        var hash = this.algorithms[algorithm]['hash'];
        var iterations = this.algorithms[algorithm]['iterations'];
        var derivedKeyLength = this.algorithms[algorithm]['derivedKeyLength'];

        // Import the password as the key
        crypto.subtle.importKey(
            'raw', passwordBytes, name, false, ['deriveBits']
        )
        .then(function(key) {

            // Required PBKDF2 parameters
            var params = {
                name: name,
                hash: hash,
                salt: saltBytes,
                iterations: iterations
            };

            // Derive bits using the algorithm
            return crypto.subtle.deriveBits(params, key, derivedKeyLength);
        })
        .then(function(derivedKeyArrayBuffer) {

            // Convert to a byte array
            var derivedKeyBytes = new Uint8Array(derivedKeyArrayBuffer);

            // Pass the derived key to the callback
            callback(derivedKeyBytes);
        });
    },

    /**
     * Derive the key using asmCrypto
     * @param {Number} algorithm The index of the algorithms array describing which algorithm to use
     * @param {Uint8Array} saltBytes The salt as a byte array
     * @param {Uint8Array} passwordBytes The password as a byte array
     * @param {Function} callback A function to call when the operation is complete
     */
    deriveKeyWithAsmCrypto: function(algorithm, saltBytes, passwordBytes, callback) {

        // Get algorithm details
        var name = this.algorithms[algorithm]['failsafeName'];
        var iterations = this.algorithms[algorithm]['iterations'];
        var keyLengthBits = this.algorithms[algorithm]['derivedKeyLength'];
        var keyLengthBytes = keyLengthBits / 8;

        // Give the UI some time to update on slower devices like iOS
        setTimeout(function() {

            // Derive the key
            var derivedKeyBytes = asmCrypto[name].bytes(passwordBytes, saltBytes, iterations, keyLengthBytes);

            // Pass the derived key to the callback
            callback(derivedKeyBytes);

        }, 500);
    },

    /**
     * This function encodes the data to Base64 then removes or replaces characters that will break
     * in the URL. It is similar to the base64urlencode function in crypto.js but works on a byte array.
     *
     * @param {Uint8Array} dataBytes The data as a byte array to be converted to Base64
     * @return {String} Returns a URL safe Base64 encoded string e.g. v9jVaZfyT_cuKEV-JviPAhvv
     */
    base64UrlEncode: function(dataBytes) {

        // Convert the data to regular Base64
        var dataBase64 = asmCrypto.bytes_to_base64(dataBytes);

        // Remove plus signs, forward slashes and equals signs (padding)
        var dataBase64UrlEncoded = dataBase64.replace(/\+/g, '-').replace(/\//g, '_').replace(/=/g, '');

        return dataBase64UrlEncoded;
    },

    /**
     * This function decodes the data from a URL safe Base64 string back to regular Base64 then back to bytes.
     * It is similar to the base64urldecode function in crypto.js but converts the string back to a byte array.
     *
     * @param {String} dataText A URL safe Base64 encoded string e.g. v9jVaZfyT_cuKEV-JviPAhvv
     * @returns {Uint8Array} Returns the decoded data as a byte array
     */
    base64UrlDecode: function(dataText) {

        // Restore the padding then replace the plus signs and forward slashes
        dataText += '=='.substr((2 - dataText.length * 3) & 3);
        dataText = dataText.replace(/\-/g, '+').replace(/_/g, '/');

        // Convert the data from regular Base 64 to bytes
        var dataBytes = asmCrypto.base64_to_bytes(dataText);

        return dataBytes;
    },

    /**
     * XOR two arrays of type Uint8Array together e.g. useful for encryption or decryption
     * @param {Uint8Array} array1 The first array e.g. the encryption key
     * @param {Uint8Array} array2 The second array e.g. the data to encrypt
     * @returns {Uint8Array}
     */
    xorByteArrays: function(array1, array2) {

        var numOfBytes = array1.length;
        var result = new Uint8Array(numOfBytes);

        // XOR each byte in the array with the corresponding byte from the other
        for (var i = 0; i < numOfBytes; i++) {
            result[i] = array1[i] ^ array2[i];
        }

        return result;
    },

    /**
     * Converts a UTF-8 string to a byte array
     * @param {String} string A string of any character including UTF-8 chars e.g. password123
     * @returns {Uint8Array} Returns a byte array
     */
    stringToByteArray: function(string) {

        var encoder = new TextEncoder('utf-8');

        return encoder.encode(string);
    }
};

/**
 * Functionality for the Export Link expiry feature
 */
var exportExpiry = {

    /**
     * Initialise function
     */
    init: function() {

        // If they are a pro user, enable the expiry toggle button and date picker
        if (u_attr.p) {
            exportExpiry.initExpiryFeatureToggle();
            exportExpiry.initExpiryDatePicker();
            exportExpiry.prepopulateExpiryDates();
        }
    },

    /**
     * Setup the toggle button which shows the date picker
     */
    initExpiryFeatureToggle: function() {

        var $dialog = $('.export-links-dialog');
        var $toggleBtn = $dialog.find('.fm-expiry-dropdown .dialog-feature-toggle');
        var $proButton = $dialog.find('.get-pro');

        // Show the toggle button and hide the PRO Only button
        $toggleBtn.removeClass('hidden');
        $proButton.addClass('hidden');

        // Hide PRO Only warning
        $dialog.find('.pro-only-feature').addClass('hidden');

        // On toggle button click
        $toggleBtn.rebind('click', function() {

            // If already on
            if ($toggleBtn.hasClass('toggle-on')) {

                // Set to disabled state
                exportExpiry.disableToggle();

                // Update the selected links and remove the expiry timestamps
                exportExpiry.updateLinks();
            }
            else {
                // Set to enabled state
                exportExpiry.enableToggle();
            }
        });
    },

    /**
     * Set the toggle button to enabled state
     */
    enableToggle: function() {

        var $dialog = $('.export-links-dialog');
        var $toggleBtn = $dialog.find('.fm-expiry-dropdown .dialog-feature-toggle');
        var $expirySelect = $dialog.find('.expiry-date-select-container');

        // Slide button to the right
        $toggleBtn.find('.dialog-feature-switch').animate({ marginLeft: '17px' }, 150, 'swing', function() {

            // Add a green background on the toggle and show the datepicker
            $toggleBtn.addClass('toggle-on');
            $expirySelect.removeClass('hidden');

            // Clear the date of any old entries
            $dialog.find('.expiry-date-select').datepicker('setDate', null);
        });
    },

    /**
     * Set the toggle button to disabled state
     */
    disableToggle: function() {

        var $dialog = $('.export-links-dialog');
        var $toggleBtn = $dialog.find('.fm-expiry-dropdown .dialog-feature-toggle');
        var $expirySelect = $dialog.find('.expiry-date-select-container');

        // Slide the button to the left
        $toggleBtn.find('.dialog-feature-switch').animate({ marginLeft: '2px' }, 150, 'swing', function() {

            // Remove the green background and hide the datepicker
            $toggleBtn.removeClass('toggle-on');
            $expirySelect.addClass('hidden');

            // Clear the date of any old entries
            $dialog.find('.expiry-date-select').datepicker('setDate', null);

            // Reset text to 'Set an expiry date'
            $dialog.find('.set-expiry-text').text(l[8953]);
        });
    },

    /**
     * Setup the datepicker
     */
    initExpiryDatePicker: function() {

        var $dialog = $('.export-links-dialog');

        // Initialise expiry date picker
        $dialog.find('.expiry-date-select').datepicker({
            dateFormat: 'yy-mm-dd',     // 2016-05-25
            dayNamesMin: [
                l[8763], l[8764], l[8765], l[8766], l[8767], l[8768], l[8769]   // Sun - Sat
            ],
            minDate: '+1D',     // At least 1 day in the future
            monthNames: [
                l[408], l[409], l[410], l[411], l[412], l[413],     // January - June
                l[414], l[415], l[416], l[417], l[418], l[419]      // July - December
            ],
            showButtonPanel: true,          // Show for the close button
            closeText: '',                  // Use an icon instead of text
            onSelect: function(dateText) {

                // Get the year, month and day from the date picker
                var date = dateText.split('-');
                var year = date[0];
                var month = date[1] - 1;    // Date object uses a 0 base index
                var day = date[2];

                // Get the current time
                var time = new Date();
                var hours = time.getHours();
                var mins = time.getMinutes();
                var secs = time.getSeconds();

                // Set the expiry date to the selected date and the time to the current time
                var expiryDate = new Date(year, month, day, hours, mins, secs);
                var expiryTimestamp = Math.round(expiryDate.getTime() / 1000);

                // Update the link with the new expiry timestamp
                exportExpiry.updateLinks(expiryTimestamp);

                // Set the text to 'Set new expiry date'
                $dialog.find('.set-expiry-text').text(l[8736]);
            }
        });
    },

    /**
     * Update selected links with details about the expiry of the link
     * @param {Number} expiryTimestamp The expiry timestamp of the link. Set to null to remove the expiry time
     */
    updateLinks: function(expiryTimestamp) {

        // Get which files/folders are currently selected
        var handles = $.selected;

        // For each selected file/folder
        for (var i in handles) {
            if (handles.hasOwnProperty(i)) {

                // Get the node handle
                var node = M.d[handles[i]];
                var nodeHandle = node.h;

                // The data to send in the API request
                var request = {
                    a: 'l',             // Link
                    n: nodeHandle,
                    i: requesti
                };

                // If the expiry timestamp is set
                if (expiryTimestamp) {

                    // Add it to be sent in the request
                    request.ets = expiryTimestamp;
                }

                // Show the expiry time if applicable or remove it
                exportExpiry.showExpiryTime(expiryTimestamp, nodeHandle);

                // Update the link with the new expiry timestamp
                api_req(request);
            }
        }
    },

    /**
     * If reloading the dialog, check the local state and show the expiry time for each key block if applicable
     */
    prepopulateExpiryDates: function() {

        // Get the selected files/folders
        var handles = $.selected;

        // Keep a counter for how many nodes have expiry times
        var numOfNodesWithExpiryTime = 0;

        // For each selected file/folder
        for (var i in handles) {
            if (handles.hasOwnProperty(i)) {

                // Get the node handle
                var node = M.d[handles[i]];
                var nodeHandle = node.h;
                var expiryTimestamp = M.getNodeShare(node).ets;

                // If it has an expiry time, increment the count
                if (expiryTimestamp) {
                    numOfNodesWithExpiryTime++;
                }

                // If the expiry timestamp is set show it
                exportExpiry.showExpiryTime(expiryTimestamp, nodeHandle);
            }
        }

        // If there is at least one expiry time on the selected link/s
        if (numOfNodesWithExpiryTime > 0) {

            // Enable the toggle switch
            exportExpiry.enableToggle();

            // Set the text to 'Set new expiry date'
            $('.export-links-dialog .set-expiry-text').text(l[8736]);
        }
        else {
            // Otherwise disable the toggle switch
            exportExpiry.disableToggle();

            // Set the text to 'Set an expiry date'
            $('.export-links-dialog .set-expiry-text').text(l[8953]);
        }
    },

    /**
     * Shows the expiry time on the selected export key block
     * @param {Number} expiryTimestamp The UNIX timestamp when the link will expire, set to null to hide
     * @param {String} nodeHandle The node handle which references the key block to update
     */
    showExpiryTime: function(expiryTimestamp, nodeHandle) {

        // Find the right row
        var $linkItem = $('.export-links-dialog .export-link-item[data-node-handle="' + nodeHandle + '"]');
        var $linkExpiryContainer = $linkItem.find('.export-link-expiry-container');
        var $linkExpiry = $linkExpiryContainer.find('.export-link-expiry');
        var expiryString = '';

        // If the expiry timestamp is set
        if (expiryTimestamp) {

            // If the link has expired, show the text 'Expired'
            if (unixtime() >= expiryTimestamp) {
                expiryString = l[1664];
            }
            else {
                // Otherwise update to the date and time
                expiryString = time2date(expiryTimestamp);
            }

            // Show it
            $linkExpiryContainer.removeClass('hidden');
        }
        else {
            // Hide it
            $linkExpiryContainer.addClass('hidden');
        }

        // Set or clear the text
        $linkExpiry.text(expiryString);
    }
};


/**
 * Functionality for the Export Link dialog
 */
(function($, scope) {

    /**
     * Public Link Dialog
     * @param opts {Object}
     * @constructor
     */
    var ExportLinkDialog = function(opts) {

        var self = this;

        var defaultOptions = {
        };

        self.options = $.extend(true, {}, defaultOptions, opts);

        self.logger = MegaLogger.getLogger('ExportLinkDialog');
    };

    /**
     * Render public link dialog and handle events
     * @param {Boolean} close To close or to show public link dialog
     */
    ExportLinkDialog.prototype.linksDialog = function(close) {

        /* jshint -W074 */
        var self = this;
        var $linksDialog = $('.fm-dialog.export-links-dialog');
        var $linkButtons = $linksDialog.find('.link-handle, .link-decryption-key, .link-handle-and-key');
        var $linkContent = $linksDialog.find('.export-content-block');
        var html = '';
        var scroll = '.export-link-body';
        var links = $.trim(getClipboardLinks());
        var $span = $('.copy-to-clipboard span');
        var toastTxt;
        var linksNum;
        var success;

        deleteScrollPanel(scroll, 'jsp');

        if (close) {
            closeDialog();
            $('.export-links-warning').addClass('hidden');
            if (window.onCopyEventHandler) {
                document.removeEventListener('copy', window.onCopyEventHandler, false);
                delete window.onCopyEventHandler;
            }
            return true;
        }

        $linksDialog.addClass('file-keys-view');

        // Generate content
        html = itemExportLink();

        // Fill with content
        $linksDialog.find('.export-link-body').safeHTML(html);

        // Reset state from previous dialog opens and pre-select the 'Link with key' option by default
        $linkContent.removeClass('public-handle decryption-key full-link').addClass('full-link');
        $linkButtons.removeClass('selected');
        $linksDialog.find('.link-handle-and-key').addClass('selected');

        M.safeShowDialog('links', function() {
            fm_showoverlay();
            $linksDialog.removeClass('hidden');
            $('.export-links-warning').removeClass('hidden');
<<<<<<< HEAD

            $(scroll).jScrollPane({showArrows: true, arrowSize: 5});
            jScrollFade(scroll);

            $linksDialog.css('margin-top', $linksDialog.outerHeight() / 2 * -1);

            setTimeout(function() {
                $('.file-link-info').rebind('click', function() {
                    $('.file-link-info').select();
                });
            }, 300);
=======

            $(scroll).jScrollPane({showArrows: true, arrowSize: 5});
            jScrollFade(scroll);

            $linksDialog.css('margin-top', $linksDialog.outerHeight() / 2 * -1);

            setTimeout(function() {
                $('.file-link-info').rebind('click', function() {
                    $('.file-link-info').select();
                });
            }, 300);

            return $linksDialog;
>>>>>>> d1427596
        });

        // Setup toast notification
        toastTxt = l[7654];
        linksNum = countNumOfLinks();

        if (linksNum > 1) {
            toastTxt = l[7655].replace('%d', linksNum);
        }

        // Setup the copy to clipboard buttons
        $span.text(l[1990]);

        // If a browser extension or the new HTML5 native copy/paste is available (Chrome & Firefox)
        if (is_extension || M.execCommandUsable()) {
            if (!is_chrome_firefox) {
                $('.fm-dialog-chrome-clipboard').removeClass('hidden');
            }

            $('.copy-to-clipboard').rebind('click', function() {
                success = true;
                links = $.trim(getClipboardLinks());

                // If extension, use the native extension method
                if (is_chrome_firefox) {
                    mozSetClipboard(links);
                }
                else {
                    // Put the link/s in an invisible div, highlight the link/s then copy to clipboard using HTML5
                    $('#chromeclipboard').html(links);
                    selectText('chromeclipboard');
                    try {
                        success = document.execCommand('copy');
                    }
                    catch (e) {
                        console.error(e);
                        success = false;
                    }
                }

                if (success) {
                    showToast('clipboard', toastTxt);
                }
            });
        }
        else if (flashIsEnabled()) {
            $('.copy-to-clipboard').safeHTML(
                '<span>' + htmlentities(l[1990]) + '</span>'
              + '<object data="OneClipboard.swf" id="clipboardswf1" type="application/x-shockwave-flash" '
              +     'width="100%" height="32" allowscriptaccess="always">'
              +     '<param name="wmode" value="transparent" />'
              +     '<param value="always" name="allowscriptaccess" />'
              +     '<param value="all" name="allowNetworkin" />'
              +     '<param name="FlashVars" value="buttonclick=1" />'
              + '</object>');

            $('.copy-to-clipboard').rebind('mouseover.copyToClipboard', function() {
                var e = $('#clipboardswf1')[0];
                if (e && e.setclipboardtext) {
                    e.setclipboardtext(getClipboardLinks());
                }
            });
            $('.copy-to-clipboard').rebind('mousedown.copyToClipboard', function() {
                showToast('clipboard', toastTxt);
            });
        }
        else {
            var uad = browserdetails(ua);

            if (uad.icon === 'ie.png' && window.clipboardData) {
                $('.copy-to-clipboard').rebind('click', function() {
                    links = $.trim(getClipboardLinks());
                    var mode = links.indexOf("\n") !== -1 ? 'Text' : 'URL';
                    window.clipboardData.setData(mode, links);
                    showToast('clipboard', toastTxt);
                });
            }
            else {
                if (window.ClipboardEvent) {
                    $('.copy-to-clipboard').rebind('click', function() {

                        window.onCopyEventHandler = function onCopyEvent(ev) {
                            if (d) {
                                console.log('onCopyEvent', arguments);
                            }
                            links = $.trim(getClipboardLinks());
                            ev.clipboardData.setData('text/plain', links);
                            if (1) {
                                ev.clipboardData.setData('text/html', links.split("\n").map(function(link) {
                                    return '<a href="' + link + '"></a>';
                                }).join("<br/>\n"));
                            }
                            ev.preventDefault();
                            showToast('clipboard', toastTxt); // Done
                        };
                        document.addEventListener('copy', window.onCopyEventHandler, false);
                        Soon(function() {
                            $span.text(l[7663] + ' ' + (uad.os === 'Apple' ? 'command' : 'ctrl') + ' + C');
                        });
                    });
                }
                else {
                    // Hide the clipboard buttons if not using the extension and Flash is disabled
                    $('.copy-to-clipboard').addClass('hidden');
                }
            }
        }

        // Click anywhere on export link dialog will hide export link dropdown
        $('.export-links-dialog').rebind('click', function() {
            $('.export-link-dropdown').fadeOut(200);
        });

        $('.export-links-dialog .fm-dialog-close').rebind('click', function() {
            self.linksDialog(1);
        });

        $('.export-links-warning-close').rebind('click', function() {
            $('.export-links-warning').addClass('hidden');
        });

        // Add click handler
        $linkButtons.rebind('click', function() {

            var keyOption = $(this).attr('data-keyoptions');
            var $this = $(this);

            // Add selected state to button
            $linkButtons.removeClass('selected');
            $this.addClass('selected');

            // Show the relevant 'Link without key', 'Decryption key' or 'Link with key'
            $('.export-content-block').removeClass('public-handle decryption-key full-link').addClass(keyOption);
            $span.text(l[1990]);

            // If decryption key, grey out options for expiry date and password protect because it doesn't make sense
            if (keyOption === 'decryption-key') {
                $('.export-links-dialog .disabled-overlay').removeClass('hidden');
            }
            else {
                // Otherwise enable the options
                $('.export-links-dialog .disabled-overlay').addClass('hidden');
            }

            // Stop propagation
            return false;
        });

        // Initialise the Export Link expiry and password protect features
        exportExpiry.init();
        exportPassword.encrypt.init();
    };


    // ------------------------------------
    // ----- PRIVATE FUNCTIONS FOLLOW -----
    // ------------------------------------


    /**
     * getClipboardLinks
     *
     * Gether all available public links for selected items (files/folders).
     * @returns {String} links URLs or decryption keys for selected items separated with newline '\n'.
     * @private
     */
    function getClipboardLinks() {
        var key;
        var type;
        var links = [];
        var handles = $.selected;
        var $dialog = $('.export-links-dialog .export-content-block');
        var modeFull = $dialog.hasClass('full-link');
        var modePublic = $dialog.hasClass('public-handle');
        var modeDecKey = $dialog.hasClass('decryption-key');
        var $passwordProtectToggle = $dialog.find('.fm-password-protect-dropdown .dialog-feature-toggle');

        // If the password protect toggle is enabled
        if ($passwordProtectToggle.hasClass('toggle-on')) {

            // Add all the password protected links
            $dialog.find('.password-protected-data').each(function() {
                links.push($(this).text());
            });
        }
        else {
            // Otherwise add all regular links
            for (var i in handles) {
                var node = M.d[handles[i]];

                // Only nodes with public handle
                if (node && node.ph) {
                    if (node.t) {
                        // Folder
                        type = 'F';
                        key = u_sharekeys[node.h] && u_sharekeys[node.h][0];
                    }
                    else {
                        // File
                        type = '';
                        key = node.k;
                    }

                    if (key) {
                        var nodeUrlWithPublicHandle = getBaseUrl() + '/#' + type + '!' + (node.ph);
                        var nodeDecryptionKey = key ? '!' + a32_to_base64(key) : '';

                        // Check export/public link dialog drop down list selected option
                        if (modeFull) {
                            links.push(nodeUrlWithPublicHandle + nodeDecryptionKey);
                        }
                        else if (modePublic) {
                            links.push(nodeUrlWithPublicHandle);
                        }
                        else if (modeDecKey) {
                            links.push(nodeDecryptionKey);
                        }
                    }
                    else {
                        srvlog2('export-no-key', node.h, node.t);
                    }
                }
            }
        }

        return links.join("\n");
    }

    /**
     * Count the number of links
     * @return {Number} Returns the number of links
     */
    function countNumOfLinks() {

        var handles = $.selected;
        var numOfLinks = 0;

        // For each selected node
        for (var i in handles) {
            if (handles.hasOwnProperty(i)) {

                var node = M.d[handles[i]];

                // Only count nodes with public handles
                if (node && node.ph) {
                    numOfLinks++;
                }
            }
        }

        return numOfLinks;
    }

    /**
     * itemExportLinkHtml
     *
     * @param {Object} item
     * @returns {String}
     * @private
     */
    function itemExportLinkHtml(item) {

        var key;
        var type;
        var fileSize;
        var folderClass = '';
        var html = '';
        var nodeHandle = item.h;

        // Add a hover text for the icon
        var expiresTitleText = l[8698].replace('%1', '');   // Expires %1

        // Shared item type is folder
        if (item.t) {
            key = u_sharekeys[item.h] && u_sharekeys[item.h][0];

            // folder key must exit, otherwise skip
            if (!key) {
                return '';
            }

            type = 'F';
            fileSize = '';
            folderClass = ' folder-item';
        }
        // Shared item type is file
        else {
            type = '';
            key = item.k;
            fileSize = htmlentities(bytesToSize(item.s));
        }

        var fileUrlWithoutKey = 'https://mega.nz/#' + type + '!' + htmlentities(item.ph);
        var fileUrlKey = key ? '!' + a32_to_base64(key) : '';

        html = '<div class="export-link-item' + folderClass + '" data-node-handle="' + nodeHandle + '">'
             +      '<div class="export-icon ' + fileIcon(item) + '" ></div>'
             +      '<div class="export-link-text-pad">'
             +          '<div class="export-link-txt">'
             +               '<span class="export-item-title">' + htmlentities(item.name) + '</span>'
             +               '<span class="export-link-gray-txt">' + fileSize + '</span>'
             +               '<span class="export-link-expiry-container hidden">'
             +                    '<span class="export-link-expiry-icon" title="' + expiresTitleText + '"></span>'
             +                    '<span class="export-link-expiry"></span>'
             +               '</span>'
             +          '</div>'
             +          '<div id="file-link-block" class="file-link-block">'
             +              '<span class="icon"></span>'
             +              '<span class="file-link-info-wrapper">'
             +                  '<span class="file-link-info url">' + fileUrlWithoutKey + '</span>'
             +                  '<span class="file-link-info key">' + fileUrlKey + '</span>'
             +                  '<span class="file-link-info password-protected-data hidden"></span>'
             +              '</span>'
             +          '</div>'
             +      '</div>'
             +  '</div>';

        return html;
    }

    /**
     * generates file url for shared item
     *
     * @returns {String} html
     * @private
     */
    function itemExportLink() {

        var html = '';

        $.each($.itemExport, function(index, value) {
            var node = M.d[value];
            if (node && node.ph) {
                html += itemExportLinkHtml(node);
            }
        });

        return html;
    }

    // export
    scope.mega = scope.mega || {};
    scope.mega.Dialog = scope.mega.Dialog || {};
    scope.mega.Dialog.ExportLink = ExportLinkDialog;

})(jQuery, window);


(function($, scope) {
    /**
     * ExportLink related operations.
     *
     * @param opts {Object}
     *
     * @constructor
     */
    var ExportLink = function(opts) {

        var self = this;

        var defaultOptions = {
            'updateUI': false,
            'nodesToProcess': [],
            'showExportLinkDialog': false
        };

        self.options = $.extend(true, {}, defaultOptions, opts);

        // Number of nodes left to process
        self.nodesLeft = self.options.nodesToProcess.length;
        self.logger = MegaLogger.getLogger('ExportLink');
    };

    /**
     * Get public link for file or folder.
     */
    ExportLink.prototype.getExportLink = function() {

        var self = this;

        // Add some logging for usage comparisons
        if (is_mobile) {
            api_req({ a: 'log', e: 99634, m: 'Created public link on mobile webclient' });
        }
        else {
            api_req({ a: 'log', e: 99635, m: 'Created public link on regular webclient' });
        }

        // Prompt copyright dialog and if accepted get link, otherwise stall
        if (self.options.nodesToProcess.length) {
            loadingDialog.show();
            self.logger.debug('getExportLink');

            $.each(self.options.nodesToProcess, function(index, nodeId) {
                if (M.d[nodeId] && M.d[nodeId].t === 1) {// Folder
                    self._getFolderExportLinkRequest(nodeId);
                }
                else if (M.d[nodeId] && M.d[nodeId].t === 0) {// File
                    self._getExportLinkRequest(nodeId);
                }
            });
        }
    };

    /**
     * Removes public link for file or folder.
     */
    ExportLink.prototype.removeExportLink = function() {

        var self = this;

        if (self.options.nodesToProcess.length) {
            loadingDialog.show();
            self.logger.debug('removeExportLink');

            $.each(self.options.nodesToProcess, function(index, nodeId) {
                if (M.d[nodeId] && M.d[nodeId].t === 1) {// Folder
                    self._removeFolderExportLinkRequest(nodeId);
                }
                else if (M.d[nodeId] && M.d[nodeId].t === 0) {// File
                    self._removeFileExportLinkRequest(nodeId);
                }
            });
        }
    };

    /**
     * A 'Private' function, send folder public link delete request.
     * @param {String} nodeId The node ID.
     */
    ExportLink.prototype._getFolderExportLinkRequest = function(nodeId) {

        var self = this;
        var share = M.getNodeShare(nodeId);

        // No need to perform an API call if this folder was already exported (Ie, we're updating)
        if (share.h === nodeId) {
            if (!M.d[nodeId].t || u_sharekeys[nodeId]) {
                return self._getExportLinkRequest(nodeId);
            }

            if (d) {
                console.warn('Missing sharekey for "%s" - relying on s2 to obtain it...', nodeId);
            }
        }
        // FIXME: check this

        // Get all child nodes of root folder with nodeId
        M.getNodes(nodeId, true)
            .always(function(childNodes) {

                var sharePromise = api_setshare(nodeId, [{u: 'EXP', r: 0}], childNodes);
                sharePromise.done(function _sharePromiseDone(result) {
                    if (result.r && result.r[0] === 0) {

                        self._getExportLinkRequest(nodeId);

                        if (!self.nodesLeft) {
                            loadingDialog.hide();
                        }
                    }
                    else {
                        self.logger.warn('_getFolderExportLinkRequest', nodeId, 'Error code: ', result);
                        loadingDialog.hide();
                    }
                });
                sharePromise.fail(function _sharePromiseFailed(result) {
                    self.logger.warn('Get folder link failed: ' + result);
                    // FIXME: this seem to lack some handling code for this condition
                });
            });
    };

    /**
     * A 'Private' function, send public get-link request.
     * @param {String} nodeId The node ID.
     */
    ExportLink.prototype._getExportLinkRequest = function(nodeId) {

        var self = this;
        var done = function(handle) {

            if (handle && self.options.updateUI) {
                var UiExportLink = new mega.UI.Share.ExportLink();
                UiExportLink.addExportLinkIcon(handle);
            }

            if (!--self.nodesLeft) {
                loadingDialog.hide();
                if (self.options.showExportLinkDialog) {
                    var exportLinkDialog = new mega.Dialog.ExportLink();
                    exportLinkDialog.linksDialog();
                }
            }

            // A hook for the mobile web to show the public link and the remove button
            if (is_mobile) {
                mobile.linkOverlay.showPublicLinkAndEnableButtons(nodeId);
            }
        };
        var share = M.getNodeShare(nodeId);
        var request = { a: 'l', n: nodeId, i: requesti };

        if (d) {
            console.debug('_getExportLinkRequest', share.ph, Object(M.d[nodeId]).ph, share);
        }

        // No need to perform an API call if this file was already exported (Ie, we're updating)
        if (share.h === nodeId && Object(M.d[nodeId]).ph) {
            return done(nodeId);
        }

        // If the Expiry Timestamp (ets) is already set locally, resend in the request or it gets removed
        if (share.ets) {
            request.ets = share.ets;
        }

        api_req(request, {
            nodeId: nodeId,
            callback: function(result) {
                if (typeof result !== 'number') {
                    M.nodeShare(this.nodeId, { h: this.nodeId, r: 0, u: 'EXP', ts: unixtime(), ph: result });
                    var n = M.d[this.nodeId];
                    if (n) {
                        n.ph = result;
                        M.nodeUpdated(n);
                    }
                }
                else { // Error
                    self.logger.warn('_getExportLinkRequest:', this.nodeId, 'Error code: ', result);
                }

                done(typeof result !== 'number' && this.nodeId);
            }
        });
    };

    /**
     * A 'Private' function, send folder delete public link request.
     * @param {String} nodeId The node ID.
     */
    ExportLink.prototype._removeFolderExportLinkRequest = function(nodeId) {

        var self = this;

        api_req({ a: 's2', n:  nodeId, s: [{ u: 'EXP', r: ''}], ha: '', i: requesti }, {
            nodeId: nodeId,
            callback: function(result) {
                if (result.r && (result.r[0] === 0)) {
                    M.delNodeShare(this.nodeId, 'EXP');

                    if (self.options.updateUI) {
                        var UiExportLink = new mega.UI.Share.ExportLink();
                        UiExportLink.removeExportLinkIcon(this.nodeId);
                    }

                    // Hook for mobile web to show that removal completed successfully and then close the dialog
                    if (is_mobile) {
                        mobile.linkOverlay.completeLinkRemovalProcess(this.nodeId);
                    }
                }
                else {
                    // Error
                    self.logger.warn('_removeFolerExportLinkRequest failed for node:', this.nodeId, 'Error: ', result);
                }

                if (!--self.nodesLeft) {
                    loadingDialog.hide();
                }
            }
        });
    };

    /**
     * A 'Private' function, send file delete public link request.
     * @param {String} nodeId The node IDs.
     */
    ExportLink.prototype._removeFileExportLinkRequest = function(nodeId) {

        var self = this;

        api_req({ a: 'l', n: nodeId, d: 1, i:requesti }, {
            nodeId: nodeId,
            callback: function(result) {
                if (result === 0) {
                    M.delNodeShare(this.nodeId, 'EXP');

                    if (self.options.updateUI) {
                        var UiExportLink = new mega.UI.Share.ExportLink();
                        UiExportLink.removeExportLinkIcon(this.nodeId);
                    }

                    // Hook for mobile web to show that removal completed successfully and then close the dialog
                    if (is_mobile) {
                        mobile.linkOverlay.completeLinkRemovalProcess(this.nodeId);
                    }
                }
                else {
                    // Error
                    self.logger.warn('_removeFileExportLinkRequest failed for node:', this.nodeId, 'Error: ', result);
                }

                if (!--self.nodesLeft) {
                    loadingDialog.hide();
                }
            }
        });
    };

    /**
     * Returns true in case that any of checked items is taken down, otherwise false
     * @param {Array|String} [nodes] Array of nodes (handles/objects)
     * @returns {Boolean}
     */
    ExportLink.prototype.isTakenDown = function(nodes) {
        if (nodes) {
            if (!Array.isArray(nodes)) {
                nodes = [nodes];
            }
        }
        else {
            nodes = self.options.nodesToProcess;
        }

        for (var i = nodes.length; i--;) {
            var node = nodes[i];

            if (typeof node !== 'object') {
                node = M.getNodeByHandle(node);
            }

            if (node.t & M.IS_TAKENDOWN || M.getNodeShare(node).down === 1) {
                return true;
            }
        }

        return false;
    };

    // export
    scope.mega = scope.mega || {};
    scope.mega.Share = scope.mega.Share || {};
    scope.mega.Share.ExportLink = ExportLink;
})(jQuery, window);


(function($, scope) {
    /**
     * UI Public Link Icon related operations.
     *
     * @param opts {Object}
     *
     * @constructor
     */
    var UiExportLink = function(opts) {

        this.logger = MegaLogger.getLogger('UiExportLink');
    };

    /**
     * addExportLinkIcon
     *
     * Add public link icon to file or folder
     * @param {String} nodeId
     */
    UiExportLink.prototype.addExportLinkIcon = function(nodeId) {

        var self = this;
        var $nodeId = $('#' + nodeId);
        var $tree = $('#treea_' + nodeId);

        if ($nodeId.length === 0) {
            // not inserted in the DOM, retrieve the nodeMap cache and update that DOM node instead.
            if (M.megaRender.hasDOMNode(nodeId)) {
                $nodeId = $(M.megaRender.getDOMNode(nodeId, M.d[nodeId]));
            }
        }

        if (!$nodeId.length && !$tree.length) {
            self.logger.warn('No DOM Node matching "%s"', nodeId);

            return false;
        }

        self.logger.debug('addExportLinkIcon', nodeId);

        if ($nodeId.length) {

            // Add link-icon to list view
            $('.own-data', $nodeId).addClass('linked');

            // Add link-icon to grid view
            if ($nodeId.hasClass('data-block-view')) {
                $nodeId.addClass('linked');
            }
        }

        if ($tree.length) {

            // Add link-icon to left panel
            $tree.addClass('linked');
        }
    };

    /**
     * Remove public link icon to file or folder
     * @param {String} nodeId
     */
    UiExportLink.prototype.removeExportLinkIcon = function(nodeId) {
        var $node = $('#' + nodeId);
        if ($node.length === 0) {
            // not inserted in the DOM, retrieve the nodeMap cache and update that DOM node instead.
            if (M.megaRender.hasDOMNode(nodeId)) {
                $node = $(M.megaRender.getDOMNode(nodeId, M.d[nodeId]));
            }
        }

        // Remove link icon from list view
        $node.removeClass('linked').find('.own-data').removeClass('linked');

        // Remove link icon from grid view
        $node.filter('.data-block-view').removeClass('linked');

        // Remove link icon from left panel
        $('#treeli_' + nodeId + ' span').removeClass('linked');
    };

    /**
     * Updates grid and block (file) view, removes favorite icon if exists and adds .taken-down class.
     * @param {String} nodeId
     * @param {Boolean} isTakenDown
     */
    UiExportLink.prototype.updateTakenDownItem = function(nodeId, isTakenDown) {

        var self = this;

        if (isTakenDown) {
            if (M.d[nodeId].fav === 1) {

                // Remove favourite (star)
                M.favourite(nodeId, 0);
            }
            self.addTakenDownIcon(nodeId);
        }
        else {
            self.removeTakenDownIcon(nodeId);
        }
    };

    /**
     * Add taken-down icon to file or folder
     * @param {String} nodeId
     */
    UiExportLink.prototype.addTakenDownIcon = function(nodeId) {

        var titleTooltip = '';

        // Add taken-down to list view
        $('.grid-table.fm #' + nodeId).addClass('taken-down');

        // Add taken-down to block view
        $('#' + nodeId + '.data-block-view').addClass('taken-down');

        if (M.megaRender && M.megaRender.nodeMap && M.megaRender.nodeMap[nodeId]) {
            $(M.megaRender.nodeMap[nodeId]).addClass('take-down');
        }
        // Add taken-down to left panel
        $('#treea_' + nodeId).addClass('taken-down');

        // Add title, mouse popup
        if (M.d[nodeId].t === 1) {// Item is folder

            titleTooltip = l[7705];

            // Undecryptable node indicators
            if (missingkeys[nodeId]) {
                titleTooltip += '\n' + l[8595];
            }

            $('.grid-table.fm #' + nodeId).attr('title', titleTooltip);
            $('#' + nodeId + '.data-block-view').attr('title', titleTooltip);
        }
        else {// Item is file

            titleTooltip = l[7704];

            // Undecryptable node indicators
            if (missingkeys[nodeId]) {
                titleTooltip += '\n' + l[8602];
            }

            $('.grid-table.fm #' + nodeId).attr('title', titleTooltip);
            $('#' + nodeId + '.data-block-view').attr('title', titleTooltip);
        }
    };

    /**
     * Remove taken-down icon from file or folder
     * @param {String} nodeId
     */
    UiExportLink.prototype.removeTakenDownIcon = function(nodeId) {
        if (M.megaRender.hasDOMNode(nodeId)) {
            $(M.megaRender.getDOMNode(nodeId, M.d[nodeId])).removeClass('take-down');
        }

        // Add taken-down to list view
        $('.grid-table.fm #' + nodeId).removeClass('taken-down');

        // Add taken-down to block view
        $('#' + nodeId + '.data-block-view').removeClass('taken-down');

        // Add taken-down to left panel
        $('#treea_' + nodeId).removeClass('taken-down');

        // Remove title, mouse popup
        $('.grid-table.fm #' + nodeId).attr('title', '');
        $('#' + nodeId + '.data-block-view').attr('title', '');
    };

    // export
    scope.mega = scope.mega || {};
    scope.mega.UI = scope.mega.UI || {};
    scope.mega.UI.Share = scope.mega.UI.Share || {};
    scope.mega.UI.Share.ExportLink = UiExportLink;
})(jQuery, window);<|MERGE_RESOLUTION|>--- conflicted
+++ resolved
@@ -1347,7 +1347,6 @@
             fm_showoverlay();
             $linksDialog.removeClass('hidden');
             $('.export-links-warning').removeClass('hidden');
-<<<<<<< HEAD
 
             $(scroll).jScrollPane({showArrows: true, arrowSize: 5});
             jScrollFade(scroll);
@@ -1359,21 +1358,8 @@
                     $('.file-link-info').select();
                 });
             }, 300);
-=======
-
-            $(scroll).jScrollPane({showArrows: true, arrowSize: 5});
-            jScrollFade(scroll);
-
-            $linksDialog.css('margin-top', $linksDialog.outerHeight() / 2 * -1);
-
-            setTimeout(function() {
-                $('.file-link-info').rebind('click', function() {
-                    $('.file-link-info').select();
-                });
-            }, 300);
 
             return $linksDialog;
->>>>>>> d1427596
         });
 
         // Setup toast notification
