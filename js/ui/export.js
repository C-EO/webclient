--- conflicted
+++ resolved
@@ -2054,11 +2054,7 @@
         $node.removeClass('linked').find('.own-data').removeClass('linked');
 
         // Remove link icon from grid view
-<<<<<<< HEAD
-        $node.filter('.file-block').removeClass('linked');
-=======
-        $('#' + nodeId + '.data-block-view').removeClass('linked');
->>>>>>> 00125e1f
+        $node.filter('.data-block-view').removeClass('linked');
 
         // Remove link icon from left panel
         $('#treeli_' + nodeId + ' span').removeClass('linked');
