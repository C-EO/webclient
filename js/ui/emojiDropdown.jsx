--- conflicted
+++ resolved
@@ -480,24 +480,6 @@
             );
         });
 
-<<<<<<< HEAD
-        return <div>
-            <div className="popup-header emoji">
-
-                {preview ? preview : <div className="search-block emoji">
-                    <i className="small-icon search-icon" />
-                    <input
-                        type="search"
-                        placeholder={l[102]}
-                        ref="emojiSearchField"
-                        onChange={this.onSearchChange}
-                        value={this.state.searchValue}/>
-                </div>}
-
-            </div>
-
-
-=======
         return (
             <>
                 <div className="popup-header emoji">
@@ -507,14 +489,13 @@
                             <input
                                 ref={this.emojiSearchField}
                                 type="search"
-                                placeholder={__(l[102])}
+                                placeholder={l[102]}
                                 onChange={this.onSearchChange}
                                 autoFocus={true}
                                 value={this.state.searchValue} />
                         </div>
                     )}
                 </div>
->>>>>>> bc6d3524
 
                 <PerfectScrollbar
                     className="popup-scroll-area emoji perfectScrollbarContainer"
