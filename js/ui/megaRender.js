--- conflicted
+++ resolved
@@ -273,52 +273,6 @@
         define(this, 'getNodeProperties',   this.nodeProperties[section] || this.nodeProperties['*']);
         define(this, 'section',             section);
 
-<<<<<<< HEAD
-=======
-        var maxItemsInView; // used for the dynlist
-        Object.defineProperty(this, 'maxItemsInView', {
-            set: function(value) {
-                maxItemsInView = (value | 0);
-            },
-            get: function() {
-                if (!maxItemsInView) {
-                    if (this.viewmode) {
-                        var width, height;
-                        var $fm = $('.fm-blocks-view.fm');
-                        if ($fm.hasClass('hidden')) {
-                            width = (
-                                window.innerWidth -
-                                (fmconfig.leftPaneWidth || 200) -
-                                48 /* left-icons-pane */
-                            );
-                            height = (
-                                window.innerHeight - 72 /* top-head */
-                            );
-                        }
-                        else {
-                            width = $fm.width();
-                            height = $fm.height();
-                        }
-                        var row = Math.floor(width / 140);
-                        maxItemsInView = row * Math.ceil(height / 164) + row;
-                    }
-                    else {
-                        maxItemsInView = Math.ceil($('.files-grid-view.fm').height() / 24 * 1.4);
-                    }
-
-                    if (this.logger) {
-                        this.logger.debug('maxItemsInView', maxItemsInView);
-                    }
-
-                    // this is used in fm_thumbnails()
-                    $.rmItemsInView = (maxItemsInView | 0);
-                }
-
-                return maxItemsInView || 200;
-            }
-        });
-
->>>>>>> 31fbe664
         if (scope.d) {
             var options = {
                 levelColors: {
