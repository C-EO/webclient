--- conflicted
+++ resolved
@@ -541,12 +541,11 @@
             var isFolder = node.t;
             var isHighlighted = self.state.highlighted.indexOf(node.h) !== -1;
 
+            var tooltipElement = null;
 
                 var icon = <span
                 className={"transfer-filetype-icon " + (isFolder ? " folder " : "") + fileIcon(node)}> </span>;
 
-<<<<<<< HEAD
-=======
             var image = null;
             var src = null;
             if ((is_image(node) || is_video(node)) && node.fa) {
@@ -581,7 +580,6 @@
                     image = <img alt="" />;
                 }
             }
->>>>>>> ed3c8d1d
 
 
 
