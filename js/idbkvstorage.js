--- conflicted
+++ resolved
@@ -1,127 +1,13 @@
 /**
  * IndexedDB Key/Value Storage
-<<<<<<< HEAD
  */
-=======
- *
- * @param name {String} this should be a unique name of the db table to be used for the storage (IndexedDBKVStorage
- * will automatically add the u_handle as a suffix, so no need to add that when passing the argument here)
- * @param dbOpts {Object} Options to be passed to MegaDB
- * @param syncMemcache {boolean} Sync memcache across tabs
- *
- * @constructor
- */
+
+// (the name must exist in the FMDB schema with index 'k')
 var IndexedDBKVStorage = function(name, dbOpts, syncMemcache) {
-    var self = this;
-    self.name = name;
-    self.db = null;
-    self.dbName = null;
-    self.logger = new MegaLogger("IDBKVStorage[" + name + "]");
-    self._memCache = {};
-    self.dbOpts = dbOpts;
-    self.syncMemcache = syncMemcache;
-};
-
-
-/**
- * Internal wrapper/decorator that guarantees that the DB would be available and ready before the `fn` is executed.
- * Uses MegaPromise to always return a proxy promise and while the db is connecting (if that is the case) it will
- * wait and THEN execute the `fn` and link the result (resolve/reject) to the returned proxy promise.
- *
- * @param fn {Function} The function to be executed WHEN the DB is ready. Must return a promise.
- * @returns {MegaPromise}
- * @private
- */
-
-IndexedDBKVStorage._requiresDbConn = function __IDBKVRequiresDBConnWrapper(fn) {
-    return function __requiresDBConnWrapper() {
-        var self = this;
-        var args = arguments;
-        var promise = new MegaPromise();
-
-        if (!u_handle) {
-            promise.reject();
-            return promise;
-        }
-
-        if (self.dbName !== self.name + "_" + u_handle) {
-            if (self.db && self.db.dbState === MegaDB.DB_STATE.INITIALIZED) {
-                self.db.close();
-            }
-            self.db = new MegaDB(
-                self.name,
-                u_handle,
-                {
-                    kv: {
-                        key: { keyPath: "k"   },
-                        indexes: {
-                            k: { unique: true }
-                        }
-                    }
-                },
-                $.extend(
-                    {},
-                    {
-                        plugins: MegaDB.DB_PLUGIN.ENCRYPTION
-                    },
-                    self.dbOpts
-                )
-            );
-            self.dbName = self.name + "_" + u_handle;
-
-            self.db.one('onDbStateReady', function __onDbStateReady() {
-                self._prefillMemCache()
-                    .always(function() {
-                        promise.linkDoneAndFailTo(
-                            fn.apply(self, args)
-                        );
-                    });
-            });
-            self.db.one('onDbStateFailed', function __onDbStateFailed() {
-                self.logger.error("Failed to init IndexedDBKVStorage because of indexedDB init fail.");
-                promise.reject();
-            });
-        }
-        else {
-            if (!self.db || self.db.dbState === MegaDB.DB_STATE.CLOSED) {
-                promise.reject(ENOENT);
-            }
-            else if (self.db.dbState === MegaDB.DB_STATE.INITIALIZED) {
-                self._prefillMemCache()
-                    .always(function() {
-                        promise.linkDoneAndFailTo(
-                            fn.apply(self, args)
-                        );
-                    });
-            }
-            else if (self.db.dbState === MegaDB.DB_STATE.FAILED_TO_INITIALIZE) {
-                // Most likely, Firefox in incognito mode.
-                promise.reject(EACCESS);
-            }
-            else {
-                // If it's OPENING state, wait for either success or failure
-                self.db.one('onDbStateReady', function __onDbStateReady() {
-                    self._prefillMemCache()
-                        .always(function() {
-                            promise.linkDoneAndFailTo(
-                                fn.apply(self, args)
-                            );
-                        });
-                });
-                self.db.one('onDbStateFailed', function __onDbStateFailed() {
-                    self.logger.error("Failed to init IndexedDBKVStorage because of indexedDB init fail.");
-                    promise.reject(EFAILED);
-                });
-            }
-
-        }
->>>>>>> 6d003e44
-
-// (the name must exist in the FMDB schema with index 'k')
-var IndexedDBKVStorage = function(name, dbOpts) {
     this.name = name;
     this.logger = new MegaLogger("IDBKVStorage[" + name + "]");
     this._memCache = {};
+    this.syncMemcache = syncMemcache;
 };
 
 // sets fmdb reference and prefills the memory cache from the DB
@@ -139,12 +25,11 @@
                 self._memCache[r[i].k] = r[i].v;
             }
 
-<<<<<<< HEAD
             promise.resolve();
         });
     }
     else promise.resolve();
-=======
+    
     if (self.syncMemcache) {
         self._mListener = mBroadcaster.addListener('idbchange:' + self.name + "_" + u_handle, function (data) {
             var k = data[0];
@@ -159,14 +44,9 @@
             self.trigger('onChange', [k, v]);
         });
     }
-
-    return masterPromise;
->>>>>>> 6d003e44
-
-    return promise;
-};
-
-<<<<<<< HEAD
+    return promise;
+};
+
 // set item (synchronously, can do without promise)
 IndexedDBKVStorage.prototype.setItem = function __IDBKVSetItem(k, v) {
     var promise = new MegaPromise();
@@ -177,33 +57,10 @@
         if (this.fmdb) {
             this.fmdb.add(this.name, { k : k, d : { v : v }});
         }
-    }
-=======
-/**
- * Set item
- *
- * @param k {String} A unique key for this value to be stored by. In case that it already exists in the DB it will be
- * replaced (as you would expect from a k/v storage...)
- * @param v {*} Anything can be stored in the KV storage (note: this value will/should be automatically and
- * transparently encrypted by the MegaDBEncryptionPlugin)
- *
- * @returns {MegaPromise}
- */
-IndexedDBKVStorage.prototype.setItem = IndexedDBKVStorage._requiresDbConn(function __IDBKVSetItem(k, v) {
-    var self = this;
-    
-    var promise = new MegaPromise();
-
-    self._memCache[k] = v;
-
-    self.db.addOrUpdate(
-        'kv',
-        {
-            'k': k,
-            'v': v
-        }
-    )
-        .done(function __setItemDone() {
+        
+        // FIXME: check if this is ok..
+        var self = this;
+        Soon(function() {
             if (self.syncMemcache) {
                 watchdog.notify('idbchange', {
                     name: self.name + "_" + u_handle,
@@ -211,13 +68,8 @@
                     value: v
                 });
             }
-
-            promise.resolve([k, v]);
-        })
-        .fail(function __setItemFail() {
-            promise.reject([k, v]);
-        });
->>>>>>> 6d003e44
+        });
+    }
 
     promise.resolve([k, v]);
            
@@ -260,9 +112,6 @@
         delete this._memCache[k];
     }
 
-<<<<<<< HEAD
-    var promise = new MegaPromise();
-=======
     if (this.syncMemcache) {
         watchdog.notify('idbchange', {
             name: this.name + "_" + u_handle,
@@ -271,12 +120,7 @@
         });
     }
 
-    return this.db.remove(
-        'kv',
-        k
-    );
-});
->>>>>>> 6d003e44
+    var promise = new MegaPromise();
 
     if (this.fmdb) this.fmdb.del(this.name, k);
 
@@ -361,11 +205,5 @@
     // FIXME: also retrieve DB contents? (was not implemented in the original version)
 
     return MegaPromise.resolve();
-<<<<<<< HEAD
-};
-=======
-});
-
-
-makeObservable(IndexedDBKVStorage);
->>>>>>> 6d003e44
+};
+makeObservable(IndexedDBKVStorage);