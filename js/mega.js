var newnodes;
var maxaction;
var fminitialized = false;
var dl_interval, ul_interval;

var fmconfig = {};
if (localStorage.fmconfig) {
    fmconfig = JSON.parse(localStorage.fmconfig);
}

// Set up the MegaLogger's root logger
MegaLogger.rootLogger = new MegaLogger(
    "",
    {
        onCritical: function(msg, pkg) {
            if (typeof pkg === 'string') {
                pkg = pkg.split('[').shift();
                if (pkg) {
                    msg = '[' + pkg + '] ' + msg;
                }
            }
            srvlog(msg, 0, 1);
        },
        isEnabled: !!window.d
    },
    false
);

if (typeof seqno === 'undefined')
    var seqno = Math.floor(Math.random() * 1000000000);
if (typeof n_h === 'undefined')
    var n_h = false;
if (typeof requesti === 'undefined')
    var requesti = makeid(10);
if (typeof folderlink === 'undefined')
    var folderlink = false;
if (typeof lang === 'undefined')
    var lang = 'en';
if (typeof Ext === 'undefined')
    var Ext = false;
if (typeof ie9 === 'undefined')
    var ie9 = false;
if (typeof loadingDialog === 'undefined') {
    var loadingDialog = {};
    loadingDialog.show = function() {
        $('.dark-overlay').show();
<<<<<<< HEAD
        $('.loading-spinner:not(.manual-management)').removeClass('hidden').addClass('active');
    };
    loadingDialog.hide = function() {
        $('.dark-overlay').hide();
        $('.loading-spinner:not(.manual-management)').addClass('hidden').removeClass('active');
=======
        $('.loading-spinner').removeClass('hidden').addClass('active');
        this.active = true;
    };
    loadingDialog.hide = function() {
        $('.dark-overlay').hide();
        $('.loading-spinner').addClass('hidden').removeClass('active');
        this.active = false;
>>>>>>> dd321f9d
   };
}
if (typeof loadingInitDialog === 'undefined') {
    var loadingInitDialog = {};
    loadingInitDialog.progress = false;
    loadingInitDialog.active = false;
    loadingInitDialog.show = function() {
        if (pfid) {
            $('.loading-spinner .step1').text(l[8584]);
            $('.loading-spinner .step2').text(l[8585]);
            $('.loading-spinner .step3').text(l[8586]);
        }
        else {
            $('.loading-spinner .step1').text(l[8577]);
            $('.loading-spinner .step2').text(l[8578]);
            $('.loading-spinner .step3').text(l[8579]);
        }
        this.hide();
        $('.light-overlay').show();
        $('.loading-spinner:not(.manual-management)').removeClass('hidden').addClass('init active');
        this.active = true;
    };
    loadingInitDialog.step1 = function() {
        $('.loading-info li.loading').addClass('loaded').removeClass('loading');
        $('.loading-info li.step1').addClass('loading');
    };
    loadingInitDialog.step2 = function(progress) {
        if (!this.active) {
            return;
        }
        if (this.progress === false) {
            $('.loading-info li.loading').addClass('loaded').removeClass('loading');
            $('.loading-info li.step2').addClass('loading');
            $('.loader-progressbar').addClass('active');

            // If the PSA is visible reposition the account loading bar
            psa.repositionAccountLoadingBar();
        }
        if (progress) {
            $('.loader-percents').width(progress + '%');
        }
        this.progress = true;
    };
    loadingInitDialog.step3 = function() {
        if (this.progress) {
            $('.loading-info li.loading').addClass('loaded').removeClass('loading');
            $('.loading-info li.step3').addClass('loading');
            $('.loader-progressbar').removeClass('active').css('bottom', 0);
        }
    };
    loadingInitDialog.hide = function() {
        this.active = false;
        this.progress = false;
        $('.light-overlay').hide();
        $('.loading-spinner:not(.manual-management)').addClass('hidden').removeClass('init active');
        $('.loading-info li').removeClass('loading loaded');
        $('.loader-progressbar').removeClass('active');
        $('.loader-percents').width('0%');
        $('.loader-percents').removeAttr('style');
    };
}

/**
 * @typedef {Object} MEGA_USER_STRUCT
 *      Access using namespace mega.u
 *      Access using global variable M.u
 *      An object holding informations about specific contacts/user identified
 *      by "handle" as base64 URL encoded 88-bit value.
 *      Caches informations for current/past full contacts.
 *      Pending contacts informations are not stored here.
 * @property {String} u
 *     Mega user handle as base64 URL encoded 88-bit value.
 * @property {Number} c
 *     Contact access right/status: 2: owner, 1: active contact, 0: otherwise.
 * @property {String} m
 *     Email address of the contact.
 * @property {Array} m2
 *     Array of all emails/phone numbers of a user.
 * @property {String} name
 *     Combines users First and Last name defined in user profile.
 *     If First and Last name in user profile are undefined holds users email.
 *     It's used at least like index field for search contacts in share dialog.
 *     It combines `firstname` and `lastname` of user attributes.
 * @property {String} h
 *     Holds user handle, value equal to 'u' param. Used only when synching with
 *     M.d, deeply rooted in code. should not be removed.
 *     Reason behind it should be searched in file/folders caching structure,
 *     'h' represents file/folder "handle" as base64 URL encoded 64-bit value.
 * @property {Number} t
 *     For active contacts but not for the owner 't' is set to 1. For non active
 *     contacts and owner it's 'undefined'. Used when synching with M.d, deeply
 *     rooted in code. should not be removed.
 *     Reason behind it should be searched in file/folders caching structure,
 *     't' represents type of item: 2: Cloud Drive root, 1: folder, 0: file
 * @property {String} p
 *     Logic inherited from file manager where parent directory 'p' is
 *     represented by base64 URL encoded 64-bit value.
 *     Root directory for Cloud Drive is cached in M.RootID.
 *     This parameter represents top level/root/parent for 'Contacts' tab.
 *     All contacts are bind to account owner but instead of owners "handle"
 *     as base64 URL encoded 88-bit value we are using 'contacts'.
 * @property {Number} ts
 *     UNIX epoch time stamp as an integer in seconds to record last change of
 *     parameters values.
 * @property {Number} lastChatActivity
 *     UNIX epoch time stamp as an integer in seconds for the last chat
 *     activity.
 */
var MEGA_USER_STRUCT = {
    "u": undefined,
    "c": undefined,
    "m": undefined,
    "m2": undefined,
    "name": undefined,
    "h": undefined,
    "t": undefined,
    "p": undefined,
    "presence": undefined,
    "presenceMtime": undefined,
    "displayColor": NaN,
    "shortName": "",
    "firstName": "",
    "lastName": "",
    "ts": undefined,
    "avatar": undefined
};

function MegaData()
{
    this.h = {};
    this.csortd = -1;
    this.csort = 'name';
    this.tfsdomqueue = {};

    this.reset = function()
    {
        this.d = {};
        this.v = [];
        this.c = {};

        this.u = new MegaDataMap();
        var self = this;
        this.u.addChangeListener(function() {
            self.onContactsChanged();
        });

        this.t = {};
        this.opc = {};
        this.ipc = {};
        this.ps = {};
        this.sn = false;
        this.filter = false;
        this.sortfn = false;
        this.sortd = false;
        this.rendered = false;
        this.RootID = undefined;
        this.RubbishID = undefined;
        this.InboxID = undefined;
        this.viewmode = 0; // 0 list view, 1 block view

        mBroadcaster.sendMessage("MegaDataReset");
    };
    this.reset();

    this.getPropNames = function(memb) {
        return Object.getOwnPropertyNames(Object(this[memb]));
    };

    this.sortBy = function(fn, d)
    {
        this.v.sort(function(a, b)
        {
            if (!d)
                d = 1;
            if (a.t > b.t)
                return -1;
            else if (a.t < b.t)
                return 1;

            return fn(a, b, d);
        });
        this.sortfn = fn;
        this.sortd = d;
    };

    this.sort = function()
    {
        this.sortBy(this.sortfn, this.sortd);
    };

    this.sortReverse = function()
    {
        var d = 1;
        if (this.sortd > 0)
            d = -1;

        this.sortBy(this.sortfn, d);
    };

    this.sortByName = function(d)
    {
        if (typeof Intl !== 'undefined' && Intl.Collator) {
            var intl = new Intl.Collator('co', { numeric: true });

            this.sortfn = function(a, b, d) {
                return intl.compare(a.name, b.name) * d;
            };
        }
        else
        {
            this.sortfn = function(a,b,d)
            {
                if (typeof a.name == 'string' && typeof b.name == 'string')
                    return a.name.localeCompare(b.name) * d;
                else
                    return -1;
            };
        }
        this.sortd = d;
        this.sort();
    };

    this.sortByModTime = function(d) {
        this.sortfn = function(a, b, d) {
            return (a.mtime < b.mtime) ? -1 * d : d;
        };
        this.sortd = d;
        this.sort();
    };

    this.sortByDateTime = function(d)
    {
        this.sortfn = function(a, b, d)
        {
            if (a.ts < b.ts)
                return -1 * d;
            else
                return 1 * d;
        }
        this.sortd = d;
        this.sort();
    };

    this.sortByFav = function(d)
    {
        this.sortfn = function(a, b, d)
        {
            if (a.fav) {
                return -1 * d;
            }

            if (b.fav) {
                return d;
            }

            return 0;
        }
        this.sortd = d;
        this.sort();
    };

    this.sortBySize = function(d)
    {
        this.sortfn = function(a, b, d)
        {
            if (typeof a.s !== 'undefined' && typeof b.s !== 'undefined' && a.s < b.s)
                return -1 * d;
            else
                return 1 * d;
        }
        this.sortd = d;
        this.sort();
    };

    this.sortByType = function(d)
    {
        this.sortfn = function(a, b, d)
        {
            if (typeof a.name == 'string' && typeof b.name == 'string')
                return filetype(a.name).localeCompare(filetype(b.name)) * d;
            else
                return -1;
        }
        this.sortd = d;
        this.sort();
    };

    this.sortByOwner = function(d)
    {
        this.sortfn = function(a, b, d)
        {
            var usera = Object(M.d[a.p]);
            var userb = Object(M.d[b.p]);

            if (typeof usera.name === 'string' && typeof userb.name === 'string') {
                return usera.name.localeCompare(userb.name) * d;
            }
            else {
                return -1;
            }
        }
        this.sortd = d;
        this.sort();
    };

    this.sortByAccess = function(d)
    {
        this.sortfn = function(a, b, d)
        {
            if (typeof a.r !== 'undefined' && typeof b.r !== 'undefined' && a.r < b.r)
                return -1 * d;
            else
                return 1 * d;
        }
        this.sortd = d;
        this.sort();
    };

    this.getSortStatus = function(u)
    {
        var status = megaChatIsReady && megaChat.karere.getPresence(megaChat.getJidFromNodeId(u));
        if (status == 'chat')
            return 1;
        else if (status == 'dnd')
            return 2;
        else if (status == 'away')
            return 3;
        else
            return 4;
    };

    this.sortByStatus = function(d)
    {
        this.sortfn = function(a, b, d)
        {
            var statusa = M.getSortStatus(a.u), statusb = M.getSortStatus(b.u);
            if (statusa < statusb)
                return -1 * d;
            else if (statusa > statusb)
                return 1 * d;
            else if (typeof a.name == 'string' && typeof b.name == 'string')
                return a.name.localeCompare(b.name) * d;
            else
                return 0;
        }
        this.sortd = d;
        this.sort();
    };

    this.sortByInteraction = function(d)
    {
        this.sortfn = mega.utils.sortObjFn(
            function(r) {
                // Since the M.sort is using a COPY of the data, we need an up-to-date .ts value directly from M.u[...]
                return M.u[r.h].ts;
            }, d
        );
        this.sortd = d;
        this.sort();
    };

    this.sortRules = {
        'name': this.sortByName.bind(this),
        'size': this.sortBySize.bind(this),
        'type': this.sortByType.bind(this),
        'date': this.sortByDateTime.bind(this),
        'ts': this.sortByDateTime.bind(this),
        'owner': this.sortByOwner.bind(this),
        'modified': this.sortByModTime.bind(this),
        'mtime': this.sortByModTime.bind(this),
        'interaction': this.sortByInteraction.bind(this),
        'access': this.sortByAccess.bind(this),
        'status': this.sortByStatus.bind(this),
        'fav': this.sortByFav.bind(this),
    };

    this.setLastColumn = function(col) {
        switch (col) {
        case 'ts':
        case 'mtime':
            // It's valid
            break;
        default:
            // Default value
            col = "ts";
            break;
        }

        if (col === this.lastColumn) {
            return;
        }

        this.lastColumn = col;
        localStorage._lastColumn = this.lastColumn;

        if ($('.do-sort[data-by="' + col + '"]').length > 0) {
            // swap the column label
            $('.context-menu-item.do-sort').removeClass('selected');
            $('.grid-url-header').prev().find('div')
                .removeClass().addClass('arrow ' + col)
                .text($('.do-sort[data-by="' + col + '"]').text());
            $('.do-sort[data-by="' + col + '"]').addClass('selected');
        }

    };

    this.lastColumn = null;

    this.doSort = function(n, d) {
        $('.grid-table-header .arrow').removeClass('asc desc');

        if (d > 0) {
            $('.arrow.' + n).addClass('desc');
        }
        else {
            $('.arrow.' + n).addClass('asc');
        }


        if (!M.sortRules[n]) {
            throw new Error("Cannot sort by " + n);
        }
        M.sortRules[n](d);

        M.sortmode = {n: n, d: d};

        if (fmconfig.uisorting) {
            mega.config.set('sorting', M.sortmode);
        }
        else {
            fmsortmode(M.currentdirid, n, d);
        }
    };

    /* Filters: */
    this.filterBy = function(f) {
        this.filter = f;
        this.v = [];
        for (var i in this.d) {
            if (f(this.d[i])) {
                this.v.push(this.d[i]);
            }
        }
    };

    /**
     * The same as filterBy, but instead of pushing the stuff in M.v, will return a new array.
     *
     * @param f function, with 1 arguments (node) that returns true when a specific node should be returned in the list
     * of filtered results
     */
    this.getFilterBy = function(f) {
        var v = [];
        for (var i in this.d) {
            if (f(this.d[i])) {
                v.push(this.d[i]);
            }
        }
        return v;
    };

    /* legacy method
    this.filterByParent = function(id) {
        this.filterBy(function(node) {
            return (node.p === id) || (node.p && (node.p.length === 11) && (id === 'shares'));
        });
    };*/

    this.filterByParent = function(id) {
        if (id === 'shares') {
            this.filterBy(function(node) {
                return (node.p === 'shares') || (node.p && node.p.length === 11);
            });
        }
        else if (id === 'contacts') {
            this.filterBy(function(node) {
                // Fill M.v with active contacts only
                return (node.p === 'contacts') && (node.c === 1);
            });
        }
        // We should have a parent's childs into M.c, no need to traverse the whole M.d
        else if (M.c[id]) {
            this.v = [];
            for (var handle in this.c[id]) {
                if (this.d[handle]) {
                    this.v.push(this.d[handle]);
                }
            }
        }
        else {
            this.filterBy(function(node) {
                return (node.p === id);
            });
        }
    };

    this.filterBySearch = function(str) {
        str = decodeURIComponent(String(str || '').replace('search/', '')).toLowerCase();

        if (str[0] === '~') {
            var command = str.substr(1);
            str = null;

            /*jshint -W089 */
            if (command === 'findupes') {
                var nodesByHash = {};

                for (var node in M.d) {
                    node = M.d[node];

                    if (node && node.hash && node.h && RootbyId(node.h) === M.RootID) {
                        if (!nodesByHash[node.hash]) {
                            nodesByHash[node.hash] = [];
                        }
                        nodesByHash[node.hash].push(node);
                    }
                }

                var dupes = Object.keys(nodesByHash).filter(function(hash) {
                    return nodesByHash[hash].length > 1;
                });

                M.v = [];
                for (var i in dupes) {
                    M.v = M.v.concat(nodesByHash[dupes[i]]);
                }

                if (M.overrideModes) {
                    M.overrideModes = 0;
                    M.overrideViewMode = 1;
                    M.overrideSortMode = ['size', -1];
                }

                // Wait for M.openFolder to finish and set colors to matching hashes
                M.onRenderFinished = function() {
                    var find = M.viewmode ? 'a' : 'tr';
                    $(window).trigger('dynlist.flush');
                    $(M.fsViewSel).find(find).each(function() {
                        var $this = $(this);
                        var node = M.d[$this.attr('id')];

                        if (node) {
                            var color = crc32(asmCrypto.SHA256.hex(node.hash)) >>> 8;

                            if (M.viewmode) {
                                var r = (color >> 16) & 0xff;
                                var g = (color >> 8) & 0xff;
                                var b = color & 0xff;

                                $this.find('.file-block-title')
                                    .css({
                                        'border-radius': '0 0 8px 8px',
                                        'background-color': 'rgba(' + r + ',' + g + ',' + b + ',0.3)'
                                    });
                            }
                            else {
                                color = ("00" + color.toString(16)).slice(-6);

                                $this.find('.transfer-filtype-icon')
                                    .css('background-color', '#' + color);
                            }
                        }
                    });
                    loadingDialog.hide();
                };
            }
            else {
                console.error('Unknown search command', command);
                str = '~' + command;
            }
            /*jshint +W089 */
        }

        if (str) {
            // Simple glob/wildcard support.
            // spaces are replaced with *, and * moved to regexp's .* matching
            var regex;
            str = str.replace(/\s+/g, '*');

            if (str.indexOf('*') !== -1) {
                try {
                    regex = RegExp(str.replace(/(\W)/g, '\\$1').replace(/\\\*/g, '.*'), 'i');
                }
                catch (ex) {}
            }

            if (regex) {
                this.filterBy(function(node) {
                    return regex.test(node.name);
                });
            }
            else {
                this.filterBy(function(node) {
                    return (node.name && node.name.toLowerCase().indexOf(str) !== -1);
                });
            }
        }
    };

    this.hasInboxItems = function() {
        return $.len(M.c[M.InboxID] || {}) > 0;
    };

    this.getInboxUsers = function() {
        var uniqueUsersList = {};
        this.getInboxItems().forEach(function(v, k) {
            assert(M.u[v.u], 'user is not in M.u when trying to access inbox item users');
            uniqueUsersList[v.u] = M.u[v.u];
        });

        return obj_values(uniqueUsersList);
    };

    this.getInboxItems = function() {
        return M.getFilterBy(function(node) { return node.p === M.InboxID; });
    };

    this.avatars = function(userPurgeList)
    {
        if (!M.c.contacts) {
            M.c.contacts = {};
        }
        if (u_handle) {
            M.c.contacts[u_handle] = 1;
        }

        if (userPurgeList) {
            // if provided, invalidate the pointed user avatars.
            if (!Array.isArray(userPurgeList)) {
                userPurgeList = [userPurgeList];
            }
            userPurgeList.forEach(useravatar.invalidateAvatar);
        }

        if (d) {
            console.time('M.avatars');
        }

        var waitingPromises = [];
        M.u.forEach(function(c, u) {
            if (!avatars[u] && (M.u[u].c === 1 || M.u[u].c === 2 || M.u[u].c === 0)) {

                waitingPromises.push(useravatar.loadAvatar(u));
            }
        });

        MegaPromise
            .allDone(
                waitingPromises
            ).always(function() {

                if (d) {
                    console.timeEnd('M.avatars');
                }
            });

        delete M.c.contacts[u_handle];
    };

    this.contactstatus = function(h, wantTimeStamp) {
        var folders = 0;
        var files = 0;
        var ts = 0;
        if (M.d[h]) {
            if (!wantTimeStamp || !M.d[h].ts) {
                var a = fm_getnodes(h);
                for (var i in a) {
                    if (!a.hasOwnProperty(i)) {
                        continue;
                    }
                    var n = M.d[a[i]];
                    if (n) {
                        if (ts < n.ts) {
                            ts = n.ts;
                        }
                        if (n.t) {
                            folders++;
                        }
                        else {
                            files++;
                        }
                    }
                }
                if (!M.d[h].ts) {
                    M.d[h].ts = ts;
                }
            }
            else {
                ts = M.d[h].ts;
            }
        }

        return { files: files, folders: folders, ts: ts };
    };

    this.onlineStatusClass = function(os) {
        if (os === 'dnd') {
            return [l[5925], 'busy'];
        }
        else if (os === 'away') {
            return [l[5924], 'away'];
        }
        else if ((os === 'chat') || (os === 'available')) {
            return [l[5923], 'online'];
        }
        else {
            return [l[5926], 'offline'];
        }
    };

    this.onlineStatusEvent = function(u, status) {
        if (u && megaChatIsReady) {
            // this event is triggered for a specific resource/device (fullJid), so we need to get the presen for the
            // user's devices, which is aggregated by Karere already
            status = megaChat.karere.getPresence(megaChat.getJidFromNodeId(u.u));
            var e = $('.ustatus.' + u.u);
            if (e.length > 0) {
                $(e).removeClass('offline online busy away');
                $(e).addClass(this.onlineStatusClass(status)[1]);
            }
            var e = $('.fm-chat-user-status.' + u.u);
            if (e.length > 0) {
                $(e).html(this.onlineStatusClass(status)[0]);
            }

            if (
                typeof $.sortTreePanel !== 'undefined' &&
                typeof $.sortTreePanel.contacts !== 'undefined' &&
                $.sortTreePanel.contacts.by === 'status'
            ) {
                // we need to resort
                M.contacts();
            }

            if (window.location.hash === "#fm/" + u.u) {
                // re-render the contact view page if the presence had changed
                contactUI();
            }
        }
    };

    this.emptySharefolderUI = function(lSel) {
        if (!lSel) {
            lSel = this.fsViewSel;
        }

        $(lSel).before($('.fm-empty-folder .fm-empty-pad:first').clone().removeClass('hidden').addClass('fm-empty-sharef'));
        $(lSel).hide().parent().children('table').hide();

        $('.files-grid-view.fm.shared-folder-content').addClass('hidden');

        $.tresizer();
    };

    Object.defineProperty(this, 'fsViewSel', {
        value: '.files-grid-view.fm .grid-scrolling-table, .fm-blocks-view.fm .file-block-scrolling',
        configurable: false
    });

    /**
     *
     * @param {array.<JSON_objects>} ipc - received requests
     * @param {bool} clearGrid
     *
     */
    this.drawReceivedContactRequests = function(ipc, clearGrid) {
        DEBUG('Draw received contacts grid.');
        var html, email, ps, trClass, id,
            type = '',
            drawn = false,
            t = '.grid-table.contact-requests';
        if (M.currentdirid === 'ipc') {

            if (clearGrid) {
                $(t + ' tr').remove();
            }

            for (var i in ipc) {
                id = ipc[i].p;
                // Make sure that denied and ignored requests are shown properly
                // don't be fooled, we need M.ipc here and not ipc
                if (M.ipc[id]) {
                    if (M.ipc[id].dts || (M.ipc[id].s && (M.ipc[id].s === 3))) {
                        type = 'deleted';
                    }
                    else if (M.ipc[id].s && M.ipc[id].s === 1) {
                        type = 'ignored';
                    }
                    trClass = (type !== '') ? ' class="' + type + '"' : '';
                    email = ipc[i].m;
                    if (ipc[i].ps && ipc[i].ps !== 0) {
                        ps = '<span class="contact-request-content">' + ipc[i].ps + ' ' + l[105] + ' ' + l[813] + '</span>';
                    }
                    else {
                        ps = '<span class="contact-request-content">' + l[5851] + '</span>';
                    }
                    html = '<tr id="ipc_' + id + '"' + trClass + '>\n\
                        <td>\n\
                            ' + useravatar.contact(email, 'nw-contact-avatar') + ' \n\
                            <div class="fm-chat-user-info">\n\
                                <div class="fm-chat-user">' + htmlentities(email) + '</div>\n\
                                <div class="contact-email">' + htmlentities(email) + '</div>\n\
                            </div>\n\
                        </td>\n\
                        <td>' + ps + '</td>\n\
                        <td>\n\
                            <div class="contact-request-button delete"><span>' + l[5858] + '</span></div>\n\
                            <div class="contact-request-button accept"><span>' + l[5856] + '</span></div>\n\
                            <div class="contact-request-button ignore"><span>' + l[5860] + '</span></div>\n\
                            <div class="contact-request-ignored"><span>' + l[5864] + '</span></div>\n\
                            <div class="clear"></div>\n\
                        </td>\n\
                    </tr>';

                    $(t).append(html);

                    drawn = true;
                }
            }

            // If at least one new item is added then ajust grid
            if (drawn) {
                $('.fm-empty-contacts').addClass('hidden');

                // hide/show sent/received grid
                $('.sent-requests-grid').addClass('hidden');
                $('.contact-requests-grid').removeClass('hidden');

                initIpcGridScrolling();
                initBindIPC();
            }
        }
    };

    this.handleEmptyContactGrid = function() {
        // If focus is on contacts tab
        if (M.currentdirid === 'contacts') {
            var haveActiveContact = false;
            M.u.forEach(function(v, k) {
                if (v.c !== 0 && v.c !== 2) {
                    haveActiveContact = true;
                    return false; // break
                }
            });

            // We do NOT have active contacts, set empty contacts grid
            if (!haveActiveContact) {
                $('.files-grid-view.contacts-view').addClass('hidden');
                $('.fm-empty-contacts .fm-empty-cloud-txt').text(l[784]);
                $('.fm-empty-contacts').removeClass('hidden');
            }
        }
    };

    /**
     *
     * @param {array.<JSON_objects>} opc - sent requests
     * @param {bool} clearGrid
     *
     */
    this.drawSentContactRequests = function(opc, clearGrid) {

        DEBUG('Draw sent invites.');

        var html, hideCancel, hideReinvite, hideOPC,
            drawn = false,
            TIME_FRAME = 60 * 60 * 24 * 14,// 14 days in seconds
            utcDateNow = Math.floor(Date.now() / 1000),
            t = '.grid-table.sent-requests';

        if (M.currentdirid === 'opc') {

            if (clearGrid) {
                $(t + ' tr').remove();
            }

            for (var i in opc) {
                if (opc.hasOwnProperty(i)) {
                    hideCancel = '';
                    hideReinvite = '';
                    hideOPC = '';
                    if (opc[i].dts) {
                        hideOPC = 'deleted';
                        hideReinvite = 'hidden';
                        hideCancel = 'hidden';
                    }
                    else {
                        if (utcDateNow < (opc[i].rts + TIME_FRAME)) {
                            hideReinvite = 'hidden';
                        }
                    }
                }

                hideOPC = (hideOPC !== '') ? ' class="' + hideOPC + '"' : '';
                html = '<tr id="opc_' + htmlentities(opc[i].p) + '"' + hideOPC + '>\n\
                    <td>\n\
                        <div class="left email">\n\
                            <div class="nw-contact-avatar"></div>\n\
                            <div class="fm-chat-user-info">\n\
                               <div class="contact-email">' + htmlentities(opc[i].m) + '</div>\n\
                            </div>\n\
                        </div>\n\
                        <div class="contact-request-button cancel ' + hideCancel + '"><span>' + l[156] + ' ' + l[738].toLowerCase() + '</span></div>\n\
                        <div class="contact-request-button reinvite ' + hideReinvite + '"><span>' + l[5861] + '</span></div>\n\
                    </td>\n\
                </tr>';

                $(t).append(html);

                drawn = true;
            }

            if (drawn) {
                $('.fm-empty-contacts').addClass('hidden');

                // hide/show received/sent grids
                $('.contact-requests-grid').addClass('hidden');
                $('.sent-requests-grid').removeClass('hidden');

                initOpcGridScrolling();
                initBindOPC();
            }
        }
    };

    /**
     * Render cloud listing layout.
     * @param {Boolean} aUpdate  Whether we're updating the list
     */
    this.renderMain = function(aUpdate) {
        var numRenderedNodes = -1;

        if (d) {
            console.time('renderMain');
        }

        if (!aUpdate) {
            this.megaRender = new MegaRender(this.viewmode);
        }

        // cleanupLayout will render an "empty grid" layout if there
        // are no nodes in the current list (Ie, M.v), if so no need
        // to call renderLayout therefore.
        if (this.megaRender.cleanupLayout(aUpdate, this.v, this.fsViewSel)) {

            if (this.currentdirid === 'opc') {
                this.drawSentContactRequests(this.v, 'clearGrid');
            }
            else if (this.currentdirid === 'ipc') {
                this.drawReceivedContactRequests(this.v, 'clearGrid');
            }
            else {
                numRenderedNodes = this.megaRender.renderLayout(aUpdate, this.v);
            }
        }

        // No need to bind mouse events etc (gridUI/iconUI/selecddUI)
        // if there weren't new rendered nodes (Ie, they were cached)
        if (numRenderedNodes) {

            if (!aUpdate) {
                contactUI();

                if (this.viewmode) {
                    fa_duplicates = {};
                    fa_reqcnt = 0;
                }

                if ($.rmItemsInView) {
                    $.rmInitJSP = this.fsViewSel;
                }
            }

            this.rmSetupUI(aUpdate);
        }

        if (d) {
            console.timeEnd('renderMain');
        }
    };

    this.rmSetupUI = function(u) {
        if (this.viewmode === 1) {
            if (this.v.length > 0) {
                var o = $('.fm-blocks-view.fm .file-block-scrolling');
                o.find('div.clear').remove();
                o.append('<div class="clear"></div>');
            }
            iconUI(u);
            if (!u) {
                fm_thumbnails();
            }
        }
        else {
            Soon(gridUI);
        }
        Soon(fmtopUI);

        if (M.onRenderFinished) {
            Soon(M.onRenderFinished);
            delete M.onRenderFinished;
        }
        $('.grid-scrolling-table .grid-url-arrow').rebind('click', function(e) {
            var target = $(this).closest('tr');
            if (target.attr('class').indexOf('ui-selected') == -1) {
                target.parent().find('tr').removeClass('ui-selected');
            }
            target.addClass('ui-selected');
            e.preventDefault();
            e.stopPropagation(); // do not treat it as a regular click on the file
            e.currentTarget = target;
            cacheselect();
            searchPath();
            contextMenuUI(e, 1);
        });

        $('.file-block .file-settings-icon').rebind('click', function(e) {
            var target = $(this).parents('.file-block');
            if (target.attr('class').indexOf('ui-selected') == -1) {
                target.parent().find('a').removeClass('ui-selected');
            }
            target.addClass('ui-selected');
            e.preventDefault();
            e.stopPropagation(); // do not treat it as a regular click on the file
            e.currentTarget = target;
            cacheselect();
            searchPath();
            contextMenuUI(e, 1);
        });

        if (!u) {

            if (this.currentrootid === 'shares') {

                function prepareShareMenuHandler(e) {
                    e.preventDefault();
                    e.stopPropagation();
                    e.currentTarget = $('#treea_' + M.currentdirid);
                    e.calculatePosition = true;
                    $.selected = [M.currentdirid];
                }

                $('.shared-details-info-block .grid-url-arrow').rebind('click', function (e) {
                    prepareShareMenuHandler(e);
                    contextMenuUI(e, 1);
                });

                $('.shared-details-info-block .fm-share-download').rebind('click', function (e) {
                    prepareShareMenuHandler(e);
                    var $this = $(this);
                    e.clientX = $this.offset().left;
                    e.clientY = $this.offset().top + $this.height()

                    contextMenuUI(e, 3);
                });

                $('.shared-details-info-block .fm-share-copy').rebind('click', function (e) {
                    $.copyDialog = 'copy'; // this is used like identifier when key with key code 27 is pressed
                    $.mcselected = M.RootID;
                    $('.copy-dialog .dialog-copy-button').addClass('active');
                    $('.copy-dialog').removeClass('hidden');
                    handleDialogContent('cloud-drive', 'ul', true, 'copy', 'Paste');
                    $('.fm-dialog-overlay').removeClass('hidden');
                    $('body').addClass('overlayed');
                });

                // From inside a shared directory e.g. #fm/INlx1Kba and the user clicks the 'Leave share' button
                $('.shared-details-info-block .fm-leave-share').rebind('click', function (e) {

                    // Get the share ID from the hash in the URL
                    var shareId = window.location.hash.replace('#fm/', '');

                    // Remove user from the share
                    removeShare (shareId);

                    // Open the shares folder
                    M.openFolder('shares', true);
                });
            }
        }
    };

    this.renderShare = function(h)
    {
        var html = '';
        if (M.d[h].shares)
        {
            for (var u in M.d[h].shares)
            {
                if (M.u[u])
                {
                    var rt = '';
                    var sr = {r0: '', r1: '', r2: ''};
                    if (M.d[h].shares[u].r == 0)
                    {
                        rt = l[55];
                        sr.r0 = ' active';
                    }
                    else if (M.d[h].shares[u].r == 1)
                    {
                        rt = l[56];
                        sr.r1 = ' active';
                    }
                    else if (M.d[h].shares[u].r == 2)
                    {
                        rt = l[57];
                        sr.r2 = ' active';
                    }

                    html += '<div class="add-contact-item" id="' + u + '"><div class="add-contact-pad">' + useravatar.contact(u) + 'span class="add-contact-username">' + htmlentities(M.u[u].m) + '</span><div class="fm-share-dropdown">' + rt + '</div><div class="fm-share-permissions-block hidden"><div class="fm-share-permissions' + sr.r0 + '" id="rights_0">' + l[55] + '</div><div class="fm-share-permissions' + sr.r1 + '" id="rights_1">' + l[56] + '</div><div class="fm-share-permissions' + sr.r2 + '" id="rights_2">' + l[57] + '</div><div class="fm-share-permissions" id="rights_3">' + l[83] + '</div></div></div></div>';
                }
            }
            $('.share-dialog .fm-shared-to').html(html);
            $('.share-dialog .fm-share-empty').addClass('hidden');
            $('.share-dialog .fm-shared-to').removeClass('hidden');
        }
        else
        {
            $('.share-dialog .fm-share-empty').removeClass('hidden');
            $('.share-dialog .fm-shared-to').addClass('hidden');
        }
    };

    this.renderTree = function()
    {
        this.buildtree({h: 'shares'},       this.buildtree.FORCE_REBUILD);
        this.buildtree(this.d[this.RootID], this.buildtree.FORCE_REBUILD);
        this.buildtree({h: M.RubbishID},    this.buildtree.FORCE_REBUILD);
        this.buildtree({h: M.InboxID},    this.buildtree.FORCE_REBUILD);
        this.contacts();
        treeUI();
    };

    this.openFolder = function(id, force, chat) {
        var newHashLocation;

        $('.fm-right-account-block').addClass('hidden');
        $('.fm-files-view-icon').removeClass('hidden');

        if (d) {
            console.log('openFolder()', M.currentdirid, id, force, loadfm.loaded);
        }

        if (!loadfm.loaded) {
            console.error('Internal error, do not call openFolder before the cloud finished loading.');
            return false;
        }

        if ((id !== 'notifications') && !$('.fm-main.notifications').hasClass('hidden')) {
            notificationsUI(1);
        }

        this.search = false;
        this.chat = false;

        if (!fminitialized) {
            fminitialized = true;
            $('.top-search-bl').show();
            mBroadcaster.sendMessage('fm:initialized');
        }
        else if (id && id === this.currentdirid && !force) {// Do nothing if same path is choosen
            return false;
        }

        if (id === 'rubbish')
            id = this.RubbishID;
        else if (id === 'inbox')
            id = this.InboxID;
        else if (id === 'cloudroot')
            id = this.RootID;
        else if (id === 'contacts')
            id = 'contacts';
        else if (id === 'opc')
            id = 'opc';
        else if (id === 'ipc')
            id = 'ipc';
        else if (id === 'shares')
            id = 'shares';
        else if (id === 'chat') {
            if (!megaChatIsReady) {
                id = this.RootID;
            }
            else {
                this.chat = true;

                megaChat.refreshConversations();
                treeUI();
                var room = megaChat.renderListing();

                if (room) {
                    newHashLocation = room.getRoomUrl();
                }
            }
        }
        else if (id && id.substr(0, 7) === 'account')
            accountUI();
        else if (id && id.substr(0, 13) === 'notifications')
            notificationsUI();
        else if (id && id.substr(0, 7) === 'search/')
            this.search = true;
        else if (id && id.substr(0, 5) === 'chat/') {
            this.chat = true;
            treeUI();

            if (megaChatIsReady) {
                // XX: using the old code...for now
                chatui(id);
            }
        }
        else if ((!id || !M.d[id]) && (id !== 'transfers')) {
            id = this.RootID;
        }

        if (megaChatIsReady) {
            if (!this.chat) {
                if (megaChat.getCurrentRoom()) {
                    megaChat.getCurrentRoom().hide();
                }
            }
        }

        this.previousdirid = this.currentdirid;
        this.currentdirid = id;
        this.currentrootid = RootbyId(id);

        if (M.currentrootid === M.RootID) {
            M.lastSeenCloudFolder = M.currentdirid;
        }

        $('.nw-fm-tree-item').removeClass('opened');

        if (this.chat) {
            M.v = [];
            sharedFolderUI(); // remove shares-specific UI
            //$.tresizer();
        }
        else if (id === undefined && folderlink) {
            // Error reading shared folder link! (Eg, server gave a -11 (EACCESS) error)
            // Force cleaning the current cloud contents and showing an empty msg
            M.renderMain();
        }
        else if (id && (id.substr(0, 7) !== 'account') && (id.substr(0, 13) !== 'notifications')) {
            $('.fm-right-files-block').removeClass('hidden');
            if (d) {
                console.time('time for rendering');
            }
            if (id === 'transfers') {
                M.v = [];
            }
            else if (id.substr(0, 6) === 'search') {
                M.filterBySearch(M.currentdirid);
            }
            else {
                M.filterByParent(M.currentdirid);
            }

            var viewmode = 0;// 0 is list view, 1 block view
            if (M.overrideViewMode !== undefined) {
                viewmode = M.overrideViewMode;
                delete M.overrideViewMode;
            }
            else if (typeof fmconfig.uiviewmode !== 'undefined' && fmconfig.uiviewmode) {
                if (fmconfig.viewmode) {
                    viewmode = fmconfig.viewmode;
                }
            }
            else if (typeof fmconfig.viewmodes !== 'undefined' && typeof fmconfig.viewmodes[id] !== 'undefined') {
                viewmode = fmconfig.viewmodes[id];
            }
            else {
                for (var i in M.v) {
                    if (is_image(M.v[i])) {
                        viewmode = 1;
                        break;
                    }
                }
            }
            M.viewmode = viewmode;
            if (M.overrideSortMode) {
                M.doSort(M.overrideSortMode[0], M.overrideSortMode[1]);
                delete M.overrideSortMode;
            }
            else if (fmconfig.uisorting && fmconfig.sorting) {
                M.doSort(fmconfig.sorting.n, fmconfig.sorting.d);
            }
            else if (fmconfig.sortmodes && fmconfig.sortmodes[id]) {
                M.doSort(fmconfig.sortmodes[id].n, fmconfig.sortmodes[id].d);
            }
            else if (M.currentdirid === 'contacts') {
                M.doSort('status', 1);
            }
            else {
                M.doSort('name', 1);
            }

            if (M.currentdirid === 'opc') {
                this.v = [];
                for (var i in M.opc) {
                    this.v.push(M.opc[i]);
                }
            }
            else if (M.currentdirid === 'ipc') {
                this.v = [];
                for (var i in M.ipc) {
                    this.v.push(M.ipc[i]);
                }
            }

            M.renderMain();

            if (fminitialized) {
                var currentdirid = M.currentdirid;
                if (id.substr(0, 6) === 'search') {
                    currentdirid = M.RootID;

                    if (M.d[M.previousdirid]) {
                        currentdirid = M.previousdirid;
                    }
                }

                if ($('#treea_' + currentdirid).length === 0) {
                    var n = M.d[currentdirid];
                    if (n && n.p) {
                        treeUIopen(n.p, false, true);
                    }
                }
                treeUIopen(currentdirid, currentdirid === 'contacts');

                $('#treea_' + currentdirid).addClass('opened');
            }
            if (d) {
                console.timeEnd('time for rendering');
            }

            Soon(function() {
                M.renderPath();
            });
        }


        // If a folderlink, and entering a new folder.
        if (pfid && this.currentrootid === this.RootID) {
            var target = '';
            if (this.currentdirid !== this.RootID) {
                target = '!' +  this.currentdirid;
            }
            newHashLocation = '#F!' + pfid + '!' + pfkey + target;
            M.lastSeenFolderLink = newHashLocation;
        }
        else {
            // new hash location can be altered already by the chat logic in the previous lines in this func
            if (!newHashLocation) {
                newHashLocation = '#fm/' + M.currentdirid;
            }
        }
        try {
            window.location.hash = newHashLocation;
        }
        catch (ex) {
            console.error(ex);
        }
        searchPath();

        var sortMenu = new mega.SortMenu();
        sortMenu.treeSearchUI();

        $(document).trigger('MegaOpenFolder');
    };

    function sortContactByName(a, b) {
        return parseInt(a.m.localeCompare(b.m));
    }

    this.contacts = function() {

        var contacts = [];
        var i;

        for (i in M.c['contacts']) {
            if (M.d.hasOwnProperty(i)) {
                contacts.push(M.d[i]);
            }
        }

        if (typeof this.i_cache !== "object") {
            this.i_cache = {};
        }

        treePanelSortElements('contacts', contacts, {
            'last-interaction': function(a, b) {

                var cs = M.contactstatus(a.u, true);

                if (cs.ts === 0) {
                    cs.ts = -1;
                }

                M.i_cache[a.u] = cs.ts;
                cs = M.contactstatus(b.u, true);

                if (cs.ts === 0) {
                    cs.ts = -1;
                }

                M.i_cache[b.u] = cs.ts;

                return M.i_cache[a.u] - M.i_cache[b.u]
            },
            name: sortContactByName,
            status: function(a, b) {
                return M.getSortStatus(a.u) - M.getSortStatus(b.u);
            }
        }, sortContactByName);

        var html = '';
        var onlinestatus;

        // status can be: "online"/"away"/"busy"/"offline"
        for (i in contacts) {
            if (contacts.hasOwnProperty(i)) {

                // don't show my own contact in the contact & conv. lists
                if (contacts[i].u === u_handle) {
                    continue;
                }

                if (megaChatIsReady) {
                    var jId = megaChat.getJidFromNodeId(contacts[i].u);
                    onlinestatus = M.onlineStatusClass(megaChat.karere.getPresence(jId));
                }
                else {
                    onlinestatus = [l[5926], 'offline'];
                }

                if (!treesearch || (
                        treesearch
                        && contacts[i].name
                        && contacts[i].name.toLowerCase().indexOf(treesearch.toLowerCase()) > -1
                        )
                    ) {
                    var name = contacts[i].name && $.trim(contacts[i].name) || contacts[i].m;

                    html += '<div class="nw-contact-item ui-droppable '
                    + onlinestatus[1] + '" id="contact_' + htmlentities(contacts[i].u)
                    + '"><div class="nw-contact-status"></div><div class="nw-contact-name">'
                    + htmlentities(name)
                    + ' <a href="#" class="button start-chat-button"><span></span></a></div></div>';
                }
                $('.fm-start-chat-dropdown').addClass('hidden');
            }
        }

        $('.content-panel.contacts').html(html);

        if (megaChatIsReady) {
            //megaChat.renderContactTree();

            $('.fm-tree-panel').undelegate('.start-chat-button', 'click.megaChat');
            $('.fm-tree-panel').delegate('.start-chat-button', 'click.megaChat', function() {
                var m = $('.fm-start-chat-dropdown'),
                    scrollPos = 0;

                var $this = $(this);

                $.hideContextMenu();

                if (!$this.is(".active")) {
                    $('.start-chat-button').removeClass('active');

                    $('.context-menu-item', m).removeClass("disabled");

                    var $userDiv = $this.parent().parent();
                    if ($userDiv.is(".offline")) {
                        $('.context-menu-item.startaudio-item, .context-menu-item.startvideo-item', m)
                            .addClass("disabled");
                    }

                    $this.addClass('active');
                    var y = $this.offset().top - 20;
                    m
                        .css('top', y)
                        .removeClass('hidden')
                        .addClass('active')
                        .data("triggeredBy", $this);
                }
                else {
                    $this.removeClass('active');
                    m
                        .removeClass('active')
                        .addClass('hidden')
                        .removeData("triggeredBy");
                }

                return false; // stop propagation!
            });

            $('.fm-start-chat-dropdown .context-menu-item.startchat-item').rebind('click.treePanel', function() {
                var $this = $(this);
                var $triggeredBy = $this.parent().data("triggeredBy");
                var $userDiv = $triggeredBy.parent().parent();

                if (!$this.is(".disabled")) {
                    var user_handle = $userDiv.attr('id').replace("contact_", "");
                    window.location = "#fm/chat/" + user_handle;
                }
            });

            $('.fm-start-chat-dropdown .context-menu-item.startaudio-item').rebind('click.treePanel', function() {
                var $this = $(this);
                var $triggeredBy = $this.parent().data("triggeredBy");
                var $userDiv = $triggeredBy.parent().parent();

                if (!$this.is(".disabled") && !$userDiv.is(".offline")) {
                    var user_handle = $userDiv.attr('id').replace("contact_", "");

                    window.location = "#fm/chat/" + user_handle;
                    var room = megaChat.createAndShowPrivateRoomFor(user_handle);
                    if (room) {
                        room.startAudioCall();
                    }
                }
            });

            $('.fm-start-chat-dropdown .context-menu-item.startvideo-item').rebind('click.treePanel', function() {
                var $this = $(this);
                var $triggeredBy = $this.parent().data("triggeredBy");
                var $userDiv = $triggeredBy.parent().parent();

                if (!$this.is(".disabled") && !$userDiv.is(".offline")) {
                    var user_handle = $userDiv.attr('id').replace("contact_", "");

                    window.location = "#fm/chat/" + user_handle;
                    var room = megaChat.createAndShowPrivateRoomFor(user_handle);
                    if (room) {
                        room.startVideoCall();
                    }
                }
            });
        }

        $('.fm-tree-panel').undelegate('.nw-contact-item', 'click');
        $('.fm-tree-panel').delegate('.nw-contact-item', 'click', function() {
            var id = $(this).attr('id');
            if (id) {
                id = id.replace('contact_', '');
            }
            M.openFolder(id);

            return false; // stop propagation!
        });

        // On the Contacts screen, initiate a call by double clicking a contact name in the left panel
        $('.fm-tree-panel').delegate('.nw-contact-item.online', 'dblclick', function() {

            // Get the element ID
            var $this = $(this);
            var id = $this.attr('id');

            // Get the user handle and change to conversations screen
            var user_handle = id.replace('contact_', '');
            window.location = '#fm/chat/' + user_handle;

        });
    };

    this.getContacts = function(n) {
        var folders = [];
        for (var i in this.c[n.h])
            if (this.d[i].t == 1 && this.d[i].name)
                folders.push(this.d[i]);

        return folders;
    };
    this.getContactByEmail = function(email) {
        var self = this;

        var found = false;

        self.u.forEach(function(v, k) {
            if (v.t == 1 && v.name && v.m == email) {
                found = v;
                // break
                return false;
            }
        });

        return found;
    };

    /**
     * buildtree
     *
     * Re-creates tree DOM elements in given order i.e. { ascending, descending }
     * for given parameters i.e. { name, [last interaction, status] },
     * Sorting for status and last interaction are available only for contacts.
     * @param {String} n, node id.
     * @param {String} dialog, dialog identifier or force rebuild constant.
     * @param {type} stype, what to sort.
     */
    this.buildtree = function(n, dialog, stype) {

        var folders = [],
            _ts_l = treesearch && treesearch.toLowerCase(),
            _li = 'treeli_',
            _sub = 'treesub_',
            _a = 'treea_',
            rebuild = false,
            sharedfolder, openedc, arrowIcon,
            ulc, expandedc, buildnode, containsc, cns, html, sExportLink,
            fName = '',
            curItemHandle = '',
            undecryptableClass = '',
            titleTooltip = '',
            fIcon = '',
            prefix;

        var share = new mega.Share({});

        if (!n) {
            console.error('Invalid node passed to M.buildtree');
            return;
        }

        /*
         * XXX: Initially this function was designed to render new nodes only,
         * but due to a bug the entire tree was being rendered/created from
         * scratch every time. Trying to fix this now is a pain because a lot
         * of the New-design code was made with that bug in place and therefore
         * with the assumption the tree panels are recreated always.
         */

        if (dialog === this.buildtree.FORCE_REBUILD) {
            rebuild = true;
            dialog = undefined;
        }
        stype = stype || "cloud-drive";
        if (n.h === M.RootID) {
            if (typeof dialog === 'undefined') {
                if (rebuild || $('.content-panel.cloud-drive ul').length === 0) {
                    $('.content-panel.cloud-drive').html('<ul id="treesub_' + htmlentities(M.RootID) + '"></ul>');
                }
            }
            else {
                $('.' + dialog + ' .cloud-drive .dialog-content-block').html('<ul id="mctreesub_' + htmlentities(M.RootID) + '"></ul>');
            }
        }
        else if (n.h === 'shares') {
            if (typeof dialog === 'undefined') {
                $('.content-panel.shared-with-me').html('<ul id="treesub_shares"></ul>');
            }
            else {
                $('.' + dialog + ' .shared-with-me .dialog-content-block').html('<ul id="mctreesub_shares"></ul>');
            }
            stype = "shared-with-me";
        }
        else if (n.h === M.InboxID) {
            if (typeof dialog === 'undefined') {
                $('.content-panel.inbox').html('<ul id="treesub_' + htmlentities(M.InboxID) + '"></ul>');
            }
            else {
                $('.' + dialog + ' .inbox .dialog-content-block').html('<ul id="mctreesub_' + htmlentities(M.InboxID) + '"></ul>');
            }
            stype = "inbox";
        }
        else if (n.h === M.RubbishID) {
            if (typeof dialog === 'undefined') {
                $('.content-panel.rubbish-bin').html('<ul id="treesub_' + htmlentities(M.RubbishID) + '"></ul>');
            }
            else {
                $('.' + dialog + ' .rubbish-bin .dialog-content-block').html('<ul id="mctreesub_' + htmlentities(M.RubbishID) + '"></ul>');
            }
            stype = "rubbish-bin";
        }
        else if (folderlink) {
            stype = "folder-link";
        }

        prefix = stype;
        // Detect copy and move dialogs, make sure that right DOMtree will be sorted.
        // copy and move dialogs have their own trees and sorting is done independently
        if (dialog) {
            if (dialog.indexOf('copy-dialog') !== -1) {
                prefix = 'Copy' + stype;
            }
            else if (dialog.indexOf('move-dialog') !== -1) {
                prefix = 'Move' + stype;
            }
        }

        if (this.c[n.h]) {

            folders = [];

            for (var i in this.c[n.h]) {
                if (this.d[i] && (this.d[i].t === 1)) {
                    folders.push(this.d[i]);
                }
            }

            // localCompare >=IE10, FF and Chrome OK
            // sort by name is default in the tree
            var treePanelSortOptions = {
                name: function(a, b) {
                    if (a.name) {
                        return a.name.localeCompare(b.name);
                    }
                }
            };
            if (typeof Intl !== 'undefined' && Intl.Collator) {
                var intl = new Intl.Collator('co', { numeric: true });

                treePanelSortOptions.name = function(a, b) {
                    return intl.compare(a.name, b.name);
                };
            }
            treePanelSortElements(prefix, folders, treePanelSortOptions);

            // In case of copy and move dialogs
            if (typeof dialog !== 'undefined') {
                 _a = 'mctreea_';
                 _li = 'mctreeli_';
                 _sub = 'mctreesub_';
            }

            for (var ii in folders) {
                if (folders.hasOwnProperty(ii)) {

                    ulc = '';
                    expandedc = '';
                    buildnode = false;
                    containsc = '';
                    curItemHandle = folders[ii].h;
                    cns = M.c[curItemHandle];
                    undecryptableClass = '';
                    titleTooltip = '';
                    fIcon = '';

                    fName = folders[ii].name;

                    if (cns) {
                        for (var cn in cns) {
                            /* jshint -W073 */
                            if (M.d[cn] && M.d[cn].t) {
                                containsc = 'contains-folders';
                                break;
                            }
                            /* jshint +W073 */
                        }
                    }
                    if (fmconfig && fmconfig.treenodes && fmconfig.treenodes[curItemHandle]) {
                        buildnode = Boolean(containsc);
                    }
                    if (buildnode) {
                        ulc = 'class="opened"';
                        expandedc = 'expanded';
                    }
                    else if (Object(fmconfig.treenodes).hasOwnProperty(curItemHandle)) {
                        fmtreenode(curItemHandle, false);
                    }
                    sharedfolder = '';

                    // Check is there a full and pending share available, exclude public link shares i.e. 'EXP'
                    if (share.isShareExist([curItemHandle], true, true, false)) {
                        sharedfolder = ' shared-folder';
                    }

                    openedc = '';
                    if (M.currentdirid === curItemHandle) {
                        openedc = 'opened';
                    }

                    var k = $('#' + _li + curItemHandle).length;

                    if (k) {
                        if (containsc) {
                            $('#' + _li + curItemHandle + ' .nw-fm-tree-item').addClass(containsc)
                                .find('span').eq(0).addClass('nw-fm-arrow-icon');
                        }
                        else {
                            $('#' + _li + curItemHandle + ' .nw-fm-tree-item').removeClass('contains-folders')
                                .find('span').eq(0).removeClass('nw-fm-arrow-icon');
                        }
                    }
                    else {

                        // Undecryptable node indicators
                        if (missingkeys[curItemHandle]) {
                            undecryptableClass = 'undecryptable';
                            fName = l[8686];
                            fIcon = 'generic';

                            var exportLink = new mega.Share.ExportLink({});
                            titleTooltip = exportLink.isTakenDown(curItemHandle) ? (l[7705] + '\n') : '';
                            titleTooltip += l[8595];
                        }

                        sExportLink = (M.d[curItemHandle].shares && M.d[curItemHandle].shares.EXP) ? 'linked' : '';
                        arrowIcon = '';

                        if (containsc) {
                            arrowIcon = 'class="nw-fm-arrow-icon"';
                        }
                        /* jshint -W043 */
                        html = '<li id="' + _li + curItemHandle + '">\n\
                                        <span  id="' + _a + htmlentities(curItemHandle)
                            + '" class="nw-fm-tree-item ' + containsc + ' ' + expandedc + ' '
                            + openedc + ' ' + sExportLink + ' ' + undecryptableClass
                            + '" title="' + titleTooltip + '">\n\
                                            <span ' + arrowIcon + '></span>\n\
                                            <span class="nw-fm-tree-folder' + sharedfolder + '">' + htmlentities(fName) + '</span>\n\
                                            <span class="data-item-icon"></span>\n\
                                        </span>\n\
                                        <ul id="' + _sub + curItemHandle + '" ' + ulc + '></ul>\n\
                                    </li>';
                        /* jshint +W043 */

                        if (folders[ii - 1] && $('#' + _li + folders[ii - 1].h).length > 0) {
                            $('#' + _li + folders[ii - 1].h).after(html);
                        }
                        else if (ii === 0 && $('#' + _sub + n.h + ' li').length > 0) {
                            $($('#' + _sub + n.h + ' li')[0]).before(html);
                        }
                        else {
                            $('#' + _sub + n.h).append(html);
                        }
                    }

                    if (_ts_l) {
                        if (fName.toLowerCase().indexOf(_ts_l) === -1) {
                            $('#' + _li + curItemHandle).addClass('tree-item-on-search-hidden');
                        }
                        else {
                            $('#' + _li + curItemHandle).parents('li').removeClass('tree-item-on-search-hidden');
                        }
                    }
                    if (buildnode) {
                        this.buildtree(folders[ii], dialog, stype);
                    }

                    if (fminitialized) {
                        var nodeHandle = curItemHandle;

                        if ((M.d[nodeHandle] && M.d[nodeHandle].shares) || M.ps[nodeHandle]) {
                            sharedUInode(nodeHandle);
                        }
                    }
                }
            }// END of for folders loop
        }
    };// END buildtree()

    this.buildtree.FORCE_REBUILD = 34675890009;

    var icon = '<span class="context-menu-icon"></span>';
    var arrow = '<span class="context-top-arrow"></span><span class="context-bottom-arrow"></span>';
    // divider & advanced
    var adv = '<span class="context-menu-divider"></span><span class="context-menu-item advanced-item"><span class="context-menu-icon"></span>Select Location</span>';

    this.buildRootSubMenu = function() {

        var cs = '',
            sm = '',
            html = '';

        for (var h in M.c[M.RootID]) {
            if (M.d[h] && M.d[h].t) {
                cs = ' contains-submenu';
                sm = '<span class="context-submenu" id="sm_' + this.RootID + '"><span id="csb_' + this.RootID + '"></span>' + arrow + '</span>';
                break;
            }
        }

        html = '<span class="context-submenu" id="sm_move"><span id="csb_move">';
        html += '<span class="context-menu-item cloud-item' + cs + '" id="fi_' + this.RootID + '">' + icon + 'Cloud Drive' + '</span>' + sm;
        html += '<span class="context-menu-item remove-item" id="fi_' + this.RubbishID + '">' + icon + 'Rubbish Bin' + '</span>';
        html += adv;
        html += arrow;
        html += '</span></span>';

        $('.context-menu-item.move-item').after(html);
    };

    /*
     * buildSubMenu - context menu related
     * Create sub-menu for context menu parent directory
     *
     * @param {string} id - parent folder handle
     */
    this.buildSubMenu = function(id) {

        var folders = [],
            sub, cs, sm, fid, sharedFolder, html;
        var nodeName = '';

        for (var i in this.c[id]) {
            if (this.d[i] && this.d[i].t === 1) {
                folders.push(this.d[i]);
            }
        }

        // Check existance of sub-menu
        if ($('#csb_' + id + ' > .context-menu-item').length !== folders.length)  {
            // localeCompare is not supported in IE10, >=IE11 only
            // sort by name is default in the tree
            folders.sort(function(a, b) {
                if (a.name) {
                    return a.name.localeCompare(b.name);
                }
            });

            for (var i in folders) {
                sub = false;
                cs = '';
                sm = '';
                fid = folders[i].h;

                for (var h in M.c[fid]) {
                    if (M.d[h] && M.d[h].t) {
                        sub = true;
                        cs = ' contains-submenu';
                        sm = '<span class="context-submenu" id="sm_' + fid + '"><span id="csb_' + fid + '"></span>' + arrow + '</span>';
                        break;
                    }
                }

                sharedFolder = 'folder-item';
                if (typeof M.d[fid].shares !== 'undefined') {
                    sharedFolder += ' shared-folder-item';
                }

                if (missingkeys[fid]) {
                    nodeName = l[8686];
                }
                else {
                    nodeName = this.d[fid].name;
                }

                html = '<span class="context-menu-item ' + sharedFolder + cs + '" id="fi_' + fid + '">' + icon + htmlentities(nodeName) + '</span>' + sm;

                $('#csb_' + id).append(html);
            }
        }
    };

    this.sortContacts = function(folders) {
        // in case of contacts we have custom sort/grouping:
        if (localStorage.csort)
            this.csort = localStorage.csort;
        if (localStorage.csortd)
            this.csortd = parseInt(localStorage.csortd);

        if (this.csort == 'shares')
        {
            folders.sort(function(a, b)
            {
                if (M.c[a.h] && M.c[b.h])
                {
                    if (a.name)
                        return a.name.localeCompare(b.name);
                }
                else if (M.c[a.h] && !M.c[b.h])
                    return 1 * M.csortd;
                else if (!M.c[a.h] && M.c[b.h])
                    return -1 * M.csortd;
                return 0;
            });
        }
        else if (this.csort == 'name')
        {
            folders.sort(function(a, b)
            {
                if (a.name)
                    return parseInt(a.name.localeCompare(b.name) * M.csortd);
            });
        }
        else if (this.csort == 'chat-activity')
        {
            folders.sort(function(a, b)
            {
                var aTime = M.u[a.h].lastChatActivity;
                var bTime = M.u[b.h].lastChatActivity;

                if (aTime && bTime)
                {
                    if (aTime > bTime) {
                        return 1 * M.csortd;
                    }
                    else if (aTime < bTime) {
                        return -1 * M.csortd;
                    }
                    else {
                        return 0;
                    }
                }
                else if (aTime && !bTime)
                    return 1 * M.csortd;
                else if (!aTime && bTime)
                    return -1 * M.csortd;

                return 0;
            });
        }

        return folders;
    };

    this.getPath = function(id) {

        var result = [];
        var loop = true;

        while (loop) {
            if ((id === 'contacts') && (result.length > 1)) {
                id = 'shares';
            }

            if (
                M.d[id]
                || (id === 'contacts')
                || (id === 'messages')
                || (id === 'shares')
                || (id === M.InboxID)
                || (id === 'opc')
                || (id === 'ipc')
                ) {
                result.push(id);
            }
            else if (!id || (id.length !== 11)) {
                return [];
            }

            if (
                (id === this.RootID)
                || (id === 'contacts')
                || (id === 'shares')
                || (id === 'messages')
                || (id === this.RubbishID)
                || (id === this.InboxID)
                || (id === 'opc')
                || (id === 'ipc')
                ) {
                loop = false;
            }

            if (loop) {
                if (!(this.d[id] && this.d[id].p)) {
                    break;
                }

                id = this.d[id].p;
            }
        }

        return result;
    };

    this.pathLength = function()
    {
        var length = 0;
        var c = $('.fm-new-folder').attr('class');
        if (c && c.indexOf('hidden') < 0)
            length += $('.fm-new-folder').width();
        var c = $('.fm-folder-upload').attr('class');
        if (c && c.indexOf('hidden') < 0)
            length += $('.fm-folder-upload').width();
        var c = $('.fm-file-upload').attr('class');
        if (c && c.indexOf('hidden') < 0)
            length += $('.fm-file-upload').width();
        var c = $('.fm-clearbin-button').attr('class');
        if (c && c.indexOf('hidden') < 0)
            length += $('.fm-clearbin-button').width();
        var c = $('.fm-add-user').attr('class');
        if (c && c.indexOf('hidden') < 0)
            length += $('.fm-add-user').width();
        length += $('.fm-breadcrumbs-block').width();
        length += $('.fm-back-button').width();
        return length;
    };

    this.renderPath = function() {
        var name, hasnext = '', typeclass,
            html = '<div class="clear"></div>',
            a2 = this.getPath(this.currentdirid),
            contactBreadcrumb = '<a class="fm-breadcrumbs contacts contains-directories has-next-button" id="path_contacts">\n\
                                    <span class="right-arrow-bg">\n\
                                        <span>' + l[950] + ' </span>\n\
                                    </span>\n\
                                </a>';

        if (a2.length > 2 && a2[a2.length - 2].length === 11) {
            delete a2[a2.length - 2];
        }

        for (var i in a2) {
            name = '';
            if (a2[i] === this.RootID) {
                if (folderlink && M.d[this.RootID]) {
                    name = htmlentities(M.d[this.RootID].name);
                    typeclass = 'folder';
                }
                else {
                    typeclass = 'cloud-drive';
                }
            }
            else if (a2[i] === 'contacts') {
                typeclass = 'contacts';
                name = l[165];
            }
            else if (a2[i] === 'opc') {
                typeclass = 'sent-requests';
                name = l[5862];
            }
            else if (a2[i] === 'ipc') {
                typeclass = 'received-requests';
                name = l[5863];
            }
            else if (a2[i] === 'shares') {
                typeclass = 'shared-with-me';
                name = '';
            }
            else if (a2[i] === this.RubbishID) {
                typeclass = 'rubbish-bin';
                name = l[167];
            }
            else if (a2[i] === 'messages' || a2[i] === M.InboxID) {
                typeclass = 'messages';
                name = l[166];
            }
            else {
                var n = M.d[a2[i]];
                if (n && n.name) {
                    name = htmlentities(n.name);
                }
                if (a2[i].length === 11) {
                    typeclass = 'contact';
                }
                else {
                    typeclass = 'folder';
                }
            }
            html = '<a class="fm-breadcrumbs ' + typeclass + ' contains-directories ' + hasnext + ' ui-droppable" id="path_' + htmlentities(a2[i]) + '">\n\
                        <span class="right-arrow-bg ui-draggable">\n\
                            <span>' + name + '</span>\n\
                        </span>\n\
                    </a>' + html;
            hasnext = 'has-next-button';
        }

        if (this.currentdirid && this.currentdirid.substr(0, 5) === 'chat/') {
            var contactName = $('a.fm-tree-folder.contact.lightactive span.contact-name').text();
            $('.fm-breadcrumbs-block').html('\
                                            <a class="fm-breadcrumbs contacts contains-directories has-next-button" id="path_contacts">\n\
                                                <span class="right-arrow-bg">\n\
                                                    <span>Contacts</span>\n\
                                                </span>\n\
                                            </a>\n\
                                            <a class="fm-breadcrumbs chat" id="path_' + htmlentities(M.currentdirid.replace("chat/", "")) + '">\n\
                                                <span class="right-arrow-bg">\n\
                                                    <span>' + htmlentities(contactName) + '</span>\n\
                                                </span>\n\
                                            </a>');
            $('.search-files-result').addClass('hidden');
        }
        else if (this.currentdirid && this.currentdirid.substr(0, 7) === 'search/') {
            $('.fm-breadcrumbs-block').html('\
                                            <a class="fm-breadcrumbs search contains-directories ui-droppable" id="' + htmlentities(a[i]) + '">\n\
                                                <span class="right-arrow-bg ui-draggable">\n\
                                                    <span>' + htmlentities(this.currentdirid.replace('search/', '')) + '</span>\n\
                                                </span>\n\
                                            </a>');
            $('.search-files-result .search-number').text(M.v.length);
            $('.search-files-result').removeClass('hidden');
            $('.search-files-result').addClass('last-button');
        }
        else if (this.currentdirid && this.currentdirid === 'opc') {
            DEBUG('Render Path OPC');
            $('.fm-breadcrumbs-block').html(contactBreadcrumb + html);
        }
        else if (this.currentdirid && this.currentdirid === 'ipc') {
            DEBUG('Render Path IPC');
            $('.fm-breadcrumbs-block').html(contactBreadcrumb + html);
        }
        else {
            $('.search-files-result').addClass('hidden');
            $('.fm-breadcrumbs-block').html(html);
        }

        $('.fm-new-folder span').text(l[68]);
        $('.fm-file-upload span').text(l[99]);
        $('.fm-folder-upload span').text(l[98]);

        $('.fm-right-header.fm:visible').removeClass('long-path ultra-long-path');
        if (M.pathLength() + 260 > $('.fm-right-header.fm:visible').width()) {
            $('.fm-right-header.fm').addClass('long-path');
            $('.fm-new-folder span').text('');
            $('.fm-file-upload span').text('');
            $('.fm-folder-upload span').text('');
        }

        var el = $('.fm-breadcrumbs-block .fm-breadcrumbs span');
        var i = 0;

        while (M.pathLength() + 235 > $('.fm-right-header.fm').width() && i < el.length) {
            $(el[i]).html('');
            i++;
        }

        if ($('.fm-breadcrumbs-block .fm-breadcrumbs').length > 1) {
            $('.fm-breadcrumbs-block').removeClass('deactivated');
        }
        else {
            $('.fm-breadcrumbs-block').addClass('deactivated');
        }

        $('.fm-breadcrumbs-block a').unbind('click');
        $('.fm-breadcrumbs-block a').bind('click', function() {
            var crumbId = $(this).attr('id');

            // When NOT deactivated
            if (!$('.fm-breadcrumbs-block').hasClass('deactivated')) {
                if (crumbId === 'path_opc' || crumbId === 'path_ipc') {
                    return false;
                }
                else if ((crumbId === 'chatcrumb') || (M.currentdirid && M.currentdirid.substr(0, 7) === 'search/')) {
                    return false;
                }

                // Remove focus from 'view ipc/opc' buttons
                $('.fm-received-requests').removeClass('active');
                $('.fm-contact-requests').removeClass('active');
                M.openFolder($(this).attr('id').replace('path_', ''));
            }
        });

        if (folderlink) {
            $('.fm-breadcrumbs:first').removeClass('folder').addClass('folder-link');
            $('.fm-breadcrumbs:first span').empty();
            if (folderlink && name) {
                $('.nw-tree-panel-header span').text(name);
            }
        }
    };

    this.rubNodes = {};

    this.addNode = function(n, ignoreDB) {
        if (n.p === this.RubbishID) {
            this.rubNodes[n.h] = true;
            this.rubbishIco();
        }
        if (n.t === 4) {
            for (var i in this.d) {
                if (this.d[i].p == n.h) {
                    this.rubNodes[this.d[i].h] = true;
                }
            }
            this.rubbishIco();
        }

        if (!this.c['shares']) {
            this.c['shares'] = [];
        }
        if (!M.d[n.p] && n.p !== 'contacts') {
            if (n.sk) {
                n.p = n.u;
            }
            else if (n.su) {
                n.p = n.su;
            }
        }
        if (n.p && n.p.length === 11 && !M.d[n.p]) {
            var u = this.u[n.p];
            if (u) {
                u.h = u.u;
                u.t = 1;
                u.p = 'contacts';
                M.addNode(u);
            }
            else {
                console.log('something went wrong!', n.p, this.u[n.p]);
            }
        }
        if (typeof mDB === 'object' && !ignoreDB && !pfkey) {
            if (n instanceof MegaDataObject) {
                mDBadd('f', clone(n.toJS()));
            }
            else {
                mDBadd('f', clone(n));
            }
        }
        if (n.p) {
            if (typeof this.c[n.p] === 'undefined') {
                this.c[n.p] = [];
            }
            this.c[n.p][n.h] = 1;
            // maintain special incoming shares index:
            if (n.p.length === 11) {
                this.c['shares'][n.h] = 1;
            }
        }

        if (n.t === 2) {
            this.RootID = n.h;
        }
        if (n.t === 3) {
            this.InboxID = n.h;
        }
        if (n.t === 4) {
            this.RubbishID = n.h;
        }
        if (!n.c) {
            if (n.sk && !u_sharekeys[n.h]) {
                u_sharekeys[n.h] = crypto_process_sharekey(n.h, n.sk);
            }

            if (n.t !== 2 && n.t !== 3 && n.t !== 4 && n.k) {
                if (u_kdnodecache[n.h]) {
                    $.extend(n, u_kdnodecache[n.h]);
                }
                else {
                    crypto_processkey(u_handle, u_k_aes, n);
                }
                u_nodekeys[n.h] = n.key;
            }
            else if (!n.k) {
                if (n.a) {
                    if (!missingkeys[n.h]) {
                        missingkeys[n.h] = true;
                        newmissingkeys = true;
                    }
                }
            }
            if (n.hash) {
                if (!this.h[n.hash]) {
                    this.h[n.hash] = [];
                }
                this.h[n.hash].push(n.h);
            }
        }
        if (this.d[n.h] && this.d[n.h].shares) {
            n.shares = this.d[n.h].shares;
        }

        // sync data objs M.u <-> M.d
        if (n.h.length === 11) {
            if (this.u[n.h] !== n) {
                if (typeof(this.u[n.h]) === 'undefined') {
                    M.addUser(n, ignoreDB);
                }
                var tmpNode = n;
                n = this.u[n.h];
                // merge changes from n->M.u[n.h]
                Object.keys(tmpNode).forEach(function(k) {
                    if (k === "name") {
                        return;
                    }

                    n[k] = tmpNode[k];
                });
            }
        }

        this.d[n.h] = n;

        if (typeof newnodes !== 'undefined') {
            newnodes.push(n);
        }
        // $(window).trigger("megaNodeAdded", [n]);
    };

    this.delNode = function(h) {

        function ds(h) {
            $(window).trigger("megaNodeRemoved", [h]);
            removeUInode(h);
            if (M.c[h] && h.length < 11) {
                for (var h2 in M.c[h]) {
                    ds(h2);
                }
                delete M.c[h];
            }
            if (typeof mDB === 'object' && !pfkey) {
                mDBdel('f', h);
            }
            if (M.d[h]) {
                M.delIndex(M.d[h].p, h);
                M.delHash(M.d[h]);
                delete M.d[h];
            }
            // Update M.v it's used for at least preview slideshow
            for (var k in M.v) {
                if (M.v[k].h === h) {
                    M.v.splice(k, 1);
                    break;
                }
            }
            // if (M.u[h]) delete M.u[h];
            if (typeof M.u[h] === 'object') {
                M.u[h].c = 0;
            }
        }
        if (this.rubNodes[h]) {
            delete this.rubNodes[h];
        }
        ds(h);
        this.rubbishIco();
        if (M.currentdirid === 'shares' && !M.viewmode)
            M.openFolder('shares', 1);
    };

    this.delHash = function(n)
    {
        if (n.hash && M.h[n.hash])
        {
            for (var i in M.h[n.hash])
            {
                if (M.h[n.hash][i] == n.h)
                {
                    M.h[n.hash].splice(i, 1);
                    break;
                }
            }
            if (M.h[n.hash].length == 0)
                delete M.h[n.hash];
        }
    };

    /**
     * Check existance of contact/pending contact
     *
     *
     * @param {email} email of invited contact
     *
     * @returns {number} error code, 0 proceed with request
     *
     * -12, Owner already invited user & expiration period didn't expired, fail.
     * -12 In case expiration period passed new upc is sent, but what to do with old request?
     * Delete it as soon as opc response is received for same email (idealy use user ID, if exist)
     * -10, User already invited Owner (ToDO. how to check diff emails for one account) (Check M.opc)
     * -2, User is already in contact list (check M.u)
     *
     */
    this.checkInviteContactPrerequisites = function(email) {
        var TIME_FRAME = 60 * 60 * 24 * 14;// 14 days in seconds

        // Check pending invitations
        var opc = M.opc;
        for (var i in opc) {
            if (M.opc[i].m === email) {
//                if (opc[i].rts + TIME_FRAME <= Math.floor(new Date().getTime() / 1000)) {
                return 0;
//                }
                return -12;
            }
        }

        // Check incoming invitations
        // This part of code is not necessary case server handle mutial
        // invitation and automatically translates invites into actual contacts
//        var ipc = M.ipc;
//        for (var i in ipc) {
//            if (M.ipc[i].m === email) {
//                return -10;
//            }
//        }

        // Check active contacts
        var result = 0;
        M.u.forEach(function(v, k) {
            if (v.m === email && v.c !== 0) {
                result = -2;
                return false; // break;
            }
        });

        return result;
    };

    /**
     * Invite contacts using email address, also known as ongoing pending contacts.
     * This uses API 2.0
     *
     * @param {String} owner, account owner email address.
     * @param {String} target, target email address.
     * @param {String} msg, optional custom text message.
     * @returns {Integer} proceed, API response code, if negative something is wrong
     * look at API response code table.
     */
    this.inviteContact = function(owner, target, msg) {
        DEBUG('inviteContact');
        var proceed = this.checkInviteContactPrerequisites(target);

        if (proceed === 0) {
            api_req({'a': 'upc', 'e': owner, 'u': target, 'msg': msg, 'aa': 'a', i: requesti}, {
                callback: function(resp) {
                    if (typeof resp === 'object') {
                        if (resp.p) {
                            proceed = resp.p;
                        }
                    }
                }
            });
        }

        this.inviteContactMessageHandler(proceed);

        return proceed;
    };

    /**
     * Handle all error codes for contact invitations and shows message
     *
     * @param {int} errorCode
     * @param {string} msg Can be undefined
     * @param {email} email  Can be undefined
     *
     */
    this.inviteContactMessageHandler = function(errorCode) {
        if (errorCode === -12) {

            // Invite already sent, and not expired
            msgDialog('info', '', 'Invite already sent, waiting for response');
        }
        else if (errorCode === -10) {

            // User already sent you an invitation
            msgDialog('info', '', 'User already sent you an invitation, check incoming contacts dialog');
        }
        else if (errorCode === -2) {

            // User already exist or owner
            msgDialog('info', '', l[1783]);
        }
    };

    this.cancelPendingContactRequest = function(target) {
        DEBUG('cancelPendingContactRequest');
        var proceed = this.checkCancelContactPrerequisites(target);

        if (proceed === 0) {
            api_req({ 'a': 'upc', 'u': target, 'aa': 'd', i: requesti }, {
                callback: function(resp) {
                    proceed = resp;
                }
            });
        }

        this.cancelContactMessageHandler(proceed);

        return proceed;
    };

    this.cancelContactMessageHandler = function(errorCode) {
        if (errorCode === -2) {
            msgDialog('info', '', 'This pending contact is already deleted.');
        }
    };

    this.checkCancelContactPrerequisites = function(email) {

        // Check pending invitations
        var opc = M.opc;
        var foundEmail = false;
        for (var i in opc) {
            if (M.opc[i].m === email) {
                foundEmail = true;
                if (M.opc[i].dts) {
                    return -2;// opc is already deleted
                }
            }
        }
        if (!foundEmail) {
            return -2;// opc doesn't exist for given email
        }

        return 0;
    };

    this.reinvitePendingContactRequest = function(target) {

        DEBUG('reinvitePendingContactRequest');
        api_req({'a': 'upc', 'u': target, 'aa': 'r', i: requesti});
    };

    // Answer on 'aa':'a', {"a":"upc","p":"0uUure4TCJw","s":2,"uts":1416434431,"ou":"fRSlXWOeSfo","i":"UAouV6Kori"}
    // Answer on 'aa':'i', "{"a":"upc","p":"t17TPe65rMM","s":1,"uts":1416438884,"ou":"nKv9P8pn64U","i":"qHzMjvvqTY"}"
    // ToDo, update M.ipc so we can have info about ipc status for view received requests
    this.ipcRequestHandler = function(id, action) {
        DEBUG('ipcRequestHandler');
        var proceed = this.checkIpcRequestPrerequisites(id);

        if (proceed === 0) {
            api_req({'a': 'upca', 'p': id, 'aa': action, i: requesti}, {
                callback: function(resp) {
                    proceed = resp;
                }
            });
        }

        this.ipcRequestMessageHandler(proceed);

        return proceed;
    };

    this.ipcRequestMessageHandler = function(errorCode) {
        if (errorCode === -2) {
            msgDialog('info', 'Already processed', 'Already handled request, something went wrong.');
        }

        // Server busy, ask them to retry the request
        else if (errorCode === -3 || errorCode === -4) {
            msgDialog('warninga', 'Server busy', 'The server was busy, please try again later.');
        }

        // Repeated request
        else if (errorCode === -12) {
            msgDialog('info', 'Repeated request', 'The contact has already been accepted.');
        }
    };

    this.checkIpcRequestPrerequisites = function(id) {
        var ipc = M.ipc;
        for (var i in ipc) {
            if (M.ipc[i].p === id) {
                return -0;
            }
        }

        return 0;
    };

    this.acceptPendingContactRequest = function(id) {
        return this.ipcRequestHandler(id, 'a');
    };

    this.denyPendingContactRequest = function(id) {
        return this.ipcRequestHandler(id, 'd');
    };

    this.ignorePendingContactRequest = function(id) {
        return this.ipcRequestHandler(id, 'i');
    };

    this.clearRubbish = function(sel)
    {
        if (d) console.log('clearRubbish', sel);
        var selids = {};
        var c = this.c[sel === false ? M.RubbishID : M.currentdirid];
        if (sel && $.selected)
            for (var i in $.selected)
                selids[$.selected[i]] = 1;

        for (var h in c)
        {
            if (!sel || selids[h])
            {
                this.delNode(h);
                api_req({a: 'd', n: h, i: requesti});
                if (sel)
                {
                    $('.grid-table.fm#' + h).remove();
                    $('#' + h + '.file-block').remove();
                }
            }
        }
        var hasItems = false;
        if (sel)
            for (var h in c) {
                hasItems = true;
                break;
            }
        if (!hasItems)
        {
            $('#treesub_' + M.RubbishID).remove();
            $('.fm-tree-header.recycle-item').removeClass('contains-subfolders expanded recycle-notification');
            if (this.RubbishID == this.currentdirid)
            {
                $('.grid-table.fm tr').remove();
                $('.file-block').remove();
                $('.fm-empty-trashbin').removeClass('hidden');
            }
        }
        if (this.RubbishID == this.currentrootid)
        {
            if (M.viewmode)
                iconUI();
            else
                gridUI();
        }
        this.rubNodes = {}
        this.rubbishIco();
        treeUI();
    },

    this.syncUsersFullname = function(userId) {
        var self = this;

        if (M.u[userId].firstName || M.u[userId].lastName) {
            // already loaded.
            return;
        }

        var lastName = {name: 'lastname', value: null};
        var firstName = {name: 'firstname', value: null};

        MegaPromise.allDone([
            mega.attr.get(userId, 'firstname', -1)
                .done(function(r) {
                    firstName.value = r;
                }),
            mega.attr.get(userId, 'lastname', -1)
                .done(function(r) {
                    lastName.value = r;
                })
        ]).done(function(results) {
            if (!self.u[userId]) {
                return;
            }

            [firstName, lastName].forEach(function(obj) {
                // -1, -9, -2, etc...
                if (typeof obj.value === 'string') {
                    try {
                        obj.value = from8(base64urldecode(obj.value));
                    }
                    catch (ex) {
                        obj.value = ex;
                    }
                }

                if (typeof obj.value !== 'string' || !obj.value) {
                    obj.value = '';
                }
            });

            lastName = lastName.value;
            firstName = firstName.value;

            self.u[userId].firstName = firstName;
            self.u[userId].lastName = lastName;

            if (
                (firstName && $.trim(firstName).length > 0) ||
                (lastName && $.trim(lastName).length > 0)
            ) {
                self.u[userId].name = "";

                if (firstName && $.trim(firstName).length > 0) {
                    self.u[userId].name = firstName;
                }
                if (lastName && $.trim(lastName).length > 0) {
                    self.u[userId].name += (self.u[userId].name.length > 0 ? " " : "") + lastName;
                }
            } else {
                self.u[userId].name = "";
            }

            if (self.u[userId].avatar && self.u[userId].avatar.type != "image") {
                self.u[userId].avatar = false;
                useravatar.loaded(userId);
            }

            if (userId === u_handle) {
                u_attr.firstname = firstName;
                u_attr.lastname = lastName;
                u_attr.name = self.u[userId].name;

                $('.user-name').text(u_attr.firstname);

                $('.membership-big-txt.name:visible').text(
                    u_attr.name
                );

                if (fminitialized) {
                    M.avatars(u_handle);
                }
            }
        });
    },

    /**
     * Callback, that would be called when a contact is changed.
     */
    this.onContactChanged = function(contact) {
        if (fminitialized) {
            if (window.location.hash === "#fm/" + contact.u) {
                // re-render the contact view page if the presence had changed
                contactUI();
            }
        }
    };
    /**
     * Callback, that would be called when M.u had changed.
     */
    this.onContactsChanged = function() {
        if (fminitialized) {
            if (
                typeof $.sortTreePanel !== 'undefined' &&
                typeof $.sortTreePanel.contacts !== 'undefined' &&
                $.sortTreePanel.contacts.by === 'status'
            ) {
                M.contacts(); // we need to resort
            }

            if (window.location.hash === "#fm/contacts") {
                // re-render the contact view page if the presence had changed
                M.openFolder('contacts', true);
            }
        }
    };
    /**
     * addUser, updates global .u variable with new user data
     * adds/updates user indexedDB with newest user data
     *
     * @param {object} u, user object data
     * @param {boolean} ignoreDB, don't write to indexedDB
     */
    this.addUser = function(u, ignoreDB) {
        if (u && u.u) {
            var userId = u.u;

            if (this.u[userId]) {
                for (var key in u) {
                    if (this.u[userId].hasOwnProperty(key) && key !== 'name')  {
                        this.u[userId][key] = u[key];
                    }
                    else if (d) {
                        console.warn('addUser: property "%s" not updated.', key, u[key]);
                    }
                }

                u = this.u[userId];
            }
            else {
                this.u.set(userId, new MegaDataObject(MEGA_USER_STRUCT, true, u));
            }


            this.u[userId].addChangeListener(this.onContactChanged);

            if (typeof mDB === 'object' && !ignoreDB && !pfkey) {
                // convert MegaDataObjects -> JS
                var cleanedUpUserData = clone(u.toJS ? u.toJS() : u);
                delete cleanedUpUserData.presence;
                delete cleanedUpUserData.presenceMtime;
                delete cleanedUpUserData.shortName;
                delete cleanedUpUserData.name;
                delete cleanedUpUserData.avatar;
                mDBadd('u', cleanedUpUserData);
            }

            this.syncUsersFullname(userId);
        }
    };

    // Update M.opc and related localStorage
    this.addOPC = function(u, ignoreDB) {
        this.opc[u.p] = u;
        if (typeof mSDB === 'object' && !ignoreDB && !pfkey) {
            mSDB.add('opc', clone(u));
        }
    };

    /**
     * Delete opc record from localStorage using id
     *
     * @param {string} id
     *
     */
    this.delOPC = function(id) {
        if (typeof mSDB === 'object' && !pfkey) {
            mSDB.del('opc', id);
        }
    };

    // Update M.ipc and related localStorage
    this.addIPC = function(u, ignoreDB) {
        this.ipc[u.p] = u;
        if (typeof mSDB === 'object' && !ignoreDB && !pfkey) {
            mSDB.add('ipc', clone(u));
        }
    };

    /**
     * Delete ipc record from indexedDb using id
     *
     * @param {string} id
     *
     */
    this.delIPC = function(id) {
        if (typeof mSDB === 'object' && !pfkey) {
            mSDB.del('ipc', id);
        }
    };

    /**
     * Update M.ps and indexedDb
     *
     * Structure of M.ps
     * <shared_item_id>:
     * [
     *  <pending_contact_request_id>:
     *  {h, p, r, ts},
     * ]
     * @param {JSON} ps, pending share
     * @param {boolean} ignoreDB
     *
     *
     */
    this.addPS = function(ps, ignoreDB) {
        if (!this.ps[ps.h]) {
            this.ps[ps.h] = {};
        }
        this.ps[ps.h][ps.p] = ps;

        if (typeof mSDB === 'object' && !ignoreDB && !pfkey) {
            mSDB.add('ps', clone(ps));
        }
    };

    /**
     * Maintain .ps and related indexedDb
     *
     * @param {string} pcrId, pending contact request id
     * @param {string} nodeId, shared item id
     *
     *
     */
    this.delPS = function(pcrId, nodeId) {

        // Delete the pending share
        if (this.ps[nodeId]) {
            if (this.ps[nodeId][pcrId]) {
                delete this.ps[nodeId][pcrId];
            }

            // If there's no pending shares for node left, clean M.ps
            if (Object.keys(this.ps[nodeId]).length === 0) {
                delete this.ps[nodeId];
            }
        }

        // Check how removing from indexedDb works and make
        // sure that pending share is/only removed from it
        if (typeof mSDB === 'object' && !pfkey) {
            mSDB.del('ps', pcrId);
        }
    };

    // This function has a special hacky purpose, don't use it if you don't know what it does, use M.copyNodes instead.
    this.injectNodes = function(nodes, target, callback) {
        if (!Array.isArray(nodes)) {
            nodes = [nodes];
        }

        var sane = nodes.filter(function(node) {
            return M.isNodeObject(node);
        });

        if (sane.length !== nodes.length) {
            console.warn('injectNodes: Found invalid nodes.');
        }

        if (!sane.length) {
            return false;
        }

        nodes = [];

        sane = sane.map(function(node) {
            if (!M.d[node.h]) {
                nodes.push(node.h);
                M.d[node.h] = node;
            }
            return node.h;
        });

        this.copyNodes(sane, target, false, callback);

        nodes.forEach(function(handle) {
            delete M.d[handle];
        });

        return nodes.length;
    };

    /**
     * @param {Array} cn                Array of nodes that needs to be copied
     * @param {String} t                Destination node
     * @param {Bool} del                Should we delete the node after copying? (Like a move operation)
     * @param {Callback} callback       Callback function
     * @param {Callback} callbackError  Callback function for custom errors handling (Optional)
     */
    this.copyNodes = function(cn, t, del, callback, callbackError) {
        if ($.onImportCopyNodes && t.length === 11) {
            msgDialog('warninga', l[135], 'Operation not permitted.');
            return false;
        }

        loadingDialog.show();

        if (t.length === 11 && !u_pubkeys[t]) {
            var keyCachePromise = api_cachepubkeys([t]);
            keyCachePromise.always(function _cachepubkeyscomplete() {
                if (u_pubkeys[t]) {
                    M.copyNodes(cn, t, del, callback, callbackError);
                }
                else {
                    loadingDialog.hide();
                    alert(l[200]);
                }
            });

            return false;
        }

        var importNodes = Object($.onImportCopyNodes).length;

        var a = this.isNodeObject(cn) ? [cn] : ($.onImportCopyNodes || fm_getcopynodes(cn, t));
        var ops = {a: 'p', t: t, n: a, i: requesti};
        var s = fm_getsharenodes(t);

        if (s.length > 0) {
            var mn = [];
            for (i in a) {
                mn.push(a[i].h);
            }
            ops.cr = crypto_makecr(mn, s, true);
        }

        if (importNodes) {
            // #4290 'strict mode'
            ops.sm = 1;
        }

        api_req(ops, {
            cn: cn,
            del: del,
            t: t,
            callback: function(res, ctx) {
                function onCopyNodesDone() {
                    loadingDialog.hide();
                    if (callback) {
                        callback(res);
                    }
                    renderNew();

                    if (importNodes && nodesCount < importNodes) {
                        msgDialog('warninga', l[882],
                            l[8683]
                                .replace('%1', nodesCount)
                                .replace('%2', importNodes)
                        );
                    }
                }
                var nodesCount;

                if (typeof res === 'number' && res < 0) {
                    loadingDialog.hide();
                    if (typeof callbackError === "function") {
                        return callbackError(res);
                    }
                    return msgDialog('warninga', l[135], l[47], api_strerror(res));
                }

                if (ctx.del) {
                    var j = [];
                    for (var i in ctx.cn) {
                        M.delNode(ctx.cn[i]);
                        api_req({a: 'd', n: cn[i], i: requesti});
                    }
                }

                newnodes = [];

                if (res.u) {
                    process_u(res.u, true);
                }

                if (res.f) {
                    nodesCount = Object(res.f).length;
                    process_f(res.f, onCopyNodesDone);
                }
                else {
                    onCopyNodesDone();
                }
            }
        });
    };

    this.moveNodes = function(n, t)
    {
        if (t == this.RubbishID)
        {
            for (var i in n)
            {
                this.rubNodes[n[i]] = true;
            }
        }

        newnodes = [];
        var j = [];
        for (var i in n) {
            var h = n[i];
            var node = M.d[h];
            if (t !== this.RubbishID && node && this.rubNodes[node.h]) {
                delete this.rubNodes[node.h];
            }
            j.push({
                a: 'm',
                n: h,
                t: t,
                i: requesti
            });
            if (node && node.p) {
                var parent = node.p;

                if (M.c[parent] && M.c[parent][h]) {
                    delete M.c[node.p][h];
                }
                // Update M.v it's used for slideshow preview at least
                for (var k in M.v) {
                    if (M.v[k].h === h) {
                        M.v.splice(k, 1);
                        break;
                    }
                }
                if (typeof M.c[t] === 'undefined') {
                    M.c[t] = [];
                }
                M.c[t][h] = 1;
                this.nodeAttr({ h: h, p: t });
                removeUInode(h, parent);
                newnodes.push(node);
            }
        }
        renderNew();
        this.rubbishIco();
        processmove(j);
        $.tresizer();
    };

    this.accountSessions = function(cb) {
        /* x: 1, load the session ids
           useful to expire the session from the session manager */
        api_req({ a: 'usl', x: 1 }, {
            account: account,
            callback: function(res, ctx)
            {
                if (typeof res != 'object')
                    res = [];
                ctx.account.sessions = res;
                if (typeof cb === "function") {
                    cb();
                }
            }
        });
    };

    this.accountData = function(cb, blockui)
    {
        if (this.account && this.account.lastupdate > new Date().getTime() - 300000 && cb)
            cb(this.account);
        else
        {
            if (blockui)
                loadingDialog.show();

            account = {};

            api_req({a: 'uq', strg: 1, xfer: 1, pro: 1}, {
                account: account,
                callback: function(res, ctx)
                {
                    loadingDialog.hide();

                    if (typeof res == 'object')
                    {
                        for (var i in res) {
                            ctx.account[i] = res[i];
                        }
                        ctx.account.type = res.utype;
                        ctx.account.stype = res.stype;
                        // ctx.account.stime = res.scycle;
                        // ctx.account.scycle = res.snext;
                        ctx.account.expiry = res.suntil;
                        ctx.account.space = Math.round(res.mstrg);
                        ctx.account.space_used = Math.round(res.cstrg);
                        ctx.account.bw = Math.round(res.mxfer);
                        ctx.account.servbw_used = Math.round(res.csxfer);
                        ctx.account.downbw_used = Math.round(res.caxfer);
                        ctx.account.servbw_limit = res.srvratio;
                        ctx.account.balance = res.balance;
                        ctx.account.reseller = res.reseller;
                        ctx.account.prices = res.prices;

                        // If a subscription, get the timestamp it will be renewed
                        if (res.stype === 'S') {
                            ctx.account.srenew = res.srenew;
                        }

                        if (res.balance.length == 0)
                            ctx.account.balance = [['0.00', 'EUR']];

                        if (!u_attr.p)
                        {
                            ctx.account.servbw_used = 0;

                            if (res.tah)
                            {
                                var t = 0;

                                for (var i in res.tah)
                                    t += res.tah[i];

                                ctx.account.downbw_used = t;
                                ctx.account.bw = res.tal;
                            }
                        }
                    }
                }
            });

            api_req({a: 'uavl'}, {
                account: account,
                callback: function(res, ctx)
                {
                    if (typeof res != 'object')
                        res = [];
                    ctx.account.vouchers = voucherData(res);
                }
            });

            api_req({a: 'utt'}, {
                account: account,
                callback: function(res, ctx)
                {
                    if (typeof res != 'object')
                        res = [];
                    ctx.account.transactions = res;
                }
            });

            // Get (f)ull payment history
            // [[payment id, timestamp, price paid, currency, payment gateway id, payment plan id, num of months purchased]]
            api_req({ a: 'utp', f : 1 }, {
                account: account,
                callback: function(res, ctx)
                {
                    if (typeof res != 'object') {
                        res = [];
                    }
                    ctx.account.purchases = res;
                }
            });

            this.accountSessions();

            api_req({a: 'ug'}, {
                cb: cb,
                account: account,
                callback: function(res, ctx)
                {
                    if (typeof res == 'object')
                    {
                        if (res.p)
                        {
                            u_attr.p = res.p;
                            if (u_attr.p)
                                topmenuUI();
                        }
                    }

                    ctx.account.lastupdate = new Date().getTime();

                    if (!ctx.account.bw)
                        ctx.account.bw = 1024 * 1024 * 1024 * 10;
                    if (!ctx.account.servbw_used)
                        ctx.account.servbw_used = 0;
                    if (!ctx.account.downbw_used)
                        ctx.account.downbw_used = 0;

                    M.account = ctx.account;

                    if (ctx.cb)
                        ctx.cb(ctx.account);
                }
            });
        }
    };

    this.delIndex = function(p, h)
    {
        if (M.c[p] && M.c[p][h])
            delete M.c[p][h];
        var a = 0;
        for (var i in M.c[p]) {
            a++;
            break;
        }
        if (a == 0)
        {
            delete M.c[p];
            $('#treea_' + p).removeClass('contains-folders');
        }
    };

    this.rubbishIco = function()
    {
        var i = 0;
        var $icon = $('.nw-fm-left-icon.rubbish-bin');

        if (typeof M.c[M.RubbishID] !== 'undefined')
            for (var a in M.c[M.RubbishID])
                i++;
        if (i > 0)
            $('.fm-tree-header.recycle-item').addClass('recycle-notification contains-subfolders');
        else
        {
            $('.fm-tree-header.recycle-item').removeClass('recycle-notification expanded contains-subfolders');
            $('.fm-tree-header.recycle-item').prev('.fm-connector-first').removeClass('active');
        }
        if (Object.keys(this.rubNodes).length == 0) {
            $icon.removeClass('filled glow')
        }
        else {
            if (!$icon.hasClass('filled')) {
                $icon.addClass('filled');
            }
            else if (!$icon.hasClass('glow')) {
                $icon.addClass('glow');
            }
            else {
                $icon.removeClass('glow');
            }
        }

    };

    this.nodeAttr = function(attrs) {

        var node = M.d[attrs.h];

        if (node) {
            for (var i in attrs) {
                if (attrs.hasOwnProperty(i)) {
                    node[i] = attrs[i];
                }
            }
            if ((typeof mDB === 'object') && !pfkey) {
                mDBadd('f', clone(node));
            }
        }
    };

    /**
     * Fire DOM updating when a node gets a new name
     * @param {String} itemHandle  node's handle
     * @param {String} newItemName the new name
     */
    this.onRenameUIUpdate = function(itemHandle, newItemName) {
        if (fminitialized) {

            // DOM update, left and right panel in 'Cloud Drive' tab
            $('.grid-table.fm #' + itemHandle + ' .tranfer-filetype-txt').text(newItemName);
            $('#' + itemHandle + '.file-block .file-block-title').text(newItemName);

            // DOM update, left and right panel in "Shared with me' tab
            $('#treea_' + itemHandle + ' span:nth-child(2)').text(newItemName);
            $('#' + itemHandle + ' .shared-folder-info-block .shared-folder-name').text(newItemName);

            // DOM update, right panel view during browsing shared content
            $('.shared-details-block .shared-details-pad .shared-details-folder-name').text(newItemName);

            // DOM update, breadcrumbs in 'Shared with me' tab
            if ($('#path_' + itemHandle).length > 0) {
                if (this.onRenameUIUpdate.tick) {
                    clearTimeout(this.onRenameUIUpdate.tick);
                }
                this.onRenameUIUpdate.tick = setTimeout(function() {
                    M.renderPath();
                }, 90);
            }

            $(document).trigger('MegaNodeRename', [itemHandle, newItemName]);
        }
    };

    this.rename = function(itemHandle, newItemName) {
        api_setattr(itemHandle, {name: newItemName}, true);
        this.onRenameUIUpdate(itemHandle, newItemName);
    };

    /**
     * Change node favourite state.
     * @param {Array}   handles  An array containing node handles
     * @param {Boolean} del      User action i.e. true - delete from favorites, false - add to favorite
     */
    this.favourite = function(handles, del) {

        var toRenderMain = false;
        var newFavStarState = (del) ? 0 : 1;
        var exportLink = new mega.Share.ExportLink({});

        if (!Array.isArray(handles)) {
            handles = [handles];
        }

        $.each(handles, function(index, handle) {
            var node = M.d[handle];
            if (node && (node.fav !== newFavStarState)
                    && !exportLink.isTakenDown(handle)) {

                api_setattr(handle, {fav: newFavStarState});

                // Add favourite
                if (!del) {
                    $('.grid-table.fm #' + node.h + ' .grid-status-icon').addClass('star');
                    $('#' + node.h + '.file-block .file-status-icon').addClass('star');
                }

                // Remove from favourites
                else {
                    $('.grid-table.fm #' + node.h + ' .grid-status-icon').removeClass('star');
                    $('#' + node.h + '.file-block .file-status-icon').removeClass('star');
                }

                toRenderMain = true;
            }
        });

        if (toRenderMain && M.sortmode && (M.sortmode.n === 'fav')) {
            M.doSort('fav', M.sortmode.d);
            M.renderMain();
        }
    };

    /**
     * isFavourite
     *
     * Search throught items via nodesId and report about fav attribute
     * @param {Array} nodesId Array of nodes Id
     * @returns {Boolean}
     */
    this.isFavourite = function(nodesId) {

        var result = false,
            nodes = nodesId;

        if (!Array.isArray(nodesId)) {
            nodes = [nodesId];
        }

        // On first favourite found break the loop
        $.each(nodes, function(index, value) {
            if (M.d[value] && M.d[value].fav) {
                result = true;
                return false;// Break each loop
            }
        });

        return result;
    };

    this.getNode = function(idOrObj) {
        if (isString(idOrObj) === true && M.d[idOrObj]) {
            return M.d[idOrObj];
        }
        else if (idOrObj && typeof(idOrObj.t) !== 'undefined') {
            return idOrObj;
        }
        else {
            return false;
        }
    };

    /**
     * Can be used to be passed to ['nodeId', {nodeObj}].every(...).
     *
     * @param element
     * @param index
     * @param array
     * @returns {boolean}
     * @private
     */
    this._everyTypeFile = function(element, index, array) {
        var node = M.getNode(element);
        return node && node.t === 0;
    };

    /**
     * Can be used to be passed to ['nodeId', {nodeObj}].every(...).
     *
     * @param element
     * @param index
     * @param array
     * @returns {boolean}
     * @private
     */
    this._everyTypeFolder = function(element, index, array) {
        var node = M.getNode(element);
        return node && node.t === 1;
    };

    /**
     * Will return true/false if the passed node Id/node object/array of nodeids or objects is/are all files.
     *
     * @param nodesId {String|Object|Array}
     * @returns {boolean}
     */
    this.isFile = function(nodesId) {
        var nodes = nodesId;
        if (!Array.isArray(nodesId)) {
            nodes = [nodesId];
        }

        return nodes.every(this._everyTypeFile);
    };

    /**
     * Will return true/false if the passed node Id/node object/array of nodeids or objects is/are all folders.
     *
     * @param nodesId {String|Object|Array}
     * @returns {boolean}
     */
    this.isFolder = function(nodesId) {
        var nodes = nodesId;
        if (!Array.isArray(nodesId)) {
            nodes = [nodesId];
        }

        return nodes.every(this._everyTypeFolder);
    };

    /**
     * Retrieve node share.
     * @param {String|Object} node cloud node or handle
     * @param {String} user The user's handle
     * @return {Object} the share object, or false if not found.
     */
    this.getNodeShare = function(node, user) {
        user = user || 'EXP';

        if (typeof node !== 'object') {
            node = this.getNodeByHandle(node);
        }

        if (node && Object(node.shares).hasOwnProperty(user)) {
            return node.shares[user];
        }

        return false;
    };

    this.nodeShare = function(h, s, ignoreDB) {
        if (this.d[h]) {
            if (typeof this.d[h].shares === 'undefined') {
                this.d[h].shares = [];
            }

            this.d[h].shares[s.u] = s;
            if (typeof mDB === 'object') {
                s['h_u'] = h + '_' + s.u;
                if (!ignoreDB && !pfkey) {
                    mDBadd('s', clone(s));
                }
            }
            if (fminitialized) {
                sharedUInode(h);
            }
            if ((typeof mDB === 'object') && !pfkey) {
                if (!u_sharekeys[h]) {
                    if (d && !this.getNodeShare(h)) {
                        console.warn('INVALID OPERATION -- No share key for handle "%s"', h);
                    }
                }
                else {
                    mDBadd('ok', {
                        h: h,
                        k: a32_to_base64(encrypt_key(u_k_aes, u_sharekeys[h])),
                        ha: crypto_handleauth(h)
                    });
                }
            }
        }
        else if (d) {
            console.log('nodeShare failed for node:', h, s, ignoreDB);
        }
    };

    this.delNodeShare = function(h, u) {

        if (this.d[h] && typeof this.d[h].shares !== 'undefined') {
            var a = 0;

            api_updfkey(h);
            delete this.d[h].shares[u];

            if (u === 'EXP' && this.d[h].ph) {
                delete this.d[h].ph;
                this.nodeAttr({ h: h });
            }

            for (var i in this.d[h].shares) {
                if (this.d[h].shares[i]) {
                    a++;
                    break;
                }
            }
            if (a === 0) {
                delete this.d[h].shares;
                M.nodeAttr({ h: h, shares: undefined });
                delete u_sharekeys[h];
                sharedUInode(h);
                if (typeof mDB === 'object') {
                    mDBdel('ok', h);
                }
            }
            if (typeof mDB === 'object') {
                mDBdel('s', h + '_' + u);
            }
        }
    };

    // Searches M.opc for the pending contact
    this.findOutgoingPendingContactIdByEmail = function(email) {
        for (var index in M.opc) {
            var opc = M.opc[index];

            if (opc.m === email) {
                return opc.p;
            }
        }
    };

    /**
     * called when user try to remove pending contact from shared dialog
     * should be changed case M.ps structure is changed, take a look at processPS()
     *
     * @param {string} nodeHandle
     * @param {string} pendingContactId
     *
     *
     */
    this.deletePendingShare = function(nodeHandle, pendingContactId) {
        if (this.d[nodeHandle]) {

            if (this.ps[nodeHandle] && this.ps[nodeHandle][pendingContactId]) {
                M.delPS(pendingContactId, nodeHandle);
            }
        }
    };

    this.makeDir = function(n)
    {
        if (is_chrome_firefox & 4)
            return;

        var dirs = [];
        function getfolders(d, o)
        {
            var c = 0;
            for (var e in M.d)
            {
                if (M.d[e].t == 1 && M.d[e].p == d)
                {
                    var p = o || [];
                    if (!o) p.push(fm_safename(M.d[d].name));
                    p.push(fm_safename(M.d[e].name));
                    if (!getfolders(M.d[e].h, p))
                        dirs.push(p);
                    ++c;
                }
            }
            return c;
        }
        getfolders(n);

        if (d)
            console.log('makedir', dirs);

        if (is_chrome_firefox)
        {
            var root = mozGetDownloadsFolder();
            if (root)
                dirs.filter(String).forEach(function(p)
                {
                    try
                    {
                        p = mozFile(root, 0, p);
                        if (!p.exists())
                            p.create(Ci.nsIFile.DIRECTORY_TYPE, parseInt("0755", 8));
                    }
                    catch (e)
                    {
                        Cu.reportError(e);
                        console.log('makedir', e.message);
                    }
                });
        }
        else
        {
            if (d)
                console.log('MAKEDIR: TODO');
        }
    }

    this.getDownloadFolderNodes = function(n, md, nodes, paths)
    {
        if (md) this.makeDir(n);

        var subids = fm_getnodes(n);
        for (var j in subids)
        {
            var p = this.getPath(subids[j]);
            var path = '';

            for (var k in p)
            {
                if (M.d[p[k]] && M.d[p[k]].t)
                    path = fm_safename(M.d[p[k]].name) + '/' + path;
                if (p[k] == n)
                    break;
            }

            if (!M.d[subids[j]].t)
            {
                nodes.push(subids[j]);
                paths[subids[j]] = path;
            }
            else {
                console.log('0 path', path);
            }
        }
    };

    /**
     * Retrieve an user object by its handle
     * @param {String} handle The user's handle
     * @return {Object} The user object, of false if not found
     */
    this.getUserByHandle = function(handle) {
        var user = false;

        if (Object(M.u).hasOwnProperty(handle)) {
            user = M.u[handle];

            if (user instanceof MegaDataObject) {
                user = user._data;
            }
        }

        return user;
    };

    /**
     * Retrieve the name of an user or ufs node by its handle
     * @param {String} handle The handle
     * @return {String} the name, of an empty string if not found
     */
    this.getNameByHandle = function(handle) {
        var result = '';

        handle = String(handle);

        if (handle.length === 11) {
            var user = this.getUserByHandle(handle);

            if (user) {
                // XXX: fallback to email
                result = user.name && $.trim(user.name) || user.m;
            }
            else {
                result = handle;
            }
        }
        else if (handle.length === 8) {
            var node = this.getNodeByHandle(handle);

            if (node) {
                result = node.name;
            }
            else {
                result = handle;
            }
        }
        else {
            console.error('getNameByHandle: Unsupported handle "%s"', handle);
        }

        return String(result);
    };

    /**
     * Retrieve an ufs node by its handle
     * @param {String} handle The node's handle
     * @return {Object} The node object, of false if not found
     */
    this.getNodeByHandle = function(handle) {
        if (Object(M.d).hasOwnProperty(handle)) {
            return M.d[handle];
        }

        for (var i in M.v) {
            if (M.v.hasOwnProperty(i)) {
                if (M.v[i].h === handle) {
                    return M.v[i];
                }
            }
        }

        return false;
    };

    /**
     * Check whether an object is an ufs node
     * @param {String} n The object to check
     * @return {Boolean}
     */
    this.isNodeObject = function(n) {
        return typeof n === 'object' && Array.isArray(n.key) && n.key.length === 8;
    };

    /** like addToTransferTable, but can take a download object */
    this.putToTransferTable = function(node, ttl) {
        var handle = node.h || node.dl_id;
        node.name = node.name || node.n;

        if (d && console.assert) {
            console.assert(this.isNodeObject(node), 'Invalid putToTransferTable node.');
        }

        var gid = 'dl_' + handle;
        var isPaused = uldl_hold || dlQueue.isPaused(gid);

        var state = '';
        var pauseTxt = '';
        if (isPaused) {
            state = 'transfer-paused';
            pauseTxt = l[1651];
        }

        var flashhtml = '';
        if (dlMethod === FlashIO) {
            flashhtml = '<object width="1" height="1" id="dlswf_'
                + htmlentities(handle)
                + '" type="application/x-shockwave-flash">'
                + '<param name=FlashVars value="buttonclick=1" />'
                + '<param name="movie" value="' + location.origin + '/downloader.swf"/>'
                + '<param value="always" name="allowscriptaccess"/>'
                + '<param name="wmode" value="transparent"/>'
                + '<param value="all" name="allowNetworking">'
                + '</object>';
        }

        this.addToTransferTable(gid, ttl,
            '<tr id="dl_' + htmlentities(handle) + '" class="transfer-queued transfer-download ' + state + '">'
            + '<td><div class="transfer-type download">'
            + '<ul><li class="right-c"><p><span></span></p></li><li class="left-c"><p><span></span></p></li></ul>'
            + '</div>' + flashhtml + '</td>'
            + '<td><span class="transfer-filtype-icon ' + fileIcon(node) + '"></span>'
            + '<span class="tranfer-filetype-txt">' + htmlentities(node.name) + '</span></td>'
            + '<td>' + filetype(node.name) + '</td>'
            + '<td>' + bytesToSize(node.s) + '</td>'
            + '<td><span class="eta"></span><span class="speed">' + pauseTxt + '</span></td>'
            + '<td><span class="transfer-status">' + l[7227] + '</span></td>'
            + '<td class="grid-url-field"><a class="grid-url-arrow"></a>'
            + '<a class="clear-transfer-icon"></a></td>'
            + '<td><span class="row-number"></span></td>'
            + '</tr>');

        if (isPaused) {
            fm_tfspause('dl_' + handle);
        }
        if (ttl) {
            ttl.left--;
        }
    };

    this.addDownload = function(n, z, preview) {
        var args = arguments;
        var webdl = function() {
            M.addWebDownload.apply(M, args);
            args = undefined;
        };

        if (z || preview || !fmconfig.dlThroughMEGAsync) {
            return webdl();
        }

        dlmanager.isMEGAsyncRunning(0x02010100)
            .done(function(sync) {
                var cmd = {
                    a: 'd',
                    auth: folderlink ? M.RootID : u_sid
                };
                var files = [];

                var addNode = function(node) {
                    var item = {
                        t: node.t,
                        h: node.h,
                        p: node.p,
                        n: base64urlencode(node.name),
                    };
                    if (!node.t) {
                        item.s = node.s;
                        item.ts = node.mtime || node.ts;
                        if (Object(node.key).length) {
                            item.k = a32_to_base64(node.key);
                        }
                    }
                    files.push(item);

                    if (node.t) {
                        foreach(fm_getnodes(node.h));
                    }
                };

                var foreach = function(nodes) {
                    for (var i in nodes) {
                        if (nodes.hasOwnProperty(i)) {
                            var node = M.d[nodes[i]];

                            if (node) {
                                addNode(node);
                            }
                        }
                    }
                };

                foreach(n);

                if (!files.length) {
                    console.error('No files...');
                    return webdl();
                }

                cmd.f = files;

                sync.megaSyncRequest(cmd)
                    .done(function() {
                        showToast('megasync', l[8635], 'Open');
                    })
                    .fail(webdl);
            })
            .fail(webdl);
    };

    this.addWebDownload = function(n, z, preview, zipname)
    {
        delete $.dlhash;
        var path;
        var added = 0;
        var nodes = [];
        var paths = {};
        var zipsize = 0;
        if (!is_extension && !preview && !z && (dlMethod === MemoryIO || dlMethod === FlashIO))
        {
            var nf = [], cbs = [];
            for (var i in n)
            {
                if (M.d[n[i]] && M.d[n[i]].t) {
                    var nn = [], pp = {};
                    this.getDownloadFolderNodes(n[i], false, nn, pp);
                    cbs.push(this.addDownload.bind(this, nn, 0x21f9A, pp, M.d[n[i]].name));
                }
                else {
                    nf.push(n[i]);
                }
            }

            n = nf;

            if (cbs.length) {
                for (var i in cbs) {
                    Soon(cbs[i]);
                }
            }
        }
        if (z === 0x21f9A)
        {
            nodes = n;
            paths = preview;
            preview = false;
        }
        else for (var i in n)
        {
            if (M.d[n[i]])
            {
                if (M.d[n[i]].t)
                {
                    this.getDownloadFolderNodes(n[i], !!z, nodes, paths);
                }
                else
                {
                    nodes.push(n[i]);
                }
            }
            else if (this.isNodeObject(n[i])) {
                nodes.push(n[i]);
            }
        }

        if (z) {
            z = ++dlmanager.dlZipID;
            if (M.d[n[0]] && M.d[n[0]].t && M.d[n[0]].name) {
                zipname = M.d[n[0]].name + '.zip';
            }
            else {
                zipname = (zipname || ('Archive-' + Math.random().toString(16).slice(-4))) + '.zip';
            }
        }
        else {
            z = false;
        }
        if (!$.totalDL) {
            $.totalDL = 0;
        }

        var p = '';
        var pauseTxt = '';
        if (uldl_hold) {
            p = 'transfer-paused';
            pauseTxt = l[1651];
        }

        var ttl = this.getTransferTableLengths();
        for (var k in nodes) {
            /* jshint -W089 */
            if (!nodes.hasOwnProperty(k) || !this.isNodeObject((n = M.d[nodes[k]]))) {
                n = nodes[k];
                if (this.isNodeObject(n)) {
                    dlmanager.logger.info('Using plain provided node object.');
                }
                else {
                    dlmanager.logger.error('** CHECK THIS **', 'Invalid node', k, nodes[k]);
                    continue;
                }
            }
            path = paths[nodes[k]] || '';
            $.totalDL += n.s;
            var $tr = $('.transfer-table #dl_' + htmlentities(n.h));
            if ($tr.length) {
                if (!$tr.hasClass('transfer-completed')) {
                    continue;
                }
                $tr.remove();
            }
            dl_queue.push({
                id: n.h,
                key: n.key,
                n: n.name,
                t: n.mtime || n.ts,
                p: path,
                size: n.s,
                nauth: n_h,
                onDownloadProgress: this.dlprogress,
                onDownloadComplete: this.dlcomplete,
                onBeforeDownloadComplete: this.dlbeforecomplete,
                onDownloadError: this.dlerror,
                onDownloadStart: this.dlstart,
                zipid: z,
                zipname: zipname,
                preview: preview
            });
            added++;
            zipsize += n.s;

            if (!z) {
                this.putToTransferTable(n, ttl);
            }
        }

        if (!added) {
            if (d) {
                dlmanager.logger.warn('Nothing to download.');
            }
            return;
        }

        // If regular download using Firefox and the total download is over 1GB then show the dialog
        // to use the extension, but not if they've seen the dialog before and ticked the checkbox
        if (dlMethod == MemoryIO && !localStorage.firefoxDialog && $.totalDL > 1048576000 && navigator.userAgent.indexOf('Firefox') > -1) {
            Later(firefoxDialog);
        }

        var flashhtml = '';
        if (dlMethod === FlashIO) {
            flashhtml = '<object width="1" height="1" id="dlswf_zip_' + htmlentities(z) + '" type="application/x-shockwave-flash"><param name=FlashVars value="buttonclick=1" /><param name="movie" value="' + document.location.origin + '/downloader.swf"/><param value="always" name="allowscriptaccess"><param name="wmode" value="transparent"><param value="all" name="allowNetworking"></object>';
        }

        if (z && zipsize) {
            this.addToTransferTable('zip_' + z, ttl,
                '<tr id="zip_' + z + '" class="transfer-queued transfer-download ' + p + '">'
                + '<td><div class="transfer-type download">'
                + '<ul><li class="right-c"><p><span></span></p></li><li class="left-c"><p><span></span></p></li></ul>'
                + '</div>' + flashhtml + '</td>'
                + '<td><span class="transfer-filtype-icon ' + fileIcon({name: 'archive.zip'}) + '"></span>'
                + '<span class="tranfer-filetype-txt">' + htmlentities(zipname) + '</span></td>'
                + '<td>' + filetype({name: 'archive.zip'}) + '</td>'
                + '<td>' + bytesToSize(zipsize) + '</td>'
                + '<td><span class="eta"></span><span class="speed">' + pauseTxt + '</span></td>'
                + '<td><span class="transfer-status">' + l[7227] + '</span></td>'
                + '<td class="grid-url-field"><a class="grid-url-arrow"></a>'
                + '<a class="clear-transfer-icon"></a></td>'
                + '<td><span class="row-number"></span></td>'
                + '</tr>');


            if (uldl_hold) {
                fm_tfspause('zip_' + z);
            }
        }

        if (!preview)
        {
            this.onDownloadAdded(added, uldl_hold, z, zipsize);
            setupTransferAnalysis();
        }

        delete $.dlhash;
    };

    this.onDownloadAdded = function(added, isPaused, isZIP, zipSize) {
        if (!$.transferHeader) {
            transferPanelUI();
        }
        $.transferHeader();

        if (!isZIP || zipSize) {
            showTransferToast('d', isZIP ? 1 : added, isPaused);
        }
        openTransferpanel();
        initGridScrolling();
        initFileblocksScrolling();
        initTreeScroll();
        Soon(fm_tfsupdate);
        if ((dlmanager.isDownloading = Boolean(dl_queue.length))) {
            $('.transfer-pause-icon').removeClass('disabled');
            $('.transfer-clear-completed').removeClass('disabled');
            $('.transfer-clear-all-icon').removeClass('disabled');
        }
    };

    this.dlprogress = function(id, perc, bl, bt, kbps, dl_queue_num, force)
    {
        var st;
        if (dl_queue[dl_queue_num].zipid)
        {
            id = 'zip_' + dl_queue[dl_queue_num].zipid;
            var tl = 0;
            var ts = 0;
            for (var i in dl_queue)
            {
                if (dl_queue[i].zipid == dl_queue[dl_queue_num].zipid)
                {
                    if (!st)
                        st = dl_queue[i].st;
                    ts += dl_queue[i].size;
                    if (dl_queue[i].complete)
                        tl += dl_queue[i].size;
                    // TODO: check this for suitable GP use
                }
            }
            bt = ts;
            bl = tl + bl;
        }
        else
        {
            id = 'dl_' + id;
            st = dl_queue[dl_queue_num].st;
        }

        // var failed = parseInt($('#' + id).data('failed') || "0");
        // failed not long ago

        // if (failed+30000 > NOW()) return;

        if (!bl)
            return false;
        if (!$.transferprogress)
            $.transferprogress = {};
        if (kbps == 0) {
            if (!force && (perc != 100 || $.transferprogress[id]))
                return false;
        }

        var $tr = $('.transfer-table #' + id);
        if (!$tr.hasClass('transfer-started')) {
            $tr.find('.transfer-status').text('');
            $tr.addClass('transfer-started');
            $tr.removeClass('transfer-initiliazing transfer-queued');
            $('.transfer-table').prepend($tr);
            $.transferHeader();
        }
        // var eltime = (new Date().getTime()-st)/1000;
        var bps = kbps * 1000;
        var retime = bps && (bt - bl) / bps;
        var transferDeg = 0;
        if (bt)
        {
            // $.transferprogress[id] = Math.floor(bl/bt*100);
            $.transferprogress[id] = [bl, bt, bps];
            if (!uldl_hold)
            {
                if (slideshowid == dl_queue[dl_queue_num].id && !previews[slideshowid])
                {
                    $('.slideshow-error').addClass('hidden');
                    $('.slideshow-pending').addClass('hidden');
                    $('.slideshow-progress').attr('class', 'slideshow-progress percents-' + perc);
                }

                $tr.find('.transfer-status').text(perc + '%');
                transferDeg = 360 * perc / 100;
                if (transferDeg <= 180) {
                    $tr.find('.right-c p').css('transform', 'rotate(' + transferDeg + 'deg)');
                }
                else {
                    $tr.find('.right-c p').css('transform', 'rotate(180deg)');
                    $tr.find('.left-c p').css('transform', 'rotate(' + (transferDeg - 180) + 'deg)');
                }
                if (retime > 0) {
                    $tr.find('.eta')
                        .text(secondsToTime(retime))
                        .removeClass('unknown')
                        .attr('title', new Date((unixtime() + retime) * 1000).toLocaleString());
                }
                else {
                    $tr.find('.eta').addClass('unknown').text('');
                }
                if (bps > 0) {
                    $tr.find('.speed').safeHTML(bytesToSize(bps, 1, 1) + '/s').removeClass('unknown');
                }
                else {
                    $tr.find('.speed').addClass('unknown').text('');
                }
                percent_megatitle();

                if (page.substr(0, 2) !== 'fm')
                {
                    $('.widget-block').removeClass('hidden');
                    $('.widget-block').show();
                    if (!ulmanager.isUploading)
                        $('.widget-circle').attr('class', 'widget-circle percents-' + perc);
                    $('.widget-icon.downloading').removeClass('hidden');
                    $('.widget-speed-block.dlspeed').text(bytesToSize(bps, 1) + '/s');
                    $('.widget-block').addClass('active');
                }
            }
        }
    }

    this.dlcomplete = function(dl)
    {
        var id = dl.id, z = dl.zipid;

        if (slideshowid == id && !previews[slideshowid])
        {
            $('.slideshow-pending').addClass('hidden');
            $('.slideshow-error').addClass('hidden');
            $('.slideshow-progress').attr('class', 'slideshow-progress percents-100');
        }

        if (z)
            id = 'zip_' + z;
        else
            id = 'dl_' + id;

        var $tr = $('.transfer-table #' + id);
        $tr.removeClass('transfer-started').addClass('transfer-completed');
        $tr.find('.left-c p, .right-c p').css('transform', 'rotate(180deg)');
        $tr.find('.transfer-status').text(l[1418]);
        $tr.find('.eta, .speed').text('').removeClass('unknown');

        if ($('#dlswf_' + id.replace('dl_', '')).length > 0)
        {
            var flashid = id.replace('dl_', '');
            $('#dlswf_' + flashid).width(170);
            $('#dlswf_' + flashid).height(22);
            $('#' + id + ' .transfer-type')
                .removeClass('download')
                .addClass('safari-downloaded')
                .text('Save File');
        }
        if (dlMethod == FileSystemAPI)
        {
            setTimeout(fm_chromebar, 250, $.dlheight);
            setTimeout(fm_chromebar, 500, $.dlheight);
            setTimeout(fm_chromebar, 1000, $.dlheight);
        }
        var a = dl_queue.filter(isQueueActive).length;
        if (a < 2 && !ulmanager.isUploading)
        {
            $('.widget-block').fadeOut('slow', function(e)
            {
                $('.widget-block').addClass('hidden');
                $('.widget-block').css({opacity: 1});
            });
        }
        else if (a < 2)
            $('.widget-icon.downloading').addClass('hidden');
        else
            $('.widget-circle').attr('class', 'widget-circle percents-0');
        if ($.transferprogress && $.transferprogress[id])
        {
            if (!$.transferprogress['dlc'])
                $.transferprogress['dlc'] = 0;
            $.transferprogress['dlc'] += $.transferprogress[id][1];
            delete $.transferprogress[id];
        }

        $.transferHeader();
        Soon(mega.utils.resetUploadDownload);
    }

    this.dlbeforecomplete = function()
    {
        $.dlheight = $('body').height();
    }

    this.dlerror = function(dl, error)
    {
        var x;
        var errorstr;
        var gid = dlmanager.getGID(dl);

        if (d) {
            dlmanager.logger.error('dlerror', gid, error);
        }
        else {
            if (error !== EOVERQUOTA) {
                srvlog('onDownloadError :: ' + error + ' [' + hostname(dl.url) + '] ' + (dl.zipid ? 'isZIP' : ''));
            }
            else if (!dl.log509 && !dl.logOverQuota && Object(u_attr).p) {
                dl.logOverQuota = 1;
                api_req({ a: 'log', e: 99615, m: 'PRO user got EOVERQUOTA' });
            }
        }

        switch (error) {
            case ETOOMANYCONNECTIONS:
                errorstr = l[18];
                break;
            case ESID:
                errorstr = l[19];
                break;
            case EBLOCKED:
            case ETOOMANY:
            case EACCESS:
                errorstr = l[23];
                break;
            case ENOENT:
                errorstr = l[22];
                break;
            case EKEY:
                errorstr = l[24];
                break;
            case EOVERQUOTA:
                errorstr = l[1673];
                break;
                // case EAGAIN:               errorstr = l[233]; break;
                // case ETEMPUNAVAIL:         errorstr = l[233]; break;
            default:
                errorstr = l[x = 233];
                break;
        }

        if (slideshowid == dl.id && !previews[slideshowid])
        {
            $('.slideshow-image-bl').addClass('hidden');
            $('.slideshow-pending').addClass('hidden');
            $('.slideshow-progress').addClass('hidden');
            $('.slideshow-error').removeClass('hidden');
            $('.slideshow-error-txt').text(errorstr);
        }

        if (errorstr) {
            var prog = Object(GlobalProgress[gid]);

            dl.failed = new Date;
            if (x != 233 || !prog.speed || !(prog.working || []).length) {
                /**
                 * a chunk may fail at any time, don't report a temporary error while
                 * there is network activity associated with the download, though.
                 */
                if (page === 'download') {
                    if (error === EOVERQUOTA) {
                        $('.download-info.time-txt .text').text('');
                        $('.download-info.speed-txt .text').text('');
                        $('.download.pause-button').addClass('active');
                        $('.download.info-block').addClass('overquota');
                    }
                    else {
                        $('.download.error-icon').text(errorstr);
                        $('.download.error-icon').removeClass('hidden');
                        $('.download.icons-block').addClass('hidden');
                    }
                }
                else {
                    var $tr = $('.transfer-table tr#' + gid);

                    $tr.addClass('transfer-error');
                    $tr.find('.eta, .speed').text('').addClass('unknown');
                    $tr.find('.transfer-status').text(errorstr);

                    if (error === EOVERQUOTA) {
                        $tr.find('.transfer-status').addClass('overquota');
                    }
                }
            }
        }
    }

    this.dlstart = function(dl)
    {
        var id = (dl.zipid ? 'zip_' + dl.zipid : 'dl_' + dl.dl_id);

        $('.transfer-table #' + id)
            .addClass('transfer-initiliazing')
            .find('.transfer-status').text(l[1042]);

        Soon(fm_tfsupdate);
        dl.st = NOW();
        ASSERT(typeof dl_queue[dl.pos] === 'object', 'No dl_queue entry for the provided dl...');
        ASSERT(typeof dl_queue[dl.pos] !== 'object' || dl.n == dl_queue[dl.pos].n, 'No matching dl_queue entry...');
        if (typeof dl_queue[dl.pos] === 'object')
            M.dlprogress(id, 0, 0, 0, 0, dl.pos);
        $.transferHeader();
    }
    this.mobileuploads = [];

    this.dynListR = SoonFc(function()
    {
        function flush_cached_nodes(n)
        {
            n = Object.keys(M.tfsdomqueue).slice(0, n);

            if (n.length)
            {
                for (var i in n)
                {
                    i = n[i];
                    addToTransferTable(i, M.tfsdomqueue[i], 1);
                    delete M.tfsdomqueue[i];
                }

                /*if (M._tfsDynlistR)
                    clearTimeout(M._tfsDynlistR);
                M._tfsDynlistR = setTimeout(function()
                {
                    delete M._tfsDynlistR;
                    Soon(transferPanelUI);
                    Soon(fm_tfsupdate);
                }, 350);*/
                $(window).trigger('resize');
            }
        }
        var $tst = $('.transfer-scrolling-table');
        $tst.unbind('jsp-scroll-y.tfsdynlist');

        // if ($('#fmholder').hasClass('transfer-panel-opened'))
        {
            var T = M.getTransferTableLengths();

            if (d)
                console.log('resize.tfsdynlist', JSON.stringify(T));

            if (T.left > 0)
                flush_cached_nodes(T.left + 3);

            T = T.size;
            $tst.bind('jsp-scroll-y.tfsdynlist', function(ev, pos, top, bot)
            {
                if (bot)
                    flush_cached_nodes(T);
            });
        }
        $tst = undefined;
    });

    this.getTransferTableLengths = function()
    {
        var used = $('.transfer-table tr').length;
        var size = Math.ceil($('.transfer-scrolling-table').height() / 24);

        return {size: size, used: used, left: size - used};
    };

    function addToTransferTable(gid, elem, q)
    {
        var target = gid[0] === 'u'
            ? $('.transfer-table tr.transfer-upload.transfer-queued:last')
            : $('.transfer-table tr.transfer-download.transfer-queued:last');

        if (target.length) {
            target.after(elem);
        }
        else {
            if (gid[0] != 'u') {
                target = $('.transfer-table tr.transfer-upload.transfer-queued:first');
            }

            if (target.length) {
                target.before(elem);
            }
            else {
                target = $('.transfer-table tr.transfer-completed:first');

                if (target.length) {
                    target.before(elem);
                }
                else {
                    $('.transfer-table').append(elem);
                }
            }
        }
        if ($.mSortableT) {
            $.mSortableT.sortable('refresh');
        }
        if (!q) {
            Soon(fm_tfsupdate);
        }
    }
    this.addToTransferTable = function(gid, ttl, elem)
    {
        var T = ttl || this.getTransferTableLengths();

        if (d > 1) {
            var logger = (gid[0] === 'u' ? ulmanager : dlmanager).logger;
            logger.info('Adding Transfer', gid, JSON.stringify(T));
        }

        if (this.dynListR)
        {
            $(window).bind('resize.tfsdynlist', this.dynListR);
            delete this.dynListR;
        }

        if (T.left > 0)
        {
            addToTransferTable(gid, elem, true);
            // In some cases UI is not yet initialized, nor transferHeader()
            $('.transfer-table-header').show(0);
        }
        else
        {
            var fit;

            if (gid[0] !== 'u')
            {
                var dl = $('.transfer-table tr.transfer-download.transfer-queued:last');

                if (dl.length)
                {
                    // keep inserting downloads as long there are uploads
                    // dl = +dl.closest('tr').children(':first').text();
                    dl = dl.prevAll().length;

                    if (dl && dl + 1 < T.used)
                    {
                        addToTransferTable(gid, elem);
                        fit = true;
                    }
                }
            }

            if (!fit)
                M.tfsdomqueue[gid] = elem;
        }
    };

    var __ul_id = 8000;
    this.addUpload = function(u, ignoreWarning) {
        var flag = 'ulMegaSyncAD';

        if (u.length > 99 && !ignoreWarning && !localStorage[flag]) {
            var showMEGAsyncDialog = function(button, syncData) {
                $('.download-button.light-red.download').safeHTML(button);
                $('.download-button.light-white.continue').safeHTML(l[8846]);
                $('.megasync-upload-overlay').show();
                var $chk = $('.megasync-upload-overlay .checkdiv');
                var hideMEGAsyncDialog = function() {
                    $('.megasync-upload-overlay').hide();
                    $(document).unbind('keyup.megasync-upload');
                    $('.download-button.light-white.continue, .fm-dialog-close').unbind('click');
                    $('.download-button.light-red.download').unbind('click');
                    $chk.unbind('click.dialog');
                    $chk = undefined;
                };
                $('.download-button.light-white.continue, .fm-dialog-close').rebind('click', function() {
                    hideMEGAsyncDialog();
                    M.addUpload(u, true);
                });
                $(document).rebind('keyup.megasync-upload', function() {
                    hideMEGAsyncDialog();
                    M.addUpload(u, true);
                });
                $('.download-button.light-red.download').rebind('click', function() {
                    hideMEGAsyncDialog();

                    if (!syncData) {
                        location.hash = '#sync';
                    }
                    // if the user is running MEGAsync 3.0+
                    else if (!syncData.verNotMeet) {
                        // Check whether the user logged in MEGAsync does match here
                        if (syncData.u === u_handle) {
                            // Let MEGAsync open the local file selector.
                            megasync.megaSyncRequest({ a: 'u' });
                        }
                    }
                });
                $chk.rebind('click.dialog', function() {
                    if ($chk.hasClass('checkboxOff')) {
                        $chk.removeClass('checkboxOff').addClass('checkboxOn');
                        localStorage[flag] = 1;
                    }
                    else {
                        $chk.removeClass('checkboxOn').addClass('checkboxOff');
                        delete localStorage[flag];
                    }
                });
            };
            dlmanager.isMEGAsyncRunning('3.0', 1)
                .done(function(ms, syncData) {
                    var button = l[8847].split('<span>');
                    showMEGAsyncDialog("I'll use <span>" + button[1], syncData);
                })
                .fail(function() {
                    showMEGAsyncDialog(l[8847]);
                });
            return;
        }
        var target;
        var onChat;
        var filesize;
        var added = 0;
        var f;
        var ul_id;
        var pause = '';
        var pauseTxt = '';
        var ttl = this.getTransferTableLengths();

        if ($.onDroppedTreeFolder) {
            target = $.onDroppedTreeFolder;
            delete $.onDroppedTreeFolder;
        }
        else if ($('.nw-fm-left-icon.transfers').hasClass('active')) {
            target = M.lastSeenCloudFolder || M.RootID;
        }
        else {
            target = M.currentdirid;
        }

        if ((onChat = (M.currentdirid && M.currentdirid.substr(0, 4) === 'chat'))) {
            if (!$.ulBunch) {
                $.ulBunch = {};
            }
            if (!$.ulBunch[M.currentdirid]) {
                $.ulBunch[M.currentdirid] = {};
            }
        }

        if (uldl_hold) {
            pause = 'transfer-paused';
            pauseTxt = l[1651];
        }

        for (var i in u) {
            f = u[i];
            try {
                // this could throw NS_ERROR_FILE_NOT_FOUND
                filesize = f.size;
            }
            catch (ex) {
                ulmanager.logger.warn(f.name, ex);
                continue;
            }
            ul_id = ++__ul_id;
            if (!f.flashid) {
                f.flashid = false;
            }
            f.target = target;
            f.id = ul_id;

            var gid = 'ul_' + ul_id;
            this.addToTransferTable(gid, ttl,
                '<tr id="' + gid + '" class="transfer-queued transfer-upload ' + pause + '">'
                + '<td><div class="transfer-type upload">'
                + '<ul><li class="right-c"><p><span></span></p></li><li class="left-c"><p><span></span></p></li></ul>'
                + '</div></td>'
                + '<td><span class="transfer-filtype-icon ' + fileIcon({name: f.name}) + '"></span>'
                + '<span class="tranfer-filetype-txt">' + htmlentities(f.name) + '</span></td>'
                + '<td>' + filetype(f.name) + '</td>'
                + '<td>' + bytesToSize(filesize) + '</td>'
                + '<td><span class="eta"></span><span class="speed">' + pauseTxt + '</span></td>'
                + '<td><span class="transfer-status">' + l[7227] + '</span></td>'
                + '<td class="grid-url-field"><a class="grid-url-arrow"></a>'
                + '<a class="clear-transfer-icon"></a></td>'
                + '<td><span class="row-number"></span></td>'
                + '</tr>');

            ul_queue.push(f);
            ttl.left--;
            added++;

            if (uldl_hold) {
                fm_tfspause('ul_' + ul_id);
            }

            if (onChat) {
                $.ulBunch[M.currentdirid][ul_id] = 1;
            }
        }
        if (!added) {
            ulmanager.logger.warn('Nothing added to upload.');
            return;
        }
        if (!$.transferHeader) {
            transferPanelUI();
        }
        if (page == 'start') {
            ulQueue.pause();
            uldl_hold = true;
        }
        else {
            showTransferToast('u', added);
            $.transferHeader();
            openTransferpanel();
            Soon(fm_tfsupdate);
        }

        setupTransferAnalysis();
        if ((ulmanager.isUploading = Boolean(ul_queue.length))) {
            $('.transfer-pause-icon').removeClass('disabled');
            $('.transfer-clear-completed').removeClass('disabled');
            $('.transfer-clear-all-icon').removeClass('disabled');
        }
    }

    this.ulprogress = function(ul, perc, bl, bt, bps)
    {
        var id = ul.id;
        var $tr = $('.transfer-table #ul_' + id);
        if (!$tr.hasClass('transfer-started')) {
            $tr.find('.transfer-status').text('');
            $tr.removeClass('transfer-initiliazing transfer-queued');
            $tr.addClass('transfer-started');
            $('.transfer-table').prepend($tr);
            $.transferHeader();
        }
        if (!bl || !ul.starttime)
            return false;
        var eltime = (new Date().getTime() - ul.starttime) / 1000;
        var retime = bps > 1000 ? (bt - bl) / bps : -1;
        var transferDeg = 0;
        if (!$.transferprogress)
            $.transferprogress = {};
        if (bl && bt && !uldl_hold)
        {
            // $.transferprogress[id] = Math.floor(bl/bt*100);
            $.transferprogress['ul_' + id] = [bl, bt, bps];
            $tr.find('.transfer-status').text(perc + '%');
            transferDeg = 360 * perc / 100;
            if (transferDeg <= 180) {
                $tr.find('.right-c p').css('transform', 'rotate(' + transferDeg + 'deg)');
            }
            else {
                $tr.find('.right-c p').css('transform', 'rotate(180deg)');
                $tr.find('.left-c p').css('transform', 'rotate(' + (transferDeg - 180) + 'deg)');
            }
            if (retime > 0) {
                $tr.find('.eta').safeHTML(secondsToTime(retime, 1)).removeClass('unknown');
            } else {
                $tr.find('.eta').addClass('unknown').text('');
            }
            if (bps > 0) {
                $tr.find('.speed').safeHTML(bytesToSize(bps, 1, 1) + '/s').removeClass('unknown');
            } else {
                $tr.find('.speed').addClass('unknown').text('');
            }
            $.transferHeader();

            if (page.substr(0, 2) !== 'fm')
            {
                $('.widget-block').removeClass('hidden');
                $('.widget-block').show();
                $('.widget-circle').attr('class', 'widget-circle percents-' + perc);
                $('.widget-icon.uploading').removeClass('hidden');
                $('.widget-speed-block.ulspeed').text(bytesToSize(bps, 1) + '/s');
                $('.widget-block').addClass('active');
            }
        }
        percent_megatitle();
    }

    this.ulcomplete = function(ul, h, k)
    {
        var id = ul.id;
        var $tr = $('.transfer-table #ul_' + id);

        if ($.ulBunch && $.ulBunch[ul.target])
        {
            var ub = $.ulBunch[ul.target], p;
            ub[id] = h;

            for (var i in ub)
            {
                if (ub[i] == 1)
                {
                    p = true;
                    break;
                }
            }

            if (!p)
            {
                var ul_target = ul.target;
                ub = Object.keys(ub).map(function(m) { return ub[m]});
                Soon(function() {
                    $(document).trigger('megaulcomplete', [ul_target, ub]);
                    delete $.ulBunch[ul_target];
                    if (!$.len($.ulBunch)) {
                        delete $.ulBunch;
                    }
                });
            }
        }

        if (ul.skipfile) {
            showToast('megasync', l[372] + ' "' + ul.name + '" (' + l[1668] + ')');
        }

        this.mobile_ul_completed = true;
        for (var i in this.mobileuploads)
        {
            if (id == this.mobileuploads[i].id)
                this.mobileuploads[i].done = 1;
            if (!this.mobileuploads[i].done)
                this.mobile_ul_completed = false;
        }
        if (this.mobile_ul_completed)
        {
            $('.upload-status-txt').text(l[1418]);
            $('#mobileuploadtime').addClass('complete');
            $('#uploadpopbtn').text(l[726]);
            $('#mobileupload_header').text(l[1418]);
        }
        $tr.removeClass('transfer-started').addClass('transfer-completed');
        $tr.find('.left-c p, .right-c p').css('transform', 'rotate(180deg)');
        $tr.find('.transfer-status').text(ul.skipfile ? l[1668] : l[1418]);
        $tr.find('.eta, .speed').text('').removeClass('unknown');

        ul_queue[ul.pos] = Object.freeze({});
        var a=ul_queue.filter(isQueueActive).length;
        if (a < 2 && !ulmanager.isUploading)
        {
            $('.widget-block').fadeOut('slow',function(e)
            {
                $('.widget-block').addClass('hidden');
                $('.widget-block').css({opacity:1});
            });
        }
        else if (a < 2) $('.widget-icon.uploading').addClass('hidden');
        else $('.widget-circle').attr('class','widget-circle percents-0');
        if ($.transferprogress && $.transferprogress['ul_'+ id])
        {
            if (!$.transferprogress['ulc']) $.transferprogress['ulc'] = 0;
            $.transferprogress['ulc'] += $.transferprogress['ul_'+ id][1];
            delete $.transferprogress['ul_'+ id];
        }
        // $.transferHeader();
        Soon(function() {
            mega.utils.resetUploadDownload();
            $.tresizer();
        });
    }

    this.ulstart = function(ul)
    {
        var id = ul.id;

        if (d) {
            ulmanager.logger.log('ulstart', id);
        }

        $('.transfer-table #ul_' + id)
            .addClass('transfer-initiliazing')
            .find('.transfer-status').text(l[1042]);

        Soon(fm_tfsupdate);
        ul.starttime = new Date().getTime();
        M.ulprogress(ul, 0, 0, 0);
        $.transferHeader();
    };

    this.cloneChatNode = function(n, keepParent) {
        var n2 = clone(n);
        n2.k = a32_to_base64(n2.key);
        delete n2.key, n2.ph, n2.ar;
        if (!keepParent)
            delete n2.p;
        return n2;
    };

    /**
     * Handle a redirect from the mega.co.nz/#pro page to mega.nz/#pro page
     * and keep the user logged in at the same time
     */
    this.transferFromMegaCoNz = function()
    {
        // Get site transfer data from after the hash in the URL
        var urlParts = /#sitetransfer!(.*)/.exec(window.location);

        if (urlParts) {

            try {
                // Decode from Base64 and JSON
                urlParts = JSON.parse(atob(urlParts[1]));
            }
            catch (ex) {
                console.error(ex);
                window.location.hash = 'login';
                return false;
            }

            if (urlParts) {
                // If the user is already logged in here with the same account
                // we can avoid a lot and just take them to the correct page
                if (JSON.stringify(u_k) === JSON.stringify(urlParts[0])) {
                    window.location.hash = urlParts[2];
                    return false;
                }

                // If the user is already logged in but with a different account just load that account instead. The
                // hash they came from e.g. a folder link may not be valid for this account so just load the file manager.
                else if (u_k && (JSON.stringify(u_k) !== JSON.stringify(urlParts[0]))) {
                    if (!urlParts[2] || String(urlParts[2]).match(/^fm/)) {
                        window.location.hash = 'fm';
                        return false;
                    }
                    else {
                        window.location.hash = urlParts[2];
                        return false;
                    }
                }

                // Likely that they have never logged in here before so we must set this
                localStorage.wasloggedin = true;
                u_logout();

                // Get the page to load
                var toPage = String(urlParts[2] || 'fm').replace('#', '');

                // Set master key, session ID and RSA private key
                u_storage = init_storage(sessionStorage);
                u_k = urlParts[0];
                u_sid = urlParts[1];
                if (u_k) {
                    u_storage.k = JSON.stringify(u_k);
                }

                loadingDialog.show();

                var _goToPage = function() {
                    loadingDialog.hide();
                    window.location.hash = toPage;
                }

                var _rawXHR = function(url, data, callback) {
                    mega.utils.xhr(url, JSON.stringify([data]))
                        .always(function(ev, data) {
                            var resp;
                            if (typeof data === 'string' && data[0] === '[') {
                                try {
                                    resp = JSON.parse(data)[0];
                                }
                                catch (ex) {}
                            }
                            callback(resp);
                        });
                }

                // Performs a regular login as part of the transfer from mega.co.nz
                _rawXHR(apipath + 'cs?id=0&sid=' + u_sid, {'a': 'ug'}, function(data) {
                        var ctx = {
                            checkloginresult: function(ctx, result) {
                                u_type = result;
                                if (toPage.substr(0, 1) === '!' && toPage.length > 7) {
                                    _rawXHR(apipath + 'cs?id=0&domain=meganz',
                                        { 'a': 'g', 'p': toPage.substr(1, 8)},
                                        function(data) {
                                            if (data) {
                                                dl_res = data;
                                            }
                                            _goToPage();
                                        });
                                }
                                else {
                                    _goToPage();
                                }
                            }
                        };
                        if (data) {
                            api_setsid(u_sid);
                            u_storage.sid = u_sid;
                            u_checklogin3a(data, ctx);
                        }
                        else {
                            u_checklogin(ctx, false);
                        }
                    });

                // Successful transfer, continue load
                return false;
            }
        }
    };
}

function voucherData(arr)
{
    var vouchers = [];
    var varr = arr[0];
    var tindex = {};
    for (var i in arr[1])
        tindex[arr[1][i][0]] = arr[1][i];
    for (var i in varr)
    {
        var redeemed = 0;
        var cancelled = 0;
        var revoked = 0;
        var redeem_email = '';
        if ((varr[i].rdm) && (tindex[varr[i].rdm]))
        {
            redeemed = tindex[varr[i].rdm][1];
            redeemed_email = tindex[varr[i].rdm][2];
        }
        if (varr[i].xl && tindex[varr[i].xl])
            cancelled = tindex[varr[i].xl][1];
        if (varr[i].rvk && tindex[varr[i].rvk])
            revoked = tindex[varr[i].rvk][1];
        vouchers.push({
            id: varr[i].id,
            amount: varr[i].g,
            currency: varr[i].c,
            iss: varr[i].iss,
            date: tindex[varr[i].iss][1],
            code: varr[i].v,
            redeemed: redeemed,
            redeem_email: redeem_email,
            cancelled: cancelled,
            revoked: revoked
        });
    }
    return vouchers;
}

function onUploadError(ul, errorstr, reason, xhr)
{
    var hn = hostname(ul.posturl);

    /*if (!d && (!xhr || xhr.readyState < 2 || xhr.status)) {
        var details = [
            browserdetails(ua).name,
            String(reason)
        ];
        if (xhr || reason === 'peer-err') {
            if (xhr && xhr.readyState > 1) {
                details.push(xhr.status);
            }
            details.push(hn);
        }
        if (details[1].indexOf('mtimeout') == -1 && -1 == details[1].indexOf('BRFS [l:Unk]')) {
            srvlog('onUploadError :: ' + errorstr + ' [' + details.join("] [") + ']');
        }
    }*/

    if (d) {
        ulmanager.logger.error('onUploadError', ul.id, ul.name, errorstr, reason, hn);
    }

    $('.transfer-table #ul_' + ul.id).addClass('transfer-error');
    $('.transfer-table #ul_' + ul.id + ' .transfer-status').text(errorstr);
}

function addupload(u)
{
    M.addUpload(u);
}
function onUploadStart(id)
{
    M.ulstart(id);
}
function onUploadProgress(id, p, bl, bt, speed)
{
    M.ulprogress(id, p, bl, bt, speed);
}
function onUploadSuccess(id, bl, bt)
{
    M.ulcomplete(id, bl, bt);
}

function fm_chromebar(height)
{
    if (window.navigator.userAgent.toLowerCase().indexOf('mac') >= 0 || localStorage.chromeDialog == 1)
        return false;
    var h = height - $('body').height();
    if ((h > 33) && (h < 41))
    {
        setTimeout(fm_chromebarcatchclick, 500, $('body').height());
        chromeDialog();
    }
}

function fm_chromebarcatchclick(height)
{
    if ($('body').height() != height)
    {
        chromeDialog(1);
        return false;
    }
    setTimeout(fm_chromebarcatchclick, 200, height);
}

function fm_safename(name)
{
    // http://msdn.microsoft.com/en-us/library/aa365247(VS.85)
    name = ('' + name).replace(/[:\/\\<">|?*]+/g, '.').replace(/\s*\.+/g, '.');
    if (name.length > 250)
        name = name.substr(0, 250) + '.' + name.split('.').pop();
    name = name.replace(/\s+/g, ' ').trim();
    var end = name.lastIndexOf('.');
    end = ~end && end || name.length;
    if (/^(?:CON|PRN|AUX|NUL|COM\d|LPT\d)$/i.test(name.substr(0, end)))
        name = '!' + name;
    return name;
}

function fm_safepath(path, file)
{
    path = ('' + (path || '')).split(/[\\\/]+/).map(fm_safename).filter(String);
    if (file)
        path.push(fm_safename(file));
    return path;
}

function fm_matchname(p, name)
{
    var a = [];
    for (var i in M.d)
    {
        var n = M.d[i];
        if (n.p == p && name == n.name)
            a.push({id: n.h, size: n.s, name: n.name});
    }
    return a;
}

var t;

function renderfm()
{
    if (d) {
        console.time('renderfm');
    }

    initUI();
    loadingDialog.hide();
    M.sortByName();
    M.renderTree();
    M.renderPath();
    var c = $('#treesub_' + M.RootID).attr('class');
    if (c && c.indexOf('opened') < 0)
    {
        $('.fm-tree-header.cloud-drive-item').addClass('opened');
        $('#treesub_' + M.RootID).addClass('opened');
    }

    M.openFolder(M.currentdirid);
    if (megaChatIsReady) {
        //megaChat.renderContactTree();
        megaChat.renderMyStatus();
    }

    if (d)
        console.timeEnd('renderfm');
}

function renderNew() {

    var newNode, tb,
        treebuild = [],
        UImain = false,
        UItree = false,
        newcontact = false,
        newpath = false,
        newshare = false;

    if (d) {
        console.time('rendernew');
    }

    for (var i in newnodes) {

        newNode = newnodes[i];
        if (newNode.h.length === 11) {
            newcontact = true;
        }
        if (newNode.su) {
            newshare = true;
        }
        if (newNode.p && newNode.t) {
            treebuild[newNode.p] = 1;
        }
        if (newNode.p === M.currentdirid || newNode.h === M.currentdirid) {
            UImain = true;
        }
        if (!newpath && document.getElementById('path_' + newNode.h)) {
            newpath = true;
        }
    }

    for (var h in treebuild) {
        tb = M.d[h];
        if (tb) {
            M.buildtree(tb, M.buildtree.FORCE_REBUILD);
            UItree = true;
        }
    }

    if (UImain) {
        M.filterByParent(M.currentdirid);
        M.sort();
        M.renderMain(true);
        // M.renderPath();
        $.tresizer();
    }

    if (UItree) {
        treeUI();
        if (M.currentrootid === 'shares') {
            M.renderTree();
        }
        if (M.currentdirid === 'shares' && !M.viewmode) {
            M.openFolder('shares', 1);
        }
        treeUIopen(M.currentdirid);
    }
    if (newcontact) {
        M.avatars();
        M.contacts();
        treeUI();

        if (megaChatIsReady) {
            //megaChat.renderContactTree();
            megaChat.renderMyStatus();
        }
    }
    if (newshare) {
        M.buildtree({h: 'shares'}, M.buildtree.FORCE_REBUILD);
    }
    // initContextUI();
    if (newpath) {
        M.renderPath();
    }

    if (u_type === 0) {
        // Show "ephemeral session warning"
        topmenuUI();
    }

    newnodes = undefined;
    if (d) {
        console.timeEnd('rendernew');
    }
}

/**
 * Execute response from server to client
 */
function execsc(actionPackets, callback) {

    var tparentid = false,
        trights = false,
        tmoveid = false,
        rootsharenodes = [],
        async_procnodes = [],
        async_treestate = [],
        loadavatars = false;

    newnodes = [];

    // Process action packets
    for (var i in actionPackets) {
        var actionPacket = actionPackets[i];

        // If debug mode, log the packet to console
        if (d) {
            console.log('actionpacket', actionPacket);
        }

        // If own action packet
        if (actionPacket.i === requesti) {
            if (d) {
                console.log('OWN ACTION PACKET');
            }

            // If contact notification
            if (actionPacket.a === 'c') {
                process_u(actionPacket.u);

                // Only show a notification if we did not trigger the action ourselves
                if (actionPacket.ou !== u_attr.u) {
                    notify.notifyFromActionPacket(actionPacket);
                }

                if (megaChatIsReady) {
                    $.each(actionPacket.u, function (k, v) {
                        if (v.c !== 0) {
                            crypt.getPubRSA(v.u);
                        }
                        megaChat[v.c == 0 ? "processRemovedUser" : "processNewUser"](v.u);
                    });
                }
            }

            // Full share
            else if (actionPacket.a === 's') {

                // Used during share dialog removal of contact from share list
                // Find out is this a full share delete
                if (actionPacket.r === undefined) {

                    // Fill DDL with removed contact
                    if (actionPacket.u && M.u[actionPacket.u] && M.u[actionPacket.u].m) {
                        var email = M.u[actionPacket.u].m;

                        addToMultiInputDropDownList('.share-multiple-input', [{ id: email, name: email }]);
                        addToMultiInputDropDownList('.add-contact-multiple-input', [{ id: email, name: email}]);
                    }
                }
            }

            // Outgoing pending contact
            else if (actionPacket.a === 'opc') {
                processOPC([actionPacket]);

                // Don't append to sent grid on deletion
                if (!actionPacket.dts) {
                    M.drawSentContactRequests([actionPacket]);
                }
            }

            // Incoming pending contact
            else if (actionPacket.a === 'ipc') {
                processIPC([actionPacket]);
                M.drawReceivedContactRequests([actionPacket]);
                notify.notifyFromActionPacket(actionPacket);
            }

            // Pending shares
            else if (actionPacket.a === 's2') {
                processPS([actionPacket]);
            }

            // Export link (public handle)
            else if (actionPacket.a === 'ph') {
                processPH([actionPacket]);
            }

            // Incomming request updated
            else if (actionPacket.a === 'upci') {
                processUPCI([actionPacket]);
            }

            // Outgoing request updated
            else if (actionPacket.a === 'upco') {
                processUPCO([actionPacket]);

                // If the status is accepted ('2') then this will be followed by a contact packet and we do not need to notify
                if (actionPacket.s !== 2) {
                    notify.notifyFromActionPacket(actionPacket);
                }
            }
            else if (actionPacket.a === 'ua') {
                var attrs = actionPacket.ua;
                var actionPacketUserId = actionPacket.u;
                for (var j in attrs) {
                    if (attrs.hasOwnProperty(j)) {
                        var attributeName = attrs[j];

                        if (attributeName === '+a') {
                            if (!loadavatars) {
                                loadavatars = [];
                            }
                            loadavatars.push(actionPacketUserId);
                        }
                        else if (attributeName === 'firstname' || attributeName === 'lastname') {
                            attribCache.uaPacketParser(attributeName, actionPacketUserId, true);
                        }
                    }
                }
            }
        }// END own action packet
        else if (actionPacket.a === 'e') {
            var str = hex2bin(actionPacket.c || "");
            if (str.substr(0, 5) === ".cms.") {
                var cmsType = str.split(".")[2];
                var cmsId = str.substr(6 + cmsType.length).split(".");
                CMS.reRender(cmsType, cmsId);
            }
        }
        else if (actionPacket.a === 'fa') {
            M.nodeAttr({
                h: actionPacket.n,
                fa: actionPacket.fa
            });
        }
        else if ((actionPacket.a === 's' || actionPacket.a === 's2') && !folderlink) {
            var tsharekey = '';
            var prockey = false;

            if (actionPacket.o === u_handle) {

                // If access right are undefined then share is deleted
                if (typeof actionPacket.r === "undefined") {
                    M.delNodeShare(actionPacket.n, actionPacket.u);
                }
                else if (M.d[actionPacket.n]
                    && typeof M.d[actionPacket.n].shares !== 'undefined'
                    && M.d[actionPacket.n].shares[actionPacket.u]
                    || actionPacket.ha == crypto_handleauth(actionPacket.n)) {

                    // I updated or created my share
                    u_sharekeys[actionPacket.n] = decrypt_key(u_k_aes, base64_to_a32(actionPacket.ok));
                    M.nodeShare(actionPacket.n, {
                        h: actionPacket.n,
                        r: actionPacket.r,
                        u: actionPacket.u,
                        ts: actionPacket.ts
                    });
                }
            }
            else {
                if (typeof actionPacket.n !== 'undefined'
                        && typeof actionPacket.k !== 'undefined'
                        && typeof u_sharekeys[actionPacket.n] === 'undefined') {

                    if (!actionPacket.k) {
                        // XXX: We need to find out which API call is causing it
                        //      (it might be a bug in the SDK or the webclient)
                        // How to reproduce: Delete folder with pending shares,
                        // on client side we will have this situation
                        srvlog('Got share action-packet with no key.');
                    }
                    else {
                        u_sharekeys[actionPacket.n] = crypto_process_sharekey(actionPacket.n, actionPacket.k);
                        tsharekey = a32_to_base64(u_k_aes.encrypt(u_sharekeys[actionPacket.n]));
                        prockey = true;
                    }
                }

                if (actionPacket && actionPacket.u === 'EXP') {
                    var exportLink = new mega.Share.ExportLink({ 'nodesToProcess': [actionPacket.h] });
                    exportLink.getExportLink();
                }

                if (typeof actionPacket.o !== 'undefined') {
                    if (typeof actionPacket.r === "undefined") {
                        if (d) {
                            console.log('delete a share');
                        }
                        // delete a share:
                        var n = M.d[actionPacket.n];
                        if (n && n.p.length !== 11) {
                            M.nodeAttr({
                                h: actionPacket.n,
                                r: 0,
                                su: ''
                            });
                        }
                        else {
                            M.delNode(actionPacket.n);
                        }
                        if (!folderlink && actionPacket.u !== 'EXP' && fminitialized) {
                            notify.notifyFromActionPacket({
                                a: 'dshare',
                                n: actionPacket.n,
                                u: actionPacket.o
                            });
                        }
                        delete u_sharekeys[actionPacket.n];
                    }
                    else {
                        if (d) {
                            console.log('I receive a share, prepare for receiving tree a');
                        }
                        // I receive a share, prepare for receiving tree a
                        tparentid = actionPacket.o;
                        trights = actionPacket.r;
                        if (M.d[actionPacket.n]) {
                            // update rights:
                            M.nodeAttr({
                                h: actionPacket.n,
                                r: actionPacket.r,
                                su: actionPacket.o
                            });
                        }
                        else {
                            if (d) {
                                console.log('look up other root-share-nodes from this user');
                            }
                            // look up other root-share-nodes from this user:
                            if (typeof M.c[actionPacket.o] !== 'undefined') {
                                for (var i in M.c[actionPacket.o]) {
                                    if (M.d[i] && M.d[i].t == 1) {
                                        rootsharenodes[i] = 1;
                                    }
                                }
                            }

                            if (!folderlink && fminitialized) {
                                notify.notifyFromActionPacket({
                                    a: 'share',
                                    n: actionPacket.n,
                                    u: actionPacket.o
                                });
                            }
                        }
                    }
                }
            }

            if (prockey) {
                var nodes = fm_getnodes(actionPacket.n, 1);
                nodes.push(actionPacket.n);
                for (var i in nodes) {
                    var n = M.d[nodes[i]];

                    if (n) {
                        var f = {
                            a: n.a,
                            h: n.h,
                            k: n.k
                        };
                        crypto_processkey(u_handle, u_k_aes, f);
                        if (f.ar) {
                            // Bug #1983: No-Key issue.
                            n.ar = f.ar;
                        }
                        M.nodeAttr({
                            h: nodes[i],
                            name: f.name,
                            key: f.key,
                            sk: tsharekey
                        });
                        newnodes.push(M.d[n.h]);
                    }
                }
            }

            crypto_share_rsa2aes();

            if (actionPacket.a === 's2') {
                processPS([actionPacket]);
            }

            if (fminitialized) {
                M.buildtree({h: 'shares'}, M.buildtree.FORCE_REBUILD);
            }
        }
        else if (actionPacket.a === 'k' && !folderlink) {
            if (actionPacket.sr)
                crypto_procsr(actionPacket.sr);
            else if (actionPacket.cr)
                crypto_proccr(actionPacket.cr);
            else
                api_req({
                    a: 'k',
                    cr: crypto_makecr(actionPacket.n, [actionPacket.h], true)
                });

            M.buildtree({h: 'shares'}, M.buildtree.FORCE_REBUILD);
        }
        else if (actionPacket.a === 't') {
            if (tparentid) {
                for (var b in actionPacket.t.f) {
                    if (rootsharenodes[actionPacket.t.f[b].h] && M.d[actionPacket.t.f[b].h]) {
                        actionPacket.t.f[b].r = M.d[actionPacket.t.f[b].h].r;
                        actionPacket.t.f[b].su = M.d[actionPacket.t.f[b].h].su;
                        M.delNode(actionPacket.t.f[b].h);
                    }
                }

                if (!M.d[actionPacket.t.f[0].p]) {
                    actionPacket.t.f[0].p = tparentid;
                }

                actionPacket.t.f[0].su = tparentid;
                actionPacket.t.f[0].r = trights;

                if (tsharekey) {
                    actionPacket.t.f[0].sk = tsharekey;
                    tsharekey = false;
                }
                rootsharenodes = [];
            }

            // notification logic:
            if (fminitialized && !folderlink && actionPacket.ou && actionPacket.ou != u_handle
                && actionPacket.t && actionPacket.t.f && actionPacket.t.f[0]
                && actionPacket.t.f[0].p.length < 11 && !tmoveid && !tparentid) {

                var targetid = actionPacket.t.f[0].p;
                var pnodes = [];
                for (var i in actionPacket.t.f) {
                    if (actionPacket.t.f[i].p === targetid) {
                        pnodes.push({
                            h: actionPacket.t.f[i].h,
                            t: actionPacket.t.f[i].t
                        });
                    }
                }
                notify.notifyFromActionPacket({
                    a: 'put',
                    n: targetid,
                    u: actionPacket.ou,
                    f: pnodes
                });
            }

            tparentid = false;
            trights = false;
            __process_f1(actionPacket.t.f);
            // async_procnodes = async_procnodes.concat(actionPacket.t.f);
        }
        else if (actionPacket.a === 'u') {
            async_treestate.push(actionPacket);
        }
        else if (actionPacket.a === 'c') {
            process_u(actionPacket.u);

            // Contact is deleted on remote computer, remove contact from contacts left panel
            if (actionPacket.u[0].c === 0) {
                $('#contact_' + actionPacket.ou).remove();

                $.each(actionPacket.u, function(k, v) {
                    // hide the context menu if it is currently visible and this contact was removed.
                    if ($.selected && $.selected[0] === v.u) {
                        // was selected
                        $.selected = [];
                        if ($('.context-menu.files-menu').is(":visible")) {
                            $.hideContextMenu();
                        }
                    }
                    if (M.c[v.u]) {
                        for (var sharenode in M.c[v.u]) {
                            removeShare(sharenode, 1);
                        }
                    }
                });

                M.handleEmptyContactGrid();
            }

            // Only show a notification if we did not trigger the action ourselves
            if (actionPacket.ou !== u_attr.u) {
                notify.notifyFromActionPacket(actionPacket);
            }

            if (megaChatIsReady) {
                $.each(actionPacket.u, function(k, v) {
                    if (v.c !== 0) {
                        crypt.getPubRSA(v.u);
                    }
                    megaChat[v.c == 0 ? "processRemovedUser" : "processNewUser"](v.u);
                });
            }
        }
        else if (actionPacket.a === 'd') {
            M.delNode(actionPacket.n);
        }
        else if (actionPacket.a === 'ua' && fminitialized) {
            var attrs = actionPacket.ua;
            var actionPacketUserId = actionPacket.u;
            for (var j in attrs) {
                if (attrs.hasOwnProperty(j)) {
                    var attributeName = attrs[j];

                    attribCache.uaPacketParser(attributeName, actionPacketUserId);
                }
            }
        }
        else if (actionPacket.a === 'la') {
            notify.countAndShowNewNotifications();
        }
        else if (actionPacket.a === 'opc') {
            processOPC([actionPacket]);
            M.drawSentContactRequests([actionPacket]);
        }
        else if (actionPacket.a === 'ipc') {
            processIPC([actionPacket]);
            M.drawReceivedContactRequests([actionPacket]);
            notify.notifyFromActionPacket(actionPacket);
        }
        else if (actionPacket.a === 'ph') {// Export link (public handle)
            processPH([actionPacket]);

            // Not applicable so don't return anything or it will show a blank notification
            if (typeof actionPacket.up !== 'undefined' && typeof actionPacket.down !== 'undefined') {
                notify.notifyFromActionPacket(actionPacket);
            }
        }
        else if (actionPacket.a === 'upci') {
            processUPCI([actionPacket]);
        }
        else if (actionPacket.a === 'upco') {
            processUPCO([actionPacket]);

            // If the status is accepted ('2') then this will be followed by a contact packet and we do not need to notify
            if (actionPacket.s !== 2) {
                notify.notifyFromActionPacket(actionPacket);
            }
        }
        // Action packet to notify about payment (Payment Service Transaction Status)
        else if (actionPacket.a === 'psts') {
            proPage.processPaymentReceived(actionPacket);
        }
        // Action packet for the mcc
        else if (actionPacket.a === 'mcc') {
            $(window).trigger('onChatdChatUpdatedActionPacket', actionPacket);
        }
        // Action packet for 'Set Email'
        else if (actionPacket.a === 'se') {
            var emailChangeAccepted = (actionPacket.s === 3
                                       && typeof actionPacket.e === 'string'
                                       && actionPacket.e.indexOf('@') !== -1);

            if (emailChangeAccepted) {
                var user = M.getUserByHandle(actionPacket.u);

                if (user) {
                    user.m = actionPacket.e;
                    process_u([user]);

                    if (actionPacket.u === u_handle) {
                        u_attr.email = user.m;

                        if (M.currentdirid === 'account/profile') {
                            $('.nw-fm-left-icon.account').trigger('click');
                        }
                    }
                }
            }
        }
        else {
            if (d) {
                console.log('not processing this action packet', actionPacket);
            }
        }
    }
    if (async_procnodes.length) {
        process_f(async_procnodes, onExecSCDone);
    }
    else {
        onExecSCDone();
    }

    function onExecSCDone() {
        if (async_treestate.length) {
            async_treestate.forEach(function(actionPacket) {
                var n = M.d[actionPacket.n];
                // if (d) console.log('updateTreeState', n, actionPacket);
                if (n) {
                    var f = {
                        h : actionPacket.n,
                        k : actionPacket.k,
                        a : actionPacket.at
                    };
                    crypto_processkey(u_handle, u_k_aes, f);
                    if (f.key) {
                        if (f.name !== n.name) {
                            M.onRenameUIUpdate(n.h, f.name);
                        }
                        if (fminitialized && f.fav !== n.fav) {
                            if (f.fav) {
                                $('.grid-table.fm #' + n.h + ' .grid-status-icon').addClass('star');
                                $('#' + n.h + '.file-block .file-status-icon').addClass('star');
                            }
                            else {
                                $('.grid-table.fm #' + n.h + ' .grid-status-icon').removeClass('star');
                                $('#' + n.h + '.file-block .file-status-icon').removeClass('star');
                            }
                        }
                        M.nodeAttr({
                            h : actionPacket.n,
                            fav : f.fav,
                            name : f.name,
                            key : f.key,
                            a : actionPacket.at
                        });
                    }
                    if (actionPacket.cr) {
                        crypto_proccr(actionPacket.cr);
                    }
                }
            });

            // Remove processed item from the queue
            async_treestate = [];
        }
        if (newnodes.length > 0 && fminitialized) {
            renderNew();
        }
        if (loadavatars) {
            M.avatars(loadavatars);
        }
        if (M.viewmode) {
            delay('thumbnails', fm_thumbnails, 3200);
        }
        if ($.dialog === 'properties') {
            propertiesDialog();
        }
        getsc();
        if (callback) {
            Soon(callback);
        }
    }
}

var M = new MegaData();

function fm_updatekey(h, k)
{
    var n = M.d[h];
    if (n)
    {
        var f = {h: h, k: k, a: M.d[h].a};
        crypto_processkey(u_handle, u_k_aes, f);
        u_nodekeys[h] = f.key;
        M.nodeAttr({h: h, name: f.name, key: f.key, k: k});
    }
}

function fm_commitkeyupdate()
{
    // refresh render?
}

function loadfm(force)
{
    if (force) {
        loadfm.loaded = false;
    }
    if (loadfm.loaded) {
        Soon(loadfm_done.bind(this, -0x800e0fff));
    }
    else {
        if (is_fm()) {
            loadingDialog.hide();
            loadingInitDialog.show();
            loadingInitDialog.step1();
        }
        if (!loadfm.loading) {
            M.reset();
            fminitialized = false;
            loadfm.loading = true;
            setTimeout(function __lazyLoadFM() {
                api_req({a:'f',c:1,r:1,ca:1},{
                    callback: loadfm_callback,
                    progress: function(perc) {
                        loadingInitDialog.step2(parseInt(perc));
                    }
                },n_h ? 1 : 0);
            }, 350);
        }
    }
}

function RightsbyID(id) {

    if (folderlink || (id && id.length > 8)) {
        return false;
    }

    var p = M.getPath(id);

    if ((p[p.length - 1] === 'contacts') || (p[p.length - 1] === 'shares')) {
        return (M.d[p[p.length - 3]] || {}).r;
    }
    else {
        return 2;
    }
}

function isCircular(fromid, toid)
{
    var n = M.d[fromid];
    if (n && n.t && toid != fromid)
    {
        var p1 = M.getPath(fromid);
        var p2 = M.getPath(toid);
        p1.reverse();
        p2.reverse();
        var c = 1;
        for (var i in p1) {
            if (p1[i] !== p2[i]) {
                c = 0;
                break;
            }
        }
        return !!c;
    }
    return false;
}

function RootbyId(id)
{
    if (id)
        id = id.replace('chat/', '');
    var p = M.getPath(id);
    return p[p.length - 1];
}

function ddtype(ids, toid, alt)
{
    if (folderlink)
        return false;

    var r = false, toid_r = RootbyId(toid);
    for (var i in ids)
    {
        var fromid = ids[i], fromid_r;

        if (fromid == toid || !M.d[fromid]) return false;
        fromid_r = RootbyId(fromid);

        // never allow move to own inbox, or to own contacts
        if (toid == M.InboxID || toid == 'contacts')
            return false;

        // to a contact, always allow a copy
        if (toid_r == 'contacts' && M.d[toid].p == 'contacts')
            r = 'copy';

        // to a shared folder, only with write rights
        if ((toid_r == 'contacts' || toid_r == 'shares') && RightsbyID(toid) > 0)
        {
            if (isCircular(fromid, toid))
                return false;
            else
                r = 'copy';
        }
        // cannot move or copy to the existing parent
        if (toid == M.d[fromid].p)
            return false;

        // from own cloud to own cloud / trashbin, always move
        if ((toid == M.RootID || toid == M.RubbishID || M.d[toid].t) && (fromid_r == M.RootID) && (toid_r == M.RootID || toid == M.RubbishID))
        {
            if (isCircular(fromid, toid))
                return false;
            else
                r = 'move';
        }
        // from trashbin or inbox to own cloud, always move
        if ((fromid_r == M.RubbishID || fromid_r == M.InboxID) && toid_r == M.RootID)
            r = 'move';

        // from inbox to trashbin, always move
        if (fromid_r == M.InboxID && toid_r == M.RubbishID)
            r = 'move';

        // from trashbin or inbox to a shared folder with write permission, always copy
        if ((fromid_r == M.RubbishID || fromid_r == M.InboxID) && (toid_r == 'contacts' || toid_r == 'shares') && RightsbyID(toid) > 0)
            r = 'copy';

        // copy from a share to cloud
        if ((fromid_r == 'contacts' || fromid_r == 'shares') && (toid == M.RootID || toid_r == M.RootID))
            r = 'copy';

        // move from a share to trashbin only with full control rights (do a copy + del for proper handling)
        if ((fromid_r == 'contacts' || fromid_r == 'shares') && toid == M.RubbishID && RightsbyID(fromid) > 1)
            r = 'copydel';
    }
    return r;
}

/**
 * fm_getnodes
 *
 * Search for a subfolders.
 * @param {String} nodeId.
 * @param {Boolean} ignore Ignore .
 * @returns {Array|fm_getnodes.nodes} Array of subfolders ids. Root folder included.
 */
function fm_getnodes(nodeId, ignore)
{
    var nodes = [];

    function procnode(nodeId) {
        if (M.c[nodeId]) {
            for (var n in M.c[nodeId]) {
                if (M.c[nodeId].hasOwnProperty(n)) {
                    if (!M.d[n]) {
                        if (d) {
                            console.warn('Invalid node: ' + n, nodeId, M.c[nodeId][n]);
                        }
                        continue;
                    }
                    nodes.push(n);
                    if (M.d[n].t === 1) {
                        procnode(n);
                    }
                }
            }
        }
    }
    procnode(nodeId);

    return nodes;
}

function fm_getsharenodes(h, root)
{
    var sn = [];
    var n = M.d[h];
    while (n && n.p)
    {
        if (typeof n.shares !== 'undefined' || u_sharekeys[n.h])
            sn.push(n.h);
        n = M.d[n.p];
    }
    if (root)
        root.handle = n && n.h;
    return sn;
}

function fm_getcopynodes(cn, t)
{
    var a=[];
    var r=[];
    var c=11 == (t || "").length;
    for (var i in cn)
    {
        var s = fm_getnodes(cn[i]);
        for (var j in s) r.push(s[j]);
        r.push(cn[i]);
    }
    for(var i in r)
    {
        var n = M.d[r[i]];
        if (n)
        {
            var ar;
            if (!n.key) {
                console.error('fm_getcopynodes: missing node key', n);
                continue;
            }
            if (!n.ar) {
                console.warn('Something went wrong, missing node attr - trying to fix in the run...');
                crypto_processkey(u_handle, u_k_aes, n);
            }
            if (n.ar) {
                ar = clone(n.ar);
            }
            else {
                var cnt = 0;
                ar = {};
                if (n.name) {
                    ar.n = n.name;
                    cnt++;
                }
                if (n.mtime) {
                    ar.t = n.mtime;
                    cnt++;
                }
                if (n.hash) {
                    ar.c = n.hash;
                    cnt++;
                }
                else if (n.t) {
                    cnt++;
                }
                if (cnt !== 3) {
                    console.error('Missing node attr property...', ar, n);
                }
                else {
                    console.log('Missing node attr restored manually...');
                }
            }
            if (typeof ar.fav !== 'undefined') delete ar.fav;
            var mkat = enc_attr(ar,n.key);
            var attr = ab_to_base64(mkat[0]);
            var key = c ? base64urlencode(encryptto(t,a32_to_str(mkat[1])))
                        : a32_to_base64(encrypt_key(u_k_aes,mkat[1]));
            var nn = {h:n.h,t:n.t,a:attr,k:key};
            var p=n.p;
            for (var j in cn)
            {
                if (cn[j] == nn.h)
                {
                    p=false;
                    break;
                }
            }
            if (p) nn.p=p;
            a.push(nn);
        }
    }
    return a;
}

/**
 * Create new folder on the cloud
 * @param {String} toid The handle where the folder will be created.
 * @param {String|Array} name Either a string with the folder name to create, or an array of them.
 * @param {Object|MegaPromise} ulparams Either an old-fashion object with a `callback` function or a MegaPromise.
 * @return {Object} The `ulparams`, whatever it is.
 */
function createFolder(toid, name, ulparams) {

    // This will be called when the folder creation succeed, pointing
    // the caller with the handle of the deeper created folder.
    var resolve = function(folderHandle) {
        if (ulparams) {
            if (ulparams instanceof MegaPromise) {
                ulparams.resolve(folderHandle);
            }
            else {
                ulparams.callback(ulparams, folderHandle);
            }
        }
        return ulparams;
    };

    // This will be called when the operation failed.
    var reject = function(error) {
        if (ulparams instanceof MegaPromise) {
            ulparams.reject(error);
        }
        else {
            msgDialog('warninga', l[135], l[47], api_strerror(error));
        }
    };

    toid = toid || M.RootID;

    if (Array.isArray(name)) {
        name = name.map(String.trim).filter(String).slice(0);

        if (!name.length) {
            name = undefined;
        }
        else {
            // Iterate through the array of folder names, creating one at a time
            var next = function(target, folderName) {
                createFolder(target, folderName, new MegaPromise())
                    .done(function(folderHandle) {
                        if (!name.length) {
                            resolve(folderHandle);
                        }
                        else {
                            next(folderHandle, name.shift());
                        }
                    })
                    .fail(function(error) {
                        reject(error);
                    });
            };
            next(toid, name.shift());
            return ulparams;
        }
    }

    if (!name) {
        return resolve(toid);
    }

    if (M.c[toid]) {
        // Check if a folder with the same name already exists.
        for (var handle in M.c[toid]) {
            if (M.d[handle] && M.d[handle].t && M.d[handle].name === name) {
                return resolve(M.d[handle].h);
            }
        }
    }

    var mkat = enc_attr({n: name}, []),
        attr = ab_to_base64(mkat[0]),
        key = a32_to_base64(encrypt_key(u_k_aes, mkat[1])),
        req = {a: 'p', t: toid, n: [{h: 'xxxxxxxx', t: 1, a: attr, k: key}], i: requesti},
        sn = fm_getsharenodes(toid);

    if (sn.length) {
        req.cr = crypto_makecr([mkat[1]], sn, false);
        req.cr[1][0] = 'xxxxxxxx';
    }
    if (!ulparams) {
        loadingDialog.show();
    }

    api_req(req, {
        ulparams: ulparams,
        callback: function(res, ctx) {

            if (typeof res !== 'number') {
                $('.fm-new-folder').removeClass('active');
                $('.create-new-folder').addClass('hidden');
                $('.create-folder-input-bl input').val('');
                newnodes = [];
                M.addNode(res.f[0]);
                renderNew();
                refreshDialogContent();
                loadingDialog.hide();

                resolve(res.f[0].h);
            }
            else {
                loadingDialog.hide();
                reject(res);
            }
        }
    });

    return ulparams;
}

function getuid(email) {
    var result = false;

    M.u.forEach(function(v, k) {
        if (v.m == email) {
            result = k;
            return false; // break;
        }
    });

    return result;
};

/**
 * Gets the user handle of a contact if they already exist in M.u
 * @param {String} emailAddress The email address to get the user handle for
 * @returns {String|false} Returns either the user handle or false if it doesn't exist
 */
function getUserHandleFromEmail(emailAddress) {
    var foundHandle = false;

    // Search known users for matching email address then get the handle of that contact
    M.u.forEach(function(c, userHandle) {
        if (
            M.u[userHandle] &&
            M.u[userHandle].c &&
            (M.u[userHandle].c !== 0) &&
            (M.u[userHandle].m === emailAddress)
        ) {

            foundHandle = userHandle;
        }
    });

    return foundHandle;
}

/**
 * Share a node with other users.
 *
 * Recreate target/users list and call appropriate api_setshare function.
 * @param {String} nodeId
 *     Selected node id
 * @param {Array} targets
 *     List of JSON_Object containing user email or user handle and access permission,
 *     i.e. `{ u: <user_email>, r: <access_permission> }`.
 * @param {Boolean} dontShowShareDialog
 *     If set to `true`, don't show the share dialogue.
 * @returns {doShare.$promise|MegaPromise}
 */
function doShare(nodeId, targets, dontShowShareDialog) {

    var masterPromise = new MegaPromise(),
        logger = MegaLogger.getLogger('doShare'),
        childNodesId = [],// Holds complete directory tree starting from nodeId
        usersWithHandle = [],
        usersWithoutHandle = [];

    /** Settle function for API set share command. */
    var _shareDone = function(result, users) {

        // Loose comparison is important (incoming JSON).
        if (result.r && result.r[0] == '0') {
            for (var i in result.u) {
                if (result.u.hasOwnProperty(i)) {
                    M.addUser(result.u[i]);
                }
            }

            for (var k in result.r) {
                if (result.r.hasOwnProperty(k)) {
                    if ((result.r[k] === 0) && users && users[k] && users[k].u) {
                        var rights = users[k].r;
                        var user = users[k].u;

                        if (user.indexOf('@') >= 0) {
                            user = getuid(users[k].u);
                        }

                        // A pending share may not have a corresponding user and should not be added
                        // A pending share can also be identified by a user who is only a '0' contact
                        // level (passive)
                        if (M.u[user] && M.u[user].c !== 0) {
                            M.nodeShare(nodeId, {
                                h: nodeId,
                                r: rights,
                                u: user,
                                ts: unixtime()
                            });
                            setLastInteractionWith(user, "0:" + unixtime());
                        }
                        else {
                            logger.debug('invalid user:', user, M.u[user], users[k]);
                        }
                    }
                }
            }
            if (dontShowShareDialog !== true) {
                $('.fm-dialog.share-dialog').removeClass('hidden');
            }
            loadingDialog.hide();
            M.renderShare(nodeId);

            if (dontShowShareDialog !== true) {
                shareDialog();
            }
            masterPromise.resolve();
        }
        else {
            $('.fm-dialog.share-dialog').removeClass('hidden');
            loadingDialog.hide();
            masterPromise.reject(result);
        }
    };

    // Get complete children directory structure for root node with id === nodeId
    childNodesId = fm_getnodes(nodeId);
    childNodesId.push(nodeId);

    // Create new lists of users, active (with user handle) and non existing (pending)
    targets.forEach(function(value) {

        var email = value.u;
        var accessRights = value.r;

        // Search by email only don't use handle cause user can re-register account
        crypt.getPubKeyAttribute(email, 'RSA', {
            targetEmail: email,
            shareAccessRightsLevel: accessRights
        })
            .always(function (pubKey, result) {

                var sharePromise = new MegaPromise();

                // parse [api-result, user-data-ctx]
                var ctx = result[1];
                result = result[0];

                if (result.pubk) {
                    var userHandle = result.u;

                    // 'u' is returned user handle, 'r' is access right
                    usersWithHandle = [];

                    if (M.u[userHandle] && M.u[userHandle].c !== 0) {
                        usersWithHandle.push({ 'r': ctx.shareAccessRightsLevel, 'u': userHandle });
                    }
                    else {
                        usersWithHandle.push({
                            'r': ctx.shareAccessRightsLevel,
                            'u': userHandle, 'k': result.pubk,
                            'm': ctx.targetEmail
                        });
                    }

                    sharePromise = api_setshare(nodeId, usersWithHandle, childNodesId);
                    sharePromise.done(function _sharePromiseWithHandleDone(result) {
                        _shareDone(result, usersWithHandle);
                    });
                    masterPromise.linkFailTo(sharePromise);
                }
                else {
                    // NOT ok, user doesn't have account yet
                    usersWithoutHandle = [];
                    usersWithoutHandle.push({ 'r': ctx.shareAccessRightsLevel, 'u': ctx.targetEmail });
                    sharePromise = api_setshare1({
                        node: nodeId,
                        targets: usersWithoutHandle,
                        sharenodes: childNodesId
                    });
                    sharePromise.done(function _sharePromiseWithoutHandleDone(result) {
                        _shareDone(result, ctx.targetEmail);
                    });
                    masterPromise.linkFailTo(sharePromise);
                }
            });
    });

    return masterPromise;
}

function processmove(jsonmove)
{
    var rts = [M.RootID,M.RubbishID,M.InboxID];

    if (d) console.log('processmove', jsonmove);

    for (var i in jsonmove)
    {
        var root = {}, sharingnodes = fm_getsharenodes(jsonmove[i].t, root), movingnodes = 0;

        if (d) console.log('sharingnodes', sharingnodes.length, sharingnodes, root.handle);

        if (sharingnodes.length)
        {
            movingnodes = fm_getnodes(jsonmove[i].n);
            movingnodes.push(jsonmove[i].n);
            jsonmove[i].cr = crypto_makecr(movingnodes,sharingnodes,true);
        }
        if (root.handle && rts.indexOf(root.handle) >= 0) api_updfkey(movingnodes || jsonmove[i].n);

        api_req(jsonmove[i]);
    }
}

var u_kdnodecache = {};
var kdWorker;

function process_f(f, cb, retry)
{
    var onMainThread = window.dk ? 9e11 : 200;
    var doNewNodes = (typeof newnodes !== 'undefined');

    // if (d) console.error('process_f', doNewNodes);

    if (f && f.length)
    {
        var ncn = f, skn = [];
        // if ($.len(u_kdnodecache)) {
            // ncn = [];
            // for (var i in f) {
                // var n1 = f[i], n2 = u_kdnodecache[n1.h];
                // if (!n1.c && (!n2 || !$.len(n2))) ncn.push(n1);
            // }
            // if (d) console.log('non-cached nodes', ncn.length, ncn);
        // }
        if (!retry && ncn.length > onMainThread) {
            for (var i in f) {
                if (f[i].sk) skn.push(f[i]);
            }
            if (skn.length) {
                ncn = skn;
                if (d) console.log('processing share-keys first', ncn.length, ncn);
            }
        }

        if ( ncn.length < onMainThread )
        {
            if (d) {
                console.log('Processing %d-%d nodes in the main thread.', ncn.length, f.length);
                console.time('process_f');
            }
            __process_f1(ncn);
            if (skn.length) {
                process_f(f, cb, 1);
            }
            else {
                if (cb) cb(!!newmissingkeys);
            }
            if (d) console.timeEnd('process_f');
        }
        else
        {
            if (!kdWorker) try {
                kdWorker = mSpawnWorker('keydec.js');
            } catch(e) {
                if (d) console.error(e);
                return __process_f2(f, cb);
            }

            kdWorker.process(ncn.sort(function() { return Math.random() - 0.5}), function kdwLoad(r,j) {
                if (d) console.log('KeyDecWorker processed %d/%d-%d nodes', $.len(r), ncn.length, f.length, r);
                $.extend(u_kdnodecache, r);
                if (doNewNodes) {
                    newnodes = newnodes || [];
                }
                if (j.newmissingkeys || ncn === skn) {
                    if (d && j.newmissingkeys) console.log('Got missing keys, retrying?', !retry);
                    if (!retry) {
                        return process_f( f, cb, 1);
                    }
                }
                __process_f2(f, cb && cb.bind(this, !!j.newmissingkeys));
            }, function kdwError(err) {
                if (d) console.error(err);
                if (doNewNodes) {
                    newnodes = newnodes || [];
                }
                __process_f2(f, cb);
            });
        }
    }
    else if (cb) cb();
}
function __process_f1(f)
{
    for (var i in f) M.addNode(f[i], !!$.mDBIgnoreDB);
}
function __process_f2(f, cb, tick)
{
    var max = 12000, n;

    while ((n = f.pop()))
    {
        M.addNode(n, !!$.mDBIgnoreDB);

        if (cb && --max == 0) break;
    }

    if (cb)
    {
        if (max) cb();
        else {
            var doNewNodes = (typeof newnodes !== 'undefined');
            if (!+tick || tick > 1e3) {
                tick = 200;
            }
            setTimeout(function pf2n() {
                if (doNewNodes) {
                    newnodes = newnodes || [];
                }
                __process_f2(f, cb, tick);
            }, tick *= 1.2);
        }
    }
}

/**
 * Handle incoming pending contacts
 *
 * @param {array.<JSON_objects>} pending contacts
 *
 */
function processIPC(ipc, ignoreDB) {

    DEBUG('processIPC');

    for (var i in ipc) {
        if (ipc.hasOwnProperty(i)) {

            // Update ipc status
            M.addIPC(ipc[i], ignoreDB);

            // Deletion of incomming pending contact request, user who sent request, canceled it
            if (ipc[i].dts) {
                M.delIPC(ipc[i].p);
                $('#ipc_' + ipc[i].p).remove();
                delete M.ipc[ipc[i].p];
                if ((Object.keys(M.ipc).length === 0) && (M.currentdirid === 'ipc')) {
                    $('.contact-requests-grid').addClass('hidden');
                    $('.fm-empty-contacts .fm-empty-cloud-txt').text(l[6196]);
                    $('.fm-empty-contacts').removeClass('hidden');
                }

                // Update token.input plugin
                removeFromMultiInputDDL('.share-multiple-input', { id: ipc[i].m, name: ipc[i].m });
            }
            else {

                // Update token.input plugin
                addToMultiInputDropDownList('.share-multiple-input', [{ id: ipc[i].m, name: ipc[i].m }]);
                // Don't prevent contact creation when there's already IPC available
                // When user add contact who already sent IPC, server will automatically create full contact
            }
        }
    }
}

/**
 * Handle outgoing pending contacts
 *
 * @param {array.<JSON_objects>} pending contacts
 */
function processOPC(opc, ignoreDB) {

    DEBUG('processOPC');

    for (var i in opc) {
        M.addOPC(opc[i], ignoreDB);
        if (opc[i].dts) {
            M.delOPC(opc[i].p);

            // Update tokenInput plugin
            removeFromMultiInputDDL('.share-multiple-input', { id: opc[i].m, name: opc[i].m });
            removeFromMultiInputDDL('.add-contact-multiple-input', { id: opc[i].m, name: opc[i].m });
        }
        else {
            // Search through M.opc to find duplicated e-mail with .dts
            // If found remove deleted opc
            // And update sent-request grid
            for (var k in M.opc) {
                if (M.opc[k].dts && (M.opc[k].m === opc[i].m)) {
                    $('#opc_' + k).remove();
                    delete M.opc[k];
                    if ((Object.keys(M.opc).length === 0) && (M.currentdirid === 'opc')) {
                        $('.sent-requests-grid').addClass('hidden');
                        $('.fm-empty-contacts .fm-empty-cloud-txt').text(l[6196]);
                        $('.fm-empty-contacts').removeClass('hidden');
                    }
                    break;
                }
            }

            // Update tokenInput plugin
            addToMultiInputDropDownList('.share-multiple-input', [{ id: opc[i].m, name: opc[i].m }]);
            addToMultiInputDropDownList('.add-contact-multiple-input', [{ id: opc[i].m, name: opc[i].m }]);
        }
    }
}

/**
 * processPH
 *
 * Process export link (public handle) action packet and 'f' tree response.
 * @param {Object} publicHandles The Public Handles action packet i.e. a: 'ph'.
 */
function processPH(publicHandles) {

    var nodeId;
    var publicHandleId;
    var timeNow = unixtime();
    var UiExportLink = fminitialized && new mega.UI.Share.ExportLink();

    for (var value in publicHandles) {
        if (publicHandles.hasOwnProperty(value)) {
            value = publicHandles[value];
            nodeId = value.h;
            publicHandleId = value.ph;

            // Remove export link, down: 1
            if (value.d) {
                M.delNodeShare(nodeId, 'EXP');

                if (UiExportLink) {
                    UiExportLink.removeExportLinkIcon(nodeId);
                }
            }
            else {
                var share = clone(value);
                delete share.a;
                delete share.i;
                delete share.n;
                share.ts = timeNow;
                share.u = 'EXP';
                share.r = 0;

                if (Object(M.d[nodeId]).ph !== publicHandleId) {
                    M.nodeAttr({ h: nodeId, ph: publicHandleId });
                }
                M.nodeShare(share.h, share);

                if (UiExportLink) {
                    UiExportLink.addExportLinkIcon(nodeId);
                }
            }

            if (UiExportLink && (value.down !== undefined)) {
                UiExportLink.updateTakenDownItem(nodeId, value.down);
            }
        }
    }
}

/**
 * Handle pending shares
 *
 * @param {array.<JSON_objects>} pending shares
 */
function processPS(pendingShares, ignoreDB) {

    DEBUG('processPS');
    var ps;

    for (var i in pendingShares) {
        if (pendingShares.hasOwnProperty(i)) {
            ps = pendingShares[i];

            // From gettree
            if (ps.h) {
                M.addPS(ps, ignoreDB);
            }

            // Situation different from gettree, s2 from API response, doesn't have .h attr instead have .n
            else {
                var nodeHandle = ps.n,
                    pendingContactId = ps.p,
                    shareRights = ps.r,
                    timeStamp = ps.ts;

                // shareRights is undefined when user denies pending contact request
                // .op is available when user accepts pending contact request and
                // remaining pending share should be updated to full share
                if (typeof shareRights === 'undefined' || ps.op) {

                    M.delPS(pendingContactId, nodeHandle);

                    if (ps.op) {
                        M.nodeShare(nodeHandle, ps);
                    }

                    if (M.opc && M.opc[ps.p]) {
                        // Update tokenInput plugin
                        addToMultiInputDropDownList('.share-multiple-input', [{id: M.opc[pendingContactId].m, name: M.opc[pendingContactId].m}]);
                        addToMultiInputDropDownList('.add-contact-multiple-input', {id: M.opc[pendingContactId].m, name: M.opc[pendingContactId].m});
                    }
                }
                else {

                    // Add the pending share to state
                    M.addPS({'h':nodeHandle, 'p':pendingContactId, 'r':shareRights, 'ts':timeStamp}, ignoreDB);

                    if (fminitialized) {
                        sharedUInode(nodeHandle);
                    }
                }
            }
        }
    }
}

/**
 * Handle upca response, upci, pending contact request updated (for whom it's incomming)
 *
 * @param {array.<JSON_objects>} ap (actionpackets)
 *
 */
function processUPCI(ap) {
    DEBUG('processUPCI');
    for (var i in ap) {
        if (ap[i].s) {
            delete M.ipc[ap[i].p];
            M.delIPC(ap[i].p);// Remove from localStorage
            $('#ipc_' + ap[i].p).remove();
            if ((Object.keys(M.ipc).length === 0) && (M.currentdirid === 'ipc')) {
                $('.contact-requests-grid').addClass('hidden');
                $('.fm-empty-contacts .fm-empty-cloud-txt').text(l[6196]);
                $('.fm-empty-contacts').removeClass('hidden');
            }
        }
    }
}

/**
 * processUPCO
 *
 * Handle upco response, upco, pending contact request updated (for whom it's outgoing).
 * @param {Array} ap (actionpackets) <JSON_objects>.
 */
function processUPCO(ap) {

    DEBUG('processUPCO');

    var psid = '';// pending id

    // Loop through action packets
    for (var i in ap) {
        if (ap.hasOwnProperty(i)) {

            // Have status of pending share
            if (ap[i].s) {

                psid = ap[i].p;
                delete M.opc[psid];
                delete M.ipc[psid];
                M.delOPC(psid);
                M.delIPC(psid);

                // Delete all matching pending shares
                for (var k in M.ps) {
                    if (M.ps.hasOwnProperty(k)) {
                        M.delPS(psid, k);
                    }
                }

                // Update tokenInput plugin
                removeFromMultiInputDDL('.share-multiple-input', { id: ap[i].m, name: ap[i].m });
                removeFromMultiInputDDL('.add-contact-multiple-input', { id: ap[i].m, name: ap[i].m });
                $('#opc_' + psid).remove();

                // Update sent contact request tab, set empty message with Add contact... button
                if ((Object.keys(M.opc).length === 0) && (M.currentdirid === 'opc')) {
                    $('.sent-requests-grid').addClass('hidden');
                    $('.fm-empty-contacts .fm-empty-cloud-txt').text(l[6196]); // No requests pending at this time
                    $('.fm-empty-contacts').removeClass('hidden');
                }
            }
        }
    }
}

/*
 * process_u
 *
 * Updates contact/s data in global variable M.u, local dB and
 * taking care of items in share and add contacts dialogs dropdown
 *
 * .c param is contact level i.e. [0-(inactive/deleted), 1-(active), 2-(owner)]
 *
 * @param {Object} u Users informations
 */
function process_u(u) {
    for (var i in u) {
        if (u.hasOwnProperty(i)) {
            if (u[i].c === 1) {
                u[i].h = u[i].u;
                u[i].t = 1;
                u[i].p = 'contacts';
                M.addNode(u[i]);

                // Update token.input plugin
                addToMultiInputDropDownList('.share-multiple-input', [{ id: u[i].m, name: u[i].m }]);
                addToMultiInputDropDownList('.add-contact-multiple-input', [{ id: u[i].m, name: u[i].m }]);
            }
            else if (M.d[u[i].u]) {
                M.delNode(u[i].u);

                // Update token.input plugin
                removeFromMultiInputDDL('.share-multiple-input', { id: u[i].m, name: u[i].m });
                removeFromMultiInputDDL('.add-contact-multiple-input', { id: u[i].m, name: u[i].m });
            }

            // Update user attributes M.u
            M.addUser(u[i]);
        }
    }

    //if (megaChat && megaChat.karere && megaChat.karere.getConnectionState() === Karere.CONNECTION_STATE.CONNECTED) {
    //    megaChat.karere.forceReconnect();
    //}
}

function process_ok(ok, ignoreDB)
{
    for (var i in ok)
    {
        if (typeof mDB === 'object' && !pfkey && !ignoreDB)
            mDBadd('ok', ok[i]);
        if (ok[i].ha == crypto_handleauth(ok[i].h))
            u_sharekeys[ok[i].h] = decrypt_key(u_k_aes, base64_to_a32(ok[i].k));
    }
}

function folderreqerr(c, e)
{
    loadingDialog.hide();
    msgDialog('warninga', l[1043], l[1044] + '<ul><li>' + l[1045] + '</li><li>' + l[247] + '</li><li>' + l[1046] + '</li>', false, function()
    {
        folderlink = pfid;
        document.location.hash = '';
    });
}

function init_chat() {
    function __init_chat() {
        if (u_type && !megaChatIsReady) {
            if (d) console.log('Initializing the chat...');

            try {
                // Prevent known Strophe exceptions...
                if (!Strophe.Websocket.prototype._unsafeOnIdle) {
                    Strophe.Websocket.prototype._unsafeOnIdle = Strophe.Websocket.prototype._onIdle;
                    Strophe.Websocket.prototype._onIdle = function() {
                        try {
                            this._unsafeOnIdle.apply(this, arguments);
                        }
                        catch (ex) {
                            if (d) {
                                console.error(ex);
                            }
                        }
                    };
                }
            }
            catch (ex) {
                if (d) {
                    console.error(ex);
                }
            }

            var _chat = new Chat();

            // `megaChatIsDisabled` might be set if `new Karere()` failed (Ie, in older browsers)
            if (!window.megaChatIsDisabled) {
                window.megaChat = _chat;
                megaChat.init();

                if (fminitialized) {
                    if (String(M.currentdirid).substr(0, 5) === 'chat/') {
                        chatui(M.currentdirid);
                    }
                    //megaChat.renderContactTree();
                    megaChat.renderMyStatus();
                }
            }
        }
    }
    if (folderlink) {
        if (d) console.log('Will not initializing chat [branch:1]');
    }
    else if (!megaChatIsDisabled) {
        if (pubEd25519[u_handle]) {
            Soon(__init_chat);
        }
        else {
            mBroadcaster.once('pubEd25519', __init_chat);
            if (d) console.log('Will not initializing chat [branch:2]');
        }
    }
    else {
        if (d) console.log('Will not initializing chat [branch:3]');
    }
}

function loadfm_callback(res, ctx) {

    loadingInitDialog.step3();

    if (pfkey) {
        if (res.f && res.f[0]) {
            M.RootID = res.f[0].h;
            u_sharekeys[res.f[0].h] = base64_to_a32(pfkey);
        }
        folderlink = pfid;
    }

    if (typeof res === 'number') {
        msgDialog('warninga', l[1311], "Sorry, we were unable to retrieve the Cloud Drive contents.", api_strerror(res));
        return;
    }

    if (res.u) {
        process_u(res.u);
    }
    if (res.ok) {
        process_ok(res.ok);
    }
    if (res.opc) {
        processOPC(res.opc);
    }
    if (res.ipc) {
        processIPC(res.ipc);
    }
    if (res.ps) {
        processPS(res.ps);
    }

    process_f(res.f, function onLoadFMDone(hasMissingKeys) {

        // If we have shares, and if a share is for this node, record it on the nodes share list
        if (res.s) {
            for (var i in res.s) {
                if (res.s.hasOwnProperty(i)) {

                    var nodeHandle = res.s[i].h;
                    M.nodeShare(nodeHandle, res.s[i]);
                }
            }
        }

        // Handle public/export links. Why here? Make sure that M.d already exist
        if (res.ph) {
            processPH(res.ph);
        }

        maxaction = res.sn;
        if (typeof mDB === 'object') {
            localStorage[u_handle + '_maxaction'] = maxaction;
        }

        if (res.cr) {
            crypto_procmcr(res.cr);
        }
        if (res.sr) {
            crypto_procsr(res.sr);
        }

        // Retrieve initial batch of action-packets, if any
        // we'll then complete the process using loadfm_done
        getsc();

        if (hasMissingKeys) {
            srvlog('Got missing keys processing gettree...', null, true);
        }
    });
}

/**
 * Function to be invoked when the cloud has finished loaded,
 * being the nodes loaded from either server or local cache.
 * @param {Boolean} mDBload whether it came from local cache.
 */
function loadfm_done(mDBload) {
    loadfm.loaded = Date.now();
    loadfm.loading = false;

    if (d > 1) console.error('loadfm_done', mDBload, is_fm());

    mega.config.ready(function() {
        init_chat();

        // are we actually on an #fm/* page?
        if (is_fm() || $('.fm-main.default').is(":visible")) {
            renderfm();
        }

        if (!CMS.isLoading()) {
            loadingDialog.hide();
            loadingInitDialog.hide();
        }

        // -0x800e0fff indicates a call to loadfm() when it was already loaded
        if (mDBload !== -0x800e0fff) {
            Soon(function _initialNotify() {
                // After the first SC request all subsequent requests can generate notifications
                notify.initialLoadComplete = true;

                // If this was called from the initial fm load via gettree or db load, we should request the
                // latest notifications. These must be done after the first getSC call.
                if (!folderlink) {
                    notify.getInitialNotifications();
                }
            });
        }

        watchdog.notify('loadfm_done', mDBload);
    });
}

function fmtreenode(id, e)
{
    if (RootbyId(id) == 'contacts')
        return false;
    var treenodes = {};
    if (typeof fmconfig.treenodes !== 'undefined')
        treenodes = fmconfig.treenodes;
    if (e)
        treenodes[id] = 1;
    else
    {
        $('#treesub_' + id + ' .expanded').each(function(i, e)
        {
            var id2 = $(e).attr('id');
            if (id2)
            {
                id2 = id2.replace('treea_', '');
                $('#treesub_' + id2).removeClass('opened');
                $('#treea_' + id2).removeClass('expanded');
                delete treenodes[id2];
            }
        });
        delete treenodes[id];
    }
    mega.config.set('treenodes', treenodes);

    M.treenodes = JSON.stringify(treenodes);
}

function fmsortmode(id, n, d)
{
    var sortmodes = {};
    if (typeof fmconfig.sortmodes !== 'undefined')
        sortmodes = fmconfig.sortmodes;
    if (n == 'name' && d > 0)
        delete sortmodes[id];
    else
        sortmodes[id] = {n: n, d: d};
    mega.config.set('sortmodes', sortmodes);
}

function fmviewmode(id, e)
{
    var viewmodes = {};
    if (typeof fmconfig.viewmodes !== 'undefined')
        viewmodes = fmconfig.viewmodes;
    if (e)
        viewmodes[id] = 1;
    else
        viewmodes[id] = 0;
    mega.config.set('viewmodes', viewmodes);
}

function fm_requestfolderid(h, name, ulparams)
{
    return createFolder(h, name, ulparams);
}

var isNativeObject = function(obj) {
    var objConstructorText = obj.constructor.toString();
    return objConstructorText.indexOf("[native code]") !== -1 && objConstructorText.indexOf("Object()") === -1;
};

function clone(obj)
{

    if (null == obj || "object" != typeof obj)
        return obj;
    if (obj instanceof Date)
    {
        var copy = new Date();
        copy.setTime(obj.getTime());
        return copy;
    }
    if (obj instanceof Array)
    {

        var copy = [];
        for (var i = 0, len = obj.length; i < len; i++) {
            copy[i] = clone(obj[i]);
        }
        return copy;
    }
    if (obj instanceof Object)
    {
        var copy = {};
        for (var attr in obj)
        {
            if (obj.hasOwnProperty(attr)) {
                if (!(obj[attr] instanceof Object)) {
                    copy[attr] = obj[attr];
                }
                else if (obj[attr] instanceof Array) {
                    copy[attr] = clone(obj[attr]);
                }
                else if (!isNativeObject(obj[attr])) {
                    copy[attr] = clone(obj[attr]);
                }
                else if ($.isFunction(obj[attr])) {
                    copy[attr] = obj[attr];
                }
                else {
                    copy[attr] = {};
                }
            }
        }

        return copy;
    }
}

function balance2pro(callback)
{
    api_req({a: 'uq', pro: 1},
    {
        cb: callback,
        callback: function(res, ctx)
        {
            if (typeof res == 'object' && res['balance'] && res['balance'][0])
            {
                var pjson = JSON.parse(pro_json);

                for (var i in pjson[0])
                {
                    if (pjson[0][i][5] == res['balance'][0][0])
                    {
                        api_req({a: 'uts', it: 0, si: pjson[0][i][0], p: pjson[0][i][5], c: pjson[0][i][6]},
                        {
                            cb: ctx.cb,
                            callback: function(res, ctx)
                            {
                                if (typeof res == 'number' && res < 0 && ctx.cb)
                                    ctx.cb(false);
                                else
                                {
                                    api_req({a: 'utc', s: [res], m: 0},
                                    {
                                        cb: ctx.cb,
                                        callback: function(res, ctx)
                                        {
                                            if (ctx.cb)
                                                ctx.cb(true);
                                            u_checklogin({checkloginresult: function(u_ctx, r)
                                                {
                                                    if (M.account)
                                                        M.account.lastupdate = 0;
                                                    u_type = r;
                                                    topmenuUI();
                                                    if (u_attr.p)
                                                        msgDialog('info', l[1047], l[1048]);
                                                }});
                                        }
                                    });
                                }
                            }
                        });
                    }
                }
            }
        }
    });
}<|MERGE_RESOLUTION|>--- conflicted
+++ resolved
@@ -44,21 +44,13 @@
     var loadingDialog = {};
     loadingDialog.show = function() {
         $('.dark-overlay').show();
-<<<<<<< HEAD
         $('.loading-spinner:not(.manual-management)').removeClass('hidden').addClass('active');
+        this.active = true;
     };
     loadingDialog.hide = function() {
         $('.dark-overlay').hide();
         $('.loading-spinner:not(.manual-management)').addClass('hidden').removeClass('active');
-=======
-        $('.loading-spinner').removeClass('hidden').addClass('active');
-        this.active = true;
-    };
-    loadingDialog.hide = function() {
-        $('.dark-overlay').hide();
-        $('.loading-spinner').addClass('hidden').removeClass('active');
         this.active = false;
->>>>>>> dd321f9d
    };
 }
 if (typeof loadingInitDialog === 'undefined') {
