var newnodes;
var maxaction;
var fminitialized = false;
var dl_interval, ul_interval;

var fmconfig = {};
if (localStorage.fmconfig) {
    fmconfig = JSON.parse(localStorage.fmconfig);
}

if (typeof seqno === 'undefined')
    var seqno = Math.floor(Math.random() * 1000000000);
if (typeof n_h === 'undefined')
    var n_h = false;
if (typeof requesti === 'undefined')
    var requesti = makeid(10);
if (typeof folderlink === 'undefined')
    var folderlink = false;
if (typeof lang === 'undefined')
    var lang = 'en';
if (typeof Ext === 'undefined')
    var Ext = false;
if (typeof ie9 === 'undefined')
    var ie9 = false;
if (typeof loadingDialog === 'undefined')
{
    var loadingDialog = {};
    loadingDialog.show = function()
    {
        $('.dark-overlay').show();
        //$('body').addClass('overlayed');
        $('.loading-spinner').show();
    };
    loadingDialog.hide = function()
    {
        $('.dark-overlay').hide();
        //$('body').removeClass('overlayed');
        $('.loading-spinner').hide();
    };
}

// data struct definitions
var MEGA_USER_STRUCT = {
    "u": undefined,
    "c": undefined,
    "m": undefined,
    "m2": undefined,
    "name": undefined,
    "h": undefined,
    "t": undefined,
    "p": undefined,
    "presence": undefined,
    "presenceMtime": undefined,
    "displayColor": undefined,
    "shortName": undefined,
    "firstName": undefined,
    "lastName": undefined,
    "ts": undefined
};

function MegaData()
{
    this.h = {};
    this.csortd = -1;
    this.csort = 'name';
    this.tfsdomqueue = {};

    this.reset = function()
    {
        this.d = {};
        this.v = [];
        this.c = {};
        this.u = new MegaDataMap();

        this.t = {};
        this.opc = {};
        this.ipc = {};
        this.ps = {};
        this.sn = false;
        this.filter = false;
        this.sortfn = false;
        this.sortd = false;
        this.rendered = false;
        this.RootID = undefined;
        this.RubbishID = undefined;
        this.InboxID = undefined;
        this.viewmode = 0; // 0 list view, 1 block view

        mBroadcaster.sendMessage("MegaDataReset");
    };
    this.reset();

    this.sortBy = function(fn, d)
    {
        this.v.sort(function(a, b)
        {
            if (!d)
                d = 1;
            if (a.t > b.t)
                return -1;
            else if (a.t < b.t)
                return 1;

            return fn(a, b, d);
        });
        this.sortfn = fn;
        this.sortd = d;
    };

    this.sort = function()
    {
        this.sortBy(this.sortfn, this.sortd);
    };

    this.sortReverse = function()
    {
        var d = 1;
        if (this.sortd > 0)
            d = -1;

        this.sortBy(this.sortfn, d);
    };

    this.sortByName = function(d)
    {
        // if (typeof Intl !== 'undefined' && Intl.Collator)
        // {
            // var intl = new Intl.Collator('co', { numeric: true });

            // this.sortfn = function(a,b,d)
            // {
                // return intl.compare(a.name,b.name)*d;
            // };
        // }
        // else
        {
            this.sortfn = function(a,b,d)
            {
                if (typeof a.name == 'string' && typeof b.name == 'string')
                    return a.name.localeCompare(b.name) * d;
                else
                    return -1;
            };
        }
        this.sortd = d;
        this.sort();
    };

    this.sortByModTime = function(d) {
        this.sortfn = function(a, b, d) {
            return (a.mtime < b.mtime) ? -1 * d : d;
        };
        this.sortd = d;
        this.sort();
    };

    this.sortByDateTime = function(d)
    {
        this.sortfn = function(a, b, d)
        {
            if (a.ts < b.ts)
                return -1 * d;
            else
                return 1 * d;
        }
        this.sortd = d;
        this.sort();
    };

    this.sortByFav = function(d)
    {
        this.sortfn = function(a, b, d)
        {
            if (a.fav) {
                return -1 * d;
            }

            if (b.fav) {
                return d;
            }

            return 0;
        }
        this.sortd = d;
        this.sort();
    };

    this.sortBySize = function(d)
    {
        this.sortfn = function(a, b, d)
        {
            if (typeof a.s !== 'undefined' && typeof b.s !== 'undefined' && a.s < b.s)
                return -1 * d;
            else
                return 1 * d;
        }
        this.sortd = d;
        this.sort();
    };

    this.sortByType = function(d)
    {
        this.sortfn = function(a, b, d)
        {
            if (typeof a.name == 'string' && typeof b.name == 'string')
                return filetype(a.name).localeCompare(filetype(b.name)) * d;
            else
                return -1;
        }
        this.sortd = d;
        this.sort();
    };

    this.sortByOwner = function(d)
    {
        this.sortfn = function(a, b, d)
        {
            var usera = M.d[a.p], userb = M.d[b.p];
            if (typeof usera.name == 'string' && typeof userb.name == 'string')
                return usera.name.localeCompare(userb.name) * d;
            else
                return -1;
        }
        this.sortd = d;
        this.sort();
    };

    this.sortByAccess = function(d)
    {
        this.sortfn = function(a, b, d)
        {
            if (typeof a.r !== 'undefined' && typeof b.r !== 'undefined' && a.r < b.r)
                return -1 * d;
            else
                return 1 * d;
        }
        this.sortd = d;
        this.sort();
    };

    this.getSortStatus = function(u)
    {
        var status = megaChatIsReady && megaChat.karere.getPresence(megaChat.getJidFromNodeId(u));
        if (status == 'chat')
            return 1;
        else if (status == 'dnd')
            return 2;
        else if (status == 'away')
            return 3;
        else
            return 4;
    };

    this.sortByStatus = function(d)
    {
        this.sortfn = function(a, b, d)
        {
            var statusa = M.getSortStatus(a.u), statusb = M.getSortStatus(b.u);
            if (statusa < statusb)
                return -1 * d;
            else if (statusa > statusb)
                return 1 * d;
            else if (typeof a.name == 'string' && typeof b.name == 'string')
                return a.name.localeCompare(b.name) * d;
            else
                return 0;
        }
        this.sortd = d;
        this.sort();
    };

    this.sortByInteraction = function(d)
    {
        this.sortfn = mega.utils.sortObjFn(
            function(r) {
                // Since the M.sort is using a COPY of the data, we need an up-to-date .ts value directly from M.u[...]
                return M.u[r.h].ts;
            }, d
        );
        this.sortd = d;
        this.sort();
    };

    this.sortRules = {
        'name': this.sortByName.bind(this),
        'size': this.sortBySize.bind(this),
        'type': this.sortByType.bind(this),
        'date': this.sortByDateTime.bind(this),
        'ts': this.sortByDateTime.bind(this),
        'owner': this.sortByOwner.bind(this),
        'modified': this.sortByModTime.bind(this),
        'mtime': this.sortByModTime.bind(this),
        'interaction': this.sortByInteraction.bind(this),
        'access': this.sortByAccess.bind(this),
        'status': this.sortByStatus.bind(this),
        'fav': this.sortByFav.bind(this),
    };

    this.setLastColumn = function(col) {
        switch (col) {
        case 'ts':
        case 'mtime':
            // It's valid
            break;
        default:
            // Default value
            col = "ts";
            break;
        }

        if (col === this.lastColumn) {
            return;
        }

        this.lastColumn = col;
        localStorage._lastColumn = this.lastColumn;

        if ($('.do-sort[data-by="' + col + '"]').length > 0) {
            // swap the column label
            $('.context-menu-item.do-sort').removeClass('selected');
            $('.grid-url-header').prev().find('div')
                .removeClass().addClass('arrow ' + col)
                .text($('.do-sort[data-by="' + col + '"]').text());
            $('.do-sort[data-by="' + col + '"]').addClass('selected');
        }

    };

    this.lastColumn = null;

    this.doSort = function(n, d) {
        $('.grid-table-header .arrow').removeClass('asc desc');

        if (d > 0) {
            $('.arrow.' + n).addClass('desc');
        }
        else {
            $('.arrow.' + n).addClass('asc');
        }


        if (!M.sortRules[n]) {
            throw new Error("Cannot sort by " + n);
        }
        M.sortRules[n](d);

        M.sortingBy = [n, d];

        if (fmconfig.uisorting) {
            storefmconfig('sorting', {n: n, d: d});
        }
        else {
            fmsortmode(M.currentdirid, n, d);
        }
    };

    /* Filters: */
    this.filterBy = function(f) {
        this.filter = f;
        this.v = [];
        for (var i in this.d) {
            if (f(this.d[i])) {
                this.v.push(this.d[i]);
            }
        }
    };

    /**
     * The same as filterBy, but instead of pushing the stuff in M.v, will return a new array.
     *
     * @param f function, with 1 arguments (node) that returns true when a specific node should be returned in the list
     * of filtered results
     */
    this.getFilterBy = function(f) {
        var v = [];
        for (var i in this.d) {
            if (f(this.d[i])) {
                v.push(this.d[i]);
            }
        }
        return v;
    };

    this.filterByParent = function(id) {
        this.filterBy(function(node) {
            if ((node.name && node.p === id) || (node.name && node.p && node.p.length === 11 && id === 'shares'))
                return true;
        });
    };

    this.filterBySearch = function(str) {
        str = str.replace('search/', '');
        this.filterBy(function(node) {
            if (node.name && str && node.name.toLowerCase().indexOf(str.toLowerCase()) >= 0)
                return true;
        });
    };

    this.hasInboxItems = function() {
        return $.len(M.c[M.InboxID] || {}) > 0;
    };

    this.getInboxUsers = function() {
        var uniqueUsersList = {};
        this.getInboxItems().forEach(function(v, k) {
            assert(M.u[v.u], 'user is not in M.u when trying to access inbox item users');
            uniqueUsersList[v.u] = M.u[v.u];
        });

        return obj_values(uniqueUsersList);
    };

    this.getInboxItems = function() {
        return M.getFilterBy(function(node) { return node.p === M.InboxID; });
    };

    this.avatars = function()
    {
        if (!M.c.contacts)
            M.c.contacts = {};
        if (u_handle) {
            M.c.contacts[u_handle] = 1;
        }

        var waitingPromises = [];
        Object.keys(M.c['contacts']).forEach(function(u) {
            if (!avatars[u]) {
                waitingPromises.push(
                    getUserAttribute(u, 'a', true, false, function (res) {
                        if (typeof res !== 'number' && res.length > 5) {
                            var blob = new Blob([str_to_ab(base64urldecode(res))], {type: 'image/jpeg'});
                            avatars[u] = {
                                data: blob,
                                url: myURL.createObjectURL(blob)
                            };
                        }
                        useravatar.loaded(u);
                    })
                    .fail(function() {
                        delete avatars[u];
                        useravatar.loaded(u);
                    })
                );
            }
        });

        MegaPromise
            .allDone(
                waitingPromises
            ).always(function() {
                // trigger UI refresh
                M.renderAvatars();
            });


        delete M.c.contacts[u_handle];
    };

    this.renderAvatars = function()
    {
        $('.contact-block-view-avatar').each(function(i, e)
        {
            var c = $(e).attr('class');
        });

        $('.avatar').each(function(i, e)
        {
            var c = $(e).attr('class');
        });
    }

    this.contactstatus = function(h, wantTimeStamp)
    {
        var folders = 0;
        var files = 0;
        var ts = 0;
        if (M.d[h])
        {
            if (!wantTimeStamp || !M.d[h].ts) {
                var a = fm_getnodes(h);
                for (var i in a) {
                    if (!a.hasOwnProperty(i)) {
                        continue;
                    }
                    var n = M.d[a[i]];
                    if (n) {
                        if (ts < n.ts) {
                            ts = n.ts;
                        }
                        if (n.t) {
                            folders++;
                        }
                        else {
                            files++;
                        }
                    }
                }
                if (!M.d[h].ts) {
                    M.d[h].ts = ts;
                }
            }
            else {
                ts = M.d[h].ts;
            }
        }

        return {files: files, folders: folders, ts: ts};
    };

    this.onlineStatusClass = function(os)
    {
        if (os == 'dnd')
            return [l[5925], 'busy'];
        else if (os == 'away')
            return [l[5924], 'away'];
        else if (os == 'chat' || os == 'available')
            return [l[5923], 'online'];
        else
            return [l[5926], 'offline'];
    };

    this.onlineStatusEvent = function(u, status)
    {
        if (u && megaChatIsReady)
        {
            // this event is triggered for a specific resource/device (fullJid), so we need to get the presen for the
            // user's devices, which is aggregated by Karere already
            status = megaChat.karere.getPresence(megaChat.getJidFromNodeId(u.u));
            var e = $('.ustatus.' + u.u);
            if (e.length > 0)
            {
                $(e).removeClass('offline online busy away');
                $(e).addClass(this.onlineStatusClass(status)[1]);
            }
            var e = $('.fm-chat-user-status.' + u.u);
            if (e.length > 0)
                $(e).html(this.onlineStatusClass(status)[0]);
            if (
                typeof $.sortTreePanel !== 'undefined' &&
                typeof $.sortTreePanel.contacts !== 'undefined' &&
                $.sortTreePanel.contacts.by == 'status'
            ) {
                // we need to resort
                M.contacts();
            }

            if (window.location.hash == "#fm/" + u.u) {
                // re-render the contact view page if the presence had changed
                contactUI();
            }
        }
    };

    this.emptySharefolderUI = function(lSel)
    {
        if (!lSel)
            lSel = this.fsViewSel;
        $(lSel).before($('.fm-empty-folder .fm-empty-pad:first').clone().removeClass('hidden').addClass('fm-empty-sharef'));
        $(lSel).parent().children('table').hide();

        $('.files-grid-view.fm.shared-folder-content').addClass('hidden');

        $.tresizer();
    };
    Object.defineProperty(this, 'fsViewSel', {
        value: '.files-grid-view.fm .grid-scrolling-table, .fm-blocks-view.fm .file-block-scrolling',
        configurable: false
    });

    /**
     *
     * @param {array.<JSON_objects>} ipc - received requests
     * @param {bool} clearGrid
     *
     */
    this.drawReceivedContactRequests = function(ipc, clearGrid) {
        DEBUG('Draw received contacts grid.');
        var html, email, ps, trClass, id,
            type = '',
            drawn = false,
            t = '.grid-table.contact-requests';
        if (M.currentdirid === 'ipc') {

            if (clearGrid) {
                $(t + ' tr').remove();
            }

            for (var i in ipc) {
                id = ipc[i].p;
                // Make sure that denied and ignored requests are shown properly
                // don't be fooled, we need M.ipc here and not ipc
                if (M.ipc[id]) {
                    if (M.ipc[id].dts || (M.ipc[id].s && (M.ipc[id].s === 3))) {
                        type = 'deleted';
                    }
                    else if (M.ipc[id].s && M.ipc[id].s === 1) {
                        type = 'ignored';
                    }
                    trClass = (type !== '') ? ' class="' + type + '"' : '';
                    email = ipc[i].m;
                    if (ipc[i].ps && ipc[i].ps !== 0) {
                        ps = '<span class="contact-request-content">' + ipc[i].ps + ' ' + l[105] + ' ' + l[813] + '</span>';
                    }
                    else {
                        ps = '<span class="contact-request-content">' + l[5851] + '</span>';
                    }
                    html = '<tr id="ipc_' + id + '"' + trClass + '>\n\
                        <td>\n\
                            ' + useravatar.contact(email, 'nw-contact-avatar') + ' \n\
                            <div class="fm-chat-user-info">\n\
                                <div class="fm-chat-user">' + htmlentities(email) + '</div>\n\
                                <div class="contact-email">' + htmlentities(email) + '</div>\n\
                            </div>\n\
                        </td>\n\
                        <td>' + ps + '</td>\n\
                        <td>\n\
                            <div class="contact-request-button delete"><span>' + l[5858] + '</span></div>\n\
                            <div class="contact-request-button accept"><span>' + l[5856] + '</span></div>\n\
                            <div class="contact-request-button ignore"><span>' + l[5860] + '</span></div>\n\
                            <div class="contact-request-ignored"><span>' + l[5864] + '</span></div>\n\
                            <div class="clear"></div>\n\
                        </td>\n\
                    </tr>';

                    $(t).append(html);

                    drawn = true;
                }
            }

            // If at least one new item is added then ajust grid
            if (drawn) {
                $('.fm-empty-contacts').addClass('hidden');

                // hide/show sent/received grid
                $('.sent-requests-grid').addClass('hidden');
                $('.contact-requests-grid').removeClass('hidden');

                initIpcGridScrolling();
                initBindIPC();
            }
        }
    };

    this.handleEmptyContactGrid = function() {
        // If focus is on contacts tab
        if (M.currentdirid === 'contacts') {
            var haveActiveContact = false;
            M.u.forEach(function(v, k) {
                if (v.c !== 0 && v.c !== 2) {
                    haveActiveContact = true;
                    return false; // break
                }
            });

            // We do NOT have active contacts, set empty contacts grid
            if (!haveActiveContact) {
                $('.files-grid-view.contacts-view').addClass('hidden');
                $('.fm-empty-contacts .fm-empty-cloud-txt').text(l[784]);
                $('.fm-empty-contacts').removeClass('hidden');
            }
        }
    };

    /**
     *
     * @param {array.<JSON_objects>} opc - sent requests
     * @param {bool} clearGrid
     *
     */
    this.drawSentContactRequests = function(opc, clearGrid) {

        DEBUG('Draw sent invites.');

        var html, hideCancel, hideReinvite, hideOPC,
            drawn = false,
            TIME_FRAME = 60 * 60 * 24 * 14,// 14 days in seconds
            utcDateNow = Math.floor(Date.now() / 1000),
            t = '.grid-table.sent-requests';

        if (M.currentdirid === 'opc') {

            if (clearGrid) {
                $(t + ' tr').remove();
            }

            for (var i in opc) {
                if (opc.hasOwnProperty(i)) {
                    hideCancel = '';
                    hideReinvite = '';
                    hideOPC = '';
                    if (opc[i].dts) {
                        hideOPC = 'deleted';
                        hideReinvite = 'hidden';
                        hideCancel = 'hidden';
                    }
                    else {
                        if (utcDateNow < (opc[i].rts + TIME_FRAME)) {
                            hideReinvite = 'hidden';
                        }
                    }
                }

                hideOPC = (hideOPC !== '') ? ' class="' + hideOPC + '"' : '';
                html = '<tr id="opc_' + htmlentities(opc[i].p) + '"' + hideOPC + '>\n\
                    <td>\n\
                        <div class="left email">\n\
                            <div class="nw-contact-avatar"></div>\n\
                            <div class="fm-chat-user-info">\n\
                               <div class="contact-email">' + htmlentities(opc[i].m) + '</div>\n\
                            </div>\n\
                        </div>\n\
                        <div class="contact-request-button cancel ' + hideCancel + '"><span>' + l[156] + ' ' + l[738].toLowerCase() + '</span></div>\n\
                        <div class="contact-request-button reinvite ' + hideReinvite + '"><span>' + l[5861] + '</span></div>\n\
                    </td>\n\
                </tr>';

                $(t).append(html);

                drawn = true;
            }

            if (drawn) {
                $('.fm-empty-contacts').addClass('hidden');

                // hide/show received/sent grids
                $('.contact-requests-grid').addClass('hidden');
                $('.sent-requests-grid').removeClass('hidden');

                initOpcGridScrolling();
                initBindOPC();
            }
        }
    };

    /**
     * renderMain
     *
     * @param {type} u
     * @returns {unresolved}
     */
    this.renderMain = function(u) {

        /**
         * flush_cached_nodes
         *
         * @param {integer} n
         *
         */
        function flush_cached_nodes(n) {
            var canvas,
                num = n,
                e = cache.splice(0, num || cache.length);

            if (e.length) {
                canvas = M.viewmode == 0 ? $('.grid-table.fm') : $('.file-block-scrolling').data('jsp').getContentPane();

                for (var i in e) {
                    if (M.v[e[i][0]] && M.v[e[i][0]].h === e[i][2]) {
                        M.v[e[i][0]].seen = true;
                    }
                    else {
                        if (d > 1) {
                            console.log('desync cached node...', e[i][2]);
                        }

                        for (var k in M.v) {
                            if (M.v[k].h === e[i][2]) {
                                M.v[k].seen = true;
                                break;
                            }
                        }
                    }
                    canvas.append(e[i][1]);
                }
                if (M.dynlistRt) {
                    clearTimeout(M.dynlistRt);
                }
                M.dynlistRt = setTimeout(function() {
                    delete M.dynlistRt;
                    M.rmSetupUI();
                }, 750);
                $(window).trigger('resize');
            }
            else {
                $(lSel).unbind('jsp-scroll-y.dynlist');
            }
        }// flush_cached_nodes END

        /**
         * mInsertNode
         *
         * @param {string} aNode
         * @param {string} aPrevNode
         * @param {string} aNextNode
         * @param {string} aTag
         * @param {} aElement
         * @param {} aHTMLContent
         * @param {} aUpdate
         * @param {} aDynCache
         *
         */
        function mInsertNode(aNode, aPrevNode, aNextNode, aTag, aElement, aHTMLContent, aUpdate, aDynCache) {
            if (!aUpdate || $(aTag + ' ' + aElement).length === 0) {
                // 1. if the current view does not have any nodes, just append it
                if (aDynCache) {
                    cache.push(aDynCache);
                }
                else {
                    $(aTag).append(aHTMLContent);
                }
            }
            else {
                var j;
                if ($(aTag + ' #' + aNode.h).length) {
                    files--;
                    aNode.seen = true;
                    return;
                }

                if (aDynCache) {
                    // console.log(i, aNode.name,cache.map(n=>n[2]));

                    if (aNode.t) {
                        for (var x = 0, m = cache.length; x < m && cache[x][3]; ++x);
                        cache.splice(x, 0, aDynCache);
                    }
                    else {
                        cache.push(aDynCache);
                    }
                    return;
                }

                if (aUpdate && aPrevNode && $(aTag + ' #' + aPrevNode.h).length) {
                    // 2. if there is a node before the new node in the current view, add it after that node:
                    $(aTag + ' #' + aPrevNode.h).after(aHTMLContent);
                }
                else if (aUpdate && aNextNode && $(aTag + ' #' + aNextNode.h).length) {
                    // 3. if there is a node after the new node in the current view, add it before that node:
                    $(aTag + ' #' + aNextNode.h).before(aHTMLContent);
                }
                else if (aNode.t) {
                    // 4. new folder: insert new node before the first folder in the current view
                    $($(aTag + ' ' + aElement)[0]).before(aHTMLContent);
                }
                else {// !aNode.t)
                    // 5. new file: insert new node before the first file in the current view
                    var a = $(aTag + ' ' + aElement).not('.folder');
                    if (a.length > 0) {
                        $(a[0]).before(aHTMLContent);
                    }
                    else {
                        // 6. if this view does not have any files, insert after the last folder
                        a = $(aTag + ' ' + aElement);
                        $(a[a.length - 1]).after(aHTMLContent);
                    }
                }
            }
        }// mInsertNode END

        /*
         * renerContactsLayout
         *
         * @param {} u
         *
         */
        var chatIsReady = megaChatIsReady;
        function renderContactsLayout(u) {
            var u_h, contact, node, avatar, el, t, html, onlinestatus,
                cs = M.contactstatus(u_h),
                time = time2last(cs.ts),
                timems = cs.ts,
                interactionclass = 'cloud-drive';

            if (cs.files === 0 && cs.folders === 0) {
                time = l[1051];
                interactionclass = 'never';
            }

            // Render all items given in glob M.v
            for (var i in M.v) {
                u_h = M.v[i].h;
                contact = M.u[u_h];

                // chat is enabled?
                if (chatIsReady) {
                    if (contact && contact.lastChatActivity > timems) {
                        interactionclass = 'conversations';
                        time = time2last(contact.lastChatActivity);

                        var room = megaChat.getPrivateRoom(u_h);
                        if (room && megaChat.plugins.chatNotifications) {
                            if (megaChat.plugins.chatNotifications.notifications.getCounterGroup(room.roomJid) > 0) {
                                interactionclass = 'unread-conversations';
                            }
                        }

                    }
                }

                node = M.d[u_h];
                avatar = useravatar.contact(u_h, "nw-contact-avatar");

                onlinestatus = M.onlineStatusClass(
                    chatIsReady &&
                    megaChat.karere.getPresence(megaChat.getJidFromNodeId(u_h))
                );

                if (M.viewmode === 1) {
                    el = 'div';
                    t = '.contacts-blocks-scrolling';
                    html = '<a class="file-block ustatus ' + htmlentities(u_h) + ' ' + onlinestatus[1] + '" id="' + htmlentities(M.v[i].h) + '">\n\
                                <span class="nw-contact-status"></span>\n\
                                <span class="file-settings-icon"></span>\n\
                                ' + avatar + ' \
                                <span class="shared-folder-info-block">\n\
                                    <span class="shared-folder-name">' + htmlentities(node.name) + '</span>\n\
                                    <span class="shared-folder-info">' + htmlentities(node.m) + '</span>\n\
                                </span>\n\
                            </a>';
                }
                else {
                    el = 'tr';
                    t = '.grid-table.contacts';
                    html = '<tr id="' + htmlentities(M.v[i].h) + '">\n\
                                <td>\n\
                                    ' + avatar + ' \
                                    <div class="fm-chat-user-info todo-star">\n\
                                        <div class="fm-chat-user">' + htmlentities(node.name) + '</div>\n\
                                        <div class="contact-email">' + htmlentities(node.m) + '</div>\n\
                                    </div>\n\
                                </td>\n\
                                <td width="240">\n\
                                    <div class="ustatus ' + htmlentities(u_h) + ' ' + onlinestatus[1] + '">\n\
                                        <div class="nw-contact-status"></div>\n\
                                        <div class="fm-chat-user-status ' + htmlentities(u_h) + '">' + onlinestatus[0] + '</div>\n\
                                        <div class="clear"></div>\n\
                                    </div>\n\
                                </td>\n\
                                <td width="270">\n\
                                    <div class="contacts-interation li_' + u_h + '"></div>\n\
                                </td>\n\
                                <td class="grid-url-header-nw">\n\
                                    <a class="grid-url-arrow"></a>\n\
                                </td>\n\
                            </tr>';
                }
                mInsertNode(M.v[i], M.v[i-1], M.v[i+1], t, el, html, u);

                getLastInteractionWith(u_h);
            }
        }// renderContactsLayout END

        /*
         * renderLayout
         *
         * render layouts different from contacts, opc and ipc
         *
         * @param {} u
         * @param {int} n_cache
         * @param {int} files
         *
         * @returns {int}
         */
        function renderLayout(u, n_cache) {
            var html, cs, contains, u_h, t, el, time, bShare,
                avatar, rights, rightsclass, onlinestatus, html,
                sExportLink, sLinkIcon, takenDown, takenDownTitle,
                iShareNum = 0,
                s, ftype, c, cc, star;

            for (var i in M.v) {
                if (!M.v[i].name) {
                    DEBUG('Skipping M.v node with no name.', M.v[i]);
                    continue;
                }
                s  = '';
                c  = '';
                cc = null;
                if (M.v[i].t) {
                    ftype = l[1049];
                    c = ' folder';
                }
                else {
                    ftype = filetype(M.v[i].name);
                    s = htmlentities(bytesToSize(M.v[i].s));
                }
                star = M.v[i].fav ? ' star' : '';

                if (M.currentdirid === 'shares') {// render shares tab
                    cs = M.contactstatus(M.v[i].h);
                    contains = fm_contains(cs.files, cs.folders);
                    u_h = M.v[i].p;
                    rights = l[55];
                    rightsclass = ' read-only';
                    onlinestatus = M.onlineStatusClass(
                        chatIsReady &&
                        megaChat.karere.getPresence(megaChat.getJidFromNodeId(u_h))
                    );

                    if (cs.files === 0 && cs.folders === 0) {
                        contains = l[1050];
                    }
                    if (M.v[i].r === 1) {
                        rights = l[56];
                        rightsclass = ' read-and-write';
                    }
                    else if (M.v[i].r === 2) {
                        rights = l[57];
                        rightsclass = ' full-access';
                    }

                    var contactName = M.d[u_h] ? htmlentities(M.d[u_h].name) : "N/a";
                    if (M.viewmode === 1) {
                        t = '.shared-blocks-scrolling';
                        avatar = useravatar.contact(u_h, 'nw-contact-avatar', 'span');
                        el = 'a';
                        html = '<a class="file-block folder" id="'
                            + htmlentities(M.v[i].h) + '"><span class="file-status-icon '
                            + htmlentities(star) + '"></span><span class="shared-folder-access '
                            + htmlentities(rightsclass) + '"></span><span class="file-settings-icon"></span><span class="file-icon-area">'
                            + '<span class="block-view-file-type folder"></span></span>'
                                 + avatar
                            + '<span class="shared-folder-info-block"><span class="shared-folder-name">'
                            + htmlentities(M.v[i].name) + '</span><span class="shared-folder-info">by '
                            + contactName + '</span></span></a>';
                    }
                    else {
                        t = '.shared-grid-view .grid-table.shared-with-me';
                        el = 'tr';
                        avatar = useravatar.contact(u_h, 'nw-contact-avatar');

                        html = '<tr id="' + htmlentities(M.v[i].h) + '"><td width="30"><span class="grid-status-icon ' + htmlentities(star)
                            + '"></span></td><td><div class="shared-folder-icon"></div><div class="shared-folder-info-block"><div class="shared-folder-name">'
                            + htmlentities(M.v[i].name) + '</div><div class="shared-folder-info">' + htmlentities(contains)
                            + '</div></div> </td><td width="240">'
                                 + avatar
                            + '<div class="fm-chat-user-info todo-star ustatus ' + htmlentities(u_h) + ' '
                            + htmlentities(onlinestatus[1]) + '"><div class="todo-fm-chat-user-star"></div><div class="fm-chat-user">'
                            + contactName + '</div><div class="nw-contact-status"></div><div class="fm-chat-user-status ' + htmlentities(htmlentities(u_h)) + '">' + htmlentities(onlinestatus[0])
                            + '</div><div class="clear"></div></div></td><td width="270"><div class="shared-folder-access'
                            + htmlentities(rightsclass) + '">' + htmlentities(rights) + '</div></td><td class="grid-url-header-nw"><a class="grid-url-arrow"></a></td></tr>';
                    }
                }

                // switching from contacts tab
                else if (M.currentdirid.length === 11 && M.currentrootid === 'contacts') {
                    cs = M.contactstatus(M.v[i].h);
                    contains = fm_contains(cs.files, cs.folders);
                    if (cs.files === 0 && cs.folders === 0) {
                        contains = l[1050];
                    }
                    var rights = l[55], rightsclass = ' read-only';
                    if (M.v[i].r === 1) {
                        rights = l[56];
                        rightsclass = ' read-and-write';
                    }
                    else if (M.v[i].r === 2) {
                        rights = l[57];
                        rightsclass = ' full-access';
                    }

                    if (M.viewmode === 1) {
                        t = '.fm-blocks-view.contact-details-view .file-block-scrolling';
                        el = 'a';
                        html = '<a id="' + htmlentities(M.v[i].h) + '" class="file-block folder">\n\
                                    <span class="file-status-icon"></span>\n\
                                    <span class="file-settings-icon"></span>\n\
                                    <span class="shared-folder-access ' + rightsclass + '"></span>\n\
                                    <span class="file-icon-area">\n\
                                        <span class="block-view-file-type folder-shared"><img alt=""></span>\n\
                                    </span>\n\
                                    <span class="file-block-title">' + htmlentities(M.v[i].name) + '</span>\n\
                                </a>';
                    }
                    else {
                        t = '.contacts-details-block .grid-table.shared-with-me';
                        el = 'tr';
                        html = '<tr id="' + htmlentities(M.v[i].h) + '">\n\
                                    <td width="30">\n\
                                        <span class="grid-status-icon"></span>\n\
                                    </td>\n\
                                    <td>\n\
                                        <div class="shared-folder-icon"></div>\n\
                                        <div class="shared-folder-info-block">\n\
                                            <div class="shared-folder-name">' + htmlentities(M.v[i].name) + '</div>\n\
                                            <div class="shared-folder-info">' + contains + '</div>\n\
                                        </div>\n\
                                    </td>\n\
                                    <td width="270">\n\
                                        <div class="shared-folder-access ' + rightsclass + '">' + rights + '</div>\n\
                                    </td>\n\
                                    <td class="grid-url-header-nw">\n\
                                        <a class="grid-url-arrow"></a>\n\
                                    </td>\n\
                                </tr>';
                    }
                }
                else {

                    if (M.v[i].shares) {
                        iShareNum = Object.keys(M.v[i].shares).length;
                    }
                    else {
                        iShareNum = 0;
                    }
                    bShare = (
                        (M.v[i].shares && M.v[i].shares.EXP && iShareNum > 1)
                        || (M.v[i].shares && !M.v[i].shares.EXP && iShareNum)
                        || M.ps[M.v[i].h])
                        ? true : false;
                    sExportLink = (M.v[i].shares && M.v[i].shares.EXP) ? 'linked' : '';
                    sLinkIcon = (sExportLink === '') ? '' : 'link-icon';
                    takenDown = '';
                    takenDownTitle = '';

                    if (M.v[i] && M.v[i].shares && M.v[i].shares.EXP && M.v[i].shares.EXP.down) {
                        takenDown = 'taken-down';
                        takenDownTitle = (M.v[i].t === 1) ? l[7705] : l[7704];
                    }

                    // Block view
                    if (M.viewmode === 1) {
                        t = '.fm-blocks-view.fm .file-block-scrolling';
                        el = 'a';
                        html = '<a id="' + htmlentities(M.v[i].h) + '" class="file-block' + c + ' ' + sExportLink + ' ' + takenDown +  '" title="' + takenDownTitle + '">\n\
                                    <span class="file-status-icon' + star + '"></span>\n\
                                    <span class="' + sLinkIcon + '"></span>\n\
                                    <span class="file-settings-icon"></span>\n\
                                    <span class="file-icon-area">\n\
                                        <span class="block-view-file-type ' + fileIcon({t: M.v[i].t, share: bShare, name: M.v[i].name}) + '"><img alt="" /></span>\n\
                                    </span>\n\
                                    <span class="file-block-title">' + htmlentities(M.v[i].name) + '</span>\n\
                                </a>';
                    }

                    // List view
                    else {
                        if (M.lastColumn && M.v[i].p !== "contacts") {
                            time = time2date(M.v[i][M.lastColumn] || M.v[i].ts);
                        }
                        else {
                            time = time2date(M.v[i].ts || (M.v[i].p === 'contacts' && M.contactstatus(M.v[i].h).ts));
                        }
                        t = '.grid-table.fm';
                        el = 'tr';
                        html = '<tr id="' + htmlentities(M.v[i].h) + '" class="' + c + ' ' + takenDown +  '" title="' + takenDownTitle + '">\n\
                                    <td width="30">\n\
                                        <span class="grid-status-icon' + star + '"></span>\n\
                                    </td>\n\
                                    <td>\n\
                                        <span class="transfer-filtype-icon ' + fileIcon({t: M.v[i].t, share: bShare, name: M.v[i].name}) + '"> </span>\n\
                                        <span class="tranfer-filetype-txt">' + htmlentities(M.v[i].name) + '</span>\n\
                                    </td>\n\
                                    <td width="100">' + s + '</td>\n\
                                    <td width="130">' + ftype + '</td>\n\
                                    <td width="120">' + time + '</td>\n\
                                    <td width="62" class="grid-url-field own-data ' + sExportLink + '">\n\
                                        <a class="grid-url-arrow"></a>\n\
                                        <span class="' + sLinkIcon + '"></span>\n\
                                    </td>\n\
                                </tr>';
                    }

                    if (!(M.v[i].seen = n_cache > files++)) {
                        cc = [i, html, M.v[i].h, M.v[i].t];
                    }
                }
                mInsertNode(M.v[i], M.v[i-1], M.v[i+1], t, el, html, u, cc);
            }
        }// renderLayout END

        var n_cache, lSel,
            cache = [],
            files = 0;

        if (d) console.log('renderMain', u);

        lSel = this.fsViewSel;
        $(lSel).unbind('jsp-scroll-y.dynlist');
        $(window).unbind("resize.dynlist");
        sharedfolderUI();// ToDo: Check do we really need this here
        $.tresizer();

        hideEmptyGrids();

        if (!u) {
            deleteScrollPanel('.contacts-blocks-scrolling', 'jsp');
            deleteScrollPanel('.contacts-details-block .file-block-scrolling', 'jsp');
            deleteScrollPanel('.file-block-scrolling', 'jsp');

            initOpcGridScrolling();
            initIpcGridScrolling();

            $('.grid-table tr').remove();
            $('.file-block-scrolling a').remove();
            $('.contacts-blocks-scrolling a').remove();
        }

        var u_h = M.currentdirid;
        var user = M.d[u_h];
        $(lSel).parent().children('table').show();

        if (user) {
            $('.contact-share-notification').text(user.name + ' shared the following folders with you:').removeClass('hidden');
        }

        // Check elements number, if empty draw empty grid
        if (this.v.length === 0) {
            if (M.RubbishID && M.currentdirid === M.RubbishID) {
                $('.fm-empty-trashbin').removeClass('hidden');
            }
            else if (M.currentdirid === 'contacts') {
                $('.fm-empty-contacts .fm-empty-cloud-txt').text(l[6772]);
                $('.fm-empty-contacts').removeClass('hidden');
            }
            else if (M.currentdirid === 'opc' || M.currentdirid === 'ipc') {
                $('.fm-empty-contacts .fm-empty-cloud-txt').text(l[6196]);
                $('.fm-empty-contacts').removeClass('hidden');
            }
            else if (String(M.currentdirid).substr(0, 7) === 'search/') {
                $('.fm-empty-search').removeClass('hidden');
            }
            else if (M.currentdirid === M.RootID && folderlink) {
                if (!isValidShareLink()) {
                    $('.fm-invalid-folder').removeClass('hidden');
                }
                else {
                    $('.fm-empty-folder-link').removeClass('hidden');
                }
            }
            else if (M.currentdirid === M.RootID) {
                $('.fm-empty-cloud').removeClass('hidden');
            }
            else if (M.currentdirid === M.InboxID) {
                $('.fm-empty-messages').removeClass('hidden');
            }
            else if (M.currentdirid === 'shares') {
                $('.fm-empty-incoming').removeClass('hidden');
            }
            else if (M.currentrootid === M.RootID) {
                $('.fm-empty-folder').removeClass('hidden');
            }
            else if (M.currentrootid === 'shares') {
                this.emptySharefolderUI(lSel);
            }
            else if (M.currentrootid === 'contacts') {
                $('.fm-empty-incoming.contact-details-view').removeClass('hidden');
                $('.contact-share-notification').addClass('hidden');
            }
        }
        else if (this.currentdirid.length !== 11 && !~['contacts', 'shares', 'ipc', 'opc'].indexOf(this.currentdirid)) {
            if (this.viewmode === 1) {
                var r = Math.floor($('.fm-blocks-view.fm').width() / 140);
                n_cache = r * Math.ceil($('.fm-blocks-view.fm').height() / 164) + r;
            }
            else {
                n_cache = Math.ceil($('.files-grid-view.fm').height() / 24);
            }
            if (!n_cache) {
                this.cRenderMainN = this.cRenderMainN || 1;
                if (++this.cRenderMainN < 4)
                    return Soon(function() {
                        M.renderMain(u);
                    });
            }
            else {
                $.rmItemsInView = n_cache;
            }
        }

        delete this.cRenderMainN;


        if (this.currentdirid === 'opc') {
            DEBUG('RenderMain() opc');
            this.drawSentContactRequests(this.v, 'clearGrid');
        }
        else if (this.currentdirid === 'ipc') {
            DEBUG('RenderMain() ipc');
            this.drawReceivedContactRequests(this.v, 'clearGrid');
        }
        else if (this.currentdirid === 'contacts') {
            renderContactsLayout(u);
        }
        else {
            M.setLastColumn(localStorage._lastColumn);
            renderLayout(u, n_cache);
        }

        contactUI();// ToDo: Document this function,

        $(window).unbind('dynlist.flush');
        $(window).bind('dynlist.flush', function() {
            if (cache.length)
                flush_cached_nodes();
        });

        if (d) console.log('cache %d/%d (%d)', cache.length, files, n_cache);
        if (cache.length) {
            $(lSel).bind('jsp-scroll-y.dynlist', function(ev, pos, top, bot) {
                if (bot) {
                    flush_cached_nodes(n_cache);
                }
            });

            var cdid = M.currentdirid;
            $(window).bind("resize.dynlist", SoonFc(function() {
                if (cdid !== M.currentdirid) {
                    return;
                }
                if (cache.length) {
                    if (!$(lSel).find('.jspDrag:visible').length) {
                        var n;

                        if (M.viewmode === 1) {
                            var r = Math.floor($('.fm-blocks-view.fm').width() / 140);
                            n = r * Math.ceil($('.fm-blocks-view').height() / 164) - $('.fm-blocks-view.fm a').length;
                        }
                        else {
                            n = 2 + Math.ceil($('.files-grid-view.fm').height() / 24 - $('.files-grid-view.fm tr').length);
                        }

                        if (n > 0) {
                            flush_cached_nodes(n);
                        }
                    }
                }
                else
                {
                    $(window).unbind("resize.dynlist");
                }
            }));
        }

        if (this.viewmode == 1) {
            fa_duplicates = {};
            fa_reqcnt = 0;
        }

        this.rmSetupUI(u);

        if (!u && n_cache)
            $.rmInitJSP = lSel;
    };

    this.rmSetupUI = function(u) {
        if (this.viewmode === 1) {
            if (this.v.length > 0) {
                var o = $('.fm-blocks-view.fm .file-block-scrolling');
                o.find('div.clear').remove();
                o.append('<div class="clear"></div>');
            }
            iconUI(u);
            fm_thumbnails();
        }
        else {
            Soon(gridUI);
        }
        Soon(fmtopUI);

        $('.grid-scrolling-table .grid-url-arrow,.file-block .file-settings-icon').unbind('click');
        $('.grid-scrolling-table .grid-url-arrow').bind('click', function(e) {
            var target = $(this).closest('tr');
            if (target.attr('class').indexOf('ui-selected') == -1) {
                target.parent().find('tr').removeClass('ui-selected');
            }
            target.addClass('ui-selected');
            e.preventDefault();
            e.stopPropagation(); // do not treat it as a regular click on the file
            e.currentTarget = target;
            cacheselect();
            searchPath();
            contextMenuUI(e, 1);
        });

        $('.file-block .file-settings-icon').bind('click', function(e) {
            var target = $(this).parents('.file-block');
            if (target.attr('class').indexOf('ui-selected') == -1) {
                target.parent().find('a').removeClass('ui-selected');
            }
            target.addClass('ui-selected');
            e.preventDefault();
            e.stopPropagation(); // do not treat it as a regular click on the file
            e.currentTarget = target;
            cacheselect();
            searchPath();
            contextMenuUI(e, 1);
        });

        if (!u) {

            if (this.currentrootid === 'shares') {

                function prepareShareMenuHandler(e) {
                    e.preventDefault();
                    e.stopPropagation();
                    e.currentTarget = $('#treea_' + M.currentdirid);
                    e.calculatePosition = true;
                    $.selected = [M.currentdirid];
                }

                $('.shared-details-info-block .grid-url-arrow').unbind('click');
                $('.shared-details-info-block .grid-url-arrow').bind('click', function (e) {
                    prepareShareMenuHandler(e);
                    contextMenuUI(e, 1);
                });

                $('.shared-details-info-block .fm-share-download').unbind('click');
                $('.shared-details-info-block .fm-share-download').bind('click', function (e) {
                    prepareShareMenuHandler(e);
                    var $this = $(this);
                    e.clientX = $this.offset().left;
                    e.clientY = $this.offset().top + $this.height()

                    contextMenuUI(e, 3);
                });

                $('.shared-details-info-block .fm-share-copy').unbind('click');
                $('.shared-details-info-block .fm-share-copy').bind('click', function (e) {
                    $.copyDialog = 'copy'; // this is used like identifier when key with key code 27 is pressed
                    $.mcselected = M.RootID;
                    $('.copy-dialog .dialog-copy-button').addClass('active');
                    $('.copy-dialog').removeClass('hidden');
                    handleDialogContent('cloud-drive', 'ul', true, 'copy', 'Paste');
                    $('.fm-dialog-overlay').removeClass('hidden');
                    $('body').addClass('overlayed');
                });

                // From inside a shared directory e.g. #fm/INlx1Kba and the user clicks the 'Leave share' button
                $('.shared-details-info-block .fm-leave-share').unbind('click');
                $('.shared-details-info-block .fm-leave-share').bind('click', function (e) {

                    // Get the share ID from the hash in the URL
                    var shareId = window.location.hash.replace('#fm/', '');

                    // Remove user from the share
                    removeShare (shareId);

                    // Open the shares folder
                    M.openFolder('shares', true);
                });
            }
        }
    };

    this.renderShare = function(h)
    {
        var html = '';
        if (M.d[h].shares)
        {
            for (var u in M.d[h].shares)
            {
                if (M.u[u])
                {
                    var rt = '';
                    var sr = {r0: '', r1: '', r2: ''};
                    if (M.d[h].shares[u].r == 0)
                    {
                        rt = l[55];
                        sr.r0 = ' active';
                    }
                    else if (M.d[h].shares[u].r == 1)
                    {
                        rt = l[56];
                        sr.r1 = ' active';
                    }
                    else if (M.d[h].shares[u].r == 2)
                    {
                        rt = l[57];
                        sr.r2 = ' active';
                    }

                    html += '<div class="add-contact-item" id="' + u + '"><div class="add-contact-pad">' + useravatar.contact(u) + 'span class="add-contact-username">' + htmlentities(M.u[u].m) + '</span><div class="fm-share-dropdown">' + rt + '</div><div class="fm-share-permissions-block hidden"><div class="fm-share-permissions' + sr.r0 + '" id="rights_0">' + l[55] + '</div><div class="fm-share-permissions' + sr.r1 + '" id="rights_1">' + l[56] + '</div><div class="fm-share-permissions' + sr.r2 + '" id="rights_2">' + l[57] + '</div><div class="fm-share-permissions" id="rights_3">' + l[83] + '</div></div></div></div>';
                }
            }
            $('.share-dialog .fm-shared-to').html(html);
            $('.share-dialog .fm-share-empty').addClass('hidden');
            $('.share-dialog .fm-shared-to').removeClass('hidden');
        }
        else
        {
            $('.share-dialog .fm-share-empty').removeClass('hidden');
            $('.share-dialog .fm-shared-to').addClass('hidden');
        }
    };

    this.renderTree = function()
    {
        this.buildtree({h: 'shares'},       this.buildtree.FORCE_REBUILD);
        this.buildtree(this.d[this.RootID], this.buildtree.FORCE_REBUILD);
        this.buildtree({h: M.RubbishID},    this.buildtree.FORCE_REBUILD);
        this.buildtree({h: M.InboxID},    this.buildtree.FORCE_REBUILD);
        this.contacts();
        this.renderInboxTree();
        treeUI();
        if (megaChatIsReady) {
            // megaChat.renderContactTree();
        }
    };

    this.renderInboxTree = function() {

    };

    this.openFolder = function(id, force, chat) {
        $('.fm-right-account-block').addClass('hidden');
        $('.fm-files-view-icon').removeClass('hidden');

        if (d) {
            console.log('openFolder()', M.currentdirid, id, force);
        }
        if ((id !== 'notifications') && !$('.fm-main.notifications').hasClass('hidden')) {
            notificationsUI(1);
        }
        this.search = false;
        this.chat = false;
        if (!fminitialized) {
            fminitialized = true;
            $('.top-search-bl').show();
            mBroadcaster.sendMessage('fm:initialized');
        }
        else if (id && id === this.currentdirid && !force) {// Do nothing if same path is choosen
            return false;
        }
        if (id === 'rubbish')
            id = this.RubbishID;
        else if (id === 'inbox')
            id = this.InboxID;
        else if (id === 'cloudroot')
            id = this.RootID;
        else if (id === 'contacts')
            id = 'contacts';
        else if (id === 'opc')
            id = 'opc';
        else if (id === 'ipc')
            id = 'ipc';
        else if (id === 'shares')
            id = 'shares';
        else if (id === 'chat') {
            if (!megaChatIsReady) {
                id = this.RootID;
            }
            else {
                this.chat = true;

                megaChat.refreshConversations();
                treeUI();
                megaChat.renderListing();
            }
        }
        else if (id && id.substr(0, 7) === 'account')
            accountUI();
        else if (id && id.substr(0, 13) === 'notifications')
            notificationsUI();
        else if (id && id.substr(0, 7) === 'search/')
            this.search = true;
        else if (id && id.substr(0, 5) === 'chat/') {
            this.chat = true;
            treeUI();

            if (!megaChatIsDisabled) {
                if (typeof(megaChat) === 'undefined') {
                    // queue for opening the megachat UI WHEN the pubEd keys are loaded
                    // happens, often when the APIs are returning -3

                    mBroadcaster.once('pubEd25519', function() {
                        chatui(id);
                    });
                }
                else {
                    // XX: using the old code...for now
                    chatui(id);
                }

            }
        }
        else if ((!id || !M.d[id]) && id !== 'transfers') {
            id = this.RootID;
        }

        if (megaChatIsReady) {
            if (!this.chat) {
                if (megaChat.getCurrentRoom()) {
                    megaChat.getCurrentRoom().hide();
                }
            }
        }

        this.currentdirid = id;
        this.currentrootid = RootbyId(id);

        if (M.currentrootid === M.RootID) {
            M.lastSeenCloudFolder = M.currentdirid;
        }

        $('.nw-fm-tree-item').removeClass('opened');

        if (this.chat) {
            sharedfolderUI(); // remove shares-specific UI
            //$.tresizer();
        }
        else if (id === undefined && folderlink) {
            // Error reading shared folder link! (Eg, server gave a -11 (EACCESS) error)
            // Force cleaning the current cloud contents and showing an empty msg
            M.renderMain();
        }
        else if (id && id.substr(0, 7) !== 'account' && id.substr(0, 13) !== 'notifications') {
            $('.fm-right-files-block').removeClass('hidden');
            if (d) {
                console.time('time for rendering');
            }
            if (id === 'transfers') {
                M.v = [];
            }
            else if (id.substr(0, 6) === 'search') {
                M.filterBySearch(M.currentdirid);
            }
            else {
                M.filterByParent(M.currentdirid);
            }
            var viewmode = 0;// 0 is list view, 1 block view
            if (typeof fmconfig.uiviewmode !== 'undefined' && fmconfig.uiviewmode) {
                if (fmconfig.viewmode)
                    viewmode = fmconfig.viewmode;
            }
            else if (typeof fmconfig.viewmodes !== 'undefined' && typeof fmconfig.viewmodes[id] !== 'undefined') {
                viewmode = fmconfig.viewmodes[id];
            }
            else {
                for (var i in M.v) {
                    if (is_image(M.v[i])) {
                        viewmode = 1;
                        break;
                    }
                }
            }
            M.viewmode = viewmode;
            if (fmconfig.uisorting && fmconfig.sorting) {
                M.doSort(fmconfig.sorting.n, fmconfig.sorting.d);
            }
            else if (fmconfig.sortmodes && fmconfig.sortmodes[id]) {
                M.doSort(fmconfig.sortmodes[id].n, fmconfig.sortmodes[id].d);
            }
            else if (M.currentdirid === 'contacts') {
                M.doSort('status', 1);
            }
            else {
                M.doSort('name', 1);
            }

            if (M.currentdirid === 'opc') {
                this.v = [];
                for (var i in M.opc) {
                    this.v.push(M.opc[i]);
                }
            }
            else if (M.currentdirid === 'ipc') {
                this.v = [];
                for (var i in M.ipc) {
                    this.v.push(M.ipc[i]);
                }
            }

            M.renderMain();

            if (fminitialized && (id.substr(0, 6) !== 'search')) {
                if ($('#treea_' + M.currentdirid).length === 0) {
                    var n = M.d[M.currentdirid];
                    if (n && n.p) {
                        treeUIopen(n.p, false, true);
                    }
                }
                treeUIopen(M.currentdirid, M.currentdirid === 'contacts');

                $('#treea_' + M.currentdirid).addClass('opened');
            }
            if (d) {
                console.timeEnd('time for rendering');
            }

            Soon(function() {
                M.renderPath();
            });
        }
        // If a folderlink, and entering a new folder.
        if (pfid && this.currentrootid === this.RootID) {
            var target = '';
            if (this.currentdirid !== this.RootID) {
                target = '!' +  this.currentdirid;
            }
            window.location.hash = '#F!' + pfid + '!' + pfkey + target;
        }
        else {
            window.location.hash = '#fm/' + M.currentdirid;
        }
        searchPath();

        var sortMenu = new mega.SortMenu();
        sortMenu.treeSearchUI();

        $(document).trigger('MegaOpenFolder');
    };

    function sortContactByName(a, b) {
        return parseInt(a.m.localeCompare(b.m));
    }

    this.contacts = function() {
        var contacts = [];
        for (var i in M.c['contacts']) {
            contacts.push(M.d[i]);
        }

        if (typeof this.i_cache !== "object") {
            this.i_cache = {};
        }

        treePanelSortElements('contacts', contacts, {
            'last-interaction': function(a, b) {
                var cs = M.contactstatus(a.u, true);
                if (cs.ts === 0) {
                    cs.ts = -1;
                }
                M.i_cache[a.u] = cs.ts;


                cs = M.contactstatus(b.u, true);
                if (cs.ts === 0) {
                    cs.ts = -1;
                }
                M.i_cache[b.u] = cs.ts;

                return M.i_cache[a.u] - M.i_cache[b.u]
            },
            name: sortContactByName,
            status: function(a, b) {
                return M.getSortStatus(a.u) - M.getSortStatus(b.u);
            }
        }, sortContactByName);

        var html = '', html2 = '', status = '', img;
        // status can be: "online"/"away"/"busy"/"offline"
        for (var i in contacts)
        {
            if (contacts[i].u === u_handle) { // don't show my own contact in the contact & conv. lists
                continue;
            }
            var onlinestatus;

            if (megaChatIsReady) {
                onlinestatus = M.onlineStatusClass(megaChat.karere.getPresence(megaChat.getJidFromNodeId(contacts[i].u)));
            }
            else {
                onlinestatus = [l[5926], 'offline'];
            }
            if (!treesearch || (treesearch && contacts[i].name && contacts[i].name.toLowerCase().indexOf(treesearch.toLowerCase()) > -1)) {
                html += '<div class="nw-contact-item ui-droppable ' + onlinestatus[1] + '" id="contact_' + htmlentities(contacts[i].u)
                    + '"><div class="nw-contact-status"></div><div class="nw-contact-name">'
                    + htmlentities(contacts[i].name) + ' <a href="#" class="button start-chat-button"><span></span></a></div></div>';
            }
            $('.fm-start-chat-dropdown').addClass('hidden');
        }

        $('.content-panel.contacts').html(html);

        if (megaChatIsReady) {
            //megaChat.renderContactTree();

            $('.fm-tree-panel').undelegate('.start-chat-button', 'click.megaChat');
            $('.fm-tree-panel').delegate('.start-chat-button', 'click.megaChat', function() {
                var m = $('.fm-start-chat-dropdown'),
                    scrollPos = 0;

                var $this = $(this);

                if (!$this.is(".active")) {
                    if ($('.fm-tree-panel .jspPane')) scrollPos = $('.fm-tree-panel .jspPane').position().top;
                    $('.start-chat-button').removeClass('active');

                    $('.fm-chat-popup-button', m).removeClass("disabled");

                    var $userDiv = $this.parent().parent();
                    if ($userDiv.is(".offline")) {
                        $('.fm-chat-popup-button.start-audio, .fm-chat-popup-button.start-video', m).addClass("disabled");
                    }

                    $this.addClass('active');
                    var y = $this.closest('.nw-contact-item').position().top + 80 + scrollPos;
                    m
                        .css('top', y)
                        .removeClass('hidden')
                        .addClass('active')
                        .data("triggeredBy", $this);
                }
                else {
                    $this.removeClass('active');
                    m
                        .removeClass('active')
                        .addClass('hidden')
                        .removeData("triggeredBy");
                }

                return false; // stop propagation!
            });

            $('.fm-chat-popup-button.start-chat').unbind('click.treePanel');
            $('.fm-chat-popup-button.start-chat').bind('click.treePanel', function() {
                var $this = $(this);
                var $triggeredBy = $this.parent().data("triggeredBy");
                var $userDiv = $triggeredBy.parent().parent();

                if (!$this.is(".disabled")) {
                    var user_handle = $userDiv.attr('id').replace("contact_", "");
                    window.location = "#fm/chat/" + user_handle;
                }
            });

            $('.fm-start-chat-dropdown .fm-chat-popup-button.start-audio').unbind('click.treePanel');
            $('.fm-start-chat-dropdown .fm-chat-popup-button.start-audio').bind('click.treePanel', function() {
                var $this = $(this);
                var $triggeredBy = $this.parent().data("triggeredBy");
                var $userDiv = $triggeredBy.parent().parent();

                if (!$this.is(".disabled") && !$userDiv.is(".offline")) {
                    var user_handle = $userDiv.attr('id').replace("contact_", "");

                    window.location = "#fm/chat/" + user_handle;
                    var room = megaChat.createAndShowPrivateRoomFor(user_handle);
                    if (room) {
                        room.startAudioCall();
                    }
                }
            });

            $('.fm-start-chat-dropdown .fm-chat-popup-button.start-video').unbind('click.treePanel');
            $('.fm-start-chat-dropdown .fm-chat-popup-button.start-video').bind('click.treePanel', function() {
                var $this = $(this);
                var $triggeredBy = $this.parent().data("triggeredBy");
                var $userDiv = $triggeredBy.parent().parent();

                if (!$this.is(".disabled") && !$userDiv.is(".offline")) {
                    var user_handle = $userDiv.attr('id').replace("contact_", "");

                    window.location = "#fm/chat/" + user_handle;
                    var room = megaChat.createAndShowPrivateRoomFor(user_handle);
                    if (room) {
                        room.startVideoCall();
                    }
                }
            });
        }

        $('.fm-tree-panel').undelegate('.nw-contact-item', 'click');
        $('.fm-tree-panel').delegate('.nw-contact-item', 'click', function() {
            var id = $(this).attr('id');
            if (id) {
                id = id.replace('contact_', '');
            }
            M.openFolder(id);

            return false; // stop propagation!
        });

        // On the Contacts screen, initiate a call by double clicking a contact name in the left panel
        $('.fm-tree-panel').delegate('.nw-contact-item.online', 'dblclick', function() {

            // Get the element ID
            var $this = $(this);
            var id = $this.attr('id');

            // Get the user handle and change to conversations screen
            var user_handle = id.replace('contact_', '');
            window.location = '#fm/chat/' + user_handle;

        });
    };

    this.getContacts = function(n) {
        var folders = [];
        for (var i in this.c[n.h])
            if (this.d[i].t == 1 && this.d[i].name)
                folders.push(this.d[i]);

        return folders;
    };
    this.getContactByEmail = function(email) {
        var self = this;

        var found = false;

        self.u.forEach(function(v, k) {
            if (v.t == 1 && v.name && v.m == email) {
                found = v;
                // break
                return false;
            }
        });

        return found;
    };

    /**
     * buildtree
     *
     * Re-creates tree DOM elements in given order i.e. { ascending, descending }
     * for given parameters i.e. { name, [last interaction, status] },
     * Sorting for status and last interaction are available only for contacts.
     * @param {String} n, node id.
     * @param {String} dialog, dialog identifier or force rebuild constant.
     * @param {type} stype, what to sort.
     */
    this.buildtree = function(n, dialog, stype) {

        var folders = [],
            _ts_l = treesearch && treesearch.toLowerCase(),
            _li = 'treeli_',
            _sub = 'treesub_',
            _a = 'treea_',
            rebuild = false,
            sharedfolder, openedc, arrowIcon,
            ulc, expandedc, buildnode, containsc, cns, html, sExportLink, sLinkIcon,
            prefix;

        var share = new mega.Share({});

        if (!n) {
            console.error('Invalid node passed to M.buildtree');
            return;
        }

        /*
         * XXX: Initially this function was designed to render new nodes only,
         * but due to a bug the entire tree was being rendered/created from
         * scratch every time. Trying to fix this now is a pain because a lot
         * of the New-design code was made with that bug in place and therefore
         * with the assumption the tree panels are recreated always.
         */

        if (dialog === this.buildtree.FORCE_REBUILD) {
            rebuild = true;
            dialog = undefined;
        }
        stype = stype || "cloud-drive";
        if (n.h === M.RootID) {
            if (typeof dialog === 'undefined') {
                if (rebuild || $('.content-panel.cloud-drive ul').length === 0) {
                    $('.content-panel.cloud-drive').html('<ul id="treesub_' + htmlentities(M.RootID) + '"></ul>');
                }
            }
            else {
                $('.' + dialog + ' .cloud-drive .dialog-content-block').html('<ul id="mctreesub_' + htmlentities(M.RootID) + '"></ul>');
            }
        }
        else if (n.h === 'shares') {
            if (typeof dialog === 'undefined') {
                $('.content-panel.shared-with-me').html('<ul id="treesub_shares"></ul>');
            }
            else {
                $('.' + dialog + ' .shared-with-me .dialog-content-block').html('<ul id="mctreesub_shares"></ul>');
            }
            stype = "shared-with-me";
        }
        else if (n.h === M.InboxID) {
            if (typeof dialog === 'undefined') {
                $('.content-panel.inbox').html('<ul id="treesub_' + htmlentities(M.InboxID) + '"></ul>');
            }
            else {
                $('.' + dialog + ' .inbox .dialog-content-block').html('<ul id="mctreesub_' + htmlentities(M.InboxID) + '"></ul>');
            }
            stype = "inbox";
        }
        else if (n.h === M.RubbishID) {
            if (typeof dialog === 'undefined') {
                $('.content-panel.rubbish-bin').html('<ul id="treesub_' + htmlentities(M.RubbishID) + '"></ul>');
            }
            else {
                $('.' + dialog + ' .rubbish-bin .dialog-content-block').html('<ul id="mctreesub_' + htmlentities(M.RubbishID) + '"></ul>');
            }
            stype = "rubbish-bin";
        }
        else if (folderlink) {
            stype = "folder-link";
        }

        prefix = stype;
        // Detect copy and move dialogs, make sure that right DOMtree will be sorted.
        // copy and move dialogs have their own trees and sorting is done independently
        if (dialog) {
            if (dialog.indexOf('copy-dialog') !== -1) {
                prefix = 'Copy' + stype;
            }
            else if (dialog.indexOf('move-dialog') !== -1) {
                prefix = 'Move' + stype;
            }
        }

        if (this.c[n.h]) {

            folders = [];

            for (var i in this.c[n.h]) {
                if (this.d[i] && this.d[i].t === 1 && this.d[i].name) {
                    folders.push(this.d[i]);
                }
            }

            // localCompare >=IE10, FF and Chrome OK
            // sort by name is default in the tree
            treePanelSortElements(prefix, folders, {
                name: function(a, b) {
                    if (a.name)
                        return a.name.localeCompare(b.name);
                }
            });

            // In case of copy and move dialogs
            if (typeof dialog !== 'undefined') {
                 _a = 'mctreea_';
                 _li = 'mctreeli_';
                 _sub = 'mctreesub_';
            }

            for (var ii in folders) {
                if (folders.hasOwnProperty(ii)) {

                    ulc = '';
                    expandedc = '';
                    buildnode = false;
                    containsc = '';
                    cns = M.c[folders[ii].h];

                    if (cns) {
                        for (var cn in cns) {
                            /* jshint -W073 */
                            if (M.d[cn] && M.d[cn].t) {
                                containsc = 'contains-folders';
                                break;
                            }
                        }
                    }
                    if (fmconfig && fmconfig.treenodes && fmconfig.treenodes[folders[ii].h]) {
                        buildnode = Boolean(containsc);
                    }
                    if (buildnode) {
                        ulc = 'class="opened"';
                        expandedc = 'expanded';
                    }
                    else if (fmconfig && fmconfig.treenodes && fmconfig.treenodes[folders[ii].h]) {
                        fmtreenode(folders[ii].h, false);
                    }
                    sharedfolder = '';

                    // Check is there a full and pending share available, exclude public link shares i.e. 'EXP'
                    if (share.isShareExist([folders[ii].h], true, true, false)) {
                        sharedfolder = ' shared-folder';
                    }

                    openedc = '';
                    if (M.currentdirid === folders[ii].h) {
                        openedc = 'opened';
                    }

                    var k = $('#' + _li + folders[ii].h).length;

                    if (k) {
                        if (containsc) {
                            $('#' + _li + folders[ii].h + ' .nw-fm-tree-item').addClass(containsc)
                                .find('span').eq(0).addClass('nw-fm-arrow-icon');
                        }
                        else {
                            $('#' + _li + folders[ii].h + ' .nw-fm-tree-item').removeClass('contains-folders')
                                .find('span').eq(0).removeClass('nw-fm-arrow-icon');
                        }
                    }
                    else {
                        sExportLink = (M.d[folders[ii].h].shares && M.d[folders[ii].h].shares.EXP) ? 'linked' : '';
                        sLinkIcon = (sExportLink === '') ? '' : 'link-icon';
                        arrowIcon = '';

                        if (containsc) {
                            arrowIcon = 'class="nw-fm-arrow-icon"';
                        }
                        html = '<li id="' + _li + folders[ii].h + '">\n\
                                        <span  id="' + _a + htmlentities(folders[ii].h) + '" class="nw-fm-tree-item ' + containsc + ' ' + expandedc + ' ' + openedc + ' ' + sExportLink + '">\n\
                                            <span ' + arrowIcon + '></span>\n\
                                            <span class="nw-fm-tree-folder' + sharedfolder + '">' + htmlentities(folders[ii].name) + '</span>\n\
                                            <span class="' + sLinkIcon + '"></span>\n\
                                        </span>\n\
                                        <ul id="' + _sub + folders[ii].h + '" ' + ulc + '></ul>\n\
                                    </li>';

                        if (folders[ii - 1] && $('#' + _li + folders[ii - 1].h).length > 0) {
                            $('#' + _li + folders[ii - 1].h).after(html);
                        }
                        else if (ii === 0 && $('#' + _sub + n.h + ' li').length > 0) {
                            $($('#' + _sub + n.h + ' li')[0]).before(html);
                        }
                        else {
                            $('#' + _sub + n.h).append(html);
                        }
                    }

                    if (_ts_l && folders[ii].name) {
                        if (folders[ii].name.toLowerCase().indexOf(_ts_l) === -1) {
                            $('#' + _li + folders[ii].h).addClass('tree-item-on-search-hidden');
                        }
                        else {
                            $('#' + _li + folders[ii].h).parents('li').removeClass('tree-item-on-search-hidden');
                        }
                    }
                    if (buildnode) {
                        this.buildtree(folders[ii], dialog, stype);
                    }

                    if (fminitialized) {
                        var nodeHandle = folders[ii].h;

                        if ((M.d[nodeHandle] && M.d[nodeHandle].shares) || M.ps[nodeHandle]) {
                            sharedUInode(nodeHandle);
                        }
                    }
                }
            }// END of for folders loop
        }
    };// END buildtree()

    this.buildtree.FORCE_REBUILD = 34675890009;

    var icon = '<span class="context-menu-icon"></span>';
    var arrow = '<span class="context-top-arrow"></span><span class="context-bottom-arrow"></span>';
    // divider & advanced
    var adv = '<span class="context-menu-divider"></span><span class="context-menu-item advanced-item"><span class="context-menu-icon"></span>Select Location</span>';

    this.buildRootSubMenu = function() {

        var cs = '',
            sm = '',
            html = '';

        for (var h in M.c[M.RootID]) {
            if (M.d[h] && M.d[h].t) {
                cs = ' contains-submenu';
                sm = '<span class="context-submenu" id="sm_' + this.RootID + '"><span id="csb_' + this.RootID + '"></span>' + arrow + '</span>';
                break;
            }
        }

        html = '<span class="context-submenu" id="sm_move"><span id="csb_move">';
        html += '<span class="context-menu-item cloud-item' + cs + '" id="fi_' + this.RootID + '">' + icon + 'Cloud Drive' + '</span>' + sm;
        html += '<span class="context-menu-item remove-item" id="fi_' + this.RubbishID + '">' + icon + 'Rubbish Bin' + '</span>';
        html += adv;
        html += arrow;
        html += '</span></span>';

        $('.context-menu-item.move-item').after(html);
    };

    /*
     * buildSubMenu - context menu related
     * Create sub-menu for context menu parent directory
     *
     * @param {string} id - parent folder handle
     */
    this.buildSubMenu = function(id) {

        var folders = [],
            sub, cs, sm, fid, sharedFolder, html;

        for (var i in this.c[id]) {
            if (this.d[i] && this.d[i].t === 1 && this.d[i].name) {
                folders.push(this.d[i]);
            }
        }

        // Check existance of sub-menu
        if ($('#csb_' + id + ' > .context-menu-item').length !== folders.length)  {
            // localeCompare is not supported in IE10, >=IE11 only
            // sort by name is default in the tree
            folders.sort(function(a, b) {
                if (a.name)
                    return a.name.localeCompare(b.name);
            });

            for (var i in folders) {
                sub = false;
                cs = '';
                sm = '';
                fid = folders[i].h;

                for (var h in M.c[fid]) {
                    if (M.d[h] && M.d[h].t) {
                        sub = true;
                        cs = ' contains-submenu';
                        sm = '<span class="context-submenu" id="sm_' + fid + '"><span id="csb_' + fid + '"></span>' + arrow + '</span>';
                        break;
                    }
                }

                sharedFolder = 'folder-item';
                if (typeof M.d[fid].shares !== 'undefined') {
                    sharedFolder += ' shared-folder-item';
                }

                html = '<span class="context-menu-item ' + sharedFolder + cs + '" id="fi_' + fid + '">' + icon + htmlentities(this.d[fid].name) + '</span>' + sm;

                $('#csb_' + id).append(html);
            }
        }
    };

    this.sortContacts = function(folders) {
        // in case of contacts we have custom sort/grouping:
        if (localStorage.csort)
            this.csort = localStorage.csort;
        if (localStorage.csortd)
            this.csortd = parseInt(localStorage.csortd);

        if (this.csort == 'shares')
        {
            folders.sort(function(a, b)
            {
                if (M.c[a.h] && M.c[b.h])
                {
                    if (a.name)
                        return a.name.localeCompare(b.name);
                }
                else if (M.c[a.h] && !M.c[b.h])
                    return 1 * M.csortd;
                else if (!M.c[a.h] && M.c[b.h])
                    return -1 * M.csortd;
                return 0;
            });
        }
        else if (this.csort == 'name')
        {
            folders.sort(function(a, b)
            {
                if (a.name)
                    return parseInt(a.name.localeCompare(b.name) * M.csortd);
            });
        }
        else if (this.csort == 'chat-activity')
        {
            folders.sort(function(a, b)
            {
                var aTime = M.u[a.h].lastChatActivity;
                var bTime = M.u[b.h].lastChatActivity;

                if (aTime && bTime)
                {
                    if (aTime > bTime) {
                        return 1 * M.csortd;
                    }
                    else if (aTime < bTime) {
                        return -1 * M.csortd;
                    }
                    else {
                        return 0;
                    }
                }
                else if (aTime && !bTime)
                    return 1 * M.csortd;
                else if (!aTime && bTime)
                    return -1 * M.csortd;

                return 0;
            });
        }

        return folders;
    };

    this.getPath = function(id) {
        var a = [];
        var g = 1;
        while (g) {
            if (id === 'contacts' && a.length > 1) {
                id = 'shares';
            }

            if (M.d[id] || id === 'contacts' || id === 'messages' || id === 'shares'
                || id === M.InboxID || id === 'opc' || id === 'ipc') {
                a.push(id);
            }
            else if (!id || id.length !== 11) {
                return [];
            }

            if (id === this.RootID || id === 'contacts' || id === 'shares'
                || id === 'messages' || id === this.RubbishID || id === this.InboxID
                || id === 'opc' || id === 'ipc') {
                g = 0;
            }
            if (g) {
                if (!(this.d[id] && this.d[id].p)) {
                    break;
                }
                id = this.d[id].p;
            }
        }
        return a;
    };

    this.pathLength = function()
    {
        var length = 0;
        var c = $('.fm-new-folder').attr('class');
        if (c && c.indexOf('hidden') < 0)
            length += $('.fm-new-folder').width();
        var c = $('.fm-folder-upload').attr('class');
        if (c && c.indexOf('hidden') < 0)
            length += $('.fm-folder-upload').width();
        var c = $('.fm-file-upload').attr('class');
        if (c && c.indexOf('hidden') < 0)
            length += $('.fm-file-upload').width();
        var c = $('.fm-clearbin-button').attr('class');
        if (c && c.indexOf('hidden') < 0)
            length += $('.fm-clearbin-button').width();
        var c = $('.fm-add-user').attr('class');
        if (c && c.indexOf('hidden') < 0)
            length += $('.fm-add-user').width();
        length += $('.fm-breadcrumbs-block').width();
        length += $('.fm-back-button').width();
        return length;
    };

    this.renderPath = function() {
        var name, hasnext = '', typeclass,
            html = '<div class="clear"></div>',
            a2 = this.getPath(this.currentdirid),
            contactBreadcrumb = '<a class="fm-breadcrumbs contacts contains-directories has-next-button" id="path_contacts">\n\
                                    <span class="right-arrow-bg">\n\
                                        <span>' + l[950] + ' </span>\n\
                                    </span>\n\
                                </a>';

        if (a2.length > 2 && a2[a2.length - 2].length === 11) {
            delete a2[a2.length - 2];
        }

        for (var i in a2) {
            if (a2[i] === this.RootID) {
                if (folderlink && M.d[this.RootID]) {
                    name = htmlentities(M.d[this.RootID].name);
                    typeclass = 'folder';
                }
                else {
                    name = '';
                    typeclass = 'cloud-drive';
                }
            }
            else if (a2[i] === 'contacts') {
                typeclass = 'contacts';
                name = l[165];
            }
            else if (a2[i] === 'opc') {
                typeclass = 'sent-requests';
                name = l[5862];
            }
            else if (a2[i] === 'ipc') {
                typeclass = 'received-requests';
                name = l[5863];
            }
            else if (a2[i] === 'shares') {
                typeclass = 'shared-with-me';
                name = '';
            }
            else if (a2[i] === this.RubbishID) {
                typeclass = 'rubbish-bin';
                name = l[167];
            }
            else if (a2[i] === 'messages' || a2[i] === M.InboxID) {
                typeclass = 'messages';
                name = l[166];
            }
            else if (a2[i].length === 11) {
                var n = M.d[a2[i]];
                if (n.name)
                    name = htmlentities(n.name);
                typeclass = 'contact';
            }
            else {
                name = htmlentities(M.d[a2[i]].name);
                typeclass = 'folder';
            }
            html = '<a class="fm-breadcrumbs ' + typeclass + ' contains-directories ' + hasnext + ' ui-droppable" id="path_' + htmlentities(a2[i]) + '">\n\
                        <span class="right-arrow-bg ui-draggable">\n\
                            <span>' + name + '</span>\n\
                        </span>\n\
                    </a>' + html;
            hasnext = 'has-next-button';
        }

        if (this.currentdirid && this.currentdirid.substr(0, 5) === 'chat/') {
            var contactName = $('a.fm-tree-folder.contact.lightactive span.contact-name').text();
            $('.fm-breadcrumbs-block').html('\
                                            <a class="fm-breadcrumbs contacts contains-directories has-next-button" id="path_contacts">\n\
                                                <span class="right-arrow-bg">\n\
                                                    <span>Contacts</span>\n\
                                                </span>\n\
                                            </a>\n\
                                            <a class="fm-breadcrumbs chat" id="path_' + htmlentities(M.currentdirid.replace("chat/", "")) + '">\n\
                                                <span class="right-arrow-bg">\n\
                                                    <span>' + htmlentities(contactName) + '</span>\n\
                                                </span>\n\
                                            </a>');
            $('.search-files-result').addClass('hidden');
        }
        else if (this.currentdirid && this.currentdirid.substr(0, 7) === 'search/') {
            $('.fm-breadcrumbs-block').html('\
                                            <a class="fm-breadcrumbs search contains-directories ui-droppable" id="' + htmlentities(a[i]) + '">\n\
                                                <span class="right-arrow-bg ui-draggable">\n\
                                                    <span>' + htmlentities(this.currentdirid.replace('search/', '')) + '</span>\n\
                                                </span>\n\
                                            </a>');
            $('.search-files-result .search-number').text(M.v.length);
            $('.search-files-result').removeClass('hidden');
            $('.search-files-result').addClass('last-button');
        }
        else if (this.currentdirid && this.currentdirid === 'opc') {
            DEBUG('Render Path OPC');
            $('.fm-breadcrumbs-block').html(contactBreadcrumb + html);
        }
        else if (this.currentdirid && this.currentdirid === 'ipc') {
            DEBUG('Render Path IPC');
            $('.fm-breadcrumbs-block').html(contactBreadcrumb + html);
        }
        else {
            $('.search-files-result').addClass('hidden');
            $('.fm-breadcrumbs-block').html(html);
        }

        $('.fm-new-folder span').text(l[68]);
        $('.fm-file-upload span').text(l[99]);
        $('.fm-folder-upload span').text(l[98]);

        $('.fm-right-header.fm:visible').removeClass('long-path');
        if (M.pathLength() + 260 > $('.fm-right-header.fm:visible').width()) {
            $('.fm-right-header.fm').addClass('long-path');
            $('.fm-new-folder span').text('');
            $('.fm-file-upload span').text('');
            $('.fm-folder-upload span').text('');
        }

        var el = $('.fm-breadcrumbs-block .fm-breadcrumbs span span');
        var i = 0;

        while (M.pathLength() + 260 > $('.fm-right-header.fm').width() && i < el.length) {
            $(el[i]).text('');
            i++;
        }

        if ($('.fm-breadcrumbs-block .fm-breadcrumbs').length > 1) {
            $('.fm-breadcrumbs-block').removeClass('deactivated');
        }
        else {
            $('.fm-breadcrumbs-block').addClass('deactivated');
        }

        $('.fm-breadcrumbs-block a').unbind('click');
        $('.fm-breadcrumbs-block a').bind('click', function() {
            var crumbId = $(this).attr('id');

            // When NOT deactivated
            if (!$('.fm-breadcrumbs-block').hasClass('deactivated')) {
                if (crumbId === 'path_opc' || crumbId === 'path_ipc') {
                    return false;
                }
                else if ((crumbId === 'chatcrumb') || (M.currentdirid && M.currentdirid.substr(0, 7) === 'search/')) {
                    return false;
                }

                // Remove focus from 'view ipc/opc' buttons
                $('.fm-received-requests').removeClass('active');
                $('.fm-contact-requests').removeClass('active');
                M.openFolder($(this).attr('id').replace('path_', ''));
            }
        });

        if (folderlink) {
            $('.fm-breadcrumbs:first').removeClass('folder').addClass('folder-link');
            $('.fm-breadcrumbs:first span').empty();
            if (folderlink && name) {
                $('.nw-tree-panel-header span').text(name);
            }
        }
    };

    this.getById = function(id)
    {
        if (this.d[id])
            return this.d[id];
        else
            return false;
    };

    this.rubNodes = {};

    this.addNode = function(n, ignoreDB) {
        if (n.p === this.RubbishID) {
            this.rubNodes[n.h] = true;
            this.rubbishIco();
        }
        if (n.t === 4) {
            for (var i in this.d) {
                if (this.d[i].p == n.h) {
                    this.rubNodes[this.d[i].h] = true;
                }
            }
            this.rubbishIco();
        }

        if (!this.c['shares']) {
            this.c['shares'] = [];
        }
        if (!M.d[n.p] && n.p !== 'contacts') {
            if (n.sk) {
                n.p = n.u;
            }
            else if (n.su) {
                n.p = n.su;
            }
        }
        if (n.p && n.p.length === 11 && !M.d[n.p]) {
            var u = this.u[n.p];
            if (u) {
                u.name = u.name ? u.name : u.m;
                u.h = u.u;
                u.t = 1;
                u.p = 'contacts';
                M.addNode(u);
            }
            else {
                console.log('something went wrong!', n.p, this.u[n.p]);
            }
        }
        if (typeof mDB === 'object' && !ignoreDB && !pfkey) {
            if (n instanceof MegaDataObject) {
                mDBadd('f', clone(n.toJS()));
            }
            else {
                mDBadd('f', clone(n));
            }
        }
        if (n.p) {
            if (typeof this.c[n.p] === 'undefined') {
                this.c[n.p] = [];
            }
            this.c[n.p][n.h] = 1;
            // maintain special incoming shares index:
            if (n.p.length === 11) {
                this.c['shares'][n.h] = 1;
            }
        }

        if (n.t === 2) {
            this.RootID = n.h;
        }
        if (n.t === 3) {
            this.InboxID = n.h;
        }
        if (n.t === 4) {
            this.RubbishID = n.h;
        }
        if (!n.c) {
            if (n.sk && !u_sharekeys[n.h]) {
                u_sharekeys[n.h] = crypto_process_sharekey(n.h, n.sk);
            }

            if (n.t !== 2 && n.t !== 3 && n.t !== 4 && n.k) {
                if (u_kdnodecache[n.h]) {
                    $.extend(n, u_kdnodecache[n.h]);
                }
                else {
                    crypto_processkey(u_handle, u_k_aes, n);
                }
                u_nodekeys[n.h] = n.key;
            }
            else if (!n.k) {
                if (n.a) {
                    if (!missingkeys[n.h]) {
                        missingkeys[n.h] = true;
                        newmissingkeys = true;
                    }
                }
            }
            if (n.hash) {
                if (!this.h[n.hash]) {
                    this.h[n.hash] = [];
                }
                this.h[n.hash].push(n.h);
            }
        }
        if (this.d[n.h] && this.d[n.h].shares) {
            n.shares = this.d[n.h].shares;
        }

        // sync data objs M.u <-> M.d
        if (n.h.length === 11) {
            if (this.u[n.h] !== n) {
                if (typeof(this.u[n.h]) === 'undefined') {
                    M.addUser(n, ignoreDB);
                }
                var tmpNode = n;
                n = this.u[n.h];
                // merge changes from n->M.u[n.h]
                Object.keys(tmpNode).forEach(function(k) {
                    if (k === "name") {
                        return;
                    }

                    n[k] = tmpNode[k];
                });
            }
        }

        this.d[n.h] = n;

        if (typeof newnodes !== 'undefined') {
            newnodes.push(n);
        }
        $(window).trigger("megaNodeAdded", [n]);
    };

    this.delNode = function(h) {

        function ds(h) {
            $(window).trigger("megaNodeRemoved", [h]);
            removeUInode(h);
            if (M.c[h] && h.length < 11) {
                for (var h2 in M.c[h]) {
                    ds(h2);
                }
                delete M.c[h];
            }
            if (typeof mDB === 'object' && !pfkey) {
                mDBdel('f', h);
            }
            if (M.d[h]) {
                M.delIndex(M.d[h].p, h);
                M.delHash(M.d[h]);
                delete M.d[h];
            }
            // Update M.v it's used for at least preview slideshow
            for (var k in M.v) {
                if (M.v[k].h === h) {
                    M.v.splice(k, 1);
                    break;
                }
            }
            // if (M.u[h]) delete M.u[h];
            if (typeof M.u[h] === 'object') {
                M.u[h].c = 0;
            }
        }
        if (this.rubNodes[h]) {
            delete this.rubNodes[h];
        }
        ds(h);
        this.rubbishIco();
        if (M.currentdirid === 'shares' && !M.viewmode)
            M.openFolder('shares', 1);
    };

    this.delHash = function(n)
    {
        if (n.hash && M.h[n.hash])
        {
            for (var i in M.h[n.hash])
            {
                if (M.h[n.hash][i] == n.h)
                {
                    M.h[n.hash].splice(i, 1);
                    break;
                }
            }
            if (M.h[n.hash].length == 0)
                delete M.h[n.hash];
        }
    };

    /**
     * Check existance of contact/pending contact
     *
     *
     * @param {email} email of invited contact
     *
     * @returns {number} error code, 0 proceed with request
     *
     * -12, Owner already invited user & expiration period didn't expired, fail.
     * -12 In case expiration period passed new upc is sent, but what to do with old request?
     * Delete it as soon as opc response is received for same email (idealy use user ID, if exist)
     * -10, User already invited Owner (ToDO. how to check diff emails for one account) (Check M.opc)
     * -2, User is already in contact list (check M.u)
     *
     */
    this.checkInviteContactPrerequisites = function(email) {
        var TIME_FRAME = 60 * 60 * 24 * 14;// 14 days in seconds

        // Check pending invitations
        var opc = M.opc;
        for (var i in opc) {
            if (M.opc[i].m === email) {
//                if (opc[i].rts + TIME_FRAME <= Math.floor(new Date().getTime() / 1000)) {
                return 0;
//                }
                return -12;
            }
        }

        // Check incoming invitations
        // This part of code is not necessary case server handle mutial
        // invitation and automatically translates invites into actual contacts
//        var ipc = M.ipc;
//        for (var i in ipc) {
//            if (M.ipc[i].m === email) {
//                return -10;
//            }
//        }

        // Check active contacts
        var result = 0;
        M.u.forEach(function(v, k) {
            if (v.m === email && v.c !== 0) {
                result = -2;
                return false; // break;
            }
        });

        return result;
    };

    /**
     * Invite contacts using email address, also known as ongoing pending contacts.
     * This uses API 2.0
     *
     * @param {String} owner, account owner email address.
     * @param {String} target, target email address.
     * @param {String} msg, optional custom text message.
     * @returns {Integer} proceed, API response code, if negative something is wrong
     * look at API response code table.
     */
    this.inviteContact = function(owner, target, msg) {
        DEBUG('inviteContact');
        var proceed = this.checkInviteContactPrerequisites(target);

        if (proceed === 0) {
            api_req({'a': 'upc', 'e': owner, 'u': target, 'msg': msg, 'aa': 'a', i: requesti}, {
                callback: function(resp) {
                    if (typeof resp === 'object') {
                        if (resp.p) {
                            proceed = resp.p;
                        }
                    }
                }
            });
        }

        this.inviteContactMessageHandler(proceed);

        return proceed;
    };

    /**
     * Handle all error codes for contact invitations and shows message
     *
     * @param {int} errorCode
     * @param {string} msg Can be undefined
     * @param {email} email  Can be undefined
     *
     */
    this.inviteContactMessageHandler = function(errorCode) {
        if (errorCode === -12) {

            // Invite already sent, and not expired
            msgDialog('info', '', 'Invite already sent, waiting for response');
        }
        else if (errorCode === -10) {

            // User already sent you an invitation
            msgDialog('info', '', 'User already sent you an invitation, check incoming contacts dialog');
        }
        else if (errorCode === -2) {

            // User already exist or owner
            msgDialog('info', '', l[1783]);
        }
    };

    this.cancelPendingContactRequest = function(target) {
        DEBUG('cancelPendingContactRequest');
        var proceed = this.checkCancelContactPrerequisites(target);

        if (proceed === 0) {
            api_req({ 'a': 'upc', 'u': target, 'aa': 'd', i: requesti }, {
                callback: function(resp) {
                    proceed = resp;
                }
            });
        }

        this.cancelContactMessageHandler(proceed);

        return proceed;
    };

    this.cancelContactMessageHandler = function(errorCode) {
        if (errorCode === -2) {
            msgDialog('info', '', 'This pending contact is already deleted.');
        }
    };

    this.checkCancelContactPrerequisites = function(email) {

        // Check pending invitations
        var opc = M.opc;
        var foundEmail = false;
        for (var i in opc) {
            if (M.opc[i].m === email) {
                foundEmail = true;
                if (M.opc[i].dts) {
                    return -2;// opc is already deleted
                }
            }
        }
        if (!foundEmail) {
            return -2;// opc doesn't exist for given email
        }

        return 0;
    };

    this.reinvitePendingContactRequest = function(target) {

        DEBUG('reinvitePendingContactRequest');
        api_req({'a': 'upc', 'u': target, 'aa': 'r', i: requesti});
    };

    // Answer on 'aa':'a', {"a":"upc","p":"0uUure4TCJw","s":2,"uts":1416434431,"ou":"fRSlXWOeSfo","i":"UAouV6Kori"}
    // Answer on 'aa':'i', "{"a":"upc","p":"t17TPe65rMM","s":1,"uts":1416438884,"ou":"nKv9P8pn64U","i":"qHzMjvvqTY"}"
    // ToDo, update M.ipc so we can have info about ipc status for view received requests
    this.ipcRequestHandler = function(id, action) {
        DEBUG('ipcRequestHandler');
        var proceed = this.checkIpcRequestPrerequisites(id);

        if (proceed === 0) {
            api_req({'a': 'upca', 'p': id, 'aa': action, i: requesti}, {
                callback: function(resp) {
                    proceed = resp;
                }
            });
        }

        this.ipcRequestMessageHandler(proceed);

        return proceed;
    };

    this.ipcRequestMessageHandler = function(errorCode) {
        if (errorCode === -2) {
            msgDialog('info', 'Already processed', 'Already handled request, something went wrong.');
        }

        // Server busy, ask them to retry the request
        else if (errorCode === -3 || errorCode === -4) {
            msgDialog('warninga', 'Server busy', 'The server was busy, please try again later.');
        }

        // Repeated request
        else if (errorCode === -12) {
            msgDialog('info', 'Repeated request', 'The contact has already been accepted.');
        }
    };

    this.checkIpcRequestPrerequisites = function(id) {
        var ipc = M.ipc;
        for (var i in ipc) {
            if (M.ipc[i].p === id) {
                return -0;
            }
        }

        return 0;
    };

    this.acceptPendingContactRequest = function(id) {
        return this.ipcRequestHandler(id, 'a');
    };

    this.denyPendingContactRequest = function(id) {
        return this.ipcRequestHandler(id, 'd');
    };

    this.ignorePendingContactRequest = function(id) {
        return this.ipcRequestHandler(id, 'i');
    };

    this.clearRubbish = function(sel)
    {
        if (d) console.log('clearRubbish', sel);
        var selids = {};
        var c = this.c[sel === false ? M.RubbishID : M.currentdirid];
        if (sel && $.selected)
            for (var i in $.selected)
                selids[$.selected[i]] = 1;

        for (var h in c)
        {
            if (!sel || selids[h])
            {
                this.delNode(h);
                api_req({a: 'd', n: h, i: requesti});
                if (sel)
                {
                    $('.grid-table.fm#' + h).remove();
                    $('#' + h + '.file-block').remove();
                }
            }
        }
        var hasItems = false;
        if (sel)
            for (var h in c) {
                hasItems = true;
                break;
            }
        if (!hasItems)
        {
            $('#treesub_' + M.RubbishID).remove();
            $('.fm-tree-header.recycle-item').removeClass('contains-subfolders expanded recycle-notification');
            if (this.RubbishID == this.currentdirid)
            {
                $('.grid-table.fm tr').remove();
                $('.file-block').remove();
                $('.fm-empty-trashbin').removeClass('hidden');
            }
        }
        if (this.RubbishID == this.currentrootid)
        {
            if (M.viewmode)
                iconUI();
            else
                gridUI();
        }
        this.rubNodes = {}
        this.rubbishIco();
        treeUI();
    },

    this.syncUsersFullname = function(userId) {
        var self = this;

        MegaPromise.allDone([
            getUserAttribute(userId, 'firstname', -1),
            getUserAttribute(userId, 'lastname', -1)
        ]).done(function(results) {
            if (!self.u[userId]) {
                return;
            }

            var firstName = results[0][0];
            var lastName = results[1][0];

            // -1, -9, -2, etc...
            firstName = typeof(firstName) != "string" ? false : firstName;
            lastName = typeof(lastName) != "string" ? false : lastName;

            firstName = firstName ? from8(base64urldecode(firstName)) : "";
            lastName = lastName ? from8(base64urldecode(lastName)) : "";
            if (firstName.length > 0 && lastName.length > 0) {
                self.u[userId].name = firstName + " " + lastName;
            }
            self.u[userId].firstName = firstName;
            self.u[userId].lastName = lastName;

            if (
                typeof $.sortTreePanel !== 'undefined' &&
                typeof $.sortTreePanel.contacts !== 'undefined' &&
                $.sortTreePanel.contacts.by == 'status'
            ) {
                M.contacts(); // we need to resort
            }

            if (window.location.hash == "#fm/" + userId) {
                // re-render the contact view page if the presence had changed
                contactUI();
            }
            else if (window.location.hash == "#fm/contacts") {
                // re-render the contact view page if the presence had changed
                M.openFolder('contacts', true);
            }
        });
    },

    /**
     * addUser, updates global .u variable with new user data
     * adds/updates user indexedDB with newest user data
     *
     * @param {object} u, user object data
     * @param {boolean} ignoreDB, don't write to indexedDB
     *
     *
     */
    this.addUser = function(u, ignoreDB) {
        var userId = '';
        if (u && u.u) {
            userId = u.u;
            if (this.u[userId]) {
                for (var key in u) {
                    this.u[userId][key] = u[key];
                }
                u = this.u[userId];
<<<<<<< HEAD
            } else {
                this.u.set(userId, new MegaDataObject(MEGA_USER_STRUCT, true, u));

                this.syncUsersFullname(userId);
=======
            }
            else {
                this.u[userId] = u;
>>>>>>> b91e5c25
            }

            if (typeof mDB === 'object' && !ignoreDB && !pfkey) {
                // convert MegaDataObjects -> JS
                mDBadd('u', clone(u.toJS ? u.toJS() : u));
            }
        }
    };

    // Update M.opc and related localStorage
    this.addOPC = function(u, ignoreDB) {
        this.opc[u.p] = u;
        if (typeof mSDB === 'object' && !ignoreDB && !pfkey) {
            mSDB.add('opc', clone(u));
        }
    };

    /**
     * Delete opc record from localStorage using id
     *
     * @param {string} id
     *
     */
    this.delOPC = function(id) {
        if (typeof mSDB === 'object' && !pfkey) {
            mSDB.del('opc', id);
        }
    };

    // Update M.ipc and related localStorage
    this.addIPC = function(u, ignoreDB) {
        this.ipc[u.p] = u;
        if (typeof mSDB === 'object' && !ignoreDB && !pfkey) {
            mSDB.add('ipc', clone(u));
        }
    };

    /**
     * Delete ipc record from indexedDb using id
     *
     * @param {string} id
     *
     */
    this.delIPC = function(id) {
        if (typeof mSDB === 'object' && !pfkey) {
            mSDB.del('ipc', id);
        }
    };

    /**
     * Update M.ps and indexedDb
     *
     * Structure of M.ps
     * <shared_item_id>:
     * [
     *  <pending_contact_request_id>:
     *  {h, p, r, ts},
     * ]
     * @param {JSON} ps, pending share
     * @param {boolean} ignoreDB
     *
     *
     */
    this.addPS = function(ps, ignoreDB) {
        if (!this.ps[ps.h]) {
            this.ps[ps.h] = {};
        }
        this.ps[ps.h][ps.p] = ps;

        if (typeof mSDB === 'object' && !ignoreDB && !pfkey) {
            mSDB.add('ps', clone(ps));
        }
    };

    /**
     * Maintain .ps and related indexedDb
     *
     * @param {string} pcrId, pending contact request id
     * @param {string} nodeId, shared item id
     *
     *
     */
    this.delPS = function(pcrId, nodeId) {

        // Delete the pending share
        if (this.ps[nodeId]) {
            if (this.ps[nodeId][pcrId]) {
                delete this.ps[nodeId][pcrId];
            }

            // If there's no pending shares for node left, clean M.ps
            if (Object.keys(this.ps[nodeId]).length === 0) {
                delete this.ps[nodeId];
            }
        }

        // Check how removing from indexedDb works and make
        // sure that pending share is/only removed from it
        if (typeof mSDB === 'object' && !pfkey) {
            mSDB.del('ps', pcrId);
        }
    };

    // This function has a special hacky purpose, don't use it if you don't know what it does, use M.copyNodes instead.
    this.injectNodes = function(nodes, target, callback) {
        if (!Array.isArray(nodes)) {
            nodes = [nodes];
        }

        var sane = nodes.filter(function(node) {
            return M.isNodeObject(node);
        });

        if (sane.length !== nodes.length) {
            console.warn('injectNodes: Found invalid nodes.');
        }

        if (!sane.length) {
            return false;
        }

        nodes = [];

        sane = sane.map(function(node) {
            if (!M.d[node.h]) {
                nodes.push(node.h);
                M.d[node.h] = node;
            }
            return node.h;
        });

        this.copyNodes(sane, target, false, callback);

        nodes.forEach(function(handle) {
            delete M.d[handle];
        });

        return nodes.length;
    };


    this.copyNodes = function(cn, t, del, callback) {
        if ($.onImportCopyNodes && t.length === 11) {
            msgDialog('warninga', l[135], 'Operation not permitted.');
            return false;
        }
        loadingDialog.show();
        if (t.length === 11 && !u_pubkeys[t]) {
            var keyCachePromise = api_cachepubkeys([t]);
            keyCachePromise.done(function _cachepubkeyscomplete() {
                if (u_pubkeys[t]) {
                    M.copyNodes(cn, t);
                }
                else {
                    loadingDialog.hide();
                    alert(l[200]);
                }
            });

            return false;
        }

        var a = this.isNodeObject(cn) ? [cn] : ($.onImportCopyNodes || fm_getcopynodes(cn, t));
        var ops = {a: 'p', t: t, n: a, i: requesti};
        var s = fm_getsharenodes(t);
        if (s.length > 0) {
            var mn = [];
            for (i in a) {
                mn.push(a[i].h);
            }
            ops.cr = crypto_makecr(mn, s, true);
        }
        api_req(ops, {
            cn: cn,
            del: del,
            t: t,
            callback: function(res, ctx) {
                function onCopyNodesDone() {
                    loadingDialog.hide();
                    if (callback) {
                        callback(res);
                    }
                    renderNew();
                }
                if (typeof res === 'number' && res < 0) {
                    return msgDialog('warninga', l[135], l[47], api_strerror(res));
                }
                if (ctx.del) {
                    var j = [];
                    for (var i in ctx.cn) {
                        M.delNode(ctx.cn[i]);
                        api_req({a: 'd', n: cn[i], i: requesti});
                    }
                }
                newnodes = [];
                if (res.u) {
                    process_u(res.u, true);
                }
                if (res.f) {
                    process_f(res.f, onCopyNodesDone);
                }
                else {
                    onCopyNodesDone();
                }
            }
        });
    };

    this.moveNodes = function(n, t)
    {
        if (t == this.RubbishID)
        {
            for (var i in n)
            {
                this.rubNodes[n[i]] = true;
            }
        }

        newnodes = [];
        var j = [];
        for (var i in n) {
            var h = n[i];
            var node = M.d[h];
            if (t !== this.RubbishID && node && this.rubNodes[node.h]) {
                delete this.rubNodes[node.h];
            }
            j.push({
                a: 'm',
                n: h,
                t: t,
                i: requesti
            });
            if (node && node.p) {
                if (M.c[node.p] && M.c[node.p][h]) {
                    delete M.c[node.p][h];
                }
                // Update M.v it's used for slideshow preview at least
                for (var k in M.v) {
                    if (M.v[k].h === h) {
                        M.v.splice(k, 1);
                        break;
                    }
                }
                if (typeof M.c[t] === 'undefined') {
                    M.c[t] = [];
                }
                M.c[t][h] = 1;
                removeUInode(h);
                this.nodeAttr({
                        h: h,
                        p: t
                    });
                newnodes.push(node);
            }
        }
        renderNew();
        this.rubbishIco();
        processmove(j);
        $.tresizer();
    };

    this.accountSessions = function(cb) {
        /* x: 1, load the session ids
           useful to expire the session from the session manager */
        api_req({ a: 'usl', x: 1 }, {
            account: account,
            callback: function(res, ctx)
            {
                if (typeof res != 'object')
                    res = [];
                ctx.account.sessions = res;
                if (typeof cb === "function") {
                    cb();
                }
            }
        });
    };

    this.accountData = function(cb, blockui)
    {
        if (this.account && this.account.lastupdate > new Date().getTime() - 300000 && cb)
            cb(this.account);
        else
        {
            if (blockui)
                loadingDialog.show();

            account = {};

            api_req({a: 'uq', strg: 1, xfer: 1, pro: 1}, {
                account: account,
                callback: function(res, ctx)
                {
                    loadingDialog.hide();

                    if (typeof res == 'object')
                    {
                        for (var i in res) {
                            ctx.account[i] = res[i];
                        }
                        ctx.account.type = res.utype;
                        ctx.account.stype = res.stype;
                        // ctx.account.stime = res.scycle;
                        // ctx.account.scycle = res.snext;
                        ctx.account.expiry = res.suntil;
                        ctx.account.space = Math.round(res.mstrg);
                        ctx.account.space_used = Math.round(res.cstrg);
                        ctx.account.bw = Math.round(res.mxfer);
                        ctx.account.servbw_used = Math.round(res.csxfer);
                        ctx.account.downbw_used = Math.round(res.caxfer);
                        ctx.account.servbw_limit = res.srvratio;
                        ctx.account.balance = res.balance;
                        ctx.account.reseller = res.reseller;
                        ctx.account.prices = res.prices;

                        // If a subscription, get the timestamp it will be renewed
                        if (res.stype === 'S') {
                            ctx.account.srenew = res.srenew;
                        }

                        if (res.balance.length == 0)
                            ctx.account.balance = [['0.00', 'EUR']];

                        if (!u_attr.p)
                        {
                            ctx.account.servbw_used = 0;

                            if (res.tah)
                            {
                                var t = 0;

                                for (var i in res.tah)
                                    t += res.tah[i];

                                ctx.account.downbw_used = t;
                                ctx.account.bw = res.tal;
                            }
                        }
                    }
                }
            });

            api_req({a: 'uavl'}, {
                account: account,
                callback: function(res, ctx)
                {
                    if (typeof res != 'object')
                        res = [];
                    ctx.account.vouchers = voucherData(res);
                }
            });

            api_req({a: 'utt'}, {
                account: account,
                callback: function(res, ctx)
                {
                    if (typeof res != 'object')
                        res = [];
                    ctx.account.transactions = res;
                }
            });

            // Get (f)ull payment history
            // [[payment id, timestamp, price paid, currency, payment gateway id, payment plan id, num of months purchased]]
            api_req({ a: 'utp', f : 1 }, {
                account: account,
                callback: function(res, ctx)
                {
                    if (typeof res != 'object') {
                        res = [];
                    }
                    ctx.account.purchases = res;
                }
            });

            this.accountSessions();

            api_req({a: 'ug'}, {
                cb: cb,
                account: account,
                callback: function(res, ctx)
                {
                    if (typeof res == 'object')
                    {
                        if (res.p)
                        {
                            u_attr.p = res.p;
                            if (u_attr.p)
                                topmenuUI();
                        }
                    }

                    ctx.account.lastupdate = new Date().getTime();

                    if (!ctx.account.bw)
                        ctx.account.bw = 1024 * 1024 * 1024 * 10;
                    if (!ctx.account.servbw_used)
                        ctx.account.servbw_used = 0;
                    if (!ctx.account.downbw_used)
                        ctx.account.downbw_used = 0;

                    M.account = ctx.account;

                    if (ctx.cb)
                        ctx.cb(ctx.account);
                }
            });
        }
    };

    this.delIndex = function(p, h)
    {
        if (M.c[p] && M.c[p][h])
            delete M.c[p][h];
        var a = 0;
        for (var i in M.c[p]) {
            a++;
            break;
        }
        if (a == 0)
        {
            delete M.c[p];
            $('#treea_' + p).removeClass('contains-folders');
        }
    };

    this.rubbishIco = function()
    {
        var i = 0;
        if (typeof M.c[M.RubbishID] !== 'undefined')
            for (var a in M.c[M.RubbishID])
                i++;
        if (i > 0)
            $('.fm-tree-header.recycle-item').addClass('recycle-notification contains-subfolders');
        else
        {
            $('.fm-tree-header.recycle-item').removeClass('recycle-notification expanded contains-subfolders');
            $('.fm-tree-header.recycle-item').prev('.fm-connector-first').removeClass('active');
        }
        if (Object.keys(this.rubNodes).length == 0)
            $('.nw-fm-left-icon.rubbish-bin').removeClass('filled')
        else
            $('.nw-fm-left-icon.rubbish-bin').addClass('filled')
    };

    this.nodeAttr = function(attrs) {

        var node = M.d[attrs.h];

        if (node) {
            for (var i in attrs) {
                if (attrs.hasOwnProperty(i)) {
                    node[i] = attrs[i];
                }
            }
            if ((typeof mDB === 'object') && !pfkey) {
                mDBadd('f', clone(node));
            }
        }
    };

    this.rename = function(h, name)
    {
        if (M.d[h])
        {
            var n = M.d[h];
            if (n && n.ar)
            {
                n.ar.n = name;
                var mkat = enc_attr(n.ar, n.key);
                var attr = ab_to_base64(mkat[0]);
                var key = a32_to_base64(encrypt_key(u_k_aes, mkat[1]));
                M.nodeAttr({h: h, name: name, a: attr});
                api_req({a: 'a', n: h, attr: attr, key: key, i: requesti});
                $('.grid-table.fm #' + h + ' .tranfer-filetype-txt').text(name);
                $('#' + h + '.file-block .file-block-title').text(name);
                $('#treea_' + h + ' span:nth-child(2)').text(name);
                if ($('#path_' + h).length > 0)
                    M.renderPath();
                $(document).trigger('MegaNodeRename', [h, name]);
            }
        }
    };

    /**
     * favourite
     *
     * Handles item favourite status
     * @param {Array} nodesId
     * @param {Boolean} del User action i.e. true - delete from favorites, false - add to favorite
     */
    this.favourite = function(nodesId, del) {

        var mkat, attr, key, node, newFavStarState,
            nodes = nodesId,
            toRenderMain = false,
            exportLink = new mega.Share.ExportLink({});

        if (!Array.isArray(nodesId)) {
            nodes = [nodesId];
        }
        newFavStarState = (del) ? 0 : 1;

        $.each(nodes, function(index, value) {
            node = M.d[value];
            if (node && node.ar && (node.fav !== newFavStarState) && !exportLink.isTakenDown(value)) {
                node.ar.fav = newFavStarState;
                mkat = enc_attr(node.ar, node.key);
                attr = ab_to_base64(mkat[0]);
                key = a32_to_base64(encrypt_key(u_k_aes, mkat[1]));

                M.nodeAttr({ h: node.h, fav: newFavStarState, a: attr });
                api_req({ a: 'a', n: node.h, attr: attr, key: key, i: requesti });

                // Add favourite
                if (!del) {
                    $('.grid-table.fm #' + node.h + ' .grid-status-icon').addClass('star');
                    $('#' + node.h + '.file-block .file-status-icon').addClass('star');
                }

                // Remove from favourites
                else {
                    $('.grid-table.fm #' + node.h + ' .grid-status-icon').removeClass('star');
                    $('#' + node.h + '.file-block .file-status-icon').removeClass('star');
                }

                toRenderMain = true;
            }
        });

        if (toRenderMain && M.sortingBy && (M.sortingBy[0] === 'fav')) {
            M.doSort('fav', M.sortingBy[1]);
            M.renderMain();
        }
    };

    /**
     * isFavourite
     *
     * Search throught items via nodesId and report about fav attribute
     * @param {Array} nodesId Array of nodes Id
     * @returns {Boolean}
     */
    this.isFavourite = function(nodesId) {

        var result = false,
            nodes = nodesId;

        if (!Array.isArray(nodesId)) {
            nodes = [nodesId];
        }

        // On first favourite found break the loop
        $.each(nodes, function(index, value) {
            if (M.d[value].fav) {
                result = true;
                return false;// Break each loop
            }
        });

        return result;
    };

    this.nodeShare = function(h, s, ignoreDB) {
        if (this.d[h]) {
            if (typeof this.d[h].shares === 'undefined') {
                this.d[h].shares = [];
            }

            this.d[h].shares[s.u] = s;
            if (typeof mDB === 'object') {
                s['h_u'] = h + '_' + s.u;
                if (!ignoreDB && !pfkey) {
                    mDBadd('s', clone(s));
                }
            }
            if (fminitialized) {
                sharedUInode(h);
            }
            if ((typeof mDB === 'object') && !pfkey) {
                if (!u_sharekeys[h]) {
                    console.warn('INVALID OPERATION -- No share key for handle "%s"', h);
                }
                else {
                    mDBadd('ok', {
                        h: h,
                        k: a32_to_base64(encrypt_key(u_k_aes, u_sharekeys[h])),
                        ha: crypto_handleauth(h)
                    });
                }
            }
        }
        else if (d) {
            console.log('nodeShare failed for node:', h, s, ignoreDB);
        }
    };

    this.delNodeShare = function(h, u) {
        var a = 0;
        if (this.d[h] && typeof this.d[h].shares !== 'undefined') {
            api_updfkey(h);
            delete this.d[h].shares[u];
            for (var i in this.d[h].shares) {
                if (this.d[h].shares[i]) {
                    a++;
                }
            }
            if (a === 0) {
                delete this.d[h].shares;
                M.nodeAttr({ h: h, shares: undefined });
                delete u_sharekeys[h];
                sharedUInode(h);
                if (typeof mDB === 'object') {
                    mDBdel('ok', h);
                }
            }
            if (typeof mDB === 'object') {
                mDBdel('s', h + '_' + u);
            }
        }
    };

    // Searches M.opc for the pending contact
    this.findOutgoingPendingContactIdByEmail = function(email) {
        for (var index in M.opc) {
            var opc = M.opc[index];

            if (opc.m === email) {
                return opc.p;
            }
        }
    };

    /**
     * called when user try to remove pending contact from shared dialog
     * should be changed case M.ps structure is changed, take a look at processPS()
     *
     * @param {string} nodeHandle
     * @param {string} pendingContactId
     *
     *
     */
    this.deletePendingShare = function(nodeHandle, pendingContactId) {
        if (this.d[nodeHandle]) {

            if (this.ps[nodeHandle] && this.ps[nodeHandle][pendingContactId]) {
                M.delPS(pendingContactId, nodeHandle);
            }
        }
    };

    /**
     * Removes traces of export link share
     * Remove M.fln, M.links, M.d[handle].ph
     *
     * @param {string} handle of selected node/item
     *
     */
    this.deleteExportLinkShare = function(handle) {

        removeValue(M.links || [], handle);

        if (M.d[handle] && M.d[handle].ph) {
            delete M.d[handle].ph;
        }
    };

    this.makeDir = function(n)
    {
        if (is_chrome_firefox & 4)
            return;

        var dirs = [];
        function getfolders(d, o)
        {
            var c = 0;
            for (var e in M.d)
            {
                if (M.d[e].t == 1 && M.d[e].p == d)
                {
                    var p = o || [];
                    if (!o) p.push(fm_safename(M.d[d].name));
                    p.push(fm_safename(M.d[e].name));
                    if (!getfolders(M.d[e].h, p))
                        dirs.push(p);
                    ++c;
                }
            }
            return c;
        }
        getfolders(n);

        if (d)
            console.log('makedir', dirs);

        if (is_chrome_firefox)
        {
            var root = mozGetDownloadsFolder();
            if (root)
                dirs.filter(String).forEach(function(p)
                {
                    try
                    {
                        p = mozFile(root, 0, p);
                        if (!p.exists())
                            p.create(Ci.nsIFile.DIRECTORY_TYPE, parseInt("0755", 8));
                    }
                    catch (e)
                    {
                        Cu.reportError(e);
                        console.log('makedir', e.message);
                    }
                });
        }
        else
        {
            if (d)
                console.log('MAKEDIR: TODO');
        }
    }

    this.getDownloadFolderNodes = function(n, md, nodes, paths)
    {
        if (md) this.makeDir(n);

        var subids = fm_getnodes(n);
        for (var j in subids)
        {
            var p = this.getPath(subids[j]);
            var path = '';

            for (var k in p)
            {
                if (M.d[p[k]] && M.d[p[k]].t)
                    path = fm_safename(M.d[p[k]].name) + '/' + path;
                if (p[k] == n)
                    break;
            }

            if (!M.d[subids[j]].t)
            {
                nodes.push(subids[j]);
                paths[subids[j]] = path;
            }
            else {
                console.log('0 path', path);
            }
        }
    };

    this.isNodeObject = function(n) {
        return typeof n === 'object' && Array.isArray(n.key) && n.key.length === 8;
    };

    this.addDownload = function(n, z, preview, zipname)
    {
        delete $.dlhash;
        var path;
        var added = 0;
        var nodes = [];
        var paths = {};
        var zipsize = 0;
        if (!is_extension && !preview && !z && (dlMethod === MemoryIO || dlMethod === FlashIO))
        {
            var nf = [], cbs = [];
            for (var i in n)
            {
                if (M.d[n[i]] && M.d[n[i]].t) {
                    var nn = [], pp = {};
                    this.getDownloadFolderNodes(n[i], false, nn, pp);
                    cbs.push(this.addDownload.bind(this, nn, 0x21f9A, pp, M.d[n[i]].name));
                }
                else {
                    nf.push(n[i]);
                }
            }

            n = nf;

            if (cbs.length) {
                for (var i in cbs) {
                    Soon(cbs[i]);
                }
            }
        }
        if (z === 0x21f9A)
        {
            nodes = n;
            paths = preview;
            preview = false;
        }
        else for (var i in n)
        {
            if (M.d[n[i]])
            {
                if (M.d[n[i]].t)
                {
                    this.getDownloadFolderNodes(n[i], !!z, nodes, paths);
                }
                else
                {
                    nodes.push(n[i]);
                }
            }
            else if (this.isNodeObject(n[i])) {
                nodes.push(n[i]);
            }
        }

        if (z) {
            z = ++dlmanager.dlZipID;
            if (M.d[n[0]] && M.d[n[0]].t) {
                zipname = M.d[n[0]].name + '.zip';
            }
            else {
                zipname = (zipname || ('Archive-' + Math.random().toString(16).slice(-4))) + '.zip';
            }
        }
        else {
            z = false;
        }
        if (!$.totalDL) {
            $.totalDL = 0;
        }

        var p = '';
        var pauseTxt = '';
        if (uldl_hold) {
            p = 'paused';
            pauseTxt = ' (' + l[1651] + ')';
        }

        var ttl = this.getTransferTableLengths();
        for (var k in nodes) {
            /* jshint -W089 */
            if (!nodes.hasOwnProperty(k) || !(n = M.d[nodes[k]])) {
                n = nodes[k];
                if (this.isNodeObject(n)) {
                    dlmanager.logger.info('Using plain provided node object.');
                }
                else {
                    dlmanager.logger.error('** CHECK THIS **', 'Invalid node', k, nodes[k]);
                    continue;
                }
            }
            path = paths[nodes[k]] || '';
            $.totalDL += n.s;
            var tr = $('.transfer-table #dl_' + htmlentities(n.h));
            if (tr.length) {
                if (!tr.hasClass('completed')) {
                    continue;
                }
                tr.remove();
            }
            dl_queue.push({
                id: n.h,
                key: n.key,
                n: n.name,
                t: n.mtime || n.ts,
                p: path,
                size: n.s,
                onDownloadProgress: this.dlprogress,
                onDownloadComplete: this.dlcomplete,
                onBeforeDownloadComplete: this.dlbeforecomplete,
                onDownloadError: this.dlerror,
                onDownloadStart: this.dlstart,
                zipid: z,
                zipname: zipname,
                preview: preview
            });
            added++;
            zipsize += n.s;

            var flashhtml = '';
            if (dlMethod === FlashIO) {
                flashhtml = '<object width="1" height="1" id="dlswf_'
                    + htmlentities(n.h)
                    + '" type="application/x-shockwave-flash">'
                    + '<param name=FlashVars value="buttonclick=1" />'
                    + '<param name="movie" value="' + location.origin + '/downloader.swf"/>'
                    + '<param value="always" name="allowscriptaccess"/>'
                    + '<param name="wmode" value="transparent"/>'
                    + '<param value="all" name="allowNetworking">'
                    + '</object>';
            }

            if (!z) {
                this.addToTransferTable('dl_' + n.h, ttl,
                    '<tr id="dl_' + htmlentities(n.h) + '">'
                    + '<td><span class="transfer-type download ' + p + '">' + l[373]
                    + '<span class="speed">' + pauseTxt + '</span></span>' + flashhtml + '</td>'
                    + '<td><span class="transfer-filtype-icon ' + fileIcon(n)
                    + '"></span><span class="tranfer-filetype-txt">' + htmlentities(n.name) + '</span></td>'
                    + '<td></td>'
                    + '<td>' + bytesToSize(n.s) + '</td>'
                    + '<td>' + filetype(n.name) + '</td>'
                    + '<td><span class="transfer-status queued">Queued</span></td>'
                    + '<td class="grid-url-field"><a class="grid-url-arrow"></a>'
                    + '<a class="clear-transfer-icon"></a></td>'
                    + '<td><span class="row-number"></span></td>'
                    + '</tr>');

                if (uldl_hold) {
                    fm_tfspause('dl_' + n.h);
                }
                ttl.left--;
            }
        }

        if (!added) {
            if (d) {
                dlmanager.logger.warn('Nothing to download.');
            }
            return;
        }

        // If regular download using Firefox and the total download is over 1GB then show the dialog
        // to use the extension, but not if they've seen the dialog before and ticked the checkbox
        if (dlMethod == MemoryIO && !localStorage.firefoxDialog && $.totalDL > 1048576000 && navigator.userAgent.indexOf('Firefox') > -1) {
            Later(firefoxDialog);
        }

        var flashhtml = '';
        if (dlMethod === FlashIO) {
            flashhtml = '<object width="1" height="1" id="dlswf_zip_' + htmlentities(z) + '" type="application/x-shockwave-flash"><param name=FlashVars value="buttonclick=1" /><param name="movie" value="' + document.location.origin + '/downloader.swf"/><param value="always" name="allowscriptaccess"><param name="wmode" value="transparent"><param value="all" name="allowNetworking"></object>';
        }

        if (z && zipsize) {
            this.addToTransferTable('zip_' + z, ttl,
                '<tr id="zip_' + z + '">'
                + '<td><span class="transfer-type download' + p + '">' + l[373] + '<span class="speed">' + pauseTxt + '</span></span>' + flashhtml + '</td>'
                + '<td><span class="transfer-filtype-icon ' + fileIcon({name: 'archive.zip'}) + '"></span><span class="tranfer-filetype-txt">' + htmlentities(zipname) + '</span></td>'
                + '<td></td>'
                + '<td>' + bytesToSize(zipsize) + '</td>'
                + '<td>' + filetype({name: 'archive.zip'}) + '</td>'
                + '<td><span class="transfer-status queued">Queued</span></td>'
                + '<td class="grid-url-field"><a class="grid-url-arrow"></a><a class="clear-transfer-icon"></a></td>'
                + '<td><span class="row-number"></span></td>'
                + '</tr>');

            if (uldl_hold) {
                fm_tfspause('zip_' + z);
            }
        }

        if (!$.transferHeader) {
            transferPanelUI();
        }
        //$('.tranfer-view-icon').addClass('active');
        //$('.fmholder').addClass('transfer-panel-opened');
        $.transferHeader();

        if (!preview)
        {
            if (!z || zipsize) {
                showTransferToast('d', z ? 1 : added);
            }
            openTransferpanel();
            initGridScrolling();
            initFileblocksScrolling();
            initTreeScroll();
            setupTransferAnalysis();
            Soon(fm_tfsupdate);
            if ((dlmanager.isDownloading = Boolean(dl_queue.length))) {
                $('.transfer-pause-icon').removeClass('disabled');
                $('.transfer-clear-completed').removeClass('disabled');
                $('.transfer-clear-all-icon').removeClass('disabled');
            }
        }

        delete $.dlhash;
    };

    this.dlprogress = function(id, perc, bl, bt, kbps, dl_queue_num, force)
    {
        var st;
        if (dl_queue[dl_queue_num].zipid)
        {
            id = 'zip_' + dl_queue[dl_queue_num].zipid;
            var tl = 0;
            var ts = 0;
            for (var i in dl_queue)
            {
                if (dl_queue[i].zipid == dl_queue[dl_queue_num].zipid)
                {
                    if (!st)
                        st = dl_queue[i].st;
                    ts += dl_queue[i].size;
                    if (dl_queue[i].complete)
                        tl += dl_queue[i].size;
                    // TODO: check this for suitable GP use
                }
            }
            bt = ts;
            bl = tl + bl;
        }
        else
        {
            id = 'dl_' + id;
            st = dl_queue[dl_queue_num].st;
        }

        // var failed = parseInt($('#' + id).data('failed') || "0");
        // failed not long ago

        // if (failed+30000 > NOW()) return;

        if (!bl)
            return false;
        if (!$.transferprogress)
            $.transferprogress = {};
        if (kbps == 0) {
            if (!force && (perc != 100 || $.transferprogress[id]))
                return false;
        }

        if ($('.transfer-table #' + id + ' .progress-block').length == 0) {
            $('.transfer-table #' + id + ' td:eq(5)').html('<div class="progress-block" style=""><div class="progressbar"><div class="progressbarfill" style="width:0%;"></div></div><div class="clear"></div></div>');
            $('.transfer-table #' + id).addClass('started');
            $('.transfer-table').prepend($('.transfer-table #' + id));
            $.transferHeader();
        }

        // var eltime = (new Date().getTime()-st)/1000;
        var bps = kbps * 1000;
        var retime = bps && (bt - bl) / bps;
        if (bt)
        {
            // $.transferprogress[id] = Math.floor(bl/bt*100);
            $.transferprogress[id] = [bl, bt, bps];
            if (!uldl_hold)
            {
                if (slideshowid == dl_queue[dl_queue_num].id && !previews[slideshowid])
                {
                    $('.slideshow-error').addClass('hidden');
                    $('.slideshow-pending').addClass('hidden');
                    $('.slideshow-progress').attr('class', 'slideshow-progress percents-' + perc);
                }

                $('.transfer-table #' + id + ' .progressbarfill').css('width', perc + '%');
                $('.transfer-table #' + id + ' td:eq(0) .speed').text(" (" + bytesToSize(bps, 1) + '/s)');
                //$('.transfer-table #' + id + ' td:eq(4)').text(bytesToSize(bps,1) +'/s');
                //$('.transfer-table #' + id + ' td:eq(3)').text(secondsToTime(eltime));
                $('.transfer-table #' + id + ' td:eq(2)').text(secondsToTime(retime));
                percent_megatitle();

                if (page.substr(0, 2) !== 'fm')
                {
                    $('.widget-block').removeClass('hidden');
                    $('.widget-block').show();
                    if (!ulmanager.isUploading)
                        $('.widget-circle').attr('class', 'widget-circle percents-' + perc);
                    $('.widget-icon.downloading').removeClass('hidden');
                    $('.widget-speed-block.dlspeed').text(bytesToSize(bps, 1) + '/s');
                    $('.widget-block').addClass('active');
                }
            }
        }
    }

    this.dlcomplete = function(dl)
    {
        var id = dl.id, z = dl.zipid;

        if (slideshowid == id && !previews[slideshowid])
        {
            $('.slideshow-pending').addClass('hidden');
            $('.slideshow-error').addClass('hidden');
            $('.slideshow-progress').attr('class', 'slideshow-progress percents-100');
        }

        if (z)
            id = 'zip_' + z;
        else
            id = 'dl_' + id;
        $('.transfer-table #' + id).addClass('completed');
        $('.transfer-table #' + id + ' td:eq(5)').html('<span class="transfer-status completed">' + l[1418] + '</span>');
        $('.transfer-table #' + id + ' td:eq(2)').text('');
        $('.transfer-table #' + id + ' td:eq(0) span.transfer-type').addClass('done').html(l[1495]);

        if ($('#dlswf_' + id.replace('dl_', '')).length > 0)
        {
            var flashid = id.replace('dl_', '');
            $('#dlswf_' + flashid).width(170);
            $('#dlswf_' + flashid).height(22);
            $('#' + id + ' .transfer-type, #' + id + ' .transfer-type.paused')
                .removeClass('download')
                .addClass('safari-downloaded')
                .text('Save File');
        }
        if (dlMethod == FileSystemAPI)
        {
            setTimeout(fm_chromebar, 250, $.dlheight);
            setTimeout(fm_chromebar, 500, $.dlheight);
            setTimeout(fm_chromebar, 1000, $.dlheight);
        }
        var a = dl_queue.filter(isQueueActive).length;
        if (a < 2 && !ulmanager.isUploading)
        {
            $('.widget-block').fadeOut('slow', function(e)
            {
                $('.widget-block').addClass('hidden');
                $('.widget-block').css({opacity: 1});
            });
        }
        else if (a < 2)
            $('.widget-icon.downloading').addClass('hidden');
        else
            $('.widget-circle').attr('class', 'widget-circle percents-0');
        if ($.transferprogress && $.transferprogress[id])
        {
            if (!$.transferprogress['dlc'])
                $.transferprogress['dlc'] = 0;
            $.transferprogress['dlc'] += $.transferprogress[id][1];
            delete $.transferprogress[id];
        }

        $.transferHeader();
        Soon(mega.utils.resetUploadDownload);
    }

    this.dlbeforecomplete = function()
    {
        $.dlheight = $('body').height();
    }

    this.dlerror = function(dl, error)
    {
        var errorstr, fileid = dl.dl_id, x;
        if (d) {
            dlmanager.logger.error('dlerror', fileid, error);
        }
        else {
            srvlog('onDownloadError :: ' + error + ' [' + hostname(dl.url) + '] ' + (dl.zipid ? 'isZIP' : ''));
        }

        switch (error) {
            case ETOOMANYCONNECTIONS:
                errorstr = l[18];
                break;
            case ESID:
                errorstr = l[19];
                break;
            case EBLOCKED:
            case ETOOMANY:
            case EACCESS:
                errorstr = l[23];
                break;
            case ENOENT:
                errorstr = l[22];
                break;
            case EKEY:
                errorstr = l[24];
                break;
            case EOVERQUOTA:
                errorstr = l[1673];
                break;
                // case EAGAIN:               errorstr = l[233]; break;
                // case ETEMPUNAVAIL:         errorstr = l[233]; break;
            default:
                errorstr = l[x = 233];
                break;
        }

        if (slideshowid == dl.id && !previews[slideshowid])
        {
            $('.slideshow-image-bl').addClass('hidden');
            $('.slideshow-pending').addClass('hidden');
            $('.slideshow-progress').addClass('hidden');
            $('.slideshow-error').removeClass('hidden');
            $('.slideshow-error-txt').text(errorstr);
        }

        if (errorstr) {
            dl.failed = new Date;
            var id = (dl.zipid ? 'zip_' + dl.zipid : 'dl_' + fileid);
            var prog = GlobalProgress[id] || {};
            if (x != 233 || !prog.speed || !(prog.working || []).length) {
                /**
                 * a chunk may fail at any time, don't report a temporary error while
                 * there is network activity associated with the download, though.
                 */
                $('.transfer-table #' + id + ' td:eq(5)')
                    .html('<span class="transfer-status error">' + htmlentities(errorstr) + '</span>')
                // .parents('tr').data({'failed' : NOW()});
                //$('.transfer-table #' + id + ' td:eq(4)').text('');
                $('.transfer-table #' + id + ' td:eq(2)').text('--:--:--');
            }
        }
    }

    this.dlstart = function(dl)
    {
        var id = (dl.zipid ? 'zip_' + dl.zipid : 'dl_' + dl.dl_id);
        $('.transfer-table #' + id + ' td:eq(5)').html('<span class="transfer-status initiliazing">' + htmlentities(l[1042]) + '</span>');
        Soon(fm_tfsupdate);
        dl.st = NOW();
        ASSERT(typeof dl_queue[dl.pos] === 'object', 'No dl_queue entry for the provided dl...');
        ASSERT(typeof dl_queue[dl.pos] !== 'object' || dl.n == dl_queue[dl.pos].n, 'No matching dl_queue entry...');
        if (typeof dl_queue[dl.pos] === 'object')
            M.dlprogress(id, 0, 0, 0, 0, dl.pos);
        $.transferHeader();
    }
    this.mobileuploads = [];

    this.dynListR = SoonFc(function()
    {
        function flush_cached_nodes(n)
        {
            n = Object.keys(M.tfsdomqueue).slice(0, n);

            if (n.length)
            {
                for (var i in n)
                {
                    i = n[i];
                    addToTransferTable(i, M.tfsdomqueue[i], 1);
                    delete M.tfsdomqueue[i];
                }

                /*if (M._tfsDynlistR)
                    clearTimeout(M._tfsDynlistR);
                M._tfsDynlistR = setTimeout(function()
                {
                    delete M._tfsDynlistR;
                    Soon(transferPanelUI);
                    Soon(fm_tfsupdate);
                }, 350);*/
                $(window).trigger('resize');
            }
        }
        var $tst = $('.transfer-scrolling-table');
        $tst.unbind('jsp-scroll-y.tfsdynlist');

        // if ($('#fmholder').hasClass('transfer-panel-opened'))
        {
            var T = M.getTransferTableLengths();

            if (d)
                console.log('resize.tfsdynlist', JSON.stringify(T));

            if (T.left > 0)
                flush_cached_nodes(T.left + 3);

            T = T.size;
            $tst.bind('jsp-scroll-y.tfsdynlist', function(ev, pos, top, bot)
            {
                if (bot)
                    flush_cached_nodes(T);
            });
        }
        $tst = undefined;
    });

    this.getTransferTableLengths = function()
    {
        var size = Math.ceil($('.transfer-scrolling-table').height() / 24),
            used = $('.transfer-table tr[id]').length;

        return {size: size, used: used, left: size - used};
    };

    function addToTransferTable(gid, elem, q)
    {
        var target = gid[0] === 'u'
            ? $('.transfer-table tr[id^="ul"] .transfer-status.queued:last')
            : $('.transfer-table tr:not([id^="ul"]) .transfer-status.queued:last');

        if (target.length) {
            target.closest('tr').after(elem);
        }
        else {
            if (gid[0] != 'u') {
                target = $('.transfer-table tr[id^="ul"] .transfer-status.queued:first');
            }

            if (target.length) {
                target.closest('tr').before(elem);
            }
            else {
                $(elem).insertBefore('.transfer-table .clone-of-header');
            }
        }
        if ($.mSortableT) {
            $.mSortableT.sortable('refresh');
        }
        if (!q) {
            Soon(fm_tfsupdate);
        }
    }
    this.addToTransferTable = function(gid, ttl, elem)
    {
        var T = ttl || this.getTransferTableLengths();

        if (d > 1) {
            var logger = (gid[0] === 'u' ? ulmanager : dlmanager).logger;
            logger.info('Adding Transfer', gid, JSON.stringify(T));
        }

        if (this.dynListR)
        {
            $(window).bind('resize.tfsdynlist', this.dynListR);
            delete this.dynListR;
        }

        if (T.left > 0)
        {
            addToTransferTable(gid, elem, true);
            // In some cases UI is not yet initialized, nor transferHeader()
            $('.transfer-table-header').show(0);
        }
        else
        {
            var fit;

            if (gid[0] !== 'u')
            {
                var dl = $('.transfer-table tr:not([id^="ul"]) .transfer-status.queued:last');

                if (dl.length)
                {
                    // keep inserting downloads as long there are uploads
                    // dl = +dl.closest('tr').children(':first').text();
                    dl = dl.closest('tr').prevAll().length;

                    if (dl && dl + 1 < T.used)
                    {
                        addToTransferTable(gid, elem);
                        fit = true;
                    }
                }
            }

            if (!fit)
                M.tfsdomqueue[gid] = elem;
        }
    };

    var __ul_id = 8000;
    this.addUpload = function(u, ignoreWarning) {
        var flag = 'ulMegaSyncAD';

        if (u.length > 99 && !ignoreWarning && !localStorage[flag]) {
            $('.megasync-upload-overlay').show();
            $('.megasync-overlay-continue, .fm-dialog-close').rebind('click', function() {
                $('.megasync-upload-overlay').hide();
                M.addUpload(u, true);
                $(document).unbind('keyup.megasync-upload');
            });
            $(document).rebind('keyup.megasync-upload', function(evt) {
                $('.megasync-upload-overlay').hide();
                M.addUpload(u, true);
                $(document).unbind('keyup.megasync-upload');
            });
            $('.megasync-overlay-download').rebind('click', function() {
                $('.megasync-upload-overlay').hide();
                location.hash = '#sync';
                $(document).unbind('keyup.megasync-upload');
            });
            var $chk = $('.megasync-upload-overlay .checkdiv');
            $chk.rebind('click.dialog', function() {
                if ($chk.hasClass('checkboxOff')) {
                    $chk.removeClass('checkboxOff').addClass('checkboxOn');
                    localStorage[flag] = 1;
                }
                else {
                    $chk.removeClass('checkboxOn').addClass('checkboxOff');
                    delete localStorage[flag];
                }
            });
            return;
        }
        var target;
        var onChat;
        var filesize;
        var added = 0;
        var f;
        var ul_id;
        var pause = "";
        var pauseTxt = '';
        var ttl = this.getTransferTableLengths();

        if ($.onDroppedTreeFolder) {
            target = $.onDroppedTreeFolder;
            delete $.onDroppedTreeFolder;
        }
        else if ($('.nw-fm-left-icon.transfers').hasClass('active')) {
            target = M.lastSeenCloudFolder || M.RootID;
        }
        else {
            target = M.currentdirid;
        }

        if ((onChat = (M.currentdirid && M.currentdirid.substr(0, 4) === 'chat'))) {
            if (!$.ulBunch) {
                $.ulBunch = {};
            }
            if (!$.ulBunch[M.currentdirid]) {
                $.ulBunch[M.currentdirid] = {};
            }
        }

        if (uldl_hold) {
            pause = 'paused';
            pauseTxt = ' (' + l[1651] + ')';
        }

        for (var i in u) {
            f = u[i];
            try {
                // this could throw NS_ERROR_FILE_NOT_FOUND
                filesize = f.size;
            }
            catch (ex) {
                ulmanager.logger.warn(f.name, ex);
                continue;
            }
            ul_id = ++__ul_id;
            if (!f.flashid) {
                f.flashid = false;
            }
            f.target = target;
            f.id = ul_id;

            var gid = 'ul_' + ul_id;
            this.addToTransferTable(gid, ttl,
                '<tr id="' + gid + '">'
                + '<td><span class="transfer-type upload ' + pause + '">' + l[372] + '<span class="speed">' + pauseTxt + '</span></span></td>'
                + '<td><span class="transfer-filtype-icon ' + fileIcon({name: f.name}) + '"></span><span class="tranfer-filetype-txt">' + htmlentities(f.name) + '</span></td>'
                + '<td></td>'
                + '<td>' + bytesToSize(filesize) + '</td>'
                + '<td>' + filetype(f.name) + '</td>'
                + '<td><span class="transfer-status queued">Queued</span></td>'
                + '<td class="grid-url-field"><a class="grid-url-arrow"></a><a class="clear-transfer-icon"></a></td>'
                + '<td><span class="row-number"></span></td>'
                + '</tr>');
            ul_queue.push(f);
            ttl.left--;
            added++;

            if (uldl_hold) {
                fm_tfspause('ul_' + ul_id);
            }

            if (onChat) {
                $.ulBunch[M.currentdirid][ul_id] = 1;
            }
        }
        if (!added) {
            ulmanager.logger.warn('Nothing added to upload.');
            return;
        }
        if (!$.transferHeader) {
            transferPanelUI();
        }
        if (page == 'start') {
            ulQueue.pause();
            uldl_hold = true;
        }
        else {
            showTransferToast('u', added);
            $.transferHeader();
            openTransferpanel();
            Soon(fm_tfsupdate);
        }

        setupTransferAnalysis();
        if ((ulmanager.isUploading = Boolean(ul_queue.length))) {
            $('.transfer-pause-icon').removeClass('disabled');
            $('.transfer-clear-completed').removeClass('disabled');
            $('.transfer-clear-all-icon').removeClass('disabled');
        }
    }

    this.ulprogress = function(ul, perc, bl, bt, bps)
    {
        var id = ul.id;

        if ($('.transfer-table #ul_' + id + ' .progress-block').length == 0)
        {
            $('.transfer-table #ul_' + id + ' .transfer-status').removeClass('queued');
            $('.transfer-table #ul_' + id + ' .transfer-status').addClass('download');
            $('.transfer-table #ul_' + id + ' td:eq(5)').html('<div class="progress-block" style=""><div class="progressbar"><div class="progressbarfill" style="width:0%;"></div></div></div>');
            $('.transfer-table').prepend($('.transfer-table #ul_' + id));
            $('.transfer-table #ul_' + id).addClass('started');
            $.transferHeader();
        }
        if (!bl || !ul.starttime)
            return false;
        var eltime = (new Date().getTime() - ul.starttime) / 1000;
        var retime = bps > 1000 ? (bt - bl) / bps : -1;
        if (!$.transferprogress)
            $.transferprogress = {};
        if (bl && bt && !uldl_hold)
        {
            // $.transferprogress[id] = Math.floor(bl/bt*100);
            $.transferprogress['ul_' + id] = [bl, bt, bps];
            $('.transfer-table #ul_' + id + ' .progressbarfill').css('width', perc + '%');
            $('.transfer-table #ul_' + id + ' td:eq(0) .speed').text(
                bps ? (' (' + bytesToSize(bps, 1) + '/s' + ')') : ''
                );
            //$('.transfer-table #ul_' + id + ' td:eq(5)').text(secondsToTime(eltime));
            $('.transfer-table #ul_' + id + ' td:eq(2)').text(secondsToTime(retime));
            $.transferHeader();

            if (page.substr(0, 2) !== 'fm')
            {
                $('.widget-block').removeClass('hidden');
                $('.widget-block').show();
                $('.widget-circle').attr('class', 'widget-circle percents-' + perc);
                $('.widget-icon.uploading').removeClass('hidden');
                $('.widget-speed-block.ulspeed').text(bytesToSize(bps, 1) + '/s');
                $('.widget-block').addClass('active');
            }
        }
        percent_megatitle();
    }

    this.ulcomplete = function(ul, h, k)
    {
        var id = ul.id;

        if ($.ulBunch && $.ulBunch[ul.target])
        {
            var ub = $.ulBunch[ul.target], p;
            ub[id] = h;

            for (var i in ub)
            {
                if (ub[i] == 1)
                {
                    p = true;
                    break;
                }
            }

            if (!p)
            {
                var ul_target = ul.target;
                ub = Object.keys(ub).map(function(m) { return ub[m]});
                Soon(function() {
                    $(document).trigger('megaulcomplete', [ul_target, ub]);
                    delete $.ulBunch[ul_target];
                    if (!$.len($.ulBunch)) {
                        delete $.ulBunch;
                    }
                });
            }
        }

        this.mobile_ul_completed = true;
        for (var i in this.mobileuploads)
        {
            if (id == this.mobileuploads[i].id)
                this.mobileuploads[i].done = 1;
            if (!this.mobileuploads[i].done)
                this.mobile_ul_completed = false;
        }
        if (this.mobile_ul_completed)
        {
            $('.upload-status-txt').text(l[1418]);
            $('#mobileuploadtime').addClass('complete');
            $('#uploadpopbtn').text(l[726]);
            $('#mobileupload_header').text(l[1418]);
        }
        $('.transfer-table #ul_' + id).addClass('completed');
        $('.transfer-table #ul_' + id + ' td:eq(5)')
            .safeHTML('<span class="transfer-status completed">@@</span>', ul.skipfile ? l[1668] : l[1418]);
        $('.transfer-table #ul_' + id + ' td:eq(2)').text('');
        $('.transfer-table #ul_' + id + ' td:eq(0) span.transfer-type').addClass('done').text(l[1501]);
        ul_queue[ul.pos] = Object.freeze({});
        var a=ul_queue.filter(isQueueActive).length;
        if (a < 2 && !ulmanager.isUploading)
        {
            $('.widget-block').fadeOut('slow',function(e)
            {
                $('.widget-block').addClass('hidden');
                $('.widget-block').css({opacity:1});
            });
        }
        else if (a < 2) $('.widget-icon.uploading').addClass('hidden');
        else $('.widget-circle').attr('class','widget-circle percents-0');
        if ($.transferprogress && $.transferprogress['ul_'+ id])
        {
            if (!$.transferprogress['ulc']) $.transferprogress['ulc'] = 0;
            $.transferprogress['ulc'] += $.transferprogress['ul_'+ id][1];
            delete $.transferprogress['ul_'+ id];
        }
        // $.transferHeader();
        Soon(function() {
            mega.utils.resetUploadDownload();
            $.tresizer();
        });
    }

    this.ulstart = function(ul)
    {
        var id = ul.id;

        if (d) {
            ulmanager.logger.log('ulstart', id);
        }
        $('.transfer-table #ul_' + id + ' td:eq(5)').html('<span class="transfer-status initiliazing">' + htmlentities(l[1042]) + '</span>');
        Soon(fm_tfsupdate);
        ul.starttime = new Date().getTime();
        M.ulprogress(ul, 0, 0, 0);
        $.transferHeader();
    };

    this.cloneChatNode = function(n, keepParent) {
        var n2 = clone(n);
        n2.k = a32_to_base64(n2.key);
        delete n2.key, n2.ph, n2.ar;
        if (!keepParent)
            delete n2.p;
        return n2;
    };

    /**
     * Handle a redirect from the mega.co.nz/#pro page to mega.nz/#pro page
     * and keep the user logged in at the same time
     */
    this.transferFromMegaCoNz = function()
    {
        // Get site transfer data from after the hash in the URL
        var urlParts = /#sitetransfer!(.*)/.exec(window.location);

        if (urlParts) {

            try {
                // Decode from Base64 and JSON
                urlParts = JSON.parse(atob(urlParts[1]));
            }
            catch (ex) {
                console.error(ex);
                window.location.hash = 'login';
                return false;
            }

            if (urlParts) {
                // If the user is already logged in here with the same account
                // we can avoid a lot and just take them to the correct page
                if (JSON.stringify(u_k) === JSON.stringify(urlParts[0])) {
                    window.location.hash = urlParts[2];
                    return false;
                }

                // If the user is already logged in but with a different account just load that account instead. The
                // hash they came from e.g. a folder link may not be valid for this account so just load the file manager.
                else if (u_k && (JSON.stringify(u_k) !== JSON.stringify(urlParts[0]))) {
                    if (!urlParts[2] || String(urlParts[2]).match(/^fm/)) {
                        window.location.hash = 'fm';
                        return false;
                    }
                    else {
                        window.location.hash = urlParts[2];
                        return false;
                    }
                }

                // Likely that they have never logged in here before so we must set this
                localStorage.wasloggedin = true;
                u_logout();

                // Get the page to load
                var toPage = String(urlParts[2] || 'fm').replace('#', '');

                // Set master key, session ID and RSA private key
                u_storage = init_storage(sessionStorage);
                u_k = urlParts[0];
                u_sid = urlParts[1];
                if (u_k) {
                    u_storage.k = JSON.stringify(u_k);
                }

                loadingDialog.show();

                var _goToPage = function() {
                    loadingDialog.hide();
                    window.location.hash = toPage;
                }

                var _rawXHR = function(url, data, callback) {
                    mega.utils.xhr(url, JSON.stringify([data]))
                        .always(function(ev, data) {
                            var resp;
                            if (typeof data === 'string' && data[0] === '[') {
                                try {
                                    resp = JSON.parse(data)[0];
                                }
                                catch (ex) {}
                            }
                            callback(resp);
                        });
                }

                // Performs a regular login as part of the transfer from mega.co.nz
                _rawXHR(apipath + 'cs?id=0&sid=' + u_sid, {'a': 'ug'}, function(data) {
                        var ctx = {
                            checkloginresult: function(ctx, result) {
                                u_type = result;
                                if (toPage.substr(0, 1) === '!' && toPage.length > 7) {
                                    _rawXHR(apipath + 'cs?id=0&domain=meganz',
                                        { 'a': 'g', 'p': toPage.substr(1, 8)},
                                        function(data) {
                                            if (data) {
                                                dl_res = data;
                                            }
                                            _goToPage();
                                        });
                                }
                                else {
                                    _goToPage();
                                }
                            }
                        };
                        if (data) {
                            api_setsid(u_sid);
                            u_storage.sid = u_sid;
                            u_checklogin3a(data, ctx);
                        }
                        else {
                            u_checklogin(ctx, false);
                        }
                    });

                // Successful transfer, continue load
                return false;
            }
        }
    };
}

function voucherData(arr)
{
    var vouchers = [];
    var varr = arr[0];
    var tindex = {};
    for (var i in arr[1])
        tindex[arr[1][i][0]] = arr[1][i];
    for (var i in varr)
    {
        var redeemed = 0;
        var cancelled = 0;
        var revoked = 0;
        var redeem_email = '';
        if ((varr[i].rdm) && (tindex[varr[i].rdm]))
        {
            redeemed = tindex[varr[i].rdm][1];
            redeemed_email = tindex[varr[i].rdm][2];
        }
        if (varr[i].xl && tindex[varr[i].xl])
            cancelled = tindex[varr[i].xl][1];
        if (varr[i].rvk && tindex[varr[i].rvk])
            revoked = tindex[varr[i].rvk][1];
        vouchers.push({
            id: varr[i].id,
            amount: varr[i].g,
            currency: varr[i].c,
            iss: varr[i].iss,
            date: tindex[varr[i].iss][1],
            code: varr[i].v,
            redeemed: redeemed,
            redeem_email: redeem_email,
            cancelled: cancelled,
            revoked: revoked
        });
    }
    return vouchers;
}

function onUploadError(ul, errorstr, reason, xhr)
{
    var hn = hostname(ul.posturl);

    if (!d && (!xhr || xhr.readyState < 2 || xhr.status)) {
        var details = [
            browserdetails(ua).name,
            String(reason)
        ];
        if (xhr || reason === 'peer-err') {
            if (xhr && xhr.readyState > 1) {
                details.push(xhr.status);
            }
            details.push(hn);
        }
        if (details[1].indexOf('mtimeout') == -1 && -1 == details[1].indexOf('BRFS [l:Unk]')) {
            srvlog('onUploadError :: ' + errorstr + ' [' + details.join("] [") + ']');
        }
    }

    if (d) {
        ulmanager.logger.error('onUploadError', ul.id, ul.name, errorstr, reason, hn);
    }

    $('.transfer-table #ul_' + ul.id + ' td:eq(5)')
        .html('<span class="transfer-status error">' + htmlentities(errorstr) + '</span>');
}

function addupload(u)
{
    M.addUpload(u);
}
function onUploadStart(id)
{
    M.ulstart(id);
}
function onUploadProgress(id, p, bl, bt, speed)
{
    M.ulprogress(id, p, bl, bt, speed);
}
function onUploadSuccess(id, bl, bt)
{
    M.ulcomplete(id, bl, bt);
}

function fm_chromebar(height)
{
    if (window.navigator.userAgent.toLowerCase().indexOf('mac') >= 0 || localStorage.chromeDialog == 1)
        return false;
    var h = height - $('body').height();
    if ((h > 33) && (h < 41))
    {
        setTimeout(fm_chromebarcatchclick, 500, $('body').height());
        chromeDialog();
    }
}

function fm_chromebarcatchclick(height)
{
    if ($('body').height() != height)
    {
        chromeDialog(1);
        return false;
    }
    setTimeout(fm_chromebarcatchclick, 200, height);
}

function fm_safename(name)
{
    // http://msdn.microsoft.com/en-us/library/aa365247(VS.85)
    name = ('' + name).replace(/[:\/\\<">|?*]+/g, '.').replace(/\s*\.+/g, '.');
    if (name.length > 250)
        name = name.substr(0, 250) + '.' + name.split('.').pop();
    name = name.replace(/\s+/g, ' ').trim();
    var end = name.lastIndexOf('.');
    end = ~end && end || name.length;
    if (/^(?:CON|PRN|AUX|NUL|COM\d|LPT\d)$/i.test(name.substr(0, end)))
        name = '!' + name;
    return name;
}

function fm_safepath(path, file)
{
    path = ('' + (path || '')).split(/[\\\/]+/).map(fm_safename).filter(String);
    if (file)
        path.push(fm_safename(file));
    return path;
}

function fm_matchname(p, name)
{
    var a = [];
    for (var i in M.d)
    {
        var n = M.d[i];
        if (n.p == p && name == n.name)
            a.push({id: n.h, size: n.s, name: n.name});
    }
    return a;
}

var t;

function renderfm()
{
    if (d) {
        console.time('renderfm');
    }

    initUI();
    loadingDialog.hide();
    M.sortByName();
    M.renderTree();
    M.renderPath();
    var c = $('#treesub_' + M.RootID).attr('class');
    if (c && c.indexOf('opened') < 0)
    {
        $('.fm-tree-header.cloud-drive-item').addClass('opened');
        $('#treesub_' + M.RootID).addClass('opened');
    }

    M.openFolder(M.currentdirid);
    if (megaChatIsReady) {
        //megaChat.renderContactTree();
        megaChat.renderMyStatus();
    }

    if (d)
        console.timeEnd('renderfm');
}

function renderNew() {

    var newNode, tb,
        treebuild = [],
        UImain = false,
        UItree = false,
        newcontact = false,
        newpath = false,
        newshare = false;

    if (d) {
        console.time('rendernew');
    }

    for (var i in newnodes) {

        newNode = newnodes[i];
        if (newNode.h.length === 11) {
            newcontact = true;
        }
        if (typeof(newNode.su) !== 'undefined') {
            newshare = true;
        }
        if (newNode && newNode.p && newNode.t) {
            treebuild[newNode.p] = 1;
        }
        if (newNode.p === M.currentdirid || newNode.h === M.currentdirid) {
            UImain = true;
        }
        if ($('#path_' + newNode.h).length > 0) {
            newpath = true;
        }
    }

    for (var h in treebuild) {
        tb = M.d[h];
        if (tb) {
            M.buildtree(tb, M.buildtree.FORCE_REBUILD);
            UItree = true;
        }
    }

    if (UImain) {
        M.filterByParent(M.currentdirid);
        M.sort();
        M.renderMain(true);
        M.renderPath();
        $.tresizer();
    }

    if (UItree) {
        treeUI();
        if (M.currentrootid === 'shares') {
            M.renderTree();
        }
        if (M.currentdirid === 'shares' && !M.viewmode) {
            M.openFolder('shares', 1);
        }
        treeUIopen(M.currentdirid);
    }
    if (newcontact) {
        M.avatars();
        M.contacts();
        treeUI();

        if (megaChatIsReady) {
            //megaChat.renderContactTree();
            megaChat.renderMyStatus();
        }
    }
    if (newshare) {
        M.buildtree({h: 'shares'}, M.buildtree.FORCE_REBUILD);
    }
    initContextUI();
    if (newpath) {
        M.renderPath();
    }

    // handle the Inbox section use cases
    if (M.hasInboxItems() === true) {
        $('.nw-fm-left-icon.inbox').removeClass('hidden');
    }
    else {
        $('.nw-fm-left-icon.inbox').addClass('hidden');
        if ($('.nw-fm-left-icon.inbox').is(".active") === true) {
            M.openFolder(M.RootID);
        }
    }

    if (u_type === 0) {
        // Show "ephemeral session warning"
        topmenuUI();
    }

    newnodes = undefined;
    if (d) {
        console.timeEnd('rendernew');
    }
}

/**
 * Execute response from server to client
 */
function execsc(actionPackets, callback) {

    var tparentid = false,
        trights = false,
        tmoveid = false,
        rootsharenodes = [],
        async_procnodes = [],
        async_treestate = [],
        loadavatars = false;

    newnodes = [];

    // Process action packets
    for (var i in actionPackets) {
        var actionPacket = actionPackets[i];

        // If debug mode, log the packet to console
        if (d) {
            console.log('actionpacket', actionPacket);
        }

        // If own action packet
        if (actionPacket.i === requesti) {
            if (d) {
                console.log('OWN ACTION PACKET');
            }

            // If contact notification
            if (actionPacket.a === 'c') {
                process_u(actionPacket.u);

                // Only show a notification if we did not trigger the action ourselves
                if (actionPacket.ou !== u_attr.u) {
                    notify.notifyFromActionPacket(actionPacket);
                }

                if (megaChatIsReady) {
                    $.each(actionPacket.u, function (k, v) {
                        if (v.c !== 0) {
                            crypt.getPubRSA(v.u);
                        }
                        megaChat[v.c == 0 ? "processRemovedUser" : "processNewUser"](v.u);
                    });
                }
            }

            // Full share
            else if (actionPacket.a === 's') {

                // Used during share dialog removal of contact from share list
                // Find out is this a full share delete
                if (actionPacket.r === undefined) {

                    // Fill DDL with removed contact
                    if (actionPacket.u && M.u[actionPacket.u] && M.u[actionPacket.u].m) {
                        var email = M.u[actionPacket.u].m;

                        addToMultiInputDropDownList('.share-multiple-input', [{ id: email, name: email }]);
                        addToMultiInputDropDownList('.add-contact-multiple-input', [{ id: email, name: email}]);
                    }
                }
            }

            // Outgoing pending contact
            else if (actionPacket.a === 'opc') {
                processOPC([actionPacket]);

                // Don't append to sent grid on deletion
                if (!actionPacket.dts) {
                    M.drawSentContactRequests([actionPacket]);
                }
            }

            // Incoming pending contact
            else if (actionPacket.a === 'ipc') {
                processIPC([actionPacket]);
                M.drawReceivedContactRequests([actionPacket]);
                notify.notifyFromActionPacket(actionPacket);
            }

            // Pending shares
            else if (actionPacket.a === 's2') {
                processPS([actionPacket]);
            }

            // Incomming request updated
            else if (actionPacket.a === 'upci') {
                processUPCI([actionPacket]);
            }

            // Outgoing request updated
            else if (actionPacket.a === 'upco') {
                processUPCO([actionPacket]);

                // If the status is accepted ('2') then this will be followed by a contact packet and we do not need to notify
                if (actionPacket.s !== 2) {
                    notify.notifyFromActionPacket(actionPacket);
                }
            }
            else if (actionPacket.a === 'ua') {
                for (var j in actionPacket.ua) {
                    if (actionPacket.ua[j] === '+a') {
                        avatars[actionPacket.u] = undefined;
                        loadavatars = true;
                    }
                    else if (actionPacket.ua[j] === '*authring') {
                        authring.getContacts('Ed25519');
                    }
                    else if (actionPacket.ua[j] === '*authRSA') {
                        authring.getContacts('RSA');
                    }
                }
            }
        }// END own action packet
        else if (actionPacket.a === 'e') {
            var str = hex2bin(actionPacket.c || "");
            if (str.substr(0, 5) === ".cms.") {
                var cmsType = str.split(".")[2];
                var cmsId = str.substr(6 + cmsType.length).split(".");
                CMS.reRender(cmsType, cmsId);
            }
        }
        else if (actionPacket.a === 'fa') {
            M.nodeAttr({
                h: actionPacket.n,
                fa: actionPacket.fa
            });
        }
        else if (actionPacket.a === 's' && !folderlink) {
            var tsharekey = '';
            var prockey = false;

            if (actionPacket.o === u_handle) {

                // If access right are undefined then share is deleted
                if (typeof actionPacket.r == "undefined") {
                    M.delNodeShare(actionPacket.n, actionPacket.u);
                }
                else if (M.d[actionPacket.n]
                    && typeof M.d[actionPacket.n].shares !== 'undefined'
                    && M.d[actionPacket.n].shares[actionPacket.u]
                    || actionPacket.ha == crypto_handleauth(actionPacket.n)) {

                    // I updated or created my share
                    u_sharekeys[actionPacket.n] = decrypt_key(u_k_aes, base64_to_a32(actionPacket.ok));
                    M.nodeShare(actionPacket.n, {
                        h: actionPacket.n,
                        r: actionPacket.r,
                        u: actionPacket.u,
                        ts: actionPacket.ts
                    });
                }
            }
            else {
                if (typeof actionPacket.n !== 'undefined'
                        && typeof actionPacket.k !== 'undefined'
                        && typeof u_sharekeys[actionPacket.n] === 'undefined') {

                    if (!actionPacket.k) {
                        // XXX: We need to find out which API call is causing it
                        //      (it might be a bug in the SDK or the webclient)
                        srvlog('Got share action-packet with no key.');
                    }
                    else {
                        u_sharekeys[actionPacket.n] = crypto_process_sharekey(actionPacket.n, actionPacket.k);
                        tsharekey = a32_to_base64(u_k_aes.encrypt(u_sharekeys[actionPacket.n]));
                        prockey = true;
                    }
                }

                if (actionPacket && actionPacket.u === 'EXP') {
                    var exportLink = new mega.Share.ExportLink({ 'nodesToProcess': [actionPacket.h] });
                    exportLink.getExportLink();
                }

                if (typeof actionPacket.o !== 'undefined') {
                    if (typeof actionPacket.r == "undefined") {
                        if (d) {
                            console.log('delete a share');
                        }
                        // delete a share:
                        var n = M.d[actionPacket.n];
                        if (n && n.p.length !== 11) {
                            M.nodeAttr({
                                h: actionPacket.n,
                                r: 0,
                                su: ''
                            });
                        }
                        else {
                            M.delNode(actionPacket.n);
                        }
                        if (!folderlink && actionPacket.u !== 'EXP' && fminitialized) {
                            notify.notifyFromActionPacket({
                                a: 'dshare',
                                n: actionPacket.n,
                                u: actionPacket.o
                            });
                        }
                        delete u_sharekeys[actionPacket.n];
                    }
                    else {
                        if (d) {
                            console.log('I receive a share, prepare for receiving tree a');
                        }
                        // I receive a share, prepare for receiving tree a
                        tparentid = actionPacket.o;
                        trights = actionPacket.r;
                        if (M.d[actionPacket.n]) {
                            // update rights:
                            M.nodeAttr({
                                h: actionPacket.n,
                                r: actionPacket.r,
                                su: actionPacket.o
                            });
                        }
                        else {
                            if (d) {
                                console.log('look up other root-share-nodes from this user');
                            }
                            // look up other root-share-nodes from this user:
                            if (typeof M.c[actionPacket.o] !== 'undefined') {
                                for (var i in M.c[actionPacket.o]) {
                                    if (M.d[i] && M.d[i].t == 1) {
                                        rootsharenodes[i] = 1;
                                    }
                                }
                            }

                            if (!folderlink && fminitialized) {
                                notify.notifyFromActionPacket({
                                    a: 'share',
                                    n: actionPacket.n,
                                    u: actionPacket.o
                                });
                            }
                        }
                    }
                }
            }

            if (prockey) {
                var nodes = fm_getnodes(actionPacket.n, 1);
                nodes.push(actionPacket.n);
                for (var i in nodes) {
                    var n = M.d[nodes[i]];

                    if (n) {
                        var f = {
                            a: n.a,
                            h: n.h,
                            k: n.k
                        };
                        crypto_processkey(u_handle, u_k_aes, f);
                        if (f.ar) {
                            // Bug #1983: No-Key issue.
                            n.ar = f.ar;
                        }
                        M.nodeAttr({
                            h: nodes[i],
                            name: f.name,
                            key: f.key,
                            sk: tsharekey
                        });
                        newnodes.push(M.d[n.h]);
                    }
                }
            }

            crypto_share_rsa2aes();

            M.buildtree({h: 'shares'}, M.buildtree.FORCE_REBUILD);
        }
        else if (actionPacket.a === 'k' && !folderlink) {
            if (actionPacket.sr)
                crypto_procsr(actionPacket.sr);
            else if (actionPacket.cr)
                crypto_proccr(actionPacket.cr);
            else
                api_req({
                    a: 'k',
                    cr: crypto_makecr(actionPacket.n, [actionPacket.h], true)
                });

            M.buildtree({h: 'shares'}, M.buildtree.FORCE_REBUILD);
        }
        else if (actionPacket.a === 't') {
            if (tparentid) {
                for (var b in actionPacket.t.f) {
                    if (rootsharenodes[actionPacket.t.f[b].h] && M.d[actionPacket.t.f[b].h]) {
                        actionPacket.t.f[b].r = M.d[actionPacket.t.f[b].h].r;
                        actionPacket.t.f[b].su = M.d[actionPacket.t.f[b].h].su;
                        M.delNode(actionPacket.t.f[b].h);
                    }
                }

                if (!M.d[actionPacket.t.f[0].p]) {
                    actionPacket.t.f[0].p = tparentid;
                }

                actionPacket.t.f[0].su = tparentid;
                actionPacket.t.f[0].r = trights;

                if (tsharekey) {
                    actionPacket.t.f[0].sk = tsharekey;
                    tsharekey = false;
                }
                rootsharenodes = [];
            }

            // notification logic:
            if (fminitialized && !folderlink && actionPacket.ou && actionPacket.ou != u_handle
                && actionPacket.t && actionPacket.t.f && actionPacket.t.f[0]
                && actionPacket.t.f[0].p.length < 11 && !tmoveid && !tparentid) {

                var targetid = actionPacket.t.f[0].p;
                var pnodes = [];
                for (var i in actionPacket.t.f) {
                    if (actionPacket.t.f[i].p === targetid) {
                        pnodes.push({
                            h: actionPacket.t.f[i].h,
                            t: actionPacket.t.f[i].t
                        });
                    }
                }
                notify.notifyFromActionPacket({
                    a: 'put',
                    n: targetid,
                    u: actionPacket.ou,
                    f: pnodes
                });
            }

            tparentid = false;
            trights = false;
            //process_f(actionPacket.t.f);
            async_procnodes = async_procnodes.concat(actionPacket.t.f);
        }
        else if (actionPacket.a === 'u') {
            async_treestate.push(actionPacket);
        }
        else if (actionPacket.a === 'c') {
            process_u(actionPacket.u);

            // Contact is deleted on remote computer, remove contact from contacts left panel
            if (actionPacket.u[0].c === 0) {
                $('#contact_' + actionPacket.ou).remove();

                $.each(actionPacket.u, function(k, v) {
                    // hide the context menu if it is currently visible and this contact was removed.
                    if ($.selected && $.selected[0] === v.u) {
                        // was selected
                        $.selected = [];
                        if ($('.context-menu.files-menu').is(":visible")) {
                            $.hideContextMenu();
                        }
                    }
                    if (M.c[v.u]) {
                        for (var sharenode in M.c[v.u]) {
                            removeShare(sharenode, 1);
                        }
                    }
                });



                M.handleEmptyContactGrid();
            }

            // Only show a notification if we did not trigger the action ourselves
            if (actionPacket.ou !== u_attr.u) {
                notify.notifyFromActionPacket(actionPacket);
            }

            if (megaChatIsReady) {
                $.each(actionPacket.u, function(k, v) {
                    if (v.c !== 0) {
                        crypt.getPubRSA(v.u);
                    }
                    megaChat[v.c == 0 ? "processRemovedUser" : "processNewUser"](v.u);
                });
            }
        }
        else if (actionPacket.a === 'd') {
            M.delNode(actionPacket.n);
        }
        else if (actionPacket.a === 'ua' && fminitialized) {
            for (var i in actionPacket.ua) {
                if (d) {
                    console.debug(
                        "Invalidating cache, because of update from action packet:",
                        actionPacket.u,
                        actionPacket.ua[i]
                    );
                }

<<<<<<< HEAD
                var removeItemPromise = AttribCache.removeItem(
                    actionPacket.u + "_" + actionPacket.ua[i]
                );
=======
                var cacheFillPromise = new MegaPromise();
                var removeItemPromise = attribCache.removeItem(
                    actionPacket.u + "_" + actionPacket.ua[i]
                ).always(function() {
                    // refill cache!
                    var attrib = actionPacket.ua[i];
                    var isPub = attrib.substr(0, 1) === '+' ? true : false;
                    var nonHistoric = attrib.substr(1, 1) === '!' ? true : false;
                    if (attrib.substr(0, 1) === '+' || attrib.substr(0, 1) === '*') {
                        attrib = attrib.substr(1, attrib.length);
                    }
                    if (attrib.substr(0, 1) === '!') {
                        attrib = attrib.substr(1, attrib.length);
                    }

                    cacheFillPromise.linkDoneAndFailTo(
                        getUserAttribute(
                            actionPacket.u,
                            attrib,
                            isPub,
                            nonHistoric
                        )
                    );
                });
>>>>>>> b91e5c25

                if (actionPacket.ua[i] === '+a') {
                    avatars[actionPacket.u] = undefined;

<<<<<<< HEAD
                    removeItemPromise.done(function() {
                        M.avatars();
                    });

=======
                    /* jshint -W083 */
                    MegaPromise.allDone([
                        removeItemPromise,
                        cacheFillPromise
                    ]).done(function  __actionPacketCacheInvalidateDone() {
                        M.avatars();
                    });
                    /* jshint +W083 */
>>>>>>> b91e5c25
                }
                else if (actionPacket.ua[i] == '+puEd255') {
                    // pubEd25519 key was updated!
                    // force finger regen.
                    delete pubEd25519[actionPacket.u];
                    crypt.getPubEd25519(actionPacket.u);
                }
                else if (actionPacket.ua[i] === 'firstname' || actionPacket.ua[i] === 'lastname') {
                    removeItemPromise.done(function() {
                        M.syncUsersFullname(actionPacket.u);
                    });
                }
            }
        }
        else if (actionPacket.a === 'la') {
            notify.countAndShowNewNotifications();
        }
        else if (actionPacket.a === 'opc') {
            processOPC([actionPacket]);
            M.drawSentContactRequests([actionPacket]);
        }
        else if (actionPacket.a === 'ipc') {
            processIPC([actionPacket]);
            M.drawReceivedContactRequests([actionPacket]);
            notify.notifyFromActionPacket(actionPacket);
        }
        else if (actionPacket.a === 's2') {
            processPS([actionPacket]);
        }
        else if (actionPacket.a === 'ph') {// Export link (public handle)
            processPH([actionPacket]);
        }
        else if (actionPacket.a === 'upci') {
            processUPCI([actionPacket]);
        }
        else if (actionPacket.a === 'upco') {
            processUPCO([actionPacket]);

            // If the status is accepted ('2') then this will be followed by a contact packet and we do not need to notify
            if (actionPacket.s !== 2) {
                notify.notifyFromActionPacket(actionPacket);
            }
        }
        // Action packet to notify about payment (Payment Service Transaction Status)
        else if (actionPacket.a === 'psts') {
            proPage.processPaymentReceived(actionPacket);
        }
        // Action packet for the mcc
        else if (actionPacket.a === 'mcc') {
            $(window).trigger('onChatCreatedActionPacket', actionPacket);
        }
        else {
            if (d) {
                console.log('not processing this action packet', actionPacket);
            }
        }
    }
    if (async_procnodes.length) {
        process_f(async_procnodes, onExecSCDone);
    }
    else {
        onExecSCDone();
    }

    function onExecSCDone() {
        if (async_treestate.length) {
            async_treestate.forEach(function(actionPacket) {
                var n = M.d[actionPacket.n];
                if (d) console.log('updateTreeState', n, actionPacket);
                if (n) {
                    var f = {
                        h : actionPacket.n,
                        k : actionPacket.k,
                        a : actionPacket.at
                    }, newpath = 0;
                    crypto_processkey(u_handle, u_k_aes, f);
                    if (f.key) {
                        if (f.name !== n.name) {
                            $('.grid-table.fm #' + n.h + ' .tranfer-filetype-txt').text(f.name);
                            $('#' + n.h + '.file-block .file-block-title').text(f.name);
                            $('#treea_' + n.h + ' .nw-fm-tree-folder').text(f.name);

                            if (M.currentdirid === 'shares') {
                                $('#' + n.h + ' .shared-folder-name').text(f.name);
                            }

                            //@@@Todo: reposition elements according to sorting (if sorted by name)
                            if ($('#path_' + n.h).length > 0) {
                                newpath = 1;
                            }
                        }
                        if (f.fav !== n.fav) {
                            if (f.fav) {
                                $('.grid-table.fm #' + n.h + ' .grid-status-icon').addClass('star');
                                $('#' + n.h + '.file-block .file-status-icon').addClass('star');
                            }
                            else {
                                $('.grid-table.fm #' + n.h + ' .grid-status-icon').removeClass('star');
                                $('#' + n.h + '.file-block .file-status-icon').removeClass('star');
                            }
                        }
                        M.nodeAttr({
                            h : actionPacket.n,
                            fav : f.fav,
                            name : f.name,
                            key : f.key,
                            a : actionPacket.at
                        });
                        if (newpath) {
                            M.renderPath();
                        }
                    }
                    if (actionPacket.cr) {
                        crypto_proccr(actionPacket.cr);
                    }
                }
            });
        }
        if (newnodes.length > 0 && fminitialized) {
            renderNew();
        }
        if (loadavatars) {
            M.avatars();
        }
        if (M.viewmode) {
            fm_thumbnails();
        }
        if ($.dialog === 'properties') {
            propertiesDialog();
        }
        getsc();
        if (callback) {
            Soon(callback);
        }
    }
}

var M = new MegaData();

function fm_updatekey(h, k)
{
    var n = M.d[h];
    if (n)
    {
        var f = {h: h, k: k, a: M.d[h].a};
        crypto_processkey(u_handle, u_k_aes, f);
        u_nodekeys[h] = f.key;
        M.nodeAttr({h: h, name: f.name, key: f.key, k: k});
    }
}

function fm_commitkeyupdate()
{
    // refresh render?
}

function loadfm(force)
{
    if (force) {
        loadfm.loaded = false;
    }
    if (loadfm.loaded) {
        Soon(loadfm_done.bind(this, pfkey));
    }
    else {
        if (is_fm()) {
            loadingDialog.show();
        }
        if (!loadfm.loading) {
            M.reset();
            fminitialized = false;
            loadfm.loading = true;
            var sp = new Error('loadfm-stack-pointer');
            setTimeout(function __lazyLoadFM() {
                api_req({a:'f',c:1,r:1},{
                    callback: loadfm_callback,
                    stackPointer: sp
                },n_h ? 1 : 0);
            }, 350);
        }
    }
}

function RightsbyID(id)
{
    if (folderlink)
        return false;
    if (id.length > 8)
        return false;
    var p = M.getPath(id);
    if (p[p.length - 1] == 'contacts' || p[p.length - 1] == 'shares')
        return (M.d[p[p.length - 3]] || {}).r;
    else
        return 2;
}

function isCircular(fromid, toid)
{
    var n = M.d[fromid];
    if (n && n.t && toid != fromid)
    {
        var p1 = M.getPath(fromid);
        var p2 = M.getPath(toid);
        p1.reverse();
        p2.reverse();
        var c = 1;
        for (var i in p1) {
            if (p1[i] !== p2[i]) {
                c = 0;
                break;
            }
        }
        return !!c;
    }
    return false;
}

function RootbyId(id)
{
    if (id)
        id = id.replace('chat/', '');
    var p = M.getPath(id);
    return p[p.length - 1];
}

function ddtype(ids, toid, alt)
{
    if (folderlink)
        return false;

    var r = false, toid_r = RootbyId(toid);
    for (var i in ids)
    {
        var fromid = ids[i], fromid_r;

        if (fromid == toid || !M.d[fromid]) return false;
        fromid_r = RootbyId(fromid);

        // never allow move to own inbox, or to own contacts
        if (toid == M.InboxID || toid == 'contacts')
            return false;

        // to a contact, always allow a copy
        if (toid_r == 'contacts' && M.d[toid].p == 'contacts')
            r = 'copy';

        // to a shared folder, only with write rights
        if ((toid_r == 'contacts' || toid_r == 'shares') && RightsbyID(toid) > 0)
        {
            if (isCircular(fromid, toid))
                return false;
            else
                r = 'copy';
        }
        // cannot move or copy to the existing parent
        if (toid == M.d[fromid].p)
            return false;

        // from own cloud to own cloud / trashbin, always move
        if ((toid == M.RootID || toid == M.RubbishID || M.d[toid].t) && (fromid_r == M.RootID) && (toid_r == M.RootID || toid == M.RubbishID))
        {
            if (isCircular(fromid, toid))
                return false;
            else
                r = 'move';
        }
        // from trashbin or inbox to own cloud, always move
        if ((fromid_r == M.RubbishID || fromid_r == M.InboxID) && toid_r == M.RootID)
            r = 'move';

        // from inbox to trashbin, always move
        if (fromid_r == M.InboxID && toid_r == M.RubbishID)
            r = 'move';

        // from trashbin or inbox to a shared folder with write permission, always copy
        if ((fromid_r == M.RubbishID || fromid_r == M.InboxID) && (toid_r == 'contacts' || toid_r == 'shares') && RightsbyID(toid) > 0)
            r = 'copy';

        // copy from a share to cloud
        if ((fromid_r == 'contacts' || fromid_r == 'shares') && (toid == M.RootID || toid_r == M.RootID))
            r = 'copy';

        // move from a share to trashbin only with full control rights (do a copy + del for proper handling)
        if ((fromid_r == 'contacts' || fromid_r == 'shares') && toid == M.RubbishID && RightsbyID(fromid) > 1)
            r = 'copydel';
    }
    return r;
}

/**
 * fm_getnodes
 *
 * Search for a subfolders.
 * @param {String} nodeId.
 * @param {Boolean} ignore Ignore .
 * @returns {Array|fm_getnodes.nodes} Array of subfolders ids. Root folder included.
 */
function fm_getnodes(nodeId, ignore)
{
    var nodes = [];

    function procnode(nodeId) {
        if (M.c[nodeId]) {
            for (var n in M.c[nodeId]) {
                if (M.c[nodeId].hasOwnProperty(n)) {
                    if (!M.d[n]) {
                        if (d) {
                            console.warn('Invalid node: ' + n, nodeId, M.c[nodeId][n]);
                        }
                        continue;
                    }
                    // ToDo: check this condition
                    if (M.d[n].name || ignore) {
                        nodes.push(n);
                    }
                    if (M.d[n].t === 1) {
                        procnode(n);
                    }
                }
            }
        }
    }
    procnode(nodeId);

    return nodes;
}

function fm_getsharenodes(h, root)
{
    var sn = [];
    var n = M.d[h];
    while (n && n.p)
    {
        if (typeof n.shares !== 'undefined' || u_sharekeys[n.h])
            sn.push(n.h);
        n = M.d[n.p];
    }
    if (root)
        root.handle = n && n.h;
    return sn;
}

function fm_getcopynodes(cn, t)
{
    var a=[];
    var r=[];
    var c=11 == (t || "").length;
    for (var i in cn)
    {
        var s = fm_getnodes(cn[i]);
        for (var j in s) r.push(s[j]);
        r.push(cn[i]);
    }
    for(var i in r)
    {
        var n = M.d[r[i]];
        if (n)
        {
            var ar;
            if (!n.key) {
                console.error('fm_getcopynodes: missing node key', n);
                continue;
            }
            if (!n.ar) {
                console.warn('Something went wrong, missing node attr - trying to fix in the run...');
                crypto_processkey(u_handle, u_k_aes, n);
            }
            if (n.ar) {
                ar = clone(n.ar);
            }
            else {
                var cnt = 0;
                ar = {};
                if (n.name) {
                    ar.n = n.name;
                    cnt++;
                }
                if (n.mtime) {
                    ar.t = n.mtime;
                    cnt++;
                }
                if (n.hash) {
                    ar.c = n.hash;
                    cnt++;
                }
                else if (n.t) {
                    cnt++;
                }
                if (cnt !== 3) {
                    console.error('Missing node attr property...', ar, n);
                }
                else {
                    console.log('Missing node attr restored manually...');
                }
            }
            if (typeof ar.fav !== 'undefined') delete ar.fav;
            var mkat = enc_attr(ar,n.key);
            var attr = ab_to_base64(mkat[0]);
            var key = c ? base64urlencode(encryptto(t,a32_to_str(mkat[1])))
                        : a32_to_base64(encrypt_key(u_k_aes,mkat[1]));
            var nn = {h:n.h,t:n.t,a:attr,k:key};
            var p=n.p;
            for (var j in cn)
            {
                if (cn[j] == nn.h)
                {
                    p=false;
                    break;
                }
            }
            if (p) nn.p=p;
            a.push(nn);
        }
    }
    return a;
}

/**
 * Create new folder on the cloud
 * @param {String} toid The handle where the folder will be created.
 * @param {String|Array} name Either a string with the folder name to create, or an array of them.
 * @param {Object|MegaPromise} ulparams Either an old-fashion object with a `callback` function or a MegaPromise.
 * @return {Object} The `ulparams`, whatever it is.
 */
function createFolder(toid, name, ulparams) {

    // This will be called when the folder creation succeed, pointing
    // the caller with the handle of the deeper created folder.
    var resolve = function(folderHandle) {
        if (ulparams) {
            if (ulparams instanceof MegaPromise) {
                ulparams.resolve(folderHandle);
            }
            else {
                ulparams.callback(ulparams, folderHandle);
            }
        }
        return ulparams;
    };

    // This will be called when the operation failed.
    var reject = function(error) {
        if (ulparams instanceof MegaPromise) {
            ulparams.reject(error);
        }
        else {
            msgDialog('warninga', l[135], l[47], api_strerror(error));
        }
    };

    toid = toid || M.RootID;

    if (Array.isArray(name)) {
        name = name.map(String.trim).filter(String).slice(0);

        if (!name.length) {
            name = undefined;
        }
        else {
            // Iterate through the array of folder names, creating one at a time
            var next = function(target, folderName) {
                createFolder(target, folderName, new MegaPromise())
                    .done(function(folderHandle) {
                        if (!name.length) {
                            resolve(folderHandle);
                        }
                        else {
                            next(folderHandle, name.shift());
                        }
                    })
                    .fail(function(error) {
                        reject(error);
                    });
            };
            next(toid, name.shift());
            return ulparams;
        }
    }

    if (!name) {
        return resolve(toid);
    }

    if (M.c[toid]) {
        // Check if a folder with the same name already exists.
        for (var handle in M.c[toid]) {
            if (M.d[handle] && M.d[handle].t && M.d[handle].name === name) {
                return resolve(M.d[handle].h);
            }
        }
    }

    var mkat = enc_attr({n: name}, []),
        attr = ab_to_base64(mkat[0]),
        key = a32_to_base64(encrypt_key(u_k_aes, mkat[1])),
        req = {a: 'p', t: toid, n: [{h: 'xxxxxxxx', t: 1, a: attr, k: key}], i: requesti},
        sn = fm_getsharenodes(toid);

    if (sn.length) {
        req.cr = crypto_makecr([mkat[1]], sn, false);
        req.cr[1][0] = 'xxxxxxxx';
    }
    if (!ulparams) {
        loadingDialog.show();
    }

    api_req(req, {
        ulparams: ulparams,
        callback: function(res, ctx) {

            if (typeof res !== 'number') {
                $('.fm-new-folder').removeClass('active');
                $('.create-new-folder').addClass('hidden');
                $('.create-folder-input-bl input').val('');
                newnodes = [];
                M.addNode(res.f[0]);
                renderNew();
                refreshDialogContent();
                loadingDialog.hide();

                resolve(res.f[0].h);
            }
            else {
                loadingDialog.hide();
                reject(res);
            }
        }
    });

    return ulparams;
}

function getuid(email) {
    var result = false;

    M.u.forEach(function(v, k) {
        if (v.m == email) {
            result = k;
            return false; // break;
        }
    });

    return result;
};

/**
 * Gets the user handle of a contact if they already exist in M.u
 * @param {String} emailAddress The email address to get the user handle for
 * @returns {String|false} Returns either the user handle or false if it doesn't exist
 */
function getUserHandleFromEmail(emailAddress) {
    var foundHandle = false;

    // Search known users for matching email address then get the handle of that contact
    M.u.forEach(function(c, userHandle) {
        if (
            M.u[userHandle] &&
            M.u[userHandle].c &&
            (M.u[userHandle].c !== 0) &&
            (M.u[userHandle].m === emailAddress)
        ) {

            foundHandle = userHandle;
        }
    });

    return foundHandle;
}

/**
 * Share a node with other users.
 *
 * Recreate target/users list and call appropriate api_setshare function.
 * @param {String} nodeId
 *     Selected node id
 * @param {Array} targets
 *     List of JSON_Object containing user email or user handle and access permission,
 *     i.e. `{ u: <user_email>, r: <access_permission> }`.
 * @param {Boolean} dontShowShareDialog
 *     If set to `true`, don't show the share dialogue.
 * @returns {doShare.$promise|MegaPromise}
 */
function doShare(nodeId, targets, dontShowShareDialog) {

    var masterPromise = new MegaPromise(),
        logger = MegaLogger.getLogger('doShare'),
        childNodesId = [],// Holds complete directory tree starting from nodeId
        usersWithHandle = [],
        usersWithoutHandle = [],
        tmpValue, userHandle;

    /** Settle function for API set share command. */
    var _shareDone = function(result, users) {

        // Loose comparison is important (incoming JSON).
        if (result.r && result.r[0] == '0') {
            for (var i in result.u) {
                M.addUser(result.u[i]);
            }

            for (var k in result.r) {
                if (result.r[k] === 0) {
                    var rights = users[k].r;
                    var user = users[k].u;

                    if (user.indexOf('@') >= 0) {
                        user = getuid(users[k].u);
                    }

                    // A pending share may not have a corresponding user and should not be added
                    // A pending share can also be identified by a user who is only a '0' contact
                    // level (passive)
                    if (M.u[user] && M.u[user].c !== 0) {
                        M.nodeShare(nodeId, {
                            h: nodeId,
                            r: rights,
                            u: user,
                            ts: unixtime()
                        });
                        setLastInteractionWith(user, "0:" + unixtime());
                    }
                    else {
                        logger.debug('invalid user:', user, M.u[user], users[k]);
                    }
                }
            }
            if (dontShowShareDialog !== true) {
                $('.fm-dialog.share-dialog').removeClass('hidden');
            }
            loadingDialog.hide();
            M.renderShare(nodeId);

            if (dontShowShareDialog !== true) {
                shareDialog();
            }
            masterPromise.resolve();
        }
        else {
            $('.fm-dialog.share-dialog').removeClass('hidden');
            loadingDialog.hide();
            masterPromise.reject(result);
        }
    };

    // Get complete children directory structure for root node with id === nodeId
    childNodesId = fm_getnodes(nodeId);
    childNodesId.push(nodeId);

    // Create new lists of users, active (with user handle) and non existing (pending)
    for (var index in targets) {
        if (targets.hasOwnProperty(index)) {
            userHandle = getUserHandleFromEmail(targets[index].u);
            if (userHandle !== false) {
                tmpValue = targets[index];
                tmpValue.u = userHandle; // Switch from email to user handle
                usersWithHandle.push(tmpValue);
            }
            else {
                usersWithoutHandle.push(targets[index]);
            }
        }
    }

    // Process users with handle === known ones
    if (usersWithHandle.length) {
        var sharePromise = api_setshare(nodeId, usersWithHandle, childNodesId);
        sharePromise.done(function _sharePromiseWithHandleDone(result) {
            _shareDone(result, usersWithHandle);
        });
        masterPromise.linkFailTo(sharePromise);
    }

    // Process targets (users) without handle === unknown ones
    if (usersWithoutHandle.length) {
        var sharePromise = api_setshare1({
            node: nodeId,
            targets: usersWithoutHandle,
            sharenodes: childNodesId,
        });
        sharePromise.done(function _sharePromiseWithoutHandleDone(result) {
            _shareDone(result, usersWithoutHandle);
        });
        masterPromise.linkFailTo(sharePromise);
    }

    return masterPromise;
}

function processmove(jsonmove)
{
    var rts = [M.RootID,M.RubbishID,M.InboxID];

    if (d) console.log('processmove', jsonmove);

    for (var i in jsonmove)
    {
        var root = {}, sharingnodes = fm_getsharenodes(jsonmove[i].t, root), movingnodes = 0;

        if (d) console.log('sharingnodes', sharingnodes.length, sharingnodes, root.handle);

        if (sharingnodes.length)
        {
            movingnodes = fm_getnodes(jsonmove[i].n);
            movingnodes.push(jsonmove[i].n);
            jsonmove[i].cr = crypto_makecr(movingnodes,sharingnodes,true);
        }
        if (root.handle && rts.indexOf(root.handle) >= 0) api_updfkey(movingnodes || jsonmove[i].n);

        api_req(jsonmove[i]);
    }
}

var u_kdnodecache = {};
var kdWorker;

function process_f(f, cb, retry)
{
    var onMainThread = window.dk ? 9e11 : 200;
    var doNewNodes = (typeof newnodes !== 'undefined');

    // if (d) console.error('process_f', doNewNodes);

    if (f && f.length)
    {
        var ncn = f, skn = [];
        // if ($.len(u_kdnodecache)) {
            // ncn = [];
            // for (var i in f) {
                // var n1 = f[i], n2 = u_kdnodecache[n1.h];
                // if (!n1.c && (!n2 || !$.len(n2))) ncn.push(n1);
            // }
            // if (d) console.log('non-cached nodes', ncn.length, ncn);
        // }
        if (!retry && ncn.length > onMainThread) {
            for (var i in f) {
                if (f[i].sk) skn.push(f[i]);
            }
            if (skn.length) {
                ncn = skn;
                if (d) console.log('processing share-keys first', ncn.length, ncn);
            }
        }

        if ( ncn.length < onMainThread )
        {
            if (d) {
                console.log('Processing %d-%d nodes in the main thread.', ncn.length, f.length);
                console.time('process_f');
            }
            __process_f1(ncn);
            if (skn.length) {
                process_f(f, cb, 1);
            }
            else {
                if (cb) cb(!!newmissingkeys);
            }
            if (d) console.timeEnd('process_f');
        }
        else
        {
            if (!kdWorker) try {
                kdWorker = mSpawnWorker('keydec.js');
            } catch(e) {
                if (d) console.error(e);
                return __process_f2(f, cb);
            }

            kdWorker.process(ncn.sort(function() { return Math.random() - 0.5}), function kdwLoad(r,j) {
                if (d) console.log('KeyDecWorker processed %d/%d-%d nodes', $.len(r), ncn.length, f.length, r);
                $.extend(u_kdnodecache, r);
                if (doNewNodes) {
                    newnodes = newnodes || [];
                }
                if (j.newmissingkeys || ncn === skn) {
                    if (d && j.newmissingkeys) console.log('Got missing keys, retrying?', !retry);
                    if (!retry) {
                        return process_f( f, cb, 1);
                    }
                }
                __process_f2(f, cb && cb.bind(this, !!j.newmissingkeys));
            }, function kdwError(err) {
                if (d) console.error(err);
                if (doNewNodes) {
                    newnodes = newnodes || [];
                }
                __process_f2(f, cb);
            });
        }
    }
    else if (cb) cb();
}
function __process_f1(f)
{
    for (var i in f) M.addNode(f[i], !!$.mDBIgnoreDB);
}
function __process_f2(f, cb, tick)
{
    var max = 12000, n;

    while ((n = f.pop()))
    {
        M.addNode(n, !!$.mDBIgnoreDB);

        if (cb && --max == 0) break;
    }

    if (cb)
    {
        if (max) cb();
        else {
            var doNewNodes = (typeof newnodes !== 'undefined');
            if (!+tick || tick > 1e3) {
                tick = 200;
            }
            setTimeout(function pf2n() {
                if (doNewNodes) {
                    newnodes = newnodes || [];
                }
                __process_f2(f, cb, tick);
            }, tick *= 1.2);
        }
    }
}

/**
 * Handle incoming pending contacts
 *
 * @param {array.<JSON_objects>} pending contacts
 *
 */
function processIPC(ipc, ignoreDB) {

    DEBUG('processIPC');

    for (var i in ipc) {
        if (ipc.hasOwnProperty(i)) {

            // Update ipc status
            M.addIPC(ipc[i], ignoreDB);

            // Deletion of incomming pending contact request, user who sent request, canceled it
            if (ipc[i].dts) {
                M.delIPC(ipc[i].p);
                $('#ipc_' + ipc[i].p).remove();
                delete M.ipc[ipc[i].p];
                if ((Object.keys(M.ipc).length === 0) && (M.currentdirid === 'ipc')) {
                    $('.contact-requests-grid').addClass('hidden');
                    $('.fm-empty-contacts .fm-empty-cloud-txt').text(l[6196]);
                    $('.fm-empty-contacts').removeClass('hidden');
                }

                // Update token.input plugin
                removeFromMultiInputDDL('.share-multiple-input', { id: ipc[i].m, name: ipc[i].m });
            }
            else {

                // Update token.input plugin
                addToMultiInputDropDownList('.share-multiple-input', [{ id: ipc[i].m, name: ipc[i].m }]);
                // Don't prevent contact creation when there's already IPC available
                // When user add contact who already sent IPC, server will automatically create full contact
            }
        }
    }
}

/**
 * Handle outgoing pending contacts
 *
 * @param {array.<JSON_objects>} pending contacts
 */
function processOPC(opc, ignoreDB) {

    DEBUG('processOPC');

    for (var i in opc) {
        M.addOPC(opc[i], ignoreDB);
        if (opc[i].dts) {
            M.delOPC(opc[i].p);

            // Update tokenInput plugin
            removeFromMultiInputDDL('.share-multiple-input', { id: opc[i].m, name: opc[i].m });
            removeFromMultiInputDDL('.add-contact-multiple-input', { id: opc[i].m, name: opc[i].m });
        }
        else {
            // Search through M.opc to find duplicated e-mail with .dts
            // If found remove deleted opc
            // And update sent-request grid
            for (var k in M.opc) {
                if (M.opc[k].dts && (M.opc[k].m === opc[i].m)) {
                    $('#opc_' + k).remove();
                    delete M.opc[k];
                    if ((Object.keys(M.opc).length === 0) && (M.currentdirid === 'opc')) {
                        $('.sent-requests-grid').addClass('hidden');
                        $('.fm-empty-contacts .fm-empty-cloud-txt').text(l[6196]);
                        $('.fm-empty-contacts').removeClass('hidden');
                    }
                    break;
                }
            }

            // Update tokenInput plugin
            addToMultiInputDropDownList('.share-multiple-input', [{ id: opc[i].m, name: opc[i].m }]);
            addToMultiInputDropDownList('.add-contact-multiple-input', [{ id: opc[i].m, name: opc[i].m }]);
        }
    }
}

/**
 * processPH
 *
 * Process export link (public handle) action packet.
 * @param {Object} actionPacket a: 'ph'.
 */
function processPH(publicHandles) {

    var nodeId;
    var publicHandleId;
    var UiExportLink = fminitialized && new mega.UI.Share.ExportLink();

    for (var value in publicHandles) {
        /* jshint -W089 */
        value = publicHandles[value];
        nodeId = value.h;
        publicHandleId = value.ph;

        // Remove export link, down: 1
        if (value.d) {
            M.delNodeShare(nodeId, 'EXP');
            M.deleteExportLinkShare(nodeId);

            if (UiExportLink) {
                UiExportLink.removeExportLinkIcon(nodeId);
            }
        }
        else {
            M.nodeAttr({ h: nodeId, ph: publicHandleId });
            M.nodeShare(value.h, { h: nodeId, r: 0, u: 'EXP', down: value.down, ets: value.ets, ts: unixtime() });

            if (UiExportLink) {
                UiExportLink.addExportLinkIcon(nodeId);
            }
        }

        if (UiExportLink && (value.down !== undefined)) {
            UiExportLink.updateTakenDownItem(nodeId, value.down);
        }
    }
}

/**
 * Handle pending shares
 *
 * @param {array.<JSON_objects>} pending shares
 */
function processPS(pendingShares, ignoreDB) {

    DEBUG('processPS');
    var ps;

    for (var i in pendingShares) {
        if (pendingShares.hasOwnProperty(i)) {
            ps = pendingShares[i];

            // From gettree
            if (ps.h) {
                M.addPS(ps, ignoreDB);
            }

            // Situation different from gettree, s2 from API response, doesn't have .h attr instead have .n
            else {
                var nodeHandle = ps.n,
                    pendingContactId = ps.p,
                    shareRights = ps.r,
                    timeStamp = ps.ts;

                // shareRights is undefined when user denies pending contact request
                // .op is available when user accepts pending contact request and
                // remaining pending share should be updated to full share
                if (typeof shareRights === 'undefined' || ps.op) {

                    M.delPS(pendingContactId, nodeHandle);

                    if (ps.op) {
                        M.nodeShare(nodeHandle, ps);
                    }

                    if (M.opc && M.opc[ps.p]) {
                        // Update tokenInput plugin
                        addToMultiInputDropDownList('.share-multiple-input', [{id: M.opc[pendingContactId].m, name: M.opc[pendingContactId].m}]);
                        addToMultiInputDropDownList('.add-contact-multiple-input', {id: M.opc[pendingContactId].m, name: M.opc[pendingContactId].m});
                    }
                }
                else {

                    // Add the pending share to state
                    M.addPS({'h':nodeHandle, 'p':pendingContactId, 'r':shareRights, 'ts':timeStamp}, ignoreDB);

                    sharedUInode(nodeHandle);
                }
            }
        }
    }
}

/**
 * Handle upca response, upci, pending contact request updated (for whom it's incomming)
 *
 * @param {array.<JSON_objects>} ap (actionpackets)
 *
 */
function processUPCI(ap) {
    DEBUG('processUPCI');
    for (var i in ap) {
        if (ap[i].s) {
            delete M.ipc[ap[i].p];
            M.delIPC(ap[i].p);// Remove from localStorage
            $('#ipc_' + ap[i].p).remove();
            if ((Object.keys(M.ipc).length === 0) && (M.currentdirid === 'ipc')) {
                $('.contact-requests-grid').addClass('hidden');
                $('.fm-empty-contacts .fm-empty-cloud-txt').text(l[6196]);
                $('.fm-empty-contacts').removeClass('hidden');
            }
        }
    }
}

/**
 * processUPCO
 *
 * Handle upco response, upco, pending contact request updated (for whom it's outgoing).
 * @param {Array} ap (actionpackets) <JSON_objects>.
 */
function processUPCO(ap) {

    DEBUG('processUPCO');

    var psid = '';// pending id

    // Loop through action packets
    for (var i in ap) {
        if (ap.hasOwnProperty(i)) {

            // Have status of pending share
            if (ap[i].s) {

                psid = ap[i].p;
                delete M.opc[psid];
                delete M.ipc[psid];
                M.delOPC(psid);
                M.delIPC(psid);

                // Delete all matching pending shares
                for (var k in M.ps) {
                    if (M.ps.hasOwnProperty(k)) {
                        M.delPS(psid, k);
                    }
                }

                // Update tokenInput plugin
                removeFromMultiInputDDL('.share-multiple-input', { id: ap[i].m, name: ap[i].m });
                removeFromMultiInputDDL('.add-contact-multiple-input', { id: ap[i].m, name: ap[i].m });
                $('#opc_' + psid).remove();

                // Update sent contact request tab, set empty message with Add contact... button
                if ((Object.keys(M.opc).length === 0) && (M.currentdirid === 'opc')) {
                    $('.sent-requests-grid').addClass('hidden');
                    $('.fm-empty-contacts .fm-empty-cloud-txt').text(l[6196]); // No requests pending at this time
                    $('.fm-empty-contacts').removeClass('hidden');
                }
            }
        }
    }
}

function process_u(u) {
    for (var i in u) {
        if (u.hasOwnProperty(i)) {
            if (u[i].c === 1) {
                u[i].name = u[i].name ? u[i].name : u[i].m;

                u[i].h = u[i].u;
                u[i].t = 1;
                u[i].p = 'contacts';
                M.addNode(u[i]);

                // Update token.input plugin
                addToMultiInputDropDownList('.share-multiple-input', [{ id: u[i].m, name: u[i].m }]);
                addToMultiInputDropDownList('.add-contact-multiple-input', [{ id: u[i].m, name: u[i].m }]);
            }
            else if (M.d[u[i].u]) {
                M.delNode(u[i].u);

                // Update token.input plugin
                removeFromMultiInputDDL('.share-multiple-input', { id: u[i].m, name: u[i].m });
                removeFromMultiInputDDL('.add-contact-multiple-input', { id: u[i].m, name: u[i].m });
            }

            // Update user attributes M.u
            M.addUser(u[i]);
        }
    }

    //if (megaChat && megaChat.karere && megaChat.karere.getConnectionState() === Karere.CONNECTION_STATE.CONNECTED) {
    //    megaChat.karere.forceReconnect();
    //}
}

function process_ok(ok, ignoreDB)
{
    for (var i in ok)
    {
        if (typeof mDB === 'object' && !pfkey && !ignoreDB)
            mDBadd('ok', ok[i]);
        if (ok[i].ha == crypto_handleauth(ok[i].h))
            u_sharekeys[ok[i].h] = decrypt_key(u_k_aes, base64_to_a32(ok[i].k));
    }
}

function folderreqerr(c, e)
{
    loadingDialog.hide();
    msgDialog('warninga', l[1043], l[1044] + '<ul><li>' + l[1045] + '</li><li>' + l[247] + '</li><li>' + l[1046] + '</li>', false, function()
    {
        folderlink = pfid;
        document.location.hash = '';
    });
}

function init_chat() {
    function __init_chat() {
        if (u_type && !megaChatIsReady) {
            if (d) console.log('Initializing the chat...');
            try {
                // Prevent known Strophe exceptions...
                if (!Strophe.Websocket.prototype._unsafeOnIdle) {
                    Strophe.Websocket.prototype._unsafeOnIdle = Strophe.Websocket.prototype._onIdle;
                    Strophe.Websocket.prototype._onIdle = function() {
                        try {
                            this._unsafeOnIdle.apply(this, arguments);
                        }
                        catch (ex) {
                            if (d) {
                                console.error(ex);
                            }
                        }
                    };
                }
            }
            catch (ex) {
                if (d) {
                    console.error(ex);
                }
            }
            //try {
                window.megaChat = new Chat();
                window.megaChat.init();

                if (fminitialized) {
                    //megaChat.renderContactTree();
                    megaChat.renderMyStatus();
                }
            //}
            //catch (ex) {
            //    console.error(ex);
            //    megaChatIsDisabled = true;
            //}
        }
    }
    if (folderlink) {
        if (d) console.log('Will not initializing chat [branch:1]');
    }
    else if (!megaChatIsDisabled) {
        if (pubEd25519[u_handle]) {
            __init_chat();
        }
        else {
            mBroadcaster.once('pubEd25519', __init_chat);
            if (d) console.log('Will not initializing chat [branch:2]');
        }
    }
    else {
        if (d) console.log('Will not initializing chat [branch:3]');
    }
}

function loadfm_callback(res, ctx) {

    if (pfkey) {
        if (res.f && res.f[0]) {
            M.RootID = res.f[0].h;
            u_sharekeys[res.f[0].h] = base64_to_a32(pfkey);
        }
        folderlink = pfid;
    }
    if (typeof res === 'number') {
        loadfm_done(pfkey, ctx.stackPointer);
        msgDialog('warninga', l[1311], "Sorry, we were unable to retrieve the Cloud Drive contents.", api_strerror(res));
        return;
    }
    if (res.u) {
        process_u(res.u);
    }
    if (res.ok) {
        process_ok(res.ok);
    }
    if (res.opc) {
        processOPC(res.opc);
    }
    if (res.ipc) {
        processIPC(res.ipc);
    }
    if (res.ps) {
        processPS(res.ps);
    }

    process_f(res.f, function onLoadFMDone(hasMissingKeys) {

        // If we have shares, and if a share is for this node, record it on the nodes share list
        if (res.s) {
            for (var i in res.s) {
                if (res.s.hasOwnProperty(i)) {

                    var nodeHandle = res.s[i].h;
                    M.nodeShare(nodeHandle, res.s[i]);
                }
            }
        }

        // Handle public/export links. Why here? Make sure that M.d already exist
        if (res.ph) {
            processPH(res.ph);
        }

        maxaction = res.sn;
        if (typeof mDB === 'object') {
            localStorage[u_handle + '_maxaction'] = maxaction;
        }

        loadfm_done(pfkey, ctx.stackPointer);

        if (res.cr) {
            crypto_procmcr(res.cr);
        }
        if (res.sr) {
            crypto_procsr(res.sr);
        }

        // We want to fetch initial notifications afterwards, if this is not a logged out user on the public folder page.
        getsc(false, !pfkey);

        if (hasMissingKeys) {
            srvlog('Got missing keys processing gettree...', null, true);
        }
    });

}

function loadfm_done(pfkey, stackPointer) {
    loadfm.loaded = Date.now();
    loadfm.loading = false;

    if (d > 1) console.error('loadfm_done', stackPointer, is_fm());

    init_chat();

    // are we actually on an #fm/* page?
    if (is_fm() || $('.fm-main.default').is(":visible")) {
        renderfm();
    }

    if (!CMS.isLoading()) {
        loadingDialog.hide();
    }

    watchdog.notify('loadfm_done');
}

function storefmconfig(key, value)
{
    fmconfig[key] = value;
    localStorage.fmconfig = JSON.stringify(fmconfig);
    mBroadcaster.sendMessage('fmconfig:' + key, value);
}

function fmtreenode(id, e)
{
    if (RootbyId(id) == 'contacts')
        return false;
    var treenodes = {};
    if (typeof fmconfig.treenodes !== 'undefined')
        treenodes = fmconfig.treenodes;
    if (e)
        treenodes[id] = 1;
    else
    {
        $('#treesub_' + id + ' .expanded').each(function(i, e)
        {
            var id2 = $(e).attr('id');
            if (id2)
            {
                id2 = id2.replace('treea_', '');
                $('#treesub_' + id2).removeClass('opened');
                $('#treea_' + id2).removeClass('expanded');
                delete treenodes[id2];
            }
        });
        delete treenodes[id];
    }
    storefmconfig('treenodes', treenodes);
}

function fmsortmode(id, n, d)
{
    var sortmodes = {};
    if (typeof fmconfig.sortmodes !== 'undefined')
        sortmodes = fmconfig.sortmodes;
    if (n == 'name' && d > 0)
        delete sortmodes[id];
    else
        sortmodes[id] = {n: n, d: d};
    storefmconfig('sortmodes', sortmodes);
}

function fmviewmode(id, e)
{
    var viewmodes = {};
    if (typeof fmconfig.viewmodes !== 'undefined')
        viewmodes = fmconfig.viewmodes;
    if (e)
        viewmodes[id] = 1;
    else
        viewmodes[id] = 0;
    storefmconfig('viewmodes', viewmodes);
}

function fm_requestfolderid(h, name, ulparams)
{
    return createFolder(h, name, ulparams);
}

var isNativeObject = function(obj) {
    var objConstructorText = obj.constructor.toString();
    return objConstructorText.indexOf("[native code]") !== -1 && objConstructorText.indexOf("Object()") === -1;
};

function clone(obj)
{

    if (null == obj || "object" != typeof obj)
        return obj;
    if (obj instanceof Date)
    {
        var copy = new Date();
        copy.setTime(obj.getTime());
        return copy;
    }
    if (obj instanceof Array)
    {

        var copy = [];
        for (var i = 0, len = obj.length; i < len; i++) {
            copy[i] = clone(obj[i]);
        }
        return copy;
    }
    if (obj instanceof Object)
    {
        var copy = {};
        for (var attr in obj)
        {
            if (obj.hasOwnProperty(attr)) {
                if (!(obj[attr] instanceof Object)) {
                    copy[attr] = obj[attr];
                }
                else if (obj[attr] instanceof Array) {
                    copy[attr] = clone(obj[attr]);
                }
                else if (!isNativeObject(obj[attr])) {
                    copy[attr] = clone(obj[attr]);
                }
                else if ($.isFunction(obj[attr])) {
                    copy[attr] = obj[attr];
                }
                else {
                    copy[attr] = {};
                }
            }
        }

        return copy;
    }
}

function balance2pro(callback)
{
    api_req({a: 'uq', pro: 1},
    {
        cb: callback,
        callback: function(res, ctx)
        {
            if (typeof res == 'object' && res['balance'] && res['balance'][0])
            {
                var pjson = JSON.parse(pro_json);

                for (var i in pjson[0])
                {
                    if (pjson[0][i][5] == res['balance'][0][0])
                    {
                        api_req({a: 'uts', it: 0, si: pjson[0][i][0], p: pjson[0][i][5], c: pjson[0][i][6]},
                        {
                            cb: ctx.cb,
                            callback: function(res, ctx)
                            {
                                if (typeof res == 'number' && res < 0 && ctx.cb)
                                    ctx.cb(false);
                                else
                                {
                                    api_req({a: 'utc', s: [res], m: 0},
                                    {
                                        cb: ctx.cb,
                                        callback: function(res, ctx)
                                        {
                                            if (ctx.cb)
                                                ctx.cb(true);
                                            u_checklogin({checkloginresult: function(u_ctx, r)
                                                {
                                                    if (M.account)
                                                        M.account.lastupdate = 0;
                                                    u_type = r;
                                                    topmenuUI();
                                                    if (u_attr.p)
                                                        msgDialog('info', l[1047], l[1048]);
                                                }});
                                        }
                                    });
                                }
                            }
                        });
                    }
                }
            }
        }
    });
}

(function($, scope) {
    /**
     * Public Link Dialog
     *
     * @param opts {Object}
     *
     * @constructor
     */
    var ExportLinkDialog = function(opts) {

        var self = this;

        var defaultOptions = {
        };

        self.options = $.extend(true, {}, defaultOptions, opts);

        self.logger = MegaLogger.getLogger('ExportLinkDialog');
    };

    /**
     * linksDialog
     *
     * Render public link dialog and handle events
     * @param {Boolean} close To close or to show public link dialog
     */
    ExportLinkDialog.prototype.linksDialog = function(close) {

        var self = this;

        var html = '',
            scroll = '.export-link-body';

        var links = $.trim(getClipboardLinks()),
            $span = $('.copy-to-clipboard span'),
            toastTxt, doLinks, linksNum, success;

        /**
         * execCommandUsable
         *
         * Native browser 'copy' command using execCommand('copy).
         * Supported by Chrome42+, FF41+, IE9+, Opera29+
         * @returns {Boolean}
         */
        ExportLinkDialog.prototype.execCommandUsable = function() {

            var result;

            try {
                result = document.execCommand('copy');
            }
            catch (ex) {}

            return result === false;
        };

        deleteScrollPanel(scroll, 'jsp');

        if (close) {
            $.dialog = false;
            fm_hideoverlay();
            $('.fm-dialog.export-links-dialog').addClass('hidden');
            $('.export-links-warning').addClass('hidden');
            if (window.onCopyEventHandler) {
                document.removeEventListener('copy', window.onCopyEventHandler, false);
                delete window.onCopyEventHandler;
            }
            return true;
        }

        $.dialog = 'links';

        $('.export-links-dialog').addClass('file-keys-view');

        // Generate content
        html = itemExportLink();

        // Fill with content
        $('.export-links-dialog .export-link-body').html(html);

        // Default export option is
        $('.export-link-select, .export-content-block').removeClass('public-handle decryption-key full-link').addClass('public-handle');
        $('.export-link-select').html($('.export-link-dropdown div.public-handle').html());

        fm_showoverlay();

        $('.fm-dialog.export-links-dialog').removeClass('hidden');
        $('.export-link-body').removeAttr('style');
        $('.export-links-warning').removeClass('hidden');

        if ($('.export-link-body').outerHeight() === 318) {// ToDo: How did I find this integer?
            $('.export-link-body').jScrollPane({ showArrows: true, arrowSize: 5 });
            jScrollFade('.export-link-body');
        }
        $('.fm-dialog.export-links-dialog').css('margin-top', $('.fm-dialog.export-links-dialog').outerHeight() / 2 * - 1);

        setTimeout(function() {
            $('.file-link-info').rebind('click', function() {
                $('.file-link-info').select();
            });
        }, 300);

        // Setup toast notification
        toastTxt = l[7654];
        linksNum = links.replace(/\s+/gi, ' ').split(' ').length;

        if (linksNum > 1) {
            toastTxt = l[7655].replace('%d', linksNum);
        }

        // Setup the copy to clipboard buttons
        $span.text(l[1990]);

        // If a browser extension or the new HTML5 native copy/paste is available (Chrome & Firefox)
        if (is_extension || self.execCommandUsable()) {
            if (!is_chrome_firefox) {
                $('.fm-dialog-chrome-clipboard').removeClass('hidden');
            }

            $('.copy-to-clipboard').rebind('click', function() {
                success = true;
                doLinks = ($(this).attr('id') === 'clipboardbtn1');
                links = $.trim(doLinks ? getClipboardLinks() : getclipboardkeys());

                // If extension, use the native extension method
                if (is_chrome_firefox) {
                    mozSetClipboard(links);
                }
                else {
                    // Put the link/s in an invisible div, highlight the link/s then copy to clipboard using HTML5
                    $('#chromeclipboard').html(links);
                    selectText('chromeclipboard');
                    success = document.execCommand('copy');
                }

                if (success) {
                    showToast('clipboard', toastTxt);
                }
            });
        }
        else if (flashIsEnabled()) {
            $('.copy-to-clipboard').html('<span>' + htmlentities(l[1990]) + '</span><object data="OneClipboard.swf" id="clipboardswf1" type="application/x-shockwave-flash"  width="100%" height="32" allowscriptaccess="always"><param name="wmode" value="transparent"><param value="always" name="allowscriptaccess"><param value="all" name="allowNetworkin"><param name=FlashVars value="buttonclick=1" /></object>');

            $('.copy-to-clipboard').rebind('mouseover', function() {
                var e = $('#clipboardswf1')[0];
                if (e && e.setclipboardtext) {
                    e.setclipboardtext(getClipboardLinks());
                }
            });
            $('.copy-to-clipboard').rebind('mousedown', function() {
                showToast('clipboard', toastTxt);
            });
        }
        else {
            var uad = browserdetails(ua);

            if (uad.icon === 'ie.png' && window.clipboardData) {
                $('.copy-to-clipboard').rebind('click', function() {
                    links = $.trim(getClipboardLinks());
                    var mode = links.indexOf("\n") !== -1 ? 'Text' : 'URL';
                    window.clipboardData.setData(mode, links);
                    showToast('clipboard', toastTxt);
                });
            }
            else {
                if (window.ClipboardEvent) {
                    $('.copy-to-clipboard').rebind('click', function() {
                        var doLinks = ($(this).attr('id') === 'clipboardbtn1');
                        links = $.trim(doLinks ? getClipboardLinks() : getclipboardkeys());

                        window.onCopyEventHandler = function onCopyEvent(ev) {
                            if (d) console.log('onCopyEvent', arguments);
                            ev.clipboardData.setData('text/plain', links);
                            if (doLinks) {
                                ev.clipboardData.setData('text/html', links.split("\n").map(function(link) {
                                    return '<a href="' + link + '"></a>';
                                }).join("<br/>\n"));
                            }
                            ev.preventDefault();
                            showToast('clipboard', toastTxt); // Done
                        };
                        document.addEventListener('copy', window.onCopyEventHandler, false);
                        Soon(function() {
                            $span.text(l[7663] + ' ' + (uad.os === 'Apple' ? 'command' : 'ctrl') + ' + C');
                        });
                    });
                }
                else {
                    // Hide the clipboard buttons if not using the extension and Flash is disabled
                    $('.copy-to-clipboard').addClass('hidden');
                }
            }
        }

        // Click anywhere on export link dialog will hide export link dropdown
        $('.export-links-dialog').rebind('click', function() {
            $('.export-link-dropdown').fadeOut(200);
        });

        $('.export-links-dialog .fm-dialog-close').rebind('click', function() {
            self.linksDialog(1);
        });

        $('.export-links-warning-close').rebind('click', function() {
            $('.export-links-warning').addClass('hidden');
        });

        $('.export-link-select').rebind('click', function() {
            $('.export-link-dropdown').fadeIn(200);

            // Stop propagation
            return false;
        });

        // On Export File Links and Decryption Keys
        var $linkButtons = $('.link-handle, .link-decryption-key, .link-handle-and-key');
        var $linkHandle = $('.link-handle');

        // Reset state from previous dialog opens and pre-select the 'Link without key' option by default
        $linkButtons.removeClass('selected');
        $linkHandle.addClass('selected');

        // Add click handler
        $linkButtons.rebind('click', function() {

            var keyOption = $(this).attr('data-keyoptions');
            var $this = $(this);

            // Add selected state to button
            $linkButtons.removeClass('selected');
            $this.addClass('selected');

            // Show the relevant 'Link without key', 'Decryption key' or 'Link with key'
            $('.export-content-block').removeClass('public-handle decryption-key full-link').addClass(keyOption);
            $span.text(l[1990]);

            // Stop propagation
            return false;
        });
    };

    // export
    scope.mega = scope.mega || {};
    scope.mega.Dialog = scope.mega.Dialog || {};
    scope.mega.Dialog.ExportLink = ExportLinkDialog;

})(jQuery, window);

(function($, scope) {
    /**
     * ExportLink related operations.
     *
     * @param opts {Object}
     *
     * @constructor
     */
    var ExportLink = function(opts) {

        var self = this;

        var defaultOptions = {
            'updateUI': false,
            'nodesToProcess': [],
            'showExportLinkDialog': false
        };

        self.options = $.extend(true, {}, defaultOptions, opts);

        // Number of nodes left to process
        self.nodesLeft = self.options.nodesToProcess.length;
        self.logger = MegaLogger.getLogger('ExportLink');
    };

    /**
     * getExportLink
     *
     * Get public link for file or folder.
     * @param {Array} nodeIds Array of nodes handle id.
     */
    ExportLink.prototype.getExportLink = function() {

        var self = this;

        // Prompt copyright dialog and if accepted get link, otherwise stall
        if (self.options.nodesToProcess.length) {
            loadingDialog.show();
            self.logger.debug('getExportLink');

            $.each(self.options.nodesToProcess, function(index, nodeId) {
                if (M.d[nodeId] && M.d[nodeId].t === 1) {// Folder
                    self._getFolderExportLinkRequest(nodeId);
                }
                else if (M.d[nodeId] && M.d[nodeId].t === 0) {// File
                    self._getExportLinkRequest(nodeId);
                }
            });
        }
    };

    /**
     * removeExportLink
     *
     * Removes public link for file or folder.
     * @param {Array} nodeHandle Array of node handles id.
     */
    ExportLink.prototype.removeExportLink = function() {

        var self = this;

        if (self.options.nodesToProcess.length) {
            loadingDialog.show();
            self.logger.debug('removeExportLink');

            $.each(self.options.nodesToProcess, function(index, nodeId) {
                if (M.d[nodeId] && M.d[nodeId].t === 1) {// Folder
                    self._removeFolderExportLinkRequest(nodeId);
                }
                else if (M.d[nodeId] && M.d[nodeId].t === 0) {// File
                    self._removeFileExportLinkRequest(nodeId);
                }
            });
        }
    };

    /**
     * _getFolderExportLinkRequest
     *
     * 'Private' function, send folder public link delete request.
     * @param {String} nodeId.
     */
    ExportLink.prototype._getFolderExportLinkRequest = function(nodeId) {

        var self = this;

        var childNodes = [];

        // Get all child nodes of root folder with nodeId
        childNodes = fm_getnodes(nodeId);
        childNodes.push(nodeId);

        var sharePromise = api_setshare(nodeId, [{ u: 'EXP', r: 0 }], childNodes);
        sharePromise.done(function _sharePromiseDone(result) {
            if (result.r && result.r[0] === 0) {
                M.nodeShare(nodeId, { h: nodeId, r: 0, u: 'EXP', ts: unixtime() });
                self._getExportLinkRequest(nodeId);
                if (!self.nodesLeft) {
                    loadingDialog.hide();
                }
            }
            else {
                self.logger.warn('_getFolderExportLinkRequest', nodeId, 'Error code: ', result);
                loadingDialog.hide();
            }
        });
        sharePromise.fail(function _sharePromiseFailed(result) {
            self.logger.warn('Get folder link failed: ' + result);
        });
    };

    /**
     * _getExportLinkRequest
     *
     * 'Private' function, send public link delete request.
     * @param {String} nodeId.
     */
    ExportLink.prototype._getExportLinkRequest = function(nodeId) {

        var self = this;

        api_req({ a: 'l', n: nodeId, i:requesti }, {
            nodeId: nodeId,
            callback: function(result) {
                self.nodesLeft--;
                if (typeof result !== 'number') {
                    M.nodeShare(this.nodeId, { h: this.nodeId, r: 0, u: 'EXP', ts: unixtime() });
                    M.nodeAttr({ h: this.nodeId, ph: result });

                    if (self.options.updateUI) {
                        var UiExportLink = new mega.UI.Share.ExportLink();
                        UiExportLink.addExportLinkIcon(this.nodeId);
                    }
                    if (!self.nodesLeft) {
                        loadingDialog.hide();
                        if (self.options.showExportLinkDialog) {
                            var exportLinkDialog = new mega.Dialog.ExportLink();
                            exportLinkDialog.linksDialog();
                        }
                    }
                }
                else { // Error
                    self.logger.warn('_getExportLinkRequest:', this.nodeId, 'Error code: ', result);
                    loadingDialog.hide();
                }

            }
        });
    };

    /**
     * _removeFolderExportLinkRequest
     *
     * 'Private' function, send folder delete public link request.
     * @param {String} nodeId..
     */
    ExportLink.prototype._removeFolderExportLinkRequest = function(nodeId) {

        var self = this;

        api_req({ a: 's2', n:  nodeId, s: [{ u: 'EXP', r: ''}], ha: '', i: requesti }, {
            nodeId: nodeId,
            callback: function(result) {
                self.nodesLeft--;
                if (result.r && (result.r[0] === 0)) {
                    M.delNodeShare(this.nodeId, 'EXP');
                    M.deleteExportLinkShare(this.nodeId);

                    if (self.options.updateUI) {
                        var UiExportLink = new mega.UI.Share.ExportLink();
                        UiExportLink.removeExportLinkIcon(this.nodeId);
                    }
                    if (!self.nodesLeft) {
                        loadingDialog.hide();
                    }
                }
                else {// Error
                    self.logger.warn('_removeFolerExportLinkRequest failed for node:', this.nodeId, 'Error code: ', result);
                    loadingDialog.hide();
                }
            }
        });
    };

    /**
     * _removeFileExportLinkRequest
     *
     * 'Private' function, send file delete public link request.
     * @param {String} nodeId.
     */
    ExportLink.prototype._removeFileExportLinkRequest = function(nodeId) {

        var self = this;

        api_req({ a: 'l', n: nodeId, d: 1, i:requesti }, {
            nodeId: nodeId,
            callback: function(result) {
                self.nodesLeft--;
                if (result === 0) {
                    M.delNodeShare(this.nodeId, 'EXP');
                    M.deleteExportLinkShare(this.nodeId);

                    if (self.options.updateUI) {
                        var UiExportLink = new mega.UI.Share.ExportLink();
                        UiExportLink.removeExportLinkIcon(this.nodeId);
                    }
                    if (!self.nodesLeft) {
                        loadingDialog.hide();
                    }
                }
                else {// Error
                    self.logger.warn('_removeFileExportLinkRequest failed for node:', this.nodeId, 'Error code: ', result);
                    loadingDialog.hide();
                }
            }
        });
    };

    /**
     * isTakenDown
     *
     * Returns true in case that any of checked items is taken down, otherwise false
     * @param {Array} nodesId Array of strings nodes ids
     * @returns {Boolean}
     */
    ExportLink.prototype.isTakenDown = function(nodesId) {

        var self = this,
            result = false,
            nodes = nodesId;

        if (nodesId) {
            if (!Array.isArray(nodesId)) {
                nodes = [nodesId];
            }
        }
        else {
            nodes = self.options.nodesToProcess;
        }

        $.each(nodes, function(index, value) {
            if (M.d[value] && M.d[value].shares && M.d[value].shares.EXP && (M.d[value].shares.EXP.down === 1)) {
                result = true;
                return false;// Break the loop
            }
        });

        return result;
    };

    // export
    scope.mega = scope.mega || {};
    scope.mega.Share = scope.mega.Share || {};
    scope.mega.Share.ExportLink = ExportLink;
})(jQuery, window);

(function($, scope) {
    /**
     * UI Public Link Icon related operations.
     *
     * @param opts {Object}
     *
     * @constructor
     */
    var UiExportLink = function(opts) {

        this.logger = MegaLogger.getLogger('UiExportLink');
    };

    /**
     * addExportLinkIcon
     *
     * Add public link icon to file or folder
     * @param {String} nodeId
     */
    UiExportLink.prototype.addExportLinkIcon = function(nodeId) {

        var self = this;
        var $nodeId = $('#' + nodeId);
        var $tree = $('#treea_' + nodeId);

        if (!$nodeId.length && !$tree.length) {
            self.logger.warn('No DOM Node matching "%s"', nodeId);

            return false;
        }

        self.logger.debug('addExportLinkIcon', nodeId);

        if ($nodeId.length) {

            // Add link-icon to list view
            $('.own-data', $nodeId).addClass('linked');
            $('.own-data span', $nodeId).eq(0).addClass('link-icon');

            // Add link-icon to grid view
            if ($nodeId.hasClass('file-block')) {
                $nodeId.addClass('linked');
                $('span', $nodeId).eq(1).addClass('link-icon');
            }
        }

        if ($tree.length) {

            // Add link-icon to left panel
            $tree.addClass('linked');

            // Add class to the third from the list
            $(' span', $tree).eq(2).addClass('link-icon');
        }
    };

    /**
     * removeExportLinkIcon
     *
     * Remove public link icon to file or folder
     * @param {String} nodeId
     */
    UiExportLink.prototype.removeExportLinkIcon = function(nodeId) {

        // Remove link icon from list view
        $('#' + nodeId + ' .own-data').removeClass('linked');
        $('#' + nodeId + ' .own-data span').removeClass('link-icon');

        // Remove link icon from grid view
        $('#' + nodeId + '.file-block').removeClass('linked');
        $('#' + nodeId + '.file-block span').removeClass('link-icon');

        // Remove link icon from left panel
        $('#treeli_' + nodeId + ' span').removeClass('linked link-icon');
    };

    /**
     * updateTakenDownItems
     *
     * Updates grid and block (file) view, removes favorite icon if exists and adds .taken-down class.
     * @param {String} nodeId
     * @param {Boolean} isTakenDown
     */
    UiExportLink.prototype.updateTakenDownItem = function(nodeId, isTakenDown) {

        var self = this;

        if (isTakenDown) {
            if (M.d[nodeId].fav === 1) {

                // Remove favourite (star)
                M.favourite(nodeId, true);
            }
            self.addTakenDownIcon(nodeId);
        }
        else {
            self.removeTakenDownIcon(nodeId);
        }
    };

    /**
     * addTakenDownIcon
     *
     * Add taken-down icon to file or folder
     * @param {String} nodeId
     */
    UiExportLink.prototype.addTakenDownIcon = function(nodeId) {

        // Add taken-down to list view
        $('.grid-table.fm #' + nodeId).addClass('taken-down');

        // Add taken-down to block view
        $('#' + nodeId + '.file-block').addClass('taken-down');

        // Add taken-down to left panel
        $('#treea_' + nodeId).addClass('taken-down');

        // Add title, mouse popup
        if (M.d[nodeId].t === 1) {// Item is folder
            $('.grid-table.fm #' + nodeId).attr('title', l[7705]);
            $('#' + nodeId + '.file-block').attr('title', l[7705]);
        }
        else {// Item is file
            $('.grid-table.fm #' + nodeId).attr('title', l[7704]);
            $('#' + nodeId + '.file-block').attr('title', l[7704]);
        }
    };

    /**
     * removeTakenDownIcon
     *
     * Remove taken-down icon from file or folder
     * @param {String} nodeId
     */
    UiExportLink.prototype.removeTakenDownIcon = function(nodeId) {

        // Add taken-down to list view
        $('.grid-table.fm #' + nodeId).removeClass('taken-down');

        // Add taken-down to block view
        $('#' + nodeId + '.file-block').removeClass('taken-down');

        // Add taken-down to left panel
        $('#treea_' + nodeId).removeClass('taken-down');

        // Remove title, mouse popup
        $('.grid-table.fm #' + nodeId).attr('title', '');
        $('#' + nodeId + '.file-block').attr('title', '');
    };

    // export
    scope.mega = scope.mega || {};
    scope.mega.UI = scope.mega.UI || {};
    scope.mega.UI.Share = scope.mega.UI.Share || {};
    scope.mega.UI.Share.ExportLink = UiExportLink;
})(jQuery, window);<|MERGE_RESOLUTION|>--- conflicted
+++ resolved
@@ -3010,16 +3010,11 @@
                     this.u[userId][key] = u[key];
                 }
                 u = this.u[userId];
-<<<<<<< HEAD
-            } else {
+            }
+            else {
                 this.u.set(userId, new MegaDataObject(MEGA_USER_STRUCT, true, u));
 
                 this.syncUsersFullname(userId);
-=======
-            }
-            else {
-                this.u[userId] = u;
->>>>>>> b91e5c25
             }
 
             if (typeof mDB === 'object' && !ignoreDB && !pfkey) {
@@ -5421,11 +5416,6 @@
                     );
                 }
 
-<<<<<<< HEAD
-                var removeItemPromise = AttribCache.removeItem(
-                    actionPacket.u + "_" + actionPacket.ua[i]
-                );
-=======
                 var cacheFillPromise = new MegaPromise();
                 var removeItemPromise = attribCache.removeItem(
                     actionPacket.u + "_" + actionPacket.ua[i]
@@ -5450,17 +5440,10 @@
                         )
                     );
                 });
->>>>>>> b91e5c25
 
                 if (actionPacket.ua[i] === '+a') {
                     avatars[actionPacket.u] = undefined;
 
-<<<<<<< HEAD
-                    removeItemPromise.done(function() {
-                        M.avatars();
-                    });
-
-=======
                     /* jshint -W083 */
                     MegaPromise.allDone([
                         removeItemPromise,
@@ -5469,7 +5452,6 @@
                         M.avatars();
                     });
                     /* jshint +W083 */
->>>>>>> b91e5c25
                 }
                 else if (actionPacket.ua[i] == '+puEd255') {
                     // pubEd25519 key was updated!
