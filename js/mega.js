var newnodes;
var maxaction;
var fminitialized = false;
var dl_interval, ul_interval;

var fmconfig = {};
if (localStorage.fmconfig) {
    fmconfig = JSON.parse(localStorage.fmconfig);
}

// Set up the MegaLogger's root logger
MegaLogger.rootLogger = new MegaLogger(
    "",
    {
        onCritical: function(msg, pkg) {
            if (typeof pkg === 'string') {
                pkg = pkg.split('[').shift();
                if (pkg) {
                    msg = '[' + pkg + '] ' + msg;
                }
            }
            srvlog(msg, 0, 1);
        },
        isEnabled: !!window.d
    },
    false
);

if (typeof seqno === 'undefined')
    var seqno = Math.floor(Math.random() * 1000000000);
if (typeof n_h === 'undefined')
    var n_h = false;
if (typeof requesti === 'undefined')
    var requesti = makeid(10);
if (typeof folderlink === 'undefined')
    var folderlink = false;
if (typeof lang === 'undefined')
    var lang = 'en';
if (typeof Ext === 'undefined')
    var Ext = false;
if (typeof ie9 === 'undefined')
    var ie9 = false;
if (typeof loadingDialog === 'undefined') {
    var loadingDialog = {};
    loadingDialog.show = function() {
        $('.dark-overlay').show();
        $('.loading-spinner:not(.manual-management)').removeClass('hidden').addClass('active');
        this.active = true;
    };
    loadingDialog.hide = function() {
        $('.dark-overlay').hide();
        $('.loading-spinner:not(.manual-management)').addClass('hidden').removeClass('active');
        this.active = false;
   };
}
if (typeof loadingInitDialog === 'undefined') {
    var loadingInitDialog = {};
    loadingInitDialog.progress = false;
    loadingInitDialog.active = false;
    loadingInitDialog.show = function() {
        if (pfid) {
            $('.loading-spinner .step1').text(l[8584]);
            $('.loading-spinner .step2').text(l[8585]);
            $('.loading-spinner .step3').text(l[8586]);
        }
        else {
            $('.loading-spinner .step1').text(l[8577]);
            $('.loading-spinner .step2').text(l[8578]);
            $('.loading-spinner .step3').text(l[8579]);
        }
        this.hide();
        $('.light-overlay').removeClass('hidden');
        $('.loading-spinner:not(.manual-management)').removeClass('hidden').addClass('init active');
        this.active = true;
    };
    loadingInitDialog.step1 = function() {
        $('.loading-info li.loading').addClass('loaded').removeClass('loading');
        $('.loading-info li.step1').addClass('loading');
    };
    loadingInitDialog.step2 = function(progress) {
        if (!this.active) {
            return;
        }
        if (this.progress === false) {
            $('.loading-info li.loading').addClass('loaded').removeClass('loading');
            $('.loading-info li.step2').addClass('loading');
            $('.loader-progressbar').addClass('active');

            // Load performance report
            mega.loadReport.ttfb          = Date.now() - mega.loadReport.stepTimeStamp;
            mega.loadReport.stepTimeStamp = Date.now();

            // If the PSA is visible reposition the account loading bar
            psa.repositionAccountLoadingBar();
        }
        if (progress) {
            $('.loader-percents').width(progress + '%');
        }
        this.progress = true;
    };
    loadingInitDialog.step3 = function() {
        if (this.progress) {
            $('.loading-info li.loading').addClass('loaded').removeClass('loading');
            $('.loading-info li.step3').addClass('loading');
            $('.loader-progressbar').removeClass('active').css('bottom', 0);
        }
    };
    loadingInitDialog.hide = function() {
        this.active = false;
        this.progress = false;
        $('.light-overlay').addClass('hidden');
        $('.loading-spinner:not(.manual-management)').addClass('hidden').removeClass('init active');
        $('.loading-info li').removeClass('loading loaded');
        $('.loader-progressbar').removeClass('active');
        $('.loader-percents').width('0%');
        $('.loader-percents').removeAttr('style');
    };
}

/**
 * @typedef {Object} MEGA_USER_STRUCT
 *      Access using namespace mega.u
 *      Access using global variable M.u
 *      An object holding informations about specific contacts/user identified
 *      by "handle" as base64 URL encoded 88-bit value.
 *      Caches informations for current/past full contacts.
 *      Pending contacts informations are not stored here.
 * @property {String} u
 *     Mega user handle as base64 URL encoded 88-bit value.
 * @property {Number} c
 *     Contact access right/status: 2: owner, 1: active contact, 0: otherwise.
 * @property {String} m
 *     Email address of the contact.
 * @property {Array} m2
 *     Array of all emails/phone numbers of a user.
 * @property {String} name
 *     Combines users First and Last name defined in user profile.
 *     If First and Last name in user profile are undefined holds users email.
 *     It's used at least like index field for search contacts in share dialog.
 *     It combines `firstname` and `lastname` of user attributes.
 * @property {String} h
 *     Holds user handle, value equal to 'u' param. Used only when synching with
 *     M.d, deeply rooted in code. should not be removed.
 *     Reason behind it should be searched in file/folders caching structure,
 *     'h' represents file/folder "handle" as base64 URL encoded 64-bit value.
 * @property {Number} t
 *     For active contacts but not for the owner 't' is set to 1. For non active
 *     contacts and owner it's 'undefined'. Used when synching with M.d, deeply
 *     rooted in code. should not be removed.
 *     Reason behind it should be searched in file/folders caching structure,
 *     't' represents type of item: 2: Cloud Drive root, 1: folder, 0: file
 * @property {String} p
 *     Logic inherited from file manager where parent directory 'p' is
 *     represented by base64 URL encoded 64-bit value.
 *     Root directory for Cloud Drive is cached in M.RootID.
 *     This parameter represents top level/root/parent for 'Contacts' tab.
 *     All contacts are bind to account owner but instead of owners "handle"
 *     as base64 URL encoded 88-bit value we are using 'contacts'.
 * @property {Number} ts
 *     UNIX epoch time stamp as an integer in seconds to record last change of
 *     parameters values.
 * @property {Number} lastChatActivity
 *     UNIX epoch time stamp as an integer in seconds for the last chat
 *     activity.
 */
var MEGA_USER_STRUCT = {
    "u": undefined,
    "c": undefined,
    "m": undefined,
    "m2": undefined,
    "name": undefined,
    "h": undefined,
    "t": undefined,
    "p": undefined,
    "presence": undefined,
    "presenceMtime": undefined,
    "displayColor": NaN,
    "shortName": "",
    "firstName": "",
    "lastName": "",
    "ts": undefined,
    "avatar": undefined
};

function MegaData()
{
    this.h = {};
    this.csortd = -1;
    this.csort = 'name';
    this.tfsdomqueue = {};

    this.reset = function()
    {
        this.d = {};
        this.v = [];
        this.c = {};

        if (typeof MegaDataMap !== 'undefined') {
            this.u = new MegaDataMap();
            this.u.addChangeListener(function() {
                M.onContactsChanged();
            });
        }

        this.t = {};
        this.opc = {};
        this.ipc = {};
        this.ps = {};
        this.su = {};
        this.sn = false;
        this.filter = false;
        this.sortfn = false;
        this.sortd = false;
        this.rendered = false;
        this.RootID = undefined;
        this.RubbishID = undefined;
        this.InboxID = undefined;
        this.viewmode = 0; // 0 list view, 1 block view

        mBroadcaster.sendMessage("MegaDataReset");
    };
    this.reset();

    this.getPropNames = function(memb) {
        return Object.getOwnPropertyNames(Object(this[memb]));
    };

    this.sortBy = function(fn, d)
    {
        this.v.sort(function(a, b)
        {
            if (!d)
                d = 1;
            if (a.t > b.t)
                return -1;
            else if (a.t < b.t)
                return 1;

            return fn(a, b, d);
        });
        this.sortfn = fn;
        this.sortd = d;
    };

    this.sort = function()
    {
        this.sortBy(this.sortfn, this.sortd);
    };

    this.sortReverse = function()
    {
        var d = 1;
        if (this.sortd > 0)
            d = -1;

        this.sortBy(this.sortfn, d);
    };

    this.getSortByNameFn = function() {
        var sortfn;

        if (typeof Intl !== 'undefined' && Intl.Collator) {
            var intl = new Intl.Collator('co', { numeric: true });

            sortfn = function(a, b, d) {

                // a.m part is related to contacts only. In case that user doesn't
                // have defined first or last name then email address will be used
                // for comparasion. Files and folders doesn't have .m field but
                // it's not possible to rename them to null i.e. '', => no side effects.
                var itemA = ((typeof a.name === 'string') && (a.name.length)) ? a.name : a.m;
                var itemB = ((typeof b.name === 'string') && (b.name.length)) ? b.name : b.m;

                return intl.compare(itemA, itemB) * d;
            };
        }
        else {
            sortfn = function(a, b, d) {

                // a.m part is related to contacts only. In case that user doesn't
                // have defined first or last name then email address will be used
                // for comparasion. Files and folders doesn't have .m field but
                // it's not possible to rename them to null i.e. '' => no side effects.
                var itemA = ((typeof a.name === 'string') && (a.name.length)) ? a.name : a.m;
                var itemB = ((typeof b.name === 'string') && (b.name.length)) ? b.name : b.m;

                return itemA.localeCompare(itemB) * d;
            };
        }

        return sortfn;
    };

    this.sortByName = function(d) {
        if (typeof Intl !== 'undefined' && Intl.Collator) {
            var intl = new Intl.Collator('co', { numeric: true });

            this.sortfn = function(a, b, d) {
                return intl.compare(a.name, b.name) * d;
            };
        }
        else
        {
            this.sortfn = function(a,b,d)
            {
                if (typeof a.name == 'string' && typeof b.name == 'string')
                    return a.name.localeCompare(b.name) * d;
                else
                    return -1;
            };
        }
        this.sortd = d;
        this.sort();
    };

    this.sortByModTime = function(d) {
        this.sortfn = function(a, b, d) {
            return (a.mtime < b.mtime) ? -1 * d : d;
        };
        this.sortd = d;
        this.sort();
    };

    this.sortByDateTime = function(d) {
        this.sortfn = this.getSortByDateTimeFn();
        this.sortd = d;
        this.sort();
    };

    this.getSortByDateTimeFn = function() {

        var sortfn;

        sortfn = function(a, b, d) {
            if (a.ts < b.ts) {
                return -1 * d;
            }
            else {
                return 1 * d;
            }
        };

        return sortfn;
    };

    this.sortByFav = function(d) {
        this.sortfn = this.getSortByFavFn();
        this.sortd = d;
        this.sort();
    };

    this.getSortByFavFn = function() {

        var sortfn;

        sortfn = function(a, b, d) {
            if (a.fav) {
                return -1 * d;
            }

            if (b.fav) {
                return d;
            }

            return 0;
        };

        return sortfn;
    };

    this.sortBySize = function(d)
    {
        this.sortfn = function(a, b, d)
        {
            if (typeof a.s !== 'undefined' && typeof b.s !== 'undefined' && a.s < b.s)
                return -1 * d;
            else
                return 1 * d;
        }
        this.sortd = d;
        this.sort();
    };

    this.sortByType = function(d)
    {
        this.sortfn = function(a, b, d)
        {
            if (typeof a.name == 'string' && typeof b.name == 'string')
                return filetype(a.name).localeCompare(filetype(b.name)) * d;
            else
                return -1;
        }
        this.sortd = d;
        this.sort();
    };

    this.sortByOwner = function(d)
    {
        this.sortfn = function(a, b, d)
        {
            var usera = Object(M.d[a.p]);
            var userb = Object(M.d[b.p]);

            if (typeof usera.name === 'string' && typeof userb.name === 'string') {
                return usera.name.localeCompare(userb.name) * d;
            }
            else {
                return -1;
            }
        }
        this.sortd = d;
        this.sort();
    };

    this.sortByAccess = function(d)
    {
        this.sortfn = function(a, b, d)
        {
            if (typeof a.r !== 'undefined' && typeof b.r !== 'undefined' && a.r < b.r)
                return -1 * d;
            else
                return 1 * d;
        }
        this.sortd = d;
        this.sort();
    };

    this.getSortStatus = function(u)
    {
        var status = megaChatIsReady && megaChat.karere.getPresence(megaChat.getJidFromNodeId(u));
        if (status == 'chat')
            return 1;
        else if (status == 'dnd')
            return 2;
        else if (status == 'away')
            return 3;
        else
            return 4;
    };

    this.getSortByStatusFn = function(d) {

        var sortfn;

        sortfn = function(a, b, d) {
            var statusa = M.getSortStatus(a.u), statusb = M.getSortStatus(b.u);
            if (statusa < statusb) {
                return -1 * d;
            }
            else if (statusa > statusb) {
                return 1 * d;
            }
            else if ((typeof a.name === 'string') && (typeof b.name === 'string')) {
                return a.name.localeCompare(b.name) * d;
            }
            else {
                return 0;
            }
        };

        return sortfn;
    };

    this.sortByStatus = function(d) {
        this.sortfn = this.getSortByStatusFn(d);
        this.sortd = d;
        this.sort();
    };

    this.getSortByInteractionFn = function() {

        var sortfn;

        sortfn = mega.utils.sortObjFn(
            function(r) {

                // Since the M.sort is using a COPY of the data,
                // we need an up-to-date .ts value directly from M.u[...]
                return M.u[r.h].ts;
            }, d
        );

        return sortfn;
    };

    this.sortByInteraction = function(d) {
        this.sortfn = this.getSortByInteractionFn();
        this.sortd = d;
        this.sort();
    };

    this.sortRules = {
        'name': this.sortByName.bind(this),
        'size': this.sortBySize.bind(this),
        'type': this.sortByType.bind(this),
        'date': this.sortByDateTime.bind(this),
        'ts': this.sortByDateTime.bind(this),
        'owner': this.sortByOwner.bind(this),
        'modified': this.sortByModTime.bind(this),
        'mtime': this.sortByModTime.bind(this),
        'interaction': this.sortByInteraction.bind(this),
        'access': this.sortByAccess.bind(this),
        'status': this.sortByStatus.bind(this),
        'fav': this.sortByFav.bind(this)
    };

    this.setLastColumn = function(col) {
        switch (col) {
        case 'ts':
        case 'mtime':
            // It's valid
            break;
        default:
            // Default value
            col = "ts";
            break;
        }

        if (col === this.lastColumn) {
            return;
        }

        this.lastColumn = col;
        localStorage._lastColumn = this.lastColumn;

        if ($('.do-sort[data-by="' + col + '"]').length > 0) {
            // swap the column label
            $('.context-menu-item.do-sort').removeClass('selected');
            $('.grid-url-header').prev().find('div')
                .removeClass().addClass('arrow ' + col)
                .text($('.do-sort[data-by="' + col + '"]').text());
            $('.do-sort[data-by="' + col + '"]').addClass('selected');
        }

    };

    this.lastColumn = null;

    this.doSort = function(n, d) {
        $('.grid-table-header .arrow').removeClass('asc desc');

        if (d > 0) {
            $('.arrow.' + n).addClass('desc');
        }
        else {
            $('.arrow.' + n).addClass('asc');
        }

        if (!M.sortRules[n]) {
            throw new Error("Cannot sort by " + n);
        }
        M.sortRules[n](d);

        M.sortmode = {n: n, d: d};

        if (fmconfig.uisorting) {
            mega.config.set('sorting', M.sortmode);
        }
        else {
            fmsortmode(M.currentdirid, n, d);
        }
    };

    /* Filters: */
    this.filterBy = function(f) {
        this.filter = f;
        this.v = [];
        for (var i in this.d) {
            if (f(this.d[i])) {
                this.v.push(this.d[i]);
            }
        }
    };

    /**
     * The same as filterBy, but instead of pushing the stuff in M.v, will return a new array.
     *
     * @param f function, with 1 arguments (node) that returns true when a specific node should be returned in the list
     * of filtered results
     */
    this.getFilterBy = function(f) {
        var v = [];
        for (var i in this.d) {
            if (f(this.d[i])) {
                v.push(this.d[i]);
            }
        }
        return v;
    };

    /* legacy method
    this.filterByParent = function(id) {
        this.filterBy(function(node) {
            return (node.p === id) || (node.p && (node.p.length === 11) && (id === 'shares'));
        });
    };*/

    this.filterByParent = function(id) {
        if (id === 'shares') {
            this.filterBy(function(node) {
                return (node.p === 'shares') || (node.p && node.p.length === 11);
            });
        }
        else if (id === 'contacts') {
            this.filterBy(function(node) {
                // Fill M.v with active contacts only
                return (node.p === 'contacts') && (node.c === 1);
            });
        }
        // We should have a parent's childs into M.c, no need to traverse the whole M.d
        else if (M.c[id]) {
            this.v = [];
            for (var handle in this.c[id]) {
                if (this.d[handle]) {
                    this.v.push(this.d[handle]);
                }
            }
        }
        else {
            this.filterBy(function(node) {
                return (node.p === id);
            });
        }
    };

    this.filterBySearch = function(str) {
        str = decodeURIComponent(String(str || '').replace('search/', '')).toLowerCase();

        if (str[0] === '~') {
            var command = str.substr(1);
            str = null;

            /*jshint -W089 */
            if (command === 'findupes') {
                var nodesByHash = {};

                for (var node in M.d) {
                    node = M.d[node];

                    if (node && node.hash && node.h && RootbyId(node.h) === M.RootID) {
                        if (!nodesByHash[node.hash]) {
                            nodesByHash[node.hash] = [];
                        }
                        nodesByHash[node.hash].push(node);
                    }
                }

                var dupes = Object.keys(nodesByHash).filter(function(hash) {
                    return nodesByHash[hash].length > 1;
                });

                M.v = [];
                for (var i in dupes) {
                    M.v = M.v.concat(nodesByHash[dupes[i]]);
                }

                if (M.overrideModes) {
                    M.overrideModes = 0;
                    M.overrideViewMode = 1;
                    M.overrideSortMode = ['size', -1];
                }

                // Wait for M.openFolder to finish and set colors to matching hashes
                M.onRenderFinished = function() {
                    var find = M.viewmode ? 'a' : 'tr';
                    $(window).trigger('dynlist.flush');
                    $(M.fsViewSel).find(find).each(function() {
                        var $this = $(this);
                        var node = M.d[$this.attr('id')];

                        if (node) {
                            var color = crc32(asmCrypto.SHA256.hex(node.hash)) >>> 8;

                            if (M.viewmode) {
                                var r = (color >> 16) & 0xff;
                                var g = (color >> 8) & 0xff;
                                var b = color & 0xff;

                                $this.find('.file-block-title')
                                    .css({
                                        'border-radius': '0 0 8px 8px',
                                        'background-color': 'rgba(' + r + ',' + g + ',' + b + ',0.3)'
                                    });
                            }
                            else {
                                color = ("00" + color.toString(16)).slice(-6);

                                $this.find('.transfer-filtype-icon')
                                    .css('background-color', '#' + color);
                            }
                        }
                    });
                    loadingDialog.hide();
                };
            }
            else {
                console.error('Unknown search command', command);
                str = '~' + command;
            }
            /*jshint +W089 */
        }

        if (str) {
            // Simple glob/wildcard support.
            // spaces are replaced with *, and * moved to regexp's .* matching
            var regex;
            str = str.replace(/\s+/g, '*');

            if (str.indexOf('*') !== -1) {
                try {
                    regex = RegExp(str.replace(/(\W)/g, '\\$1').replace(/\\\*/g, '.*'), 'i');
                }
                catch (ex) {}
            }

            if (regex) {
                this.filterBy(function(node) {
                    return regex.test(node.name);
                });
            }
            else {
                this.filterBy(function(node) {
                    return (node.name && node.name.toLowerCase().indexOf(str) !== -1);
                });
            }
        }
    };

    this.hasInboxItems = function() {
        return $.len(M.c[M.InboxID] || {}) > 0;
    };

    this.getInboxUsers = function() {
        var uniqueUsersList = {};
        this.getInboxItems().forEach(function(v, k) {
            assert(M.u[v.u], 'user is not in M.u when trying to access inbox item users');
            uniqueUsersList[v.u] = M.u[v.u];
        });

        return obj_values(uniqueUsersList);
    };

    this.getInboxItems = function() {
        return M.getFilterBy(function(node) { return node.p === M.InboxID; });
    };

    this.avatars = function(userPurgeList)
    {
        if (!M.c.contacts) {
            M.c.contacts = {};
        }
        if (u_handle) {
            M.c.contacts[u_handle] = 1;
        }

        if (userPurgeList) {
            // if provided, invalidate the pointed user avatars.
            if (!Array.isArray(userPurgeList)) {
                userPurgeList = [userPurgeList];
            }
            userPurgeList.forEach(useravatar.invalidateAvatar);
        }

        if (d) {
            console.time('M.avatars');
        }

        var waitingPromises = [];
        M.u.forEach(function(c, u) {
            if (!avatars[u] && (M.u[u].c === 1 || M.u[u].c === 2 || M.u[u].c === 0)) {

                waitingPromises.push(useravatar.loadAvatar(u));
            }
        });

        MegaPromise
            .allDone(
                waitingPromises
            ).always(function() {

                if (d) {
                    console.timeEnd('M.avatars');
                }
            });

        delete M.c.contacts[u_handle];
    };

    this.contactstatus = function(h, wantTimeStamp) {
        var folders = 0;
        var files = 0;
        var ts = 0;
        if (M.d[h]) {
            if (!wantTimeStamp || !M.d[h].ts) {
                var a = fm_getnodes(h);
                for (var i in a) {
                    if (!a.hasOwnProperty(i)) {
                        continue;
                    }
                    var n = M.d[a[i]];
                    if (n) {
                        if (ts < n.ts) {
                            ts = n.ts;
                        }
                        if (n.t) {
                            folders++;
                        }
                        else {
                            files++;
                        }
                    }
                }
                if (!M.d[h].ts) {
                    M.d[h].ts = ts;
                }
            }
            else {
                ts = M.d[h].ts;
            }
        }

        return { files: files, folders: folders, ts: ts };
    };

    this.onlineStatusClass = function(os) {
        if (os === 'dnd') {
            return [l[5925], 'busy'];
        }
        else if (os === 'away') {
            return [l[5924], 'away'];
        }
        else if ((os === 'chat') || (os === 'available')) {
            return [l[5923], 'online'];
        }
        else {
            return [l[5926], 'offline'];
        }
    };

    this.onlineStatusEvent = function(u, status) {
        if (u && megaChatIsReady) {
            // this event is triggered for a specific resource/device (fullJid), so we need to get the presen for the
            // user's devices, which is aggregated by Karere already
            status = megaChat.karere.getPresence(megaChat.getJidFromNodeId(u.u));
            var e = $('.ustatus.' + u.u);
            if (e.length > 0) {
                $(e).removeClass('offline online busy away');
                $(e).addClass(this.onlineStatusClass(status)[1]);
            }
            var e = $('.fm-chat-user-status.' + u.u);
            if (e.length > 0) {
                $(e).html(this.onlineStatusClass(status)[0]);
            }

            if (
                typeof $.sortTreePanel !== 'undefined' &&
                typeof $.sortTreePanel.contacts !== 'undefined' &&
                $.sortTreePanel.contacts.by === 'status'
            ) {
                // we need to resort
                M.contacts();
            }

            if (window.location.hash === "#fm/" + u.u) {
                // re-render the contact view page if the presence had changed
                contactUI();
            }
        }
    };

    this.emptySharefolderUI = function(lSel) {
        if (!lSel) {
            lSel = this.fsViewSel;
        }

        $(lSel).before($('.fm-empty-folder .fm-empty-pad:first').clone().removeClass('hidden').addClass('fm-empty-sharef'));
        $(lSel).hide().parent().children('table').hide();

        $('.files-grid-view.fm.shared-folder-content').addClass('hidden');

        $.tresizer();
    };

    Object.defineProperty(this, 'fsViewSel', {
        value: '.files-grid-view.fm .grid-scrolling-table, .fm-blocks-view.fm .file-block-scrolling',
        configurable: false
    });

    /**
     *
     * @param {array.<JSON_objects>} ipc - received requests
     * @param {bool} clearGrid
     *
     */
    this.drawReceivedContactRequests = function(ipc, clearGrid) {
        DEBUG('Draw received contacts grid.');
        var html, email, ps, trClass, id,
            type = '',
            drawn = false,
            t = '.grid-table.contact-requests';
        var contactName = '';

        if (M.currentdirid === 'ipc') {

            if (clearGrid) {
                $(t + ' tr').remove();
            }

            for (var i in ipc) {
                id = ipc[i].p;
                // Make sure that denied and ignored requests are shown properly
                // don't be fooled, we need M.ipc here and not ipc
                if (M.ipc[id]) {
                    if (M.ipc[id].dts || (M.ipc[id].s && (M.ipc[id].s === 3))) {
                        type = 'deleted';
                    }
                    else if (M.ipc[id].s && M.ipc[id].s === 1) {
                        type = 'ignored';
                    }
                    trClass = (type !== '') ? ' class="' + type + '"' : '';
                    email = ipc[i].m;
                    contactName = M.getNameByHandle(ipc[i].p);

                    if (ipc[i].ps && ipc[i].ps !== 0) {
                        ps = '<span class="contact-request-content">' + ipc[i].ps + ' ' + l[105] + ' ' + l[813] + '</span>';
                    }
                    else {
                        ps = '<span class="contact-request-content">' + l[5851] + '</span>';
                    }
                    html = '<tr id="ipc_' + id + '"' + trClass + '>' +
                        '<td>' +
                            useravatar.contact(email, 'nw-contact-avatar')  +
                            '<div class="fm-chat-user-info">' +
                                '<div class="fm-chat-user">' + htmlentities(contactName) + '</div>' +
                                '<div class="contact-email">' + htmlentities(email) + '</div>' +
                            '</div>' +
                        '</td>' +
                        '<td>' + ps + '</td>' +
                        '<td>' +
                            '<div class="contact-request-button delete"><span>' + l[5858] + '</span></div>' +
                            '<div class="contact-request-button accept"><span>' + l[5856] + '</span></div>' +
                            '<div class="contact-request-button ignore"><span>' + l[5860] + '</span></div>' +
                            '<div class="contact-request-ignored"><span>' + l[5864] + '</span></div>' +
                            '<div class="clear"></div>' +
                        '</td>' +
                    '</tr>';

                    $(t).append(html);

                    drawn = true;
                }
            }

            // If at least one new item is added then ajust grid
            if (drawn) {
                $('.fm-empty-contacts').addClass('hidden');

                // hide/show sent/received grid
                $('.sent-requests-grid').addClass('hidden');
                $('.contact-requests-grid').removeClass('hidden');

                initIpcGridScrolling();
                initBindIPC();
            }
        }
    };

    this.handleEmptyContactGrid = function() {

        var haveActiveContact = false;

        // If focus is on contacts tab
        if (M.currentdirid === 'contacts') {
            M.u.forEach(function(v, k) {
                if (v.c === 1) {
                    haveActiveContact = true;
                    return false; // break
                }
            });

            // We do NOT have active contacts, set empty contacts grid
            if (!haveActiveContact) {
                $('.files-grid-view.contacts-view').addClass('hidden');
                $('.fm-empty-contacts .fm-empty-cloud-txt').text(l[784]);
                $('.fm-empty-contacts').removeClass('hidden');
            }
        }

        return haveActiveContact;
    };

    /**
     *
     * @param {array.<JSON_objects>} opc - sent requests
     * @param {bool} clearGrid
     *
     */
    this.drawSentContactRequests = function(opc, clearGrid) {

        DEBUG('Draw sent invites.');

        var html, hideCancel, hideReinvite, hideOPC,
            drawn = false,
            TIME_FRAME = 60 * 60 * 24 * 14,// 14 days in seconds
            utcDateNow = Math.floor(Date.now() / 1000),
            t = '.grid-table.sent-requests';

        if (M.currentdirid === 'opc') {

            if (clearGrid) {
                $(t + ' tr').remove();
            }

            for (var i in opc) {
                if (opc.hasOwnProperty(i)) {
                    hideCancel = '';
                    hideReinvite = '';
                    hideOPC = '';
                    if (opc[i].dts) {
                        hideOPC = 'deleted';
                        hideReinvite = 'hidden';
                        hideCancel = 'hidden';
                    }
                    else {
                        if (utcDateNow < (opc[i].rts + TIME_FRAME)) {
                            hideReinvite = 'hidden';
                        }
                    }

                    hideOPC = (hideOPC !== '') ? ' class="' + hideOPC + '"' : '';
                    html = '<tr id="opc_' + htmlentities(opc[i].p) + '"' + hideOPC + '>' +
                        '<td>' +
                            '<div class="left email">' +
                                '<div class="nw-contact-avatar"></div>' +
                                '<div class="fm-chat-user-info">' +
                                    '<div class="contact-email">' + htmlentities(opc[i].m) + '</div>' +
                                '</div>' +
                            '</div>' +
                            '<div class="contact-request-button cancel ' + hideCancel + '">' +
                                '<span>' + escapeHTML(l[5930]) + '</span>' +
                            '</div>' +
                            '<div class="contact-request-button reinvite ' + hideReinvite + '">' +
                                '<span>' + escapeHTML(l[5861]) + '</span>' +
                            '</div>' +
                        '</td></tr>';

                    $(t).append(html);

                    drawn = true;
                }
            }

            if (drawn) {
                $('.fm-empty-contacts').addClass('hidden');

                // hide/show received/sent grids
                $('.contact-requests-grid').addClass('hidden');
                $('.sent-requests-grid').removeClass('hidden');

                initOpcGridScrolling();
                initBindOPC();
            }
        }
    };

    /**
     * Render cloud listing layout.
     * @param {Boolean} aUpdate  Whether we're updating the list
     */
    this.renderMain = function(aUpdate) {
        var numRenderedNodes = -1;

        if (d) {
            console.time('renderMain');
        }

        if (!aUpdate) {
            this.megaRender = new MegaRender(this.viewmode);
        }

        // cleanupLayout will render an "empty grid" layout if there
        // are no nodes in the current list (Ie, M.v), if so no need
        // to call renderLayout therefore.
        if (this.megaRender.cleanupLayout(aUpdate, this.v, this.fsViewSel)) {

            if (this.currentdirid === 'opc') {
                this.drawSentContactRequests(this.v, 'clearGrid');
            }
            else if (this.currentdirid === 'ipc') {
                this.drawReceivedContactRequests(this.v, 'clearGrid');
            }
            else {
                numRenderedNodes = this.megaRender.renderLayout(aUpdate, this.v);
            }
        }

        // No need to bind mouse events etc (gridUI/iconUI/selecddUI)
        // if there weren't new rendered nodes (Ie, they were cached)
        if (numRenderedNodes) {

            if (!aUpdate) {
                contactUI();

                if (this.viewmode) {
                    fa_duplicates = {};
                    fa_reqcnt = 0;
                }

                if ($.rmItemsInView) {
                    $.rmInitJSP = this.fsViewSel;
                }
            }

            this.rmSetupUI(aUpdate);
        }

        if (d) {
            console.timeEnd('renderMain');
        }
    };

    this.rmSetupUI = function(u) {
        if (this.viewmode === 1) {
            if (this.v.length > 0) {
                var o = $('.fm-blocks-view.fm .file-block-scrolling');
                o.find('div.clear').remove();
                o.append('<div class="clear"></div>');
            }
            iconUI(u);
            if (!u) {
                fm_thumbnails();
            }
        }
        else {
            Soon(gridUI);
        }
        Soon(fmtopUI);

        if (M.onRenderFinished) {
            Soon(M.onRenderFinished);
            delete M.onRenderFinished;
        }
        $('.grid-scrolling-table .grid-url-arrow').rebind('click', function(e) {
            var target = $(this).closest('tr');
            if (target.attr('class').indexOf('ui-selected') == -1) {
                target.parent().find('tr').removeClass('ui-selected');
            }
            target.addClass('ui-selected');
            e.preventDefault();
            e.stopPropagation(); // do not treat it as a regular click on the file
            e.currentTarget = target;
            cacheselect();
            searchPath();
            contextMenuUI(e, 1);
        });

        $('.file-block .file-settings-icon').rebind('click', function(e) {
            var target = $(this).parents('.file-block');
            if (target.attr('class').indexOf('ui-selected') == -1) {
                target.parent().find('a').removeClass('ui-selected');
            }
            target.addClass('ui-selected');
            e.preventDefault();
            e.stopPropagation(); // do not treat it as a regular click on the file
            e.currentTarget = target;
            cacheselect();
            searchPath();
            contextMenuUI(e, 1);
        });

        if (!u) {

            if (this.currentrootid === 'shares') {

                function prepareShareMenuHandler(e) {
                    e.preventDefault();
                    e.stopPropagation();
                    e.currentTarget = $('#treea_' + M.currentdirid);
                    e.calculatePosition = true;
                    $.selected = [M.currentdirid];
                }

                $('.shared-details-info-block .grid-url-arrow').rebind('click', function (e) {
                    prepareShareMenuHandler(e);
                    contextMenuUI(e, 1);
                });

                $('.shared-details-info-block .fm-share-download').rebind('click', function (e) {
                    prepareShareMenuHandler(e);
                    var $this = $(this);
                    e.clientX = $this.offset().left;
                    e.clientY = $this.offset().top + $this.height()

                    contextMenuUI(e, 3);
                });

                $('.shared-details-info-block .fm-share-copy').rebind('click', function (e) {
                    $.copyDialog = 'copy'; // this is used like identifier when key with key code 27 is pressed
                    $.mcselected = M.RootID;
                    $('.copy-dialog .dialog-copy-button').addClass('active');
                    $('.copy-dialog').removeClass('hidden');
                    handleDialogContent('cloud-drive', 'ul', true, 'copy', 'Paste');
                    $('.fm-dialog-overlay').removeClass('hidden');
                    $('body').addClass('overlayed');
                });

                // From inside a shared directory e.g. #fm/INlx1Kba and the user clicks the 'Leave share' button
                $('.shared-details-info-block .fm-leave-share').rebind('click', function (e) {

                    // Get the share ID from the hash in the URL
                    var shareId = window.location.hash.replace('#fm/', '');

                    // Remove user from the share
                    removeShare (shareId);

                    // Open the shares folder
                    M.openFolder('shares', true);
                });
            }
        }
    };

    this.renderShare = function(h)
    {
        var html = '';
        if (M.d[h].shares)
        {
            for (var u in M.d[h].shares)
            {
                if (M.u[u])
                {
                    var rt = '';
                    var sr = {r0: '', r1: '', r2: ''};
                    if (M.d[h].shares[u].r == 0)
                    {
                        rt = l[55];
                        sr.r0 = ' active';
                    }
                    else if (M.d[h].shares[u].r == 1)
                    {
                        rt = l[56];
                        sr.r1 = ' active';
                    }
                    else if (M.d[h].shares[u].r == 2)
                    {
                        rt = l[57];
                        sr.r2 = ' active';
                    }

                    html += '<div class="add-contact-item" id="' + u + '"><div class="add-contact-pad">' + useravatar.contact(u) + 'span class="add-contact-username">' + htmlentities(M.u[u].m) + '</span><div class="fm-share-dropdown">' + rt + '</div><div class="fm-share-permissions-block hidden"><div class="fm-share-permissions' + sr.r0 + '" id="rights_0">' + l[55] + '</div><div class="fm-share-permissions' + sr.r1 + '" id="rights_1">' + l[56] + '</div><div class="fm-share-permissions' + sr.r2 + '" id="rights_2">' + l[57] + '</div><div class="fm-share-permissions" id="rights_3">' + l[83] + '</div></div></div></div>';
                }
            }
            $('.share-dialog .fm-shared-to').html(html);
            $('.share-dialog .fm-share-empty').addClass('hidden');
            $('.share-dialog .fm-shared-to').removeClass('hidden');
        }
        else
        {
            $('.share-dialog .fm-share-empty').removeClass('hidden');
            $('.share-dialog .fm-shared-to').addClass('hidden');
        }
    };

    this.renderTree = function()
    {
        this.buildtree({h: 'shares'},       this.buildtree.FORCE_REBUILD);
        this.buildtree(this.d[this.RootID], this.buildtree.FORCE_REBUILD);
        this.buildtree({h: M.RubbishID},    this.buildtree.FORCE_REBUILD);
        this.buildtree({h: M.InboxID},    this.buildtree.FORCE_REBUILD);
        this.contacts();
        treeUI();
    };

    this.openFolder = function(id, force, chat) {
        var newHashLocation;

        $('.fm-right-account-block').addClass('hidden');
        $('.fm-files-view-icon').removeClass('hidden');

        if (d) {
            console.log('openFolder()', M.currentdirid, id, force, loadfm.loaded);
        }

        if (!loadfm.loaded) {
            console.error('Internal error, do not call openFolder before the cloud finished loading.');
            return false;
        }

        if ((id !== 'notifications') && !$('.fm-main.notifications').hasClass('hidden')) {
            notificationsUI(1);
        }

        this.search = false;
        this.chat = false;

        if (!fminitialized) {
            fminitialized = true;
            $('.top-search-bl').show();
            mBroadcaster.sendMessage('fm:initialized');
        }
        else if (id && id === this.currentdirid && !force) {// Do nothing if same path is choosen
            return false;
        }

        if (id === 'rubbish')
            id = this.RubbishID;
        else if (id === 'inbox')
            id = this.InboxID;
        else if (id === 'cloudroot')
            id = this.RootID;
        else if (id === 'contacts')
            id = 'contacts';
        else if (id === 'opc')
            id = 'opc';
        else if (id === 'ipc')
            id = 'ipc';
        else if (id === 'shares')
            id = 'shares';
        else if (id === 'chat') {
            if (!megaChatIsReady) {
                id = this.RootID;
            }
            else {
                this.chat = true;

                megaChat.refreshConversations();
                treeUI();
                var room = megaChat.renderListing();

                if (room) {
                    newHashLocation = room.getRoomUrl();
                }
            }
        }
        else if (id && id.substr(0, 7) === 'account')
            accountUI();
        else if (id && id.substr(0, 13) === 'notifications')
            notificationsUI();
        else if (id && id.substr(0, 7) === 'search/')
            this.search = true;
        else if (id && id.substr(0, 5) === 'chat/') {
            this.chat = true;
            treeUI();

            if (megaChatIsReady) {
                // XX: using the old code...for now
                chatui(id);
            }
        }
        else if ((!id || !M.d[id]) && (id !== 'transfers')) {
            id = this.RootID;
        }

        if (megaChatIsReady) {
            if (!this.chat) {
                if (megaChat.getCurrentRoom()) {
                    megaChat.getCurrentRoom().hide();
                }
            }
        }

        this.previousdirid = this.currentdirid;
        this.currentdirid = id;
        this.currentrootid = RootbyId(id);

        if (M.currentrootid === M.RootID) {
            M.lastSeenCloudFolder = M.currentdirid;
        }

        $('.nw-fm-tree-item').removeClass('opened');

        if (this.chat) {
            M.v = [];
            sharedFolderUI(); // remove shares-specific UI
            //$.tresizer();
        }
        else if (id === undefined && folderlink) {
            // Error reading shared folder link! (Eg, server gave a -11 (EACCESS) error)
            // Force cleaning the current cloud contents and showing an empty msg
            M.renderMain();
        }
        else if (id && (id.substr(0, 7) !== 'account') && (id.substr(0, 13) !== 'notifications')) {
            $('.fm-right-files-block').removeClass('hidden');
            if (d) {
                console.time('time for rendering');
            }
            if (id === 'transfers') {
                M.v = [];
            }
            else if (id.substr(0, 6) === 'search') {
                M.filterBySearch(M.currentdirid);
            }
            else {
                M.filterByParent(M.currentdirid);
            }

            var viewmode = 0;// 0 is list view, 1 block view
            if (M.overrideViewMode !== undefined) {
                viewmode = M.overrideViewMode;
                delete M.overrideViewMode;
            }
            else if (typeof fmconfig.uiviewmode !== 'undefined' && fmconfig.uiviewmode) {
                if (fmconfig.viewmode) {
                    viewmode = fmconfig.viewmode;
                }
            }
            else if (typeof fmconfig.viewmodes !== 'undefined' && typeof fmconfig.viewmodes[id] !== 'undefined') {
                viewmode = fmconfig.viewmodes[id];
            }
            else {
                for (var i in M.v) {
                    if (is_image(M.v[i])) {
                        viewmode = 1;
                        break;
                    }
                }
            }
            M.viewmode = viewmode;
            if (M.overrideSortMode) {
                M.doSort(M.overrideSortMode[0], M.overrideSortMode[1]);
                delete M.overrideSortMode;
            }
            else if (fmconfig.uisorting && fmconfig.sorting) {
                M.doSort(fmconfig.sorting.n, fmconfig.sorting.d);
            }
            else if (fmconfig.sortmodes && fmconfig.sortmodes[id]) {
                M.doSort(fmconfig.sortmodes[id].n, fmconfig.sortmodes[id].d);
            }
            else if (M.currentdirid === 'contacts') {
                M.doSort('status', 1);
            }
            else {
                M.doSort('name', 1);
            }

            if (M.currentdirid === 'opc') {
                this.v = [];
                for (var i in M.opc) {
                    this.v.push(M.opc[i]);
                }
            }
            else if (M.currentdirid === 'ipc') {
                this.v = [];
                for (var i in M.ipc) {
                    this.v.push(M.ipc[i]);
                }
            }

            M.renderMain();

            if (fminitialized) {
                var currentdirid = M.currentdirid;
                if (id.substr(0, 6) === 'search') {
                    currentdirid = M.RootID;

                    if (M.d[M.previousdirid]) {
                        currentdirid = M.previousdirid;
                    }
                }

                if ($('#treea_' + currentdirid).length === 0) {
                    var n = M.d[currentdirid];
                    if (n && n.p) {
                        treeUIopen(n.p, false, true);
                    }
                }
                treeUIopen(currentdirid, currentdirid === 'contacts');

                $('#treea_' + currentdirid).addClass('opened');
            }
            if (d) {
                console.timeEnd('time for rendering');
            }

            Soon(function() {
                M.renderPath();
            });
        }


        // If a folderlink, and entering a new folder.
        if (pfid && this.currentrootid === this.RootID) {
            var target = '';
            if (this.currentdirid !== this.RootID) {
                target = '!' +  this.currentdirid;
            }
            newHashLocation = '#F!' + pfid + '!' + pfkey + target;
            M.lastSeenFolderLink = newHashLocation;
        }
        else {
            // new hash location can be altered already by the chat logic in the previous lines in this func
            if (!newHashLocation) {
                newHashLocation = '#fm/' + M.currentdirid;
            }
        }
        try {
            window.location.hash = newHashLocation;
        }
        catch (ex) {
            console.error(ex);
        }
        searchPath();

        var sortMenu = new mega.SortMenu();
        sortMenu.treeSearchUI();

        $(document).trigger('MegaOpenFolder');
    };

    // Contacts left panel handling
    this.contacts = function() {

        var i;
        var activeContacts = [];

        for (i in M.c['contacts']) {

            // Filter out contacts without full relationship
            if (M.d.hasOwnProperty(i) && (M.d[i].c === 1)) {
                activeContacts.push(M.d[i]);
            }
        }

        if (typeof this.i_cache !== "object") {
            this.i_cache = {};
        }

        var sortBy = $.sortTreePanel['contacts'].by;
        var sortFn;

        if (sortBy === 'last-interaction') {
            sortFn = this.getSortByInteractionFn();
        }
        else if (sortBy === 'name') {
            sortFn = this.getSortByNameFn();
        }
        else if (sortBy === 'status') {
            sortFn = this.getSortByStatusFn();
        }
        else if (sortBy === 'created') {
            sortFn = this.getSortByDateTimeFn();
        }
        else if (sortBy === 'fav') {
            sortFn = this.getSortByFavFn();
        }

        var sortDirection = $.sortTreePanel['contacts'].dir;
        activeContacts.sort(
            function(a, b) {
                return sortFn(a, b, sortDirection);
            }
        );

        var html = '';
        var onlinestatus;

        // status can be: "online"/"away"/"busy"/"offline"
        for (i in activeContacts) {
            if (activeContacts.hasOwnProperty(i)) {
                if (megaChatIsReady) {
                    var jId = megaChat.getJidFromNodeId(activeContacts[i].u);
                    onlinestatus = M.onlineStatusClass(megaChat.karere.getPresence(jId));
                }
                else {
                    onlinestatus = [l[5926], 'offline'];
                }

                var name = M.getNameByHandle(activeContacts[i].u).toLowerCase();

                if (!treesearch || name.indexOf(treesearch.toLowerCase()) > -1) {

                    html += '<div class="nw-contact-item ui-droppable '
                    + onlinestatus[1] + '" id="contact_' + htmlentities(activeContacts[i].u)
                    + '"><div class="nw-contact-status"></div><div class="nw-contact-name">'
                    + htmlentities(name)
                    + ' <a href="#" class="button start-chat-button"><span></span></a></div></div>';
                }
                $('.fm-start-chat-dropdown').addClass('hidden');
            }
        }

        $('.content-panel.contacts').html(html);

        if (megaChatIsReady) {
            $('.fm-tree-panel').undelegate('.start-chat-button', 'click.megaChat');
            $('.fm-tree-panel').delegate('.start-chat-button', 'click.megaChat', function() {
                var m = $('.fm-start-chat-dropdown'),
                    scrollPos = 0;

                var $this = $(this);
                var $userDiv = $this.parent().parent();

                $.hideContextMenu();

                if (!$this.is(".active")) {
                    $('.start-chat-button').removeClass('active');

                    $('.context-menu-item', m).removeClass("disabled");

                    if ($userDiv.is(".offline")) {
                        $('.context-menu-item.startaudio-item, .context-menu-item.startvideo-item', m)
                            .addClass("disabled");
                    }

                    $this.addClass('active');
                    var y = $this.offset().top - 20;
                    m
                        .css('top', y)
                        .removeClass('hidden')
                        .addClass('active')
                        .data("triggeredBy", $this);
                }
                else {
                    $this.removeClass('active');
                    m
                        .removeClass('active')
                        .addClass('hidden')
                        .removeData("triggeredBy");
                }

                $.selected = [$userDiv.attr('id').replace('contact_', '')];

                return false; // stop propagation!
            });

            $('.fm-start-chat-dropdown .context-menu-item.startchat-item').rebind('click.treePanel', function() {
                var $this = $(this);

                if (!$this.is(".disabled")) {
                    var user_handle = $.selected && $.selected[0];
                    window.location = "#fm/chat/" + user_handle;
                }
            });

            $('.fm-start-chat-dropdown .context-menu-item.startaudio-item').rebind('click.treePanel', function() {
                var $this = $(this);
                var $triggeredBy = $this.parent().data("triggeredBy");
                var $userDiv = $triggeredBy.parent().parent();

                if (!$this.is(".disabled") && !$userDiv.is(".offline")) {
                    var user_handle = $userDiv.attr('id').replace("contact_", "");

                    window.location = "#fm/chat/" + user_handle;
                    var room = megaChat.createAndShowPrivateRoomFor(user_handle);
                    if (room) {
                        room.startAudioCall();
                    }
                }
            });

            $('.fm-start-chat-dropdown .context-menu-item.startvideo-item').rebind('click.treePanel', function() {
                var $this = $(this);
                var $triggeredBy = $this.parent().data("triggeredBy");
                var $userDiv = $triggeredBy.parent().parent();

                if (!$this.is(".disabled") && !$userDiv.is(".offline")) {
                    var user_handle = $userDiv.attr('id').replace("contact_", "");

                    window.location = "#fm/chat/" + user_handle;
                    var room = megaChat.createAndShowPrivateRoomFor(user_handle);
                    if (room) {
                        room.startVideoCall();
                    }
                }
            });
        }

        $('.fm-tree-panel').undelegate('.nw-contact-item', 'click');
        $('.fm-tree-panel').delegate('.nw-contact-item', 'click', function() {
            var id = $(this).attr('id');
            if (id) {
                id = id.replace('contact_', '');
            }
            M.openFolder(id);

            return false; // stop propagation!
        });

        // On the Contacts screen, initiate a call by double clicking a contact name in the left panel
        $('.fm-tree-panel').delegate('.nw-contact-item.online', 'dblclick', function() {

            // Get the element ID
            var $this = $(this);
            var id = $this.attr('id');

            // Get the user handle and change to conversations screen
            var user_handle = id.replace('contact_', '');
            window.location = '#fm/chat/' + user_handle;

        });
    };

    this.getContacts = function(n) {
        var folders = [];
        for (var i in this.c[n.h])
            if (this.d[i].t == 1 && this.d[i].name)
                folders.push(this.d[i]);

        return folders;
    };
    this.getContactByEmail = function(email) {
        var self = this;

        var found = false;

        self.u.forEach(function(v, k) {
            if (v.t == 1 && v.name && v.m == email) {
                found = v;
                // break
                return false;
            }
        });

        return found;
    };

    /**
     * buildtree
     *
     * Re-creates tree DOM elements in given order i.e. { ascending, descending }
     * for given parameters i.e. { name, [last interaction, status] },
     * Sorting for status and last interaction are available only for contacts.
     * @param {String} n, node id.
     * @param {String} dialog, dialog identifier or force rebuild constant.
     * @param {type} stype, what to sort.
     */
    this.buildtree = function(n, dialog, stype) {

        if (!n) {
             console.error('Invalid node passed to M.buildtree');
             return;
        }

        var folders = [],
            _ts_l = treesearch && treesearch.toLowerCase(),
            _li = 'treeli_',
            _sub = 'treesub_',
            _a = 'treea_',
            rebuild = false,
            sharedfolder, openedc, arrowIcon,
            ulc, expandedc, buildnode, containsc, cns, html, sExportLink,
            fName = '',
            curItemHandle = '',
            undecryptableClass = '',
            titleTooltip = '',
            fIcon = '',
            prefix;

        var share = new mega.Share({});

        /*
         * XXX: Initially this function was designed to render new nodes only,
         * but due to a bug the entire tree was being rendered/created from
         * scratch every time. Trying to fix this now is a pain because a lot
         * of the New-design code was made with that bug in place and therefore
         * with the assumption the tree panels are recreated always.
         */

        if (dialog === this.buildtree.FORCE_REBUILD) {
            rebuild = true;
            dialog = undefined;
        }
        stype = stype || "cloud-drive";
        if (n.h === M.RootID) {
            if (typeof dialog === 'undefined') {
                if (rebuild || $('.content-panel.cloud-drive ul').length === 0) {
                    $('.content-panel.cloud-drive').html('<ul id="treesub_' + htmlentities(M.RootID) + '"></ul>');
                }
            }
            else {
                $('.' + dialog + ' .cloud-drive .dialog-content-block').html('<ul id="mctreesub_' + htmlentities(M.RootID) + '"></ul>');
            }
        }
        else if (n.h === 'shares') {
            if (typeof dialog === 'undefined') {
                $('.content-panel.shared-with-me').html('<ul id="treesub_shares"></ul>');
            }
            else {
                $('.' + dialog + ' .shared-with-me .dialog-content-block').html('<ul id="mctreesub_shares"></ul>');
            }
            stype = "shared-with-me";
        }
        else if (n.h === M.InboxID) {
            if (typeof dialog === 'undefined') {
                $('.content-panel.inbox').html('<ul id="treesub_' + htmlentities(M.InboxID) + '"></ul>');
            }
            else {
                $('.' + dialog + ' .inbox .dialog-content-block').html('<ul id="mctreesub_' + htmlentities(M.InboxID) + '"></ul>');
            }
            stype = "inbox";
        }
        else if (n.h === M.RubbishID) {
            if (typeof dialog === 'undefined') {
                $('.content-panel.rubbish-bin').html('<ul id="treesub_' + htmlentities(M.RubbishID) + '"></ul>');
            }
            else {
                $('.' + dialog + ' .rubbish-bin .dialog-content-block').html('<ul id="mctreesub_' + htmlentities(M.RubbishID) + '"></ul>');
            }
            stype = "rubbish-bin";
        }
        else if (folderlink) {
            stype = "folder-link";
        }

        prefix = stype;
        // Detect copy and move dialogs, make sure that right DOMtree will be sorted.
        // copy and move dialogs have their own trees and sorting is done independently
        if (dialog) {
            if (dialog.indexOf('copy-dialog') !== -1) {
                prefix = 'Copy' + stype;
            }
            else if (dialog.indexOf('move-dialog') !== -1) {
                prefix = 'Move' + stype;
            }
        }

        if (this.c[n.h]) {

            folders = [];

            for (var i in this.c[n.h]) {
                if (this.d[i] && (this.d[i].t === 1)) {
                    folders.push(this.d[i]);
                }
            }

            var sortFn = this.getSortByNameFn();
            var sortDirection = $.sortTreePanel[prefix].dir;
            folders.sort(
                function(a, b) {
                    return sortFn(a, b, sortDirection);
                }
            );

            // In case of copy and move dialogs
            if (typeof dialog !== 'undefined') {
                 _a = 'mctreea_';
                 _li = 'mctreeli_';
                 _sub = 'mctreesub_';
            }

            for (var ii in folders) {
                if (folders.hasOwnProperty(ii)) {

                    ulc = '';
                    expandedc = '';
                    buildnode = false;
                    containsc = '';
                    curItemHandle = folders[ii].h;
                    cns = M.c[curItemHandle];
                    undecryptableClass = '';
                    titleTooltip = '';
                    fIcon = '';

                    fName = folders[ii].name;

                    if (cns) {
                        for (var cn in cns) {
                            /* jshint -W073 */
                            if (M.d[cn] && M.d[cn].t) {
                                containsc = 'contains-folders';
                                break;
                            }
                            /* jshint +W073 */
                        }
                    }
                    if (fmconfig && fmconfig.treenodes && fmconfig.treenodes[curItemHandle]) {
                        buildnode = Boolean(containsc);
                    }
                    if (buildnode) {
                        ulc = 'class="opened"';
                        expandedc = 'expanded';
                    }
                    else if (Object(fmconfig.treenodes).hasOwnProperty(curItemHandle)) {
                        fmtreenode(curItemHandle, false);
                    }
                    sharedfolder = '';

                    // Check is there a full and pending share available, exclude public link shares i.e. 'EXP'
                    if (share.isShareExist([curItemHandle], true, true, false)) {
                        sharedfolder = ' shared-folder';
                    }

                    openedc = '';
                    if (M.currentdirid === curItemHandle) {
                        openedc = 'opened';
                    }

                    var k = $('#' + _li + curItemHandle).length;

                    if (k) {
                        if (containsc) {
                            $('#' + _li + curItemHandle + ' .nw-fm-tree-item').addClass(containsc)
                                .find('span').eq(0).addClass('nw-fm-arrow-icon');
                        }
                        else {
                            $('#' + _li + curItemHandle + ' .nw-fm-tree-item').removeClass('contains-folders')
                                .find('span').eq(0).removeClass('nw-fm-arrow-icon');
                        }
                    }
                    else {

                        // Undecryptable node indicators
                        if (missingkeys[curItemHandle]) {
                            undecryptableClass = 'undecryptable';
                            fName = l[8686];
                            fIcon = 'generic';

                            var exportLink = new mega.Share.ExportLink({});
                            titleTooltip = exportLink.isTakenDown(curItemHandle) ? (l[7705] + '\n') : '';
                            titleTooltip += l[8595];
                        }

                        sExportLink = (M.d[curItemHandle].shares && M.d[curItemHandle].shares.EXP) ? 'linked' : '';
                        arrowIcon = '';

                        if (containsc) {
                            arrowIcon = 'class="nw-fm-arrow-icon"';
                        }
                        /* jshint -W043 */
                        html = '<li id="' + _li + curItemHandle + '">\n\
                                        <span  id="' + _a + htmlentities(curItemHandle)
                            + '" class="nw-fm-tree-item ' + containsc + ' ' + expandedc + ' '
                            + openedc + ' ' + sExportLink + ' ' + undecryptableClass
                            + '" title="' + titleTooltip + '">\n\
                                            <span ' + arrowIcon + '></span>\n\
                                            <span class="nw-fm-tree-folder' + sharedfolder + '">' + htmlentities(fName) + '</span>\n\
                                            <span class="data-item-icon"></span>\n\
                                        </span>\n\
                                        <ul id="' + _sub + curItemHandle + '" ' + ulc + '></ul>\n\
                                    </li>';
                        /* jshint +W043 */

                        if (folders[ii - 1] && $('#' + _li + folders[ii - 1].h).length > 0) {
                            $('#' + _li + folders[ii - 1].h).after(html);
                        }
                        else if (ii === 0 && $('#' + _sub + n.h + ' li').length > 0) {
                            $($('#' + _sub + n.h + ' li')[0]).before(html);
                        }
                        else {
                            $('#' + _sub + n.h).append(html);
                        }
                    }

                    if (_ts_l) {
                        if (fName.toLowerCase().indexOf(_ts_l) === -1) {
                            $('#' + _li + curItemHandle).addClass('tree-item-on-search-hidden');
                        }
                        else {
                            $('#' + _li + curItemHandle).parents('li').removeClass('tree-item-on-search-hidden');
                        }
                    }
                    if (buildnode) {
                        this.buildtree(folders[ii], dialog, stype);
                    }

                    if (fminitialized) {
                        var nodeHandle = curItemHandle;

                        if ((M.d[nodeHandle] && M.d[nodeHandle].shares) || M.ps[nodeHandle]) {
                            sharedUInode(nodeHandle);
                        }
                    }
                }
            }// END of for folders loop
        }
    };// END buildtree()

    this.buildtree.FORCE_REBUILD = 34675890009;

    var icon = '<span class="context-menu-icon"></span>';
    var arrow = '<span class="context-top-arrow"></span><span class="context-bottom-arrow"></span>';

    this.buildRootSubMenu = function() {

        var cs = '',
            sm = '',
            html = '';

        for (var h in M.c[M.RootID]) {
            if (M.d[h] && M.d[h].t) {
                cs = ' contains-submenu';
                sm = '<span class="context-submenu" id="sm_' + this.RootID + '"><span id="csb_' + this.RootID + '"></span>' + arrow + '</span>';
                break;
            }
        }

        html = '<span class="context-submenu" id="sm_move"><span id="csb_move">';
        html += '<span class="context-menu-item cloud-item' + cs + '" id="fi_' + this.RootID + '">';
        html +=     icon + l[1687];
        html += '</span>' + sm;
        html += '<span class="context-menu-item remove-item" id="fi_' + this.RubbishID + '">';
        html +=     icon + l[5738];
        html += '</span>';
        html += '<span class="context-menu-divider"></span>'
              + '<span class="context-menu-item advanced-item">'
              +     '<span class="context-menu-icon"></span>'
              +     l[9108]
              + '</span>';
        html += arrow;
        html += '</span></span>';

        $('.context-menu-item.move-item').after(html);
    };

    /*
     * buildSubMenu - context menu related
     * Create sub-menu for context menu parent directory
     *
     * @param {string} id - parent folder handle
     */
    this.buildSubMenu = function(id) {

        var folders = [],
            sub, cs, sm, fid, sharedFolder, html;
        var nodeName = '';

        for (var i in this.c[id]) {
            if (this.d[i] && this.d[i].t === 1) {
                folders.push(this.d[i]);
            }
        }

        // Check existance of sub-menu
        if ($('#csb_' + id + ' > .context-menu-item').length !== folders.length)  {
            // localeCompare is not supported in IE10, >=IE11 only
            // sort by name is default in the tree
            folders.sort(function(a, b) {
                if (a.name) {
                    return a.name.localeCompare(b.name);
                }
            });

            for (var i in folders) {
                sub = false;
                cs = '';
                sm = '';
                fid = folders[i].h;

                for (var h in M.c[fid]) {
                    if (M.d[h] && M.d[h].t) {
                        sub = true;
                        cs = ' contains-submenu';
                        sm = '<span class="context-submenu" id="sm_' + fid + '"><span id="csb_' + fid + '"></span>' + arrow + '</span>';
                        break;
                    }
                }

                sharedFolder = 'folder-item';
                if (typeof M.d[fid].shares !== 'undefined') {
                    sharedFolder += ' shared-folder-item';
                }

                if (missingkeys[fid]) {
                    nodeName = l[8686];
                }
                else {
                    nodeName = this.d[fid].name;
                }

                html = '<span class="context-menu-item ' + sharedFolder + cs + '" id="fi_' + fid + '">' + icon + htmlentities(nodeName) + '</span>' + sm;

                $('#csb_' + id).append(html);
            }
        }
    };

    this.sortContacts = function(folders) {
        // in case of contacts we have custom sort/grouping:
        if (localStorage.csort)
            this.csort = localStorage.csort;
        if (localStorage.csortd)
            this.csortd = parseInt(localStorage.csortd);

        if (this.csort == 'shares')
        {
            folders.sort(function(a, b)
            {
                if (M.c[a.h] && M.c[b.h])
                {
                    if (a.name)
                        return a.name.localeCompare(b.name);
                }
                else if (M.c[a.h] && !M.c[b.h])
                    return 1 * M.csortd;
                else if (!M.c[a.h] && M.c[b.h])
                    return -1 * M.csortd;
                return 0;
            });
        }
        else if (this.csort == 'name')
        {
            folders.sort(function(a, b)
            {
                if (a.name)
                    return parseInt(a.name.localeCompare(b.name) * M.csortd);
            });
        }
        else if (this.csort == 'chat-activity')
        {
            folders.sort(function(a, b)
            {
                var aTime = M.u[a.h].lastChatActivity;
                var bTime = M.u[b.h].lastChatActivity;

                if (aTime && bTime)
                {
                    if (aTime > bTime) {
                        return 1 * M.csortd;
                    }
                    else if (aTime < bTime) {
                        return -1 * M.csortd;
                    }
                    else {
                        return 0;
                    }
                }
                else if (aTime && !bTime)
                    return 1 * M.csortd;
                else if (!aTime && bTime)
                    return -1 * M.csortd;

                return 0;
            });
        }

        return folders;
    };

    this.getPath = function(id) {

        var result = [];
        var loop = true;

        while (loop) {
            if ((id === 'contacts') && (result.length > 1)) {
                id = 'shares';
            }

            if (
                M.d[id]
                || (id === 'contacts')
                || (id === 'messages')
                || (id === 'shares')
                || (id === M.InboxID)
                || (id === 'opc')
                || (id === 'ipc')
                ) {
                result.push(id);
            }
            else if (!id || (id.length !== 11)) {
                return [];
            }

            if (
                (id === this.RootID)
                || (id === 'contacts')
                || (id === 'shares')
                || (id === 'messages')
                || (id === this.RubbishID)
                || (id === this.InboxID)
                || (id === 'opc')
                || (id === 'ipc')
                ) {
                loop = false;
            }

            if (loop) {
                if (!(this.d[id] && this.d[id].p)) {
                    break;
                }

                id = this.d[id].p;
            }
        }

        return result;
    };

    this.pathLength = function()
    {
        var length = $('.fm-breadcrumbs-block:visible').outerWidth() + $('.fm-header-buttons:visible').outerWidth();
        return length;
    };

    this.renderPath = function() {
        var name, hasnext = '', typeclass,
            html = '<div class="clear"></div>',
            a2 = this.getPath(this.currentdirid),
            contactBreadcrumb = '<a class="fm-breadcrumbs contacts has-next-button" id="path_contacts">'
                                    + '<span class="right-arrow-bg">'
                                        + '<span>' + l[950] + ' </span>'
                                    + '</span>'
                                + '</a>';

        if (a2.length > 2 && a2[a2.length - 2].length === 11) {
            delete a2[a2.length - 2];
        }

        for (var i in a2) {
            name = '';
            if (a2[i] === this.RootID) {
                if (folderlink && M.d[this.RootID]) {
                    name = M.d[this.RootID].name;
                    typeclass = 'folder';
                }
                else {
                    typeclass = 'cloud-drive';
                }
            }
            else if (a2[i] === 'contacts') {
                typeclass = 'contacts';
                name = l[165];
            }
            else if (a2[i] === 'opc') {
                typeclass = 'sent-requests';
                name = l[5862];
            }
            else if (a2[i] === 'ipc') {
                typeclass = 'received-requests';
                name = l[5863];
            }
            else if (a2[i] === 'shares') {
                typeclass = 'shared-with-me';
                name = '';
            }
            else if (a2[i] === this.RubbishID) {
                typeclass = 'rubbish-bin';
                name = l[167];
            }
            else if (a2[i] === 'messages' || a2[i] === M.InboxID) {
                typeclass = 'messages';
                name = l[166];
            }
            else {
                var n = M.d[a2[i]];
                if (n && n.name) {
                    name = n.name;
                }
                if (a2[i].length === 11) {
                    typeclass = 'contact';
                }
                else {
                    typeclass = 'folder';
                }
            }
            html = '<a class="fm-breadcrumbs ' + typeclass + ' ' + hasnext
                    + ' ui-droppable" id="path_' + htmlentities(a2[i]) + '">'
                        + '<span class="right-arrow-bg ui-draggable">'
                            + '<span>' + htmlentities(name)  + '</span>'
                        + '</span>'
                    + '</a>' + html;
            hasnext = 'has-next-button';
        }

        if (this.currentdirid && this.currentdirid.substr(0, 5) === 'chat/') {
            var contactName = $('a.fm-tree-folder.contact.lightactive span.contact-name').text();
            $('.fm-breadcrumbs-block').safeHTML('<a class="fm-breadcrumbs contacts has-next-button" id="path_contacts">'
                                                + '<span class="right-arrow-bg">'
                                                    + '<span>Contacts</span>'
                                                + '</span></a>'
                                            + '<a class="fm-breadcrumbs chat" id="path_'
                                            + htmlentities(M.currentdirid.replace("chat/", "")) + '">'
                                                + '<span class="right-arrow-bg">'
                                                    + '<span>' + htmlentities(contactName) + '</span>'
                                                + '</span>'
                                            + '</a>');
            $('.search-files-result').addClass('hidden');
        }
        else if (this.currentdirid && this.currentdirid.substr(0, 7) === 'search/') {
            $('.fm-breadcrumbs-block').safeHTML('<a class="fm-breadcrumbs search ui-droppable" id="'
                                            + htmlentities(a2[i]) + '">'
                                                + '<span class="right-arrow-bg ui-draggable">'
                                                    + '<span>' + htmlentities(this.currentdirid.replace('search/', ''))
                                                    + '</span>'
                                                + '</span>'
                                            + '</a>');
            $('.search-files-result .search-number').text(M.v.length);
            $('.search-files-result').removeClass('hidden');
            $('.search-files-result').addClass('last-button');
        }
        else if (this.currentdirid && this.currentdirid === 'opc') {
            DEBUG('Render Path OPC');
            $('.fm-breadcrumbs-block').html(contactBreadcrumb + html);
        }
        else if (this.currentdirid && this.currentdirid === 'ipc') {
            DEBUG('Render Path IPC');
            $('.fm-breadcrumbs-block').html(contactBreadcrumb + html);
        }
        else {
            $('.search-files-result').addClass('hidden');
            $('.fm-breadcrumbs-block').html(html);
        }

        $('.fm-new-folder span').text(l[68]);
        $('.fm-file-upload span').text(l[99]);
        $('.fm-folder-upload span').text(l[98]);

        var headerWidth = $('.fm-right-header:visible').outerWidth();

        $('.fm-right-header:visible').removeClass('long-path short-foldernames');
        if (M.pathLength() > headerWidth) {
            $('.fm-right-header:visible').addClass('long-path');
            $('.fm-new-folder span').text('');
            $('.fm-file-upload span').text('');
            $('.fm-folder-upload span').text('');
        }

        var el = $('.fm-breadcrumbs-block:visible .right-arrow-bg');
        var i = 0;
        var j = 0;
        headerWidth = $('.fm-right-header:visible').outerWidth();

        while (M.pathLength() > headerWidth) {
            if (i < el.length - 1) {
                $(el[i]).addClass('short-foldername');
                i++;
            } else if (j < el.length - 1) {
                $(el[j]).html('');
                j++;
            } else if (!$(el[j]).hasClass('short-foldername')) {
                $(el[j]).addClass('short-foldername');
            } else {
                $(el[j]).html('');
                break;
            }
        }

        if ($('.fm-breadcrumbs-block .fm-breadcrumbs').length > 1) {
            $('.fm-breadcrumbs-block').removeClass('deactivated');
        }
        else {
            $('.fm-breadcrumbs-block').addClass('deactivated');
        }

        $('.fm-breadcrumbs-block a').unbind('click');
        $('.fm-breadcrumbs-block a').bind('click', function() {
            var crumbId = $(this).attr('id');

            // When NOT deactivated
            if (!$('.fm-breadcrumbs-block').hasClass('deactivated')) {
                if (crumbId === 'path_opc' || crumbId === 'path_ipc') {
                    return false;
                }
                else if ((crumbId === 'chatcrumb') || (M.currentdirid && M.currentdirid.substr(0, 7) === 'search/')) {
                    return false;
                }

                // Remove focus from 'view ipc/opc' buttons
                $('.fm-received-requests').removeClass('active');
                $('.fm-contact-requests').removeClass('active');
                M.openFolder($(this).attr('id').replace('path_', ''));
            }
        });

        if (folderlink) {
            $('.fm-breadcrumbs:first').removeClass('folder').addClass('folder-link');
            $('.fm-breadcrumbs:first span').empty();
        }
    };

    this.addNode = function(n, ignoreDB) {

        if (!this.c['shares']) {
            this.c['shares'] = [];
        }
        if (!M.d[n.p] && n.p !== 'contacts') {
            if (n.sk) {
                n.p = n.u;
            }
            else if (n.su) {
                n.p = n.su;
            }
        }
        if (n.p && n.p.length === 11 && !M.d[n.p]) {
            var u = this.u[n.p];
            if (u) {
                u.h = u.u;
                u.t = 1;
                u.p = 'contacts';
                M.addNode(u);
            }
            else {
                console.log('something went wrong!', n.p, this.u[n.p]);
            }
        }
        if (typeof mDB === 'object' && !ignoreDB && !pfkey) {
            if (n instanceof MegaDataObject) {
                mDBadd('f', clone(n.toJS()));
            }
            else {
                mDBadd('f', clone(n));
            }
        }
        if (n.p) {
            if (typeof this.c[n.p] === 'undefined') {
                this.c[n.p] = [];
            }
            this.c[n.p][n.h] = 1;
            // maintain special incoming shares index:
            if (n.p.length === 11) {
                this.c['shares'][n.h] = 1;
            }
        }

        if (n.t) {
            if (n.t === 2) {
                this.RootID = n.h;
            }
            else if (n.t === 3) {
                this.InboxID = n.h;
            }
            else if (n.t === 4) {
                this.RubbishID = n.h;
            }
        }

        if (!n.c) {
            if (n.sk && !u_sharekeys[n.h]) {
                u_sharekeys[n.h] = crypto_process_sharekey(n.h, n.sk);
            }

            if (n.t !== 2 && n.t !== 3 && n.t !== 4 && n.k) {
                if (u_kdnodecache[n.h]) {
                    var obj = u_kdnodecache[n.h];
                    for (var k in obj) {
                        n[k] = obj[k];
                    }
                }
                else {
                    crypto_processkey(u_handle, u_k_aes, n);
                }
                if (n.key) {
                    u_nodekeys[n.h] = n.key;

                    // Update global variable which holds data about missing keys
                    // so DOM can be updated accordingly
                    if (missingkeys[n.h]) {
                        delete missingkeys[n.h];
                    }
                }
            }
            else if (!n.k) {
                if (n.a) {
                    if (!missingkeys[n.h]) {
                        missingkeys[n.h] = true;
                        newmissingkeys = true;
                    }
                }
            }
            if (n.hash) {
                if (!this.h[n.hash]) {
                    this.h[n.hash] = [];
                }
                this.h[n.hash].push(n.h);
            }
        }
        if (this.d[n.h] && this.d[n.h].shares) {
            n.shares = this.d[n.h].shares;
        }

        // sync data objs M.u <-> M.d
        if (this.u[n.h] && this.u[n.h] !== n) {
            for (var k in n) {
                // merge changes from n->M.u[n.h]
                if (n.hasOwnProperty(k) && k !== 'name') {
                    this.u[n.h][k] = n[k];
                }
            }
            n = this.u[n.h];
        }

        this.d[n.h] = n;

        if (typeof newnodes !== 'undefined') {
            newnodes.push(n);
        }

        if (fminitialized) {
            // Handle Inbox/RubbishBin UI changes
            delay('fmtopUI', fmtopUI);
        }

        // $(window).trigger("megaNodeAdded", [n]);
    };

    this.delNode = function(h) {

        function ds(h) {
<<<<<<< HEAD
            removeUInode(h);
=======
            if (fminitialized) {
                removeUInode(h);
            }
>>>>>>> 5d588496
            if (M.c[h] && h.length < 11) {
                for (var h2 in M.c[h]) {
                    ds(h2);
                }
                delete M.c[h];
            }
            if (typeof mDB === 'object' && !pfkey) {
                mDBdel('f', h);
            }
            if (M.d[h]) {
                M.delIndex(M.d[h].p, h);
                M.delHash(M.d[h]);
                delete M.d[h];
            }
            // Update M.v it's used for at least preview slideshow
            for (var k in M.v) {
                if (M.v[k].h === h) {
                    M.v.splice(k, 1);
                    break;
                }
            }
            // if (M.u[h]) delete M.u[h];
            if (typeof M.u[h] === 'object') {
                M.u[h].c = 0;
            }
        }
        ds(h);

        if (fminitialized) {
            // Handle Inbox/RubbishBin UI changes
            delay('fmtopUI', fmtopUI);
        }

        if (M.currentdirid === 'shares' && !M.viewmode)
            M.openFolder('shares', 1);
    };

    this.delHash = function(n)
    {
        if (n.hash && M.h[n.hash])
        {
            for (var i in M.h[n.hash])
            {
                if (M.h[n.hash][i] == n.h)
                {
                    M.h[n.hash].splice(i, 1);
                    break;
                }
            }
            if (M.h[n.hash].length == 0)
                delete M.h[n.hash];
        }
    };

    /** Don't report `newmissingkeys` unless there are *new* missing keys */
    this.checkNewMissingKeys = function() {
        var result = true;

        try {
            var keys = Object.keys(missingkeys).sort();
            var hash = MurmurHash3(JSON.stringify(keys));
            var prop = u_handle + '_lastMissingKeysHash';
            var oldh = parseInt(localStorage[prop]);

            if (oldh !== hash) {
                localStorage[prop] = hash;
            }
            else {
                result = false;
            }
        }
        catch (ex) {
            console.error(ex);
        }

        return result;
    };

    /**
     * Check existance of contact/pending contact
     *
     *
     * @param {email} email of invited contact
     *
     * @returns {number} error code, 0 proceed with request
     *
     * -12, Owner already invited user & expiration period didn't expired, fail.
     * -12 In case expiration period passed new upc is sent, but what to do with old request?
     * Delete it as soon as opc response is received for same email (idealy use user ID, if exist)
     * -10, User already invited Owner (ToDO. how to check diff emails for one account) (Check M.opc)
     * -2, User is already in contact list (check M.u)
     *
     */
    this.checkInviteContactPrerequisites = function(email) {
        var TIME_FRAME = 60 * 60 * 24 * 14;// 14 days in seconds

        // Check pending invitations
        var opc = M.opc;
        for (var i in opc) {
            if (M.opc[i].m === email) {
//                if (opc[i].rts + TIME_FRAME <= Math.floor(new Date().getTime() / 1000)) {
                return 0;
//                }
                return -12;
            }
        }

        // Check incoming invitations
        // This part of code is not necessary case server handle mutial
        // invitation and automatically translates invites into actual contacts
//        var ipc = M.ipc;
//        for (var i in ipc) {
//            if (M.ipc[i].m === email) {
//                return -10;
//            }
//        }

        // Check active contacts
        var result = 0;
        M.u.forEach(function(v, k) {
            if (v.m === email && v.c !== 0) {
                result = -2;
                return false; // break;
            }
        });

        return result;
    };

    /**
     * Invite contacts using email address, also known as ongoing pending contacts.
     * This uses API 2.0
     *
     * @param {String} owner, account owner email address.
     * @param {String} target, target email address.
     * @param {String} msg, optional custom text message.
     * @returns {Integer} proceed, API response code, if negative something is wrong
     * look at API response code table.
     */
    this.inviteContact = function(owner, target, msg) {
        DEBUG('inviteContact');
        var proceed = this.checkInviteContactPrerequisites(target);

        if (proceed === 0) {
            api_req({'a': 'upc', 'e': owner, 'u': target, 'msg': msg, 'aa': 'a', i: requesti}, {
                callback: function(resp) {
                    if (typeof resp === 'object') {
                        if (resp.p) {
                            proceed = resp.p;
                        }
                    }
                }
            });
        }

        this.inviteContactMessageHandler(proceed);

        return proceed;
    };

    /**
     * Handle all error codes for contact invitations and shows message
     *
     * @param {int} errorCode
     * @param {string} msg Can be undefined
     * @param {email} email  Can be undefined
     *
     */
    this.inviteContactMessageHandler = function(errorCode) {
        if (errorCode === -12) {

            // Invite already sent, and not expired
            msgDialog('info', '', 'Invite already sent, waiting for response');
        }
        else if (errorCode === -10) {

            // User already sent you an invitation
            msgDialog('info', '', 'User already sent you an invitation, check incoming contacts dialog');
        }
        else if (errorCode === -2) {

            // User already exist or owner
            msgDialog('info', '', l[1783]);
        }
    };

    this.cancelPendingContactRequest = function(target) {
        DEBUG('cancelPendingContactRequest');
        var proceed = this.checkCancelContactPrerequisites(target);

        if (proceed === 0) {
            api_req({ 'a': 'upc', 'u': target, 'aa': 'd', i: requesti }, {
                callback: function(resp) {
                    proceed = resp;
                }
            });
        }

        this.cancelContactMessageHandler(proceed);

        return proceed;
    };

    this.cancelContactMessageHandler = function(errorCode) {
        if (errorCode === -2) {
            msgDialog('info', '', 'This pending contact is already deleted.');
        }
    };

    this.checkCancelContactPrerequisites = function(email) {

        // Check pending invitations
        var opc = M.opc;
        var foundEmail = false;
        for (var i in opc) {
            if (M.opc[i].m === email) {
                foundEmail = true;
                if (M.opc[i].dts) {
                    return -2;// opc is already deleted
                }
            }
        }
        if (!foundEmail) {
            return -2;// opc doesn't exist for given email
        }

        return 0;
    };

    this.reinvitePendingContactRequest = function(target) {

        DEBUG('reinvitePendingContactRequest');
        api_req({'a': 'upc', 'u': target, 'aa': 'r', i: requesti});
    };

    // Answer on 'aa':'a', {"a":"upc","p":"0uUure4TCJw","s":2,"uts":1416434431,"ou":"fRSlXWOeSfo","i":"UAouV6Kori"}
    // Answer on 'aa':'i', "{"a":"upc","p":"t17TPe65rMM","s":1,"uts":1416438884,"ou":"nKv9P8pn64U","i":"qHzMjvvqTY"}"
    // ToDo, update M.ipc so we can have info about ipc status for view received requests
    this.ipcRequestHandler = function(id, action) {
        DEBUG('ipcRequestHandler');
        var proceed = this.checkIpcRequestPrerequisites(id);

        if (proceed === 0) {
            api_req({'a': 'upca', 'p': id, 'aa': action, i: requesti}, {
                callback: function(resp) {
                    proceed = resp;
                }
            });
        }

        this.ipcRequestMessageHandler(proceed);

        return proceed;
    };

    this.ipcRequestMessageHandler = function(errorCode) {
        if (errorCode === -2) {
            msgDialog('info', 'Already processed', 'Already handled request, something went wrong.');
        }

        // Server busy, ask them to retry the request
        else if (errorCode === -3 || errorCode === -4) {
            msgDialog('warninga', 'Server busy', 'The server was busy, please try again later.');
        }

        // Repeated request
        else if (errorCode === -12) {
            msgDialog('info', 'Repeated request', 'The contact has already been accepted.');
        }
    };

    this.checkIpcRequestPrerequisites = function(id) {
        var ipc = M.ipc;
        for (var i in ipc) {
            if (M.ipc[i].p === id) {
                return -0;
            }
        }

        return 0;
    };

    this.acceptPendingContactRequest = function(id) {
        return this.ipcRequestHandler(id, 'a');
    };

    this.denyPendingContactRequest = function(id) {
        return this.ipcRequestHandler(id, 'd');
    };

    this.ignorePendingContactRequest = function(id) {
        return this.ipcRequestHandler(id, 'i');
    };

    this.clearRubbish = function(sel)
    {
        if (d) {
            console.log('clearRubbish', sel);
            console.time('clearRubbish');
        }
        var selids = {};
        var c = this.c[sel === false ? M.RubbishID : M.currentdirid];
        var reqs = 0;

        if (sel && $.selected) {
            for (var i in $.selected) {
                if ($.selected.hasOwnProperty(i)) {
                    selids[$.selected[i]] = 1;
                }
            }
        }

        loadingDialog.show();

        var done = function() {
            if (d) {
                console.timeEnd('clearRubbish');
            }
            loadingDialog.hide();

            var hasItems = false;
            if (sel) {
                for (var h in c) {
                    if (c.hasOwnProperty(h)) {
                        hasItems = true;
                        break;
                    }
                }
            }

            if (!hasItems) {
                $('#treesub_' + M.RubbishID).remove();
                $('.fm-tree-header.recycle-item').removeClass('contains-subfolders expanded recycle-notification');

                if (M.RubbishID === M.currentdirid) {
                    $('.grid-table.fm tr').remove();
                    $('.file-block').remove();
                    $('.fm-empty-trashbin').removeClass('hidden');
                }
            }

            if (M.RubbishID === M.currentrootid) {
                if (M.viewmode) {
                    iconUI();
                }
                else {
                    gridUI();
                }
            }
            treeUI();
            delay('fmtopUI', fmtopUI);
        };

        var apiReq = function(handle) {
            api_req({a: 'd', n: handle, i: requesti}, {
                callback: function(res, ctx) {
                    if (res !== 0) {
                        console.error('Failed to remove Rubbish node.', handle, res);
                    }
                    else {
                        var h = handle;

                        M.delNode(h);

                        if (sel) {
                            $('.grid-table.fm#' + h).remove();
                            $('#' + h + '.file-block').remove();
                        }
                    }

                    if (!--reqs) {
                        done();
                    }
                }
            });
        };

        for (var h in c) {
            if (c.hasOwnProperty(h)) {
                if (!sel || selids[h]) {
                    reqs++;
                    apiReq(h);
                }
            }
        }

        if (!reqs) {
            done();
        }
    },

    this.syncUsersFullname = function(userId) {
        var self = this;

        if (M.u[userId].firstName || M.u[userId].lastName) {
            // already loaded.
            return;
        }

        var lastName = {name: 'lastname', value: null};
        var firstName = {name: 'firstname', value: null};

        MegaPromise.allDone([
            mega.attr.get(userId, 'firstname', -1)
                .done(function(r) {
                    firstName.value = r;
                }),
            mega.attr.get(userId, 'lastname', -1)
                .done(function(r) {
                    lastName.value = r;
                })
        ]).done(function(results) {
            if (!self.u[userId]) {
                return;
            }

            [firstName, lastName].forEach(function(obj) {
                // -1, -9, -2, etc...
                if (typeof obj.value === 'string') {
                    try {
                        obj.value = from8(base64urldecode(obj.value));
                    }
                    catch (ex) {
                        obj.value = ex;
                    }
                }

                if (typeof obj.value !== 'string' || !obj.value) {
                    obj.value = '';
                }
            });

            lastName = lastName.value;
            firstName = firstName.value;

            self.u[userId].firstName = firstName;
            self.u[userId].lastName = lastName;

            if (
                (firstName && $.trim(firstName).length > 0) ||
                (lastName && $.trim(lastName).length > 0)
            ) {
                self.u[userId].name = "";

                if (firstName && $.trim(firstName).length > 0) {
                    self.u[userId].name = firstName;
                }
                if (lastName && $.trim(lastName).length > 0) {
                    self.u[userId].name += (self.u[userId].name.length > 0 ? " " : "") + lastName;
                }
            } else {
                self.u[userId].name = "";
            }

            if (self.u[userId].avatar && self.u[userId].avatar.type != "image") {
                self.u[userId].avatar = false;
                useravatar.loaded(userId);
            }

            if (userId === u_handle) {
                u_attr.firstname = firstName;
                u_attr.lastname = lastName;
                u_attr.name = self.u[userId].name;

                $('.user-name').text(u_attr.firstname);

                $('.membership-big-txt.name:visible').text(
                    u_attr.name
                );

                if (fminitialized) {
                    M.avatars(u_handle);
                }
            }
        });
    },

    /**
     * Callback, that would be called when a contact is changed.
     */
    this.onContactChanged = function(contact) {
        if (fminitialized) {
            if (window.location.hash === "#fm/" + contact.u) {
                // re-render the contact view page if the presence had changed
                contactUI();
            }
        }
    };
    /**
     * Callback, that would be called when M.u had changed.
     */
    this.onContactsChanged = function() {
        if (fminitialized) {
            if (
                typeof $.sortTreePanel !== 'undefined' &&
                typeof $.sortTreePanel.contacts !== 'undefined' &&
                $.sortTreePanel.contacts.by === 'status'
            ) {
                M.contacts(); // we need to resort
            }

            if (window.location.hash === "#fm/contacts") {
                // re-render the contact view page if the presence had changed
                M.openFolder('contacts', true);
            }
        }
    };
    /**
     * addUser, updates global .u variable with new user data
     * adds/updates user indexedDB with newest user data
     *
     * @param {object} u, user object data
     * @param {boolean} ignoreDB, don't write to indexedDB
     */
    this.addUser = function(u, ignoreDB) {
        if (u && u.u) {
            var userId = u.u;

            if (this.u[userId]) {
                for (var key in u) {
                    if (this.u[userId].hasOwnProperty(key) && key !== 'name')  {
                        this.u[userId][key] = u[key];
                    }
                    else if (d) {
                        console.warn('addUser: property "%s" not updated.', key, u[key]);
                    }
                }

                u = this.u[userId];
            }
            else {
                this.u.set(userId, new MegaDataObject(MEGA_USER_STRUCT, true, u));
            }


            this.u[userId].addChangeListener(this.onContactChanged);

            if (typeof mDB === 'object' && !ignoreDB && !pfkey) {
                // convert MegaDataObjects -> JS
                var cleanedUpUserData = clone(u.toJS ? u.toJS() : u);
                delete cleanedUpUserData.presence;
                delete cleanedUpUserData.presenceMtime;
                delete cleanedUpUserData.shortName;
                delete cleanedUpUserData.name;
                delete cleanedUpUserData.avatar;
                mDBadd('u', cleanedUpUserData);
            }

            this.syncUsersFullname(userId);
        }
    };

    // Update M.opc and related localStorage
    this.addOPC = function(u, ignoreDB) {
        this.opc[u.p] = u;
        if (typeof mSDB === 'object' && !ignoreDB && !pfkey) {
            mSDB.add('opc', clone(u));
        }
    };

    /**
     * Delete opc record from localStorage using id
     *
     * @param {string} id
     *
     */
    this.delOPC = function(id) {
        if (typeof mSDB === 'object' && !pfkey) {
            mSDB.del('opc', id);
        }
    };

    // Update M.ipc and related localStorage
    this.addIPC = function(u, ignoreDB) {
        this.ipc[u.p] = u;
        if (typeof mSDB === 'object' && !ignoreDB && !pfkey) {
            mSDB.add('ipc', clone(u));
        }
    };

    /**
     * Delete ipc record from indexedDb using id
     *
     * @param {string} id
     *
     */
    this.delIPC = function(id) {
        if (typeof mSDB === 'object' && !pfkey) {
            mSDB.del('ipc', id);
        }
    };

    /**
     * Update M.ps and indexedDb
     *
     * Structure of M.ps
     * <shared_item_id>:
     * [
     *  <pending_contact_request_id>:
     *  {h, p, r, ts},
     * ]
     * @param {JSON} ps, pending share
     * @param {boolean} ignoreDB
     *
     *
     */
    this.addPS = function(ps, ignoreDB) {
        if (!this.ps[ps.h]) {
            this.ps[ps.h] = {};
        }
        this.ps[ps.h][ps.p] = ps;

        if (typeof mSDB === 'object' && !ignoreDB && !pfkey) {
            mSDB.add('ps', clone(ps));
        }

        // maintain special outgoing shares index by user:
        if (!this.su[ps.p]) {
            this.su[ps.p] = [];
        }
        this.su[ps.p][ps.h] = 2;
    };

    /**
     * Maintain .ps and related indexedDb
     *
     * @param {string} pcrId, pending contact request id
     * @param {string} nodeId, shared item id
     *
     *
     */
    this.delPS = function(pcrId, nodeId) {

        // Delete the pending share
        if (this.ps[nodeId]) {
            if (this.ps[nodeId][pcrId]) {
                delete this.ps[nodeId][pcrId];
            }

            // If there's no pending shares for node left, clean M.ps
            if (Object.keys(this.ps[nodeId]).length === 0) {
                delete this.ps[nodeId];
            }
        }

        // Check how removing from indexedDb works and make
        // sure that pending share is/only removed from it
        if (typeof mSDB === 'object' && !pfkey) {
            mSDB.del('ps', pcrId);
        }
    };

    // This function has a special hacky purpose, don't use it if you don't know what it does, use M.copyNodes instead.
    this.injectNodes = function(nodes, target, callback) {
        if (!Array.isArray(nodes)) {
            nodes = [nodes];
        }

        var sane = nodes.filter(function(node) {
            return M.isNodeObject(node);
        });

        if (sane.length !== nodes.length) {
            console.warn('injectNodes: Found invalid nodes.');
        }

        if (!sane.length) {
            return false;
        }

        nodes = [];

        sane = sane.map(function(node) {
            if (!M.d[node.h]) {
                nodes.push(node.h);
                M.d[node.h] = node;
            }
            return node.h;
        });

        this.copyNodes(sane, target, false, callback);

        nodes.forEach(function(handle) {
            delete M.d[handle];
        });

        return nodes.length;
    };

    /**
     * @param {Array} cn                Array of nodes that needs to be copied
     * @param {String} t                Destination node
     * @param {Bool} del                Should we delete the node after copying? (Like a move operation)
     * @param {Callback} callback       Callback function
     * @param {Callback} callbackError  Callback function for custom errors handling (Optional)
     */
    this.copyNodes = function(cn, t, del, callback, callbackError) {
        if ($.onImportCopyNodes && t.length === 11) {
            msgDialog('warninga', l[135], 'Operation not permitted.');
            return false;
        }

        loadingDialog.show();

        if (t.length === 11 && !u_pubkeys[t]) {
            var keyCachePromise = api_cachepubkeys([t]);
            keyCachePromise.always(function _cachepubkeyscomplete() {
                if (u_pubkeys[t]) {
                    M.copyNodes(cn, t, del, callback, callbackError);
                }
                else {
                    loadingDialog.hide();
                    alert(l[200]);
                }
            });

            return false;
        }

        var a = this.isNodeObject(cn) ? [cn] : ($.onImportCopyNodes || fm_getcopynodes(cn, t));
        var importNodes = Object(a).length;
        var ops = {a: 'p', t: t, n: a, i: requesti};
        var s = fm_getsharenodes(t);

        if (s.length > 0) {
            var mn = [];
            for (i in a) {
                mn.push(a[i].h);
            }
            ops.cr = crypto_makecr(mn, s, true);
        }

        if (importNodes) {
            // #4290 'strict mode'
            ops.sm = 1;
        }

        api_req(ops, {
            cn: cn,
            del: del,
            t: t,
            callback: function(res, ctx) {
                function onCopyNodesDone() {
                    loadingDialog.hide();
                    if (callback) {
                        callback(res);
                    }
                    renderNew();

                    if (importNodes && nodesCount < importNodes) {
                        msgDialog('warninga', l[882],
                            l[8683]
                                .replace('%1', nodesCount)
                                .replace('%2', importNodes)
                        );
                    }
                }
                var nodesCount;

                if (typeof res === 'number' && res < 0) {
                    loadingDialog.hide();
                    if (typeof callbackError === "function") {
                        return callbackError(res);
                    }
                    return msgDialog('warninga', l[135], l[47], api_strerror(res));
                }

                if (ctx.del) {
                    var j = [];
                    for (var i in ctx.cn) {
                        M.delNode(ctx.cn[i]);
                        api_req({a: 'd', n: cn[i], i: requesti});
                    }
                }

                newnodes = [];

                if (res.u) {
                    process_u(res.u, true);
                }

                if (res.f) {
                    nodesCount = Object(res.f).length;
                    process_f(res.f, onCopyNodesDone);
                }
                else {
                    onCopyNodesDone();
                }
            }
        });
    };

    this.moveNodes = function(n, t)
    {
        newnodes = [];
        var j = [];
        for (var i in n) {
            var h = n[i];
            var node = M.d[h];
            j.push({
                a: 'm',
                n: h,
                t: t,
                i: requesti
            });
            if (node && node.p) {
                var parent = node.p;

                if (M.c[parent] && M.c[parent][h]) {
                    delete M.c[node.p][h];
                }
                // Update M.v it's used for slideshow preview at least
                for (var k in M.v) {
                    if (M.v[k].h === h) {
                        M.v.splice(k, 1);
                        break;
                    }
                }
                if (typeof M.c[t] === 'undefined') {
                    M.c[t] = [];
                }
                M.c[t][h] = 1;
                this.nodeAttr({ h: h, p: t });
                removeUInode(h, parent);
                newnodes.push(node);
            }
        }
        renderNew();
        Soon(fmtopUI);
        processmove(j);
        $.tresizer();
    };

    this.accountSessions = function(cb) {
        /* x: 1, load the session ids
           useful to expire the session from the session manager */
        api_req({ a: 'usl', x: 1 }, {
            account: account,
            callback: function(res, ctx)
            {
                if (typeof res != 'object')
                    res = [];
                ctx.account.sessions = res;
                if (typeof cb === "function") {
                    cb();
                }
            }
        });
    };

    this.accountData = function(cb, blockui)
    {
        if (this.account && this.account.lastupdate > new Date().getTime() - 300000 && cb)
            cb(this.account);
        else
        {
            if (blockui)
                loadingDialog.show();

            account = {};

            api_req({a: 'uq', strg: 1, xfer: 1, pro: 1}, {
                account: account,
                callback: function(res, ctx)
                {
                    loadingDialog.hide();

                    if (typeof res == 'object')
                    {
                        for (var i in res) {
                            ctx.account[i] = res[i];
                        }
                        ctx.account.type = res.utype;
                        ctx.account.stype = res.stype;
                        // ctx.account.stime = res.scycle;
                        // ctx.account.scycle = res.snext;
                        ctx.account.expiry = res.suntil;
                        ctx.account.space = Math.round(res.mstrg);
                        ctx.account.space_used = Math.round(res.cstrg);
                        ctx.account.bw = Math.round(res.mxfer);
                        ctx.account.servbw_used = Math.round(res.csxfer);
                        ctx.account.downbw_used = Math.round(res.caxfer);
                        ctx.account.servbw_limit = res.srvratio;
                        ctx.account.balance = res.balance;
                        ctx.account.reseller = res.reseller;
                        ctx.account.prices = res.prices;

                        // If a subscription, get the timestamp it will be renewed
                        if (res.stype === 'S') {
                            ctx.account.srenew = res.srenew;
                        }

                        if (res.balance.length == 0)
                            ctx.account.balance = [['0.00', 'EUR']];

                        if (!u_attr.p)
                        {
                            ctx.account.servbw_used = 0;

                            if (res.tah)
                            {
                                var t = 0;

                                for (var i in res.tah)
                                    t += res.tah[i];

                                ctx.account.downbw_used = t;
                                ctx.account.bw = res.tal;
                            }
                        }
                    }
                }
            });

            api_req({a: 'uavl'}, {
                account: account,
                callback: function(res, ctx)
                {
                    if (typeof res != 'object')
                        res = [];
                    ctx.account.vouchers = voucherData(res);
                }
            });

            api_req({a: 'utt'}, {
                account: account,
                callback: function(res, ctx)
                {
                    if (typeof res != 'object')
                        res = [];
                    ctx.account.transactions = res;
                }
            });

            // Get (f)ull payment history
            // [[payment id, timestamp, price paid, currency, payment gateway id, payment plan id, num of months purchased]]
            api_req({ a: 'utp', f : 1 }, {
                account: account,
                callback: function(res, ctx)
                {
                    if (typeof res != 'object') {
                        res = [];
                    }
                    ctx.account.purchases = res;
                }
            });

            this.accountSessions();

            api_req({a: 'ug'}, {
                cb: cb,
                account: account,
                callback: function(res, ctx)
                {
                    if (typeof res == 'object')
                    {
                        if (res.p)
                        {
                            u_attr.p = res.p;
                            if (u_attr.p)
                                topmenuUI();
                        }
                    }

                    ctx.account.lastupdate = new Date().getTime();

                    if (!ctx.account.bw)
                        ctx.account.bw = 1024 * 1024 * 1024 * 10;
                    if (!ctx.account.servbw_used)
                        ctx.account.servbw_used = 0;
                    if (!ctx.account.downbw_used)
                        ctx.account.downbw_used = 0;

                    M.account = ctx.account;

                    if (ctx.cb)
                        ctx.cb(ctx.account);
                }
            });
        }
    };

    this.delIndex = function(p, h)
    {
        if (M.c[p] && M.c[p][h])
            delete M.c[p][h];
        var a = 0;
        for (var i in M.c[p]) {
            a++;
            break;
        }
        if (a == 0)
        {
            delete M.c[p];
            $('#treea_' + p).removeClass('contains-folders');
        }
    };

    this.nodeAttr = function(attrs) {

        var node = M.d[attrs.h];

        if (node) {
            for (var i in attrs) {
                if (attrs.hasOwnProperty(i)) {
                    node[i] = attrs[i];
                }
            }
            if ((typeof mDB === 'object') && !pfkey) {
                mDBadd('f', clone(node));
            }
            if (node.key && missingkeys[node.h]) {
                delete missingkeys[node.h];
            }
        }
    };

    /**
     * Fire DOM updating when a node gets a new name
     * @param {String} itemHandle  node's handle
     * @param {String} newItemName the new name
     */
    this.onRenameUIUpdate = function(itemHandle, newItemName) {
        if (fminitialized) {

            // DOM update, left and right panel in 'Cloud Drive' tab
            $('.grid-table.fm #' + itemHandle + ' .tranfer-filetype-txt').text(newItemName);
            $('#' + itemHandle + '.file-block .file-block-title').text(newItemName);

            // DOM update, left and right panel in "Shared with me' tab
            $('#treea_' + itemHandle + ' span:nth-child(2)').text(newItemName);
            $('#' + itemHandle + ' .shared-folder-info-block .shared-folder-name').text(newItemName);

            // DOM update, right panel view during browsing shared content
            $('.shared-details-block .shared-details-pad .shared-details-folder-name').text(newItemName);

            // DOM update, breadcrumbs in 'Shared with me' tab
            if ($('#path_' + itemHandle).length > 0) {
                if (this.onRenameUIUpdate.tick) {
                    clearTimeout(this.onRenameUIUpdate.tick);
                }
                this.onRenameUIUpdate.tick = setTimeout(function() {
                    M.renderPath();
                }, 90);
            }

            $(document).trigger('MegaNodeRename', [itemHandle, newItemName]);
        }
    };

    this.rename = function(itemHandle, newItemName) {
        api_setattr(itemHandle, {name: newItemName}, true);
        this.onRenameUIUpdate(itemHandle, newItemName);
    };

    /**
     * Change node favourite state.
     * @param {Array}   handles  An array containing node handles
     * @param {Boolean} del      User action i.e. true - delete from favorites, false - add to favorite
     */
    this.favourite = function(handles, del) {

        var toRenderMain = false;
        var newFavStarState = (del) ? 0 : 1;
        var exportLink = new mega.Share.ExportLink({});

        if (!Array.isArray(handles)) {
            handles = [handles];
        }

        $.each(handles, function(index, handle) {
            var node = M.d[handle];
            if (node && (node.fav !== newFavStarState)
                    && !exportLink.isTakenDown(handle)) {

                api_setattr(handle, {fav: newFavStarState});

                // Add favourite
                if (!del) {
                    $('.grid-table.fm #' + node.h + ' .grid-status-icon').addClass('star');
                    $('#' + node.h + '.file-block .file-status-icon').addClass('star');
                }

                // Remove from favourites
                else {
                    $('.grid-table.fm #' + node.h + ' .grid-status-icon').removeClass('star');
                    $('#' + node.h + '.file-block .file-status-icon').removeClass('star');
                }

                toRenderMain = true;
            }
        });

        if (toRenderMain && M.sortmode && (M.sortmode.n === 'fav')) {
            M.doSort('fav', M.sortmode.d);
            M.renderMain();
        }
    };

    /**
     * isFavourite
     *
     * Search throught items via nodesId and report about fav attribute
     * @param {Array} nodesId Array of nodes Id
     * @returns {Boolean}
     */
    this.isFavourite = function(nodesId) {

        var result = false,
            nodes = nodesId;

        if (!Array.isArray(nodesId)) {
            nodes = [nodesId];
        }

        // On first favourite found break the loop
        $.each(nodes, function(index, value) {
            if (M.d[value] && M.d[value].fav) {
                result = true;
                return false;// Break each loop
            }
        });

        return result;
    };

    this.getNode = function(idOrObj) {
        if (isString(idOrObj) === true && M.d[idOrObj]) {
            return M.d[idOrObj];
        }
        else if (idOrObj && typeof(idOrObj.t) !== 'undefined') {
            return idOrObj;
        }
        else {
            return false;
        }
    };

    /**
     * Can be used to be passed to ['nodeId', {nodeObj}].every(...).
     *
     * @param element
     * @param index
     * @param array
     * @returns {boolean}
     * @private
     */
    this._everyTypeFile = function(element, index, array) {
        var node = M.getNode(element);
        return node && node.t === 0;
    };

    /**
     * Can be used to be passed to ['nodeId', {nodeObj}].every(...).
     *
     * @param element
     * @param index
     * @param array
     * @returns {boolean}
     * @private
     */
    this._everyTypeFolder = function(element, index, array) {
        var node = M.getNode(element);
        return node && node.t === 1;
    };

    /**
     * Will return true/false if the passed node Id/node object/array of nodeids or objects is/are all files.
     *
     * @param nodesId {String|Object|Array}
     * @returns {boolean}
     */
    this.isFile = function(nodesId) {
        var nodes = nodesId;
        if (!Array.isArray(nodesId)) {
            nodes = [nodesId];
        }

        return nodes.every(this._everyTypeFile);
    };

    /**
     * Will return true/false if the passed node Id/node object/array of nodeids or objects is/are all folders.
     *
     * @param nodesId {String|Object|Array}
     * @returns {boolean}
     */
    this.isFolder = function(nodesId) {
        var nodes = nodesId;
        if (!Array.isArray(nodesId)) {
            nodes = [nodesId];
        }

        return nodes.every(this._everyTypeFolder);
    };

    /**
     * Retrieve node share.
     * @param {String|Object} node cloud node or handle
     * @param {String} user The user's handle
     * @return {Object} the share object, or false if not found.
     */
    this.getNodeShare = function(node, user) {
        user = user || 'EXP';

        if (typeof node !== 'object') {
            node = this.getNodeByHandle(node);
        }

        if (node && Object(node.shares).hasOwnProperty(user)) {
            return node.shares[user];
        }

        return false;
    };

    /**
     * Retrieve all users a node is being shared with
     * @param {Object} node    The ufs-node
     * @param {String} exclude A list of users to exclude
     * @return {Array} users list
     */
    this.getNodeShareUsers = function(node, exclude) {
        var result = [];

        if (typeof node !== 'object') {
            node = this.getNodeByHandle(node);
        }

        if (node && node.shares) {
            var users = Object.keys(node.shares);

            if (exclude) {
                if (!Array.isArray(exclude)) {
                    exclude = [exclude];
                }

                users = users.filter(function(user) {
                    return exclude.indexOf(user) === -1;
                });
            }

            result = users;
        }

        return result;
    };

    this.nodeShare = function(h, s, ignoreDB) {
        if (this.d[h]) {
            if (typeof this.d[h].shares === 'undefined') {
                this.d[h].shares = [];
            }

            this.d[h].shares[s.u] = s;
            if (typeof mDB === 'object') {
                s['h_u'] = h + '_' + s.u;
                if (!ignoreDB && !pfkey) {
                    mDBadd('s', clone(s));
                }
            }
            if (fminitialized) {
                sharedUInode(h);
            }
            if ((typeof mDB === 'object') && !pfkey) {
                if (!u_sharekeys[h]) {
                    if (d && !this.getNodeShare(h)) {
                        console.warn('INVALID OPERATION -- No share key for handle "%s"', h);
                    }
                }
                else {
                    mDBadd('ok', {
                        h: h,
                        k: a32_to_base64(encrypt_key(u_k_aes, u_sharekeys[h])),
                        ha: crypto_handleauth(h)
                    });
                }
            }

            // maintain special outgoing shares index by user:
            if (!this.su[s.u]) {
                this.su[s.u] = [];
            }
            this.su[s.u][h] = 1;
        }
        else if (d) {
            console.log('nodeShare failed for node:', h, s, ignoreDB);
        }
    };

    /**
     * Delete node share.
     * @param {String}  h    Node handle.
     * @param {String}  u    User handle to remove the associated share
     * @param {Boolean} okd  Whether API notified the node is no longer
     *                       shared with anybody else and therefore the
     *                       owner share key must be removed too.
     */
    this.delNodeShare = function(h, u, okd) {

        if (this.d[h] && typeof this.d[h].shares !== 'undefined') {
            var a = 0;

            api_updfkey(h);
            delete this.d[h].shares[u];

            if (u === 'EXP' && this.d[h].ph) {
                delete this.d[h].ph;
                this.nodeAttr({ h: h });
            }

            for (var i in this.d[h].shares) {
                if (this.d[h].shares[i]) {
                    a++;
                    break;
                }
            }

            if (a === 0) {
                delete this.d[h].shares;
                M.nodeAttr({ h: h, shares: undefined });

                if (fminitialized) {
                    sharedUInode(h);
                }
            }

            if (typeof mDB === 'object') {
                mDBdel('s', h + '_' + u);
            }
        }

        if (okd) {
            // The node is no longer shared with anybody, ensure it's properly cleared..

            var users = this.getNodeShareUsers(h, 'EXP');

            if (users.length) {
                console.error('The node "%s" still has shares on it!', h);

                users.forEach(function(user) {
                    M.delNodeShare(h, user);
                });
            }

            delete u_sharekeys[h];
            if (typeof mDB === 'object') {
                mDBdel('ok', h);
            }
        }
    };

    // Searches M.opc for the pending contact
    this.findOutgoingPendingContactIdByEmail = function(email) {
        for (var index in M.opc) {
            var opc = M.opc[index];

            if (opc.m === email) {
                return opc.p;
            }
        }
    };

    /**
     * called when user try to remove pending contact from shared dialog
     * should be changed case M.ps structure is changed, take a look at processPS()
     *
     * @param {string} nodeHandle
     * @param {string} pendingContactId
     *
     *
     */
    this.deletePendingShare = function(nodeHandle, pendingContactId) {
        if (this.d[nodeHandle]) {

            if (this.ps[nodeHandle] && this.ps[nodeHandle][pendingContactId]) {
                M.delPS(pendingContactId, nodeHandle);
            }
        }
    };

    this.makeDir = function(n)
    {
        if (is_chrome_firefox & 4)
            return;

        var dirs = [];
        function getfolders(d, o)
        {
            var c = 0;
            for (var e in M.d)
            {
                if (M.d[e].t == 1 && M.d[e].p == d)
                {
                    var p = o || [];
                    if (!o) p.push(fm_safename(M.d[d].name));
                    p.push(fm_safename(M.d[e].name));
                    if (!getfolders(M.d[e].h, p))
                        dirs.push(p);
                    ++c;
                }
            }
            return c;
        }
        getfolders(n);

        if (d)
            console.log('makedir', dirs);

        if (is_chrome_firefox)
        {
            var root = mozGetDownloadsFolder();
            if (root)
                dirs.filter(String).forEach(function(p)
                {
                    try
                    {
                        p = mozFile(root, 0, p);
                        if (!p.exists())
                            p.create(Ci.nsIFile.DIRECTORY_TYPE, parseInt("0755", 8));
                    }
                    catch (e)
                    {
                        Cu.reportError(e);
                        console.log('makedir', e.message);
                    }
                });
        }
        else
        {
            if (d)
                console.log('MAKEDIR: TODO');
        }
    }

    this.getDownloadFolderNodes = function(n, md, nodes, paths)
    {
        if (md) this.makeDir(n);

        var subids = fm_getnodes(n);
        for (var j in subids)
        {
            var p = this.getPath(subids[j]);
            var path = '';

            for (var k in p)
            {
                if (M.d[p[k]] && M.d[p[k]].t)
                    path = fm_safename(M.d[p[k]].name) + '/' + path;
                if (p[k] == n)
                    break;
            }

            if (!M.d[subids[j]].t)
            {
                nodes.push(subids[j]);
                paths[subids[j]] = path;
            }
            else {
                console.log('0 path', path);
            }
        }
    };

    /**
     * Retrieve an user object by its handle
     * @param {String} handle The user's handle
     * @return {Object} The user object, of false if not found
     */
    this.getUserByHandle = function(handle) {
        var user = false;

        if (Object(M.u).hasOwnProperty(handle)) {
            user = M.u[handle];

            if (user instanceof MegaDataObject) {
                user = user._data;
            }
<<<<<<< HEAD
        }

        if (!user && handle === u_handle) {
            user = u_attr;
=======
        }

        if (!user && handle === u_handle) {
            user = u_attr;
        }

        return user;
    };

    /**
     * Retrieve an user object by its email
     * @param {String} email The user's handle
     * @return {Object} The user object, of false if not found
     */
    this.getUserByEmail = function(email) {
        var user = false;

        M.u.every(function(contact, u) {
            if (M.u[u].m === email) {
                // Found the user object
                user = M.u[u];

                if (user instanceof MegaDataObject) {
                    user = user._data;
                }
                return false;
            }
            return true;
        });

        return user;
    };

    /**
     * Retrieve an user object
     * @param {String} str An email or handle
     * @return {Object} The user object, of false if not found
     */
    this.getUser = function(str) {
        var user = false;

        if (typeof str !== 'string') {
            // Check if it's an user object already..

            if (Object(str).hasOwnProperty('u')) {
                // Yup, likely.. let's see
                user = this.getUserByHandle(str.u);
            }
        }
        else if (str.length === 11) {
            // It's an user handle
            user = this.getUserByHandle(str);
        }
        else if (str.indexOf('@') > 0) {
            // It's an email..
            user = this.getUserByEmail(str);
        }

        return user;
    };

    /**
     * Retrieve the name of an user or ufs node by its handle
     * @param {String} handle The handle
     * @return {String} the name, of an empty string if not found
     */
    this.getNameByHandle = function(handle) {
        var result = '';

        handle = String(handle);

        if (handle.length === 11) {
            var user = this.getUserByHandle(handle);

            if (user) {
                // XXX: fallback to email
                result = user.name && $.trim(user.name) || user.m;
            }
        }
        else if (handle.length === 8) {
            var node = this.getNodeByHandle(handle);

            if (node) {
                result = node.name;
            }
        }

        return String(result);
    };

    /**
     * Retrieve an ufs node by its handle
     * @param {String} handle The node's handle
     * @return {Object} The node object, of false if not found
     */
    this.getNodeByHandle = function(handle) {
        if (Object(M.d).hasOwnProperty(handle)) {
            return M.d[handle];
        }

        for (var i in M.v) {
            if (M.v.hasOwnProperty(i)) {
                if (M.v[i].h === handle) {
                    return M.v[i];
                }
            }
        }

        return false;
    };

    /**
     * Check whether an object is an ufs node
     * @param {String} n The object to check
     * @return {Boolean}
     */
    this.isNodeObject = function(n) {
        return typeof n === 'object' && Array.isArray(n.key) && n.key.length === 8;
    };

    /** like addToTransferTable, but can take a download object */
    this.putToTransferTable = function(node, ttl) {
        var handle = node.h || node.dl_id;
        node.name = node.name || node.n;

        if (d && console.assert) {
            console.assert(this.isNodeObject(node), 'Invalid putToTransferTable node.');
        }

        var gid = 'dl_' + handle;
        var isPaused = uldl_hold || dlQueue.isPaused(gid);

        var state = '';
        var pauseTxt = '';
        if (isPaused) {
            state = 'transfer-paused';
            pauseTxt = l[1651];
>>>>>>> 5d588496
        }

        return user;
    };

    /**
     * Retrieve an user object by its email
     * @param {String} email The user's handle
     * @return {Object} The user object, of false if not found
     */
    this.getUserByEmail = function(email) {
        var user = false;

        M.u.every(function(contact, u) {
            if (M.u[u].m === email) {
                // Found the user object
                user = M.u[u];

                if (user instanceof MegaDataObject) {
                    user = user._data;
                }
                return false;
            }
            return true;
        });

        return user;
    };

    /**
     * Retrieve an user object
     * @param {String} str An email or handle
     * @return {Object} The user object, of false if not found
     */
    this.getUser = function(str) {
        var user = false;

        if (typeof str !== 'string') {
            // Check if it's an user object already..

            if (Object(str).hasOwnProperty('u')) {
                // Yup, likely.. let's see
                user = this.getUserByHandle(str.u);
            }
        }
        else if (str.length === 11) {
            // It's an user handle
            user = this.getUserByHandle(str);
        }
        else if (str.indexOf('@') > 0) {
            // It's an email..
            user = this.getUserByEmail(str);
        }

        return user;
    };

    /**
     * Retrieve the name of an user or ufs node by its handle
     * @param {String} handle The handle
     * @return {String} the name, of an empty string if not found
     */
    this.getNameByHandle = function(handle) {
        var result = '';

        handle = String(handle);

        if (handle.length === 11) {
            var user = this.getUserByHandle(handle);

            if (user) {
                // XXX: fallback to email
                result = user.name && $.trim(user.name) || user.m;
            }
        }
        else if (handle.length === 8) {
            var node = this.getNodeByHandle(handle);

            if (node) {
                result = node.name;
            }
        }

        return String(result);
    };

    /**
     * Retrieve an ufs node by its handle
     * @param {String} handle The node's handle
     * @return {Object} The node object, of false if not found
     */
    this.getNodeByHandle = function(handle) {
        if (Object(M.d).hasOwnProperty(handle)) {
            return M.d[handle];
        }

        for (var i in M.v) {
            if (M.v.hasOwnProperty(i)) {
                if (M.v[i].h === handle) {
                    return M.v[i];
                }
            }
        }

        return false;
    };

    /**
     * Check whether an object is an ufs node
     * @param {String} n The object to check
     * @return {Boolean}
     */
    this.isNodeObject = function(n) {
        return typeof n === 'object' && Array.isArray(n.key) && n.key.length === 8;
    };

    /** like addToTransferTable, but can take a download object */
    this.putToTransferTable = function(node, ttl) {
        var handle = node.h || node.dl_id;
        node.name = node.name || node.n;

        if (d && console.assert) {
            console.assert(this.isNodeObject(node), 'Invalid putToTransferTable node.');
        }

        var gid = 'dl_' + handle;
        var isPaused = uldl_hold || dlQueue.isPaused(gid);

        var state = '';
        var pauseTxt = '';
        if (isPaused) {
            state = 'transfer-paused';
            pauseTxt = l[1651];
        }

        var flashhtml = '';
        if (dlMethod === FlashIO) {
            flashhtml = '<object width="1" height="1" id="dlswf_'
                + htmlentities(handle)
                + '" type="application/x-shockwave-flash">'
                + '<param name=FlashVars value="buttonclick=1" />'
                + '<param name="movie" value="' + location.origin + '/downloader.swf"/>'
                + '<param value="always" name="allowscriptaccess"/>'
                + '<param name="wmode" value="transparent"/>'
                + '<param value="all" name="allowNetworking">'
                + '</object>';
        }

        this.addToTransferTable(gid, ttl,
            '<tr id="dl_' + htmlentities(handle) + '" class="transfer-queued transfer-download ' + state + '">'
            + '<td><div class="transfer-type download">'
            + '<ul><li class="right-c"><p><span></span></p></li><li class="left-c"><p><span></span></p></li></ul>'
            + '</div>' + flashhtml + '</td>'
            + '<td><span class="transfer-filtype-icon ' + fileIcon(node) + '"></span>'
            + '<span class="tranfer-filetype-txt">' + htmlentities(node.name) + '</span></td>'
            + '<td>' + filetype(node.name) + '</td>'
            + '<td>' + bytesToSize(node.s) + '</td>'
            + '<td><span class="eta"></span><span class="speed">' + pauseTxt + '</span></td>'
            + '<td><span class="transfer-status">' + l[7227] + '</span></td>'
            + '<td class="grid-url-field"><a class="grid-url-arrow"></a>'
            + '<a class="clear-transfer-icon"></a></td>'
            + '<td><span class="row-number"></span></td>'
            + '</tr>');

        if (isPaused) {
            fm_tfspause('dl_' + handle);
        }
        if (ttl) {
            ttl.left--;
        }
    };

    this.addDownload = function(n, z, preview) {
        var args = arguments;
        var webdl = function() {
            M.addWebDownload.apply(M, args);
            args = undefined;
        };

        if (z || preview || !fmconfig.dlThroughMEGAsync) {
            return webdl();
        }

        dlmanager.isMEGAsyncRunning(0x02010100)
            .done(function(sync) {
                var cmd = {
                    a: 'd',
                    auth: folderlink ? M.RootID : u_sid
                };
                var files = [];

                var addNode = function(node) {
                    var item = {
                        t: node.t,
                        h: node.h,
                        p: node.p,
                        n: base64urlencode(node.name),
                    };
                    if (!node.t) {
                        item.s = node.s;
                        item.ts = node.mtime || node.ts;
                        if (Object(node.key).length) {
                            item.k = a32_to_base64(node.key);
                        }
                    }
                    files.push(item);

                    if (node.t) {
                        foreach(fm_getnodes(node.h));
                    }
                };

                var foreach = function(nodes) {
                    for (var i in nodes) {
                        if (nodes.hasOwnProperty(i)) {
                            var node = M.d[nodes[i]];

                            if (node) {
                                addNode(node);
                            }
                        }
                    }
                };

                foreach(n);

                if (!files.length) {
                    console.error('No files...');
                    return webdl();
                }

                cmd.f = files;

                sync.megaSyncRequest(cmd)
                    .done(function() {
                        showToast('megasync', l[8635], 'Open');
                    })
                    .fail(webdl);
            })
            .fail(webdl);
    };

    this.addWebDownload = function(n, z, preview, zipname)
    {
        delete $.dlhash;
        var path;
        var added = 0;
        var nodes = [];
        var paths = {};
        var zipsize = 0;
        if (!is_extension && !preview && !z && (dlMethod === MemoryIO || dlMethod === FlashIO))
        {
            var nf = [], cbs = [];
            for (var i in n)
            {
                if (M.d[n[i]] && M.d[n[i]].t) {
                    var nn = [], pp = {};
                    this.getDownloadFolderNodes(n[i], false, nn, pp);
                    cbs.push(this.addDownload.bind(this, nn, 0x21f9A, pp, M.d[n[i]].name));
                }
                else {
                    nf.push(n[i]);
                }
            }

            n = nf;

            if (cbs.length) {
                for (var i in cbs) {
                    Soon(cbs[i]);
                }
            }
        }
        if (z === 0x21f9A)
        {
            nodes = n;
            paths = preview;
            preview = false;
        }
        else for (var i in n)
        {
            if (M.d[n[i]])
            {
                if (M.d[n[i]].t)
                {
                    this.getDownloadFolderNodes(n[i], !!z, nodes, paths);
                }
                else
                {
                    nodes.push(n[i]);
                }
            }
            else if (this.isNodeObject(n[i])) {
                nodes.push(n[i]);
            }
        }

        if (z) {
            z = ++dlmanager.dlZipID;
            if (M.d[n[0]] && M.d[n[0]].t && M.d[n[0]].name) {
                zipname = M.d[n[0]].name + '.zip';
            }
            else {
                zipname = (zipname || ('Archive-' + Math.random().toString(16).slice(-4))) + '.zip';
            }
        }
        else {
            z = false;
        }
        if (!$.totalDL) {
            $.totalDL = 0;
        }

        var p = '';
        var pauseTxt = '';
        if (uldl_hold) {
            p = 'transfer-paused';
            pauseTxt = l[1651];
        }

        var ttl = this.getTransferTableLengths();
        for (var k in nodes) {
            /* jshint -W089 */
            if (!nodes.hasOwnProperty(k) || !this.isNodeObject((n = M.d[nodes[k]]))) {
                n = nodes[k];
                if (this.isNodeObject(n)) {
                    dlmanager.logger.info('Using plain provided node object.');
                }
                else {
                    dlmanager.logger.error('** CHECK THIS **', 'Invalid node', k, nodes[k]);
                    continue;
                }
            }
            path = paths[nodes[k]] || '';
            $.totalDL += n.s;
            var $tr = $('.transfer-table #dl_' + htmlentities(n.h));
            if ($tr.length) {
                if (!$tr.hasClass('transfer-completed')) {
                    continue;
                }
                $tr.remove();
            }
            dl_queue.push({
                id: n.h,
                key: n.key,
                n: n.name,
                t: n.mtime || n.ts,
                p: path,
                size: n.s,
                nauth: n_h,
                onDownloadProgress: this.dlprogress,
                onDownloadComplete: this.dlcomplete,
                onBeforeDownloadComplete: this.dlbeforecomplete,
                onDownloadError: this.dlerror,
                onDownloadStart: this.dlstart,
                zipid: z,
                zipname: zipname,
                preview: preview
            });
            added++;
            zipsize += n.s;

            if (!z) {
                this.putToTransferTable(n, ttl);
            }
        }

        if (!added) {
            if (d) {
                dlmanager.logger.warn('Nothing to download.');
            }
            return;
        }

        // If regular download using Firefox and the total download is over 1GB then show the dialog
        // to use the extension, but not if they've seen the dialog before and ticked the checkbox
        if (dlMethod == MemoryIO && !localStorage.firefoxDialog && $.totalDL > 1048576000 && navigator.userAgent.indexOf('Firefox') > -1) {
            Later(firefoxDialog);
        }

        var flashhtml = '';
        if (dlMethod === FlashIO) {
            flashhtml = '<object width="1" height="1" id="dlswf_zip_' + htmlentities(z) + '" type="application/x-shockwave-flash"><param name=FlashVars value="buttonclick=1" /><param name="movie" value="' + document.location.origin + '/downloader.swf"/><param value="always" name="allowscriptaccess"><param name="wmode" value="transparent"><param value="all" name="allowNetworking"></object>';
        }

        if (z && zipsize) {
            this.addToTransferTable('zip_' + z, ttl,
                '<tr id="zip_' + z + '" class="transfer-queued transfer-download ' + p + '">'
                + '<td><div class="transfer-type download">'
                + '<ul><li class="right-c"><p><span></span></p></li><li class="left-c"><p><span></span></p></li></ul>'
                + '</div>' + flashhtml + '</td>'
                + '<td><span class="transfer-filtype-icon ' + fileIcon({name: 'archive.zip'}) + '"></span>'
                + '<span class="tranfer-filetype-txt">' + htmlentities(zipname) + '</span></td>'
                + '<td>' + filetype({name: 'archive.zip'}) + '</td>'
                + '<td>' + bytesToSize(zipsize) + '</td>'
                + '<td><span class="eta"></span><span class="speed">' + pauseTxt + '</span></td>'
                + '<td><span class="transfer-status">' + l[7227] + '</span></td>'
                + '<td class="grid-url-field"><a class="grid-url-arrow"></a>'
                + '<a class="clear-transfer-icon"></a></td>'
                + '<td><span class="row-number"></span></td>'
                + '</tr>');


            if (uldl_hold) {
                fm_tfspause('zip_' + z);
            }
        }

        if (!preview)
        {
            this.onDownloadAdded(added, uldl_hold, z, zipsize);
            setupTransferAnalysis();
        }

        delete $.dlhash;
    };

    this.onDownloadAdded = function(added, isPaused, isZIP, zipSize) {
        if (!$.transferHeader) {
            transferPanelUI();
        }
        delay('fm_tfsupdate', fm_tfsupdate); // this will call $.transferHeader();

        if (!isZIP || zipSize) {
            M.addDownloadToast = ['d', isZIP ? 1 : added, isPaused];
        }
        openTransferpanel();
        initGridScrolling();
        initFileblocksScrolling();
        initTreeScroll();

        if ((dlmanager.isDownloading = Boolean(dl_queue.length))) {
            $('.transfer-pause-icon').removeClass('disabled');
            $('.transfer-clear-completed').removeClass('disabled');
            $('.transfer-clear-all-icon').removeClass('disabled');
        }
    };

    this.dlprogress = function(id, perc, bl, bt, kbps, dl_queue_num, force)
    {
        var st;
        if (dl_queue[dl_queue_num].zipid)
        {
            id = 'zip_' + dl_queue[dl_queue_num].zipid;
            var tl = 0;
            var ts = 0;
            for (var i in dl_queue)
            {
                if (dl_queue[i].zipid == dl_queue[dl_queue_num].zipid)
                {
                    if (!st)
                        st = dl_queue[i].st;
                    ts += dl_queue[i].size;
                    if (dl_queue[i].complete)
                        tl += dl_queue[i].size;
                    // TODO: check this for suitable GP use
                }
            }
            bt = ts;
            bl = tl + bl;
        }
        else
        {
            id = 'dl_' + id;
            st = dl_queue[dl_queue_num].st;
        }

        // var failed = parseInt($('#' + id).data('failed') || "0");
        // failed not long ago

        // if (failed+30000 > NOW()) return;

        if (!bl)
            return false;
        if (!$.transferprogress)
            $.transferprogress = {};
        if (kbps == 0) {
            if (!force && (perc != 100 || $.transferprogress[id]))
                return false;
        }

        var $tr = $('.transfer-table #' + id);
        if (!$tr.hasClass('transfer-started')) {
            $tr.find('.transfer-status').text('');
            $tr.addClass('transfer-started');
            $tr.removeClass('transfer-initiliazing transfer-queued');
            $('.transfer-table').prepend($tr);
<<<<<<< HEAD
            $.transferHeader();
=======
            delay('fm_tfsupdate', fm_tfsupdate); // this will call $.transferHeader();
>>>>>>> 5d588496
        }
        // var eltime = (new Date().getTime()-st)/1000;
        var bps = kbps * 1000;
        var retime = bps && (bt - bl) / bps;
        var transferDeg = 0;
        if (bt)
        {
            // $.transferprogress[id] = Math.floor(bl/bt*100);
            $.transferprogress[id] = [bl, bt, bps];
            if (!uldl_hold)
            {
                if (slideshowid == dl_queue[dl_queue_num].id && !previews[slideshowid])
                {
                    $('.slideshow-error').addClass('hidden');
                    $('.slideshow-pending').addClass('hidden');
                    $('.slideshow-progress').attr('class', 'slideshow-progress percents-' + perc);
                }

                $tr.find('.transfer-status').text(perc + '%');
                transferDeg = 360 * perc / 100;
                if (transferDeg <= 180) {
                    $tr.find('.right-c p').css('transform', 'rotate(' + transferDeg + 'deg)');
                }
                else {
                    $tr.find('.right-c p').css('transform', 'rotate(180deg)');
                    $tr.find('.left-c p').css('transform', 'rotate(' + (transferDeg - 180) + 'deg)');
                }
                if (retime > 0) {
                    var title = '';
                    try {
                        title = new Date((unixtime() + retime) * 1000).toLocaleString();
                    }
                    catch (ex) {
                    }
                    $tr.find('.eta')
                        .text(secondsToTime(retime))
                        .removeClass('unknown')
                        .attr('title', title);
                }
                else {
                    $tr.find('.eta').addClass('unknown').text('');
                }
                if (bps > 0) {
                    $tr.find('.speed').safeHTML(bytesToSize(bps, 1, 1) + '/s').removeClass('unknown');
                }
                else {
                    $tr.find('.speed').addClass('unknown').text('');
                }
<<<<<<< HEAD
                percent_megatitle();
=======
                delay('percent_megatitle', percent_megatitle);
>>>>>>> 5d588496

                if (page.substr(0, 2) !== 'fm')
                {
                    $('.widget-block').removeClass('hidden');
                    $('.widget-block').show();
                    if (!ulmanager.isUploading)
                        $('.widget-circle').attr('class', 'widget-circle percents-' + perc);
                    $('.widget-icon.downloading').removeClass('hidden');
                    $('.widget-speed-block.dlspeed').text(bytesToSize(bps, 1) + '/s');
                    $('.widget-block').addClass('active');
                }
            }
        }
    }

    this.dlcomplete = function(dl)
    {
        var id = dl.id, z = dl.zipid;

        if (slideshowid == id && !previews[slideshowid])
        {
            $('.slideshow-pending').addClass('hidden');
            $('.slideshow-error').addClass('hidden');
            $('.slideshow-progress').attr('class', 'slideshow-progress percents-100');
        }

        if (z)
            id = 'zip_' + z;
        else
            id = 'dl_' + id;

        var $tr = $('.transfer-table #' + id);
        $tr.removeClass('transfer-started').addClass('transfer-completed');
        $tr.find('.left-c p, .right-c p').css('transform', 'rotate(180deg)');
        $tr.find('.transfer-status').text(l[1418]);
        $tr.find('.eta, .speed').text('').removeClass('unknown');

        if ($('#dlswf_' + id.replace('dl_', '')).length > 0)
        {
            var flashid = id.replace('dl_', '');
            $('#dlswf_' + flashid).width(170);
            $('#dlswf_' + flashid).height(22);
            $('#' + id + ' .transfer-type')
                .removeClass('download')
                .addClass('safari-downloaded')
                .text('Save File');
        }
        if (dlMethod == FileSystemAPI)
        {
            setTimeout(fm_chromebar, 250, $.dlheight);
            setTimeout(fm_chromebar, 500, $.dlheight);
            setTimeout(fm_chromebar, 1000, $.dlheight);
        }
        if (page.substr(0, 2) !== 'fm') {
            var a = dl_queue.filter(isQueueActive).length;
            if (a < 2 && !ulmanager.isUploading) {
                $('.widget-block').fadeOut('slow', function(e) {
                    $('.widget-block').addClass('hidden').css({opacity: 1});
                });
            }
            else if (a < 2) {
                $('.widget-icon.downloading').addClass('hidden');
            }
            else {
                $('.widget-circle').attr('class', 'widget-circle percents-0');
            }
        }
        if ($.transferprogress && $.transferprogress[id])
        {
            if (!$.transferprogress['dlc'])
                $.transferprogress['dlc'] = 0;
            $.transferprogress['dlc'] += $.transferprogress[id][1];
            delete $.transferprogress[id];
        }

        delay('tfscomplete', function() {
            mega.utils.resetUploadDownload();
            $.tresizer();
        });
    }

    this.dlbeforecomplete = function()
    {
        $.dlheight = $('body').height();
    }

    this.dlerror = function(dl, error)
    {
        var x;
        var errorstr;
        var gid = dlmanager.getGID(dl);

        if (d) {
            dlmanager.logger.error('dlerror', gid, error);
        }
        else {
            if (error !== EOVERQUOTA) {
                srvlog('onDownloadError :: ' + error + ' [' + hostname(dl.url) + '] ' + (dl.zipid ? 'isZIP' : ''));
            }
            else if (!dl.log509 && !dl.logOverQuota && Object(u_attr).p) {
                dl.logOverQuota = 1;
                api_req({ a: 'log', e: 99615, m: 'PRO user got EOVERQUOTA' });
            }
        }

        switch (error) {
            case ETOOMANYCONNECTIONS:
                errorstr = l[18];
                break;
            case ESID:
                errorstr = l[19];
                break;
            case EBLOCKED:
            case ETOOMANY:
            case EACCESS:
                errorstr = l[23];
                break;
            case ENOENT:
                errorstr = l[22];
                break;
            case EKEY:
                errorstr = l[24];
                break;
            case EOVERQUOTA:
                errorstr = l[1673];
                break;
                // case EAGAIN:               errorstr = l[233]; break;
                // case ETEMPUNAVAIL:         errorstr = l[233]; break;
            default:
                errorstr = l[x = 233];
                break;
        }

        if (window.slideshowid == dl.id && !previews[slideshowid])
        {
            $('.slideshow-image-bl').addClass('hidden');
            $('.slideshow-pending').addClass('hidden');
            $('.slideshow-progress').addClass('hidden');
            $('.slideshow-error').removeClass('hidden');
            $('.slideshow-error-txt').text(errorstr);
        }

        if (errorstr) {
            var prog = Object(GlobalProgress[gid]);

            dl.failed = new Date;
            if (x != 233 || !prog.speed || !(prog.working || []).length) {
                /**
                 * a chunk may fail at any time, don't report a temporary error while
                 * there is network activity associated with the download, though.
                 */
                if (page === 'download') {
                    if (error === EOVERQUOTA) {
                        $('.download-info.time-txt .text').text('');
                        $('.download-info.speed-txt .text').text('');
                        $('.download.pause-button').addClass('active');
                        $('.download.info-block').addClass('overquota');
                    }
                    else {
                        $('.download.error-icon').text(errorstr);
                        $('.download.error-icon').removeClass('hidden');
                        $('.download.icons-block').addClass('hidden');
                    }
                }
                else {
                    var $tr = $('.transfer-table tr#' + gid);

                    $tr.addClass('transfer-error');
                    $tr.find('.eta, .speed').text('').addClass('unknown');
                    $tr.find('.transfer-status').text(errorstr);

                    if (error === EOVERQUOTA) {
                        $tr.find('.transfer-status').addClass('overquota');
                    }
                }
            }
        }
    }

    this.dlstart = function(dl)
    {
        var id = (dl.zipid ? 'zip_' + dl.zipid : 'dl_' + dl.dl_id);

        $('.transfer-table #' + id)
            .addClass('transfer-initiliazing')
            .find('.transfer-status').text(l[1042]);

<<<<<<< HEAD
        Soon(fm_tfsupdate);
=======
        delay('fm_tfsupdate', fm_tfsupdate); // this will call $.transferHeader()
>>>>>>> 5d588496
        dl.st = NOW();
        ASSERT(typeof dl_queue[dl.pos] === 'object', 'No dl_queue entry for the provided dl...');
        ASSERT(typeof dl_queue[dl.pos] !== 'object' || dl.n == dl_queue[dl.pos].n, 'No matching dl_queue entry...');
        if (typeof dl_queue[dl.pos] === 'object')
            M.dlprogress(id, 0, 0, 0, 0, dl.pos);
    }
    this.mobileuploads = [];

    this.doFlushTransfersDynList = function(aNumNodes) {
        aNumNodes = Object.keys(M.tfsdomqueue).slice(0, aNumNodes | 0);

        if (aNumNodes.length) {
            for (var i = 0, l = aNumNodes.length; i < l; ++i) {
                var item = aNumNodes[i];

                addToTransferTable(item, M.tfsdomqueue[item], 1);
                delete M.tfsdomqueue[item];
            }

            $.tresizer();
        }
    };

    this.handleEvent = function(ev) {
        if (d > 1) {
            console.debug(ev.type, ev);
        }

        var ttl;
        if (ev.type === 'ps-y-reach-end') {
            ttl = M.getTransferTableLengths();
            if (ttl.left > -100) {
                this.doFlushTransfersDynList(ttl.size);
            }
        }
        else if (ev.type === 'tfs-dynlist-flush') {
            ttl = M.getTransferTableLengths();
            if (ttl.left > -10) {
                this.doFlushTransfersDynList(ttl.size);
            }
        }
    };

    this.tfsResizeHandler = SoonFc(function() {

        // if (M.currentdirid === 'transfers')
        {
            var T = M.getTransferTableLengths();

            if (d)
                console.log('resize.tfsdynlist', JSON.stringify(T));

            if (T.left > 0) {
                M.doFlushTransfersDynList(T.left + 3);
            }
        }
    });

    this.getTransferTableLengths = function()
    {
<<<<<<< HEAD
        var used = $('.transfer-table tr').length;
        var size = Math.ceil($('.transfer-scrolling-table').height() / 24);
=======
        var te   = this.getTransferElements();
        var used = te.domTable.querySelectorAll('tr').length;
        var size = Math.ceil(parseInt(te.domScrollingTable.style.height) / 24);
>>>>>>> 5d588496

        return {size: size, used: used, left: size - used};
    };

    this.getTransferElements = function() {
        var obj               = {};
        obj.domTransfersBlock = document.querySelector('.fm-transfers-block');
        obj.domTableWrapper   = obj.domTransfersBlock.querySelector('.transfer-table-wrapper');
        obj.domTransferHeader = obj.domTransfersBlock.querySelector('.fm-transfers-header');
        obj.domPanelTitle     = obj.domTransferHeader.querySelector('.transfer-panel-title');
        obj.domTableEmptyTxt  = obj.domTableWrapper.querySelector('.transfer-panel-empty-txt');
        obj.domTableHeader    = obj.domTableWrapper.querySelector('.transfer-table-header');
        obj.domScrollingTable = obj.domTableWrapper.querySelector('.transfer-scrolling-table');
        obj.domTable          = obj.domScrollingTable.querySelector('.transfer-table');

        this.getTransferElements = function() {
            return obj;
        };

        return obj;
    };

    function addToTransferTable(gid, elem, q)
    {
        var te     = M.getTransferElements();
        var target = gid[0] === 'u'
<<<<<<< HEAD
            ? $('.transfer-table tr.transfer-upload.transfer-queued:last')
            : $('.transfer-table tr.transfer-download.transfer-queued:last');
=======
            ? $('tr.transfer-upload.transfer-queued:last', te.domTable)
            : $('tr.transfer-download.transfer-queued:last', te.domTable);
>>>>>>> 5d588496

        if (target.length) {
            target.after(elem);
        }
        else {
            if (gid[0] != 'u') {
<<<<<<< HEAD
                target = $('.transfer-table tr.transfer-upload.transfer-queued:first');
=======
                target = $('tr.transfer-upload.transfer-queued:first', te.domTable);
>>>>>>> 5d588496
            }

            if (target.length) {
                target.before(elem);
            }
            else {
<<<<<<< HEAD
                target = $('.transfer-table tr.transfer-completed:first');
=======
                target = $('tr.transfer-completed:first', te.domTable);
>>>>>>> 5d588496

                if (target.length) {
                    target.before(elem);
                }
                else {
<<<<<<< HEAD
                    $('.transfer-table').append(elem);
=======
                    $(te.domTable).append(elem);
>>>>>>> 5d588496
                }
            }
        }
        /*if ($.mSortableT) {
            $.mSortableT.sortable('refresh');
        }*/
        if (!q) {
            delay('fm_tfsupdate', fm_tfsupdate);
        }
    }
    this.addToTransferTable = function(gid, ttl, elem)
    {
        var T = ttl || this.getTransferTableLengths();

        if (d > 1) {
            var logger = (gid[0] === 'u' ? ulmanager : dlmanager).logger;
            logger.info('Adding Transfer', gid, JSON.stringify(T));
        }

        if (this.tfsResizeHandler)
        {
            M.getTransferElements()
                .domScrollingTable
                .addEventListener('ps-y-reach-end', M, {passive: true});
            mBroadcaster.addListener('tfs-dynlist-flush', M);

            $(window).bind('resize.tfsdynlist', this.tfsResizeHandler);
            delete this.tfsResizeHandler;
        }

        if (T.left > 0)
        {
            addToTransferTable(gid, elem, true);
            // In some cases UI is not yet initialized, nor transferHeader()
            $('.transfer-table-header').show(0);
        }
        else
        {
            var fit;

            if (gid[0] !== 'u')
            {
                var dl = $('.transfer-table tr.transfer-download.transfer-queued:last');

                if (dl.length)
                {
                    // keep inserting downloads as long there are uploads
                    // dl = +dl.closest('tr').children(':first').text();
                    dl = dl.prevAll().length;

                    if (dl && dl + 1 < T.used)
                    {
                        addToTransferTable(gid, elem);
                        fit = true;
                    }
                }
            }

            if (!fit)
                M.tfsdomqueue[gid] = elem;
        }
    };

    var __ul_id = 8000;
    this.addUpload = function(u, ignoreWarning) {
        var flag = 'ulMegaSyncAD';

        if (u.length > 99 && !ignoreWarning && !localStorage[flag]) {
            var showMEGAsyncDialog = function(button, syncData) {
                $('.download-button.light-red.download').safeHTML(button);
                $('.download-button.light-white.continue').safeHTML(l[8846]);
                $('.megasync-upload-overlay').show();
                var $chk = $('.megasync-upload-overlay .checkdiv');
                var hideMEGAsyncDialog = function() {
                    $('.megasync-upload-overlay').hide();
                    $(document).unbind('keyup.megasync-upload');
                    $('.download-button.light-white.continue, .fm-dialog-close').unbind('click');
                    $('.download-button.light-red.download').unbind('click');
                    $chk.unbind('click.dialog');
                    $chk = undefined;
                };
                $('.download-button.light-white.continue, .fm-dialog-close').rebind('click', function() {
                    hideMEGAsyncDialog();
                    M.addUpload(u, true);
                });
                $(document).rebind('keyup.megasync-upload', function() {
                    hideMEGAsyncDialog();
                    M.addUpload(u, true);
                });
                $('.download-button.light-red.download').rebind('click', function() {
                    hideMEGAsyncDialog();

                    if (!syncData) {
                        location.hash = '#sync';
                    }
                    // if the user is running MEGAsync 3.0+
                    else if (!syncData.verNotMeet) {
                        // Check whether the user logged in MEGAsync does match here
                        if (syncData.u === u_handle) {
                            // Let MEGAsync open the local file selector.
                            megasync.megaSyncRequest({ a: 'u' });
                        }
                    }
                });
                $chk.rebind('click.dialog', function() {
                    if ($chk.hasClass('checkboxOff')) {
                        $chk.removeClass('checkboxOff').addClass('checkboxOn');
                        localStorage[flag] = 1;
                    }
                    else {
                        $chk.removeClass('checkboxOn').addClass('checkboxOff');
                        delete localStorage[flag];
                    }
                });
            };
            dlmanager.isMEGAsyncRunning('3.0', 1)
                .done(function(ms, syncData) {
                    showMEGAsyncDialog(l[8912], syncData);
                })
                .fail(function() {
                    showMEGAsyncDialog(l[8847]);
                });
            return;
        }
        var target;
        var onChat;
        var filesize;
        var added = 0;
        var f;
        var ul_id;
        var pause = '';
        var pauseTxt = '';
        var ttl = this.getTransferTableLengths();

        if ($.onDroppedTreeFolder) {
            target = $.onDroppedTreeFolder;
            delete $.onDroppedTreeFolder;
        }
        else if ($('.nw-fm-left-icon.transfers').hasClass('active')) {
            target = M.lastSeenCloudFolder || M.RootID;
        }
        else {
            target = M.currentdirid;
        }

        if ((onChat = (M.currentdirid && M.currentdirid.substr(0, 4) === 'chat'))) {
            if (!$.ulBunch) {
                $.ulBunch = {};
            }
            if (!$.ulBunch[M.currentdirid]) {
                $.ulBunch[M.currentdirid] = {};
            }
        }

        if (uldl_hold) {
            pause = 'transfer-paused';
            pauseTxt = l[1651];
        }

        for (var i in u) {
            f = u[i];
            try {
                // this could throw NS_ERROR_FILE_NOT_FOUND
                filesize = f.size;
            }
            catch (ex) {
                ulmanager.logger.warn(f.name, ex);
                continue;
            }
            ul_id = ++__ul_id;
            if (!f.flashid) {
                f.flashid = false;
            }
            f.target = target;
            f.id = ul_id;

            var gid = 'ul_' + ul_id;
            this.addToTransferTable(gid, ttl,
                '<tr id="' + gid + '" class="transfer-queued transfer-upload ' + pause + '">'
                + '<td><div class="transfer-type upload">'
                + '<ul><li class="right-c"><p><span></span></p></li><li class="left-c"><p><span></span></p></li></ul>'
                + '</div></td>'
                + '<td><span class="transfer-filtype-icon ' + fileIcon({name: f.name}) + '"></span>'
                + '<span class="tranfer-filetype-txt">' + htmlentities(f.name) + '</span></td>'
                + '<td>' + filetype(f.name) + '</td>'
                + '<td>' + bytesToSize(filesize) + '</td>'
                + '<td><span class="eta"></span><span class="speed">' + pauseTxt + '</span></td>'
                + '<td><span class="transfer-status">' + l[7227] + '</span></td>'
                + '<td class="grid-url-field"><a class="grid-url-arrow"></a>'
                + '<a class="clear-transfer-icon"></a></td>'
                + '<td><span class="row-number"></span></td>'
                + '</tr>');

            ul_queue.push(f);
            ttl.left--;
            added++;

            if (uldl_hold) {
                fm_tfspause('ul_' + ul_id);
            }

            if (onChat) {
                $.ulBunch[M.currentdirid][ul_id] = 1;
            }
        }
        if (!added) {
            ulmanager.logger.warn('Nothing added to upload.');
            return;
        }
        if (!$.transferHeader) {
            transferPanelUI();
        }
        if (page == 'start') {
            ulQueue.pause();
            uldl_hold = true;
        }
        else {
            showTransferToast('u', added);
            openTransferpanel();
            delay('fm_tfsupdate', fm_tfsupdate); // this will call $.transferHeader()
        }

        setupTransferAnalysis();
        if ((ulmanager.isUploading = Boolean(ul_queue.length))) {
            $('.transfer-pause-icon').removeClass('disabled');
            $('.transfer-clear-completed').removeClass('disabled');
            $('.transfer-clear-all-icon').removeClass('disabled');
        }
    }

    this.ulprogress = function(ul, perc, bl, bt, bps)
    {
<<<<<<< HEAD
        var id = ul.id;
        var $tr = $('.transfer-table #ul_' + id);
=======
        var id  = ul.id;
        var $tr = $('#ul_' + id);
>>>>>>> 5d588496
        if (!$tr.hasClass('transfer-started')) {
            $tr.find('.transfer-status').text('');
            $tr.removeClass('transfer-initiliazing transfer-queued');
            $tr.addClass('transfer-started');
            $('.transfer-table').prepend($tr);
<<<<<<< HEAD
            $.transferHeader();
=======
            delay('fm_tfsupdate', fm_tfsupdate); // this will call $.transferHeader()
>>>>>>> 5d588496
        }
        if (!bl || !ul.starttime)
            return false;
        var retime = bps > 1000 ? (bt - bl) / bps : -1;
        var transferDeg = 0;
        if (!$.transferprogress)
            $.transferprogress = {};
        if (bl && bt && !uldl_hold)
        {
            // $.transferprogress[id] = Math.floor(bl/bt*100);
            $.transferprogress['ul_' + id] = [bl, bt, bps];
            $tr.find('.transfer-status').text(perc + '%');
            transferDeg = 360 * perc / 100;
            if (transferDeg <= 180) {
                $tr.find('.right-c p').css('transform', 'rotate(' + transferDeg + 'deg)');
            }
            else {
                $tr.find('.right-c p').css('transform', 'rotate(180deg)');
                $tr.find('.left-c p').css('transform', 'rotate(' + (transferDeg - 180) + 'deg)');
            }
            if (retime > 0) {
                $tr.find('.eta').safeHTML(secondsToTime(retime, 1)).removeClass('unknown');
            } else {
                $tr.find('.eta').addClass('unknown').text('');
            }
            if (bps > 0) {
                $tr.find('.speed').safeHTML(bytesToSize(bps, 1, 1) + '/s').removeClass('unknown');
            } else {
                $tr.find('.speed').addClass('unknown').text('');
            }
<<<<<<< HEAD
            $.transferHeader();
=======
            // $.transferHeader();
>>>>>>> 5d588496

            if (page.substr(0, 2) !== 'fm')
            {
                $('.widget-block').removeClass('hidden');
                $('.widget-block').show();
                $('.widget-circle').attr('class', 'widget-circle percents-' + perc);
                $('.widget-icon.uploading').removeClass('hidden');
                $('.widget-speed-block.ulspeed').text(bytesToSize(bps, 1) + '/s');
                $('.widget-block').addClass('active');
            }
        }
        delay('percent_megatitle', percent_megatitle);
    }

    this.ulcomplete = function(ul, h, k)
    {
<<<<<<< HEAD
        var id = ul.id;
        var $tr = $('.transfer-table #ul_' + id);
=======
        var id  = ul.id;
        var $tr = $('#ul_' + id);
>>>>>>> 5d588496

        if ($.ulBunch && $.ulBunch[ul.target])
        {
            var ub = $.ulBunch[ul.target], p;
            ub[id] = h;

            for (var i in ub)
            {
                if (ub[i] == 1)
                {
                    p = true;
                    break;
                }
            }

            if (!p)
            {
                var ul_target = ul.target;
                ub = Object.keys(ub).map(function(m) { return ub[m]});
                Soon(function() {
                    $(document).trigger('megaulcomplete', [ul_target, ub]);
                    delete $.ulBunch[ul_target];
                    if (!$.len($.ulBunch)) {
                        delete $.ulBunch;
                    }
                });
            }
        }

        if (ul.skipfile) {
            showToast('megasync', l[372] + ' "' + ul.name + '" (' + l[1668] + ')');
        }

<<<<<<< HEAD
        this.mobile_ul_completed = true;
=======
        /*this.mobile_ul_completed = true;
>>>>>>> 5d588496
        for (var i in this.mobileuploads)
        {
            if (id == this.mobileuploads[i].id)
                this.mobileuploads[i].done = 1;
            if (!this.mobileuploads[i].done)
                this.mobile_ul_completed = false;
        }
        if (this.mobile_ul_completed)
        {
            $('.upload-status-txt').text(l[1418]);
            $('#mobileuploadtime').addClass('complete');
            $('#uploadpopbtn').text(l[726]);
            $('#mobileupload_header').text(l[1418]);
<<<<<<< HEAD
        }
=======
         }*/
>>>>>>> 5d588496
        $tr.removeClass('transfer-started').addClass('transfer-completed');
        $tr.find('.left-c p, .right-c p').css('transform', 'rotate(180deg)');
        $tr.find('.transfer-status').text(ul.skipfile ? l[1668] : l[1418]);
        $tr.find('.eta, .speed').text('').removeClass('unknown');

        ul_queue[ul.pos] = Object.freeze({});

        if (page.substr(0, 2) !== 'fm') {
            var a = ul_queue.filter(isQueueActive).length;
            if (a < 2 && !ulmanager.isDownloading) {
                $('.widget-block').fadeOut('slow', function(e) {
                    $('.widget-block').addClass('hidden').css({opacity: 1});
                });
            }
            else if (a < 2) {
                $('.widget-icon.uploading').addClass('hidden');
            }
            else {
                $('.widget-circle').attr('class', 'widget-circle percents-0');
            }
        }

        if ($.transferprogress && $.transferprogress['ul_'+ id])
        {
            if (!$.transferprogress['ulc']) $.transferprogress['ulc'] = 0;
            $.transferprogress['ulc'] += $.transferprogress['ul_'+ id][1];
            delete $.transferprogress['ul_'+ id];
        }
        // $.transferHeader();
        delay('tfscomplete', function() {
            mega.utils.resetUploadDownload();
            $.tresizer();
        });
    }

    this.ulstart = function(ul)
    {
        var id = ul.id;

        if (d) {
            ulmanager.logger.log('ulstart', id);
        }

        $('.transfer-table #ul_' + id)
            .addClass('transfer-initiliazing')
            .find('.transfer-status').text(l[1042]);

<<<<<<< HEAD
        Soon(fm_tfsupdate);
=======
        delay('fm_tfsupdate', fm_tfsupdate); // this will call $.transferHeader()
>>>>>>> 5d588496
        ul.starttime = new Date().getTime();
        M.ulprogress(ul, 0, 0, 0);
    };

    this.cloneChatNode = function(n, keepParent) {
        var n2 = clone(n);
        n2.k = a32_to_base64(n2.key);
        delete n2.key, n2.ph, n2.ar;
        if (!keepParent)
            delete n2.p;
        return n2;
    };

    /**
     * Handle a redirect from the mega.co.nz/#pro page to mega.nz/#pro page
     * and keep the user logged in at the same time
     */
    this.transferFromMegaCoNz = function()
    {
        // Get site transfer data from after the hash in the URL
        var urlParts = /#sitetransfer!(.*)/.exec(window.location);

        if (urlParts) {

            try {
                // Decode from Base64 and JSON
                urlParts = JSON.parse(atob(urlParts[1]));
            }
            catch (ex) {
                console.error(ex);
                window.location.hash = 'login';
                return false;
            }

            if (urlParts) {
                // If the user is already logged in here with the same account
                // we can avoid a lot and just take them to the correct page
                if (JSON.stringify(u_k) === JSON.stringify(urlParts[0])) {
                    window.location.hash = urlParts[2];
                    return false;
                }

                // If the user is already logged in but with a different account just load that account instead. The
                // hash they came from e.g. a folder link may not be valid for this account so just load the file manager.
                else if (u_k && (JSON.stringify(u_k) !== JSON.stringify(urlParts[0]))) {
                    if (!urlParts[2] || String(urlParts[2]).match(/^fm/)) {
                        window.location.hash = 'fm';
                        return false;
                    }
                    else {
                        window.location.hash = urlParts[2];
                        return false;
                    }
                }

                // Likely that they have never logged in here before so we must set this
                localStorage.wasloggedin = true;
                u_logout();

                // Get the page to load
                var toPage = String(urlParts[2] || 'fm').replace('#', '');

                // Set master key, session ID and RSA private key
                u_storage = init_storage(sessionStorage);
                u_k = urlParts[0];
                u_sid = urlParts[1];
                if (u_k) {
                    u_storage.k = JSON.stringify(u_k);
                }

                loadingDialog.show();

                var _goToPage = function() {
                    loadingDialog.hide();
                    window.location.hash = toPage;
                }

                var _rawXHR = function(url, data, callback) {
                    mega.utils.xhr(url, JSON.stringify([data]))
                        .always(function(ev, data) {
                            var resp;
                            if (typeof data === 'string' && data[0] === '[') {
                                try {
                                    resp = JSON.parse(data)[0];
                                }
                                catch (ex) {}
                            }
                            callback(resp);
                        });
                }

                // Performs a regular login as part of the transfer from mega.co.nz
                _rawXHR(apipath + 'cs?id=0&sid=' + u_sid, {'a': 'ug'}, function(data) {
                        var ctx = {
                            checkloginresult: function(ctx, result) {
                                u_type = result;
                                if (toPage.substr(0, 1) === '!' && toPage.length > 7) {
                                    _rawXHR(apipath + 'cs?id=0&domain=meganz',
                                        { 'a': 'g', 'p': toPage.substr(1, 8)},
                                        function(data) {
                                            if (data) {
                                                dl_res = data;
                                            }
                                            _goToPage();
                                        });
                                }
                                else {
                                    _goToPage();
                                }
                            }
                        };
                        if (data) {
                            api_setsid(u_sid);
                            u_storage.sid = u_sid;
                            u_checklogin3a(data, ctx);
                        }
                        else {
                            u_checklogin(ctx, false);
                        }
                    });

                // Successful transfer, continue load
                return false;
            }
        }
    };
}

function voucherData(arr)
{
    var vouchers = [];
    var varr = arr[0];
    var tindex = {};
    for (var i in arr[1])
        tindex[arr[1][i][0]] = arr[1][i];
    for (var i in varr)
    {
        var redeemed = 0;
        var cancelled = 0;
        var revoked = 0;
        var redeem_email = '';
        if ((varr[i].rdm) && (tindex[varr[i].rdm]))
        {
            redeemed = tindex[varr[i].rdm][1];
            redeemed_email = tindex[varr[i].rdm][2];
        }
        if (varr[i].xl && tindex[varr[i].xl])
            cancelled = tindex[varr[i].xl][1];
        if (varr[i].rvk && tindex[varr[i].rvk])
            revoked = tindex[varr[i].rvk][1];
        vouchers.push({
            id: varr[i].id,
            amount: varr[i].g,
            currency: varr[i].c,
            iss: varr[i].iss,
            date: tindex[varr[i].iss][1],
            code: varr[i].v,
            redeemed: redeemed,
            redeem_email: redeem_email,
            cancelled: cancelled,
            revoked: revoked
        });
    }
    return vouchers;
}

function onUploadError(ul, errorstr, reason, xhr)
{
    var hn = hostname(ul.posturl);

    /*if (!d && (!xhr || xhr.readyState < 2 || xhr.status)) {
        var details = [
            browserdetails(ua).name,
            String(reason)
        ];
        if (xhr || reason === 'peer-err') {
            if (xhr && xhr.readyState > 1) {
                details.push(xhr.status);
            }
            details.push(hn);
        }
        if (details[1].indexOf('mtimeout') == -1 && -1 == details[1].indexOf('BRFS [l:Unk]')) {
            srvlog('onUploadError :: ' + errorstr + ' [' + details.join("] [") + ']');
        }
    }*/

    if (d) {
        ulmanager.logger.error('onUploadError', ul.id, ul.name, errorstr, reason, hn);
    }

    $('.transfer-table #ul_' + ul.id).addClass('transfer-error');
    $('.transfer-table #ul_' + ul.id + ' .transfer-status').text(errorstr);
}

function addupload(u)
{
    M.addUpload(u);
}
function onUploadStart(id)
{
    M.ulstart(id);
}
function onUploadProgress(id, p, bl, bt, speed)
{
    M.ulprogress(id, p, bl, bt, speed);
}
function onUploadSuccess(id, bl, bt)
{
    M.ulcomplete(id, bl, bt);
}

function fm_chromebar(height)
{
    if (window.navigator.userAgent.toLowerCase().indexOf('mac') >= 0 || localStorage.chromeDialog == 1)
        return false;
    var h = height - $('body').height();
    if ((h > 33) && (h < 41))
    {
        setTimeout(fm_chromebarcatchclick, 500, $('body').height());
        chromeDialog();
    }
}

function fm_chromebarcatchclick(height)
{
    if ($('body').height() != height)
    {
        chromeDialog(1);
        return false;
    }
    setTimeout(fm_chromebarcatchclick, 200, height);
}

function fm_safename(name)
{
    // http://msdn.microsoft.com/en-us/library/aa365247(VS.85)
    name = ('' + name).replace(/[:\/\\<">|?*]+/g, '.').replace(/\s*\.+/g, '.');
    if (name.length > 250)
        name = name.substr(0, 250) + '.' + name.split('.').pop();
    name = name.replace(/\s+/g, ' ').trim();
    var end = name.lastIndexOf('.');
    end = ~end && end || name.length;
    if (/^(?:CON|PRN|AUX|NUL|COM\d|LPT\d)$/i.test(name.substr(0, end)))
        name = '!' + name;
    return name;
}

function fm_safepath(path, file)
{
    path = ('' + (path || '')).split(/[\\\/]+/).map(fm_safename).filter(String);
    if (file)
        path.push(fm_safename(file));
    return path;
}

function fm_matchname(p, name)
{
    var a = [];
    for (var i in M.d)
    {
        var n = M.d[i];
        if (n.p == p && name == n.name)
            a.push({id: n.h, size: n.s, name: n.name});
    }
    return a;
}

var t;

function renderfm() {
    if (d) {
        console.time('renderfm');
    }

    initUI();
    loadingDialog.hide();
    M.sortByName();
    M.renderTree();
    M.renderPath();
    var c = $('#treesub_' + M.RootID).attr('class');
    if (c && c.indexOf('opened') < 0) {
        $('.fm-tree-header.cloud-drive-item').addClass('opened');
        $('#treesub_' + M.RootID).addClass('opened');
    }

    M.openFolder(M.currentdirid);
    if (megaChatIsReady) {
        megaChat.renderMyStatus();
    }

    if (d) {
        console.timeEnd('renderfm');
    }
}

function renderNew() {

    var newNode, tb,
        treebuild = [],
        UImain = false,
        UItree = false,
        newcontact = false,
        newpath = false,
        newshare = false;

    if (d) {
        console.time('rendernew');
    }

    for (var i in newnodes) {

        newNode = newnodes[i];
        if (newNode.h.length === 11) {
            newcontact = true;
        }
        if (newNode.su) {
            newshare = true;
        }
        if (newNode.p && newNode.t) {
            treebuild[newNode.p] = 1;
        }
        if (newNode.p === M.currentdirid || newNode.h === M.currentdirid) {
            UImain = true;
        }
        if (!newpath && document.getElementById('path_' + newNode.h)) {
            newpath = true;
        }
    }

    for (var h in treebuild) {
        tb = M.d[h];
        if (tb) {
            M.buildtree(tb, M.buildtree.FORCE_REBUILD);
            UItree = true;
        }
    }

    if (UImain) {
        M.filterByParent(M.currentdirid);
        M.sort();
        M.renderMain(true);
        // M.renderPath();
        $.tresizer();
    }

    if (UItree) {
        treeUI();
        if (M.currentrootid === 'shares') {
            M.renderTree();
        }
        if (M.currentdirid === 'shares' && !M.viewmode) {
            M.openFolder('shares', 1);
        }
        treeUIopen(M.currentdirid);
    }
    if (newcontact) {
        M.avatars();
        M.contacts();
        treeUI();

        if (megaChatIsReady) {
            //megaChat.renderContactTree();
            megaChat.renderMyStatus();
        }
    }
    if (newshare) {
        M.buildtree({h: 'shares'}, M.buildtree.FORCE_REBUILD);
    }
    // initContextUI();
    if (newpath) {
        M.renderPath();
    }

    if (u_type === 0) {
        // Show "ephemeral session warning"
        topmenuUI();
    }

    newnodes = undefined;
    if (d) {
        console.timeEnd('rendernew');
    }
}

/**
 * Execute response from server to client
 */
function execsc(actionPackets, callback) {

    var tparentid = false,
        trights = false,
        tmoveid = false,
        rootsharenodes = [],
        loadavatars = [];

    newnodes = [];
    mega.flags |= window.MEGAFLAG_EXECSC;

    if (d) {
        console.time('execsc');
    }

    // Process action packets
    for (var i in actionPackets) {
        var actionPacket = actionPackets[i];

        // If debug mode, log the packet to console
        if (d) {
            console.log('actionpacket', actionPacket);
        }

        // If own action packet
        if (actionPacket.i === requesti) {
            if (d) {
                console.log('OWN ACTION PACKET');
            }

            // If contact notification
            if (actionPacket.a === 'c') {
                process_u(actionPacket.u);

                // Only show a notification if we did not trigger the action ourselves
                if (!pfid && u_attr && actionPacket.ou !== u_attr.u) {
                    notify.notifyFromActionPacket(actionPacket);
                }

                if (megaChatIsReady) {
                    $.each(actionPacket.u, function (k, v) {
                        if (v.c !== 0) {
                            crypt.getPubRSA(v.u);
                        }
                        megaChat[v.c == 0 ? "processRemovedUser" : "processNewUser"](v.u);
                    });
                }
            }

            // Full share
            else if (actionPacket.a === 's' || actionPacket.a === 's2') {

                // Used during share dialog removal of contact from share list
                // Find out is this a full share delete
                if (actionPacket.r === undefined) {

                    // Fill DDL with removed contact
                    if (actionPacket.u && M.u[actionPacket.u] && M.u[actionPacket.u].m) {
                        var email = M.u[actionPacket.u].m;
                        var contactName = M.getNameByHandle(actionPacket.u);

                        addToMultiInputDropDownList('.share-multiple-input', [{ id: email, name: contactName }]);
                        addToMultiInputDropDownList('.add-contact-multiple-input', [{ id: email, name: contactName }]);
                    }
                }

                if (actionPacket.okd) {
                    M.delNodeShare(actionPacket.n, actionPacket.u, actionPacket.okd);
                }

                if (actionPacket.a === 's2') {
                    processPS([actionPacket]);
                }

                if (fminitialized) {
                    // Full share contains .h param
                    sharedUInode(actionPacket.h);
                }
            }

            // Outgoing pending contact
            else if (actionPacket.a === 'opc') {
                processOPC([actionPacket]);

                // Don't append to sent grid on deletion
                if (!actionPacket.dts) {
                    M.drawSentContactRequests([actionPacket]);
                }
            }

            // Incoming pending contact
            else if (actionPacket.a === 'ipc') {
                processIPC([actionPacket]);
                M.drawReceivedContactRequests([actionPacket]);
                notify.notifyFromActionPacket(actionPacket);
            }

            // Export link (public handle)
            else if (actionPacket.a === 'ph') {
                processPH([actionPacket]);
            }

            // Incomming request updated
            else if (actionPacket.a === 'upci') {
                processUPCI([actionPacket]);
            }

            // Outgoing request updated
            else if (actionPacket.a === 'upco') {
                processUPCO([actionPacket]);

                // If the status is accepted ('2') then this will be followed by a contact packet and we do not need to notify
                if (actionPacket.s !== 2) {
                    notify.notifyFromActionPacket(actionPacket);
                }
            }
            else if (actionPacket.a === 'ua') {
                mega.attr.handleUserAttributeActionPackets(actionPacket, loadavatars);
            }
        }// END own action packet
        else if (actionPacket.a === 'e') {
            var str = hex2bin(actionPacket.c || "");
            if (str.substr(0, 5) === ".cms.") {
                var cmsType = str.split(".")[2];
                var cmsId = str.substr(6 + cmsType.length).split(".");
                CMS.reRender(cmsType, cmsId);
            }
        }
        else if (actionPacket.a === 'fa') {
            M.nodeAttr({
                h: actionPacket.n,
                fa: actionPacket.fa
            });
        }
        else if ((actionPacket.a === 's' || actionPacket.a === 's2') && !folderlink) {

            var tsharekey = '';
            var prockey = false;

            if (actionPacket.o === u_handle) {

                if (!actionPacket.u) {
                    // this must be a pending share
                    if (actionPacket.a !== 's2') {
                        console.error('INVALID SHARE ACTION PACKET, Missing user-handle', actionPacket);
                    }
                }
                // If access right are undefined then share is deleted
                else if (typeof actionPacket.r === "undefined") {
                    M.delNodeShare(actionPacket.n, actionPacket.u, actionPacket.okd);
                }
                else {
                    var handle = actionPacket.n;
                    var shares = Object(M.d[handle]).shares || {};

                    if (shares.hasOwnProperty(actionPacket.u)
                            || (actionPacket.ha === crypto_handleauth(actionPacket.n))) {

                        // I updated or created my share
                        u_sharekeys[handle] = decrypt_key(u_k_aes, base64_to_a32(actionPacket.ok));
                        M.nodeShare(handle, {
                            h: actionPacket.n,
                            r: actionPacket.r,
                            u: actionPacket.u,
                            ts: actionPacket.ts
                        });
                    }
                }
            }
            else {
                if ((typeof actionPacket.n !== 'undefined')
                        && (typeof actionPacket.k !== 'undefined')
                        && (typeof u_sharekeys[actionPacket.n] === 'undefined')) {

                    if (!actionPacket.k) {
                        // XXX: We need to find out which API call is causing it
                        //      (it might be a bug in the SDK or the webclient)
                        // How to reproduce: Delete folder with pending shares,
                        // on client side we will have this situation
                        srvlog('Got share action-packet with no key.');
                    }
                    else {
                        u_sharekeys[actionPacket.n] = crypto_process_sharekey(actionPacket.n, actionPacket.k);
                        tsharekey = a32_to_base64(u_k_aes.encrypt(u_sharekeys[actionPacket.n]));
                        prockey = true;
                    }
                }

                if (actionPacket && actionPacket.u === 'EXP') {
                    var exportLink = new mega.Share.ExportLink({ 'nodesToProcess': [actionPacket.h] });
                    exportLink.getExportLink();
                }

                if (typeof actionPacket.o !== 'undefined') {
                    if (typeof actionPacket.r === "undefined") {
                        if (d) {
                            console.log('delete a share');
                        }
                        // delete a share:
                        var n = M.d[actionPacket.n];
                        if (n && n.p.length !== 11) {
                            M.nodeAttr({
                                h: actionPacket.n,
                                r: 0,
                                su: ''
                            });
                        }
                        else {
                            M.delNode(actionPacket.n);
                        }
                        if (!folderlink && actionPacket.u !== 'EXP' && fminitialized) {
                            notify.notifyFromActionPacket({
                                a: 'dshare',
                                n: actionPacket.n,
                                u: actionPacket.o
                            });
                        }
                        delete u_sharekeys[actionPacket.n];
                    }
                    else {
                        if (d) {
                            console.log('I receive a share, prepare for receiving tree a');
                        }
                        // I receive a share, prepare for receiving tree a
                        tparentid = actionPacket.o;
                        trights = actionPacket.r;
                        if (M.d[actionPacket.n]) {
                            // update rights:
                            M.nodeAttr({
                                h: actionPacket.n,
                                r: actionPacket.r,
                                su: actionPacket.o
                            });
                        }
                        else {
                            if (d) {
                                console.log('look up other root-share-nodes from this user');
                            }
                            // look up other root-share-nodes from this user:
                            if (typeof M.c[actionPacket.o] !== 'undefined') {
                                for (var i in M.c[actionPacket.o]) {
                                    if (M.d[i] && M.d[i].t == 1) {
                                        rootsharenodes[i] = 1;
                                    }
                                }
                            }

                            if (!folderlink && fminitialized) {
                                notify.notifyFromActionPacket({
                                    a: 'share',
                                    n: actionPacket.n,
                                    u: actionPacket.o
                                });
                            }
                        }
                    }
                }
            }

            if (prockey) {
                var nodes = fm_getnodes(actionPacket.n, 1);
                nodes.push(actionPacket.n);
                for (var i in nodes) {
                    var n = M.d[nodes[i]];

                    if (n) {
                        var f = {
                            a: n.a,
                            h: n.h,
                            k: n.k
                        };
                        crypto_processkey(u_handle, u_k_aes, f);
                        if (f.ar) {
                            // Bug #1983: No-Key issue.
                            n.ar = f.ar;
                        }
                        M.nodeAttr({
                            h: nodes[i],
                            name: f.name,
                            key: f.key,
                            sk: tsharekey
                        });
                        newnodes.push(M.d[n.h]);
                    }
                }
            }

            crypto_share_rsa2aes();

            if (actionPacket.a === 's2') {
                processPS([actionPacket]);
            }

            if (fminitialized) {
                M.buildtree({h: 'shares'}, M.buildtree.FORCE_REBUILD);
                sharedUInode(actionPacket.n);
            }
        }
        else if (actionPacket.a === 'k' && !folderlink) {
            if (actionPacket.sr)
                crypto_procsr(actionPacket.sr);
            else if (actionPacket.cr)
                crypto_proccr(actionPacket.cr);
            else
                api_req({
                    a: 'k',
                    cr: crypto_makecr(actionPacket.n, [actionPacket.h], true)
                });

            if (fminitialized) {
                M.buildtree({h: 'shares'}, M.buildtree.FORCE_REBUILD);
            }
        }
        else if (actionPacket.a === 't') {
            if (tparentid) {
                for (var b in actionPacket.t.f) {
                    if (rootsharenodes[actionPacket.t.f[b].h] && M.d[actionPacket.t.f[b].h]) {
                        actionPacket.t.f[b].r = M.d[actionPacket.t.f[b].h].r;
                        actionPacket.t.f[b].su = M.d[actionPacket.t.f[b].h].su;
                        M.delNode(actionPacket.t.f[b].h);
                    }
                }

                if (!M.d[actionPacket.t.f[0].p]) {
                    actionPacket.t.f[0].p = tparentid;
                }

                actionPacket.t.f[0].su = tparentid;
                actionPacket.t.f[0].r = trights;

                if (tsharekey) {
                    actionPacket.t.f[0].sk = tsharekey;
                    tsharekey = false;
                }
                rootsharenodes = [];
            }

            // notification logic:
            if (fminitialized && !folderlink && actionPacket.ou && actionPacket.ou != u_handle
                && actionPacket.t && actionPacket.t.f && actionPacket.t.f[0]
                && actionPacket.t.f[0].p.length < 11 && !tmoveid && !tparentid) {

                var targetid = actionPacket.t.f[0].p;
                var pnodes = [];
                for (var i in actionPacket.t.f) {
                    if (actionPacket.t.f[i].p === targetid) {
                        pnodes.push({
                            h: actionPacket.t.f[i].h,
                            t: actionPacket.t.f[i].t
                        });
                    }
                }
                notify.notifyFromActionPacket({
                    a: 'put',
                    n: targetid,
                    u: actionPacket.ou,
                    f: pnodes
                });
            }

            // Temporarily disable the execsc flag so that all nodes are added to the DB using a single transaction
            mega.flags &= ~window.MEGAFLAG_EXECSC;

            tparentid = false;
            trights = false;
            __process_f1(actionPacket.t.f);
<<<<<<< HEAD

            mega.flags |= window.MEGAFLAG_EXECSC;
=======
>>>>>>> 5d588496
        }
        else if (actionPacket.a === 'u') {
            var n = M.d[actionPacket.n];
            if (n) {
                var f = {
                    h : actionPacket.n,
                    k : actionPacket.k,
                    a : actionPacket.at
                };
                crypto_processkey(u_handle, u_k_aes, f, u_nodekeys[n.h]);
<<<<<<< HEAD

                if (!f.key && u_nodekeys[n.h]) {
                    // TODO: This is a temporal fix, we have to investigate why does the API fails
                    // on providing the right key for the node, likely we're missing giving it to it.

                    f.k = u_handle + ':' + a32_to_base64(encrypt_key(u_k_aes, u_nodekeys[n.h]));
                    crypto_processkey(u_handle, u_k_aes, f);
                }

                if (f.key) {
                    if (f.name !== n.name) {
                        M.onRenameUIUpdate(n.h, f.name);
                    }
                    if (fminitialized && f.fav !== n.fav) {
                        if (f.fav) {
                            $('.grid-table.fm #' + n.h + ' .grid-status-icon').addClass('star');
                            $('#' + n.h + '.file-block .file-status-icon').addClass('star');
                        }
                        else {
                            $('.grid-table.fm #' + n.h + ' .grid-status-icon').removeClass('star');
                            $('#' + n.h + '.file-block .file-status-icon').removeClass('star');
                        }
                    }
                    M.nodeAttr({
                        h : actionPacket.n,
                        fav : f.fav,
                        name : f.name,
                        key : f.key,
                        a : actionPacket.at
                    });
                }
                else if (n.key) {
                    delete missingkeys[n.h];
                }
                if (actionPacket.cr) {
                    crypto_proccr(actionPacket.cr);
                }
            }
        }
        else if (actionPacket.a === 'c') {
            process_u(actionPacket.u);

            // Contact is deleted on remote computer, remove contact from contacts left panel
            if (fminitialized && actionPacket.u[0].c === 0) {
                $('#contact_' + actionPacket.ou).remove();

                $.each(actionPacket.u, function(k, v) {

                    var userHandle = v.u;

                    // hide the context menu if it is currently visible and this contact was removed.
                    if ($.selected && ($.selected[0] === userHandle)) {

                        // was selected
                        $.selected = [];
                        if ($('.context-menu.files-menu').is(":visible")) {
                            $.hideContextMenu();
                        }
                    }
                });

=======

                if (!f.key && u_nodekeys[n.h]) {
                    // TODO: This is a temporal fix, we have to investigate why does the API fails
                    // on providing the right key for the node, likely we're missing giving it to it.

                    f.k = u_handle + ':' + a32_to_base64(encrypt_key(u_k_aes, u_nodekeys[n.h]));
                    crypto_processkey(u_handle, u_k_aes, f);
                }

                if (f.key) {
                    if (f.name !== n.name) {
                        M.onRenameUIUpdate(n.h, f.name);
                    }
                    if (fminitialized && f.fav !== n.fav) {
                        if (f.fav) {
                            $('.grid-table.fm #' + n.h + ' .grid-status-icon').addClass('star');
                            $('#' + n.h + '.file-block .file-status-icon').addClass('star');
                        }
                        else {
                            $('.grid-table.fm #' + n.h + ' .grid-status-icon').removeClass('star');
                            $('#' + n.h + '.file-block .file-status-icon').removeClass('star');
                        }
                    }
                    M.nodeAttr({
                        h : actionPacket.n,
                        fav : f.fav,
                        name : f.name,
                        key : f.key,
                        a : actionPacket.at
                    });
                }
                else if (n.key) {
                    delete missingkeys[n.h];
                }
                if (actionPacket.cr) {
                    crypto_proccr(actionPacket.cr);
                }
            }
        }
        else if (actionPacket.a === 'c') {
            process_u(actionPacket.u);

            // Contact is deleted on remote computer, remove contact from contacts left panel
            if (fminitialized && actionPacket.u[0].c === 0) {
                $('#contact_' + actionPacket.ou).remove();

                $.each(actionPacket.u, function(k, v) {

                    var userHandle = v.u;

                    // hide the context menu if it is currently visible and this contact was removed.
                    if ($.selected && ($.selected[0] === userHandle)) {

                        // was selected
                        $.selected = [];
                        if ($('.context-menu.files-menu').is(":visible")) {
                            $.hideContextMenu();
                        }
                    }
                });

>>>>>>> 5d588496
                M.handleEmptyContactGrid();
            }

            // Only show a notification if we did not trigger the action ourselves
            if (!pfid && u_attr && actionPacket.ou !== u_attr.u) {
                notify.notifyFromActionPacket(actionPacket);
            }

            if (megaChatIsReady) {
                $.each(actionPacket.u, function(k, v) {
                    if (v.c !== 0) {
                        crypt.getPubRSA(v.u);
                    }
                    megaChat[v.c == 0 ? "processRemovedUser" : "processNewUser"](v.u);
                });
            }
        }
        else if (actionPacket.a === 'd') {
            M.delNode(actionPacket.n);

            // Only show a notification if we did not trigger the action ourselves
            if (!pfid && u_attr && actionPacket.ou !== u_attr.u) {
                notify.notifyFromActionPacket(actionPacket);
            }
        }
        else if (actionPacket.a === 'ua' && fminitialized) {
            var attrs = actionPacket.ua;
            var actionPacketUserId = actionPacket.u;
            for (var j in attrs) {
                if (attrs.hasOwnProperty(j)) {
                    var attributeName = attrs[j];

                    attribCache.uaPacketParser(
                        attributeName,
                        actionPacketUserId,
                        false,
                        actionPacket.v && actionPacket.v[j] ? actionPacket.v[j] : undefined
                    );
                }
            }
        }
        else if (actionPacket.a === 'la') {
            notify.countAndShowNewNotifications();
        }
        else if (actionPacket.a === 'opc') {
            processOPC([actionPacket]);

            if (fminitialized) {
                M.drawSentContactRequests([actionPacket]);
            }
        }
        else if (actionPacket.a === 'ipc') {
            processIPC([actionPacket]);

            if (fminitialized) {
                M.drawReceivedContactRequests([actionPacket]);
            }
            notify.notifyFromActionPacket(actionPacket);
        }
        else if (actionPacket.a === 'ph') {// Export link (public handle)
            processPH([actionPacket]);

            // Not applicable so don't return anything or it will show a blank notification
            if (typeof actionPacket.up !== 'undefined' && typeof actionPacket.down !== 'undefined') {
                notify.notifyFromActionPacket(actionPacket);
            }
        }
        else if (actionPacket.a === 'upci') {
            processUPCI([actionPacket]);
        }
        else if (actionPacket.a === 'upco') {
            processUPCO([actionPacket]);

            // If the status is accepted ('2') then this will be followed by a contact packet and we do not need to notify
            if (actionPacket.s !== 2) {
                notify.notifyFromActionPacket(actionPacket);
            }
        }
        // Action packet to notify about payment (Payment Service Transaction Status)
        else if (actionPacket.a === 'psts') {
            proPage.processPaymentReceived(actionPacket);
        }
        // Action packet for the mcc
        else if (actionPacket.a === 'mcc') {
            if (!megaChatIsDisabled) {
                if (megaChatIsReady) {
                    $(window).trigger('onChatdChatUpdatedActionPacket', actionPacket);
                }
                else {
                    ChatdIntegration._queuedChats[actionPacket.id] = actionPacket;
                }
            }
        }
        // Action packet for 'Set Email'
        else if (actionPacket.a === 'se') {
            var emailChangeAccepted = (actionPacket.s === 3
                                       && typeof actionPacket.e === 'string'
                                       && actionPacket.e.indexOf('@') !== -1);

            if (emailChangeAccepted) {
                var user = M.getUserByHandle(actionPacket.u);

                if (user) {
                    user.m = actionPacket.e;
                    process_u([user]);

                    if (actionPacket.u === u_handle) {
                        u_attr.email = user.m;

                        if (M.currentdirid === 'account/profile') {
                            $('.nw-fm-left-icon.account').trigger('click');
                        }
                    }
                }
            }
        }
        else {
            if (d) {
                console.log('not processing this action packet', actionPacket);
            }
        }
    }

    if (newnodes.length > 0 && fminitialized) {
        renderNew();
<<<<<<< HEAD
    }
    if (loadavatars.length) {
        M.avatars(loadavatars);
    }
=======
    }
    if (loadavatars.length) {
        M.avatars(loadavatars);
    }
>>>>>>> 5d588496
    if (M.viewmode) {
        delay('thumbnails', fm_thumbnails, 3200);
    }
    if ($.dialog === 'properties') {
        propertiesDialog();
    }
    getsc();
    if (callback) {
        Soon(callback);
    }

    if (d) {
        console.timeEnd('execsc');
    }

    mega.flags &= ~window.MEGAFLAG_EXECSC;
}

function fm_updatekey(h, k)
{
    var n = M.d[h];
    if (n)
    {
        var f = {h: h, k: k, a: M.d[h].a};
        crypto_processkey(u_handle, u_k_aes, f);
        u_nodekeys[h] = f.key;
        M.nodeAttr({h: h, name: f.name, key: f.key, k: k});
    }
}

function fm_commitkeyupdate()
{
    // refresh render?
}

function loadfm(force)
{
    if (force) {
        loadfm.loaded = false;
    }
    if (loadfm.loaded) {
        Soon(loadfm_done.bind(this, -0x800e0fff));
    }
    else {
        if (is_fm()) {
            loadingDialog.hide();
            loadingInitDialog.show();
            loadingInitDialog.step1();
        }
        if (!loadfm.loading) {
            M.reset();
            fminitialized = false;
            loadfm.loading = true;
            setTimeout(function __lazyLoadFM() {
                var req_params = {
                    a:'f',
                    c:1,
                    r:1,
                    ca:1
                };
                if (!megaChatIsDisabled && typeof Chatd !== 'undefined') {
                    req_params['cv'] = Chatd.VERSION;
                }
                api_req(req_params, {
                    callback: loadfm_callback,
                    progress: function(perc) {
                        loadingInitDialog.step2(parseInt(perc));
                    }
                },n_h ? 1 : 0);
            }, 350);
        }
    }
}

function RightsbyID(id) {

    if (folderlink || (id && id.length > 8)) {
        return false;
    }

    var p = M.getPath(id);

    if ((p[p.length - 1] === 'contacts') || (p[p.length - 1] === 'shares')) {
        return (M.d[p[p.length - 3]] || {}).r;
    }
    else {
        return 2;
    }
}

function isCircular(fromid, toid)
{
    var n = M.d[fromid];
    if (n && n.t && toid != fromid)
    {
        var p1 = M.getPath(fromid);
        var p2 = M.getPath(toid);
        p1.reverse();
        p2.reverse();
        var c = 1;
        for (var i in p1) {
            if (p1[i] !== p2[i]) {
                c = 0;
                break;
            }
        }
        return !!c;
    }
    return false;
}

function RootbyId(id)
{
    if (id)
        id = id.replace('chat/', '');
    var p = M.getPath(id);
    return p[p.length - 1];
}

function ddtype(ids, toid, alt)
{
    if (folderlink)
        return false;

    var r = false, toid_r = RootbyId(toid);
    for (var i in ids)
    {
        var fromid = ids[i], fromid_r;

        if (fromid == toid || !M.d[fromid]) return false;
        fromid_r = RootbyId(fromid);

        // never allow move to own inbox, or to own contacts
        if (toid == M.InboxID || toid == 'contacts')
            return false;

        // to a contact, always allow a copy
        if (toid_r == 'contacts' && M.d[toid].p == 'contacts')
            r = 'copy';

        // to a shared folder, only with write rights
        if ((toid_r == 'contacts' || toid_r == 'shares') && RightsbyID(toid) > 0)
        {
            if (isCircular(fromid, toid))
                return false;
            else
                r = 'copy';
        }
        // cannot move or copy to the existing parent
        if (toid == M.d[fromid].p)
            return false;

        // from own cloud to own cloud / trashbin, always move
        if ((toid == M.RootID || toid == M.RubbishID || M.d[toid].t) && (fromid_r == M.RootID) && (toid_r == M.RootID || toid == M.RubbishID))
        {
            if (isCircular(fromid, toid))
                return false;
            else
                r = 'move';
        }
        // from trashbin or inbox to own cloud, always move
        if ((fromid_r == M.RubbishID || fromid_r == M.InboxID) && toid_r == M.RootID)
            r = 'move';

        // from inbox to trashbin, always move
        if (fromid_r == M.InboxID && toid_r == M.RubbishID)
            r = 'move';

        // from trashbin or inbox to a shared folder with write permission, always copy
        if ((fromid_r == M.RubbishID || fromid_r == M.InboxID) && (toid_r == 'contacts' || toid_r == 'shares') && RightsbyID(toid) > 0)
            r = 'copy';

        // copy from a share to cloud
        if ((fromid_r == 'contacts' || fromid_r == 'shares') && (toid == M.RootID || toid_r == M.RootID))
            r = 'copy';

        // move from a share to trashbin only with full control rights (do a copy + del for proper handling)
        if ((fromid_r == 'contacts' || fromid_r == 'shares') && toid == M.RubbishID && RightsbyID(fromid) > 1)
            r = 'copydel';
    }
    return r;
}

/**
 * fm_getnodes
 *
 * Search for a subfolders.
 * @param {String} nodeId.
 * @param {Boolean} ignore Ignore .
 * @returns {Array|fm_getnodes.nodes} Array of subfolders ids. Root folder included.
 */
function fm_getnodes(nodeId, ignore)
{
    var nodes = [];

    function procnode(nodeId) {
        if (M.c[nodeId]) {
            for (var n in M.c[nodeId]) {
                if (M.c[nodeId].hasOwnProperty(n)) {
                    if (!M.d[n]) {
                        if (d) {
                            console.warn('Invalid node: ' + n, nodeId, M.c[nodeId][n]);
                        }
                        continue;
                    }
                    nodes.push(n);
                    if (M.d[n].t === 1) {
                        procnode(n);
                    }
                }
            }
        }
    }
    procnode(nodeId);

    return nodes;
}

function fm_getsharenodes(h, root)
{
    var sn = [];
    var n = M.d[h];
    while (n && n.p)
    {
        if (typeof n.shares !== 'undefined' || u_sharekeys[n.h])
            sn.push(n.h);
        n = M.d[n.p];
    }
    if (root)
        root.handle = n && n.h;
    return sn;
}

function fm_getcopynodes(cn, t)
{
    var a=[];
    var r=[];
    var c=11 == (t || "").length;
    for (var i in cn)
    {
        var s = fm_getnodes(cn[i]);
        for (var j in s) r.push(s[j]);
        r.push(cn[i]);
    }
    for (var i in r)
    {
        var n = M.d[r[i]];
        if (n)
        {
            var ar;
            if (!n.key) {
                console.error('fm_getcopynodes: missing node key', n);
                continue;
            }
            if (!n.ar) {
                console.warn('Something went wrong, missing node attr - trying to fix in the run...');
                crypto_processkey(u_handle, u_k_aes, n);
            }
            if (n.ar) {
                ar = clone(n.ar);
            }
            else {
                var cnt = 0;
                ar = {};
                if (n.name) {
                    ar.n = n.name;
                    cnt++;
                }
                if (n.mtime) {
                    ar.t = n.mtime;
                    cnt++;
                }
                if (n.hash) {
                    ar.c = n.hash;
                    cnt++;
                }
                else if (n.t) {
                    cnt++;
                }
                if (cnt !== 3) {
                    console.error('Missing node attr property...', ar, n);
                }
                else {
                    console.log('Missing node attr restored manually...');
                }
            }
            if (typeof ar.fav !== 'undefined') delete ar.fav;
            var mkat = enc_attr(ar,n.key);
            var attr = ab_to_base64(mkat[0]);
            var key = c ? base64urlencode(encryptto(t,a32_to_str(mkat[1])))
                        : a32_to_base64(encrypt_key(u_k_aes,mkat[1]));
            var nn = {h:n.h,t:n.t,a:attr,k:key};
            var p=n.p;
            for (var j in cn)
            {
                if (cn[j] == nn.h)
                {
                    p=false;
                    break;
                }
            }
            if (p) nn.p=p;
            a.push(nn);
        }
    }
    return a;
}

/**
 * Create new folder on the cloud
 * @param {String} toid The handle where the folder will be created.
 * @param {String|Array} name Either a string with the folder name to create, or an array of them.
 * @param {Object|MegaPromise} ulparams Either an old-fashion object with a `callback` function or a MegaPromise.
 * @return {Object} The `ulparams`, whatever it is.
 */
function createFolder(toid, name, ulparams) {

    // This will be called when the folder creation succeed, pointing
    // the caller with the handle of the deeper created folder.
    var resolve = function(folderHandle) {
        if (ulparams) {
            if (ulparams instanceof MegaPromise) {
                ulparams.resolve(folderHandle);
            }
            else {
                ulparams.callback(ulparams, folderHandle);
            }
        }
        return ulparams;
    };

    // This will be called when the operation failed.
    var reject = function(error) {
        if (ulparams instanceof MegaPromise) {
            ulparams.reject(error);
        }
        else {
            msgDialog('warninga', l[135], l[47], api_strerror(error));
        }
    };

    toid = toid || M.RootID;

    if (Array.isArray(name)) {
        name = name.map(String.trim).filter(String).slice(0);

        if (!name.length) {
            name = undefined;
        }
        else {
            // Iterate through the array of folder names, creating one at a time
            var next = function(target, folderName) {
                createFolder(target, folderName, new MegaPromise())
                    .done(function(folderHandle) {
                        if (!name.length) {
                            resolve(folderHandle);
                        }
                        else {
                            next(folderHandle, name.shift());
                        }
                    })
                    .fail(function(error) {
                        reject(error);
                    });
            };
            next(toid, name.shift());
            return ulparams;
        }
    }

    if (!name) {
        return resolve(toid);
    }

    if (M.c[toid]) {
        // Check if a folder with the same name already exists.
        for (var handle in M.c[toid]) {
            if (M.d[handle] && M.d[handle].t && M.d[handle].name === name) {
                return resolve(M.d[handle].h);
            }
        }
    }

    var mkat = enc_attr({n: name}, []),
        attr = ab_to_base64(mkat[0]),
        key = a32_to_base64(encrypt_key(u_k_aes, mkat[1])),
        req = {a: 'p', t: toid, n: [{h: 'xxxxxxxx', t: 1, a: attr, k: key}], i: requesti},
        sn = fm_getsharenodes(toid);

    if (sn.length) {
        req.cr = crypto_makecr([mkat[1]], sn, false);
        req.cr[1][0] = 'xxxxxxxx';
    }
    if (!ulparams) {
        loadingDialog.show();
    }

    api_req(req, {
        ulparams: ulparams,
        callback: function(res, ctx) {

            if (typeof res !== 'number') {
                $('.fm-new-folder').removeClass('active');
                $('.create-new-folder').addClass('hidden');
                $('.create-folder-input-bl input').val('');
                newnodes = [];
                M.addNode(res.f[0]);
                renderNew();
                refreshDialogContent();
                loadingDialog.hide();

                resolve(res.f[0].h);
            }
            else {
                loadingDialog.hide();
                reject(res);
            }
        }
    });

    return ulparams;
}

function getuid(email) {
    var result = false;

    M.u.forEach(function(v, k) {
        if (v.m == email) {
            result = k;
            return false; // break;
        }
    });

    return result;
};

/**
 * Gets the user handle of a contact if they already exist in M.u
 * @param {String} emailAddress The email address to get the user handle for
 * @returns {String|false} Returns either the user handle or false if it doesn't exist
 */
function getUserHandleFromEmail(emailAddress) {
    var foundHandle = false;

    // Search known users for matching email address then get the handle of that contact
    M.u.forEach(function(c, userHandle) {
        if (
            M.u[userHandle] &&
            M.u[userHandle].c &&
            (M.u[userHandle].c !== 0) &&
            (M.u[userHandle].m === emailAddress)
        ) {

            foundHandle = userHandle;
        }
    });

    return foundHandle;
}

/**
 * Share a node with other users.
 *
 * Recreate target/users list and call appropriate api_setshare function.
 * @param {String} nodeId
 *     Selected node id
 * @param {Array} targets
 *     List of JSON_Object containing user email or user handle and access permission,
 *     i.e. `{ u: <user_email>, r: <access_permission> }`.
 * @param {Boolean} dontShowShareDialog
 *     If set to `true`, don't show the share dialogue.
 * @returns {doShare.$promise|MegaPromise}
 */
function doShare(nodeId, targets, dontShowShareDialog) {

    var masterPromise = new MegaPromise();
    var logger = MegaLogger.getLogger('doShare');

    /** Settle function for API set share command. */
    var _shareDone = function(result, users) {

        // Loose comparison is important (incoming JSON).
        if (result.r && result.r[0] == '0') {
            for (var i in result.u) {
                if (result.u.hasOwnProperty(i)) {
                    M.addUser(result.u[i]);
                }
            }

            for (var k in result.r) {
                if (result.r.hasOwnProperty(k)) {
                    if ((result.r[k] === 0) && users && users[k] && users[k].u) {
                        var rights = users[k].r;
                        var user = users[k].u;

                        if (user.indexOf('@') >= 0) {
                            user = getuid(users[k].u);
                        }

                        // A pending share may not have a corresponding user and should not be added
                        // A pending share can also be identified by a user who is only a '0' contact
                        // level (passive)
                        if (M.u[user] && M.u[user].c !== 0) {
                            M.nodeShare(nodeId, {
                                h: nodeId,
                                r: rights,
                                u: user,
                                ts: unixtime()
                            });
                            setLastInteractionWith(user, "0:" + unixtime());
                        }
                        else {
                            logger.debug('invalid user:', user, M.u[user], users[k]);
                        }
                    }
                }
            }
            if (dontShowShareDialog !== true) {
                $('.fm-dialog.share-dialog').removeClass('hidden');
            }
            loadingDialog.hide();
            M.renderShare(nodeId);

            if (dontShowShareDialog !== true) {
                shareDialog();
            }
            masterPromise.resolve();
        }
        else {
            $('.fm-dialog.share-dialog').removeClass('hidden');
            loadingDialog.hide();
            masterPromise.reject(result);
        }
    };

    // Get complete children directory structure for root node with id === nodeId
    var childNodesId = fm_getnodes(nodeId);
    childNodesId.push(nodeId);

    // Create new lists of users, active (with user handle) and non existing (pending)
    targets.forEach(function(value) {

        var email = value.u;
        var accessRights = value.r;

        // Search by email only don't use handle cause user can re-register account
        crypt.getPubKeyAttribute(email, 'RSA', {
            targetEmail: email,
            shareAccessRightsLevel: accessRights
        })
            .always(function (pubKey, result) {

                var sharePromise = new MegaPromise();

                // parse [api-result, user-data-ctx]
                var ctx = result[1];
                result = result[0];

                if (result.pubk) {
                    var userHandle = result.u;

                    // 'u' is returned user handle, 'r' is access right
                    var usersWithHandle = [];

                    if (M.u[userHandle] && M.u[userHandle].c !== 0) {
                        usersWithHandle.push({ 'r': ctx.shareAccessRightsLevel, 'u': userHandle });
                    }
                    else {
                        usersWithHandle.push({
                            'r': ctx.shareAccessRightsLevel,
                            'u': userHandle,
                            'k': result.pubk,
                            'm': ctx.targetEmail
                        });
                    }

                    sharePromise = api_setshare(nodeId, usersWithHandle, childNodesId);
                    sharePromise.done(function _sharePromiseWithHandleDone(result) {
                        _shareDone(result, usersWithHandle);
                    });
                    masterPromise.linkFailTo(sharePromise);
                }
                else {
                    // NOT ok, user doesn't have account yet
                    var usersWithoutHandle = [];
                    usersWithoutHandle.push({ 'r': ctx.shareAccessRightsLevel, 'u': ctx.targetEmail });
                    sharePromise = api_setshare1({
                        node: nodeId,
                        targets: usersWithoutHandle,
                        sharenodes: childNodesId
                    });
                    sharePromise.done(function _sharePromiseWithoutHandleDone(result) {
                        _shareDone(result, ctx.targetEmail);
                    });
                    masterPromise.linkFailTo(sharePromise);
                }
            });
    });

    return masterPromise;
}

function processmove(jsonmove)
{
    var rts = [M.RootID,M.RubbishID,M.InboxID];

    if (d) console.log('processmove', jsonmove);

    for (var i in jsonmove)
    {
        var root = {}, sharingnodes = fm_getsharenodes(jsonmove[i].t, root), movingnodes = 0;

        if (d) console.log('sharingnodes', sharingnodes.length, sharingnodes, root.handle);

        if (sharingnodes.length)
        {
            movingnodes = fm_getnodes(jsonmove[i].n);
            movingnodes.push(jsonmove[i].n);
            jsonmove[i].cr = crypto_makecr(movingnodes,sharingnodes,true);
        }
        if (root.handle && rts.indexOf(root.handle) >= 0) api_updfkey(movingnodes || jsonmove[i].n);

        api_req(jsonmove[i]);
    }
}

var u_kdnodecache = {};
var kdWorker;

function process_f(f, cb, retry)
{
    var onMainThread = localStorage.dk ? 9e11 : 200;
    var doNewNodes = (typeof newnodes !== 'undefined');

    // if (d) console.error('process_f', doNewNodes);

    if (f && f.length)
    {
        var ncn = f, skn = [];
        // if ($.len(u_kdnodecache)) {
            // ncn = [];
            // for (var i in f) {
                // var n1 = f[i], n2 = u_kdnodecache[n1.h];
                // if (!n1.c && (!n2 || !$.len(n2))) ncn.push(n1);
            // }
            // if (d) console.log('non-cached nodes', ncn.length, ncn);
        // }
        if (!retry && ncn.length > onMainThread) {
            for (var i in f) {
                if (f[i].sk) skn.push(f[i]);
            }
            if (skn.length) {
                ncn = skn;
                if (d) console.log('processing share-keys first', ncn.length, ncn);
            }
        }

        if ( ncn.length < onMainThread )
        {
            if (d) {
                console.log('Processing %d-%d nodes in the main thread.', ncn.length, f.length);
                console.time('process_f');
            }
            __process_f1(ncn);
            if (skn.length) {
                process_f(f, cb, 1);
            }
            else {
                if (cb) {
                    cb(newmissingkeys && M.checkNewMissingKeys());
                }
            }
            if (d) console.timeEnd('process_f');
        }
        else
        {
            if (!kdWorker) {
                var nWorkers = mega.maxWorkers;

                while (nWorkers && (ncn.length / nWorkers) < 800) {
                    nWorkers >>= 1;
                }
                nWorkers = Math.max(nWorkers, 2);

                try {
                    kdWorker = mSpawnWorker('keydec.js', nWorkers);
                }
                catch (e) {
                    if (d) {
                        console.error('mSpawnWorker', e);
                    }
                    return __process_f2(f, cb);
                }

                if (d) {
                    console.debug('Using %d workers to decrypt %d nodes.', nWorkers, ncn.length);
                }
            }

            kdWorker.process(ncn.sort(function() { return Math.random() - 0.5}), function kdwLoad(r,j) {
                if (d) console.log('KeyDecWorker processed %d/%d-%d nodes', $.len(r), ncn.length, f.length, r);
                // $.extend(u_kdnodecache, r);
                u_kdnodecache = r;
                if (doNewNodes) {
                    newnodes = newnodes || [];
                }
                if (j.newmissingkeys || ncn === skn) {
                    if (d && j.newmissingkeys) console.log('Got missing keys, retrying?', !retry);
                    if (!retry) {
                        return process_f( f, cb, 1);
                    }
                }
                // __process_f2(f, cb && cb.bind(this, !!j.newmissingkeys));
                __process_f1(f);
                if (cb) {
                    cb(j.newmissingkeys);
                }
            }, function kdwError(err) {
                if (d) console.error(err);
                if (doNewNodes) {
                    newnodes = newnodes || [];
                }
                __process_f2(f, cb);
            });
        }
    }
    else if (cb) cb();
}
function __process_f1(f)
{
    for (var i in f) M.addNode(f[i], !!$.mDBIgnoreDB);
}
function __process_f2(f, cb, tick)
{
    var max = 12000, n;

    while ((n = f.pop()))
    {
        M.addNode(n, !!$.mDBIgnoreDB);

        if (cb && --max == 0) break;
    }

    if (cb)
    {
        if (max) cb();
        else {
            var doNewNodes = (typeof newnodes !== 'undefined');
            if (!+tick || tick > 1e3) {
                tick = 200;
            }
            setTimeout(function pf2n() {
                if (doNewNodes) {
                    newnodes = newnodes || [];
                }
                __process_f2(f, cb, tick);
            }, tick *= 1.2);
        }
    }
}

/**
 * Handle incoming pending contacts
 *
 * @param {array.<JSON_objects>} pending contacts
 *
 */
function processIPC(ipc, ignoreDB) {

    DEBUG('processIPC');

    for (var i in ipc) {
        if (ipc.hasOwnProperty(i)) {

            // Update ipc status
            M.addIPC(ipc[i], ignoreDB);

            // Deletion of incomming pending contact request, user who sent request, canceled it
            if (ipc[i].dts) {
                M.delIPC(ipc[i].p);
                $('#ipc_' + ipc[i].p).remove();
                delete M.ipc[ipc[i].p];
                if ((Object.keys(M.ipc).length === 0) && (M.currentdirid === 'ipc')) {
                    $('.contact-requests-grid').addClass('hidden');
                    $('.fm-empty-contacts .fm-empty-cloud-txt').text(l[6196]);
                    $('.fm-empty-contacts').removeClass('hidden');
                }

                // Update token.input plugin
                removeFromMultiInputDDL('.share-multiple-input', { id: ipc[i].m, name: ipc[i].m });
            }
            else {

                var contactName = M.getNameByHandle(ipc[i].p);

                // Update token.input plugin
                addToMultiInputDropDownList('.share-multiple-input', [{ id: ipc[i].m, name: contactName }]);
                // Don't prevent contact creation when there's already IPC available
                // When user add contact who already sent IPC, server will automatically create full contact
            }
        }
    }
}

/**
 * Handle outgoing pending contacts
 *
 * @param {array.<JSON_objects>} pending contacts
 */
function processOPC(opc, ignoreDB) {

    DEBUG('processOPC');

    for (var i in opc) {
        M.addOPC(opc[i], ignoreDB);
        if (opc[i].dts) {
            M.delOPC(opc[i].p);

            // Update tokenInput plugin
            removeFromMultiInputDDL('.share-multiple-input', { id: opc[i].m, name: opc[i].m });
            removeFromMultiInputDDL('.add-contact-multiple-input', { id: opc[i].m, name: opc[i].m });
        }
        else {
            // Search through M.opc to find duplicated e-mail with .dts
            // If found remove deleted opc
            // And update sent-request grid
            for (var k in M.opc) {
                if (M.opc[k].dts && (M.opc[k].m === opc[i].m)) {
                    $('#opc_' + k).remove();
                    delete M.opc[k];
                    if ((Object.keys(M.opc).length === 0) && (M.currentdirid === 'opc')) {
                        $('.sent-requests-grid').addClass('hidden');
                        $('.fm-empty-contacts .fm-empty-cloud-txt').text(l[6196]);
                        $('.fm-empty-contacts').removeClass('hidden');
                    }
                    break;
                }
            }

            var contactName = M.getNameByHandle(opc[i].p);

            // Update tokenInput plugin
            addToMultiInputDropDownList('.share-multiple-input', [{ id: opc[i].m, name: contactName }]);
            addToMultiInputDropDownList('.add-contact-multiple-input', [{ id: opc[i].m, name: contactName }]);
        }
    }
}

/**
 * processPH
 *
 * Process export link (public handle) action packet and 'f' tree response.
 * @param {Object} publicHandles The Public Handles action packet i.e. a: 'ph'.
 */
function processPH(publicHandles) {

    var nodeId;
    var publicHandleId;
    var timeNow = unixtime();
    var UiExportLink = fminitialized && new mega.UI.Share.ExportLink();

    for (var value in publicHandles) {
        if (publicHandles.hasOwnProperty(value)) {
            value = publicHandles[value];
            nodeId = value.h;
            publicHandleId = value.ph;

            // Remove export link, down: 1
            if (value.d) {
                M.delNodeShare(nodeId, 'EXP');

                if (UiExportLink) {
                    UiExportLink.removeExportLinkIcon(nodeId);
                }
            }
            else {
                var share = clone(value);
                delete share.a;
                delete share.i;
                delete share.n;
                share.ts = timeNow;
                share.u = 'EXP';
                share.r = 0;

                if (Object(M.d[nodeId]).ph !== publicHandleId) {
                    M.nodeAttr({ h: nodeId, ph: publicHandleId });
                }
                M.nodeShare(share.h, share);

                if (UiExportLink) {
                    UiExportLink.addExportLinkIcon(nodeId);
                }
            }

            if (UiExportLink && (value.down !== undefined)) {
                UiExportLink.updateTakenDownItem(nodeId, value.down);
            }
        }
    }
}

/**
 * Handle pending shares
 *
 * @param {array.<JSON_objects>} pending shares
 */
function processPS(pendingShares, ignoreDB) {

    DEBUG('processPS');
    var ps;
    var nodeHandle = '';
    var pendingContactId = '';
    var shareRights = 0;
    var timeStamp = 0;
    var contactName = '';


    for (var i in pendingShares) {
        if (pendingShares.hasOwnProperty(i)) {
            ps = pendingShares[i];

            // From gettree
            if (ps.h) {
                M.addPS(ps, ignoreDB);
            }

            // Situation different from gettree, s2 from API response, doesn't have .h attr instead have .n
            else {
                nodeHandle = ps.n;
                pendingContactId = ps.p;
                shareRights = ps.r;
                timeStamp = ps.ts;
                contactName = M.getNameByHandle(pendingContactId);

                // shareRights is undefined when user denies pending contact request
                // .op is available when user accepts pending contact request and
                // remaining pending share should be updated to full share
                if ((typeof shareRights === 'undefined') || ps.op) {

                    M.delPS(pendingContactId, nodeHandle);

                    if (ps.op) {
                        M.nodeShare(nodeHandle, ps);
                    }

                    if (M.opc && M.opc[ps.p]) {

                        // Update tokenInput plugin
                        addToMultiInputDropDownList('.share-multiple-input', [{
                                id: M.opc[pendingContactId].m,
                                name: contactName
                            }]);
                        addToMultiInputDropDownList('.add-contact-multiple-input', {
                            id: M.opc[pendingContactId].m,
                            name: contactName
                        });
                    }
                }
                else {

                    // Add the pending share to state
                    M.addPS({
                        'h':nodeHandle,
                        'p':pendingContactId,
                        'r':shareRights,
                        'ts':timeStamp
                    }, ignoreDB);
                }

                if (fminitialized) {
                    sharedUInode(nodeHandle);
                }
            }
        }
    }
}

/**
 * Handle upca response, upci, pending contact request updated (for whom it's incomming)
 *
 * @param {array.<JSON_objects>} ap (actionpackets)
 *
 */
function processUPCI(ap) {
    DEBUG('processUPCI');
    for (var i in ap) {
        if (ap[i].s) {
            delete M.ipc[ap[i].p];
            M.delIPC(ap[i].p);// Remove from localStorage
            $('#ipc_' + ap[i].p).remove();
            if ((Object.keys(M.ipc).length === 0) && (M.currentdirid === 'ipc')) {
                $('.contact-requests-grid').addClass('hidden');
                $('.fm-empty-contacts .fm-empty-cloud-txt').text(l[6196]);
                $('.fm-empty-contacts').removeClass('hidden');
            }
        }
    }
}

/**
 * processUPCO
 *
 * Handle upco response, upco, pending contact request updated (for whom it's outgoing).
 * @param {Array} ap (actionpackets) <JSON_objects>.
 */
function processUPCO(ap) {

    DEBUG('processUPCO');

    var psid = '';// pending id

    // Loop through action packets
    for (var i in ap) {
        if (ap.hasOwnProperty(i)) {

            // Have status of pending share
            if (ap[i].s) {

                psid = ap[i].p;
                delete M.opc[psid];
                delete M.ipc[psid];
                M.delOPC(psid);
                M.delIPC(psid);

                // Delete all matching pending shares
                for (var k in M.ps) {
                    if (M.ps.hasOwnProperty(k)) {
                        M.delPS(psid, k);
                    }
                }

                // Update tokenInput plugin
                removeFromMultiInputDDL('.share-multiple-input', { id: ap[i].m, name: ap[i].m });
                removeFromMultiInputDDL('.add-contact-multiple-input', { id: ap[i].m, name: ap[i].m });
                $('#opc_' + psid).remove();

                // Update sent contact request tab, set empty message with Add contact... button
                if ((Object.keys(M.opc).length === 0) && (M.currentdirid === 'opc')) {
                    $('.sent-requests-grid').addClass('hidden');
                    $('.fm-empty-contacts .fm-empty-cloud-txt').text(l[6196]); // No requests pending at this time
                    $('.fm-empty-contacts').removeClass('hidden');
                }
            }
        }
    }
}

/*
 * process_u
 *
 * Updates contact/s data in global variable M.u, local dB and
 * taking care of items in share and add contacts dialogs dropdown
 *
 * .c param is contact level i.e. [0-(inactive/deleted), 1-(active), 2-(owner)]
 *
 * @param {Object} u Users informations
 */
function process_u(u) {
    for (var i in u) {
        if (u.hasOwnProperty(i)) {
            if (u[i].c === 1) {
                u[i].h = u[i].u;
                u[i].t = 1;
                u[i].p = 'contacts';
                M.addNode(u[i]);

                var contactName = M.getNameByHandle(u[i].h);

                // Update token.input plugin
                addToMultiInputDropDownList('.share-multiple-input', [{ id: u[i].m, name: contactName }]);
                addToMultiInputDropDownList('.add-contact-multiple-input', [{ id: u[i].m, name: contactName }]);
            }
            else if (M.d[u[i].u]) {
                M.delNode(u[i].u);

                // Update token.input plugin
                removeFromMultiInputDDL('.share-multiple-input', { id: u[i].m, name: u[i].m });
                removeFromMultiInputDDL('.add-contact-multiple-input', { id: u[i].m, name: u[i].m });
            }

            // Update user attributes M.u
            M.addUser(u[i]);

            if (u[i].c === 1) {
                // sync data objs M.u <-> M.d
                M.d[u[i].u] = M.u[u[i].u];
            }
        }
    }
}

function process_ok(ok, ignoreDB)
{
    for (var i in ok)
    {
        if (typeof mDB === 'object' && !pfkey && !ignoreDB)
            mDBadd('ok', ok[i]);
        if (ok[i].ha == crypto_handleauth(ok[i].h))
            u_sharekeys[ok[i].h] = decrypt_key(u_k_aes, base64_to_a32(ok[i].k));
    }
}

function processMCF(mcfResponse, ignoreDB) {
    if (megaChatIsDisabled) {
        console.error('chat is disabled!');
        return;
    }

    if (mcfResponse === EEXPIRED) {
        ChatdIntegration.requiresUpdate = true;
        return;
    }
    else {
        ChatdIntegration.requiresUpdate = true;
    }

    // reopen chats from the MCF response.
    if (typeof mcfResponse !== 'undefined' && typeof mcfResponse.length !== 'undefined' && mcfResponse.forEach) {
        mcfResponse.forEach(function (chatRoomInfo) {
            if (chatRoomInfo.active === 0) {
                // skip non active chats for now...
                return;
            }
            if (typeof mSDB === 'object' && !pfkey && !ignoreDB) {
                mSDB.add('mcf', clone(chatRoomInfo));
            }

            ChatdIntegration._queuedChats[chatRoomInfo.id] = chatRoomInfo;
        });
        ChatdIntegration.deviceId = mcfResponse.d;

        ChatdIntegration.mcfHasFinishedPromise.resolve(mcfResponse);
    }
    else {
        ChatdIntegration.mcfHasFinishedPromise.reject(mcfResponse);
    }
}

function folderreqerr(c, e)
{
    loadingDialog.hide();
    msgDialog('warninga', l[1043], l[1044] + '<ul><li>' + l[1045] + '</li><li>' + l[247] + '</li><li>' + l[1046] + '</li>', false, function()
    {
        folderlink = pfid;
        document.location.hash = '';
    });
}

function init_chat() {
    function __init_chat() {
        if (u_type && !megaChatIsReady) {
            if (d) console.log('Initializing the chat...');

            // XXX: Prevent known Strophe exceptions...
            ['_onIdle', '_connect'].forEach(function(fn) {
                var proto = Strophe.Websocket.prototype;
                var unsafeFn = '_unsafe' + fn;

                if (!proto[unsafeFn]) {
                    proto[unsafeFn] = proto[fn];
                    proto[fn] = function() {
                        try {
                            this[unsafeFn].apply(this, arguments);
                        }
                        catch (ex) {
                            console.error('Caught Strophe exception.', ex);
                        }
                    };
                }
                proto = undefined;
            });

            var _chat = new Chat();

            // `megaChatIsDisabled` might be set if `new Karere()` failed (Ie, in older browsers)
            if (!window.megaChatIsDisabled) {
                window.megaChat = _chat;
                megaChat.init();

                if (fminitialized) {
                    if (String(M.currentdirid).substr(0, 5) === 'chat/') {
                        chatui(M.currentdirid);
                    }
                    //megaChat.renderContactTree();
                    megaChat.renderMyStatus();
                }
            }
        }
    }
    if (folderlink) {
        if (d) console.log('Will not initializing chat [branch:1]');
    }
    else if (!megaChatIsDisabled) {
        if (pubEd25519[u_handle]) {
            Soon(__init_chat);
        }
        else {
            mBroadcaster.once('pubEd25519', __init_chat);
            if (d) console.log('Will not initializing chat [branch:2]');
        }
    }
    else {
        if (d) console.log('Will not initializing chat [branch:3]');
    }
}

function loadfm_callback(res, ctx) {

    loadingInitDialog.step3();

    mega.loadReport.recvNodes     = Date.now() - mega.loadReport.stepTimeStamp;
    mega.loadReport.stepTimeStamp = Date.now();

    if (pfkey) {
        if (res.f && res.f[0]) {
            M.RootID = res.f[0].h;
            u_sharekeys[res.f[0].h] = base64_to_a32(pfkey);
        }
        folderlink = pfid;
    }

    if (typeof res === 'number') {
        msgDialog('warninga', l[1311], "Sorry, we were unable to retrieve the Cloud Drive contents.", api_strerror(res));
        return;
    }

    if (res.noc) {
        mega.loadReport.noc = res.noc;
    }
    if (res.tct) {
        mega.loadReport.tct = res.tct;
    }

    if (res.u) {
        process_u(res.u);
    }
    if (res.ok) {
        process_ok(res.ok);
    }
    if (res.opc) {
        processOPC(res.opc);
    }
    if (res.ipc) {
        processIPC(res.ipc);
    }
    if (res.ps) {
        processPS(res.ps);
    }
    if (res.mcf && !megaChatIsDisabled) {
        processMCF(res.mcf.c ? res.mcf.c : res.mcf);
    }

    process_f(res.f, function onLoadFMDone(hasMissingKeys) {

        // Check if the key for a folderlink was correct
        if (folderlink && missingkeys[M.RootID]) {
            loadingDialog.hide();
            loadingInitDialog.hide();

            loadfm.loaded = false;
            loadfm.loading = false;

            return mKeyDialog(pfid, true, true)
                .fail(function() {
                    location.hash = 'start';
                });
        }

        // If we have shares, and if a share is for this node, record it on the nodes share list
        if (res.s) {
            for (var i in res.s) {
                if (res.s.hasOwnProperty(i)) {

                    var nodeHandle = res.s[i].h;
                    M.nodeShare(nodeHandle, res.s[i]);
                }
            }
        }

        // Handle public/export links. Why here? Make sure that M.d already exist
        if (res.ph) {
            processPH(res.ph);
        }

        maxaction = res.sn;
        if (typeof mDB === 'object') {
            localStorage[u_handle + '_maxaction'] = maxaction;
        }

        if (res.cr) {
            crypto_procmcr(res.cr);
        }
        if (res.sr) {
            crypto_procsr(res.sr);
        }

        mega.loadReport.procNodeCount = Object.keys(M.d || {}).length;
        mega.loadReport.procNodes     = Date.now() - mega.loadReport.stepTimeStamp;
        mega.loadReport.stepTimeStamp = Date.now();

        // Retrieve initial batch of action-packets, if any
        // we'll then complete the process using loadfm_done
        getsc();

        if (hasMissingKeys) {
            srvlog('Got missing keys processing gettree...', null, true);
        }
    });
}

/**
 * Function to be invoked when the cloud has finished loaded,
 * being the nodes loaded from either server or local cache.
 * @param {Boolean} mDBload whether it came from local cache.
 */
function loadfm_done(mDBload) {
    loadfm.loaded = Date.now();
    loadfm.loading = false;

    if (d > 1) console.error('loadfm_done', mDBload, is_fm());

    mega.loadReport.procAPs       = Date.now() - mega.loadReport.stepTimeStamp;
    mega.loadReport.stepTimeStamp = Date.now();

    mega.config.ready(function() {
        init_chat();

        mega.loadReport.fmConfigFetch = Date.now() - mega.loadReport.stepTimeStamp;
        mega.loadReport.stepTimeStamp = Date.now();

        // are we actually on an #fm/* page?
        if (page !== 'start' && is_fm() || $('.fm-main.default').is(":visible")) {
            renderfm();

            mega.loadReport.renderfm      = Date.now() - mega.loadReport.stepTimeStamp;
            mega.loadReport.stepTimeStamp = Date.now();
        }
        else {
            mega.loadReport.renderfm = -1;
        }

        if (!CMS.isLoading()) {
            loadingDialog.hide();
            loadingInitDialog.hide();
        }

        // -0x800e0fff indicates a call to loadfm() when it was already loaded
        if (mDBload !== -0x800e0fff) {
            Soon(function _initialNotify() {
                // After the first SC request all subsequent requests can generate notifications
                notify.initialLoadComplete = true;

                // If this was called from the initial fm load via gettree or db load, we should request the
                // latest notifications. These must be done after the first getSC call.
                if (!folderlink) {
                    notify.getInitialNotifications();
                }
            });

            if (mBroadcaster.crossTab.master && !mega.loadReport.sent) {
                mega.loadReport.sent = true;

                var r = mega.loadReport;
                r.totalTimeSpent = Date.now() - mega.loadReport.startTime;
                r = [
                    r.mode, // 1: DB, 2: API
                    r.recvNodes, r.procNodes, r.procAPs,
                    r.fmConfigFetch, r.renderfm,
                    r.dbToNet | 0, // see mDB.js comment
                    r.totalTimeSpent,
                    Object.keys(M.d || {}).length, // total account nodes
                    r.procNodeCount, // nodes before APs processing
                    buildVersion.timestamp || -1, // -- VERSION TAG --
                    navigator.hardwareConcurrency | 0, // cpu cores
                    folderlink ? 1 : 0,
                    pageLoadTime, // secureboot's resources load time
                    r.ttfb | 0, // time-to-first-byte (for gettree)
                    r.noc | 0, // tree not cached
                    r.tct | 0, // tree compute time
                    r.recvAPs, // time waiting to receive APs
                    r.EAGAINs, // -3/-4s while loading
                    r.e500s, // http err 500 while loading
                    r.errs // any other errors while loading
                ];

                if (d) {
                    console.debug('loadReport', r);
                }
                api_req({a: 'log', e: 99625, m: JSON.stringify(r)});
            }
        }
        clearInterval(mega.loadReport.aliveTimer);
        mega.flags &= ~window.MEGAFLAG_LOADINGCLOUD;

        u_kdnodecache = {};
        watchdog.notify('loadfm_done', mDBload);
    });
}

function fmtreenode(id, e)
{
    if (RootbyId(id) == 'contacts')
        return false;
    var treenodes = {};
    if (typeof fmconfig.treenodes !== 'undefined')
        treenodes = fmconfig.treenodes;
    if (e)
        treenodes[id] = 1;
    else
    {
        $('#treesub_' + id + ' .expanded').each(function(i, e)
        {
            var id2 = $(e).attr('id');
            if (id2)
            {
                id2 = id2.replace('treea_', '');
                $('#treesub_' + id2).removeClass('opened');
                $('#treea_' + id2).removeClass('expanded');
                delete treenodes[id2];
            }
        });
        delete treenodes[id];
    }
    mega.config.set('treenodes', treenodes);

    M.treenodes = JSON.stringify(treenodes);
}

function fmsortmode(id, n, d)
{
    var sortmodes = {};
    if (typeof fmconfig.sortmodes !== 'undefined')
        sortmodes = fmconfig.sortmodes;
    if (n == 'name' && d > 0)
        delete sortmodes[id];
    else
        sortmodes[id] = {n: n, d: d};
    mega.config.set('sortmodes', sortmodes);
}

function fmviewmode(id, e)
{
    var viewmodes = {};
    if (typeof fmconfig.viewmodes !== 'undefined')
        viewmodes = fmconfig.viewmodes;
    if (e)
        viewmodes[id] = 1;
    else
        viewmodes[id] = 0;
    mega.config.set('viewmodes', viewmodes);
}

function fm_requestfolderid(h, name, ulparams)
{
    return createFolder(h, name, ulparams);
}

var isNativeObject = function(obj) {
    var objConstructorText = obj.constructor.toString();
    return objConstructorText.indexOf("[native code]") !== -1 && objConstructorText.indexOf("Object()") === -1;
};

function clone(obj)
{

    if (null == obj || "object" != typeof obj)
        return obj;
    if (obj instanceof Date)
    {
        var copy = new Date();
        copy.setTime(obj.getTime());
        return copy;
    }
    if (obj instanceof Array)
    {

        var copy = [];
        for (var i = 0, len = obj.length; i < len; i++) {
            copy[i] = clone(obj[i]);
        }
        return copy;
    }
    if (obj instanceof Object)
    {
        var copy = {};
        for (var attr in obj)
        {
            if (obj.hasOwnProperty(attr)) {
                if (!(obj[attr] instanceof Object)) {
                    copy[attr] = obj[attr];
                }
                else if (obj[attr] instanceof Array) {
                    copy[attr] = clone(obj[attr]);
                }
                else if (!isNativeObject(obj[attr])) {
                    copy[attr] = clone(obj[attr]);
                }
                else if ($.isFunction(obj[attr])) {
                    copy[attr] = obj[attr];
                }
                else {
                    copy[attr] = {};
                }
            }
        }

        return copy;
    }
}

function balance2pro(callback)
{
    api_req({a: 'uq', pro: 1},
    {
        cb: callback,
        callback: function(res, ctx)
        {
            if (typeof res == 'object' && res['balance'] && res['balance'][0])
            {
                var pjson = JSON.parse(pro_json);

                for (var i in pjson[0])
                {
                    if (pjson[0][i][5] == res['balance'][0][0])
                    {
                        api_req({a: 'uts', it: 0, si: pjson[0][i][0], p: pjson[0][i][5], c: pjson[0][i][6]},
                        {
                            cb: ctx.cb,
                            callback: function(res, ctx)
                            {
                                if (typeof res == 'number' && res < 0 && ctx.cb)
                                    ctx.cb(false);
                                else
                                {
                                    api_req({a: 'utc', s: [res], m: 0},
                                    {
                                        cb: ctx.cb,
                                        callback: function(res, ctx)
                                        {
                                            if (ctx.cb)
                                                ctx.cb(true);
                                            u_checklogin({checkloginresult: function(u_ctx, r)
                                                {
                                                    if (M.account)
                                                        M.account.lastupdate = 0;
                                                    u_type = r;
                                                    topmenuUI();
                                                    if (u_attr.p)
                                                        msgDialog('info', l[1047], l[1048]);
                                                }});
                                        }
                                    });
                                }
                            }
                        });
                    }
                }
            }
        }
    });
}<|MERGE_RESOLUTION|>--- conflicted
+++ resolved
@@ -2487,13 +2487,9 @@
     this.delNode = function(h) {
 
         function ds(h) {
-<<<<<<< HEAD
-            removeUInode(h);
-=======
             if (fminitialized) {
                 removeUInode(h);
             }
->>>>>>> 5d588496
             if (M.c[h] && h.length < 11) {
                 for (var h2 in M.c[h]) {
                     ds(h2);
@@ -3972,150 +3968,10 @@
             if (user instanceof MegaDataObject) {
                 user = user._data;
             }
-<<<<<<< HEAD
         }
 
         if (!user && handle === u_handle) {
             user = u_attr;
-=======
-        }
-
-        if (!user && handle === u_handle) {
-            user = u_attr;
-        }
-
-        return user;
-    };
-
-    /**
-     * Retrieve an user object by its email
-     * @param {String} email The user's handle
-     * @return {Object} The user object, of false if not found
-     */
-    this.getUserByEmail = function(email) {
-        var user = false;
-
-        M.u.every(function(contact, u) {
-            if (M.u[u].m === email) {
-                // Found the user object
-                user = M.u[u];
-
-                if (user instanceof MegaDataObject) {
-                    user = user._data;
-                }
-                return false;
-            }
-            return true;
-        });
-
-        return user;
-    };
-
-    /**
-     * Retrieve an user object
-     * @param {String} str An email or handle
-     * @return {Object} The user object, of false if not found
-     */
-    this.getUser = function(str) {
-        var user = false;
-
-        if (typeof str !== 'string') {
-            // Check if it's an user object already..
-
-            if (Object(str).hasOwnProperty('u')) {
-                // Yup, likely.. let's see
-                user = this.getUserByHandle(str.u);
-            }
-        }
-        else if (str.length === 11) {
-            // It's an user handle
-            user = this.getUserByHandle(str);
-        }
-        else if (str.indexOf('@') > 0) {
-            // It's an email..
-            user = this.getUserByEmail(str);
-        }
-
-        return user;
-    };
-
-    /**
-     * Retrieve the name of an user or ufs node by its handle
-     * @param {String} handle The handle
-     * @return {String} the name, of an empty string if not found
-     */
-    this.getNameByHandle = function(handle) {
-        var result = '';
-
-        handle = String(handle);
-
-        if (handle.length === 11) {
-            var user = this.getUserByHandle(handle);
-
-            if (user) {
-                // XXX: fallback to email
-                result = user.name && $.trim(user.name) || user.m;
-            }
-        }
-        else if (handle.length === 8) {
-            var node = this.getNodeByHandle(handle);
-
-            if (node) {
-                result = node.name;
-            }
-        }
-
-        return String(result);
-    };
-
-    /**
-     * Retrieve an ufs node by its handle
-     * @param {String} handle The node's handle
-     * @return {Object} The node object, of false if not found
-     */
-    this.getNodeByHandle = function(handle) {
-        if (Object(M.d).hasOwnProperty(handle)) {
-            return M.d[handle];
-        }
-
-        for (var i in M.v) {
-            if (M.v.hasOwnProperty(i)) {
-                if (M.v[i].h === handle) {
-                    return M.v[i];
-                }
-            }
-        }
-
-        return false;
-    };
-
-    /**
-     * Check whether an object is an ufs node
-     * @param {String} n The object to check
-     * @return {Boolean}
-     */
-    this.isNodeObject = function(n) {
-        return typeof n === 'object' && Array.isArray(n.key) && n.key.length === 8;
-    };
-
-    /** like addToTransferTable, but can take a download object */
-    this.putToTransferTable = function(node, ttl) {
-        var handle = node.h || node.dl_id;
-        node.name = node.name || node.n;
-
-        if (d && console.assert) {
-            console.assert(this.isNodeObject(node), 'Invalid putToTransferTable node.');
-        }
-
-        var gid = 'dl_' + handle;
-        var isPaused = uldl_hold || dlQueue.isPaused(gid);
-
-        var state = '';
-        var pauseTxt = '';
-        if (isPaused) {
-            state = 'transfer-paused';
-            pauseTxt = l[1651];
->>>>>>> 5d588496
         }
 
         return user;
@@ -4603,11 +4459,7 @@
             $tr.addClass('transfer-started');
             $tr.removeClass('transfer-initiliazing transfer-queued');
             $('.transfer-table').prepend($tr);
-<<<<<<< HEAD
-            $.transferHeader();
-=======
             delay('fm_tfsupdate', fm_tfsupdate); // this will call $.transferHeader();
->>>>>>> 5d588496
         }
         // var eltime = (new Date().getTime()-st)/1000;
         var bps = kbps * 1000;
@@ -4656,11 +4508,7 @@
                 else {
                     $tr.find('.speed').addClass('unknown').text('');
                 }
-<<<<<<< HEAD
-                percent_megatitle();
-=======
                 delay('percent_megatitle', percent_megatitle);
->>>>>>> 5d588496
 
                 if (page.substr(0, 2) !== 'fm')
                 {
@@ -4848,11 +4696,7 @@
             .addClass('transfer-initiliazing')
             .find('.transfer-status').text(l[1042]);
 
-<<<<<<< HEAD
-        Soon(fm_tfsupdate);
-=======
         delay('fm_tfsupdate', fm_tfsupdate); // this will call $.transferHeader()
->>>>>>> 5d588496
         dl.st = NOW();
         ASSERT(typeof dl_queue[dl.pos] === 'object', 'No dl_queue entry for the provided dl...');
         ASSERT(typeof dl_queue[dl.pos] !== 'object' || dl.n == dl_queue[dl.pos].n, 'No matching dl_queue entry...');
@@ -4913,14 +4757,9 @@
 
     this.getTransferTableLengths = function()
     {
-<<<<<<< HEAD
-        var used = $('.transfer-table tr').length;
-        var size = Math.ceil($('.transfer-scrolling-table').height() / 24);
-=======
         var te   = this.getTransferElements();
         var used = te.domTable.querySelectorAll('tr').length;
         var size = Math.ceil(parseInt(te.domScrollingTable.style.height) / 24);
->>>>>>> 5d588496
 
         return {size: size, used: used, left: size - used};
     };
@@ -4947,45 +4786,28 @@
     {
         var te     = M.getTransferElements();
         var target = gid[0] === 'u'
-<<<<<<< HEAD
-            ? $('.transfer-table tr.transfer-upload.transfer-queued:last')
-            : $('.transfer-table tr.transfer-download.transfer-queued:last');
-=======
             ? $('tr.transfer-upload.transfer-queued:last', te.domTable)
             : $('tr.transfer-download.transfer-queued:last', te.domTable);
->>>>>>> 5d588496
 
         if (target.length) {
             target.after(elem);
         }
         else {
             if (gid[0] != 'u') {
-<<<<<<< HEAD
-                target = $('.transfer-table tr.transfer-upload.transfer-queued:first');
-=======
                 target = $('tr.transfer-upload.transfer-queued:first', te.domTable);
->>>>>>> 5d588496
             }
 
             if (target.length) {
                 target.before(elem);
             }
             else {
-<<<<<<< HEAD
-                target = $('.transfer-table tr.transfer-completed:first');
-=======
                 target = $('tr.transfer-completed:first', te.domTable);
->>>>>>> 5d588496
 
                 if (target.length) {
                     target.before(elem);
                 }
                 else {
-<<<<<<< HEAD
-                    $('.transfer-table').append(elem);
-=======
                     $(te.domTable).append(elem);
->>>>>>> 5d588496
                 }
             }
         }
@@ -5218,23 +5040,14 @@
 
     this.ulprogress = function(ul, perc, bl, bt, bps)
     {
-<<<<<<< HEAD
-        var id = ul.id;
-        var $tr = $('.transfer-table #ul_' + id);
-=======
         var id  = ul.id;
         var $tr = $('#ul_' + id);
->>>>>>> 5d588496
         if (!$tr.hasClass('transfer-started')) {
             $tr.find('.transfer-status').text('');
             $tr.removeClass('transfer-initiliazing transfer-queued');
             $tr.addClass('transfer-started');
             $('.transfer-table').prepend($tr);
-<<<<<<< HEAD
-            $.transferHeader();
-=======
             delay('fm_tfsupdate', fm_tfsupdate); // this will call $.transferHeader()
->>>>>>> 5d588496
         }
         if (!bl || !ul.starttime)
             return false;
@@ -5265,11 +5078,7 @@
             } else {
                 $tr.find('.speed').addClass('unknown').text('');
             }
-<<<<<<< HEAD
-            $.transferHeader();
-=======
             // $.transferHeader();
->>>>>>> 5d588496
 
             if (page.substr(0, 2) !== 'fm')
             {
@@ -5286,13 +5095,8 @@
 
     this.ulcomplete = function(ul, h, k)
     {
-<<<<<<< HEAD
-        var id = ul.id;
-        var $tr = $('.transfer-table #ul_' + id);
-=======
         var id  = ul.id;
         var $tr = $('#ul_' + id);
->>>>>>> 5d588496
 
         if ($.ulBunch && $.ulBunch[ul.target])
         {
@@ -5326,11 +5130,7 @@
             showToast('megasync', l[372] + ' "' + ul.name + '" (' + l[1668] + ')');
         }
 
-<<<<<<< HEAD
-        this.mobile_ul_completed = true;
-=======
         /*this.mobile_ul_completed = true;
->>>>>>> 5d588496
         for (var i in this.mobileuploads)
         {
             if (id == this.mobileuploads[i].id)
@@ -5344,11 +5144,7 @@
             $('#mobileuploadtime').addClass('complete');
             $('#uploadpopbtn').text(l[726]);
             $('#mobileupload_header').text(l[1418]);
-<<<<<<< HEAD
-        }
-=======
          }*/
->>>>>>> 5d588496
         $tr.removeClass('transfer-started').addClass('transfer-completed');
         $tr.find('.left-c p, .right-c p').css('transform', 'rotate(180deg)');
         $tr.find('.transfer-status').text(ul.skipfile ? l[1668] : l[1418]);
@@ -5396,11 +5192,7 @@
             .addClass('transfer-initiliazing')
             .find('.transfer-status').text(l[1042]);
 
-<<<<<<< HEAD
-        Soon(fm_tfsupdate);
-=======
         delay('fm_tfsupdate', fm_tfsupdate); // this will call $.transferHeader()
->>>>>>> 5d588496
         ul.starttime = new Date().getTime();
         M.ulprogress(ul, 0, 0, 0);
     };
@@ -6148,17 +5940,9 @@
                 });
             }
 
-            // Temporarily disable the execsc flag so that all nodes are added to the DB using a single transaction
-            mega.flags &= ~window.MEGAFLAG_EXECSC;
-
             tparentid = false;
             trights = false;
             __process_f1(actionPacket.t.f);
-<<<<<<< HEAD
-
-            mega.flags |= window.MEGAFLAG_EXECSC;
-=======
->>>>>>> 5d588496
         }
         else if (actionPacket.a === 'u') {
             var n = M.d[actionPacket.n];
@@ -6169,7 +5953,6 @@
                     a : actionPacket.at
                 };
                 crypto_processkey(u_handle, u_k_aes, f, u_nodekeys[n.h]);
-<<<<<<< HEAD
 
                 if (!f.key && u_nodekeys[n.h]) {
                     // TODO: This is a temporal fix, we have to investigate why does the API fails
@@ -6231,69 +6014,6 @@
                     }
                 });
 
-=======
-
-                if (!f.key && u_nodekeys[n.h]) {
-                    // TODO: This is a temporal fix, we have to investigate why does the API fails
-                    // on providing the right key for the node, likely we're missing giving it to it.
-
-                    f.k = u_handle + ':' + a32_to_base64(encrypt_key(u_k_aes, u_nodekeys[n.h]));
-                    crypto_processkey(u_handle, u_k_aes, f);
-                }
-
-                if (f.key) {
-                    if (f.name !== n.name) {
-                        M.onRenameUIUpdate(n.h, f.name);
-                    }
-                    if (fminitialized && f.fav !== n.fav) {
-                        if (f.fav) {
-                            $('.grid-table.fm #' + n.h + ' .grid-status-icon').addClass('star');
-                            $('#' + n.h + '.file-block .file-status-icon').addClass('star');
-                        }
-                        else {
-                            $('.grid-table.fm #' + n.h + ' .grid-status-icon').removeClass('star');
-                            $('#' + n.h + '.file-block .file-status-icon').removeClass('star');
-                        }
-                    }
-                    M.nodeAttr({
-                        h : actionPacket.n,
-                        fav : f.fav,
-                        name : f.name,
-                        key : f.key,
-                        a : actionPacket.at
-                    });
-                }
-                else if (n.key) {
-                    delete missingkeys[n.h];
-                }
-                if (actionPacket.cr) {
-                    crypto_proccr(actionPacket.cr);
-                }
-            }
-        }
-        else if (actionPacket.a === 'c') {
-            process_u(actionPacket.u);
-
-            // Contact is deleted on remote computer, remove contact from contacts left panel
-            if (fminitialized && actionPacket.u[0].c === 0) {
-                $('#contact_' + actionPacket.ou).remove();
-
-                $.each(actionPacket.u, function(k, v) {
-
-                    var userHandle = v.u;
-
-                    // hide the context menu if it is currently visible and this contact was removed.
-                    if ($.selected && ($.selected[0] === userHandle)) {
-
-                        // was selected
-                        $.selected = [];
-                        if ($('.context-menu.files-menu').is(":visible")) {
-                            $.hideContextMenu();
-                        }
-                    }
-                });
-
->>>>>>> 5d588496
                 M.handleEmptyContactGrid();
             }
 
@@ -6419,17 +6139,10 @@
 
     if (newnodes.length > 0 && fminitialized) {
         renderNew();
-<<<<<<< HEAD
     }
     if (loadavatars.length) {
         M.avatars(loadavatars);
     }
-=======
-    }
-    if (loadavatars.length) {
-        M.avatars(loadavatars);
-    }
->>>>>>> 5d588496
     if (M.viewmode) {
         delay('thumbnails', fm_thumbnails, 3200);
     }
