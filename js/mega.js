--- conflicted
+++ resolved
@@ -31,7 +31,6 @@
 var maxaction;
 var zipid=1;
 
-<<<<<<< HEAD
 function fmUpdateCount() {
 	var i = 0;
 	$('.transfer-table span.row-number').each(function() {
@@ -39,8 +38,6 @@
 	});
 }
 
-=======
->>>>>>> cc0c6d9a
 function MegaData ()
 {
 	this.d = {};
@@ -603,7 +600,6 @@
 					{
 						t = '.shared-blocks-scrolling';
 						el = 'a';
-<<<<<<< HEAD
 						html = '<a class="file-block folder" id="' + htmlentities(this.v[i].h) + '"><span class="file-status-icon '+star+'"></span><span class="shared-folder-access ' + rightsclass + '"></span><span class="file-icon-area"><span class="block-view-file-type folder"></span></span><span class="nw-contact-avatar ' + htmlentities(u_h) + ' color' + av_color + '">' + avatar +'</span><span class="shared-folder-info-block"><span class="shared-folder-name">' + htmlentities(this.v[i].name) + '</span><span class="shared-folder-info">by ' + htmlentities(user.name) + '</span></span></a>';
 					}
 					else
@@ -641,9 +637,6 @@
 						t = '.contacts-details-block .grid-table.shared-with-me';
 						el='tr';
 						html = '<tr id="' + htmlentities(this.v[i].h) + '"><td width="30"><span class="grid-status-icon"></span></td><td><div class="shared-folder-icon"></div><div class="shared-folder-info-block"><div class="shared-folder-name">' + htmlentities(this.v[i].name) + '</div><div class="shared-folder-info">' + contains + '</div></div> </td><td width="270"><div class="shared-folder-access ' + rightsclass + '">' + rights + '</div></td></tr>';
-=======
-						html = '<a class="file-block' + c + '" id="' + htmlentities(this.v[i].h) + '"><span class="file-status-icon'+star+'"></span><span class="block-view-file-type '+ fileicon(this.v[i]) + '"><img alt="" /></span><span class="file-block-title">' + htmlentities(this.v[i].name) + '</span></a>';
->>>>>>> cc0c6d9a
 					}
 				}
 				else
@@ -656,14 +649,10 @@
 					}
 					else
 					{
-<<<<<<< HEAD
-=======
 						var time = time2date(this.v[i].ts || (this.v[i].p === 'contacts' && this.contactstatus(this.v[i].h).ts));
-						html = '<tr id="' + htmlentities(this.v[i].h) + '" class="' + c + '"><td width="30"><span class="grid-status-icon'+star+'"></span></td><td><span class="transfer-filtype-icon ' + fileicon(this.v[i]) + '"> </span><span class="tranfer-filetype-txt">' + htmlentities(this.v[i].name) + '</span></td><td width="100">' + s + '</td><td width="130">' + t + '</td><td width="120">' + time + '</td><td width="50" class="grid-url-field"><a href="" class="grid-url-arrow"></a></td></tr>';
->>>>>>> cc0c6d9a
 						t = '.grid-table.fm';
 						el = 'tr';
-						html = '<tr id="' + htmlentities(this.v[i].h) + '" class="' + c + '"><td width="30"><span class="grid-status-icon'+star+'"></span></td><td><span class="transfer-filtype-icon ' + fileicon(this.v[i]) + '"> </span><span class="tranfer-filetype-txt">' + htmlentities(this.v[i].name) + '</span></td><td width="100">' + s + '</td><td width="130">' + ftype + '</td><td width="120">' + time2date(this.v[i].ts) + '</td><td width="42" class="grid-url-field"><a class="grid-url-arrow"><span></span></a></td></tr>';
+						html = '<tr id="' + htmlentities(this.v[i].h) + '" class="' + c + '"><td width="30"><span class="grid-status-icon'+star+'"></span></td><td><span class="transfer-filtype-icon ' + fileicon(this.v[i]) + '"> </span><span class="tranfer-filetype-txt">' + htmlentities(this.v[i].name) + '</span></td><td width="100">' + s + '</td><td width="130">' + ftype + '</td><td width="120">' + time + '</td><td width="42" class="grid-url-field"><a class="grid-url-arrow"><span></span></a></td></tr>';
 					}
 					if (!(this.v[i].seen = n_cache > files++))
 					{
@@ -813,23 +802,7 @@
 				{
 					$(window).unbind("resize.dynlist");
 				}
-<<<<<<< HEAD
 			}));
-=======
-				else if ($(t+' #'+this.v[i].h).length == 0 && !this.v[i].t)
-				{
-					// new file: insert new node before the first file in the current view
-					var a = $(t+' '+el).not('.folder');
-					if (a.length > 0) $(a[0]).before(html);
-					else
-					{
-						// if this view does not have any files, insert after the last folder
-						a = $(t+' '+el);
-						$(a[a.length-1]).after(html);
-					}
-				}
-			}
->>>>>>> cc0c6d9a
 		}
 
 		if (this.viewmode == 1)
@@ -977,28 +950,14 @@
 		this.buildtree({h:M.RubbishID});
 		this.contacts();
 		treeUI();
-<<<<<<< HEAD
         if(!MegaChatDisabled) {
             megaChat.renderContactTree();
         }
-=======
-	};
-
-	this.renderContacts = function()
-	{
-		$('#treesub_contacts').html('');
-		this.buildtree({h:'contacts'});
-		treeUI();
->>>>>>> cc0c6d9a
 	};
 
 	this.openFolder = function(id,force,chat)
 	{
-<<<<<<< HEAD
 		$('.fm-right-account-block').addClass('hidden');
-=======
-		topContextMenu(1);
->>>>>>> cc0c6d9a
 		$('.fm-files-view-icon').removeClass('hidden');
 
 		if (d) console.log('openFolder()',M.currentdirid,id);
@@ -1051,11 +1010,7 @@
 
 		this.currentdirid = id;
 
-<<<<<<< HEAD
 		$('.nw-fm-tree-item').removeClass('opened');
-=======
-		if (id == this.RootID) $('.fm-connector-first').removeClass('active');
->>>>>>> cc0c6d9a
 
 		if (this.chat)
 		{
@@ -1101,22 +1056,13 @@
 			}
 			if (d) console.timeEnd('time for rendering');
 
-<<<<<<< HEAD
 			Soon(function() { M.renderPath()});
-=======
-			setTimeout(function()
-			{
-				M.renderPath();
-				$(window).trigger('resize');
-			},1);
->>>>>>> cc0c6d9a
 		}
 		if (!n_h) window.location.hash = '#fm/' + M.currentdirid;
 		searchPath();
 		$(document).trigger('openFolder');
 	};
 
-<<<<<<< HEAD
 	function sortContactByName(a, b) {
 		return parseInt(a.m.localeCompare(b.m));
 	}
@@ -1135,26 +1081,6 @@
 					var cs = M.contactstatus(a.u);
 					if (cs.ts == 0) cs.ts = -1;
 					M.i_cache[a.u] = cs.ts;
-=======
-	this.runbugfix = function()
-	{
-		for (var i in M.d)
-		{
-			if (M.d[i].t && M.d[i].shares)
-			{
-				var nodes = fm_getnodes(M.d[i].h);
-				console.log(nodes);
-
-				for (var j in nodes)
-				{
-					var n = M.d[nodes[j]];
-					if (n.name)
-					{
-
-						console.log(n.name);
-						console.log(n.key);
-					}
->>>>>>> cc0c6d9a
 				}
 				if (!M.i_cache[b.u])
 				{
@@ -1250,7 +1176,6 @@
 		if (this.c[n.h])
 		{
 			var folders = [];
-<<<<<<< HEAD
 			for(var i in this.c[n.h]) if (this.d[i] && this.d[i].t == 1 && this.d[i].name) folders.push(this.d[i]);
 			// sort by name is default in the tree
 			treePanelSortElements(stype, folders, {
@@ -1258,65 +1183,11 @@
 					if (a.name) return a.name.localeCompare(b.name);
 				}
 			});
-=======
-			for(var i in this.c[n.h]) if (this.d[i].t == 1 && this.d[i].name) folders.push(this.d[i]);
-			if (n.h == M.RubbishID) $('.fm-tree-header.recycle-item').addClass('recycle-notification');
-			if (folders.length > 0)
-			{
-				if (n.h == M.RootID) $('.fm-left-panel .fm-tree-header.cloud-drive-item').addClass('contains-subfolders');
-				else if (n.h == M.RubbishID) $('.fm-left-panel .fm-tree-header.recycle-item').addClass('contains-subfolders');
-				else if (n.h == 'contacts') $('.fm-left-panel .fm-tree-header.contacts-item').addClass('contains-subfolders');
-				else $('#treesub_'+n.h).siblings('a').addClass('contains-folders');
-			}
-
-			// sort by name is default in the tree
-			folders.sort(function(a,b)
-			{
-				if (a.name) return a.name.localeCompare(b.name);
-			});
-
-			if (n.h == 'contacts')
-			{
-				// in case of contacts we have custom sort/grouping:
-				if (localStorage.csort) this.csort = localStorage.csort;
-				if (localStorage.csortd) this.csortd= parseInt(localStorage.csortd);
-				if (this.csort == 'shares')
-				{
-					folders.sort(function(a,b)
-					{
-						if (M.c[a.h] && M.c[b.h])
-						{
-							if (a.name) return a.name.localeCompare(b.name);
-						}
-						else if (M.c[a.h] && !M.c[b.h]) return 1*M.csortd;
-						else if (!M.c[a.h] && M.c[b.h]) return -1*M.csortd;
-						return 0;
-					});
-				}
-				else if (this.csort == 'name')
-				{
-					folders.sort(function(a,b)
-					{
-						if (a.name) return parseInt(a.name.localeCompare(b.name)*M.csortd);
-					});
-				}
-
-				$('.contacts-sorting-by').removeClass('active');
-				$('.contacts-sorting-by.' + this.csort).addClass('active');
-				$('.contacts-sorting-type').removeClass('active');
-				$('.contacts-sorting-type.' + (this.csortd > 0 ? 'asc' : 'desc')).addClass('active');
-			}
-
->>>>>>> cc0c6d9a
 			for (var i in folders)
 			{
 				var ulc = '';
 				var expandedc = '';
 				var buildnode=false;
-<<<<<<< HEAD
-=======
-
->>>>>>> cc0c6d9a
 				if (fmconfig && fmconfig.treenodes && fmconfig.treenodes[folders[i].h] && typeof M.c[folders[i].h] !== 'undefined')
 				{
 					for (var h in M.c[folders[i].h])
@@ -1325,17 +1196,12 @@
 						if (n2 && n2.t) buildnode = true;
 					}
 				}
-<<<<<<< HEAD
-=======
-
->>>>>>> cc0c6d9a
 				if (buildnode)
 				{
 					ulc = 'class="opened"';
 					expandedc = 'expanded';
 				}
 				else if (fmconfig && fmconfig.treenodes && fmconfig.treenodes[folders[i].h]) fmtreenode(folders[i].h,false);
-<<<<<<< HEAD
 				var containsc='';
 				var cns = M.c[folders[i].h];
 				if (cns) for (var cn in cns) if (M.d[cn] && M.d[cn].t) containsc = 'contains-folders';
@@ -1444,21 +1310,6 @@
 					sm = '<span class="context-submenu" id="sm_' + fid + '"><span id="csb_' + fid + '"></span>' + arrow + '</span>';
 					break;
 				}
-=======
-
-				var containsc='';
-				var cns = M.c[folders[i].h];
-				if (cns) for (var cn in cns) if (M.d[cn] && M.d[cn].t) containsc = 'contains-folders';
-				var html = '<li id="treeli_' + folders[i].h + '"><span class="fm-connector ' + contactc + '"></span><span class="fm-horizontal-connector ' + contactc + '"></span><a class="fm-tree-folder ' + contactc + ' ' + s + ' ' + statusc + ' ' + expandedc + ' ' + containsc +'" id="treea_' + folders[i].h + '">' + treenode + '</a><ul id="treesub_' + folders[i].h + '" ' + ulc + '></ul></li>';
-
-				if ($('#treeli_'+folders[i].h).length == 0)
-				{
-					if (folders[i-1] && $('#treeli_' + folders[i-1].h).length > 0) $('#treeli_' + folders[i-1].h).after(html);
-					else if (i == 0 && $('#treesub_' + n.h + ' li').length > 0) $($('#treesub_' + n.h + ' li')[0]).before(html);
-					else $('#treesub_' + n.h).append(html);
-				}
-				if (buildnode) this.buildtree(folders[i]);
->>>>>>> cc0c6d9a
 			}
 			var sharedfolder = 'folder-item';
 			if (typeof M.d[fid].shares !== 'undefined') sharedfolder = 'shared-folder-item';
@@ -1617,13 +1468,9 @@
 
 		if (this.currentdirid && this.currentdirid.substr(0,5) == 'chat/')
 		{
-<<<<<<< HEAD
 
             var contactName = $('a.fm-tree-folder.contact.lightactive span.contact-name').text();
 			$('.fm-breadcrumbs-block').html('<a class="fm-breadcrumbs contacts contains-directories has-next-button" id="path_contacts"><span class="right-arrow-bg"><span>Contacts</span></span></a><a class="fm-breadcrumbs chat" id="path_'+htmlentities(M.currentdirid.replace("chat/", ""))+'"><span class="right-arrow-bg"><span>' + htmlentities(contactName) + '</span></span></a>');
-=======
-			$('.fm-breadcrumbs-block').html('<a class="fm-breadcrumbs contacts contains-directories has-next-button" id="path_contacts"><span class="right-arrow-bg"><span>Contacts</span></span></a><a class="fm-breadcrumbs chat" id="chatcrumb"><span class="right-arrow-bg"><span>Andrei.d</span></span></a>');
->>>>>>> cc0c6d9a
 
 			$('.search-files-result').addClass('hidden');
 		}
@@ -1778,7 +1625,6 @@
 				M.delHash(M.d[h]);
 				delete M.d[h];
 			}
-<<<<<<< HEAD
 			// Update M.v it's used for at least preview slideshow
 			for (var k in M.v)
 			{
@@ -1790,9 +1636,6 @@
 			}
 			// if (M.u[h]) delete M.u[h];
 			if (typeof M.u[h] === 'object') M.u[h].c = 0;
-=======
-			if (M.v[h]) delete M.v[h];
->>>>>>> cc0c6d9a
 		}
 		if (this.rubNodes[h]) delete this.rubNodes[h];
 		ds(h);
@@ -2000,7 +1843,6 @@
 			if (M.d[h] && M.d[h].p)
 			{
 				if (M.c[M.d[h].p] && M.c[M.d[h].p][h]) delete M.c[M.d[h].p][h];
-<<<<<<< HEAD
 				// Update M.v it's used for slideshow preview at least
 				for (var k in M.v)
 				{
@@ -2010,8 +1852,6 @@
 						break;
 					}
 				}
-=======
->>>>>>> cc0c6d9a
 				if (typeof M.c[t] == 'undefined') M.c[t]=[];
 				M.c[t][h]=1;
 				removeUInode(h);
@@ -2255,11 +2095,6 @@
 
 	this.delnodeShare = function(h,u)
 	{
-<<<<<<< HEAD
-=======
-		console.log('delnodeShare');
-
->>>>>>> cc0c6d9a
 		if (this.d[h] && typeof this.d[h].shares !== 'undefined')
 		{
 			delete this.d[h].shares[u];
@@ -2888,10 +2723,7 @@
 			);
 			ul_queue.push(f);
 
-<<<<<<< HEAD
 			if (onChat) $.ulBunch[M.currentdirid][ul_id] = 1;
-=======
->>>>>>> cc0c6d9a
 		}
 		if (page == 'start') {
 			ulQueue.pause();
@@ -3025,7 +2857,6 @@
 		$.transferHeader();
 	};
 
-<<<<<<< HEAD
     this.cloneChatNode = function(n,keepParent) {
         var n2 = clone(n);
         n2.k = a32_to_base64(n2.key);
@@ -3035,8 +2866,6 @@
     };
 }
 
-=======
->>>>>>> cc0c6d9a
 function voucherData(arr)
 {
 	var vouchers = [];
@@ -3455,16 +3284,10 @@
 					{
 						$('.grid-table.fm #' + n.h + ' .tranfer-filetype-txt').text(f.name);
 						$('.file-block#' + n.h + ' .file-block-title').text(f.name);
-<<<<<<< HEAD
 						$('#treea_' + n.h + ' .nw-fm-tree-folder').text(f.name);
 
 						//@@@Todo: reposition elements according to sorting (if sorted by name)
 						if ($('#path_' + n.h).length > 0) newpath=1;
-=======
-						$('#treea_' + n.h + ' span').text(f.name);
-						if ($('#path_' + n.h).length > 0) newpath=1;
-						if (n.h == M.RootID) $('.fm-tree-header.cloud-drive-item span').text(f.name);
->>>>>>> cc0c6d9a
 					}
 					if (f.fav !== n.fav)
 					{
