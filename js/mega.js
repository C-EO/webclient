--- conflicted
+++ resolved
@@ -3209,11 +3209,7 @@
             }
         }
         else if (d) {
-<<<<<<< HEAD
-            console.log("nodeShare failed for node:", h, s, ignoreDB);
-=======
             console.log('nodeShare failed for node:', h, s, ignoreDB);
->>>>>>> 1a121537
         }
     };
 
