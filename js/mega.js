var newnodes;
var maxaction;
var fminitialized = false;
var dl_interval, ul_interval;

var fmconfig = {};
if (localStorage.fmconfig) {
    fmconfig = JSON.parse(localStorage.fmconfig);
}

// Set up the MegaLogger's root logger
MegaLogger.rootLogger = new MegaLogger(
    "",
    {
        onCritical: function(msg, pkg) {
            if (typeof pkg === 'string') {
                pkg = pkg.split('[').shift();
                if (pkg) {
                    msg = '[' + pkg + '] ' + msg;
                }
            }
            srvlog(msg, 0, 1);
        },
        isEnabled: !!window.d
    },
    false
);

if (typeof seqno === 'undefined')
    var seqno = Math.floor(Math.random() * 1000000000);
if (typeof n_h === 'undefined')
    var n_h = false;
if (typeof requesti === 'undefined')
    var requesti = makeid(10);
if (typeof folderlink === 'undefined')
    var folderlink = false;
if (typeof lang === 'undefined')
    var lang = 'en';
if (typeof Ext === 'undefined')
    var Ext = false;
if (typeof ie9 === 'undefined')
    var ie9 = false;
if (typeof loadingDialog === 'undefined') {
    var loadingDialog = {};
    loadingDialog.show = function() {
        $('.dark-overlay').show();
        $('.loading-spinner').removeClass('hidden').addClass('active');
    };
    loadingDialog.hide = function() {
        $('.dark-overlay').hide();
        $('.loading-spinner').addClass('hidden').removeClass('active');
   };
}
if (typeof loadingInitDialog === 'undefined') {
    var loadingInitDialog = {};
    loadingInitDialog.progress = false;
    loadingInitDialog.active = false;
    loadingInitDialog.show = function() {
        if (pfid) {
            $('.loading-spinner .step1').text(l[8584]);
            $('.loading-spinner .step2').text(l[8585]);
            $('.loading-spinner .step3').text(l[8586]);
        }
        else {
            $('.loading-spinner .step1').text(l[8577]);
            $('.loading-spinner .step2').text(l[8578]);
            $('.loading-spinner .step3').text(l[8579]);
        }
        this.hide();
        $('.light-overlay').show();
        $('.loading-spinner').removeClass('hidden').addClass('init active');
        this.active = true;
    };
    loadingInitDialog.step1 = function() {
        $('.loading-info li.loading').addClass('loaded').removeClass('loading');
        $('.loading-info li.step1').addClass('loading');
    };
    loadingInitDialog.step2 = function(progress) {
        if (!this.active) {
            return;
        }
        if (this.progress === false) {
            $('.loading-info li.loading').addClass('loaded').removeClass('loading');
            $('.loading-info li.step2').addClass('loading');
            $('.loader-progressbar').addClass('active');

            // If the PSA is visible reposition the account loading bar
            psa.repositionAccountLoadingBar();
        }
        if (progress) {
            $('.loader-percents').width(progress + '%');
        }
        this.progress = true;
    };
    loadingInitDialog.step3 = function() {
        if (this.progress) {
            $('.loading-info li.loading').addClass('loaded').removeClass('loading');
            $('.loading-info li.step3').addClass('loading');
            $('.loader-progressbar').removeClass('active').css('bottom', 0);
        }
    };
    loadingInitDialog.hide = function() {
        this.active = false;
        this.progress = false;
        $('.light-overlay').hide();
        $('.loading-spinner').addClass('hidden').removeClass('init active');
        $('.loading-info li').removeClass('loading loaded');
        $('.loader-progressbar').removeClass('active');
        $('.loader-percents').width('0%');
        $('.loader-percents').removeAttr('style');
    };
}

// data struct definitions
var MEGA_USER_STRUCT = {
    "u": undefined,
    "c": undefined,
    "m": undefined,
    "m2": undefined,
    "name": undefined,
    "h": undefined,
    "t": undefined,
    "p": undefined,
    "presence": undefined,
    "presenceMtime": undefined,
    "displayColor": NaN,
    "shortName": "",
    "firstName": "",
    "lastName": "",
    "ts": undefined
};

function MegaData()
{
    this.h = {};
    this.csortd = -1;
    this.csort = 'name';
    this.tfsdomqueue = {};

    this.reset = function()
    {
        this.d = {};
        this.v = [];
        this.c = {};

        this.u = new MegaDataMap();
        var self = this;
        this.u.addChangeListener(function() {
            self.onContactsChanged();
        });

        this.t = {};
        this.opc = {};
        this.ipc = {};
        this.ps = {};
        this.sn = false;
        this.filter = false;
        this.sortfn = false;
        this.sortd = false;
        this.rendered = false;
        this.RootID = undefined;
        this.RubbishID = undefined;
        this.InboxID = undefined;
        this.viewmode = 0; // 0 list view, 1 block view

        mBroadcaster.sendMessage("MegaDataReset");
    };
    this.reset();

    this.sortBy = function(fn, d)
    {
        this.v.sort(function(a, b)
        {
            if (!d)
                d = 1;
            if (a.t > b.t)
                return -1;
            else if (a.t < b.t)
                return 1;

            return fn(a, b, d);
        });
        this.sortfn = fn;
        this.sortd = d;
    };

    this.sort = function()
    {
        this.sortBy(this.sortfn, this.sortd);
    };

    this.sortReverse = function()
    {
        var d = 1;
        if (this.sortd > 0)
            d = -1;

        this.sortBy(this.sortfn, d);
    };

    this.sortByName = function(d)
    {
        if (typeof Intl !== 'undefined' && Intl.Collator) {
            var intl = new Intl.Collator('co', { numeric: true });

            this.sortfn = function(a, b, d) {
                return intl.compare(a.name, b.name) * d;
            };
        }
        else
        {
            this.sortfn = function(a,b,d)
            {
                if (typeof a.name == 'string' && typeof b.name == 'string')
                    return a.name.localeCompare(b.name) * d;
                else
                    return -1;
            };
        }
        this.sortd = d;
        this.sort();
    };

    this.sortByModTime = function(d) {
        this.sortfn = function(a, b, d) {
            return (a.mtime < b.mtime) ? -1 * d : d;
        };
        this.sortd = d;
        this.sort();
    };

    this.sortByDateTime = function(d)
    {
        this.sortfn = function(a, b, d)
        {
            if (a.ts < b.ts)
                return -1 * d;
            else
                return 1 * d;
        }
        this.sortd = d;
        this.sort();
    };

    this.sortByFav = function(d)
    {
        this.sortfn = function(a, b, d)
        {
            if (a.fav) {
                return -1 * d;
            }

            if (b.fav) {
                return d;
            }

            return 0;
        }
        this.sortd = d;
        this.sort();
    };

    this.sortBySize = function(d)
    {
        this.sortfn = function(a, b, d)
        {
            if (typeof a.s !== 'undefined' && typeof b.s !== 'undefined' && a.s < b.s)
                return -1 * d;
            else
                return 1 * d;
        }
        this.sortd = d;
        this.sort();
    };

    this.sortByType = function(d)
    {
        this.sortfn = function(a, b, d)
        {
            if (typeof a.name == 'string' && typeof b.name == 'string')
                return filetype(a.name).localeCompare(filetype(b.name)) * d;
            else
                return -1;
        }
        this.sortd = d;
        this.sort();
    };

    this.sortByOwner = function(d)
    {
        this.sortfn = function(a, b, d)
        {
            var usera = Object(M.d[a.p]);
            var userb = Object(M.d[b.p]);

            if (typeof usera.name === 'string' && typeof userb.name === 'string') {
                return usera.name.localeCompare(userb.name) * d;
            }
            else {
                return -1;
            }
        }
        this.sortd = d;
        this.sort();
    };

    this.sortByAccess = function(d)
    {
        this.sortfn = function(a, b, d)
        {
            if (typeof a.r !== 'undefined' && typeof b.r !== 'undefined' && a.r < b.r)
                return -1 * d;
            else
                return 1 * d;
        }
        this.sortd = d;
        this.sort();
    };

    this.getSortStatus = function(u)
    {
        var status = megaChatIsReady && megaChat.karere.getPresence(megaChat.getJidFromNodeId(u));
        if (status == 'chat')
            return 1;
        else if (status == 'dnd')
            return 2;
        else if (status == 'away')
            return 3;
        else
            return 4;
    };

    this.sortByStatus = function(d)
    {
        this.sortfn = function(a, b, d)
        {
            var statusa = M.getSortStatus(a.u), statusb = M.getSortStatus(b.u);
            if (statusa < statusb)
                return -1 * d;
            else if (statusa > statusb)
                return 1 * d;
            else if (typeof a.name == 'string' && typeof b.name == 'string')
                return a.name.localeCompare(b.name) * d;
            else
                return 0;
        }
        this.sortd = d;
        this.sort();
    };

    this.sortByInteraction = function(d)
    {
        this.sortfn = mega.utils.sortObjFn(
            function(r) {
                // Since the M.sort is using a COPY of the data, we need an up-to-date .ts value directly from M.u[...]
                return M.u[r.h].ts;
            }, d
        );
        this.sortd = d;
        this.sort();
    };

    this.sortRules = {
        'name': this.sortByName.bind(this),
        'size': this.sortBySize.bind(this),
        'type': this.sortByType.bind(this),
        'date': this.sortByDateTime.bind(this),
        'ts': this.sortByDateTime.bind(this),
        'owner': this.sortByOwner.bind(this),
        'modified': this.sortByModTime.bind(this),
        'mtime': this.sortByModTime.bind(this),
        'interaction': this.sortByInteraction.bind(this),
        'access': this.sortByAccess.bind(this),
        'status': this.sortByStatus.bind(this),
        'fav': this.sortByFav.bind(this),
    };

    this.setLastColumn = function(col) {
        switch (col) {
        case 'ts':
        case 'mtime':
            // It's valid
            break;
        default:
            // Default value
            col = "ts";
            break;
        }

        if (col === this.lastColumn) {
            return;
        }

        this.lastColumn = col;
        localStorage._lastColumn = this.lastColumn;

        if ($('.do-sort[data-by="' + col + '"]').length > 0) {
            // swap the column label
            $('.context-menu-item.do-sort').removeClass('selected');
            $('.grid-url-header').prev().find('div')
                .removeClass().addClass('arrow ' + col)
                .text($('.do-sort[data-by="' + col + '"]').text());
            $('.do-sort[data-by="' + col + '"]').addClass('selected');
        }

    };

    this.lastColumn = null;

    this.doSort = function(n, d) {
        $('.grid-table-header .arrow').removeClass('asc desc');

        if (d > 0) {
            $('.arrow.' + n).addClass('desc');
        }
        else {
            $('.arrow.' + n).addClass('asc');
        }


        if (!M.sortRules[n]) {
            throw new Error("Cannot sort by " + n);
        }
        M.sortRules[n](d);

        M.sortmode = {n: n, d: d};

        if (fmconfig.uisorting) {
            mega.config.set('sorting', M.sortmode);
        }
        else {
            fmsortmode(M.currentdirid, n, d);
        }
    };

    /* Filters: */
    this.filterBy = function(f) {
        this.filter = f;
        this.v = [];
        for (var i in this.d) {
            if (f(this.d[i])) {
                this.v.push(this.d[i]);
            }
        }
    };

    /**
     * The same as filterBy, but instead of pushing the stuff in M.v, will return a new array.
     *
     * @param f function, with 1 arguments (node) that returns true when a specific node should be returned in the list
     * of filtered results
     */
    this.getFilterBy = function(f) {
        var v = [];
        for (var i in this.d) {
            if (f(this.d[i])) {
                v.push(this.d[i]);
            }
        }
        return v;
    };

    this.filterByParent = function(id) {
        this.filterBy(function(node) {
            // if this is a contact, DONT check for .name
            if (node.c) {
                return (node.p === id) || (node.p && node.p.length === 11 && id === 'shares');
            }
            else if (
                (node.name && node.p === id) ||
                (node.name && node.p && node.p.length === 11 && id === 'shares')
            ) {
                return true;
            }
        });
    };

    this.filterBySearch = function(str) {
        str = str.replace('search/', '');
        this.filterBy(function(node) {
            if (node.name && str && node.name.toLowerCase().indexOf(str.toLowerCase()) >= 0)
                return true;
        });
    };

    this.hasInboxItems = function() {
        return $.len(M.c[M.InboxID] || {}) > 0;
    };

    this.getInboxUsers = function() {
        var uniqueUsersList = {};
        this.getInboxItems().forEach(function(v, k) {
            assert(M.u[v.u], 'user is not in M.u when trying to access inbox item users');
            uniqueUsersList[v.u] = M.u[v.u];
        });

        return obj_values(uniqueUsersList);
    };

    this.getInboxItems = function() {
        return M.getFilterBy(function(node) { return node.p === M.InboxID; });
    };

    this.avatars = function()
    {
        if (!M.c.contacts)
            M.c.contacts = {};
        if (u_handle) {
            M.c.contacts[u_handle] = 1;
        }

        if (d) {
            console.time('M.avatars');
        }
        var waitingPromises = [];
        M.u.forEach(function(c, u) {
            if ((M.u[u].c === 1 || M.u[u].c === 2 || M.u[u].c === 0) && !avatars[u]) {
                waitingPromises.push(
                    mega.attr.get(u, 'a', true, false)
                        .done(function (res) {
                            if (typeof res !== 'number' && res.length > 5) {
                                var blob = new Blob([str_to_ab(base64urldecode(res))], {type: 'image/png'});
                                avatars[u] = {
                                    data: blob,
                                    url: myURL.createObjectURL(blob)
                                };
                            }
                            useravatar.loaded(u);
                        })
                        .fail(function() {
                            delete avatars[u];
                            useravatar.loaded(u);
                        })
                );
            }
        });

        MegaPromise
            .allDone(
                waitingPromises
            ).always(function() {
                // trigger UI refresh
                M.renderAvatars();

                if (d) {
                    console.timeEnd('M.avatars');
                }
            });


        delete M.c.contacts[u_handle];
    };

    this.renderAvatars = function()
    {
        $('.contact-block-view-avatar').each(function(i, e)
        {
            var c = $(e).attr('class');
        });

        $('.avatar').each(function(i, e)
        {
            var c = $(e).attr('class');
        });
    }

    this.contactstatus = function(h, wantTimeStamp) {
        var folders = 0;
        var files = 0;
        var ts = 0;
        if (M.d[h]) {
            if (!wantTimeStamp || !M.d[h].ts) {
                var a = fm_getnodes(h);
                for (var i in a) {
                    if (!a.hasOwnProperty(i)) {
                        continue;
                    }
                    var n = M.d[a[i]];
                    if (n) {
                        if (ts < n.ts) {
                            ts = n.ts;
                        }
                        if (n.t) {
                            folders++;
                        }
                        else {
                            files++;
                        }
                    }
                }
                if (!M.d[h].ts) {
                    M.d[h].ts = ts;
                }
            }
            else {
                ts = M.d[h].ts;
            }
        }

        return { files: files, folders: folders, ts: ts };
    };

    this.onlineStatusClass = function(os) {
        if (os === 'dnd') {
            return [l[5925], 'busy'];
        }
        else if (os === 'away') {
            return [l[5924], 'away'];
        }
        else if ((os === 'chat') || (os === 'available')) {
            return [l[5923], 'online'];
        }
        else {
            return [l[5926], 'offline'];
        }
    };

    this.onlineStatusEvent = function(u, status) {
        if (u && megaChatIsReady) {
            // this event is triggered for a specific resource/device (fullJid), so we need to get the presen for the
            // user's devices, which is aggregated by Karere already
            status = megaChat.karere.getPresence(megaChat.getJidFromNodeId(u.u));
            var e = $('.ustatus.' + u.u);
            if (e.length > 0) {
                $(e).removeClass('offline online busy away');
                $(e).addClass(this.onlineStatusClass(status)[1]);
            }
            var e = $('.fm-chat-user-status.' + u.u);
            if (e.length > 0) {
                $(e).html(this.onlineStatusClass(status)[0]);
            }

            if (
                typeof $.sortTreePanel !== 'undefined' &&
                typeof $.sortTreePanel.contacts !== 'undefined' &&
                $.sortTreePanel.contacts.by === 'status'
            ) {
                // we need to resort
                M.contacts();
            }

            if (window.location.hash === "#fm/" + u.u) {
                // re-render the contact view page if the presence had changed
                contactUI();
            }
        }
    };

    this.emptySharefolderUI = function(lSel) {
        if (!lSel) {
            lSel = this.fsViewSel;
        }

        $(lSel).before($('.fm-empty-folder .fm-empty-pad:first').clone().removeClass('hidden').addClass('fm-empty-sharef'));
        $(lSel).parent().children('table').hide();

        $('.files-grid-view.fm.shared-folder-content').addClass('hidden');

        $.tresizer();
    };

    Object.defineProperty(this, 'fsViewSel', {
        value: '.files-grid-view.fm .grid-scrolling-table, .fm-blocks-view.fm .file-block-scrolling',
        configurable: false
    });

    /**
     *
     * @param {array.<JSON_objects>} ipc - received requests
     * @param {bool} clearGrid
     *
     */
    this.drawReceivedContactRequests = function(ipc, clearGrid) {
        DEBUG('Draw received contacts grid.');
        var html, email, ps, trClass, id,
            type = '',
            drawn = false,
            t = '.grid-table.contact-requests';
        if (M.currentdirid === 'ipc') {

            if (clearGrid) {
                $(t + ' tr').remove();
            }

            for (var i in ipc) {
                id = ipc[i].p;
                // Make sure that denied and ignored requests are shown properly
                // don't be fooled, we need M.ipc here and not ipc
                if (M.ipc[id]) {
                    if (M.ipc[id].dts || (M.ipc[id].s && (M.ipc[id].s === 3))) {
                        type = 'deleted';
                    }
                    else if (M.ipc[id].s && M.ipc[id].s === 1) {
                        type = 'ignored';
                    }
                    trClass = (type !== '') ? ' class="' + type + '"' : '';
                    email = ipc[i].m;
                    if (ipc[i].ps && ipc[i].ps !== 0) {
                        ps = '<span class="contact-request-content">' + ipc[i].ps + ' ' + l[105] + ' ' + l[813] + '</span>';
                    }
                    else {
                        ps = '<span class="contact-request-content">' + l[5851] + '</span>';
                    }
                    html = '<tr id="ipc_' + id + '"' + trClass + '>\n\
                        <td>\n\
                            ' + useravatar.contact(email, 'nw-contact-avatar') + ' \n\
                            <div class="fm-chat-user-info">\n\
                                <div class="fm-chat-user">' + htmlentities(email) + '</div>\n\
                                <div class="contact-email">' + htmlentities(email) + '</div>\n\
                            </div>\n\
                        </td>\n\
                        <td>' + ps + '</td>\n\
                        <td>\n\
                            <div class="contact-request-button delete"><span>' + l[5858] + '</span></div>\n\
                            <div class="contact-request-button accept"><span>' + l[5856] + '</span></div>\n\
                            <div class="contact-request-button ignore"><span>' + l[5860] + '</span></div>\n\
                            <div class="contact-request-ignored"><span>' + l[5864] + '</span></div>\n\
                            <div class="clear"></div>\n\
                        </td>\n\
                    </tr>';

                    $(t).append(html);

                    drawn = true;
                }
            }

            // If at least one new item is added then ajust grid
            if (drawn) {
                $('.fm-empty-contacts').addClass('hidden');

                // hide/show sent/received grid
                $('.sent-requests-grid').addClass('hidden');
                $('.contact-requests-grid').removeClass('hidden');

                initIpcGridScrolling();
                initBindIPC();
            }
        }
    };

    this.handleEmptyContactGrid = function() {
        // If focus is on contacts tab
        if (M.currentdirid === 'contacts') {
            var haveActiveContact = false;
            M.u.forEach(function(v, k) {
                if (v.c !== 0 && v.c !== 2) {
                    haveActiveContact = true;
                    return false; // break
                }
            });

            // We do NOT have active contacts, set empty contacts grid
            if (!haveActiveContact) {
                $('.files-grid-view.contacts-view').addClass('hidden');
                $('.fm-empty-contacts .fm-empty-cloud-txt').text(l[784]);
                $('.fm-empty-contacts').removeClass('hidden');
            }
        }
    };

    /**
     *
     * @param {array.<JSON_objects>} opc - sent requests
     * @param {bool} clearGrid
     *
     */
    this.drawSentContactRequests = function(opc, clearGrid) {

        DEBUG('Draw sent invites.');

        var html, hideCancel, hideReinvite, hideOPC,
            drawn = false,
            TIME_FRAME = 60 * 60 * 24 * 14,// 14 days in seconds
            utcDateNow = Math.floor(Date.now() / 1000),
            t = '.grid-table.sent-requests';

        if (M.currentdirid === 'opc') {

            if (clearGrid) {
                $(t + ' tr').remove();
            }

            for (var i in opc) {
                if (opc.hasOwnProperty(i)) {
                    hideCancel = '';
                    hideReinvite = '';
                    hideOPC = '';
                    if (opc[i].dts) {
                        hideOPC = 'deleted';
                        hideReinvite = 'hidden';
                        hideCancel = 'hidden';
                    }
                    else {
                        if (utcDateNow < (opc[i].rts + TIME_FRAME)) {
                            hideReinvite = 'hidden';
                        }
                    }
                }

                hideOPC = (hideOPC !== '') ? ' class="' + hideOPC + '"' : '';
                html = '<tr id="opc_' + htmlentities(opc[i].p) + '"' + hideOPC + '>\n\
                    <td>\n\
                        <div class="left email">\n\
                            <div class="nw-contact-avatar"></div>\n\
                            <div class="fm-chat-user-info">\n\
                               <div class="contact-email">' + htmlentities(opc[i].m) + '</div>\n\
                            </div>\n\
                        </div>\n\
                        <div class="contact-request-button cancel ' + hideCancel + '"><span>' + l[156] + ' ' + l[738].toLowerCase() + '</span></div>\n\
                        <div class="contact-request-button reinvite ' + hideReinvite + '"><span>' + l[5861] + '</span></div>\n\
                    </td>\n\
                </tr>';

                $(t).append(html);

                drawn = true;
            }

            if (drawn) {
                $('.fm-empty-contacts').addClass('hidden');

                // hide/show received/sent grids
                $('.contact-requests-grid').addClass('hidden');
                $('.sent-requests-grid').removeClass('hidden');

                initOpcGridScrolling();
                initBindOPC();
            }
        }
    };

    /**
     * renderMain
     *
     * @param {type} u
     * @returns {unresolved}
     */
    this.renderMain = function(u) {

        /**
         * flush_cached_nodes
         *
         * @param {integer} n
         *
         */
        function flush_cached_nodes(n) {
            var canvas,
                num = n,
                e = cache.splice(0, num || cache.length);

            if (e.length) {
                canvas = M.viewmode == 0 ? $('.grid-table.fm') : $('.file-block-scrolling').data('jsp').getContentPane();

                for (var i in e) {
                    if (M.v[e[i][0]] && M.v[e[i][0]].h === e[i][2]) {
                        M.v[e[i][0]].seen = true;
                    }
                    else {
                        if (d > 1) {
                            console.log('desync cached node...', e[i][2]);
                        }

                        for (var k in M.v) {
                            if (M.v[k].h === e[i][2]) {
                                M.v[k].seen = true;
                                break;
                            }
                        }
                    }
                    canvas.append(e[i][1]);
                }
                if (M.dynlistRt) {
                    clearTimeout(M.dynlistRt);
                }
                M.dynlistRt = setTimeout(function() {
                    delete M.dynlistRt;
                    M.rmSetupUI();
                }, 750);
                $(window).trigger('resize');
            }
            else {
                $(lSel).unbind('jsp-scroll-y.dynlist');
            }
        }// flush_cached_nodes END

        /**
         * mInsertNode
         *
         * @param {string} aNode
         * @param {string} aPrevNode
         * @param {string} aNextNode
         * @param {string} aTag
         * @param {} aElement
         * @param {} aHTMLContent
         * @param {} aUpdate
         * @param {} aDynCache
         *
         */
        function mInsertNode(aNode, aPrevNode, aNextNode, aTag, aElement, aHTMLContent, aUpdate, aDynCache) {
            if (!aUpdate || $(aTag + ' ' + aElement).length === 0) {
                // 1. if the current view does not have any nodes, just append it
                if (aDynCache) {
                    cache.push(aDynCache);
                }
                else {
                    $(aTag).append(aHTMLContent);
                }
            }
            else {
                var j;
                if ($(aTag + ' #' + aNode.h).length) {
                    files--;
                    aNode.seen = true;
                    return;
                }

                if (aDynCache) {
                    // console.log(i, aNode.name,cache.map(n=>n[2]));

                    if (aNode.t) {
                        for (var x = 0, m = cache.length; x < m && cache[x][3]; ++x);
                        cache.splice(x, 0, aDynCache);
                    }
                    else {
                        cache.push(aDynCache);
                    }
                    return;
                }

                if (aUpdate && aPrevNode && $(aTag + ' #' + aPrevNode.h).length) {
                    // 2. if there is a node before the new node in the current view, add it after that node:
                    $(aTag + ' #' + aPrevNode.h).after(aHTMLContent);
                }
                else if (aUpdate && aNextNode && $(aTag + ' #' + aNextNode.h).length) {
                    // 3. if there is a node after the new node in the current view, add it before that node:
                    $(aTag + ' #' + aNextNode.h).before(aHTMLContent);
                }
                else if (aNode.t) {
                    // 4. new folder: insert new node before the first folder in the current view
                    $($(aTag + ' ' + aElement)[0]).before(aHTMLContent);
                }
                else {// !aNode.t)
                    // 5. new file: insert new node before the first file in the current view
                    var a = $(aTag + ' ' + aElement).not('.folder');
                    if (a.length > 0) {
                        $(a[0]).before(aHTMLContent);
                    }
                    else {
                        // 6. if this view does not have any files, insert after the last folder
                        a = $(aTag + ' ' + aElement);
                        $(a[a.length - 1]).after(aHTMLContent);
                    }
                }
            }
        }// mInsertNode END

        /*
         * renerContactsLayout
         *
         * @param {} u
         *
         */
        var chatIsReady = megaChatIsReady;
        function renderContactsLayout(u) {
            var u_h, contact, node, avatar, el, t, html, onlinestatus,
                cs = M.contactstatus(u_h),
                time = time2last(cs.ts),
                timems = cs.ts,
                interactionclass = 'cloud-drive';

            if (cs.files === 0 && cs.folders === 0) {
                time = l[1051];
                interactionclass = 'never';
            }

            // Render all items given in glob M.v
            for (var i in M.v) {
                u_h = M.v[i].h;
                contact = M.u[u_h];

                // do not render invalid..
                if (!contact) {
                    continue;
                }

                // chat is enabled?
                if (chatIsReady) {
                    if (contact && contact.lastChatActivity > timems) {
                        interactionclass = 'conversations';
                        time = time2last(contact.lastChatActivity);

                        var room = megaChat.getPrivateRoom(u_h);
                        if (room && megaChat.plugins.chatNotifications) {
                            if (megaChat.plugins.chatNotifications.notifications.getCounterGroup(room.roomJid) > 0) {
                                interactionclass = 'unread-conversations';
                            }
                        }

                    }
                }

                node = M.d[u_h];
                avatar = useravatar.contact(u_h, "nw-contact-avatar");

                onlinestatus = M.onlineStatusClass(
                    chatIsReady &&
                    megaChat.karere.getPresence(megaChat.getJidFromNodeId(u_h))
                );

                if (M.viewmode === 1) {
                    el = 'div';
                    t = '.contacts-blocks-scrolling';
                    html = '<a class="file-block ustatus ' + htmlentities(u_h) + ' ' + onlinestatus[1] + '" id="' + htmlentities(M.v[i].h) + '">\n\
                                <span class="nw-contact-status"></span>\n\
                                <span class="file-settings-icon"></span>\n\
                                ' + avatar + ' \
                                <span class="shared-folder-info-block">\n\
                                    <span class="shared-folder-name">' + htmlentities(node.name) + '</span>\n\
                                    <span class="shared-folder-info">' + htmlentities(node.m) + '</span>\n\
                                </span>\n\
                            </a>';
                }
                else {
                    el = 'tr';
                    t = '.grid-table.contacts';
                    html = '<tr id="' + htmlentities(M.v[i].h) + '">\n\
                                <td>\n\
                                    ' + avatar + ' \
                                    <div class="fm-chat-user-info todo-star">\n\
<<<<<<< HEAD
                                        <div class="fm-chat-user">' + htmlentities(mega.utils.fullUsername(node.u)) + '</div>\n\
=======
                                        <div class="fm-chat-user">' + htmlentities(M.getNameByHandle(node.u)) + '</div>\n\
>>>>>>> 18d016a6
                                        <div class="contact-email">' + htmlentities(node.m) + '</div>\n\
                                    </div>\n\
                                </td>\n\
                                <td width="240">\n\
                                    <div class="ustatus ' + htmlentities(u_h) + ' ' + onlinestatus[1] + '">\n\
                                        <div class="nw-contact-status"></div>\n\
                                        <div class="fm-chat-user-status ' + htmlentities(u_h) + '">' + onlinestatus[0] + '</div>\n\
                                        <div class="clear"></div>\n\
                                    </div>\n\
                                </td>\n\
                                <td width="270">\n\
                                    <div class="contacts-interation li_' + u_h + '"></div>\n\
                                </td>\n\
                                <td class="grid-url-header-nw">\n\
                                    <a class="grid-url-arrow"></a>\n\
                                </td>\n\
                            </tr>';
                }
                mInsertNode(M.v[i], M.v[i-1], M.v[i+1], t, el, html, u);

                getLastInteractionWith(u_h);
            }
        }// renderContactsLayout END

        /*
         * renderLayout
         *
         * render layouts different from contacts, opc and ipc
         *
         * @param {} u
         * @param {int} n_cache
         * @param {int} files
         *
         * @returns {int}
         */
        function renderLayout(u, n_cache) {
            var html, cs, contains, u_h, t, el, time, bShare,
                avatar, rights, rightsclass, onlinestatus, html,
                sExportLink, sLinkIcon, takenDown, takenDownTitle,
                iShareNum = 0,
                s, ftype, c, cc, star;

            for (var i in M.v) {
                if (!M.v[i].name) {
                    DEBUG('Skipping M.v node with no name.', M.v[i]);
                    continue;
                }
                s  = '';
                c  = '';
                cc = null;
                if (M.v[i].t) {
                    ftype = l[1049];
                    c = ' folder';
                }
                else {
                    ftype = filetype(M.v[i].name);
                    s = htmlentities(bytesToSize(M.v[i].s));
                }
                star = M.v[i].fav ? ' star' : '';

                if (M.currentdirid === 'shares') {// render shares tab
                    // Handle of initial share owner
                    var ownersHandle = M.v[i].su;
<<<<<<< HEAD
                    var fullContactName = htmlentities(mega.utils.fullUsername(ownersHandle));
=======
                    var fullContactName = htmlentities(M.getNameByHandle(ownersHandle));
>>>>>>> 18d016a6

                    cs = M.contactstatus(M.v[i].h);
                    contains = fm_contains(cs.files, cs.folders);
                    u_h = ownersHandle || M.v[i].p;
                    rights = l[55];
                    rightsclass = ' read-only';
                    onlinestatus = M.onlineStatusClass(
                        chatIsReady &&
                        megaChat.karere.getPresence(megaChat.getJidFromNodeId(u_h))
                    );

                    if (cs.files === 0 && cs.folders === 0) {
                        contains = l[1050];
                    }
                    if (M.v[i].r === 1) {
                        rights = l[56];
                        rightsclass = ' read-and-write';
                    }
                    else if (M.v[i].r === 2) {
                        rights = l[57];
                        rightsclass = ' full-access';
                    }

                    if (M.viewmode === 1) {
                        t = '.shared-blocks-scrolling';
                        avatar = useravatar.contact(u_h, 'nw-contact-avatar', 'span');
                        el = 'a';
                        html = '<a class="file-block folder" id="'
                            + htmlentities(M.v[i].h) + '"><span class="file-status-icon '
                            + htmlentities(star) + '"></span><span class="shared-folder-access '
                            + htmlentities(rightsclass) + '"></span><span class="file-settings-icon">'
                            + '</span><span class="file-icon-area">'
                            + '<span class="block-view-file-type folder"></span></span>'
                                 + avatar
                            + '<span class="shared-folder-info-block"><span class="shared-folder-name">'
                            + htmlentities(M.v[i].name) + '</span><span class="shared-folder-info">by '
                            + fullContactName + '</span></span></a>';
                    }
                    else {
                        t = '.shared-grid-view .grid-table.shared-with-me';
                        el = 'tr';
                        avatar = useravatar.contact(u_h, 'nw-contact-avatar');

                        html = '<tr id="' + htmlentities(M.v[i].h) + '">'
                            + '<td width="30"><span class="grid-status-icon ' + htmlentities(star)
                            + '"></span></td><td><div class="shared-folder-icon"></div>'
                            + '<div class="shared-folder-info-block"><div class="shared-folder-name">'
                            + htmlentities(M.v[i].name) + '</div><div class="shared-folder-info">'
                            + htmlentities(contains)
                            + '</div></div> </td><td width="240">'
                            + avatar
                            + '<div class="fm-chat-user-info todo-star ustatus ' + htmlentities(u_h) + ' '
                            + htmlentities(onlinestatus[1]) + '"><div class="todo-fm-chat-user-star"></div>'
                            + '<div class="fm-chat-user">'
                            + fullContactName + '</div><div class="nw-contact-status"></div>'
                            + '<div class="fm-chat-user-status ' + htmlentities(u_h)
                            + '">' + htmlentities(onlinestatus[0])
                            + '</div><div class="clear"></div></div></td><td width="270">'
                            + '<div class="shared-folder-access'
                            + htmlentities(rightsclass) + '">' + htmlentities(rights) + '</div></td>'
                            + '<td class="grid-url-header-nw"><a class="grid-url-arrow"></a></td></tr>';
                    }
                }

                // switching from contacts tab
                else if (M.currentdirid.length === 11 && M.currentrootid === 'contacts') {
                    cs = M.contactstatus(M.v[i].h);
                    contains = fm_contains(cs.files, cs.folders);
                    if (cs.files === 0 && cs.folders === 0) {
                        contains = l[1050];
                    }
                    var rights = l[55], rightsclass = ' read-only';
                    if (M.v[i].r === 1) {
                        rights = l[56];
                        rightsclass = ' read-and-write';
                    }
                    else if (M.v[i].r === 2) {
                        rights = l[57];
                        rightsclass = ' full-access';
                    }

                    if (M.viewmode === 1) {
                        t = '.fm-blocks-view.contact-details-view .file-block-scrolling';
                        el = 'a';
                        html = '<a id="' + htmlentities(M.v[i].h) + '" class="file-block folder">\n\
                                    <span class="file-status-icon"></span>\n\
                                    <span class="file-settings-icon"></span>\n\
                                    <span class="shared-folder-access ' + rightsclass + '"></span>\n\
                                    <span class="file-icon-area">\n\
                                        <span class="block-view-file-type folder-shared"><img alt=""></span>\n\
                                    </span>\n\
                                    <span class="file-block-title">' + htmlentities(M.v[i].name) + '</span>\n\
                                </a>';
                    }
                    else {
                        t = '.contacts-details-block .grid-table.shared-with-me';
                        el = 'tr';
                        html = '<tr id="' + htmlentities(M.v[i].h) + '">\n\
                                    <td width="30">\n\
                                        <span class="grid-status-icon"></span>\n\
                                    </td>\n\
                                    <td>\n\
                                        <div class="shared-folder-icon"></div>\n\
                                        <div class="shared-folder-info-block">\n\
                                            <div class="shared-folder-name">' + htmlentities(M.v[i].name) + '</div>\n\
                                            <div class="shared-folder-info">' + contains + '</div>\n\
                                        </div>\n\
                                    </td>\n\
                                    <td width="270">\n\
                                        <div class="shared-folder-access ' + rightsclass + '">' + rights + '</div>\n\
                                    </td>\n\
                                    <td class="grid-url-header-nw">\n\
                                        <a class="grid-url-arrow"></a>\n\
                                    </td>\n\
                                </tr>';
                    }
                }
                else {

                    if (M.v[i].shares) {
                        iShareNum = Object.keys(M.v[i].shares).length;
                    }
                    else {
                        iShareNum = 0;
                    }
                    bShare = (
                        (M.v[i].shares && M.v[i].shares.EXP && iShareNum > 1)
                        || (M.v[i].shares && !M.v[i].shares.EXP && iShareNum)
                        || M.ps[M.v[i].h])
                        ? true : false;
                    sExportLink = (M.v[i].shares && M.v[i].shares.EXP) ? 'linked' : '';
                    sLinkIcon = (sExportLink === '') ? '' : 'link-icon';
                    takenDown = '';
                    takenDownTitle = '';

                    if (M.v[i] && M.v[i].shares && M.v[i].shares.EXP && M.v[i].shares.EXP.down) {
                        takenDown = 'taken-down';
                        takenDownTitle = (M.v[i].t === 1) ? l[7705] : l[7704];
                    }

                    // Block view
                    if (M.viewmode === 1) {
                        t = '.fm-blocks-view.fm .file-block-scrolling';
                        el = 'a';
                        html = '<a id="' + htmlentities(M.v[i].h) + '" class="file-block' + c + ' ' + sExportLink + ' ' + takenDown +  '" title="' + takenDownTitle + '">\n\
                                    <span class="file-status-icon' + star + '"></span>\n\
                                    <span class="' + sLinkIcon + '"></span>\n\
                                    <span class="file-settings-icon"></span>\n\
                                    <span class="file-icon-area">\n\
                                        <span class="block-view-file-type ' + fileIcon({t: M.v[i].t, share: bShare, name: M.v[i].name}) + '"><img alt="" /></span>\n\
                                    </span>\n\
                                    <span class="file-block-title">' + htmlentities(M.v[i].name) + '</span>\n\
                                </a>';
                    }

                    // List view
                    else {
                        if (M.lastColumn && M.v[i].p !== "contacts") {
                            time = time2date(M.v[i][M.lastColumn] || M.v[i].ts);
                        }
                        else {
                            time = time2date(M.v[i].ts || (M.v[i].p === 'contacts' && M.contactstatus(M.v[i].h).ts));
                        }
                        t = '.grid-table.fm';
                        el = 'tr';
                        html = '<tr id="' + htmlentities(M.v[i].h) + '" class="' + c + ' ' + takenDown +  '" title="' + takenDownTitle + '">\n\
                                    <td width="30">\n\
                                        <span class="grid-status-icon' + star + '"></span>\n\
                                    </td>\n\
                                    <td>\n\
                                        <span class="transfer-filtype-icon ' + fileIcon({t: M.v[i].t, share: bShare, name: M.v[i].name}) + '"> </span>\n\
                                        <span class="tranfer-filetype-txt">' + htmlentities(M.v[i].name) + '</span>\n\
                                    </td>\n\
                                    <td width="100">' + s + '</td>\n\
                                    <td width="130">' + ftype + '</td>\n\
                                    <td width="120">' + time + '</td>\n\
                                    <td width="62" class="grid-url-field own-data ' + sExportLink + '">\n\
                                        <a class="grid-url-arrow"></a>\n\
                                        <span class="' + sLinkIcon + '"></span>\n\
                                    </td>\n\
                                </tr>';
                    }

                    if (!(M.v[i].seen = n_cache > files++)) {
                        cc = [i, html, M.v[i].h, M.v[i].t];
                    }
                }

                mInsertNode(M.v[i], M.v[i-1], M.v[i+1], t, el, html, u, cc);
            }
        }// renderLayout END

        var n_cache, lSel,
            cache = [],
            files = 0;

        if (d) console.log('renderMain', u);

        lSel = this.fsViewSel;
        $(lSel).unbind('jsp-scroll-y.dynlist');
        $(window).unbind("resize.dynlist");
        sharedFolderUI();
        $.tresizer();

        hideEmptyGrids();

        if (!u) {
            deleteScrollPanel('.contacts-blocks-scrolling', 'jsp');
            deleteScrollPanel('.contacts-details-block .file-block-scrolling', 'jsp');
            deleteScrollPanel('.file-block-scrolling', 'jsp');

            initOpcGridScrolling();
            initIpcGridScrolling();

            $('.grid-table tr').remove();
            $('.file-block-scrolling a').remove();
            $('.contacts-blocks-scrolling a').remove();
        }

        var u_h = M.currentdirid;
        var user = M.d[u_h];
        $(lSel).parent().children('table').show();

        if (user) {
            $('.contact-share-notification').text(user.name + ' shared the following folders with you:').removeClass('hidden');
        }

        // Check elements number, if empty draw empty grid
        if (this.v.length === 0) {
            if (M.RubbishID && M.currentdirid === M.RubbishID) {
                $('.fm-empty-trashbin').removeClass('hidden');
            }
            else if (M.currentdirid === 'contacts') {
                $('.fm-empty-contacts .fm-empty-cloud-txt').text(l[784]);
                $('.fm-empty-contacts').removeClass('hidden');
            }
            else if (M.currentdirid === 'opc' || M.currentdirid === 'ipc') {
                $('.fm-empty-contacts .fm-empty-cloud-txt').text(l[6196]);
                $('.fm-empty-contacts').removeClass('hidden');
            }
            else if (String(M.currentdirid).substr(0, 7) === 'search/') {
                $('.fm-empty-search').removeClass('hidden');
            }
            else if (M.currentdirid === M.RootID && folderlink) {
                if (!isValidShareLink()) {
                    $('.fm-invalid-folder').removeClass('hidden');
                }
                else {
                    $('.fm-empty-folder-link').removeClass('hidden');
                }
            }
            else if (M.currentdirid === M.RootID) {
                $('.fm-empty-cloud').removeClass('hidden');
            }
            else if (M.currentdirid === M.InboxID) {
                $('.fm-empty-messages').removeClass('hidden');
            }
            else if (M.currentdirid === 'shares') {
                $('.fm-empty-incoming').removeClass('hidden');
            }
            else if (M.currentrootid === M.RootID) {
                $('.fm-empty-folder').removeClass('hidden');
            }
            else if (M.currentrootid === 'shares') {
                this.emptySharefolderUI(lSel);
            }
            else if (M.currentrootid === 'contacts') {
                $('.fm-empty-incoming.contact-details-view').removeClass('hidden');
                $('.contact-share-notification').addClass('hidden');
            }
        }
        else if (this.currentdirid.length !== 11 && !~['contacts', 'shares', 'ipc', 'opc'].indexOf(this.currentdirid)) {
            if (this.viewmode === 1) {
                var r = Math.floor($('.fm-blocks-view.fm').width() / 140);
                n_cache = r * Math.ceil($('.fm-blocks-view.fm').height() / 164) + r;
            }
            else {
                n_cache = Math.ceil($('.files-grid-view.fm').height() / 24);
            }
            if (!n_cache) {
                this.cRenderMainN = this.cRenderMainN || 1;
                if (++this.cRenderMainN < 4)
                    return Soon(function() {
                        M.renderMain(u);
                    });
            }
            else {
                $.rmItemsInView = n_cache;
            }
        }

        delete this.cRenderMainN;


        if (this.currentdirid === 'opc') {
            DEBUG('RenderMain() opc');
            this.drawSentContactRequests(this.v, 'clearGrid');
        }
        else if (this.currentdirid === 'ipc') {
            DEBUG('RenderMain() ipc');
            this.drawReceivedContactRequests(this.v, 'clearGrid');
        }
        else if (this.currentdirid === 'contacts') {
            renderContactsLayout(u);
        }
        else {
            M.setLastColumn(localStorage._lastColumn);
            renderLayout(u, n_cache);
        }

        contactUI();// ToDo: Document this function,

        $(window).unbind('dynlist.flush');
        $(window).bind('dynlist.flush', function() {
            if (cache.length)
                flush_cached_nodes();
        });

        if (d) console.log('cache %d/%d (%d)', cache.length, files, n_cache);
        if (cache.length) {
            $(lSel).bind('jsp-scroll-y.dynlist', function(ev, pos, top, bot) {
                if (bot) {
                    flush_cached_nodes(n_cache);
                }
            });

            var cdid = M.currentdirid;
            $(window).bind("resize.dynlist", SoonFc(function() {
                if (cdid !== M.currentdirid) {
                    return;
                }
                if (cache.length) {
                    if (!$(lSel).find('.jspDrag:visible').length) {
                        var n;

                        if (M.viewmode === 1) {
                            var r = Math.floor($('.fm-blocks-view.fm').width() / 140);
                            n = r * Math.ceil($('.fm-blocks-view').height() / 164) - $('.fm-blocks-view.fm a').length;
                        }
                        else {
                            n = 2 + Math.ceil($('.files-grid-view.fm').height() / 24 - $('.files-grid-view.fm tr').length);
                        }

                        if (n > 0) {
                            flush_cached_nodes(n);
                        }
                    }
                }
                else
                {
                    $(window).unbind("resize.dynlist");
                }
            }));
        }

        if (this.viewmode == 1) {
            fa_duplicates = {};
            fa_reqcnt = 0;
        }

        this.rmSetupUI(u);

        if (!u && n_cache)
            $.rmInitJSP = lSel;
    };

    this.rmSetupUI = function(u) {
        if (this.viewmode === 1) {
            if (this.v.length > 0) {
                var o = $('.fm-blocks-view.fm .file-block-scrolling');
                o.find('div.clear').remove();
                o.append('<div class="clear"></div>');
            }
            iconUI(u);
            fm_thumbnails();
        }
        else {
            Soon(gridUI);
        }
        Soon(fmtopUI);

        $('.grid-scrolling-table .grid-url-arrow,.file-block .file-settings-icon').unbind('click');
        $('.grid-scrolling-table .grid-url-arrow').bind('click', function(e) {
            var target = $(this).closest('tr');
            if (target.attr('class').indexOf('ui-selected') == -1) {
                target.parent().find('tr').removeClass('ui-selected');
            }
            target.addClass('ui-selected');
            e.preventDefault();
            e.stopPropagation(); // do not treat it as a regular click on the file
            e.currentTarget = target;
            cacheselect();
            searchPath();
            contextMenuUI(e, 1);
        });

        $('.file-block .file-settings-icon').bind('click', function(e) {
            var target = $(this).parents('.file-block');
            if (target.attr('class').indexOf('ui-selected') == -1) {
                target.parent().find('a').removeClass('ui-selected');
            }
            target.addClass('ui-selected');
            e.preventDefault();
            e.stopPropagation(); // do not treat it as a regular click on the file
            e.currentTarget = target;
            cacheselect();
            searchPath();
            contextMenuUI(e, 1);
        });

        if (!u) {

            if (this.currentrootid === 'shares') {

                function prepareShareMenuHandler(e) {
                    e.preventDefault();
                    e.stopPropagation();
                    e.currentTarget = $('#treea_' + M.currentdirid);
                    e.calculatePosition = true;
                    $.selected = [M.currentdirid];
                }

                $('.shared-details-info-block .grid-url-arrow').unbind('click');
                $('.shared-details-info-block .grid-url-arrow').bind('click', function (e) {
                    prepareShareMenuHandler(e);
                    contextMenuUI(e, 1);
                });

                $('.shared-details-info-block .fm-share-download').unbind('click');
                $('.shared-details-info-block .fm-share-download').bind('click', function (e) {
                    prepareShareMenuHandler(e);
                    var $this = $(this);
                    e.clientX = $this.offset().left;
                    e.clientY = $this.offset().top + $this.height()

                    contextMenuUI(e, 3);
                });

                $('.shared-details-info-block .fm-share-copy').unbind('click');
                $('.shared-details-info-block .fm-share-copy').bind('click', function (e) {
                    $.copyDialog = 'copy'; // this is used like identifier when key with key code 27 is pressed
                    $.mcselected = M.RootID;
                    $('.copy-dialog .dialog-copy-button').addClass('active');
                    $('.copy-dialog').removeClass('hidden');
                    handleDialogContent('cloud-drive', 'ul', true, 'copy', 'Paste');
                    $('.fm-dialog-overlay').removeClass('hidden');
                    $('body').addClass('overlayed');
                });

                // From inside a shared directory e.g. #fm/INlx1Kba and the user clicks the 'Leave share' button
                $('.shared-details-info-block .fm-leave-share').unbind('click');
                $('.shared-details-info-block .fm-leave-share').bind('click', function (e) {

                    // Get the share ID from the hash in the URL
                    var shareId = window.location.hash.replace('#fm/', '');

                    // Remove user from the share
                    removeShare (shareId);

                    // Open the shares folder
                    M.openFolder('shares', true);
                });
            }
        }
    };

    this.renderShare = function(h)
    {
        var html = '';
        if (M.d[h].shares)
        {
            for (var u in M.d[h].shares)
            {
                if (M.u[u])
                {
                    var rt = '';
                    var sr = {r0: '', r1: '', r2: ''};
                    if (M.d[h].shares[u].r == 0)
                    {
                        rt = l[55];
                        sr.r0 = ' active';
                    }
                    else if (M.d[h].shares[u].r == 1)
                    {
                        rt = l[56];
                        sr.r1 = ' active';
                    }
                    else if (M.d[h].shares[u].r == 2)
                    {
                        rt = l[57];
                        sr.r2 = ' active';
                    }

                    html += '<div class="add-contact-item" id="' + u + '"><div class="add-contact-pad">' + useravatar.contact(u) + 'span class="add-contact-username">' + htmlentities(M.u[u].m) + '</span><div class="fm-share-dropdown">' + rt + '</div><div class="fm-share-permissions-block hidden"><div class="fm-share-permissions' + sr.r0 + '" id="rights_0">' + l[55] + '</div><div class="fm-share-permissions' + sr.r1 + '" id="rights_1">' + l[56] + '</div><div class="fm-share-permissions' + sr.r2 + '" id="rights_2">' + l[57] + '</div><div class="fm-share-permissions" id="rights_3">' + l[83] + '</div></div></div></div>';
                }
            }
            $('.share-dialog .fm-shared-to').html(html);
            $('.share-dialog .fm-share-empty').addClass('hidden');
            $('.share-dialog .fm-shared-to').removeClass('hidden');
        }
        else
        {
            $('.share-dialog .fm-share-empty').removeClass('hidden');
            $('.share-dialog .fm-shared-to').addClass('hidden');
        }
    };

    this.renderTree = function()
    {
        this.buildtree({h: 'shares'},       this.buildtree.FORCE_REBUILD);
        this.buildtree(this.d[this.RootID], this.buildtree.FORCE_REBUILD);
        this.buildtree({h: M.RubbishID},    this.buildtree.FORCE_REBUILD);
        this.buildtree({h: M.InboxID},    this.buildtree.FORCE_REBUILD);
        this.contacts();
        treeUI();
    };

    this.openFolder = function(id, force, chat) {
        var newHashLocation;

        $('.fm-right-account-block').addClass('hidden');
        $('.fm-files-view-icon').removeClass('hidden');

        if (d) {
            console.log('openFolder()', M.currentdirid, id, force, loadfm.loaded);
        }

        if (!loadfm.loaded) {
            console.error('Internal error, do not call openFolder before the cloud finished loading.');
            return false;
        }

        if ((id !== 'notifications') && !$('.fm-main.notifications').hasClass('hidden')) {
            notificationsUI(1);
        }

        this.search = false;
        this.chat = false;

        if (!fminitialized) {
            fminitialized = true;
            $('.top-search-bl').show();
            mBroadcaster.sendMessage('fm:initialized');
        }
        else if (id && id === this.currentdirid && !force) {// Do nothing if same path is choosen
            return false;
        }

        if (id === 'rubbish')
            id = this.RubbishID;
        else if (id === 'inbox')
            id = this.InboxID;
        else if (id === 'cloudroot')
            id = this.RootID;
        else if (id === 'contacts')
            id = 'contacts';
        else if (id === 'opc')
            id = 'opc';
        else if (id === 'ipc')
            id = 'ipc';
        else if (id === 'shares')
            id = 'shares';
        else if (id === 'chat') {
            if (!megaChatIsReady) {
                id = this.RootID;
            }
            else {
                this.chat = true;

                megaChat.refreshConversations();
                treeUI();
                var room = megaChat.renderListing();

                if (room) {
                    newHashLocation = room.getRoomUrl();
                }
            }
        }
        else if (id && id.substr(0, 7) === 'account')
            accountUI();
        else if (id && id.substr(0, 13) === 'notifications')
            notificationsUI();
        else if (id && id.substr(0, 7) === 'search/')
            this.search = true;
        else if (id && id.substr(0, 5) === 'chat/') {
            this.chat = true;
            treeUI();

            if (megaChatIsReady) {
                // XX: using the old code...for now
                chatui(id);
            }
        }
        else if ((!id || !M.d[id]) && id !== 'transfers') {
            id = this.RootID;
        }

        if (megaChatIsReady) {
            if (!this.chat) {
                if (megaChat.getCurrentRoom()) {
                    megaChat.getCurrentRoom().hide();
                }
            }
        }

        this.currentdirid = id;
        this.currentrootid = RootbyId(id);

        if (M.currentrootid === M.RootID) {
            M.lastSeenCloudFolder = M.currentdirid;
        }

        $('.nw-fm-tree-item').removeClass('opened');

        if (this.chat) {
            M.v = [];
            sharedFolderUI(); // remove shares-specific UI
            //$.tresizer();
        }
        else if (id === undefined && folderlink) {
            // Error reading shared folder link! (Eg, server gave a -11 (EACCESS) error)
            // Force cleaning the current cloud contents and showing an empty msg
            M.renderMain();
        }
        else if (id && id.substr(0, 7) !== 'account' && id.substr(0, 13) !== 'notifications') {
            $('.fm-right-files-block').removeClass('hidden');
            if (d) {
                console.time('time for rendering');
            }
            if (id === 'transfers') {
                M.v = [];
            }
            else if (id.substr(0, 6) === 'search') {
                M.filterBySearch(M.currentdirid);
            }
            else {
                M.filterByParent(M.currentdirid);
            }
            var viewmode = 0;// 0 is list view, 1 block view
            if (typeof fmconfig.uiviewmode !== 'undefined' && fmconfig.uiviewmode) {
                if (fmconfig.viewmode)
                    viewmode = fmconfig.viewmode;
            }
            else if (typeof fmconfig.viewmodes !== 'undefined' && typeof fmconfig.viewmodes[id] !== 'undefined') {
                viewmode = fmconfig.viewmodes[id];
            }
            else {
                for (var i in M.v) {
                    if (is_image(M.v[i])) {
                        viewmode = 1;
                        break;
                    }
                }
            }
            M.viewmode = viewmode;
            if (fmconfig.uisorting && fmconfig.sorting) {
                M.doSort(fmconfig.sorting.n, fmconfig.sorting.d);
            }
            else if (fmconfig.sortmodes && fmconfig.sortmodes[id]) {
                M.doSort(fmconfig.sortmodes[id].n, fmconfig.sortmodes[id].d);
            }
            else if (M.currentdirid === 'contacts') {
                M.doSort('status', 1);
            }
            else {
                M.doSort('name', 1);
            }

            if (M.currentdirid === 'opc') {
                this.v = [];
                for (var i in M.opc) {
                    this.v.push(M.opc[i]);
                }
            }
            else if (M.currentdirid === 'ipc') {
                this.v = [];
                for (var i in M.ipc) {
                    this.v.push(M.ipc[i]);
                }
            }

            M.renderMain();

            if (fminitialized) {
                if (id.substr(0, 6) === 'search') {
                    if ($.transferClose) {
                        $.transferClose();
                    }
                }
                else {
                    if ($('#treea_' + M.currentdirid).length === 0) {
                        var n = M.d[M.currentdirid];
                        if (n && n.p) {
                            treeUIopen(n.p, false, true);
                        }
                    }
                    treeUIopen(M.currentdirid, M.currentdirid === 'contacts');

                    $('#treea_' + M.currentdirid).addClass('opened');
                }
            }
            if (d) {
                console.timeEnd('time for rendering');
            }

            Soon(function() {
                M.renderPath();
            });
        }


        // If a folderlink, and entering a new folder.
        if (pfid && this.currentrootid === this.RootID) {
            var target = '';
            if (this.currentdirid !== this.RootID) {
                target = '!' +  this.currentdirid;
            }
            newHashLocation = '#F!' + pfid + '!' + pfkey + target;
        }
        else {
            // new hash location can be altered already by the chat logic in the previous lines in this func
            if (!newHashLocation) {
                newHashLocation = '#fm/' + M.currentdirid;
            }
        }
        try {
            window.location.hash = newHashLocation;
        }
        catch (ex) {
            console.error(ex);
        }
        searchPath();

        var sortMenu = new mega.SortMenu();
        sortMenu.treeSearchUI();

        $(document).trigger('MegaOpenFolder');
    };

    function sortContactByName(a, b) {
        return parseInt(a.m.localeCompare(b.m));
    }

    this.contacts = function() {

        var contacts = [];
        var i;

        for (i in M.c['contacts']) {
            if (M.d.hasOwnProperty(i)) {
                contacts.push(M.d[i]);
            }
        }

        if (typeof this.i_cache !== "object") {
            this.i_cache = {};
        }

        treePanelSortElements('contacts', contacts, {
            'last-interaction': function(a, b) {

                var cs = M.contactstatus(a.u, true);

                if (cs.ts === 0) {
                    cs.ts = -1;
                }

                M.i_cache[a.u] = cs.ts;
                cs = M.contactstatus(b.u, true);

                if (cs.ts === 0) {
                    cs.ts = -1;
                }

                M.i_cache[b.u] = cs.ts;

                return M.i_cache[a.u] - M.i_cache[b.u]
            },
            name: sortContactByName,
            status: function(a, b) {
                return M.getSortStatus(a.u) - M.getSortStatus(b.u);
            }
        }, sortContactByName);

        var html = '';
        var onlinestatus;

        // status can be: "online"/"away"/"busy"/"offline"
        for (i in contacts) {
            if (contacts.hasOwnProperty(i)) {

                // don't show my own contact in the contact & conv. lists
                if (contacts[i].u === u_handle) {
                    continue;
                }

                if (megaChatIsReady) {
                    var jId = megaChat.getJidFromNodeId(contacts[i].u);
                    onlinestatus = M.onlineStatusClass(megaChat.karere.getPresence(jId));
                }
                else {
                    onlinestatus = [l[5926], 'offline'];
                }

                if (!treesearch || (
                        treesearch
                        && contacts[i].name
                        && contacts[i].name.toLowerCase().indexOf(treesearch.toLowerCase()) > -1
                        )
                    ) {
                    var name = contacts[i].name && $.trim(contacts[i].name) || contacts[i].m;

                    html += '<div class="nw-contact-item ui-droppable '
                    + onlinestatus[1] + '" id="contact_' + htmlentities(contacts[i].u)
                    + '"><div class="nw-contact-status"></div><div class="nw-contact-name">'
                    + htmlentities(name)
                    + ' <a href="#" class="button start-chat-button"><span></span></a></div></div>';
                }
                $('.fm-start-chat-dropdown').addClass('hidden');
            }
        }

        $('.content-panel.contacts').html(html);

        if (megaChatIsReady) {
            //megaChat.renderContactTree();

            $('.fm-tree-panel').undelegate('.start-chat-button', 'click.megaChat');
            $('.fm-tree-panel').delegate('.start-chat-button', 'click.megaChat', function() {
                var m = $('.fm-start-chat-dropdown'),
                    scrollPos = 0;

                var $this = $(this);

                $.hideContextMenu();

                if (!$this.is(".active")) {
                    $('.start-chat-button').removeClass('active');

                    $('.context-menu-item', m).removeClass("disabled");

                    var $userDiv = $this.parent().parent();
                    if ($userDiv.is(".offline")) {
                        $('.context-menu-item.startaudio-item, .context-menu-item.startvideo-item', m)
                            .addClass("disabled");
                    }

                    $this.addClass('active');
                    var y = $this.offset().top - 20;
                    m
                        .css('top', y)
                        .removeClass('hidden')
                        .addClass('active')
                        .data("triggeredBy", $this);
                }
                else {
                    $this.removeClass('active');
                    m
                        .removeClass('active')
                        .addClass('hidden')
                        .removeData("triggeredBy");
                }

                return false; // stop propagation!
            });

            $('.fm-start-chat-dropdown .context-menu-item.startchat-item').rebind('click.treePanel', function() {
                var $this = $(this);
                var $triggeredBy = $this.parent().data("triggeredBy");
                var $userDiv = $triggeredBy.parent().parent();

                if (!$this.is(".disabled")) {
                    var user_handle = $userDiv.attr('id').replace("contact_", "");
                    window.location = "#fm/chat/" + user_handle;
                }
            });

            $('.fm-start-chat-dropdown .context-menu-item.startaudio-item').rebind('click.treePanel', function() {
                var $this = $(this);
                var $triggeredBy = $this.parent().data("triggeredBy");
                var $userDiv = $triggeredBy.parent().parent();

                if (!$this.is(".disabled") && !$userDiv.is(".offline")) {
                    var user_handle = $userDiv.attr('id').replace("contact_", "");

                    window.location = "#fm/chat/" + user_handle;
                    var room = megaChat.createAndShowPrivateRoomFor(user_handle);
                    if (room) {
                        room.startAudioCall();
                    }
                }
            });

            $('.fm-start-chat-dropdown .context-menu-item.startvideo-item').rebind('click.treePanel', function() {
                var $this = $(this);
                var $triggeredBy = $this.parent().data("triggeredBy");
                var $userDiv = $triggeredBy.parent().parent();

                if (!$this.is(".disabled") && !$userDiv.is(".offline")) {
                    var user_handle = $userDiv.attr('id').replace("contact_", "");

                    window.location = "#fm/chat/" + user_handle;
                    var room = megaChat.createAndShowPrivateRoomFor(user_handle);
                    if (room) {
                        room.startVideoCall();
                    }
                }
            });
        }

        $('.fm-tree-panel').undelegate('.nw-contact-item', 'click');
        $('.fm-tree-panel').delegate('.nw-contact-item', 'click', function() {
            var id = $(this).attr('id');
            if (id) {
                id = id.replace('contact_', '');
            }
            M.openFolder(id);

            return false; // stop propagation!
        });

        // On the Contacts screen, initiate a call by double clicking a contact name in the left panel
        $('.fm-tree-panel').delegate('.nw-contact-item.online', 'dblclick', function() {

            // Get the element ID
            var $this = $(this);
            var id = $this.attr('id');

            // Get the user handle and change to conversations screen
            var user_handle = id.replace('contact_', '');
            window.location = '#fm/chat/' + user_handle;

        });
    };

    this.getContacts = function(n) {
        var folders = [];
        for (var i in this.c[n.h])
            if (this.d[i].t == 1 && this.d[i].name)
                folders.push(this.d[i]);

        return folders;
    };
    this.getContactByEmail = function(email) {
        var self = this;

        var found = false;

        self.u.forEach(function(v, k) {
            if (v.t == 1 && v.name && v.m == email) {
                found = v;
                // break
                return false;
            }
        });

        return found;
    };

    /**
     * buildtree
     *
     * Re-creates tree DOM elements in given order i.e. { ascending, descending }
     * for given parameters i.e. { name, [last interaction, status] },
     * Sorting for status and last interaction are available only for contacts.
     * @param {String} n, node id.
     * @param {String} dialog, dialog identifier or force rebuild constant.
     * @param {type} stype, what to sort.
     */
    this.buildtree = function(n, dialog, stype) {

        var folders = [],
            _ts_l = treesearch && treesearch.toLowerCase(),
            _li = 'treeli_',
            _sub = 'treesub_',
            _a = 'treea_',
            rebuild = false,
            sharedfolder, openedc, arrowIcon,
            ulc, expandedc, buildnode, containsc, cns, html, sExportLink, sLinkIcon,
            prefix;

        var share = new mega.Share({});

        if (!n) {
            console.error('Invalid node passed to M.buildtree');
            return;
        }

        /*
         * XXX: Initially this function was designed to render new nodes only,
         * but due to a bug the entire tree was being rendered/created from
         * scratch every time. Trying to fix this now is a pain because a lot
         * of the New-design code was made with that bug in place and therefore
         * with the assumption the tree panels are recreated always.
         */

        if (dialog === this.buildtree.FORCE_REBUILD) {
            rebuild = true;
            dialog = undefined;
        }
        stype = stype || "cloud-drive";
        if (n.h === M.RootID) {
            if (typeof dialog === 'undefined') {
                if (rebuild || $('.content-panel.cloud-drive ul').length === 0) {
                    $('.content-panel.cloud-drive').html('<ul id="treesub_' + htmlentities(M.RootID) + '"></ul>');
                }
            }
            else {
                $('.' + dialog + ' .cloud-drive .dialog-content-block').html('<ul id="mctreesub_' + htmlentities(M.RootID) + '"></ul>');
            }
        }
        else if (n.h === 'shares') {
            if (typeof dialog === 'undefined') {
                $('.content-panel.shared-with-me').html('<ul id="treesub_shares"></ul>');
            }
            else {
                $('.' + dialog + ' .shared-with-me .dialog-content-block').html('<ul id="mctreesub_shares"></ul>');
            }
            stype = "shared-with-me";
        }
        else if (n.h === M.InboxID) {
            if (typeof dialog === 'undefined') {
                $('.content-panel.inbox').html('<ul id="treesub_' + htmlentities(M.InboxID) + '"></ul>');
            }
            else {
                $('.' + dialog + ' .inbox .dialog-content-block').html('<ul id="mctreesub_' + htmlentities(M.InboxID) + '"></ul>');
            }
            stype = "inbox";
        }
        else if (n.h === M.RubbishID) {
            if (typeof dialog === 'undefined') {
                $('.content-panel.rubbish-bin').html('<ul id="treesub_' + htmlentities(M.RubbishID) + '"></ul>');
            }
            else {
                $('.' + dialog + ' .rubbish-bin .dialog-content-block').html('<ul id="mctreesub_' + htmlentities(M.RubbishID) + '"></ul>');
            }
            stype = "rubbish-bin";
        }
        else if (folderlink) {
            stype = "folder-link";
        }

        prefix = stype;
        // Detect copy and move dialogs, make sure that right DOMtree will be sorted.
        // copy and move dialogs have their own trees and sorting is done independently
        if (dialog) {
            if (dialog.indexOf('copy-dialog') !== -1) {
                prefix = 'Copy' + stype;
            }
            else if (dialog.indexOf('move-dialog') !== -1) {
                prefix = 'Move' + stype;
            }
        }

        if (this.c[n.h]) {

            folders = [];

            for (var i in this.c[n.h]) {
                if (this.d[i] && this.d[i].t === 1 && this.d[i].name) {
                    folders.push(this.d[i]);
                }
            }

            // localCompare >=IE10, FF and Chrome OK
            // sort by name is default in the tree
            treePanelSortElements(prefix, folders, {
                name: function(a, b) {
                    if (a.name)
                        return a.name.localeCompare(b.name);
                }
            });

            // In case of copy and move dialogs
            if (typeof dialog !== 'undefined') {
                 _a = 'mctreea_';
                 _li = 'mctreeli_';
                 _sub = 'mctreesub_';
            }

            for (var ii in folders) {
                if (folders.hasOwnProperty(ii)) {

                    ulc = '';
                    expandedc = '';
                    buildnode = false;
                    containsc = '';
                    cns = M.c[folders[ii].h];

                    if (cns) {
                        for (var cn in cns) {
                            /* jshint -W073 */
                            if (M.d[cn] && M.d[cn].t) {
                                containsc = 'contains-folders';
                                break;
                            }
                        }
                    }
                    if (fmconfig && fmconfig.treenodes && fmconfig.treenodes[folders[ii].h]) {
                        buildnode = Boolean(containsc);
                    }
                    if (buildnode) {
                        ulc = 'class="opened"';
                        expandedc = 'expanded';
                    }
                    else if (Object(fmconfig.treenodes).hasOwnProperty(folders[ii].h)) {
                        fmtreenode(folders[ii].h, false);
                    }
                    sharedfolder = '';

                    // Check is there a full and pending share available, exclude public link shares i.e. 'EXP'
                    if (share.isShareExist([folders[ii].h], true, true, false)) {
                        sharedfolder = ' shared-folder';
                    }

                    openedc = '';
                    if (M.currentdirid === folders[ii].h) {
                        openedc = 'opened';
                    }

                    var k = $('#' + _li + folders[ii].h).length;

                    if (k) {
                        if (containsc) {
                            $('#' + _li + folders[ii].h + ' .nw-fm-tree-item').addClass(containsc)
                                .find('span').eq(0).addClass('nw-fm-arrow-icon');
                        }
                        else {
                            $('#' + _li + folders[ii].h + ' .nw-fm-tree-item').removeClass('contains-folders')
                                .find('span').eq(0).removeClass('nw-fm-arrow-icon');
                        }
                    }
                    else {
                        sExportLink = (M.d[folders[ii].h].shares && M.d[folders[ii].h].shares.EXP) ? 'linked' : '';
                        sLinkIcon = (sExportLink === '') ? '' : 'link-icon';
                        arrowIcon = '';

                        if (containsc) {
                            arrowIcon = 'class="nw-fm-arrow-icon"';
                        }
                        html = '<li id="' + _li + folders[ii].h + '">\n\
                                        <span  id="' + _a + htmlentities(folders[ii].h) + '" class="nw-fm-tree-item ' + containsc + ' ' + expandedc + ' ' + openedc + ' ' + sExportLink + '">\n\
                                            <span ' + arrowIcon + '></span>\n\
                                            <span class="nw-fm-tree-folder' + sharedfolder + '">' + htmlentities(folders[ii].name) + '</span>\n\
                                            <span class="' + sLinkIcon + '"></span>\n\
                                        </span>\n\
                                        <ul id="' + _sub + folders[ii].h + '" ' + ulc + '></ul>\n\
                                    </li>';

                        if (folders[ii - 1] && $('#' + _li + folders[ii - 1].h).length > 0) {
                            $('#' + _li + folders[ii - 1].h).after(html);
                        }
                        else if (ii === 0 && $('#' + _sub + n.h + ' li').length > 0) {
                            $($('#' + _sub + n.h + ' li')[0]).before(html);
                        }
                        else {
                            $('#' + _sub + n.h).append(html);
                        }
                    }

                    if (_ts_l && folders[ii].name) {
                        if (folders[ii].name.toLowerCase().indexOf(_ts_l) === -1) {
                            $('#' + _li + folders[ii].h).addClass('tree-item-on-search-hidden');
                        }
                        else {
                            $('#' + _li + folders[ii].h).parents('li').removeClass('tree-item-on-search-hidden');
                        }
                    }
                    if (buildnode) {
                        this.buildtree(folders[ii], dialog, stype);
                    }

                    if (fminitialized) {
                        var nodeHandle = folders[ii].h;

                        if ((M.d[nodeHandle] && M.d[nodeHandle].shares) || M.ps[nodeHandle]) {
                            sharedUInode(nodeHandle);
                        }
                    }
                }
            }// END of for folders loop
        }
    };// END buildtree()

    this.buildtree.FORCE_REBUILD = 34675890009;

    var icon = '<span class="context-menu-icon"></span>';
    var arrow = '<span class="context-top-arrow"></span><span class="context-bottom-arrow"></span>';
    // divider & advanced
    var adv = '<span class="context-menu-divider"></span><span class="context-menu-item advanced-item"><span class="context-menu-icon"></span>Select Location</span>';

    this.buildRootSubMenu = function() {

        var cs = '',
            sm = '',
            html = '';

        for (var h in M.c[M.RootID]) {
            if (M.d[h] && M.d[h].t) {
                cs = ' contains-submenu';
                sm = '<span class="context-submenu" id="sm_' + this.RootID + '"><span id="csb_' + this.RootID + '"></span>' + arrow + '</span>';
                break;
            }
        }

        html = '<span class="context-submenu" id="sm_move"><span id="csb_move">';
        html += '<span class="context-menu-item cloud-item' + cs + '" id="fi_' + this.RootID + '">' + icon + 'Cloud Drive' + '</span>' + sm;
        html += '<span class="context-menu-item remove-item" id="fi_' + this.RubbishID + '">' + icon + 'Rubbish Bin' + '</span>';
        html += adv;
        html += arrow;
        html += '</span></span>';

        $('.context-menu-item.move-item').after(html);
    };

    /*
     * buildSubMenu - context menu related
     * Create sub-menu for context menu parent directory
     *
     * @param {string} id - parent folder handle
     */
    this.buildSubMenu = function(id) {

        var folders = [],
            sub, cs, sm, fid, sharedFolder, html;

        for (var i in this.c[id]) {
            if (this.d[i] && this.d[i].t === 1 && this.d[i].name) {
                folders.push(this.d[i]);
            }
        }

        // Check existance of sub-menu
        if ($('#csb_' + id + ' > .context-menu-item').length !== folders.length)  {
            // localeCompare is not supported in IE10, >=IE11 only
            // sort by name is default in the tree
            folders.sort(function(a, b) {
                if (a.name)
                    return a.name.localeCompare(b.name);
            });

            for (var i in folders) {
                sub = false;
                cs = '';
                sm = '';
                fid = folders[i].h;

                for (var h in M.c[fid]) {
                    if (M.d[h] && M.d[h].t) {
                        sub = true;
                        cs = ' contains-submenu';
                        sm = '<span class="context-submenu" id="sm_' + fid + '"><span id="csb_' + fid + '"></span>' + arrow + '</span>';
                        break;
                    }
                }

                sharedFolder = 'folder-item';
                if (typeof M.d[fid].shares !== 'undefined') {
                    sharedFolder += ' shared-folder-item';
                }

                html = '<span class="context-menu-item ' + sharedFolder + cs + '" id="fi_' + fid + '">' + icon + htmlentities(this.d[fid].name) + '</span>' + sm;

                $('#csb_' + id).append(html);
            }
        }
    };

    this.sortContacts = function(folders) {
        // in case of contacts we have custom sort/grouping:
        if (localStorage.csort)
            this.csort = localStorage.csort;
        if (localStorage.csortd)
            this.csortd = parseInt(localStorage.csortd);

        if (this.csort == 'shares')
        {
            folders.sort(function(a, b)
            {
                if (M.c[a.h] && M.c[b.h])
                {
                    if (a.name)
                        return a.name.localeCompare(b.name);
                }
                else if (M.c[a.h] && !M.c[b.h])
                    return 1 * M.csortd;
                else if (!M.c[a.h] && M.c[b.h])
                    return -1 * M.csortd;
                return 0;
            });
        }
        else if (this.csort == 'name')
        {
            folders.sort(function(a, b)
            {
                if (a.name)
                    return parseInt(a.name.localeCompare(b.name) * M.csortd);
            });
        }
        else if (this.csort == 'chat-activity')
        {
            folders.sort(function(a, b)
            {
                var aTime = M.u[a.h].lastChatActivity;
                var bTime = M.u[b.h].lastChatActivity;

                if (aTime && bTime)
                {
                    if (aTime > bTime) {
                        return 1 * M.csortd;
                    }
                    else if (aTime < bTime) {
                        return -1 * M.csortd;
                    }
                    else {
                        return 0;
                    }
                }
                else if (aTime && !bTime)
                    return 1 * M.csortd;
                else if (!aTime && bTime)
                    return -1 * M.csortd;

                return 0;
            });
        }

        return folders;
    };

    this.getPath = function(id) {

        var result = [];
        var loop = true;

        while (loop) {
            if ((id === 'contacts') && (result.length > 1)) {
                id = 'shares';
            }

            if (
                M.d[id]
                || (id === 'contacts')
                || (id === 'messages')
                || (id === 'shares')
                || (id === M.InboxID)
                || (id === 'opc')
                || (id === 'ipc')
                ) {
                result.push(id);
            }
            else if (!id || (id.length !== 11)) {
                return [];
            }

            if (
                (id === this.RootID)
                || (id === 'contacts')
                || (id === 'shares')
                || (id === 'messages')
                || (id === this.RubbishID)
                || (id === this.InboxID)
                || (id === 'opc')
                || (id === 'ipc')
                ) {
                loop = false;
            }

            if (loop) {
                if (!(this.d[id] && this.d[id].p)) {
                    break;
                }

                id = this.d[id].p;
            }
        }

        return result;
    };

    this.pathLength = function()
    {
        var length = 0;
        var c = $('.fm-new-folder').attr('class');
        if (c && c.indexOf('hidden') < 0)
            length += $('.fm-new-folder').width();
        var c = $('.fm-folder-upload').attr('class');
        if (c && c.indexOf('hidden') < 0)
            length += $('.fm-folder-upload').width();
        var c = $('.fm-file-upload').attr('class');
        if (c && c.indexOf('hidden') < 0)
            length += $('.fm-file-upload').width();
        var c = $('.fm-clearbin-button').attr('class');
        if (c && c.indexOf('hidden') < 0)
            length += $('.fm-clearbin-button').width();
        var c = $('.fm-add-user').attr('class');
        if (c && c.indexOf('hidden') < 0)
            length += $('.fm-add-user').width();
        length += $('.fm-breadcrumbs-block').width();
        length += $('.fm-back-button').width();
        return length;
    };

    this.renderPath = function() {
        var name, hasnext = '', typeclass,
            html = '<div class="clear"></div>',
            a2 = this.getPath(this.currentdirid),
            contactBreadcrumb = '<a class="fm-breadcrumbs contacts contains-directories has-next-button" id="path_contacts">\n\
                                    <span class="right-arrow-bg">\n\
                                        <span>' + l[950] + ' </span>\n\
                                    </span>\n\
                                </a>';

        if (a2.length > 2 && a2[a2.length - 2].length === 11) {
            delete a2[a2.length - 2];
        }

        for (var i in a2) {
            name = '';
            if (a2[i] === this.RootID) {
                if (folderlink && M.d[this.RootID]) {
                    name = htmlentities(M.d[this.RootID].name);
                    typeclass = 'folder';
                }
                else {
                    typeclass = 'cloud-drive';
                }
            }
            else if (a2[i] === 'contacts') {
                typeclass = 'contacts';
                name = l[165];
            }
            else if (a2[i] === 'opc') {
                typeclass = 'sent-requests';
                name = l[5862];
            }
            else if (a2[i] === 'ipc') {
                typeclass = 'received-requests';
                name = l[5863];
            }
            else if (a2[i] === 'shares') {
                typeclass = 'shared-with-me';
                name = '';
            }
            else if (a2[i] === this.RubbishID) {
                typeclass = 'rubbish-bin';
                name = l[167];
            }
            else if (a2[i] === 'messages' || a2[i] === M.InboxID) {
                typeclass = 'messages';
                name = l[166];
            }
            else {
                var n = M.d[a2[i]];
                if (n && n.name) {
                    name = htmlentities(n.name);
                }
                if (a2[i].length === 11) {
                    typeclass = 'contact';
                }
                else {
                    typeclass = 'folder';
                }
            }
            html = '<a class="fm-breadcrumbs ' + typeclass + ' contains-directories ' + hasnext + ' ui-droppable" id="path_' + htmlentities(a2[i]) + '">\n\
                        <span class="right-arrow-bg ui-draggable">\n\
                            <span>' + name + '</span>\n\
                        </span>\n\
                    </a>' + html;
            hasnext = 'has-next-button';
        }

        if (this.currentdirid && this.currentdirid.substr(0, 5) === 'chat/') {
            var contactName = $('a.fm-tree-folder.contact.lightactive span.contact-name').text();
            $('.fm-breadcrumbs-block').html('\
                                            <a class="fm-breadcrumbs contacts contains-directories has-next-button" id="path_contacts">\n\
                                                <span class="right-arrow-bg">\n\
                                                    <span>Contacts</span>\n\
                                                </span>\n\
                                            </a>\n\
                                            <a class="fm-breadcrumbs chat" id="path_' + htmlentities(M.currentdirid.replace("chat/", "")) + '">\n\
                                                <span class="right-arrow-bg">\n\
                                                    <span>' + htmlentities(contactName) + '</span>\n\
                                                </span>\n\
                                            </a>');
            $('.search-files-result').addClass('hidden');
        }
        else if (this.currentdirid && this.currentdirid.substr(0, 7) === 'search/') {
            $('.fm-breadcrumbs-block').html('\
                                            <a class="fm-breadcrumbs search contains-directories ui-droppable" id="' + htmlentities(a[i]) + '">\n\
                                                <span class="right-arrow-bg ui-draggable">\n\
                                                    <span>' + htmlentities(this.currentdirid.replace('search/', '')) + '</span>\n\
                                                </span>\n\
                                            </a>');
            $('.search-files-result .search-number').text(M.v.length);
            $('.search-files-result').removeClass('hidden');
            $('.search-files-result').addClass('last-button');
        }
        else if (this.currentdirid && this.currentdirid === 'opc') {
            DEBUG('Render Path OPC');
            $('.fm-breadcrumbs-block').html(contactBreadcrumb + html);
        }
        else if (this.currentdirid && this.currentdirid === 'ipc') {
            DEBUG('Render Path IPC');
            $('.fm-breadcrumbs-block').html(contactBreadcrumb + html);
        }
        else {
            $('.search-files-result').addClass('hidden');
            $('.fm-breadcrumbs-block').html(html);
        }

        $('.fm-new-folder span').text(l[68]);
        $('.fm-file-upload span').text(l[99]);
        $('.fm-folder-upload span').text(l[98]);

        $('.fm-right-header.fm:visible').removeClass('long-path ultra-long-path');
        if (M.pathLength() + 260 > $('.fm-right-header.fm:visible').width()) {
            $('.fm-right-header.fm').addClass('long-path');
            $('.fm-new-folder span').text('');
            $('.fm-file-upload span').text('');
            $('.fm-folder-upload span').text('');
        }

        var el = $('.fm-breadcrumbs-block .fm-breadcrumbs span');
        var i = 0;

        while (M.pathLength() + 235 > $('.fm-right-header.fm').width() && i < el.length) {
            $(el[i]).html('');
            i++;
        }

        if ($('.fm-breadcrumbs-block .fm-breadcrumbs').length > 1) {
            $('.fm-breadcrumbs-block').removeClass('deactivated');
        }
        else {
            $('.fm-breadcrumbs-block').addClass('deactivated');
        }

        $('.fm-breadcrumbs-block a').unbind('click');
        $('.fm-breadcrumbs-block a').bind('click', function() {
            var crumbId = $(this).attr('id');

            // When NOT deactivated
            if (!$('.fm-breadcrumbs-block').hasClass('deactivated')) {
                if (crumbId === 'path_opc' || crumbId === 'path_ipc') {
                    return false;
                }
                else if ((crumbId === 'chatcrumb') || (M.currentdirid && M.currentdirid.substr(0, 7) === 'search/')) {
                    return false;
                }

                // Remove focus from 'view ipc/opc' buttons
                $('.fm-received-requests').removeClass('active');
                $('.fm-contact-requests').removeClass('active');
                M.openFolder($(this).attr('id').replace('path_', ''));
            }
        });

        if (folderlink) {
            $('.fm-breadcrumbs:first').removeClass('folder').addClass('folder-link');
            $('.fm-breadcrumbs:first span').empty();
            if (folderlink && name) {
                $('.nw-tree-panel-header span').text(name);
            }
        }
    };

    this.getById = function(id)
    {
        if (this.d[id])
            return this.d[id];
        else
            return false;
    };

    this.rubNodes = {};

    this.addNode = function(n, ignoreDB) {
        if (n.p === this.RubbishID) {
            this.rubNodes[n.h] = true;
            this.rubbishIco();
        }
        if (n.t === 4) {
            for (var i in this.d) {
                if (this.d[i].p == n.h) {
                    this.rubNodes[this.d[i].h] = true;
                }
            }
            this.rubbishIco();
        }

        if (!this.c['shares']) {
            this.c['shares'] = [];
        }
        if (!M.d[n.p] && n.p !== 'contacts') {
            if (n.sk) {
                n.p = n.u;
            }
            else if (n.su) {
                n.p = n.su;
            }
        }
        if (n.p && n.p.length === 11 && !M.d[n.p]) {
            var u = this.u[n.p];
            if (u) {
                u.h = u.u;
                u.t = 1;
                u.p = 'contacts';
                M.addNode(u);
            }
            else {
                console.log('something went wrong!', n.p, this.u[n.p]);
            }
        }
        if (typeof mDB === 'object' && !ignoreDB && !pfkey) {
            if (n instanceof MegaDataObject) {
                mDBadd('f', clone(n.toJS()));
            }
            else {
                mDBadd('f', clone(n));
            }
        }
        if (n.p) {
            if (typeof this.c[n.p] === 'undefined') {
                this.c[n.p] = [];
            }
            this.c[n.p][n.h] = 1;
            // maintain special incoming shares index:
            if (n.p.length === 11) {
                this.c['shares'][n.h] = 1;
            }
        }

        if (n.t === 2) {
            this.RootID = n.h;
        }
        if (n.t === 3) {
            this.InboxID = n.h;
        }
        if (n.t === 4) {
            this.RubbishID = n.h;
        }
        if (!n.c) {
            if (n.sk && !u_sharekeys[n.h]) {
                u_sharekeys[n.h] = crypto_process_sharekey(n.h, n.sk);
            }

            if (n.t !== 2 && n.t !== 3 && n.t !== 4 && n.k) {
                if (u_kdnodecache[n.h]) {
                    $.extend(n, u_kdnodecache[n.h]);
                }
                else {
                    crypto_processkey(u_handle, u_k_aes, n);
                }
                u_nodekeys[n.h] = n.key;
            }
            else if (!n.k) {
                if (n.a) {
                    if (!missingkeys[n.h]) {
                        missingkeys[n.h] = true;
                        newmissingkeys = true;
                    }
                }
            }
            if (n.hash) {
                if (!this.h[n.hash]) {
                    this.h[n.hash] = [];
                }
                this.h[n.hash].push(n.h);
            }
        }
        if (this.d[n.h] && this.d[n.h].shares) {
            n.shares = this.d[n.h].shares;
        }

        // sync data objs M.u <-> M.d
        if (n.h.length === 11) {
            if (this.u[n.h] !== n) {
                if (typeof(this.u[n.h]) === 'undefined') {
                    M.addUser(n, ignoreDB);
                }
                var tmpNode = n;
                n = this.u[n.h];
                // merge changes from n->M.u[n.h]
                Object.keys(tmpNode).forEach(function(k) {
                    if (k === "name") {
                        return;
                    }

                    n[k] = tmpNode[k];
                });
            }
        }

        this.d[n.h] = n;

        if (typeof newnodes !== 'undefined') {
            newnodes.push(n);
        }
        $(window).trigger("megaNodeAdded", [n]);
    };

    this.delNode = function(h) {

        function ds(h) {
            $(window).trigger("megaNodeRemoved", [h]);
            removeUInode(h);
            if (M.c[h] && h.length < 11) {
                for (var h2 in M.c[h]) {
                    ds(h2);
                }
                delete M.c[h];
            }
            if (typeof mDB === 'object' && !pfkey) {
                mDBdel('f', h);
            }
            if (M.d[h]) {
                M.delIndex(M.d[h].p, h);
                M.delHash(M.d[h]);
                delete M.d[h];
            }
            // Update M.v it's used for at least preview slideshow
            for (var k in M.v) {
                if (M.v[k].h === h) {
                    M.v.splice(k, 1);
                    break;
                }
            }
            // if (M.u[h]) delete M.u[h];
            if (typeof M.u[h] === 'object') {
                M.u[h].c = 0;
            }
        }
        if (this.rubNodes[h]) {
            delete this.rubNodes[h];
        }
        ds(h);
        this.rubbishIco();
        if (M.currentdirid === 'shares' && !M.viewmode)
            M.openFolder('shares', 1);
    };

    this.delHash = function(n)
    {
        if (n.hash && M.h[n.hash])
        {
            for (var i in M.h[n.hash])
            {
                if (M.h[n.hash][i] == n.h)
                {
                    M.h[n.hash].splice(i, 1);
                    break;
                }
            }
            if (M.h[n.hash].length == 0)
                delete M.h[n.hash];
        }
    };

    /**
     * Check existance of contact/pending contact
     *
     *
     * @param {email} email of invited contact
     *
     * @returns {number} error code, 0 proceed with request
     *
     * -12, Owner already invited user & expiration period didn't expired, fail.
     * -12 In case expiration period passed new upc is sent, but what to do with old request?
     * Delete it as soon as opc response is received for same email (idealy use user ID, if exist)
     * -10, User already invited Owner (ToDO. how to check diff emails for one account) (Check M.opc)
     * -2, User is already in contact list (check M.u)
     *
     */
    this.checkInviteContactPrerequisites = function(email) {
        var TIME_FRAME = 60 * 60 * 24 * 14;// 14 days in seconds

        // Check pending invitations
        var opc = M.opc;
        for (var i in opc) {
            if (M.opc[i].m === email) {
//                if (opc[i].rts + TIME_FRAME <= Math.floor(new Date().getTime() / 1000)) {
                return 0;
//                }
                return -12;
            }
        }

        // Check incoming invitations
        // This part of code is not necessary case server handle mutial
        // invitation and automatically translates invites into actual contacts
//        var ipc = M.ipc;
//        for (var i in ipc) {
//            if (M.ipc[i].m === email) {
//                return -10;
//            }
//        }

        // Check active contacts
        var result = 0;
        M.u.forEach(function(v, k) {
            if (v.m === email && v.c !== 0) {
                result = -2;
                return false; // break;
            }
        });

        return result;
    };

    /**
     * Invite contacts using email address, also known as ongoing pending contacts.
     * This uses API 2.0
     *
     * @param {String} owner, account owner email address.
     * @param {String} target, target email address.
     * @param {String} msg, optional custom text message.
     * @returns {Integer} proceed, API response code, if negative something is wrong
     * look at API response code table.
     */
    this.inviteContact = function(owner, target, msg) {
        DEBUG('inviteContact');
        var proceed = this.checkInviteContactPrerequisites(target);

        if (proceed === 0) {
            api_req({'a': 'upc', 'e': owner, 'u': target, 'msg': msg, 'aa': 'a', i: requesti}, {
                callback: function(resp) {
                    if (typeof resp === 'object') {
                        if (resp.p) {
                            proceed = resp.p;
                        }
                    }
                }
            });
        }

        this.inviteContactMessageHandler(proceed);

        return proceed;
    };

    /**
     * Handle all error codes for contact invitations and shows message
     *
     * @param {int} errorCode
     * @param {string} msg Can be undefined
     * @param {email} email  Can be undefined
     *
     */
    this.inviteContactMessageHandler = function(errorCode) {
        if (errorCode === -12) {

            // Invite already sent, and not expired
            msgDialog('info', '', 'Invite already sent, waiting for response');
        }
        else if (errorCode === -10) {

            // User already sent you an invitation
            msgDialog('info', '', 'User already sent you an invitation, check incoming contacts dialog');
        }
        else if (errorCode === -2) {

            // User already exist or owner
            msgDialog('info', '', l[1783]);
        }
    };

    this.cancelPendingContactRequest = function(target) {
        DEBUG('cancelPendingContactRequest');
        var proceed = this.checkCancelContactPrerequisites(target);

        if (proceed === 0) {
            api_req({ 'a': 'upc', 'u': target, 'aa': 'd', i: requesti }, {
                callback: function(resp) {
                    proceed = resp;
                }
            });
        }

        this.cancelContactMessageHandler(proceed);

        return proceed;
    };

    this.cancelContactMessageHandler = function(errorCode) {
        if (errorCode === -2) {
            msgDialog('info', '', 'This pending contact is already deleted.');
        }
    };

    this.checkCancelContactPrerequisites = function(email) {

        // Check pending invitations
        var opc = M.opc;
        var foundEmail = false;
        for (var i in opc) {
            if (M.opc[i].m === email) {
                foundEmail = true;
                if (M.opc[i].dts) {
                    return -2;// opc is already deleted
                }
            }
        }
        if (!foundEmail) {
            return -2;// opc doesn't exist for given email
        }

        return 0;
    };

    this.reinvitePendingContactRequest = function(target) {

        DEBUG('reinvitePendingContactRequest');
        api_req({'a': 'upc', 'u': target, 'aa': 'r', i: requesti});
    };

    // Answer on 'aa':'a', {"a":"upc","p":"0uUure4TCJw","s":2,"uts":1416434431,"ou":"fRSlXWOeSfo","i":"UAouV6Kori"}
    // Answer on 'aa':'i', "{"a":"upc","p":"t17TPe65rMM","s":1,"uts":1416438884,"ou":"nKv9P8pn64U","i":"qHzMjvvqTY"}"
    // ToDo, update M.ipc so we can have info about ipc status for view received requests
    this.ipcRequestHandler = function(id, action) {
        DEBUG('ipcRequestHandler');
        var proceed = this.checkIpcRequestPrerequisites(id);

        if (proceed === 0) {
            api_req({'a': 'upca', 'p': id, 'aa': action, i: requesti}, {
                callback: function(resp) {
                    proceed = resp;
                }
            });
        }

        this.ipcRequestMessageHandler(proceed);

        return proceed;
    };

    this.ipcRequestMessageHandler = function(errorCode) {
        if (errorCode === -2) {
            msgDialog('info', 'Already processed', 'Already handled request, something went wrong.');
        }

        // Server busy, ask them to retry the request
        else if (errorCode === -3 || errorCode === -4) {
            msgDialog('warninga', 'Server busy', 'The server was busy, please try again later.');
        }

        // Repeated request
        else if (errorCode === -12) {
            msgDialog('info', 'Repeated request', 'The contact has already been accepted.');
        }
    };

    this.checkIpcRequestPrerequisites = function(id) {
        var ipc = M.ipc;
        for (var i in ipc) {
            if (M.ipc[i].p === id) {
                return -0;
            }
        }

        return 0;
    };

    this.acceptPendingContactRequest = function(id) {
        return this.ipcRequestHandler(id, 'a');
    };

    this.denyPendingContactRequest = function(id) {
        return this.ipcRequestHandler(id, 'd');
    };

    this.ignorePendingContactRequest = function(id) {
        return this.ipcRequestHandler(id, 'i');
    };

    this.clearRubbish = function(sel)
    {
        if (d) console.log('clearRubbish', sel);
        var selids = {};
        var c = this.c[sel === false ? M.RubbishID : M.currentdirid];
        if (sel && $.selected)
            for (var i in $.selected)
                selids[$.selected[i]] = 1;

        for (var h in c)
        {
            if (!sel || selids[h])
            {
                this.delNode(h);
                api_req({a: 'd', n: h, i: requesti});
                if (sel)
                {
                    $('.grid-table.fm#' + h).remove();
                    $('#' + h + '.file-block').remove();
                }
            }
        }
        var hasItems = false;
        if (sel)
            for (var h in c) {
                hasItems = true;
                break;
            }
        if (!hasItems)
        {
            $('#treesub_' + M.RubbishID).remove();
            $('.fm-tree-header.recycle-item').removeClass('contains-subfolders expanded recycle-notification');
            if (this.RubbishID == this.currentdirid)
            {
                $('.grid-table.fm tr').remove();
                $('.file-block').remove();
                $('.fm-empty-trashbin').removeClass('hidden');
            }
        }
        if (this.RubbishID == this.currentrootid)
        {
            if (M.viewmode)
                iconUI();
            else
                gridUI();
        }
        this.rubNodes = {}
        this.rubbishIco();
        treeUI();
    },

    this.syncUsersFullname = function(userId) {
        var self = this;

        var lastName = {name: 'lastname', value: null};
        var firstName = {name: 'firstname', value: null};
        MegaPromise.allDone([
            mega.attr.get(userId, 'firstname', -1)
                .done(function(r) {
                    firstName.value = r;
                }),
            mega.attr.get(userId, 'lastname', -1)
                .done(function(r) {
                    lastName.value = r;
                })
        ]).done(function(results) {
            if (!self.u[userId]) {
                return;
            }

            [firstName, lastName].forEach(function(obj) {
                // -1, -9, -2, etc...
                if (typeof obj.value === 'string') {
                    try {
                        obj.value = from8(base64urldecode(obj.value));
                    }
                    catch (ex) {
                        obj.value = ex;
                    }
                }

                if (typeof obj.value !== 'string' || !obj.value) {
                    obj.value = '';
                }
            });

            lastName = lastName.value;
            firstName = firstName.value;

            self.u[userId].firstName = firstName;
            self.u[userId].lastName = lastName;

            if (
                (firstName && $.trim(firstName).length > 0) ||
                (lastName && $.trim(lastName).length > 0)
            ) {
                self.u[userId].name = "";

                if (firstName && $.trim(firstName).length > 0) {
                    self.u[userId].name = firstName;
                }
                if (lastName && $.trim(lastName).length > 0) {
                    self.u[userId].name += (self.u[userId].name.length > 0 ? " " : "") + lastName;
                }
            } else {
                self.u[userId].name = "";
            }


            if (userId === u_handle) {
                u_attr.firstname = firstName;
                u_attr.lastname = lastName;
                u_attr.name = self.u[userId].name;

                $('.user-name').text(u_attr.firstname);

                $('.membership-big-txt.name:visible').text(
                    u_attr.name
                );

                avatars[u_handle] = undefined;
                M.avatars();
            }
        });
    },

    /**
     * Callback, that would be called when a contact is changed.
     */
    this.onContactChanged = function(contact) {
        if (fminitialized) {
            if (window.location.hash === "#fm/" + contact.u) {
                // re-render the contact view page if the presence had changed
                contactUI();
            }
        }
    };
    /**
     * Callback, that would be called when M.u had changed.
     */
    this.onContactsChanged = function() {
        if (fminitialized) {
            if (
                typeof $.sortTreePanel !== 'undefined' &&
                typeof $.sortTreePanel.contacts !== 'undefined' &&
                $.sortTreePanel.contacts.by === 'status'
            ) {
                M.contacts(); // we need to resort
            }

            if (window.location.hash === "#fm/contacts") {
                // re-render the contact view page if the presence had changed
                M.openFolder('contacts', true);
            }
        }
    };
    /**
     * addUser, updates global .u variable with new user data
     * adds/updates user indexedDB with newest user data
     *
     * @param {object} u, user object data
     * @param {boolean} ignoreDB, don't write to indexedDB
     *
     *
     */
    this.addUser = function(u, ignoreDB) {
        var userId = '';
        if (u && u.u) {
            userId = u.u;
            if (this.u[userId]) {
                for (var key in u) {
                    // XXX: 0e443ca6 Hackpatch for contact names bug -- still needed?
                    if (this.u[userId][key] && key !== 'name')  {
                        this.u[userId][key] = u[key];
                    }
                }


                u = this.u[userId];
            }
            else {
                this.u.set(userId, new MegaDataObject(MEGA_USER_STRUCT, true, u));
            }

            this.u[userId].addChangeListener(this.onContactChanged);

            if (typeof mDB === 'object' && !ignoreDB && !pfkey) {
                // convert MegaDataObjects -> JS
                mDBadd('u', clone(u.toJS ? u.toJS() : u));
            }

            this.syncUsersFullname(userId);
        }
    };

    // Update M.opc and related localStorage
    this.addOPC = function(u, ignoreDB) {
        this.opc[u.p] = u;
        if (typeof mSDB === 'object' && !ignoreDB && !pfkey) {
            mSDB.add('opc', clone(u));
        }
    };

    /**
     * Delete opc record from localStorage using id
     *
     * @param {string} id
     *
     */
    this.delOPC = function(id) {
        if (typeof mSDB === 'object' && !pfkey) {
            mSDB.del('opc', id);
        }
    };

    // Update M.ipc and related localStorage
    this.addIPC = function(u, ignoreDB) {
        this.ipc[u.p] = u;
        if (typeof mSDB === 'object' && !ignoreDB && !pfkey) {
            mSDB.add('ipc', clone(u));
        }
    };

    /**
     * Delete ipc record from indexedDb using id
     *
     * @param {string} id
     *
     */
    this.delIPC = function(id) {
        if (typeof mSDB === 'object' && !pfkey) {
            mSDB.del('ipc', id);
        }
    };

    /**
     * Update M.ps and indexedDb
     *
     * Structure of M.ps
     * <shared_item_id>:
     * [
     *  <pending_contact_request_id>:
     *  {h, p, r, ts},
     * ]
     * @param {JSON} ps, pending share
     * @param {boolean} ignoreDB
     *
     *
     */
    this.addPS = function(ps, ignoreDB) {
        if (!this.ps[ps.h]) {
            this.ps[ps.h] = {};
        }
        this.ps[ps.h][ps.p] = ps;

        if (typeof mSDB === 'object' && !ignoreDB && !pfkey) {
            mSDB.add('ps', clone(ps));
        }
    };

    /**
     * Maintain .ps and related indexedDb
     *
     * @param {string} pcrId, pending contact request id
     * @param {string} nodeId, shared item id
     *
     *
     */
    this.delPS = function(pcrId, nodeId) {

        // Delete the pending share
        if (this.ps[nodeId]) {
            if (this.ps[nodeId][pcrId]) {
                delete this.ps[nodeId][pcrId];
            }

            // If there's no pending shares for node left, clean M.ps
            if (Object.keys(this.ps[nodeId]).length === 0) {
                delete this.ps[nodeId];
            }
        }

        // Check how removing from indexedDb works and make
        // sure that pending share is/only removed from it
        if (typeof mSDB === 'object' && !pfkey) {
            mSDB.del('ps', pcrId);
        }
    };

    // This function has a special hacky purpose, don't use it if you don't know what it does, use M.copyNodes instead.
    this.injectNodes = function(nodes, target, callback) {
        if (!Array.isArray(nodes)) {
            nodes = [nodes];
        }

        var sane = nodes.filter(function(node) {
            return M.isNodeObject(node);
        });

        if (sane.length !== nodes.length) {
            console.warn('injectNodes: Found invalid nodes.');
        }

        if (!sane.length) {
            return false;
        }

        nodes = [];

        sane = sane.map(function(node) {
            if (!M.d[node.h]) {
                nodes.push(node.h);
                M.d[node.h] = node;
            }
            return node.h;
        });

        this.copyNodes(sane, target, false, callback);

        nodes.forEach(function(handle) {
            delete M.d[handle];
        });

        return nodes.length;
    };

    /**
     * @param {Array} cn                Array of nodes that needs to be copied
     * @param {String} t                Destination node
     * @param {Bool} del                Should we delete the node after copying? (Like a move operation)
     * @param {Callback} callback       Callback function
     * @param {Callback} callbackError  Callback function for custom errors handling (Optional)
     */
    this.copyNodes = function(cn, t, del, callback, callbackError) {
        if ($.onImportCopyNodes && t.length === 11) {
            msgDialog('warninga', l[135], 'Operation not permitted.');
            return false;
        }
        loadingDialog.show();
        if (t.length === 11 && !u_pubkeys[t]) {
            var keyCachePromise = api_cachepubkeys([t]);
            keyCachePromise.done(function _cachepubkeyscomplete() {
                if (u_pubkeys[t]) {
                    M.copyNodes(cn, t, del, callback, callbackError);
                }
                else {
                    loadingDialog.hide();
                    alert(l[200]);
                }
            });

            return false;
        }

        var a = this.isNodeObject(cn) ? [cn] : ($.onImportCopyNodes || fm_getcopynodes(cn, t));
        var ops = {a: 'p', t: t, n: a, i: requesti};
        var s = fm_getsharenodes(t);
        if (s.length > 0) {
            var mn = [];
            for (i in a) {
                mn.push(a[i].h);
            }
            ops.cr = crypto_makecr(mn, s, true);
        }
        api_req(ops, {
            cn: cn,
            del: del,
            t: t,
            callback: function(res, ctx) {
                function onCopyNodesDone() {
                    loadingDialog.hide();
                    if (callback) {
                        callback(res);
                    }
                    renderNew();
                }
                if (typeof res === 'number' && res < 0) {
                    loadingDialog.hide();
                    if (typeof callbackError === "function") {
                        return callbackError(res);
                    }
                    return msgDialog('warninga', l[135], l[47], api_strerror(res));
                }
                if (ctx.del) {
                    var j = [];
                    for (var i in ctx.cn) {
                        M.delNode(ctx.cn[i]);
                        api_req({a: 'd', n: cn[i], i: requesti});
                    }
                }
                newnodes = [];
                if (res.u) {
                    process_u(res.u, true);
                }
                if (res.f) {
                    process_f(res.f, onCopyNodesDone);
                }
                else {
                    onCopyNodesDone();
                }
            }
        });
    };

    this.moveNodes = function(n, t)
    {
        if (t == this.RubbishID)
        {
            for (var i in n)
            {
                this.rubNodes[n[i]] = true;
            }
        }

        newnodes = [];
        var j = [];
        for (var i in n) {
            var h = n[i];
            var node = M.d[h];
            if (t !== this.RubbishID && node && this.rubNodes[node.h]) {
                delete this.rubNodes[node.h];
            }
            j.push({
                a: 'm',
                n: h,
                t: t,
                i: requesti
            });
            if (node && node.p) {
                var parent = node.p;

                if (M.c[parent] && M.c[parent][h]) {
                    delete M.c[node.p][h];
                }
                // Update M.v it's used for slideshow preview at least
                for (var k in M.v) {
                    if (M.v[k].h === h) {
                        M.v.splice(k, 1);
                        break;
                    }
                }
                if (typeof M.c[t] === 'undefined') {
                    M.c[t] = [];
                }
                M.c[t][h] = 1;
                this.nodeAttr({ h: h, p: t });
                removeUInode(h, parent);
                newnodes.push(node);
            }
        }
        renderNew();
        this.rubbishIco();
        processmove(j);
        $.tresizer();
    };

    this.accountSessions = function(cb) {
        /* x: 1, load the session ids
           useful to expire the session from the session manager */
        api_req({ a: 'usl', x: 1 }, {
            account: account,
            callback: function(res, ctx)
            {
                if (typeof res != 'object')
                    res = [];
                ctx.account.sessions = res;
                if (typeof cb === "function") {
                    cb();
                }
            }
        });
    };

    this.accountData = function(cb, blockui)
    {
        if (this.account && this.account.lastupdate > new Date().getTime() - 300000 && cb)
            cb(this.account);
        else
        {
            if (blockui)
                loadingDialog.show();

            account = {};

            api_req({a: 'uq', strg: 1, xfer: 1, pro: 1}, {
                account: account,
                callback: function(res, ctx)
                {
                    loadingDialog.hide();

                    if (typeof res == 'object')
                    {
                        for (var i in res) {
                            ctx.account[i] = res[i];
                        }
                        ctx.account.type = res.utype;
                        ctx.account.stype = res.stype;
                        // ctx.account.stime = res.scycle;
                        // ctx.account.scycle = res.snext;
                        ctx.account.expiry = res.suntil;
                        ctx.account.space = Math.round(res.mstrg);
                        ctx.account.space_used = Math.round(res.cstrg);
                        ctx.account.bw = Math.round(res.mxfer);
                        ctx.account.servbw_used = Math.round(res.csxfer);
                        ctx.account.downbw_used = Math.round(res.caxfer);
                        ctx.account.servbw_limit = res.srvratio;
                        ctx.account.balance = res.balance;
                        ctx.account.reseller = res.reseller;
                        ctx.account.prices = res.prices;

                        // If a subscription, get the timestamp it will be renewed
                        if (res.stype === 'S') {
                            ctx.account.srenew = res.srenew;
                        }

                        if (res.balance.length == 0)
                            ctx.account.balance = [['0.00', 'EUR']];

                        if (!u_attr.p)
                        {
                            ctx.account.servbw_used = 0;

                            if (res.tah)
                            {
                                var t = 0;

                                for (var i in res.tah)
                                    t += res.tah[i];

                                ctx.account.downbw_used = t;
                                ctx.account.bw = res.tal;
                            }
                        }
                    }
                }
            });

            api_req({a: 'uavl'}, {
                account: account,
                callback: function(res, ctx)
                {
                    if (typeof res != 'object')
                        res = [];
                    ctx.account.vouchers = voucherData(res);
                }
            });

            api_req({a: 'utt'}, {
                account: account,
                callback: function(res, ctx)
                {
                    if (typeof res != 'object')
                        res = [];
                    ctx.account.transactions = res;
                }
            });

            // Get (f)ull payment history
            // [[payment id, timestamp, price paid, currency, payment gateway id, payment plan id, num of months purchased]]
            api_req({ a: 'utp', f : 1 }, {
                account: account,
                callback: function(res, ctx)
                {
                    if (typeof res != 'object') {
                        res = [];
                    }
                    ctx.account.purchases = res;
                }
            });

            this.accountSessions();

            api_req({a: 'ug'}, {
                cb: cb,
                account: account,
                callback: function(res, ctx)
                {
                    if (typeof res == 'object')
                    {
                        if (res.p)
                        {
                            u_attr.p = res.p;
                            if (u_attr.p)
                                topmenuUI();
                        }
                    }

                    ctx.account.lastupdate = new Date().getTime();

                    if (!ctx.account.bw)
                        ctx.account.bw = 1024 * 1024 * 1024 * 10;
                    if (!ctx.account.servbw_used)
                        ctx.account.servbw_used = 0;
                    if (!ctx.account.downbw_used)
                        ctx.account.downbw_used = 0;

                    M.account = ctx.account;

                    if (ctx.cb)
                        ctx.cb(ctx.account);
                }
            });
        }
    };

    this.delIndex = function(p, h)
    {
        if (M.c[p] && M.c[p][h])
            delete M.c[p][h];
        var a = 0;
        for (var i in M.c[p]) {
            a++;
            break;
        }
        if (a == 0)
        {
            delete M.c[p];
            $('#treea_' + p).removeClass('contains-folders');
        }
    };

    this.rubbishIco = function()
    {
        var i = 0;
        var $icon = $('.nw-fm-left-icon.rubbish-bin');

        if (typeof M.c[M.RubbishID] !== 'undefined')
            for (var a in M.c[M.RubbishID])
                i++;
        if (i > 0)
            $('.fm-tree-header.recycle-item').addClass('recycle-notification contains-subfolders');
        else
        {
            $('.fm-tree-header.recycle-item').removeClass('recycle-notification expanded contains-subfolders');
            $('.fm-tree-header.recycle-item').prev('.fm-connector-first').removeClass('active');
        }
        if (Object.keys(this.rubNodes).length == 0) {
            $icon.removeClass('filled glow')
        }
        else {
            if (!$icon.hasClass('filled')) {
                $icon.addClass('filled');
            }
            else if (!$icon.hasClass('glow')) {
                $icon.addClass('glow');
            }
            else {
                $icon.removeClass('glow');
            }
        }

    };

    this.nodeAttr = function(attrs) {

        var node = M.d[attrs.h];

        if (node) {
            for (var i in attrs) {
                if (attrs.hasOwnProperty(i)) {
                    node[i] = attrs[i];
                }
            }
            if ((typeof mDB === 'object') && !pfkey) {
                mDBadd('f', clone(node));
            }
        }
    };

    /**
     * Fire DOM updating when a node gets a new name
     * @param {String} itemHandle  node's handle
     * @param {String} newItemName the new name
     */
    this.onRenameUIUpdate = function(itemHandle, newItemName) {
        if (fminitialized) {

            // DOM update, left and right panel in 'Cloud Drive' tab
            $('.grid-table.fm #' + itemHandle + ' .tranfer-filetype-txt').text(newItemName);
            $('#' + itemHandle + '.file-block .file-block-title').text(newItemName);

            // DOM update, left and right panel in "Shared with me' tab
            $('#treea_' + itemHandle + ' span:nth-child(2)').text(newItemName);
            $('#' + itemHandle + ' .shared-folder-info-block .shared-folder-name').text(newItemName);

            // DOM update, right panel view during browsing shared content
            $('.shared-details-block .shared-details-pad .shared-details-folder-name').text(newItemName);
<<<<<<< HEAD

            // DOM update, breadcrumbs in 'Shared with me' tab
            if ($('#path_' + itemHandle).length > 0) {
                if (this.onRenameUIUpdate.tick) {
                    clearTimeout(this.onRenameUIUpdate.tick);
                }
                this.onRenameUIUpdate.tick = setTimeout(function() {
                    M.renderPath();
                }, 90);
            }

            $(document).trigger('MegaNodeRename', [itemHandle, newItemName]);
        }
    };

=======

            // DOM update, breadcrumbs in 'Shared with me' tab
            if ($('#path_' + itemHandle).length > 0) {
                if (this.onRenameUIUpdate.tick) {
                    clearTimeout(this.onRenameUIUpdate.tick);
                }
                this.onRenameUIUpdate.tick = setTimeout(function() {
                    M.renderPath();
                }, 90);
            }

            $(document).trigger('MegaNodeRename', [itemHandle, newItemName]);
        }
    };

>>>>>>> 18d016a6
    this.rename = function(itemHandle, newItemName) {

        if (M.d[itemHandle]) {
            var nodeData = M.d[itemHandle];

            if (nodeData && nodeData.ar) {

                // Update global var with newest data
                nodeData.ar.n = newItemName;

                var mkat = enc_attr(nodeData.ar, nodeData.key);
                var attr = ab_to_base64(mkat[0]);
                var key = a32_to_base64(encrypt_key(u_k_aes, mkat[1]));

                M.nodeAttr({ h: itemHandle, name: newItemName, a: attr });
                api_req({ a: 'a', n: itemHandle, attr: attr, key: key, i: requesti });

                this.onRenameUIUpdate(itemHandle, newItemName);
            }
        }
    };

    /**
     * favourite
     *
     * Handles item favourite status
     * @param {Array} nodesId
     * @param {Boolean} del User action i.e. true - delete from favorites, false - add to favorite
     */
    this.favourite = function(nodesId, del) {

        var mkat, attr, key, node, newFavStarState,
            nodes = nodesId,
            toRenderMain = false,
            exportLink = new mega.Share.ExportLink({});

        if (!Array.isArray(nodesId)) {
            nodes = [nodesId];
        }
        newFavStarState = (del) ? 0 : 1;

        $.each(nodes, function(index, value) {
            node = M.d[value];
            if (node && node.ar && (node.fav !== newFavStarState) && !exportLink.isTakenDown(value)) {
                node.ar.fav = newFavStarState;
                mkat = enc_attr(node.ar, node.key);
                attr = ab_to_base64(mkat[0]);
                key = a32_to_base64(encrypt_key(u_k_aes, mkat[1]));

                M.nodeAttr({ h: node.h, fav: newFavStarState, a: attr });
                api_req({ a: 'a', n: node.h, attr: attr, key: key, i: requesti });

                // Add favourite
                if (!del) {
                    $('.grid-table.fm #' + node.h + ' .grid-status-icon').addClass('star');
                    $('#' + node.h + '.file-block .file-status-icon').addClass('star');
                }

                // Remove from favourites
                else {
                    $('.grid-table.fm #' + node.h + ' .grid-status-icon').removeClass('star');
                    $('#' + node.h + '.file-block .file-status-icon').removeClass('star');
                }

                toRenderMain = true;
            }
        });

        if (toRenderMain && M.sortmode && (M.sortmode.n === 'fav')) {
            M.doSort('fav', M.sortmode.d);
            M.renderMain();
        }
    };

    /**
     * isFavourite
     *
     * Search throught items via nodesId and report about fav attribute
     * @param {Array} nodesId Array of nodes Id
     * @returns {Boolean}
     */
    this.isFavourite = function(nodesId) {

        var result = false,
            nodes = nodesId;

        if (!Array.isArray(nodesId)) {
            nodes = [nodesId];
        }

        // On first favourite found break the loop
        $.each(nodes, function(index, value) {
            if (M.d[value] && M.d[value].fav) {
                result = true;
                return false;// Break each loop
            }
        });

        return result;
    };

    this.getNode = function(idOrObj) {
        if (isString(idOrObj) === true && M.d[idOrObj]) {
            return M.d[idOrObj];
        }
        else if (idOrObj && typeof(idOrObj.t) !== 'undefined') {
            return idOrObj;
        }
        else {
            return false;
        }
    };

    /**
     * Can be used to be passed to ['nodeId', {nodeObj}].every(...).
     *
     * @param element
     * @param index
     * @param array
     * @returns {boolean}
     * @private
     */
    this._everyTypeFile = function(element, index, array) {
        var node = M.getNode(element);
        return node && node.t === 0;
    };

    /**
     * Can be used to be passed to ['nodeId', {nodeObj}].every(...).
     *
     * @param element
     * @param index
     * @param array
     * @returns {boolean}
     * @private
     */
    this._everyTypeFolder = function(element, index, array) {
        var node = M.getNode(element);
        return node && node.t === 1;
    };

    /**
     * Will return true/false if the passed node Id/node object/array of nodeids or objects is/are all files.
     *
     * @param nodesId {String|Object|Array}
     * @returns {boolean}
     */
    this.isFile = function(nodesId) {
        var nodes = nodesId;
        if (!Array.isArray(nodesId)) {
            nodes = [nodesId];
        }

        return nodes.every(this._everyTypeFile);
    };

    /**
     * Will return true/false if the passed node Id/node object/array of nodeids or objects is/are all folders.
     *
     * @param nodesId {String|Object|Array}
     * @returns {boolean}
     */
    this.isFolder = function(nodesId) {
        var nodes = nodesId;
        if (!Array.isArray(nodesId)) {
            nodes = [nodesId];
        }

        return nodes.every(this._everyTypeFolder);
    };

    this.nodeShare = function(h, s, ignoreDB) {
        if (this.d[h]) {
            if (typeof this.d[h].shares === 'undefined') {
                this.d[h].shares = [];
            }

            this.d[h].shares[s.u] = s;
            if (typeof mDB === 'object') {
                s['h_u'] = h + '_' + s.u;
                if (!ignoreDB && !pfkey) {
                    mDBadd('s', clone(s));
                }
            }
            if (fminitialized) {
                sharedUInode(h);
            }
            if ((typeof mDB === 'object') && !pfkey) {
                if (!u_sharekeys[h]) {
                    console.warn('INVALID OPERATION -- No share key for handle "%s"', h);
                }
                else {
                    mDBadd('ok', {
                        h: h,
                        k: a32_to_base64(encrypt_key(u_k_aes, u_sharekeys[h])),
                        ha: crypto_handleauth(h)
                    });
                }
            }
        }
        else if (d) {
            console.log('nodeShare failed for node:', h, s, ignoreDB);
        }
    };

    this.delNodeShare = function(h, u) {
        var a = 0;
        if (this.d[h] && typeof this.d[h].shares !== 'undefined') {
            api_updfkey(h);
            delete this.d[h].shares[u];
            for (var i in this.d[h].shares) {
                if (this.d[h].shares[i]) {
                    a++;
                }
            }
            if (a === 0) {
                delete this.d[h].shares;
                M.nodeAttr({ h: h, shares: undefined });
                delete u_sharekeys[h];
                sharedUInode(h);
                if (typeof mDB === 'object') {
                    mDBdel('ok', h);
                }
            }
            if (typeof mDB === 'object') {
                mDBdel('s', h + '_' + u);
            }
        }
    };

    // Searches M.opc for the pending contact
    this.findOutgoingPendingContactIdByEmail = function(email) {
        for (var index in M.opc) {
            var opc = M.opc[index];

            if (opc.m === email) {
                return opc.p;
            }
        }
    };

    /**
     * called when user try to remove pending contact from shared dialog
     * should be changed case M.ps structure is changed, take a look at processPS()
     *
     * @param {string} nodeHandle
     * @param {string} pendingContactId
     *
     *
     */
    this.deletePendingShare = function(nodeHandle, pendingContactId) {
        if (this.d[nodeHandle]) {

            if (this.ps[nodeHandle] && this.ps[nodeHandle][pendingContactId]) {
                M.delPS(pendingContactId, nodeHandle);
            }
        }
    };

    /**
     * Removes traces of export link share
     * Remove M.fln, M.links, M.d[handle].ph
     *
     * @param {string} handle of selected node/item
     *
     */
    this.deleteExportLinkShare = function(handle) {

        removeValue(M.links || [], handle);

        if (M.d[handle] && M.d[handle].ph) {
            delete M.d[handle].ph;
        }
    };

    this.makeDir = function(n)
    {
        if (is_chrome_firefox & 4)
            return;

        var dirs = [];
        function getfolders(d, o)
        {
            var c = 0;
            for (var e in M.d)
            {
                if (M.d[e].t == 1 && M.d[e].p == d)
                {
                    var p = o || [];
                    if (!o) p.push(fm_safename(M.d[d].name));
                    p.push(fm_safename(M.d[e].name));
                    if (!getfolders(M.d[e].h, p))
                        dirs.push(p);
                    ++c;
                }
            }
            return c;
        }
        getfolders(n);

        if (d)
            console.log('makedir', dirs);

        if (is_chrome_firefox)
        {
            var root = mozGetDownloadsFolder();
            if (root)
                dirs.filter(String).forEach(function(p)
                {
                    try
                    {
                        p = mozFile(root, 0, p);
                        if (!p.exists())
                            p.create(Ci.nsIFile.DIRECTORY_TYPE, parseInt("0755", 8));
                    }
                    catch (e)
                    {
                        Cu.reportError(e);
                        console.log('makedir', e.message);
                    }
                });
        }
        else
        {
            if (d)
                console.log('MAKEDIR: TODO');
        }
    }

    this.getDownloadFolderNodes = function(n, md, nodes, paths)
    {
        if (md) this.makeDir(n);

        var subids = fm_getnodes(n);
        for (var j in subids)
        {
            var p = this.getPath(subids[j]);
            var path = '';

            for (var k in p)
            {
                if (M.d[p[k]] && M.d[p[k]].t)
                    path = fm_safename(M.d[p[k]].name) + '/' + path;
                if (p[k] == n)
                    break;
            }

            if (!M.d[subids[j]].t)
            {
                nodes.push(subids[j]);
                paths[subids[j]] = path;
            }
            else {
                console.log('0 path', path);
            }
        }
    };

<<<<<<< HEAD
=======
    /**
     * Retrieve an user object by its handle
     * @param {String} handle The user's handle
     * @return {Object} The user object, of false if not found
     */
    this.getUserByHandle = function(handle) {
        var user = false;

        if (Object(M.u).hasOwnProperty(handle)) {
            user = M.u[handle];

            if (user instanceof MegaDataObject) {
                user = user._data;
            }
        }

        return user;
    };

    /**
     * Retrieve the name of an user or ufs node by its handle
     * @param {String} handle The handle
     * @return {String} the name, of an empty string if not found
     */
    this.getNameByHandle = function(handle) {
        var result = '';

        handle = String(handle);

        if (handle.length === 11) {
            var user = this.getUserByHandle(handle);

            if (user) {
                // XXX: fallback to email
                result = user.name && $.trim(user.name) || user.m;
            }
        }
        else if (handle.length === 8) {
            var node = this.getNodeByHandle(handle);

            if (node) {
                result = node.name;
            }
        }
        else {
            console.error('getNameByHandle: Unsupported handle "%s"', handle);
        }

        return String(result);
    };

    /**
     * Retrieve an ufs node by its handle
     * @param {String} handle The node's handle
     * @return {Object} The node object, of false if not found
     */
>>>>>>> 18d016a6
    this.getNodeByHandle = function(handle) {
        if (Object(M.d).hasOwnProperty(handle)) {
            return M.d[handle];
        }

        for (var i in M.v) {
            if (M.v.hasOwnProperty(i)) {
                if (M.v[i].h === handle) {
                    return M.v[i];
                }
            }
        }

        return false;
    };

<<<<<<< HEAD
=======
    /**
     * Check whether an object is an ufs node
     * @param {String} n The object to check
     * @return {Boolean}
     */
>>>>>>> 18d016a6
    this.isNodeObject = function(n) {
        return typeof n === 'object' && Array.isArray(n.key) && n.key.length === 8;
    };

    /** like addToTransferTable, but can take a download object */
    this.putToTransferTable = function(node, ttl) {
        var handle = node.h || node.dl_id;
        node.name = node.name || node.n;

        if (d && console.assert) {
            console.assert(this.isNodeObject(node), 'Invalid putToTransferTable node.');
        }

        var gid = 'dl_' + handle;
        var isPaused = uldl_hold || dlQueue.isPaused(gid);

        var state = '';
        var pauseTxt = '';
        if (isPaused) {
            state = 'paused';
            pauseTxt = ' (' + l[1651] + ')';
        }

        var flashhtml = '';
        if (dlMethod === FlashIO) {
            flashhtml = '<object width="1" height="1" id="dlswf_'
                + htmlentities(handle)
                + '" type="application/x-shockwave-flash">'
                + '<param name=FlashVars value="buttonclick=1" />'
                + '<param name="movie" value="' + location.origin + '/downloader.swf"/>'
                + '<param value="always" name="allowscriptaccess"/>'
                + '<param name="wmode" value="transparent"/>'
                + '<param value="all" name="allowNetworking">'
                + '</object>';
        }

        this.addToTransferTable(gid, ttl,
            '<tr id="dl_' + htmlentities(handle) + '">'
            + '<td><span class="transfer-type download ' + state + '">' + l[373]
            + '<span class="speed">' + pauseTxt + '</span></span>' + flashhtml + '</td>'
            + '<td><span class="transfer-filtype-icon ' + fileIcon(node)
            + '"></span><span class="tranfer-filetype-txt">' + htmlentities(node.name) + '</span></td>'
            + '<td></td>'
            + '<td>' + bytesToSize(node.s) + '</td>'
            + '<td>' + filetype(node.name) + '</td>'
            + '<td><span class="transfer-status queued">' + l[7227] + '</span></td>'
            + '<td class="grid-url-field"><a class="grid-url-arrow"></a>'
            + '<a class="clear-transfer-icon"></a></td>'
            + '<td><span class="row-number"></span></td>'
            + '</tr>');

        if (isPaused) {
            fm_tfspause('dl_' + handle);
        }
        if (ttl) {
            ttl.left--;
        }
    };

    this.addDownload = function(n, z, preview) {
        var args = arguments;
        var webdl = function() {
            M.addWebDownload.apply(M, args);
            args = undefined;
        };

        if (z || preview || !fmconfig.dlThroughMEGAsync) {
            return webdl();
        }

        dlmanager.isMEGAsyncRunning(0x02010100)
            .done(function(sync) {
                var cmd = {
                    a: 'd',
                    auth: folderlink ? M.RootID : u_sid
                };
                var files = [];

                var addNode = function(node) {
                    var item = {
                        t: node.t,
                        h: node.h,
                        p: node.p,
                        n: base64urlencode(node.name),
                    };
                    if (!node.t) {
                        item.s = node.s;
                        item.ts = node.mtime || node.ts;
                        if (Object(node.key).length) {
                            item.k = a32_to_base64(node.key);
                        }
                    }
                    files.push(item);

                    if (node.t) {
                        foreach(fm_getnodes(node.h));
                    }
                };

                var foreach = function(nodes) {
                    for (var i in nodes) {
                        if (nodes.hasOwnProperty(i)) {
                            var node = M.d[nodes[i]];

                            if (node) {
                                addNode(node);
                            }
                        }
                    }
                };

                foreach(n);

                if (!files.length) {
                    console.error('No files...');
                    return webdl();
                }

                cmd.f = files;

                sync.megaSyncRequest(cmd)
                    .done(function() {
                        showToast('megasync', l[8635], 'Open');
                    })
                    .fail(webdl);
            })
            .fail(webdl);
    };

    this.addWebDownload = function(n, z, preview, zipname)
    {
        delete $.dlhash;
        var path;
        var added = 0;
        var nodes = [];
        var paths = {};
        var zipsize = 0;
        if (!is_extension && !preview && !z && (dlMethod === MemoryIO || dlMethod === FlashIO))
        {
            var nf = [], cbs = [];
            for (var i in n)
            {
                if (M.d[n[i]] && M.d[n[i]].t) {
                    var nn = [], pp = {};
                    this.getDownloadFolderNodes(n[i], false, nn, pp);
                    cbs.push(this.addDownload.bind(this, nn, 0x21f9A, pp, M.d[n[i]].name));
                }
                else {
                    nf.push(n[i]);
                }
            }

            n = nf;

            if (cbs.length) {
                for (var i in cbs) {
                    Soon(cbs[i]);
                }
            }
        }
        if (z === 0x21f9A)
        {
            nodes = n;
            paths = preview;
            preview = false;
        }
        else for (var i in n)
        {
            if (M.d[n[i]])
            {
                if (M.d[n[i]].t)
                {
                    this.getDownloadFolderNodes(n[i], !!z, nodes, paths);
                }
                else
                {
                    nodes.push(n[i]);
                }
            }
            else if (this.isNodeObject(n[i])) {
                nodes.push(n[i]);
            }
        }

        if (z) {
            z = ++dlmanager.dlZipID;
            if (M.d[n[0]] && M.d[n[0]].t && M.d[n[0]].name) {
                zipname = M.d[n[0]].name + '.zip';
            }
            else {
                zipname = (zipname || ('Archive-' + Math.random().toString(16).slice(-4))) + '.zip';
            }
        }
        else {
            z = false;
        }
        if (!$.totalDL) {
            $.totalDL = 0;
        }

        var p = '';
        var pauseTxt = '';
        if (uldl_hold) {
            p = 'paused';
            pauseTxt = ' (' + l[1651] + ')';
        }

        var ttl = this.getTransferTableLengths();
        for (var k in nodes) {
            /* jshint -W089 */
            if (!nodes.hasOwnProperty(k) || !this.isNodeObject((n = M.d[nodes[k]]))) {
                n = nodes[k];
                if (this.isNodeObject(n)) {
                    dlmanager.logger.info('Using plain provided node object.');
                }
                else {
                    dlmanager.logger.error('** CHECK THIS **', 'Invalid node', k, nodes[k]);
                    continue;
                }
            }
            path = paths[nodes[k]] || '';
            $.totalDL += n.s;
            var tr = $('.transfer-table #dl_' + htmlentities(n.h));
            if (tr.length) {
                if (!tr.hasClass('completed')) {
                    continue;
                }
                tr.remove();
            }
            dl_queue.push({
                id: n.h,
                key: n.key,
                n: n.name,
                t: n.mtime || n.ts,
                p: path,
                size: n.s,
                nauth: n_h,
                onDownloadProgress: this.dlprogress,
                onDownloadComplete: this.dlcomplete,
                onBeforeDownloadComplete: this.dlbeforecomplete,
                onDownloadError: this.dlerror,
                onDownloadStart: this.dlstart,
                zipid: z,
                zipname: zipname,
                preview: preview
            });
            added++;
            zipsize += n.s;

            if (!z) {
                this.putToTransferTable(n, ttl);
            }
        }

        if (!added) {
            if (d) {
                dlmanager.logger.warn('Nothing to download.');
            }
            return;
        }

        // If regular download using Firefox and the total download is over 1GB then show the dialog
        // to use the extension, but not if they've seen the dialog before and ticked the checkbox
        if (dlMethod == MemoryIO && !localStorage.firefoxDialog && $.totalDL > 1048576000 && navigator.userAgent.indexOf('Firefox') > -1) {
            Later(firefoxDialog);
        }

        var flashhtml = '';
        if (dlMethod === FlashIO) {
            flashhtml = '<object width="1" height="1" id="dlswf_zip_' + htmlentities(z) + '" type="application/x-shockwave-flash"><param name=FlashVars value="buttonclick=1" /><param name="movie" value="' + document.location.origin + '/downloader.swf"/><param value="always" name="allowscriptaccess"><param name="wmode" value="transparent"><param value="all" name="allowNetworking"></object>';
        }

        if (z && zipsize) {
            this.addToTransferTable('zip_' + z, ttl,
                '<tr id="zip_' + z + '">'
                + '<td><span class="transfer-type download' + p + '">' + l[373] + '<span class="speed">' + pauseTxt + '</span></span>' + flashhtml + '</td>'
                + '<td><span class="transfer-filtype-icon ' + fileIcon({name: 'archive.zip'}) + '"></span><span class="tranfer-filetype-txt">' + htmlentities(zipname) + '</span></td>'
                + '<td></td>'
                + '<td>' + bytesToSize(zipsize) + '</td>'
                + '<td>' + filetype({name: 'archive.zip'}) + '</td>'
                + '<td><span class="transfer-status queued">Queued</span></td>'
                + '<td class="grid-url-field"><a class="grid-url-arrow"></a><a class="clear-transfer-icon"></a></td>'
                + '<td><span class="row-number"></span></td>'
                + '</tr>');

            if (uldl_hold) {
                fm_tfspause('zip_' + z);
            }
        }

        if (!preview)
        {
            this.onDownloadAdded(added, uldl_hold, z, zipsize);
            setupTransferAnalysis();
        }

        delete $.dlhash;
    };

    this.onDownloadAdded = function(added, isPaused, isZIP, zipSize) {
        if (!$.transferHeader) {
            transferPanelUI();
        }
        $.transferHeader();

        if (!isZIP || zipSize) {
            showTransferToast('d', isZIP ? 1 : added, isPaused);
        }
        openTransferpanel();
        initGridScrolling();
        initFileblocksScrolling();
        initTreeScroll();
        Soon(fm_tfsupdate);
        if ((dlmanager.isDownloading = Boolean(dl_queue.length))) {
            $('.transfer-pause-icon').removeClass('disabled');
            $('.transfer-clear-completed').removeClass('disabled');
            $('.transfer-clear-all-icon').removeClass('disabled');
        }
    };

    this.dlprogress = function(id, perc, bl, bt, kbps, dl_queue_num, force)
    {
        var st;
        if (dl_queue[dl_queue_num].zipid)
        {
            id = 'zip_' + dl_queue[dl_queue_num].zipid;
            var tl = 0;
            var ts = 0;
            for (var i in dl_queue)
            {
                if (dl_queue[i].zipid == dl_queue[dl_queue_num].zipid)
                {
                    if (!st)
                        st = dl_queue[i].st;
                    ts += dl_queue[i].size;
                    if (dl_queue[i].complete)
                        tl += dl_queue[i].size;
                    // TODO: check this for suitable GP use
                }
            }
            bt = ts;
            bl = tl + bl;
        }
        else
        {
            id = 'dl_' + id;
            st = dl_queue[dl_queue_num].st;
        }

        // var failed = parseInt($('#' + id).data('failed') || "0");
        // failed not long ago

        // if (failed+30000 > NOW()) return;

        if (!bl)
            return false;
        if (!$.transferprogress)
            $.transferprogress = {};
        if (kbps == 0) {
            if (!force && (perc != 100 || $.transferprogress[id]))
                return false;
        }

        if ($('.transfer-table #' + id + ' .progress-block').length == 0) {
            $('.transfer-table #' + id + ' td:eq(5)').html('<div class="progress-block" style=""><div class="progressbar"><div class="progressbarfill" style="width:0%;"></div></div><div class="clear"></div></div>');
            $('.transfer-table #' + id).addClass('started');
            $('.transfer-table').prepend($('.transfer-table #' + id));
            $.transferHeader();
        }

        // var eltime = (new Date().getTime()-st)/1000;
        var bps = kbps * 1000;
        var retime = bps && (bt - bl) / bps;
        if (bt)
        {
            // $.transferprogress[id] = Math.floor(bl/bt*100);
            $.transferprogress[id] = [bl, bt, bps];
            if (!uldl_hold)
            {
                if (slideshowid == dl_queue[dl_queue_num].id && !previews[slideshowid])
                {
                    $('.slideshow-error').addClass('hidden');
                    $('.slideshow-pending').addClass('hidden');
                    $('.slideshow-progress').attr('class', 'slideshow-progress percents-' + perc);
                }

                $('.transfer-table #' + id + ' .progressbarfill').css('width', perc + '%');
                $('.transfer-table #' + id + ' td:eq(0) .speed').text(" (" + bytesToSize(bps, 1) + '/s)');
                //$('.transfer-table #' + id + ' td:eq(4)').text(bytesToSize(bps,1) +'/s');
                //$('.transfer-table #' + id + ' td:eq(3)').text(secondsToTime(eltime));
                $('.transfer-table #' + id + ' td:eq(2)').text(secondsToTime(retime));
                percent_megatitle();

                if (page.substr(0, 2) !== 'fm')
                {
                    $('.widget-block').removeClass('hidden');
                    $('.widget-block').show();
                    if (!ulmanager.isUploading)
                        $('.widget-circle').attr('class', 'widget-circle percents-' + perc);
                    $('.widget-icon.downloading').removeClass('hidden');
                    $('.widget-speed-block.dlspeed').text(bytesToSize(bps, 1) + '/s');
                    $('.widget-block').addClass('active');
                }
            }
        }
    }

    this.dlcomplete = function(dl)
    {
        var id = dl.id, z = dl.zipid;

        if (slideshowid == id && !previews[slideshowid])
        {
            $('.slideshow-pending').addClass('hidden');
            $('.slideshow-error').addClass('hidden');
            $('.slideshow-progress').attr('class', 'slideshow-progress percents-100');
        }

        if (z)
            id = 'zip_' + z;
        else
            id = 'dl_' + id;
        $('.transfer-table #' + id).addClass('completed');
        $('.transfer-table #' + id + ' td:eq(5)').html('<span class="transfer-status completed">' + l[1418] + '</span>');
        $('.transfer-table #' + id + ' td:eq(2)').text('');
        $('.transfer-table #' + id + ' td:eq(0) span.transfer-type').addClass('done').html(l[1495]);

        if ($('#dlswf_' + id.replace('dl_', '')).length > 0)
        {
            var flashid = id.replace('dl_', '');
            $('#dlswf_' + flashid).width(170);
            $('#dlswf_' + flashid).height(22);
            $('#' + id + ' .transfer-type, #' + id + ' .transfer-type.paused')
                .removeClass('download')
                .addClass('safari-downloaded')
                .text('Save File');
        }
        if (dlMethod == FileSystemAPI)
        {
            setTimeout(fm_chromebar, 250, $.dlheight);
            setTimeout(fm_chromebar, 500, $.dlheight);
            setTimeout(fm_chromebar, 1000, $.dlheight);
        }
        var a = dl_queue.filter(isQueueActive).length;
        if (a < 2 && !ulmanager.isUploading)
        {
            $('.widget-block').fadeOut('slow', function(e)
            {
                $('.widget-block').addClass('hidden');
                $('.widget-block').css({opacity: 1});
            });
        }
        else if (a < 2)
            $('.widget-icon.downloading').addClass('hidden');
        else
            $('.widget-circle').attr('class', 'widget-circle percents-0');
        if ($.transferprogress && $.transferprogress[id])
        {
            if (!$.transferprogress['dlc'])
                $.transferprogress['dlc'] = 0;
            $.transferprogress['dlc'] += $.transferprogress[id][1];
            delete $.transferprogress[id];
        }

        $.transferHeader();
        Soon(mega.utils.resetUploadDownload);
    }

    this.dlbeforecomplete = function()
    {
        $.dlheight = $('body').height();
    }

    this.dlerror = function(dl, error)
    {
        var x;
        var errorstr;
        var gid = dlmanager.getGID(dl);

        if (d) {
            dlmanager.logger.error('dlerror', gid, error);
<<<<<<< HEAD
        }
        else if (error === EOVERQUOTA) {
            srvlog('onDownloadError :: ' + error + ' [EOVERQUOTA]');
=======
>>>>>>> 18d016a6
        }
        else if (error !== EOVERQUOTA) {
            srvlog('onDownloadError :: ' + error + ' [' + hostname(dl.url) + '] ' + (dl.zipid ? 'isZIP' : ''));
        }

        switch (error) {
            case ETOOMANYCONNECTIONS:
                errorstr = l[18];
                break;
            case ESID:
                errorstr = l[19];
                break;
            case EBLOCKED:
            case ETOOMANY:
            case EACCESS:
                errorstr = l[23];
                break;
            case ENOENT:
                errorstr = l[22];
                break;
            case EKEY:
                errorstr = l[24];
                break;
            case EOVERQUOTA:
                errorstr = l[1673];
                break;
                // case EAGAIN:               errorstr = l[233]; break;
                // case ETEMPUNAVAIL:         errorstr = l[233]; break;
            default:
                errorstr = l[x = 233];
                break;
        }

        if (slideshowid == dl.id && !previews[slideshowid])
        {
            $('.slideshow-image-bl').addClass('hidden');
            $('.slideshow-pending').addClass('hidden');
            $('.slideshow-progress').addClass('hidden');
            $('.slideshow-error').removeClass('hidden');
            $('.slideshow-error-txt').text(errorstr);
        }

        if (errorstr) {
            var prog = Object(GlobalProgress[gid]);

            dl.failed = new Date;
            if (x != 233 || !prog.speed || !(prog.working || []).length) {
                /**
                 * a chunk may fail at any time, don't report a temporary error while
                 * there is network activity associated with the download, though.
                 */
                if (page === 'download') {
<<<<<<< HEAD
                    $('.download.error-icon').text(errorstr);
                    $('.download.error-icon').removeClass('hidden');
                    $('.download.icons-block').addClass('hidden');

                    if (error === EOVERQUOTA) {
                        $('.download.info-block').addClass('overquota');
                    }
=======
                    if (error === EOVERQUOTA) {
                        $('.download-info.time-txt .text').text('');
                        $('.download-info.speed-txt .text').text('');
                        $('.download.pause-button').addClass('active');
                        $('.download.info-block').addClass('overquota');
                    }
                    else {
                        $('.download.error-icon').text(errorstr);
                        $('.download.error-icon').removeClass('hidden');
                        $('.download.icons-block').addClass('hidden');
                    }
>>>>>>> 18d016a6
                }
                else {
                    var $tr = $('.transfer-table tr#' + gid);

                    $tr.find('td:eq(2)').text('--:--:--');
                    $tr.find('td:eq(5)').safeHTML('<span class="transfer-status error">@@</span>', errorstr);

                    if (error === EOVERQUOTA) {
                        $tr.find('.transfer-status').addClass('overquota');
                    }
                }
            }
        }
    }

    this.dlstart = function(dl)
    {
        var id = (dl.zipid ? 'zip_' + dl.zipid : 'dl_' + dl.dl_id);
        $('.transfer-table #' + id + ' td:eq(5)').html('<span class="transfer-status initiliazing">' + htmlentities(l[1042]) + '</span>');
        Soon(fm_tfsupdate);
        dl.st = NOW();
        ASSERT(typeof dl_queue[dl.pos] === 'object', 'No dl_queue entry for the provided dl...');
        ASSERT(typeof dl_queue[dl.pos] !== 'object' || dl.n == dl_queue[dl.pos].n, 'No matching dl_queue entry...');
        if (typeof dl_queue[dl.pos] === 'object')
            M.dlprogress(id, 0, 0, 0, 0, dl.pos);
        $.transferHeader();
    }
    this.mobileuploads = [];

    this.dynListR = SoonFc(function()
    {
        function flush_cached_nodes(n)
        {
            n = Object.keys(M.tfsdomqueue).slice(0, n);

            if (n.length)
            {
                for (var i in n)
                {
                    i = n[i];
                    addToTransferTable(i, M.tfsdomqueue[i], 1);
                    delete M.tfsdomqueue[i];
                }

                /*if (M._tfsDynlistR)
                    clearTimeout(M._tfsDynlistR);
                M._tfsDynlistR = setTimeout(function()
                {
                    delete M._tfsDynlistR;
                    Soon(transferPanelUI);
                    Soon(fm_tfsupdate);
                }, 350);*/
                $(window).trigger('resize');
            }
        }
        var $tst = $('.transfer-scrolling-table');
        $tst.unbind('jsp-scroll-y.tfsdynlist');

        // if ($('#fmholder').hasClass('transfer-panel-opened'))
        {
            var T = M.getTransferTableLengths();

            if (d)
                console.log('resize.tfsdynlist', JSON.stringify(T));

            if (T.left > 0)
                flush_cached_nodes(T.left + 3);

            T = T.size;
            $tst.bind('jsp-scroll-y.tfsdynlist', function(ev, pos, top, bot)
            {
                if (bot)
                    flush_cached_nodes(T);
            });
        }
        $tst = undefined;
    });

    this.getTransferTableLengths = function()
    {
        var size = Math.ceil($('.transfer-scrolling-table').height() / 24),
            used = $('.transfer-table tr[id]').length;

        return {size: size, used: used, left: size - used};
    };

    function addToTransferTable(gid, elem, q)
    {
        var target = gid[0] === 'u'
            ? $('.transfer-table tr[id^="ul"] .transfer-status.queued:last')
            : $('.transfer-table tr:not([id^="ul"]) .transfer-status.queued:last');

        if (target.length) {
            target.closest('tr').after(elem);
        }
        else {
            if (gid[0] != 'u') {
                target = $('.transfer-table tr[id^="ul"] .transfer-status.queued:first');
            }

            if (target.length) {
                target.closest('tr').before(elem);
            }
            else {
                $(elem).insertBefore('.transfer-table .clone-of-header');
            }
        }
        if ($.mSortableT) {
            $.mSortableT.sortable('refresh');
        }
        if (!q) {
            Soon(fm_tfsupdate);
        }
    }
    this.addToTransferTable = function(gid, ttl, elem)
    {
        var T = ttl || this.getTransferTableLengths();

        if (d > 1) {
            var logger = (gid[0] === 'u' ? ulmanager : dlmanager).logger;
            logger.info('Adding Transfer', gid, JSON.stringify(T));
        }

        if (this.dynListR)
        {
            $(window).bind('resize.tfsdynlist', this.dynListR);
            delete this.dynListR;
        }

        if (T.left > 0)
        {
            addToTransferTable(gid, elem, true);
            // In some cases UI is not yet initialized, nor transferHeader()
            $('.transfer-table-header').show(0);
        }
        else
        {
            var fit;

            if (gid[0] !== 'u')
            {
                var dl = $('.transfer-table tr:not([id^="ul"]) .transfer-status.queued:last');

                if (dl.length)
                {
                    // keep inserting downloads as long there are uploads
                    // dl = +dl.closest('tr').children(':first').text();
                    dl = dl.closest('tr').prevAll().length;

                    if (dl && dl + 1 < T.used)
                    {
                        addToTransferTable(gid, elem);
                        fit = true;
                    }
                }
            }

            if (!fit)
                M.tfsdomqueue[gid] = elem;
        }
    };

    var __ul_id = 8000;
    this.addUpload = function(u, ignoreWarning) {
        var flag = 'ulMegaSyncAD';

        if (u.length > 99 && !ignoreWarning && !localStorage[flag]) {
            $('.megasync-upload-overlay').show();
            $('.download-button.light-white.continue, .fm-dialog-close').rebind('click', function() {
                $('.megasync-upload-overlay').hide();
                M.addUpload(u, true);
                $(document).unbind('keyup.megasync-upload');
            });
            $(document).rebind('keyup.megasync-upload', function(evt) {
                $('.megasync-upload-overlay').hide();
                M.addUpload(u, true);
                $(document).unbind('keyup.megasync-upload');
            });
            $('.download-button.light-white.download').rebind('click', function() {
                $('.megasync-upload-overlay').hide();
                location.hash = '#sync';
                $(document).unbind('keyup.megasync-upload');
            });
            var $chk = $('.megasync-upload-overlay .checkdiv');
            $chk.rebind('click.dialog', function() {
                if ($chk.hasClass('checkboxOff')) {
                    $chk.removeClass('checkboxOff').addClass('checkboxOn');
                    localStorage[flag] = 1;
                }
                else {
                    $chk.removeClass('checkboxOn').addClass('checkboxOff');
                    delete localStorage[flag];
                }
            });
            return;
        }
        var target;
        var onChat;
        var filesize;
        var added = 0;
        var f;
        var ul_id;
        var pause = "";
        var pauseTxt = '';
        var ttl = this.getTransferTableLengths();

        if ($.onDroppedTreeFolder) {
            target = $.onDroppedTreeFolder;
            delete $.onDroppedTreeFolder;
        }
        else if ($('.nw-fm-left-icon.transfers').hasClass('active')) {
            target = M.lastSeenCloudFolder || M.RootID;
        }
        else {
            target = M.currentdirid;
        }

        if ((onChat = (M.currentdirid && M.currentdirid.substr(0, 4) === 'chat'))) {
            if (!$.ulBunch) {
                $.ulBunch = {};
            }
            if (!$.ulBunch[M.currentdirid]) {
                $.ulBunch[M.currentdirid] = {};
            }
        }

        if (uldl_hold) {
            pause = 'paused';
            pauseTxt = ' (' + l[1651] + ')';
        }

        for (var i in u) {
            f = u[i];
            try {
                // this could throw NS_ERROR_FILE_NOT_FOUND
                filesize = f.size;
            }
            catch (ex) {
                ulmanager.logger.warn(f.name, ex);
                continue;
            }
            ul_id = ++__ul_id;
            if (!f.flashid) {
                f.flashid = false;
            }
            f.target = target;
            f.id = ul_id;

            var gid = 'ul_' + ul_id;
            this.addToTransferTable(gid, ttl,
                '<tr id="' + gid + '">'
                + '<td><span class="transfer-type upload ' + pause + '">' + l[372] + '<span class="speed">' + pauseTxt + '</span></span></td>'
                + '<td><span class="transfer-filtype-icon ' + fileIcon({name: f.name}) + '"></span><span class="tranfer-filetype-txt">' + htmlentities(f.name) + '</span></td>'
                + '<td></td>'
                + '<td>' + bytesToSize(filesize) + '</td>'
                + '<td>' + filetype(f.name) + '</td>'
                + '<td><span class="transfer-status queued">Queued</span></td>'
                + '<td class="grid-url-field"><a class="grid-url-arrow"></a><a class="clear-transfer-icon"></a></td>'
                + '<td><span class="row-number"></span></td>'
                + '</tr>');
            ul_queue.push(f);
            ttl.left--;
            added++;

            if (uldl_hold) {
                fm_tfspause('ul_' + ul_id);
            }

            if (onChat) {
                $.ulBunch[M.currentdirid][ul_id] = 1;
            }
        }
        if (!added) {
            ulmanager.logger.warn('Nothing added to upload.');
            return;
        }
        if (!$.transferHeader) {
            transferPanelUI();
        }
        if (page == 'start') {
            ulQueue.pause();
            uldl_hold = true;
        }
        else {
            showTransferToast('u', added);
            $.transferHeader();
            openTransferpanel();
            Soon(fm_tfsupdate);
        }

        setupTransferAnalysis();
        if ((ulmanager.isUploading = Boolean(ul_queue.length))) {
            $('.transfer-pause-icon').removeClass('disabled');
            $('.transfer-clear-completed').removeClass('disabled');
            $('.transfer-clear-all-icon').removeClass('disabled');
        }
    }

    this.ulprogress = function(ul, perc, bl, bt, bps)
    {
        var id = ul.id;

        if ($('.transfer-table #ul_' + id + ' .progress-block').length == 0)
        {
            $('.transfer-table #ul_' + id + ' .transfer-status').removeClass('queued');
            $('.transfer-table #ul_' + id + ' .transfer-status').addClass('download');
            $('.transfer-table #ul_' + id + ' td:eq(5)').html('<div class="progress-block" style=""><div class="progressbar"><div class="progressbarfill" style="width:0%;"></div></div></div>');
            $('.transfer-table').prepend($('.transfer-table #ul_' + id));
            $('.transfer-table #ul_' + id).addClass('started');
            $.transferHeader();
        }
        if (!bl || !ul.starttime)
            return false;
        var eltime = (new Date().getTime() - ul.starttime) / 1000;
        var retime = bps > 1000 ? (bt - bl) / bps : -1;
        if (!$.transferprogress)
            $.transferprogress = {};
        if (bl && bt && !uldl_hold)
        {
            // $.transferprogress[id] = Math.floor(bl/bt*100);
            $.transferprogress['ul_' + id] = [bl, bt, bps];
            $('.transfer-table #ul_' + id + ' .progressbarfill').css('width', perc + '%');
            $('.transfer-table #ul_' + id + ' td:eq(0) .speed').text(
                bps ? (' (' + bytesToSize(bps, 1) + '/s' + ')') : ''
                );
            //$('.transfer-table #ul_' + id + ' td:eq(5)').text(secondsToTime(eltime));
            $('.transfer-table #ul_' + id + ' td:eq(2)').text(secondsToTime(retime));
            $.transferHeader();

            if (page.substr(0, 2) !== 'fm')
            {
                $('.widget-block').removeClass('hidden');
                $('.widget-block').show();
                $('.widget-circle').attr('class', 'widget-circle percents-' + perc);
                $('.widget-icon.uploading').removeClass('hidden');
                $('.widget-speed-block.ulspeed').text(bytesToSize(bps, 1) + '/s');
                $('.widget-block').addClass('active');
            }
        }
        percent_megatitle();
    }

    this.ulcomplete = function(ul, h, k)
    {
        var id = ul.id;

        if ($.ulBunch && $.ulBunch[ul.target])
        {
            var ub = $.ulBunch[ul.target], p;
            ub[id] = h;

            for (var i in ub)
            {
                if (ub[i] == 1)
                {
                    p = true;
                    break;
                }
            }

            if (!p)
            {
                var ul_target = ul.target;
                ub = Object.keys(ub).map(function(m) { return ub[m]});
                Soon(function() {
                    $(document).trigger('megaulcomplete', [ul_target, ub]);
                    delete $.ulBunch[ul_target];
                    if (!$.len($.ulBunch)) {
                        delete $.ulBunch;
                    }
                });
            }
        }

        this.mobile_ul_completed = true;
        for (var i in this.mobileuploads)
        {
            if (id == this.mobileuploads[i].id)
                this.mobileuploads[i].done = 1;
            if (!this.mobileuploads[i].done)
                this.mobile_ul_completed = false;
        }
        if (this.mobile_ul_completed)
        {
            $('.upload-status-txt').text(l[1418]);
            $('#mobileuploadtime').addClass('complete');
            $('#uploadpopbtn').text(l[726]);
            $('#mobileupload_header').text(l[1418]);
        }
        $('.transfer-table #ul_' + id).addClass('completed');
        $('.transfer-table #ul_' + id + ' td:eq(5)')
            .safeHTML('<span class="transfer-status completed">@@</span>', ul.skipfile ? l[1668] : l[1418]);
        $('.transfer-table #ul_' + id + ' td:eq(2)').text('');
        $('.transfer-table #ul_' + id + ' td:eq(0) span.transfer-type').addClass('done').text(l[1501]);
        ul_queue[ul.pos] = Object.freeze({});
        var a=ul_queue.filter(isQueueActive).length;
        if (a < 2 && !ulmanager.isUploading)
        {
            $('.widget-block').fadeOut('slow',function(e)
            {
                $('.widget-block').addClass('hidden');
                $('.widget-block').css({opacity:1});
            });
        }
        else if (a < 2) $('.widget-icon.uploading').addClass('hidden');
        else $('.widget-circle').attr('class','widget-circle percents-0');
        if ($.transferprogress && $.transferprogress['ul_'+ id])
        {
            if (!$.transferprogress['ulc']) $.transferprogress['ulc'] = 0;
            $.transferprogress['ulc'] += $.transferprogress['ul_'+ id][1];
            delete $.transferprogress['ul_'+ id];
        }
        // $.transferHeader();
        Soon(function() {
            mega.utils.resetUploadDownload();
            $.tresizer();
        });
    }

    this.ulstart = function(ul)
    {
        var id = ul.id;

        if (d) {
            ulmanager.logger.log('ulstart', id);
        }
        $('.transfer-table #ul_' + id + ' td:eq(5)').html('<span class="transfer-status initiliazing">' + htmlentities(l[1042]) + '</span>');
        Soon(fm_tfsupdate);
        ul.starttime = new Date().getTime();
        M.ulprogress(ul, 0, 0, 0);
        $.transferHeader();
    };

    this.cloneChatNode = function(n, keepParent) {
        var n2 = clone(n);
        n2.k = a32_to_base64(n2.key);
        delete n2.key, n2.ph, n2.ar;
        if (!keepParent)
            delete n2.p;
        return n2;
    };

    /**
     * Handle a redirect from the mega.co.nz/#pro page to mega.nz/#pro page
     * and keep the user logged in at the same time
     */
    this.transferFromMegaCoNz = function()
    {
        // Get site transfer data from after the hash in the URL
        var urlParts = /#sitetransfer!(.*)/.exec(window.location);

        if (urlParts) {

            try {
                // Decode from Base64 and JSON
                urlParts = JSON.parse(atob(urlParts[1]));
            }
            catch (ex) {
                console.error(ex);
                window.location.hash = 'login';
                return false;
            }

            if (urlParts) {
                // If the user is already logged in here with the same account
                // we can avoid a lot and just take them to the correct page
                if (JSON.stringify(u_k) === JSON.stringify(urlParts[0])) {
                    window.location.hash = urlParts[2];
                    return false;
                }

                // If the user is already logged in but with a different account just load that account instead. The
                // hash they came from e.g. a folder link may not be valid for this account so just load the file manager.
                else if (u_k && (JSON.stringify(u_k) !== JSON.stringify(urlParts[0]))) {
                    if (!urlParts[2] || String(urlParts[2]).match(/^fm/)) {
                        window.location.hash = 'fm';
                        return false;
                    }
                    else {
                        window.location.hash = urlParts[2];
                        return false;
                    }
                }

                // Likely that they have never logged in here before so we must set this
                localStorage.wasloggedin = true;
                u_logout();

                // Get the page to load
                var toPage = String(urlParts[2] || 'fm').replace('#', '');

                // Set master key, session ID and RSA private key
                u_storage = init_storage(sessionStorage);
                u_k = urlParts[0];
                u_sid = urlParts[1];
                if (u_k) {
                    u_storage.k = JSON.stringify(u_k);
                }

                loadingDialog.show();

                var _goToPage = function() {
                    loadingDialog.hide();
                    window.location.hash = toPage;
                }

                var _rawXHR = function(url, data, callback) {
                    mega.utils.xhr(url, JSON.stringify([data]))
                        .always(function(ev, data) {
                            var resp;
                            if (typeof data === 'string' && data[0] === '[') {
                                try {
                                    resp = JSON.parse(data)[0];
                                }
                                catch (ex) {}
                            }
                            callback(resp);
                        });
                }

                // Performs a regular login as part of the transfer from mega.co.nz
                _rawXHR(apipath + 'cs?id=0&sid=' + u_sid, {'a': 'ug'}, function(data) {
                        var ctx = {
                            checkloginresult: function(ctx, result) {
                                u_type = result;
                                if (toPage.substr(0, 1) === '!' && toPage.length > 7) {
                                    _rawXHR(apipath + 'cs?id=0&domain=meganz',
                                        { 'a': 'g', 'p': toPage.substr(1, 8)},
                                        function(data) {
                                            if (data) {
                                                dl_res = data;
                                            }
                                            _goToPage();
                                        });
                                }
                                else {
                                    _goToPage();
                                }
                            }
                        };
                        if (data) {
                            api_setsid(u_sid);
                            u_storage.sid = u_sid;
                            u_checklogin3a(data, ctx);
                        }
                        else {
                            u_checklogin(ctx, false);
                        }
                    });

                // Successful transfer, continue load
                return false;
            }
        }
    };
}

function voucherData(arr)
{
    var vouchers = [];
    var varr = arr[0];
    var tindex = {};
    for (var i in arr[1])
        tindex[arr[1][i][0]] = arr[1][i];
    for (var i in varr)
    {
        var redeemed = 0;
        var cancelled = 0;
        var revoked = 0;
        var redeem_email = '';
        if ((varr[i].rdm) && (tindex[varr[i].rdm]))
        {
            redeemed = tindex[varr[i].rdm][1];
            redeemed_email = tindex[varr[i].rdm][2];
        }
        if (varr[i].xl && tindex[varr[i].xl])
            cancelled = tindex[varr[i].xl][1];
        if (varr[i].rvk && tindex[varr[i].rvk])
            revoked = tindex[varr[i].rvk][1];
        vouchers.push({
            id: varr[i].id,
            amount: varr[i].g,
            currency: varr[i].c,
            iss: varr[i].iss,
            date: tindex[varr[i].iss][1],
            code: varr[i].v,
            redeemed: redeemed,
            redeem_email: redeem_email,
            cancelled: cancelled,
            revoked: revoked
        });
    }
    return vouchers;
}

function onUploadError(ul, errorstr, reason, xhr)
{
    var hn = hostname(ul.posturl);

    /*if (!d && (!xhr || xhr.readyState < 2 || xhr.status)) {
        var details = [
            browserdetails(ua).name,
            String(reason)
        ];
        if (xhr || reason === 'peer-err') {
            if (xhr && xhr.readyState > 1) {
                details.push(xhr.status);
            }
            details.push(hn);
        }
        if (details[1].indexOf('mtimeout') == -1 && -1 == details[1].indexOf('BRFS [l:Unk]')) {
            srvlog('onUploadError :: ' + errorstr + ' [' + details.join("] [") + ']');
        }
    }*/

    if (d) {
        ulmanager.logger.error('onUploadError', ul.id, ul.name, errorstr, reason, hn);
    }

    $('.transfer-table #ul_' + ul.id + ' td:eq(5)')
        .safeHTML('<span class="transfer-status error">@@</span>', errorstr);
}

function addupload(u)
{
    M.addUpload(u);
}
function onUploadStart(id)
{
    M.ulstart(id);
}
function onUploadProgress(id, p, bl, bt, speed)
{
    M.ulprogress(id, p, bl, bt, speed);
}
function onUploadSuccess(id, bl, bt)
{
    M.ulcomplete(id, bl, bt);
}

function fm_chromebar(height)
{
    if (window.navigator.userAgent.toLowerCase().indexOf('mac') >= 0 || localStorage.chromeDialog == 1)
        return false;
    var h = height - $('body').height();
    if ((h > 33) && (h < 41))
    {
        setTimeout(fm_chromebarcatchclick, 500, $('body').height());
        chromeDialog();
    }
}

function fm_chromebarcatchclick(height)
{
    if ($('body').height() != height)
    {
        chromeDialog(1);
        return false;
    }
    setTimeout(fm_chromebarcatchclick, 200, height);
}

function fm_safename(name)
{
    // http://msdn.microsoft.com/en-us/library/aa365247(VS.85)
    name = ('' + name).replace(/[:\/\\<">|?*]+/g, '.').replace(/\s*\.+/g, '.');
    if (name.length > 250)
        name = name.substr(0, 250) + '.' + name.split('.').pop();
    name = name.replace(/\s+/g, ' ').trim();
    var end = name.lastIndexOf('.');
    end = ~end && end || name.length;
    if (/^(?:CON|PRN|AUX|NUL|COM\d|LPT\d)$/i.test(name.substr(0, end)))
        name = '!' + name;
    return name;
}

function fm_safepath(path, file)
{
    path = ('' + (path || '')).split(/[\\\/]+/).map(fm_safename).filter(String);
    if (file)
        path.push(fm_safename(file));
    return path;
}

function fm_matchname(p, name)
{
    var a = [];
    for (var i in M.d)
    {
        var n = M.d[i];
        if (n.p == p && name == n.name)
            a.push({id: n.h, size: n.s, name: n.name});
    }
    return a;
}

var t;

function renderfm()
{
    if (d) {
        console.time('renderfm');
    }

    initUI();
    loadingDialog.hide();
    M.sortByName();
    M.renderTree();
    M.renderPath();
    var c = $('#treesub_' + M.RootID).attr('class');
    if (c && c.indexOf('opened') < 0)
    {
        $('.fm-tree-header.cloud-drive-item').addClass('opened');
        $('#treesub_' + M.RootID).addClass('opened');
    }

    M.openFolder(M.currentdirid);
    if (megaChatIsReady) {
        //megaChat.renderContactTree();
        megaChat.renderMyStatus();
    }

    if (d)
        console.timeEnd('renderfm');
}

function renderNew() {

    var newNode, tb,
        treebuild = [],
        UImain = false,
        UItree = false,
        newcontact = false,
        newpath = false,
        newshare = false;

    if (d) {
        console.time('rendernew');
    }

    for (var i in newnodes) {

        newNode = newnodes[i];
        if (newNode.h.length === 11) {
            newcontact = true;
        }
        if (typeof newNode.su !== 'undefined') {
            newshare = true;
        }
        if (newNode && newNode.p && newNode.t) {
            treebuild[newNode.p] = 1;
        }
        if (newNode.p === M.currentdirid || newNode.h === M.currentdirid) {
            UImain = true;
        }
        if ($('#path_' + newNode.h).length > 0) {
            newpath = true;
        }
    }

    for (var h in treebuild) {
        tb = M.d[h];
        if (tb) {
            M.buildtree(tb, M.buildtree.FORCE_REBUILD);
            UItree = true;
        }
    }

    if (UImain) {
        M.filterByParent(M.currentdirid);
        M.sort();
        M.renderMain(true);
        M.renderPath();
        $.tresizer();
    }

    if (UItree) {
        treeUI();
        if (M.currentrootid === 'shares') {
            M.renderTree();
        }
        if (M.currentdirid === 'shares' && !M.viewmode) {
            M.openFolder('shares', 1);
        }
        treeUIopen(M.currentdirid);
    }
    if (newcontact) {
        M.avatars();
        M.contacts();
        treeUI();

        if (megaChatIsReady) {
            //megaChat.renderContactTree();
            megaChat.renderMyStatus();
        }
    }
    if (newshare) {
        M.buildtree({h: 'shares'}, M.buildtree.FORCE_REBUILD);
    }
    initContextUI();
    if (newpath) {
        M.renderPath();
    }

    // handle the Inbox section use cases
    if (M.hasInboxItems() === true) {
        $('.nw-fm-left-icon.inbox').removeClass('hidden');
    }
    else {
        $('.nw-fm-left-icon.inbox').addClass('hidden');
        if ($('.nw-fm-left-icon.inbox').is(".active") === true) {
            M.openFolder(M.RootID);
        }
    }

    if (u_type === 0) {
        // Show "ephemeral session warning"
        topmenuUI();
    }

    newnodes = undefined;
    if (d) {
        console.timeEnd('rendernew');
    }
}

/**
 * Execute response from server to client
 */
function execsc(actionPackets, callback) {

    var tparentid = false,
        trights = false,
        tmoveid = false,
        rootsharenodes = [],
        async_procnodes = [],
        async_treestate = [],
        loadavatars = false;

    newnodes = [];

    // Process action packets
    for (var i in actionPackets) {
        var actionPacket = actionPackets[i];

        // If debug mode, log the packet to console
        if (d) {
            console.log('actionpacket', actionPacket);
        }

        // If own action packet
        if (actionPacket.i === requesti) {
            if (d) {
                console.log('OWN ACTION PACKET');
            }

            // If contact notification
            if (actionPacket.a === 'c') {
                process_u(actionPacket.u);

                // Only show a notification if we did not trigger the action ourselves
                if (actionPacket.ou !== u_attr.u) {
                    notify.notifyFromActionPacket(actionPacket);
                }

                if (megaChatIsReady) {
                    $.each(actionPacket.u, function (k, v) {
                        if (v.c !== 0) {
                            crypt.getPubRSA(v.u);
                        }
                        megaChat[v.c == 0 ? "processRemovedUser" : "processNewUser"](v.u);
                    });
                }
            }

            // Full share
            else if (actionPacket.a === 's') {

                // Used during share dialog removal of contact from share list
                // Find out is this a full share delete
                if (actionPacket.r === undefined) {

                    // Fill DDL with removed contact
                    if (actionPacket.u && M.u[actionPacket.u] && M.u[actionPacket.u].m) {
                        var email = M.u[actionPacket.u].m;

                        addToMultiInputDropDownList('.share-multiple-input', [{ id: email, name: email }]);
                        addToMultiInputDropDownList('.add-contact-multiple-input', [{ id: email, name: email}]);
                    }
                }
            }

            // Outgoing pending contact
            else if (actionPacket.a === 'opc') {
                processOPC([actionPacket]);

                // Don't append to sent grid on deletion
                if (!actionPacket.dts) {
                    M.drawSentContactRequests([actionPacket]);
                }
            }

            // Incoming pending contact
            else if (actionPacket.a === 'ipc') {
                processIPC([actionPacket]);
                M.drawReceivedContactRequests([actionPacket]);
                notify.notifyFromActionPacket(actionPacket);
            }

            // Pending shares
            else if (actionPacket.a === 's2') {
                processPS([actionPacket]);
            }

            // Incomming request updated
            else if (actionPacket.a === 'upci') {
                processUPCI([actionPacket]);
            }

            // Outgoing request updated
            else if (actionPacket.a === 'upco') {
                processUPCO([actionPacket]);

                // If the status is accepted ('2') then this will be followed by a contact packet and we do not need to notify
                if (actionPacket.s !== 2) {
                    notify.notifyFromActionPacket(actionPacket);
                }
            }
            else if (actionPacket.a === 'ua') {
                var attrs = actionPacket.ua;
                var actionPacketUserId = actionPacket.u;
                for (var j in attrs) {
                    if (attrs.hasOwnProperty(j)) {
                        var attributeName = attrs[j];

                        if (attributeName === '+a') {
                            avatars[actionPacketUserId] = undefined;
                            loadavatars = true;
                        }
                        else if (attributeName === 'firstname' || attributeName === 'lastname') {
                            attribCache.uaPacketParser(attributeName, actionPacketUserId, true);
                        }
                    }
                }
            }
        }// END own action packet
        else if (actionPacket.a === 'e') {
            var str = hex2bin(actionPacket.c || "");
            if (str.substr(0, 5) === ".cms.") {
                var cmsType = str.split(".")[2];
                var cmsId = str.substr(6 + cmsType.length).split(".");
                CMS.reRender(cmsType, cmsId);
            }
        }
        else if (actionPacket.a === 'fa') {
            M.nodeAttr({
                h: actionPacket.n,
                fa: actionPacket.fa
            });
        }
        else if (actionPacket.a === 's' && !folderlink) {
            var tsharekey = '';
            var prockey = false;

            if (actionPacket.o === u_handle) {

                // If access right are undefined then share is deleted
                if (typeof actionPacket.r == "undefined") {
                    M.delNodeShare(actionPacket.n, actionPacket.u);
                }
                else if (M.d[actionPacket.n]
                    && typeof M.d[actionPacket.n].shares !== 'undefined'
                    && M.d[actionPacket.n].shares[actionPacket.u]
                    || actionPacket.ha == crypto_handleauth(actionPacket.n)) {

                    // I updated or created my share
                    u_sharekeys[actionPacket.n] = decrypt_key(u_k_aes, base64_to_a32(actionPacket.ok));
                    M.nodeShare(actionPacket.n, {
                        h: actionPacket.n,
                        r: actionPacket.r,
                        u: actionPacket.u,
                        ts: actionPacket.ts
                    });
                }
            }
            else {
                if (typeof actionPacket.n !== 'undefined'
                        && typeof actionPacket.k !== 'undefined'
                        && typeof u_sharekeys[actionPacket.n] === 'undefined') {

                    if (!actionPacket.k) {
                        // XXX: We need to find out which API call is causing it
                        //      (it might be a bug in the SDK or the webclient)
                        // How to reproduce: Delete folder with pending shares,
                        // on client side we will have this situation
                        srvlog('Got share action-packet with no key.');
                    }
                    else {
                        u_sharekeys[actionPacket.n] = crypto_process_sharekey(actionPacket.n, actionPacket.k);
                        tsharekey = a32_to_base64(u_k_aes.encrypt(u_sharekeys[actionPacket.n]));
                        prockey = true;
                    }
                }

                if (actionPacket && actionPacket.u === 'EXP') {
                    var exportLink = new mega.Share.ExportLink({ 'nodesToProcess': [actionPacket.h] });
                    exportLink.getExportLink();
                }

                if (typeof actionPacket.o !== 'undefined') {
                    if (typeof actionPacket.r == "undefined") {
                        if (d) {
                            console.log('delete a share');
                        }
                        // delete a share:
                        var n = M.d[actionPacket.n];
                        if (n && n.p.length !== 11) {
                            M.nodeAttr({
                                h: actionPacket.n,
                                r: 0,
                                su: ''
                            });
                        }
                        else {
                            M.delNode(actionPacket.n);
                        }
                        if (!folderlink && actionPacket.u !== 'EXP' && fminitialized) {
                            notify.notifyFromActionPacket({
                                a: 'dshare',
                                n: actionPacket.n,
                                u: actionPacket.o
                            });
                        }
                        delete u_sharekeys[actionPacket.n];
                    }
                    else {
                        if (d) {
                            console.log('I receive a share, prepare for receiving tree a');
                        }
                        // I receive a share, prepare for receiving tree a
                        tparentid = actionPacket.o;
                        trights = actionPacket.r;
                        if (M.d[actionPacket.n]) {
                            // update rights:
                            M.nodeAttr({
                                h: actionPacket.n,
                                r: actionPacket.r,
                                su: actionPacket.o
                            });
                        }
                        else {
                            if (d) {
                                console.log('look up other root-share-nodes from this user');
                            }
                            // look up other root-share-nodes from this user:
                            if (typeof M.c[actionPacket.o] !== 'undefined') {
                                for (var i in M.c[actionPacket.o]) {
                                    if (M.d[i] && M.d[i].t == 1) {
                                        rootsharenodes[i] = 1;
                                    }
                                }
                            }

                            if (!folderlink && fminitialized) {
                                notify.notifyFromActionPacket({
                                    a: 'share',
                                    n: actionPacket.n,
                                    u: actionPacket.o
                                });
                            }
                        }
                    }
                }
            }

            if (prockey) {
                var nodes = fm_getnodes(actionPacket.n, 1);
                nodes.push(actionPacket.n);
                for (var i in nodes) {
                    var n = M.d[nodes[i]];

                    if (n) {
                        var f = {
                            a: n.a,
                            h: n.h,
                            k: n.k
                        };
                        crypto_processkey(u_handle, u_k_aes, f);
                        if (f.ar) {
                            // Bug #1983: No-Key issue.
                            n.ar = f.ar;
                        }
                        M.nodeAttr({
                            h: nodes[i],
                            name: f.name,
                            key: f.key,
                            sk: tsharekey
                        });
                        newnodes.push(M.d[n.h]);
                    }
                }
            }

            crypto_share_rsa2aes();

            M.buildtree({h: 'shares'}, M.buildtree.FORCE_REBUILD);
        }
        else if (actionPacket.a === 'k' && !folderlink) {
            if (actionPacket.sr)
                crypto_procsr(actionPacket.sr);
            else if (actionPacket.cr)
                crypto_proccr(actionPacket.cr);
            else
                api_req({
                    a: 'k',
                    cr: crypto_makecr(actionPacket.n, [actionPacket.h], true)
                });

            M.buildtree({h: 'shares'}, M.buildtree.FORCE_REBUILD);
        }
        else if (actionPacket.a === 't') {
            if (tparentid) {
                for (var b in actionPacket.t.f) {
                    if (rootsharenodes[actionPacket.t.f[b].h] && M.d[actionPacket.t.f[b].h]) {
                        actionPacket.t.f[b].r = M.d[actionPacket.t.f[b].h].r;
                        actionPacket.t.f[b].su = M.d[actionPacket.t.f[b].h].su;
                        M.delNode(actionPacket.t.f[b].h);
                    }
                }

                if (!M.d[actionPacket.t.f[0].p]) {
                    actionPacket.t.f[0].p = tparentid;
                }

                actionPacket.t.f[0].su = tparentid;
                actionPacket.t.f[0].r = trights;

                if (tsharekey) {
                    actionPacket.t.f[0].sk = tsharekey;
                    tsharekey = false;
                }
                rootsharenodes = [];
            }

            // notification logic:
            if (fminitialized && !folderlink && actionPacket.ou && actionPacket.ou != u_handle
                && actionPacket.t && actionPacket.t.f && actionPacket.t.f[0]
                && actionPacket.t.f[0].p.length < 11 && !tmoveid && !tparentid) {

                var targetid = actionPacket.t.f[0].p;
                var pnodes = [];
                for (var i in actionPacket.t.f) {
                    if (actionPacket.t.f[i].p === targetid) {
                        pnodes.push({
                            h: actionPacket.t.f[i].h,
                            t: actionPacket.t.f[i].t
                        });
                    }
                }
                notify.notifyFromActionPacket({
                    a: 'put',
                    n: targetid,
                    u: actionPacket.ou,
                    f: pnodes
                });
            }

            tparentid = false;
            trights = false;
            __process_f1(actionPacket.t.f);
            // async_procnodes = async_procnodes.concat(actionPacket.t.f);
        }
        else if (actionPacket.a === 'u') {
            async_treestate.push(actionPacket);
        }
        else if (actionPacket.a === 'c') {
            process_u(actionPacket.u);

            // Contact is deleted on remote computer, remove contact from contacts left panel
            if (actionPacket.u[0].c === 0) {
                $('#contact_' + actionPacket.ou).remove();

                $.each(actionPacket.u, function(k, v) {
                    // hide the context menu if it is currently visible and this contact was removed.
                    if ($.selected && $.selected[0] === v.u) {
                        // was selected
                        $.selected = [];
                        if ($('.context-menu.files-menu').is(":visible")) {
                            $.hideContextMenu();
                        }
                    }
                    if (M.c[v.u]) {
                        for (var sharenode in M.c[v.u]) {
                            removeShare(sharenode, 1);
                        }
                    }
                });

                M.handleEmptyContactGrid();
            }

            // Only show a notification if we did not trigger the action ourselves
            if (actionPacket.ou !== u_attr.u) {
                notify.notifyFromActionPacket(actionPacket);
            }

            if (megaChatIsReady) {
                $.each(actionPacket.u, function(k, v) {
                    if (v.c !== 0) {
                        crypt.getPubRSA(v.u);
                    }
                    megaChat[v.c == 0 ? "processRemovedUser" : "processNewUser"](v.u);
                });
            }
        }
        else if (actionPacket.a === 'd') {
            M.delNode(actionPacket.n);
        }
        else if (actionPacket.a === 'ua' && fminitialized) {
            var attrs = actionPacket.ua;
            var actionPacketUserId = actionPacket.u;
            for (var j in attrs) {
                if (attrs.hasOwnProperty(j)) {
                    var attributeName = attrs[j];

                    attribCache.uaPacketParser(attributeName, actionPacketUserId);
                }
            }
        }
        else if (actionPacket.a === 'la') {
            notify.countAndShowNewNotifications();
        }
        else if (actionPacket.a === 'opc') {
            processOPC([actionPacket]);
            M.drawSentContactRequests([actionPacket]);
        }
        else if (actionPacket.a === 'ipc') {
            processIPC([actionPacket]);
            M.drawReceivedContactRequests([actionPacket]);
            notify.notifyFromActionPacket(actionPacket);
        }
        else if (actionPacket.a === 's2') {
            processPS([actionPacket]);
        }
        else if (actionPacket.a === 'ph') {// Export link (public handle)
            processPH([actionPacket]);

            // Not applicable so don't return anything or it will show a blank notification
            if (typeof actionPacket.up !== 'undefined' && typeof actionPacket.down !== 'undefined') {
                notify.notifyFromActionPacket(actionPacket);
            }
        }
        else if (actionPacket.a === 'upci') {
            processUPCI([actionPacket]);
        }
        else if (actionPacket.a === 'upco') {
            processUPCO([actionPacket]);

            // If the status is accepted ('2') then this will be followed by a contact packet and we do not need to notify
            if (actionPacket.s !== 2) {
                notify.notifyFromActionPacket(actionPacket);
            }
        }
        // Action packet to notify about payment (Payment Service Transaction Status)
        else if (actionPacket.a === 'psts') {
            proPage.processPaymentReceived(actionPacket);
        }
        // Action packet for the mcc
        else if (actionPacket.a === 'mcc') {
            $(window).trigger('onChatCreatedActionPacket', actionPacket);
        }
        // Action packet for 'Set Email'
        else if (actionPacket.a === 'se') {
            var emailChangeAccepted = (actionPacket.s === 3
                                       && typeof actionPacket.e === 'string'
                                       && actionPacket.e.indexOf('@') !== -1);

            if (emailChangeAccepted) {
                var user = M.getUserByHandle(actionPacket.u);

                if (user) {
                    user.m = actionPacket.e;
                    process_u([user]);

                    if (actionPacket.u === u_handle) {
                        u_attr.email = user.m;

                        if (M.currentdirid === 'account/profile') {
                            $('.nw-fm-left-icon.account').trigger('click');
                        }
                    }
                }
            }
        }
        else {
            if (d) {
                console.log('not processing this action packet', actionPacket);
            }
        }
    }
    if (async_procnodes.length) {
        process_f(async_procnodes, onExecSCDone);
    }
    else {
        onExecSCDone();
    }

    function onExecSCDone() {
        if (async_treestate.length) {
            async_treestate.forEach(function(actionPacket) {
                var n = M.d[actionPacket.n];
                // if (d) console.log('updateTreeState', n, actionPacket);
                if (n) {
                    var f = {
                        h : actionPacket.n,
                        k : actionPacket.k,
                        a : actionPacket.at
                    };
                    crypto_processkey(u_handle, u_k_aes, f);
                    if (f.key) {
                        if (f.name !== n.name) {
                            M.onRenameUIUpdate(n.h, f.name);
                        }
                        if (fminitialized && f.fav !== n.fav) {
                            if (f.fav) {
                                $('.grid-table.fm #' + n.h + ' .grid-status-icon').addClass('star');
                                $('#' + n.h + '.file-block .file-status-icon').addClass('star');
                            }
                            else {
                                $('.grid-table.fm #' + n.h + ' .grid-status-icon').removeClass('star');
                                $('#' + n.h + '.file-block .file-status-icon').removeClass('star');
                            }
                        }
                        M.nodeAttr({
                            h : actionPacket.n,
                            fav : f.fav,
                            name : f.name,
                            key : f.key,
                            a : actionPacket.at
                        });
                    }
                    if (actionPacket.cr) {
                        crypto_proccr(actionPacket.cr);
                    }
                }
            });
        }
        if (newnodes.length > 0 && fminitialized) {
            renderNew();
        }
        if (loadavatars) {
            M.avatars();
        }
        if (M.viewmode) {
            fm_thumbnails();
        }
        if ($.dialog === 'properties') {
            propertiesDialog();
        }
        getsc();
        if (callback) {
            Soon(callback);
        }
    }
}

var M = new MegaData();

function fm_updatekey(h, k)
{
    var n = M.d[h];
    if (n)
    {
        var f = {h: h, k: k, a: M.d[h].a};
        crypto_processkey(u_handle, u_k_aes, f);
        u_nodekeys[h] = f.key;
        M.nodeAttr({h: h, name: f.name, key: f.key, k: k});
    }
}

function fm_commitkeyupdate()
{
    // refresh render?
}

function loadfm(force)
{
    if (force) {
        loadfm.loaded = false;
    }
    if (loadfm.loaded) {
        Soon(loadfm_done.bind(this, -0x800e0fff));
    }
    else {
        if (is_fm()) {
            loadingDialog.hide();
            loadingInitDialog.show();
            loadingInitDialog.step1();
        }
        if (!loadfm.loading) {
            M.reset();
            fminitialized = false;
            loadfm.loading = true;
            setTimeout(function __lazyLoadFM() {
                api_req({a:'f',c:1,r:1,ca:1},{
                    callback: loadfm_callback,
                    progress: function(perc) {
                        loadingInitDialog.step2(parseInt(perc));
                    }
                },n_h ? 1 : 0);
            }, 350);
        }
    }
}

function RightsbyID(id) {

    if (folderlink || (id && id.length > 8)) {
        return false;
    }

    var p = M.getPath(id);

    if ((p[p.length - 1] === 'contacts') || (p[p.length - 1] === 'shares')) {
        return (M.d[p[p.length - 3]] || {}).r;
    }
    else {
        return 2;
    }
}

function isCircular(fromid, toid)
{
    var n = M.d[fromid];
    if (n && n.t && toid != fromid)
    {
        var p1 = M.getPath(fromid);
        var p2 = M.getPath(toid);
        p1.reverse();
        p2.reverse();
        var c = 1;
        for (var i in p1) {
            if (p1[i] !== p2[i]) {
                c = 0;
                break;
            }
        }
        return !!c;
    }
    return false;
}

function RootbyId(id)
{
    if (id)
        id = id.replace('chat/', '');
    var p = M.getPath(id);
    return p[p.length - 1];
}

function ddtype(ids, toid, alt)
{
    if (folderlink)
        return false;

    var r = false, toid_r = RootbyId(toid);
    for (var i in ids)
    {
        var fromid = ids[i], fromid_r;

        if (fromid == toid || !M.d[fromid]) return false;
        fromid_r = RootbyId(fromid);

        // never allow move to own inbox, or to own contacts
        if (toid == M.InboxID || toid == 'contacts')
            return false;

        // to a contact, always allow a copy
        if (toid_r == 'contacts' && M.d[toid].p == 'contacts')
            r = 'copy';

        // to a shared folder, only with write rights
        if ((toid_r == 'contacts' || toid_r == 'shares') && RightsbyID(toid) > 0)
        {
            if (isCircular(fromid, toid))
                return false;
            else
                r = 'copy';
        }
        // cannot move or copy to the existing parent
        if (toid == M.d[fromid].p)
            return false;

        // from own cloud to own cloud / trashbin, always move
        if ((toid == M.RootID || toid == M.RubbishID || M.d[toid].t) && (fromid_r == M.RootID) && (toid_r == M.RootID || toid == M.RubbishID))
        {
            if (isCircular(fromid, toid))
                return false;
            else
                r = 'move';
        }
        // from trashbin or inbox to own cloud, always move
        if ((fromid_r == M.RubbishID || fromid_r == M.InboxID) && toid_r == M.RootID)
            r = 'move';

        // from inbox to trashbin, always move
        if (fromid_r == M.InboxID && toid_r == M.RubbishID)
            r = 'move';

        // from trashbin or inbox to a shared folder with write permission, always copy
        if ((fromid_r == M.RubbishID || fromid_r == M.InboxID) && (toid_r == 'contacts' || toid_r == 'shares') && RightsbyID(toid) > 0)
            r = 'copy';

        // copy from a share to cloud
        if ((fromid_r == 'contacts' || fromid_r == 'shares') && (toid == M.RootID || toid_r == M.RootID))
            r = 'copy';

        // move from a share to trashbin only with full control rights (do a copy + del for proper handling)
        if ((fromid_r == 'contacts' || fromid_r == 'shares') && toid == M.RubbishID && RightsbyID(fromid) > 1)
            r = 'copydel';
    }
    return r;
}

/**
 * fm_getnodes
 *
 * Search for a subfolders.
 * @param {String} nodeId.
 * @param {Boolean} ignore Ignore .
 * @returns {Array|fm_getnodes.nodes} Array of subfolders ids. Root folder included.
 */
function fm_getnodes(nodeId, ignore)
{
    var nodes = [];

    function procnode(nodeId) {
        if (M.c[nodeId]) {
            for (var n in M.c[nodeId]) {
                if (M.c[nodeId].hasOwnProperty(n)) {
                    if (!M.d[n]) {
                        if (d) {
                            console.warn('Invalid node: ' + n, nodeId, M.c[nodeId][n]);
                        }
                        continue;
                    }
                    // ToDo: check this condition
                    if (M.d[n].name || ignore) {
                        nodes.push(n);
                    }
                    if (M.d[n].t === 1) {
                        procnode(n);
                    }
                }
            }
        }
    }
    procnode(nodeId);

    return nodes;
}

function fm_getsharenodes(h, root)
{
    var sn = [];
    var n = M.d[h];
    while (n && n.p)
    {
        if (typeof n.shares !== 'undefined' || u_sharekeys[n.h])
            sn.push(n.h);
        n = M.d[n.p];
    }
    if (root)
        root.handle = n && n.h;
    return sn;
}

function fm_getcopynodes(cn, t)
{
    var a=[];
    var r=[];
    var c=11 == (t || "").length;
    for (var i in cn)
    {
        var s = fm_getnodes(cn[i]);
        for (var j in s) r.push(s[j]);
        r.push(cn[i]);
    }
    for(var i in r)
    {
        var n = M.d[r[i]];
        if (n)
        {
            var ar;
            if (!n.key) {
                console.error('fm_getcopynodes: missing node key', n);
                continue;
            }
            if (!n.ar) {
                console.warn('Something went wrong, missing node attr - trying to fix in the run...');
                crypto_processkey(u_handle, u_k_aes, n);
            }
            if (n.ar) {
                ar = clone(n.ar);
            }
            else {
                var cnt = 0;
                ar = {};
                if (n.name) {
                    ar.n = n.name;
                    cnt++;
                }
                if (n.mtime) {
                    ar.t = n.mtime;
                    cnt++;
                }
                if (n.hash) {
                    ar.c = n.hash;
                    cnt++;
                }
                else if (n.t) {
                    cnt++;
                }
                if (cnt !== 3) {
                    console.error('Missing node attr property...', ar, n);
                }
                else {
                    console.log('Missing node attr restored manually...');
                }
            }
            if (typeof ar.fav !== 'undefined') delete ar.fav;
            var mkat = enc_attr(ar,n.key);
            var attr = ab_to_base64(mkat[0]);
            var key = c ? base64urlencode(encryptto(t,a32_to_str(mkat[1])))
                        : a32_to_base64(encrypt_key(u_k_aes,mkat[1]));
            var nn = {h:n.h,t:n.t,a:attr,k:key};
            var p=n.p;
            for (var j in cn)
            {
                if (cn[j] == nn.h)
                {
                    p=false;
                    break;
                }
            }
            if (p) nn.p=p;
            a.push(nn);
        }
    }
    return a;
}

/**
 * Create new folder on the cloud
 * @param {String} toid The handle where the folder will be created.
 * @param {String|Array} name Either a string with the folder name to create, or an array of them.
 * @param {Object|MegaPromise} ulparams Either an old-fashion object with a `callback` function or a MegaPromise.
 * @return {Object} The `ulparams`, whatever it is.
 */
function createFolder(toid, name, ulparams) {

    // This will be called when the folder creation succeed, pointing
    // the caller with the handle of the deeper created folder.
    var resolve = function(folderHandle) {
        if (ulparams) {
            if (ulparams instanceof MegaPromise) {
                ulparams.resolve(folderHandle);
            }
            else {
                ulparams.callback(ulparams, folderHandle);
            }
        }
        return ulparams;
    };

    // This will be called when the operation failed.
    var reject = function(error) {
        if (ulparams instanceof MegaPromise) {
            ulparams.reject(error);
        }
        else {
            msgDialog('warninga', l[135], l[47], api_strerror(error));
        }
    };

    toid = toid || M.RootID;

    if (Array.isArray(name)) {
        name = name.map(String.trim).filter(String).slice(0);

        if (!name.length) {
            name = undefined;
        }
        else {
            // Iterate through the array of folder names, creating one at a time
            var next = function(target, folderName) {
                createFolder(target, folderName, new MegaPromise())
                    .done(function(folderHandle) {
                        if (!name.length) {
                            resolve(folderHandle);
                        }
                        else {
                            next(folderHandle, name.shift());
                        }
                    })
                    .fail(function(error) {
                        reject(error);
                    });
            };
            next(toid, name.shift());
            return ulparams;
        }
    }

    if (!name) {
        return resolve(toid);
    }

    if (M.c[toid]) {
        // Check if a folder with the same name already exists.
        for (var handle in M.c[toid]) {
            if (M.d[handle] && M.d[handle].t && M.d[handle].name === name) {
                return resolve(M.d[handle].h);
            }
        }
    }

    var mkat = enc_attr({n: name}, []),
        attr = ab_to_base64(mkat[0]),
        key = a32_to_base64(encrypt_key(u_k_aes, mkat[1])),
        req = {a: 'p', t: toid, n: [{h: 'xxxxxxxx', t: 1, a: attr, k: key}], i: requesti},
        sn = fm_getsharenodes(toid);

    if (sn.length) {
        req.cr = crypto_makecr([mkat[1]], sn, false);
        req.cr[1][0] = 'xxxxxxxx';
    }
    if (!ulparams) {
        loadingDialog.show();
    }

    api_req(req, {
        ulparams: ulparams,
        callback: function(res, ctx) {

            if (typeof res !== 'number') {
                $('.fm-new-folder').removeClass('active');
                $('.create-new-folder').addClass('hidden');
                $('.create-folder-input-bl input').val('');
                newnodes = [];
                M.addNode(res.f[0]);
                renderNew();
                refreshDialogContent();
                loadingDialog.hide();

                resolve(res.f[0].h);
            }
            else {
                loadingDialog.hide();
                reject(res);
            }
        }
    });

    return ulparams;
}

function getuid(email) {
    var result = false;

    M.u.forEach(function(v, k) {
        if (v.m == email) {
            result = k;
            return false; // break;
        }
    });

    return result;
};

/**
 * Gets the user handle of a contact if they already exist in M.u
 * @param {String} emailAddress The email address to get the user handle for
 * @returns {String|false} Returns either the user handle or false if it doesn't exist
 */
function getUserHandleFromEmail(emailAddress) {
    var foundHandle = false;

    // Search known users for matching email address then get the handle of that contact
    M.u.forEach(function(c, userHandle) {
        if (
            M.u[userHandle] &&
            M.u[userHandle].c &&
            (M.u[userHandle].c !== 0) &&
            (M.u[userHandle].m === emailAddress)
        ) {

            foundHandle = userHandle;
        }
    });

    return foundHandle;
}

/**
 * Share a node with other users.
 *
 * Recreate target/users list and call appropriate api_setshare function.
 * @param {String} nodeId
 *     Selected node id
 * @param {Array} targets
 *     List of JSON_Object containing user email or user handle and access permission,
 *     i.e. `{ u: <user_email>, r: <access_permission> }`.
 * @param {Boolean} dontShowShareDialog
 *     If set to `true`, don't show the share dialogue.
 * @returns {doShare.$promise|MegaPromise}
 */
function doShare(nodeId, targets, dontShowShareDialog) {

    var masterPromise = new MegaPromise(),
        logger = MegaLogger.getLogger('doShare'),
        childNodesId = [],// Holds complete directory tree starting from nodeId
        usersWithHandle = [],
        usersWithoutHandle = [];

    /** Settle function for API set share command. */
    var _shareDone = function(result, users) {

        // Loose comparison is important (incoming JSON).
        if (result.r && result.r[0] == '0') {
            for (var i in result.u) {
                if (result.u.hasOwnProperty(i)) {
                    M.addUser(result.u[i]);
                }
            }

            for (var k in result.r) {
                if (result.r.hasOwnProperty(k)) {
                    if ((result.r[k] === 0) && users && users[k] && users[k].u) {
                        var rights = users[k].r;
                        var user = users[k].u;

                        if (user.indexOf('@') >= 0) {
                            user = getuid(users[k].u);
                        }

                        // A pending share may not have a corresponding user and should not be added
                        // A pending share can also be identified by a user who is only a '0' contact
                        // level (passive)
                        if (M.u[user] && M.u[user].c !== 0) {
                            M.nodeShare(nodeId, {
                                h: nodeId,
                                r: rights,
                                u: user,
                                ts: unixtime()
                            });
                            setLastInteractionWith(user, "0:" + unixtime());
                        }
                        else {
                            logger.debug('invalid user:', user, M.u[user], users[k]);
                        }
                    }
                }
            }
            if (dontShowShareDialog !== true) {
                $('.fm-dialog.share-dialog').removeClass('hidden');
            }
            loadingDialog.hide();
            M.renderShare(nodeId);

            if (dontShowShareDialog !== true) {
                shareDialog();
            }
            masterPromise.resolve();
        }
        else {
            $('.fm-dialog.share-dialog').removeClass('hidden');
            loadingDialog.hide();
            masterPromise.reject(result);
        }
    };

    // Get complete children directory structure for root node with id === nodeId
    childNodesId = fm_getnodes(nodeId);
    childNodesId.push(nodeId);

    // Create new lists of users, active (with user handle) and non existing (pending)
    targets.forEach(function(value) {

        var email = value.u;
        var accessRights = value.r;

        // Search by email only don't use handle cause user can re-register account
        api_req({ 'a': 'uk', 'u': email, 'i': requesti }, {
            targetEmail: email,
            shareAccessRightsLevel: accessRights,
            callback: function (result) {

                var sharePromise = new MegaPromise();

                if (result.pubk) {
                    var userHandle = result.u;

                    // 'u' is returned user handle, 'r' is access right
                    usersWithHandle = [];

                    if (M.u[userHandle] && M.u[userHandle].c !== 0) {
                        usersWithHandle.push({ 'r': this.shareAccessRightsLevel, 'u': userHandle });
                    }
                    else {
                        usersWithHandle.push({
                            'r': this.shareAccessRightsLevel,
                            'u': userHandle, 'k': result.pubk,
                            'm': this.targetEmail
                        });
                    }

                    sharePromise = api_setshare(nodeId, usersWithHandle, childNodesId);
                    sharePromise.done(function _sharePromiseWithHandleDone(result) {
                        _shareDone(result, usersWithHandle);
                    });
                    masterPromise.linkFailTo(sharePromise);
                }
                else {
                    // NOT ok, user doesn't have account yet
                    usersWithoutHandle = [];
                    usersWithoutHandle.push({ 'r': this.shareAccessRightsLevel, 'u': this.targetEmail });
                    sharePromise = api_setshare1({
                        node: nodeId,
                        targets: usersWithoutHandle,
                        sharenodes: childNodesId
                    });
                    sharePromise.done(function _sharePromiseWithoutHandleDone(result) {
                        _shareDone(result, this.targetEmail);
                    });
                    masterPromise.linkFailTo(sharePromise);
                }
            }
        });
    });

    return masterPromise;
}

function processmove(jsonmove)
{
    var rts = [M.RootID,M.RubbishID,M.InboxID];

    if (d) console.log('processmove', jsonmove);

    for (var i in jsonmove)
    {
        var root = {}, sharingnodes = fm_getsharenodes(jsonmove[i].t, root), movingnodes = 0;

        if (d) console.log('sharingnodes', sharingnodes.length, sharingnodes, root.handle);

        if (sharingnodes.length)
        {
            movingnodes = fm_getnodes(jsonmove[i].n);
            movingnodes.push(jsonmove[i].n);
            jsonmove[i].cr = crypto_makecr(movingnodes,sharingnodes,true);
        }
        if (root.handle && rts.indexOf(root.handle) >= 0) api_updfkey(movingnodes || jsonmove[i].n);

        api_req(jsonmove[i]);
    }
}

var u_kdnodecache = {};
var kdWorker;

function process_f(f, cb, retry)
{
    var onMainThread = window.dk ? 9e11 : 200;
    var doNewNodes = (typeof newnodes !== 'undefined');

    // if (d) console.error('process_f', doNewNodes);

    if (f && f.length)
    {
        var ncn = f, skn = [];
        // if ($.len(u_kdnodecache)) {
            // ncn = [];
            // for (var i in f) {
                // var n1 = f[i], n2 = u_kdnodecache[n1.h];
                // if (!n1.c && (!n2 || !$.len(n2))) ncn.push(n1);
            // }
            // if (d) console.log('non-cached nodes', ncn.length, ncn);
        // }
        if (!retry && ncn.length > onMainThread) {
            for (var i in f) {
                if (f[i].sk) skn.push(f[i]);
            }
            if (skn.length) {
                ncn = skn;
                if (d) console.log('processing share-keys first', ncn.length, ncn);
            }
        }

        if ( ncn.length < onMainThread )
        {
            if (d) {
                console.log('Processing %d-%d nodes in the main thread.', ncn.length, f.length);
                console.time('process_f');
            }
            __process_f1(ncn);
            if (skn.length) {
                process_f(f, cb, 1);
            }
            else {
                if (cb) cb(!!newmissingkeys);
            }
            if (d) console.timeEnd('process_f');
        }
        else
        {
            if (!kdWorker) try {
                kdWorker = mSpawnWorker('keydec.js');
            } catch(e) {
                if (d) console.error(e);
                return __process_f2(f, cb);
            }

            kdWorker.process(ncn.sort(function() { return Math.random() - 0.5}), function kdwLoad(r,j) {
                if (d) console.log('KeyDecWorker processed %d/%d-%d nodes', $.len(r), ncn.length, f.length, r);
                $.extend(u_kdnodecache, r);
                if (doNewNodes) {
                    newnodes = newnodes || [];
                }
                if (j.newmissingkeys || ncn === skn) {
                    if (d && j.newmissingkeys) console.log('Got missing keys, retrying?', !retry);
                    if (!retry) {
                        return process_f( f, cb, 1);
                    }
                }
                __process_f2(f, cb && cb.bind(this, !!j.newmissingkeys));
            }, function kdwError(err) {
                if (d) console.error(err);
                if (doNewNodes) {
                    newnodes = newnodes || [];
                }
                __process_f2(f, cb);
            });
        }
    }
    else if (cb) cb();
}
function __process_f1(f)
{
    for (var i in f) M.addNode(f[i], !!$.mDBIgnoreDB);
}
function __process_f2(f, cb, tick)
{
    var max = 12000, n;

    while ((n = f.pop()))
    {
        M.addNode(n, !!$.mDBIgnoreDB);

        if (cb && --max == 0) break;
    }

    if (cb)
    {
        if (max) cb();
        else {
            var doNewNodes = (typeof newnodes !== 'undefined');
            if (!+tick || tick > 1e3) {
                tick = 200;
            }
            setTimeout(function pf2n() {
                if (doNewNodes) {
                    newnodes = newnodes || [];
                }
                __process_f2(f, cb, tick);
            }, tick *= 1.2);
        }
    }
}

/**
 * Handle incoming pending contacts
 *
 * @param {array.<JSON_objects>} pending contacts
 *
 */
function processIPC(ipc, ignoreDB) {

    DEBUG('processIPC');

    for (var i in ipc) {
        if (ipc.hasOwnProperty(i)) {

            // Update ipc status
            M.addIPC(ipc[i], ignoreDB);

            // Deletion of incomming pending contact request, user who sent request, canceled it
            if (ipc[i].dts) {
                M.delIPC(ipc[i].p);
                $('#ipc_' + ipc[i].p).remove();
                delete M.ipc[ipc[i].p];
                if ((Object.keys(M.ipc).length === 0) && (M.currentdirid === 'ipc')) {
                    $('.contact-requests-grid').addClass('hidden');
                    $('.fm-empty-contacts .fm-empty-cloud-txt').text(l[6196]);
                    $('.fm-empty-contacts').removeClass('hidden');
                }

                // Update token.input plugin
                removeFromMultiInputDDL('.share-multiple-input', { id: ipc[i].m, name: ipc[i].m });
            }
            else {

                // Update token.input plugin
                addToMultiInputDropDownList('.share-multiple-input', [{ id: ipc[i].m, name: ipc[i].m }]);
                // Don't prevent contact creation when there's already IPC available
                // When user add contact who already sent IPC, server will automatically create full contact
            }
        }
    }
}

/**
 * Handle outgoing pending contacts
 *
 * @param {array.<JSON_objects>} pending contacts
 */
function processOPC(opc, ignoreDB) {

    DEBUG('processOPC');

    for (var i in opc) {
        M.addOPC(opc[i], ignoreDB);
        if (opc[i].dts) {
            M.delOPC(opc[i].p);

            // Update tokenInput plugin
            removeFromMultiInputDDL('.share-multiple-input', { id: opc[i].m, name: opc[i].m });
            removeFromMultiInputDDL('.add-contact-multiple-input', { id: opc[i].m, name: opc[i].m });
        }
        else {
            // Search through M.opc to find duplicated e-mail with .dts
            // If found remove deleted opc
            // And update sent-request grid
            for (var k in M.opc) {
                if (M.opc[k].dts && (M.opc[k].m === opc[i].m)) {
                    $('#opc_' + k).remove();
                    delete M.opc[k];
                    if ((Object.keys(M.opc).length === 0) && (M.currentdirid === 'opc')) {
                        $('.sent-requests-grid').addClass('hidden');
                        $('.fm-empty-contacts .fm-empty-cloud-txt').text(l[6196]);
                        $('.fm-empty-contacts').removeClass('hidden');
                    }
                    break;
                }
            }

            // Update tokenInput plugin
            addToMultiInputDropDownList('.share-multiple-input', [{ id: opc[i].m, name: opc[i].m }]);
            addToMultiInputDropDownList('.add-contact-multiple-input', [{ id: opc[i].m, name: opc[i].m }]);
        }
    }
}

/**
 * processPH
 *
 * Process export link (public handle) action packet.
 * @param {Object} actionPacket a: 'ph'.
 */
function processPH(publicHandles) {

    var nodeId;
    var publicHandleId;
    var UiExportLink = fminitialized && new mega.UI.Share.ExportLink();

    for (var value in publicHandles) {
        /* jshint -W089 */
        value = publicHandles[value];
        nodeId = value.h;
        publicHandleId = value.ph;

        // Remove export link, down: 1
        if (value.d) {
            M.delNodeShare(nodeId, 'EXP');
            M.deleteExportLinkShare(nodeId);

            if (UiExportLink) {
                UiExportLink.removeExportLinkIcon(nodeId);
            }
        }
        else {
            M.nodeAttr({ h: nodeId, ph: publicHandleId });
            M.nodeShare(value.h, { h: nodeId, r: 0, u: 'EXP', down: value.down, ets: value.ets, ts: unixtime() });

            if (UiExportLink) {
                UiExportLink.addExportLinkIcon(nodeId);
            }
        }

        if (UiExportLink && (value.down !== undefined)) {
            UiExportLink.updateTakenDownItem(nodeId, value.down);
        }
    }
}

/**
 * Handle pending shares
 *
 * @param {array.<JSON_objects>} pending shares
 */
function processPS(pendingShares, ignoreDB) {

    DEBUG('processPS');
    var ps;

    for (var i in pendingShares) {
        if (pendingShares.hasOwnProperty(i)) {
            ps = pendingShares[i];

            // From gettree
            if (ps.h) {
                M.addPS(ps, ignoreDB);
            }

            // Situation different from gettree, s2 from API response, doesn't have .h attr instead have .n
            else {
                var nodeHandle = ps.n,
                    pendingContactId = ps.p,
                    shareRights = ps.r,
                    timeStamp = ps.ts;

                // shareRights is undefined when user denies pending contact request
                // .op is available when user accepts pending contact request and
                // remaining pending share should be updated to full share
                if (typeof shareRights === 'undefined' || ps.op) {

                    M.delPS(pendingContactId, nodeHandle);

                    if (ps.op) {
                        M.nodeShare(nodeHandle, ps);
                    }

                    if (M.opc && M.opc[ps.p]) {
                        // Update tokenInput plugin
                        addToMultiInputDropDownList('.share-multiple-input', [{id: M.opc[pendingContactId].m, name: M.opc[pendingContactId].m}]);
                        addToMultiInputDropDownList('.add-contact-multiple-input', {id: M.opc[pendingContactId].m, name: M.opc[pendingContactId].m});
                    }
                }
                else {

                    // Add the pending share to state
                    M.addPS({'h':nodeHandle, 'p':pendingContactId, 'r':shareRights, 'ts':timeStamp}, ignoreDB);

                    sharedUInode(nodeHandle);
                }
            }
        }
    }
}

/**
 * Handle upca response, upci, pending contact request updated (for whom it's incomming)
 *
 * @param {array.<JSON_objects>} ap (actionpackets)
 *
 */
function processUPCI(ap) {
    DEBUG('processUPCI');
    for (var i in ap) {
        if (ap[i].s) {
            delete M.ipc[ap[i].p];
            M.delIPC(ap[i].p);// Remove from localStorage
            $('#ipc_' + ap[i].p).remove();
            if ((Object.keys(M.ipc).length === 0) && (M.currentdirid === 'ipc')) {
                $('.contact-requests-grid').addClass('hidden');
                $('.fm-empty-contacts .fm-empty-cloud-txt').text(l[6196]);
                $('.fm-empty-contacts').removeClass('hidden');
            }
        }
    }
}

/**
 * processUPCO
 *
 * Handle upco response, upco, pending contact request updated (for whom it's outgoing).
 * @param {Array} ap (actionpackets) <JSON_objects>.
 */
function processUPCO(ap) {

    DEBUG('processUPCO');

    var psid = '';// pending id

    // Loop through action packets
    for (var i in ap) {
        if (ap.hasOwnProperty(i)) {

            // Have status of pending share
            if (ap[i].s) {

                psid = ap[i].p;
                delete M.opc[psid];
                delete M.ipc[psid];
                M.delOPC(psid);
                M.delIPC(psid);

                // Delete all matching pending shares
                for (var k in M.ps) {
                    if (M.ps.hasOwnProperty(k)) {
                        M.delPS(psid, k);
                    }
                }

                // Update tokenInput plugin
                removeFromMultiInputDDL('.share-multiple-input', { id: ap[i].m, name: ap[i].m });
                removeFromMultiInputDDL('.add-contact-multiple-input', { id: ap[i].m, name: ap[i].m });
                $('#opc_' + psid).remove();

                // Update sent contact request tab, set empty message with Add contact... button
                if ((Object.keys(M.opc).length === 0) && (M.currentdirid === 'opc')) {
                    $('.sent-requests-grid').addClass('hidden');
                    $('.fm-empty-contacts .fm-empty-cloud-txt').text(l[6196]); // No requests pending at this time
                    $('.fm-empty-contacts').removeClass('hidden');
                }
            }
        }
    }
}

/*
 * process_u
 *
 * Updates contact/s data in global variable M.u, local dB and
 * taking care of items in share and add contacts dialogs dropdown
 *
 * .c param is contact level i.e. [0-(inactive/deleted), 1-(active), 2-(owner)]
 *
 * @param {Object} u Users informations
 */
function process_u(u) {
    for (var i in u) {
        if (u.hasOwnProperty(i)) {
            if (u[i].c === 1) {
                u[i].h = u[i].u;
                u[i].t = 1;
                u[i].p = 'contacts';
                M.addNode(u[i]);

                // Update token.input plugin
                addToMultiInputDropDownList('.share-multiple-input', [{ id: u[i].m, name: u[i].m }]);
                addToMultiInputDropDownList('.add-contact-multiple-input', [{ id: u[i].m, name: u[i].m }]);
            }
            else if (M.d[u[i].u]) {
                M.delNode(u[i].u);

                // Update token.input plugin
                removeFromMultiInputDDL('.share-multiple-input', { id: u[i].m, name: u[i].m });
                removeFromMultiInputDDL('.add-contact-multiple-input', { id: u[i].m, name: u[i].m });
            }

            // Update user attributes M.u
            M.addUser(u[i]);
        }
    }

    //if (megaChat && megaChat.karere && megaChat.karere.getConnectionState() === Karere.CONNECTION_STATE.CONNECTED) {
    //    megaChat.karere.forceReconnect();
    //}
}

function process_ok(ok, ignoreDB)
{
    for (var i in ok)
    {
        if (typeof mDB === 'object' && !pfkey && !ignoreDB)
            mDBadd('ok', ok[i]);
        if (ok[i].ha == crypto_handleauth(ok[i].h))
            u_sharekeys[ok[i].h] = decrypt_key(u_k_aes, base64_to_a32(ok[i].k));
    }
}

function folderreqerr(c, e)
{
    loadingDialog.hide();
    msgDialog('warninga', l[1043], l[1044] + '<ul><li>' + l[1045] + '</li><li>' + l[247] + '</li><li>' + l[1046] + '</li>', false, function()
    {
        folderlink = pfid;
        document.location.hash = '';
    });
}

function init_chat() {
    function __init_chat() {
        if (u_type && !megaChatIsReady) {
            if (d) console.log('Initializing the chat...');

            try {
                // Prevent known Strophe exceptions...
                if (!Strophe.Websocket.prototype._unsafeOnIdle) {
                    Strophe.Websocket.prototype._unsafeOnIdle = Strophe.Websocket.prototype._onIdle;
                    Strophe.Websocket.prototype._onIdle = function() {
                        try {
                            this._unsafeOnIdle.apply(this, arguments);
                        }
                        catch (ex) {
                            if (d) {
                                console.error(ex);
                            }
                        }
                    };
                }
            }
            catch (ex) {
                if (d) {
                    console.error(ex);
                }
            }

            var _chat = new Chat();

            // `megaChatIsDisabled` might be set if `new Karere()` failed (Ie, in older browsers)
            if (!window.megaChatIsDisabled) {
                window.megaChat = _chat;
                megaChat.init();

                if (fminitialized) {
                    if (String(M.currentdirid).substr(0, 5) === 'chat/') {
                        chatui(M.currentdirid);
                    }
                    //megaChat.renderContactTree();
                    megaChat.renderMyStatus();
                }
            }
        }
    }
    if (folderlink) {
        if (d) console.log('Will not initializing chat [branch:1]');
    }
    else if (!megaChatIsDisabled) {
        if (pubEd25519[u_handle]) {
            Soon(__init_chat);
        }
        else {
            mBroadcaster.once('pubEd25519', __init_chat);
            if (d) console.log('Will not initializing chat [branch:2]');
        }
    }
    else {
        if (d) console.log('Will not initializing chat [branch:3]');
    }
}

function loadfm_callback(res, ctx) {

    loadingInitDialog.step3();

    if (pfkey) {
        if (res.f && res.f[0]) {
            M.RootID = res.f[0].h;
            u_sharekeys[res.f[0].h] = base64_to_a32(pfkey);
        }
        folderlink = pfid;
    }

    if (typeof res === 'number') {
        msgDialog('warninga', l[1311], "Sorry, we were unable to retrieve the Cloud Drive contents.", api_strerror(res));
        return;
    }

    if (res.u) {
        process_u(res.u);
    }
    if (res.ok) {
        process_ok(res.ok);
    }
    if (res.opc) {
        processOPC(res.opc);
    }
    if (res.ipc) {
        processIPC(res.ipc);
    }
    if (res.ps) {
        processPS(res.ps);
    }

    process_f(res.f, function onLoadFMDone(hasMissingKeys) {

        // If we have shares, and if a share is for this node, record it on the nodes share list
        if (res.s) {
            for (var i in res.s) {
                if (res.s.hasOwnProperty(i)) {

                    var nodeHandle = res.s[i].h;
                    M.nodeShare(nodeHandle, res.s[i]);
                }
            }
        }

        // Handle public/export links. Why here? Make sure that M.d already exist
        if (res.ph) {
            processPH(res.ph);
        }

        maxaction = res.sn;
        if (typeof mDB === 'object') {
            localStorage[u_handle + '_maxaction'] = maxaction;
        }

        if (res.cr) {
            crypto_procmcr(res.cr);
        }
        if (res.sr) {
            crypto_procsr(res.sr);
        }

        // Retrieve initial batch of action-packets, if any
        // we'll then complete the process using loadfm_done
        getsc();

        if (hasMissingKeys) {
            srvlog('Got missing keys processing gettree...', null, true);
        }
    });
}

/**
 * Function to be invoked when the cloud has finished loaded,
 * being the nodes loaded from either server or local cache.
 * @param {Boolean} mDBload whether it came from local cache.
 */
function loadfm_done(mDBload) {
    loadfm.loaded = Date.now();
    loadfm.loading = false;

    if (d > 1) console.error('loadfm_done', mDBload, is_fm());

    mega.config.ready(function() {
        init_chat();

        // are we actually on an #fm/* page?
        if (is_fm() || $('.fm-main.default').is(":visible")) {
            renderfm();
        }

        if (!CMS.isLoading()) {
            loadingDialog.hide();
            loadingInitDialog.hide();
        }

        // -0x800e0fff indicates a call to loadfm() when it was already loaded
        if (mDBload !== -0x800e0fff) {
            Soon(function _initialNotify() {
                // After the first SC request all subsequent requests can generate notifications
                notify.initialLoadComplete = true;

                // If this was called from the initial fm load via gettree or db load, we should request the
                // latest notifications. These must be done after the first getSC call.
                if (!folderlink) {
                    notify.getInitialNotifications();
                }
            });
        }

        watchdog.notify('loadfm_done', mDBload);
    });
}

function fmtreenode(id, e)
{
    if (RootbyId(id) == 'contacts')
        return false;
    var treenodes = {};
    if (typeof fmconfig.treenodes !== 'undefined')
        treenodes = fmconfig.treenodes;
    if (e)
        treenodes[id] = 1;
    else
    {
        $('#treesub_' + id + ' .expanded').each(function(i, e)
        {
            var id2 = $(e).attr('id');
            if (id2)
            {
                id2 = id2.replace('treea_', '');
                $('#treesub_' + id2).removeClass('opened');
                $('#treea_' + id2).removeClass('expanded');
                delete treenodes[id2];
            }
        });
        delete treenodes[id];
    }
    mega.config.set('treenodes', treenodes);

    M.treenodes = JSON.stringify(treenodes);
}

function fmsortmode(id, n, d)
{
    var sortmodes = {};
    if (typeof fmconfig.sortmodes !== 'undefined')
        sortmodes = fmconfig.sortmodes;
    if (n == 'name' && d > 0)
        delete sortmodes[id];
    else
        sortmodes[id] = {n: n, d: d};
    mega.config.set('sortmodes', sortmodes);
}

function fmviewmode(id, e)
{
    var viewmodes = {};
    if (typeof fmconfig.viewmodes !== 'undefined')
        viewmodes = fmconfig.viewmodes;
    if (e)
        viewmodes[id] = 1;
    else
        viewmodes[id] = 0;
    mega.config.set('viewmodes', viewmodes);
}

function fm_requestfolderid(h, name, ulparams)
{
    return createFolder(h, name, ulparams);
}

var isNativeObject = function(obj) {
    var objConstructorText = obj.constructor.toString();
    return objConstructorText.indexOf("[native code]") !== -1 && objConstructorText.indexOf("Object()") === -1;
};

function clone(obj)
{

    if (null == obj || "object" != typeof obj)
        return obj;
    if (obj instanceof Date)
    {
        var copy = new Date();
        copy.setTime(obj.getTime());
        return copy;
    }
    if (obj instanceof Array)
    {

        var copy = [];
        for (var i = 0, len = obj.length; i < len; i++) {
            copy[i] = clone(obj[i]);
        }
        return copy;
    }
    if (obj instanceof Object)
    {
        var copy = {};
        for (var attr in obj)
        {
            if (obj.hasOwnProperty(attr)) {
                if (!(obj[attr] instanceof Object)) {
                    copy[attr] = obj[attr];
                }
                else if (obj[attr] instanceof Array) {
                    copy[attr] = clone(obj[attr]);
                }
                else if (!isNativeObject(obj[attr])) {
                    copy[attr] = clone(obj[attr]);
                }
                else if ($.isFunction(obj[attr])) {
                    copy[attr] = obj[attr];
                }
                else {
                    copy[attr] = {};
                }
            }
        }

        return copy;
    }
}

function balance2pro(callback)
{
    api_req({a: 'uq', pro: 1},
    {
        cb: callback,
        callback: function(res, ctx)
        {
            if (typeof res == 'object' && res['balance'] && res['balance'][0])
            {
                var pjson = JSON.parse(pro_json);

                for (var i in pjson[0])
                {
                    if (pjson[0][i][5] == res['balance'][0][0])
                    {
                        api_req({a: 'uts', it: 0, si: pjson[0][i][0], p: pjson[0][i][5], c: pjson[0][i][6]},
                        {
                            cb: ctx.cb,
                            callback: function(res, ctx)
                            {
                                if (typeof res == 'number' && res < 0 && ctx.cb)
                                    ctx.cb(false);
                                else
                                {
                                    api_req({a: 'utc', s: [res], m: 0},
                                    {
                                        cb: ctx.cb,
                                        callback: function(res, ctx)
                                        {
                                            if (ctx.cb)
                                                ctx.cb(true);
                                            u_checklogin({checkloginresult: function(u_ctx, r)
                                                {
                                                    if (M.account)
                                                        M.account.lastupdate = 0;
                                                    u_type = r;
                                                    topmenuUI();
                                                    if (u_attr.p)
                                                        msgDialog('info', l[1047], l[1048]);
                                                }});
                                        }
                                    });
                                }
                            }
                        });
                    }
                }
            }
        }
    });
}

(function($, scope) {
    /**
     * Public Link Dialog
     *
     * @param opts {Object}
     *
     * @constructor
     */
    var ExportLinkDialog = function(opts) {

        var self = this;

        var defaultOptions = {
        };

        self.options = $.extend(true, {}, defaultOptions, opts);

        self.logger = MegaLogger.getLogger('ExportLinkDialog');
    };

    /**
     * linksDialog
     *
     * Render public link dialog and handle events
     * @param {Boolean} close To close or to show public link dialog
     */
    ExportLinkDialog.prototype.linksDialog = function(close) {

        var self = this;

        var html = '',
            scroll = '.export-link-body';

        var links = $.trim(getClipboardLinks()),
            $span = $('.copy-to-clipboard span'),
            toastTxt, doLinks, linksNum, success;

        deleteScrollPanel(scroll, 'jsp');

        if (close) {
            $.dialog = false;
            fm_hideoverlay();
            $('.fm-dialog.export-links-dialog').addClass('hidden');
            $('.export-links-warning').addClass('hidden');
            if (window.onCopyEventHandler) {
                document.removeEventListener('copy', window.onCopyEventHandler, false);
                delete window.onCopyEventHandler;
            }
            return true;
        }

        $.dialog = 'links';

        $('.export-links-dialog').addClass('file-keys-view');

        // Generate content
        html = itemExportLink();

        // Fill with content
        $('.export-links-dialog .export-link-body').html(html);

        // Default export option is
        $('.export-link-select, .export-content-block').removeClass('public-handle decryption-key full-link').addClass('public-handle');
        $('.export-link-select').html($('.export-link-dropdown div.public-handle').html());

        fm_showoverlay();

        $('.fm-dialog.export-links-dialog').removeClass('hidden');
        $('.export-link-body').removeAttr('style');
        $('.export-links-warning').removeClass('hidden');

        if ($('.export-link-body').outerHeight() === 318) {// ToDo: How did I find this integer?
            $('.export-link-body').jScrollPane({ showArrows: true, arrowSize: 5 });
            jScrollFade('.export-link-body');
        }
        $('.fm-dialog.export-links-dialog').css('margin-top', $('.fm-dialog.export-links-dialog').outerHeight() / 2 * - 1);

        setTimeout(function() {
            $('.file-link-info').rebind('click', function() {
                $('.file-link-info').select();
            });
        }, 300);

        // Setup toast notification
        toastTxt = l[7654];
        linksNum = links.replace(/\s+/gi, ' ').split(' ').length;

        if (linksNum > 1) {
            toastTxt = l[7655].replace('%d', linksNum);
        }

        // Setup the copy to clipboard buttons
        $span.text(l[1990]);

        // If a browser extension or the new HTML5 native copy/paste is available (Chrome & Firefox)
        if (is_extension || mega.utils.execCommandUsable()) {
            if (!is_chrome_firefox) {
                $('.fm-dialog-chrome-clipboard').removeClass('hidden');
            }

            $('.copy-to-clipboard').rebind('click', function() {
                success = true;
                doLinks = ($(this).attr('id') === 'clipboardbtn1');
                links = $.trim(doLinks ? getClipboardLinks() : getclipboardkeys());

                // If extension, use the native extension method
                if (is_chrome_firefox) {
                    mozSetClipboard(links);
                }
                else {
                    // Put the link/s in an invisible div, highlight the link/s then copy to clipboard using HTML5
                    $('#chromeclipboard').html(links);
                    selectText('chromeclipboard');
                    success = document.execCommand('copy');
                }

                if (success) {
                    showToast('clipboard', toastTxt);
                }
            });
        }
        else if (flashIsEnabled()) {
            $('.copy-to-clipboard').html('<span>' + htmlentities(l[1990]) + '</span><object data="OneClipboard.swf" id="clipboardswf1" type="application/x-shockwave-flash"  width="100%" height="32" allowscriptaccess="always"><param name="wmode" value="transparent"><param value="always" name="allowscriptaccess"><param value="all" name="allowNetworkin"><param name=FlashVars value="buttonclick=1" /></object>');

            $('.copy-to-clipboard').rebind('mouseover', function() {
                var e = $('#clipboardswf1')[0];
                if (e && e.setclipboardtext) {
                    e.setclipboardtext(getClipboardLinks());
                }
            });
            $('.copy-to-clipboard').rebind('mousedown', function() {
                showToast('clipboard', toastTxt);
            });
        }
        else {
            var uad = browserdetails(ua);

            if (uad.icon === 'ie.png' && window.clipboardData) {
                $('.copy-to-clipboard').rebind('click', function() {
                    links = $.trim(getClipboardLinks());
                    var mode = links.indexOf("\n") !== -1 ? 'Text' : 'URL';
                    window.clipboardData.setData(mode, links);
                    showToast('clipboard', toastTxt);
                });
            }
            else {
                if (window.ClipboardEvent) {
                    $('.copy-to-clipboard').rebind('click', function() {
                        var doLinks = ($(this).attr('id') === 'clipboardbtn1');
                        links = $.trim(doLinks ? getClipboardLinks() : getclipboardkeys());

                        window.onCopyEventHandler = function onCopyEvent(ev) {
                            if (d) console.log('onCopyEvent', arguments);
                            ev.clipboardData.setData('text/plain', links);
                            if (doLinks) {
                                ev.clipboardData.setData('text/html', links.split("\n").map(function(link) {
                                    return '<a href="' + link + '"></a>';
                                }).join("<br/>\n"));
                            }
                            ev.preventDefault();
                            showToast('clipboard', toastTxt); // Done
                        };
                        document.addEventListener('copy', window.onCopyEventHandler, false);
                        Soon(function() {
                            $span.text(l[7663] + ' ' + (uad.os === 'Apple' ? 'command' : 'ctrl') + ' + C');
                        });
                    });
                }
                else {
                    // Hide the clipboard buttons if not using the extension and Flash is disabled
                    $('.copy-to-clipboard').addClass('hidden');
                }
            }
        }

        // Click anywhere on export link dialog will hide export link dropdown
        $('.export-links-dialog').rebind('click', function() {
            $('.export-link-dropdown').fadeOut(200);
        });

        $('.export-links-dialog .fm-dialog-close').rebind('click', function() {
            self.linksDialog(1);
        });

        $('.export-links-warning-close').rebind('click', function() {
            $('.export-links-warning').addClass('hidden');
        });

        $('.export-link-select').rebind('click', function() {
            $('.export-link-dropdown').fadeIn(200);

            // Stop propagation
            return false;
        });

        // On Export File Links and Decryption Keys
        var $linkButtons = $('.link-handle, .link-decryption-key, .link-handle-and-key');
        var $linkHandle = $('.link-handle');

        // Reset state from previous dialog opens and pre-select the 'Link without key' option by default
        $linkButtons.removeClass('selected');
        $linkHandle.addClass('selected');

        // Add click handler
        $linkButtons.rebind('click', function() {

            var keyOption = $(this).attr('data-keyoptions');
            var $this = $(this);

            // Add selected state to button
            $linkButtons.removeClass('selected');
            $this.addClass('selected');

            // Show the relevant 'Link without key', 'Decryption key' or 'Link with key'
            $('.export-content-block').removeClass('public-handle decryption-key full-link').addClass(keyOption);
            $span.text(l[1990]);

            // Stop propagation
            return false;
        });
    };

    // export
    scope.mega = scope.mega || {};
    scope.mega.Dialog = scope.mega.Dialog || {};
    scope.mega.Dialog.ExportLink = ExportLinkDialog;

})(jQuery, window);

(function($, scope) {
    /**
     * ExportLink related operations.
     *
     * @param opts {Object}
     *
     * @constructor
     */
    var ExportLink = function(opts) {

        var self = this;

        var defaultOptions = {
            'updateUI': false,
            'nodesToProcess': [],
            'showExportLinkDialog': false
        };

        self.options = $.extend(true, {}, defaultOptions, opts);

        // Number of nodes left to process
        self.nodesLeft = self.options.nodesToProcess.length;
        self.logger = MegaLogger.getLogger('ExportLink');
    };

    /**
     * getExportLink
     *
     * Get public link for file or folder.
     * @param {Array} nodeIds Array of nodes handle id.
     */
    ExportLink.prototype.getExportLink = function() {

        var self = this;

        // Prompt copyright dialog and if accepted get link, otherwise stall
        if (self.options.nodesToProcess.length) {
            loadingDialog.show();
            self.logger.debug('getExportLink');

            $.each(self.options.nodesToProcess, function(index, nodeId) {
                if (M.d[nodeId] && M.d[nodeId].t === 1) {// Folder
                    self._getFolderExportLinkRequest(nodeId);
                }
                else if (M.d[nodeId] && M.d[nodeId].t === 0) {// File
                    self._getExportLinkRequest(nodeId);
                }
            });
        }
    };

    /**
     * removeExportLink
     *
     * Removes public link for file or folder.
     * @param {Array} nodeHandle Array of node handles id.
     */
    ExportLink.prototype.removeExportLink = function() {

        var self = this;

        if (self.options.nodesToProcess.length) {
            loadingDialog.show();
            self.logger.debug('removeExportLink');

            $.each(self.options.nodesToProcess, function(index, nodeId) {
                if (M.d[nodeId] && M.d[nodeId].t === 1) {// Folder
                    self._removeFolderExportLinkRequest(nodeId);
                }
                else if (M.d[nodeId] && M.d[nodeId].t === 0) {// File
                    self._removeFileExportLinkRequest(nodeId);
                }
            });
        }
    };

    /**
     * _getFolderExportLinkRequest
     *
     * 'Private' function, send folder public link delete request.
     * @param {String} nodeId.
     */
    ExportLink.prototype._getFolderExportLinkRequest = function(nodeId) {

        var self = this;

        var childNodes = [];

        // Get all child nodes of root folder with nodeId
        childNodes = fm_getnodes(nodeId);
        childNodes.push(nodeId);

        var sharePromise = api_setshare(nodeId, [{ u: 'EXP', r: 0 }], childNodes);
        sharePromise.done(function _sharePromiseDone(result) {
            if (result.r && result.r[0] === 0) {
                M.nodeShare(nodeId, { h: nodeId, r: 0, u: 'EXP', ts: unixtime() });
                self._getExportLinkRequest(nodeId);
                if (!self.nodesLeft) {
                    loadingDialog.hide();
                }
            }
            else {
                self.logger.warn('_getFolderExportLinkRequest', nodeId, 'Error code: ', result);
                loadingDialog.hide();
            }
        });
        sharePromise.fail(function _sharePromiseFailed(result) {
            self.logger.warn('Get folder link failed: ' + result);
        });
    };

    /**
     * _getExportLinkRequest
     *
     * 'Private' function, send public link delete request.
     * @param {String} nodeId.
     */
    ExportLink.prototype._getExportLinkRequest = function(nodeId) {

        var self = this;

        api_req({ a: 'l', n: nodeId, i:requesti }, {
            nodeId: nodeId,
            callback: function(result) {
                self.nodesLeft--;
                if (typeof result !== 'number') {
                    M.nodeShare(this.nodeId, { h: this.nodeId, r: 0, u: 'EXP', ts: unixtime() });
                    M.nodeAttr({ h: this.nodeId, ph: result });

                    if (self.options.updateUI) {
                        var UiExportLink = new mega.UI.Share.ExportLink();
                        UiExportLink.addExportLinkIcon(this.nodeId);
                    }
                    if (!self.nodesLeft) {
                        loadingDialog.hide();
                        if (self.options.showExportLinkDialog) {
                            var exportLinkDialog = new mega.Dialog.ExportLink();
                            exportLinkDialog.linksDialog();
                        }
                    }
                }
                else { // Error
                    self.logger.warn('_getExportLinkRequest:', this.nodeId, 'Error code: ', result);
                    loadingDialog.hide();
                }

            }
        });
    };

    /**
     * _removeFolderExportLinkRequest
     *
     * 'Private' function, send folder delete public link request.
     * @param {String} nodeId..
     */
    ExportLink.prototype._removeFolderExportLinkRequest = function(nodeId) {

        var self = this;

        api_req({ a: 's2', n:  nodeId, s: [{ u: 'EXP', r: ''}], ha: '', i: requesti }, {
            nodeId: nodeId,
            callback: function(result) {
                self.nodesLeft--;
                if (result.r && (result.r[0] === 0)) {
                    M.delNodeShare(this.nodeId, 'EXP');
                    M.deleteExportLinkShare(this.nodeId);

                    if (self.options.updateUI) {
                        var UiExportLink = new mega.UI.Share.ExportLink();
                        UiExportLink.removeExportLinkIcon(this.nodeId);
                    }
                    if (!self.nodesLeft) {
                        loadingDialog.hide();
                    }
                }
                else {// Error
                    self.logger.warn('_removeFolerExportLinkRequest failed for node:', this.nodeId, 'Error code: ', result);
                    loadingDialog.hide();
                }
            }
        });
    };

    /**
     * _removeFileExportLinkRequest
     *
     * 'Private' function, send file delete public link request.
     * @param {String} nodeId.
     */
    ExportLink.prototype._removeFileExportLinkRequest = function(nodeId) {

        var self = this;

        api_req({ a: 'l', n: nodeId, d: 1, i:requesti }, {
            nodeId: nodeId,
            callback: function(result) {
                self.nodesLeft--;
                if (result === 0) {
                    M.delNodeShare(this.nodeId, 'EXP');
                    M.deleteExportLinkShare(this.nodeId);

                    if (self.options.updateUI) {
                        var UiExportLink = new mega.UI.Share.ExportLink();
                        UiExportLink.removeExportLinkIcon(this.nodeId);
                    }
                    if (!self.nodesLeft) {
                        loadingDialog.hide();
                    }
                }
                else {// Error
                    self.logger.warn('_removeFileExportLinkRequest failed for node:', this.nodeId, 'Error code: ', result);
                    loadingDialog.hide();
                }
            }
        });
    };

    /**
     * isTakenDown
     *
     * Returns true in case that any of checked items is taken down, otherwise false
     * @param {Array} nodesId Array of strings nodes ids
     * @returns {Boolean}
     */
    ExportLink.prototype.isTakenDown = function(nodesId) {

        var self = this,
            result = false,
            nodes = nodesId;

        if (nodesId) {
            if (!Array.isArray(nodesId)) {
                nodes = [nodesId];
            }
        }
        else {
            nodes = self.options.nodesToProcess;
        }

        $.each(nodes, function(index, value) {
            if (M.d[value] && M.d[value].shares && M.d[value].shares.EXP && (M.d[value].shares.EXP.down === 1)) {
                result = true;
                return false;// Break the loop
            }
        });

        return result;
    };

    // export
    scope.mega = scope.mega || {};
    scope.mega.Share = scope.mega.Share || {};
    scope.mega.Share.ExportLink = ExportLink;
})(jQuery, window);

(function($, scope) {
    /**
     * UI Public Link Icon related operations.
     *
     * @param opts {Object}
     *
     * @constructor
     */
    var UiExportLink = function(opts) {

        this.logger = MegaLogger.getLogger('UiExportLink');
    };

    /**
     * addExportLinkIcon
     *
     * Add public link icon to file or folder
     * @param {String} nodeId
     */
    UiExportLink.prototype.addExportLinkIcon = function(nodeId) {

        var self = this;
        var $nodeId = $('#' + nodeId);
        var $tree = $('#treea_' + nodeId);

        if (!$nodeId.length && !$tree.length) {
            self.logger.warn('No DOM Node matching "%s"', nodeId);

            return false;
        }

        self.logger.debug('addExportLinkIcon', nodeId);

        if ($nodeId.length) {

            // Add link-icon to list view
            $('.own-data', $nodeId).addClass('linked');
            $('.own-data span', $nodeId).eq(0).addClass('link-icon');

            // Add link-icon to grid view
            if ($nodeId.hasClass('file-block')) {
                $nodeId.addClass('linked');
                $('span', $nodeId).eq(1).addClass('link-icon');
            }
        }

        if ($tree.length) {

            // Add link-icon to left panel
            $tree.addClass('linked');

            // Add class to the third from the list
            $(' span', $tree).eq(2).addClass('link-icon');
        }
    };

    /**
     * removeExportLinkIcon
     *
     * Remove public link icon to file or folder
     * @param {String} nodeId
     */
    UiExportLink.prototype.removeExportLinkIcon = function(nodeId) {

        // Remove link icon from list view
        $('#' + nodeId + ' .own-data').removeClass('linked');
        $('#' + nodeId + ' .own-data span').removeClass('link-icon');

        // Remove link icon from grid view
        $('#' + nodeId + '.file-block').removeClass('linked');
        $('#' + nodeId + '.file-block span').removeClass('link-icon');

        // Remove link icon from left panel
        $('#treeli_' + nodeId + ' span').removeClass('linked link-icon');
    };

    /**
     * updateTakenDownItems
     *
     * Updates grid and block (file) view, removes favorite icon if exists and adds .taken-down class.
     * @param {String} nodeId
     * @param {Boolean} isTakenDown
     */
    UiExportLink.prototype.updateTakenDownItem = function(nodeId, isTakenDown) {

        var self = this;

        if (isTakenDown) {
            if (M.d[nodeId].fav === 1) {

                // Remove favourite (star)
                M.favourite(nodeId, true);
            }
            self.addTakenDownIcon(nodeId);
        }
        else {
            self.removeTakenDownIcon(nodeId);
        }
    };

    /**
     * addTakenDownIcon
     *
     * Add taken-down icon to file or folder
     * @param {String} nodeId
     */
    UiExportLink.prototype.addTakenDownIcon = function(nodeId) {

        // Add taken-down to list view
        $('.grid-table.fm #' + nodeId).addClass('taken-down');

        // Add taken-down to block view
        $('#' + nodeId + '.file-block').addClass('taken-down');

        // Add taken-down to left panel
        $('#treea_' + nodeId).addClass('taken-down');

        // Add title, mouse popup
        if (M.d[nodeId].t === 1) {// Item is folder
            $('.grid-table.fm #' + nodeId).attr('title', l[7705]);
            $('#' + nodeId + '.file-block').attr('title', l[7705]);
        }
        else {// Item is file
            $('.grid-table.fm #' + nodeId).attr('title', l[7704]);
            $('#' + nodeId + '.file-block').attr('title', l[7704]);
        }
    };

    /**
     * removeTakenDownIcon
     *
     * Remove taken-down icon from file or folder
     * @param {String} nodeId
     */
    UiExportLink.prototype.removeTakenDownIcon = function(nodeId) {

        // Add taken-down to list view
        $('.grid-table.fm #' + nodeId).removeClass('taken-down');

        // Add taken-down to block view
        $('#' + nodeId + '.file-block').removeClass('taken-down');

        // Add taken-down to left panel
        $('#treea_' + nodeId).removeClass('taken-down');

        // Remove title, mouse popup
        $('.grid-table.fm #' + nodeId).attr('title', '');
        $('#' + nodeId + '.file-block').attr('title', '');
    };

    // export
    scope.mega = scope.mega || {};
    scope.mega.UI = scope.mega.UI || {};
    scope.mega.UI.Share = scope.mega.UI.Share || {};
    scope.mega.UI.Share.ExportLink = UiExportLink;
})(jQuery, window);<|MERGE_RESOLUTION|>--- conflicted
+++ resolved
@@ -1028,11 +1028,7 @@
                                 <td>\n\
                                     ' + avatar + ' \
                                     <div class="fm-chat-user-info todo-star">\n\
-<<<<<<< HEAD
-                                        <div class="fm-chat-user">' + htmlentities(mega.utils.fullUsername(node.u)) + '</div>\n\
-=======
                                         <div class="fm-chat-user">' + htmlentities(M.getNameByHandle(node.u)) + '</div>\n\
->>>>>>> 18d016a6
                                         <div class="contact-email">' + htmlentities(node.m) + '</div>\n\
                                     </div>\n\
                                 </td>\n\
@@ -1096,11 +1092,7 @@
                 if (M.currentdirid === 'shares') {// render shares tab
                     // Handle of initial share owner
                     var ownersHandle = M.v[i].su;
-<<<<<<< HEAD
-                    var fullContactName = htmlentities(mega.utils.fullUsername(ownersHandle));
-=======
                     var fullContactName = htmlentities(M.getNameByHandle(ownersHandle));
->>>>>>> 18d016a6
 
                     cs = M.contactstatus(M.v[i].h);
                     contains = fm_contains(cs.files, cs.folders);
@@ -3763,7 +3755,6 @@
 
             // DOM update, right panel view during browsing shared content
             $('.shared-details-block .shared-details-pad .shared-details-folder-name').text(newItemName);
-<<<<<<< HEAD
 
             // DOM update, breadcrumbs in 'Shared with me' tab
             if ($('#path_' + itemHandle).length > 0) {
@@ -3779,23 +3770,6 @@
         }
     };
 
-=======
-
-            // DOM update, breadcrumbs in 'Shared with me' tab
-            if ($('#path_' + itemHandle).length > 0) {
-                if (this.onRenameUIUpdate.tick) {
-                    clearTimeout(this.onRenameUIUpdate.tick);
-                }
-                this.onRenameUIUpdate.tick = setTimeout(function() {
-                    M.renderPath();
-                }, 90);
-            }
-
-            $(document).trigger('MegaNodeRename', [itemHandle, newItemName]);
-        }
-    };
-
->>>>>>> 18d016a6
     this.rename = function(itemHandle, newItemName) {
 
         if (M.d[itemHandle]) {
@@ -4154,8 +4128,6 @@
         }
     };
 
-<<<<<<< HEAD
-=======
     /**
      * Retrieve an user object by its handle
      * @param {String} handle The user's handle
@@ -4212,7 +4184,6 @@
      * @param {String} handle The node's handle
      * @return {Object} The node object, of false if not found
      */
->>>>>>> 18d016a6
     this.getNodeByHandle = function(handle) {
         if (Object(M.d).hasOwnProperty(handle)) {
             return M.d[handle];
@@ -4229,14 +4200,11 @@
         return false;
     };
 
-<<<<<<< HEAD
-=======
     /**
      * Check whether an object is an ufs node
      * @param {String} n The object to check
      * @return {Boolean}
      */
->>>>>>> 18d016a6
     this.isNodeObject = function(n) {
         return typeof n === 'object' && Array.isArray(n.key) && n.key.length === 8;
     };
@@ -4718,12 +4686,6 @@
 
         if (d) {
             dlmanager.logger.error('dlerror', gid, error);
-<<<<<<< HEAD
-        }
-        else if (error === EOVERQUOTA) {
-            srvlog('onDownloadError :: ' + error + ' [EOVERQUOTA]');
-=======
->>>>>>> 18d016a6
         }
         else if (error !== EOVERQUOTA) {
             srvlog('onDownloadError :: ' + error + ' [' + hostname(dl.url) + '] ' + (dl.zipid ? 'isZIP' : ''));
@@ -4776,15 +4738,6 @@
                  * there is network activity associated with the download, though.
                  */
                 if (page === 'download') {
-<<<<<<< HEAD
-                    $('.download.error-icon').text(errorstr);
-                    $('.download.error-icon').removeClass('hidden');
-                    $('.download.icons-block').addClass('hidden');
-
-                    if (error === EOVERQUOTA) {
-                        $('.download.info-block').addClass('overquota');
-                    }
-=======
                     if (error === EOVERQUOTA) {
                         $('.download-info.time-txt .text').text('');
                         $('.download-info.speed-txt .text').text('');
@@ -4796,7 +4749,6 @@
                         $('.download.error-icon').removeClass('hidden');
                         $('.download.icons-block').addClass('hidden');
                     }
->>>>>>> 18d016a6
                 }
                 else {
                     var $tr = $('.transfer-table tr#' + gid);
