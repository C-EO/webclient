--- conflicted
+++ resolved
@@ -1457,7 +1457,13 @@
         else if (id === undefined && folderlink) {
             // Error reading shared folder link! (Eg, server gave a -11 (EACCESS) error)
             // Force cleaning the current cloud contents and showing an empty msg
-            M.renderMain();
+            if (!is_mobile) {
+                    M.renderMain();
+                }
+                else {
+                    // Trigger rendering of mobile file manager
+                    mobilefm.renderLayout();
+                }
         }
         else if (id && (id.substr(0, 7) !== 'account')
                 && (id.substr(0, 9) !== 'dashboard')
@@ -1470,24 +1476,11 @@
             if (id === 'transfers') {
                 M.v = [];
             }
-<<<<<<< HEAD
             else if (id.substr(0, 6) === 'search') {
                 M.filterBySearch(M.currentdirid);
             }
             else {
                 M.filterByParent(M.currentdirid);
-=======
-            else if (id === undefined && folderlink) {
-                // Error reading shared folder link! (Eg, server gave a -11 (EACCESS) error)
-                // Force cleaning the current cloud contents and showing an empty msg
-                if (!is_mobile) {
-                    M.renderMain();
-                }
-                else {
-                    // Trigger rendering of mobile file manager
-                    mobilefm.renderLayout();
-                }
->>>>>>> 89a0ed22
             }
 
             var viewmode = 0;// 0 is list view, 1 block view
@@ -1542,17 +1535,13 @@
                 }
             }
 
-<<<<<<< HEAD
-            M.renderMain();
-=======
-                if (!is_mobile) {
+            if (!is_mobile) {
                     M.renderMain();
                 }
                 else {
                     // Trigger rendering of mobile file manager
                     mobilefm.renderLayout();
                 }
->>>>>>> 89a0ed22
 
             if (fminitialized) {
                 var currentdirid = M.currentdirid;
@@ -1564,15 +1553,7 @@
                     }
                 }
 
-<<<<<<< HEAD
-                if ($('#treea_' + currentdirid).length === 0) {
-                    var n = M.d[currentdirid];
-                    if (n && n.p) {
-                        treeUIopen(n.p, false, true);
-                    }
-=======
-                    // jshint -W073
-                    if (!is_mobile) {
+                if (!is_mobile) {
                         if ($('#treea_' + currentdirid).length === 0) {
                             var n = M.d[currentdirid];
                             if (n && n.p) {
@@ -1583,15 +1564,6 @@
 
                         $('#treea_' + currentdirid).addClass('opened');
                     }
-                    // jshint +W073
-                }
-                if (d) {
-                    console.timeEnd('time for rendering');
->>>>>>> 89a0ed22
-                }
-                treeUIopen(currentdirid, currentdirid === 'contacts');
-
-                $('#treea_' + currentdirid).addClass('opened');
             }
             if (d) {
                 console.timeEnd('time for rendering');
@@ -1617,7 +1589,6 @@
             if (!newHashLocation) {
                 newHashLocation = '#fm/' + M.currentdirid;
             }
-<<<<<<< HEAD
         }
         try {
             window.location.hash = newHashLocation;
@@ -1625,21 +1596,15 @@
         catch (ex) {
             console.error(ex);
         }
-        searchPath();
-
-        var sortMenu = new mega.SortMenu();
-        sortMenu.treeSearchUI();
-
-        $(document).trigger('MegaOpenFolder');
-    };
-=======
-            if (!is_mobile) {
+        if (!is_mobile) {
                 searchPath();
 
                 var sortMenu = new mega.SortMenu();
                 sortMenu.treeSearchUI();
             }
->>>>>>> 89a0ed22
+
+        $(document).trigger('MegaOpenFolder');
+    };
 
     this.getActiveContacts = function() {
         var res = [];
@@ -8899,7 +8864,6 @@
     });
 }
 
-<<<<<<< HEAD
 // MEGA Achievements
 Object.defineProperty(mega, 'achievem', {
     value: Object.create(null, {
@@ -9182,7 +9146,7 @@
     cloud: ['ENABLED', 'NEWSHARE', 'DELSHARE', 'NEWFILES'],
     contacts: ['ENABLED', 'FCRIN', 'FCRACPT', 'FCRDEL']
 });
-=======
+
 // jscs:disable
 // jshint ignore:start
 var thumbnails = [];
@@ -9619,5 +9583,4 @@
                 break;
         }
     }
-};
->>>>>>> 89a0ed22
+};