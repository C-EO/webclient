--- conflicted
+++ resolved
@@ -3964,8 +3964,6 @@
             }
         }
 
-<<<<<<< HEAD
-=======
         if (!user && handle === u_handle) {
             user = u_attr;
         }
@@ -4022,7 +4020,6 @@
             user = this.getUserByEmail(str);
         }
 
->>>>>>> 9a2f9558
         return user;
     };
 
