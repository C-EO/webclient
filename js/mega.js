--- conflicted
+++ resolved
@@ -5305,13 +5305,8 @@
 /**
  * Handle incoming pending contacts
  *
-<<<<<<< HEAD
- * @param {array of JSON objects} pending contacts
+ * @param {array.<JSON_objects>} pending contacts
  *
-=======
- * @param {array.<JSON_objects>} pending contacts
- * 
->>>>>>> 55da73cb
  */
 function processIPC(ipc) {
     DEBUG('processIPC');
@@ -5333,13 +5328,8 @@
 /**
  * Handle outgoing pending contacts
  *
-<<<<<<< HEAD
- * @param {array of JSON objects} pending contacts
+ * @param {array.<JSON_objects>} pending contacts
  *
-=======
- * @param {array.<JSON_objects>} pending contacts
- * 
->>>>>>> 55da73cb
  */
 function processOPC(opc) {
     DEBUG('processOPC');
@@ -5380,8 +5370,6 @@
  * Handle pending shares
  *
  * @param {array.<JSON_objects>} pending shares
- *
- *
  */
 function processPS(pendingShares) {
     DEBUG('processPS');
@@ -5424,13 +5412,8 @@
 /**
  * Handle upca response, upci, pending contact request updated (for whom it's incomming)
  *
-<<<<<<< HEAD
- * @param {array of JSON objects} ap (actionpackets)
+ * @param {array.<JSON_objects>} ap (actionpackets)
  *
-=======
- * @param {array.<JSON_objects>} ap (actionpackets)
- * 
->>>>>>> 55da73cb
  */
 function processUPCI(ap) {
     DEBUG('processUPCI');
