--- conflicted
+++ resolved
@@ -7637,28 +7637,11 @@
         return false;
     }
 
-<<<<<<< HEAD
-    var p = M.getPath(id);
-
-    if (p[p.length - 1] === 'contacts') {
-        return (M.d[p[p.length - 3]] || {}).r;
-    }
-    else if (p[p.length - 1] === 'shares') {
-        var n = M.d[id] || {};
-        while (n && !n.su) {
-            n = M.d[n.p];
-        }
-        return (n || {}).r;
-    }
-    else {
-        return 2;
-=======
     while (M.d[id] && M.d[id].p) {
         if (M.d[id].r >= 0) {
             return M.d[id].r;
         }
         id = M.d[id].p;
->>>>>>> 73735a49
     }
 
     return 2;
