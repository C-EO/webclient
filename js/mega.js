--- conflicted
+++ resolved
@@ -1598,11 +1598,7 @@
 
         if (this.chat) {
             sharedfolderUI(); // remove shares-specific UI
-<<<<<<< HEAD
             //$.tresizer();
-=======
-            $.tresizer();
->>>>>>> 50f06668
         }
         else if (id === undefined && folderlink) {
             // Error reading shared folder link! (Eg, server gave a -11 (EACCESS) error)
@@ -2438,13 +2434,8 @@
         $('.fm-file-upload span').text(l[99]);
         $('.fm-folder-upload span').text(l[98]);
 
-<<<<<<< HEAD
         $('.fm-right-header.fm:visible').removeClass('long-path ultra-long-path');
         if (M.pathLength() + 260 > $('.fm-right-header.fm:visible').width()) {
-=======
-        $('.fm-right-header.fm').removeClass('long-path ultra-long-path');
-        if (M.pathLength() + 260 > $('.fm-right-header.fm').width()) {
->>>>>>> 50f06668
             $('.fm-right-header.fm').addClass('long-path');
             $('.fm-new-folder span').text('');
             $('.fm-file-upload span').text('');
@@ -3168,10 +3159,6 @@
         return nodes.length;
     };
 
-<<<<<<< HEAD
-
-    this.copyNodes = function(cn, t, del, callback) {
-=======
     /**
      * @param {Array} cn                Array of nodes that needs to be copied
      * @param {String} t                Destination node
@@ -3180,7 +3167,6 @@
      * @param {Callback} callbackError  Callback function for custom errors handling (Optional)
      */
     this.copyNodes = function(cn, t, del, callback, callbackError) {
->>>>>>> 50f06668
         if ($.onImportCopyNodes && t.length === 11) {
             msgDialog('warninga', l[135], 'Operation not permitted.');
             return false;
@@ -7487,7 +7473,6 @@
 
         if (!$nodeId.length && !$tree.length) {
             self.logger.warn('No DOM Node matching "%s"', nodeId);
-<<<<<<< HEAD
 
             return false;
         }
@@ -7512,32 +7497,6 @@
             // Add link-icon to left panel
             $tree.addClass('linked');
 
-=======
-
-            return false;
-        }
-
-        self.logger.debug('addExportLinkIcon', nodeId);
-
-        if ($nodeId.length) {
-
-            // Add link-icon to list view
-            $('.own-data', $nodeId).addClass('linked');
-            $('.own-data span', $nodeId).eq(0).addClass('link-icon');
-
-            // Add link-icon to grid view
-            if ($nodeId.hasClass('file-block')) {
-                $nodeId.addClass('linked');
-                $('span', $nodeId).eq(1).addClass('link-icon');
-            }
-        }
-
-        if ($tree.length) {
-
-            // Add link-icon to left panel
-            $tree.addClass('linked');
-
->>>>>>> 50f06668
             // Add class to the third from the list
             $(' span', $tree).eq(2).addClass('link-icon');
         }
