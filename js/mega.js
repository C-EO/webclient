--- conflicted
+++ resolved
@@ -3282,8 +3282,7 @@
             delete M.d[handle].ph;
         }
     };
-<<<<<<< HEAD
-    
+
     /**
      * hasExportLink, check if at least one selected
      * item have export link already generated
@@ -3292,15 +3291,15 @@
      * @returns {boolean}
      */
     this.hasExportLink = function(selected) {
-        
+
         var i, shares, selectedNodeHandle;
-        
+
         // Loop through all selected items
         for (i = selected.length; i--;) {
-            
+
             selectedNodeHandle = selected[i];
             shares = M.d[selectedNodeHandle].shares;
-            
+
             // Loop through selected items and search for export link share
             for (var userHandle in shares) {
                 if (shares.hasOwnProperty(userHandle)) {
@@ -3310,13 +3309,10 @@
                 }
             }
         }
-        
+
         return false;
     };
-    
-=======
-
->>>>>>> fad9bc71
+
     this.getLinks = function(h) {
         this.$getLinkPromise = new $.Deferred();
 
@@ -3332,7 +3328,7 @@
                 this.links.push(n.h);
             }
         }
-         if (d) {
+        if (d) {
             console.log('getLinks', this.links);
         }
         if (this.folderLinks.length > 0) {
