var newnodes;
var fminitialized=false;
var panelDomQueue = []
	, DOM_TRANSFER_LIMIT = 15

if (typeof seqno == 'undefined') var seqno = Math.floor(Math.random()*1000000000);
if (typeof n_h == 'undefined') var n_h = false;
if (typeof requesti == 'undefined') var requesti = makeid(10);
if (typeof folderlink == 'undefined') var folderlink = false;
if (typeof lang == 'undefined') var lang = 'en';
if (typeof Ext == 'undefined') var Ext = false;
if (typeof ie9 == 'undefined') var ie9 = false;
if (typeof loadingDialog == 'undefined')
{
	var loadingDialog = {};
	loadingDialog.show = function()
	{
		$('.dark-overlay').show();
		$('.loading-spinner').show();
	};
	loadingDialog.hide = function()
	{
		$('.dark-overlay').hide();
		$('.loading-spinner').hide();
	};
}

var fmconfig ={};
if (localStorage.fmconfig) fmconfig = JSON.parse(localStorage.fmconfig);
var maxaction;
var zipid=1;



function MegaData ()
{
	this.d = {};
	this.v = [];
	this.c = {};
	this.u = {};
	this.t = {};
	this.h = {};
	this.sn = false;
	this.filter = false;
	this.sortfn = false;
	this.sortd = false;
	this.rendered = false;
	this.currentdirid = false;
	this.viewmode = 0;
	
	this.csortd = -1;
	this.csort = 'name';

	this.reset = function()
	{
		this.d = {};
		this.v = [];
		this.c = {};
		this.u = {};
		this.t = {};
		this.sn = false;
		this.filter = false;
		this.sortfn = false;
		this.sortd = false;
		this.rendered = false;
		this.RootID=undefined;
		this.RubbishID=undefined;
		this.InboxID=undefined;
		this.viewmode = 0;
	}

	this.sortBy = function(fn,d)
	{
		this.v.sort(function(a,b)
		{
			if (!d) d=1;
			if (a.t > b.t) return -1;
			else if (a.t < b.t) return 1;
			return fn(a,b,d);
		});
		this.sortfn=fn;
		this.sortd=d;
	};

	this.sort = function()
	{
		this.sortBy(this.sortfn,this.sortd);
		this.sortBy(this.sortfn,this.sortd);
	};

	this.sortReverse = function()
	{
		var d= 1;
		if (this.sortd > 0) d=-1;
		this.sortBy(this.sortfn,d);
	};

	this.sortByName = function(d)
	{
		this.sortfn = function(a,b,d)
		{
			if (typeof a.name == 'string' && typeof b.name == 'string') return a.name.localeCompare(b.name)*d;
			else return -1;
		};
		this.sortd=d;
		this.sort();
	};

	this.sortByDateTime = function(d)
	{
		this.sortfn = function(a,b,d)
		{
			if (a.ts < b.ts) return -1*d;
			else return 1*d;
		}
		this.sortd=d;
		this.sort();
	};

	this.sortBySize = function(d)
	{
		this.sortfn = function(a,b,d)
		{
			if (typeof a.s !== 'undefined' && typeof b.s !== 'undefined' && a.s < b.s) return -1*d;
			else return 1*d;
		}
		this.sortd=d;
		this.sort();
	};

	this.sortByType = function(d)
	{
		this.sortfn = function(a,b,d)
		{
			if (typeof a.name == 'string' && typeof b.name == 'string') return filetype(a.name).localeCompare(filetype(b.name))*d;
			else return -1;
		}
		this.sortd=d;
		this.sort();
	};

	this.doSort = function(n,d)
	{
		$('.grid-table-header .arrow').removeClass('asc desc');
		if (d > 0) $('.arrow.'+n).addClass('desc');
		else $('.arrow.'+n).addClass('asc');
		if (n == 'name') M.sortByName(d);
		else if (n == 'size') M.sortBySize(d);
		else if (n == 'type') M.sortByType(d);
		else if (n == 'date') M.sortByDateTime(d);
		if (fmconfig.uisorting) storefmconfig('sorting',{n:n,d:d});
		else fmsortmode(M.currentdirid,n,d);
	};

	/* Filters: */
	this.filterBy = function (f)
	{
		this.filter=f;
		this.v= [];
		for (var i in this.d)
		{
			if (f(this.d[i])) this.v.push(this.d[i]);
		}
	};

	this.filterByParent = function(id)
	{
		this.filterBy(function(node)
		{
		  if ((node.name && node.p == id) || (node.name && node.p && node.p.length == 11 && id == 'shares')) return true;
		});
	};

	this.filterBySearch = function(str)
	{
		str = str.replace('search/','');
		this.filterBy(function(node)
		{
		  if (node.name && str && node.name.toLowerCase().indexOf(str.toLowerCase()) >= 0) return true;
		});
	};

	this.avatars = function()
	{
		if (!M.c.contacts) M.c.contacts = { };
		M.c.contacts[u_handle] = 1;
		
		for (var u in M.c['contacts']) if (!avatars[u])
		{
			api_req({a:'uga',u:u,ua:'+a'},
			{
				u : u,
				callback: function(res,ctx)
				{
					if (typeof res !== 'number')
					{
						var blob = new Blob([str_to_ab(base64urldecode(res))],{ type: 'image/jpeg' });
						avatars[ctx.u] =
						{
							data: blob,
							url: myURL.createObjectURL(blob)
						}
						var el = $('.contact-block-view-avatar.' + ctx.u + ',.avatar.' + ctx.u + ',.contacts-avatar.' + ctx.u);
						if (el.length > 0) el.find('img').attr('src',avatars[ctx.u].url);
						
						var el = $('#contact_' + ctx.u);						
						if (el.length > 0) el.find('img').attr('src',avatars[ctx.u].url);

						if (u_handle == ctx.u) $('.fm-avatar img,.fm-account-avatar img').attr('src',avatars[ctx.u].url);
					}
				}
			});
		}
		
		delete M.c.contacts[u_handle];
	}

	this.renderAvatars = function()
	{
		$('.contact-block-view-avatar').each(function(i,e)
		{
			var c = $(e).attr('class');
		});

		$('.avatar').each(function(i,e)
		{
			var c = $(e).attr('class');
		});
	}

	this.contactstatus = function(h)
	{
		var folders=0;
		var files=0;
		var ts=0;
		if (M.d[h])
		{
			var a = fm_getnodes(h);
			for (var i in a)
			{
				var n = M.d[a[i]];
				if (n)
				{
					if (ts < n.ts) ts=n.ts;
					if (n.t) folders++;
					else  files++;
				}
			}
		}
		return {files:files,folders:folders,ts:ts};
	};

	this.renderMain = function(u)
	{
		hideEmptyMsg();
		var jsp = $('.file-block-scrolling').data('jsp');
		if (jsp) jsp.destroy();
		var jsp = $('.contacts-blocks-scrolling').data('jsp');
		if (jsp) jsp.destroy();
		if (!u)
		{
			$('.grid-table.fm tr').remove();
			$('.file-block-scrolling div').remove();
			$('.file-block-scrolling a').remove();
			$('.contacts-blocks-scrolling div').remove();
			$('.contacts-grid-table tr').not('.clone-of-header').remove();
		}
		if (this.v.length == 0)
		{
			if (M.currentdirid == M.RubbishID) $('.fm-empty-trashbin').removeClass('hidden');
			else if (M.currentdirid == 'contacts') $('.fm-empty-contacts').removeClass('hidden');
			else if (M.currentdirid.substr(0,7) == 'search/') $('.fm-empty-search').removeClass('hidden');
			else if (M.currentdirid == M.RootID) $('.fm-empty-cloud').removeClass('hidden');
			else if (M.currentdirid == M.InboxID) $('.fm-empty-messages').removeClass('hidden');
		}

		for (var i in this.v)
		{
			if (this.v[i].name)
			{
				var s='';
				var t = '';
				var c = '';
				if (this.v[i].t)
				{
					t = l[1049];
					c = ' folder';
				}
				else
				{
					t = filetype(this.v[i].name);
					s = htmlentities(bytesToSize(this.v[i].s));
				}
				var html,t,el,star='';
				if (this.v[i].fav) star = ' star';
				if (this.viewmode == 1)
				{
					if (this.currentdirid == 'contacts')
					{
						var avatar = staticpath + 'images/mega/default-avatar.png';
						if (avatars[this.v[i].h]) avatar = avatars[this.v[i].h].url;
						el = 'div';
						t = '.contacts-blocks-scrolling';
						html = '<div id="' + htmlentities(this.v[i].h) + '" class="contact-block-view"><span class="contact-status no-status"></span><div class="contact-block-view-avatar '+this.v[i].h+'"><span><img alt="" src="' + avatar + '" /></span></div><div class="contact-block-view-name">' + htmlentities(this.v[i].name) + '</div></div>';						
					}
					else
					{
						t = '.file-block-scrolling';
						el = 'a';
						html = '<a class="file-block' + c + '" id="' + htmlentities(this.v[i].h) + '"><span class="file-status-icon'+star+'"></span><span class="file-settings-icon"></span><span class="file-icon-area"><span class="block-view-file-type '+ fileicon(this.v[i]) + '"><img alt="" /></span></span><span class="file-block-title">' + htmlentities(this.v[i].name) + '</span></a>';
					}
				}
				else
				{
					el='tr';
					if (this.currentdirid == 'contacts')
					{
						var cs = this.contactstatus(this.v[i].h);
						var contains = fm_contains(cs.files,cs.folders);
						var time = time2last(cs.ts);
						if (cs.files == 0 && cs.folders == 0)
						{
							contains = l[1050];
							time = l[1051];
						}

						var avatar = staticpath + 'images/mega/default-avatar.png';
						if (avatars[this.v[i].h]) avatar = avatars[this.v[i].h].url;

						html = '<tr id="' + htmlentities(this.v[i].h) + '"><td><span class="contacts-avatar ' + this.v[i].h + '"><span><img src="' + avatar + '" alt=""/></span></span><span class="contacts-username">' + htmlentities(this.v[i].name) + '</span></td><td width="130" class="hidden"><span class="contact-status online-status"></span><span class="contact-status-text">Online</span></td><td  width="200">' + htmlentities(contains) + '</td><td width="200">' + htmlentities(time) + '</td></tr>';
						t = '.contacts-grid-table';
					}
					else
					{
						html = '<tr id="' + htmlentities(this.v[i].h) + '" class="' + c + '"><td width="30"><span class="grid-status-icon'+star+'"></span></td><td><span class="transfer-filtype-icon ' + fileicon(this.v[i]) + '"> </span><span class="tranfer-filetype-txt">' + htmlentities(this.v[i].name) + '</span></td><td width="100">' + s + '</td><td width="130">' + t + '</td><td width="120">' + time2date(this.v[i].ts) + '</td><td width="60" class="grid-url-field"><a href="" class="grid-url-arrow"></a></td></tr>';
						t = '.grid-table.fm';
					}
				}
				if (!u || $(t + ' '+el).length == 0)
				{
					// if the current view does not have any nodes, just append it
					$(t).append(html);
				}
				else if (u && $(t+' #'+this.v[i].h).length == 0 && this.v[i-1] && $(t+' #'+this.v[i-1].h).length > 0)
				{
					// if there is a node before the new node in the current view, add it after that node:
					$(t+' #'+this.v[i-1].h).after(html);
				}
				else if (u && $(t+' #'+this.v[i].h).length == 0 && this.v[i+1] &&  $(t+' #'+this.v[i+1].h).length > 0)
				{
					// if there is a node after the new node in the current view, add it before that node:
					$(t+' #'+this.v[i+1].h).before(html);
				}
				else if ($(t+' #'+this.v[i].h).length == 0 && this.v[i].t)
				{
					// new folder: insert new node before the first folder in the current view
					$($(t+' '+el)[0]).before(html);
				}
				else if ($(t+' #'+this.v[i].h).length == 0 && !this.v[i].t)
				{
					// new file: insert new node before the first file in the current view
					var a = $(t+' '+el).not('.folder');
					if (a.length > 0) $(a[0]).before(html);
					else
					{
						// if this view does not have any files, insert after the last folder
						a = $(t+' '+el);
						$(a[a.length-1]).after(html);
					}
				}				
			}
		}
		$('.grid-scrolling-table .grid-url-arrow,.file-block .file-settings-icon').unbind('click');
		$('.grid-scrolling-table .grid-url-arrow').bind('click',function(e) {
			var target = $(this).closest('tr');
			if (target.attr('class').indexOf('ui-selected') == -1) {
				target.parent().find('tr').removeClass('ui-selected');
			}
			target.addClass('ui-selected');
			e.preventDefault(); e.stopPropagation(); // do not treat it as a regular click on the file
			e.currentTarget = target;
			cacheselect();
			searchPath();
			contextmenuUI(e,1);
		});

		$('.file-block .file-settings-icon').bind('click',function(e) {
			var target = $(this).parents('.file-block')
			if (target.attr('class').indexOf('ui-selected') == -1) {
				target.parent().find('a').removeClass('ui-selected');
			}
			target.addClass('ui-selected');
			e.preventDefault(); e.stopPropagation(); // do not treat it as a regular click on the file
			e.currentTarget = target;
			cacheselect();
			searchPath();
			contextmenuUI(e,1);
		});

		if (this.viewmode == 1)
		{
			$('.file-block-scrolling').append('<div class="clear"></div>');
			iconUI();
			fa_duplicates = {};
			fm_thumbnails();
		}
		else gridUI();
		fmtopUI();
	};

	this.renderShare = function(h)
	{
		var html ='';
		if (M.d[h].shares)
		{
			for(var u in M.d[h].shares)
			{
				if (M.u[u])
				{
					var rt='';
					var sr={r0:'',r1:'',r2:''};
					if (M.d[h].shares[u].r == 0)
					{
						rt = l[55];
						sr.r0 = ' active';
					}
					else if (M.d[h].shares[u].r == 1)
					{
						rt = l[56];
						sr.r1 = ' active';
					}
					else if (M.d[h].shares[u].r == 2)
					{
						rt = l[57];
						sr.r2 = ' active';
					}

					var avatar = staticpath + 'images/mega/default-avatar.png';
					if (avatars[M.u[u].h]) avatar = avatars[M.u[u].h].url;

					html += '<div class="add-contact-item" id="' + u + '"><div class="add-contact-pad"><span class="avatar ' + M.u[u].h + '"><span><img src="' + avatar + '" alt=""/></span></span><span class="add-contact-username">'+ htmlentities(M.u[u].m)+'</span><div class="fm-share-dropdown">'+rt+'</div><div class="fm-share-permissions-block hidden"><div class="fm-share-permissions'+sr.r0+'" id="rights_0">' + l[55] + '</div><div class="fm-share-permissions'+sr.r1+'" id="rights_1">' + l[56] + '</div><div class="fm-share-permissions'+sr.r2+'" id="rights_2">' + l[57] + '</div><div class="fm-share-permissions" id="rights_3">' + l[83] + '</div></div></div></div>';
				}
			}
			$('.share-dialog .fm-shared-to').html(html);
			$('.share-dialog .fm-share-empty').addClass('hidden');
			$('.share-dialog .fm-shared-to').removeClass('hidden');
		}
		else
		{
			$('.share-dialog .fm-share-empty').removeClass('hidden');
			$('.share-dialog .fm-shared-to').addClass('hidden');
		}
	};

	this.renderTree = function()
	{
		this.buildtree({h:'shares'});		
		this.buildtree(this.d[this.RootID]);
		this.contacts();
<<<<<<< HEAD

		/*
		$('.cloudsub').attr('id','treesub_' + M.RootID);
		if (!folderlink) $('.rubbishsub').attr('id','treesub_' + M.RubbishID);
		$('#treesub_' + M.RootID).html('');
		
		$('#treesub_contacts').html('');
		this.buildtree({h:'contacts'});
		$('#treesub_' + M.RubbishID).html('');
		this.buildtree({h:M.RubbishID});
		*/
=======
>>>>>>> b08b75fc
		treeUI();
	};
	
	this.renderContacts = function()
	{
		$('#treesub_contacts').html('');
		this.buildtree({h:'contacts'});
		treeUI();
	};

	this.openFolder = function(id,force,chat)
	{		
		topContextMenu(1);
		$('.fm-files-view-icon').removeClass('hidden');
		if (d) console.log('openFolder()',M.currentdirid,id);
		if (id !== 'notifications' && $('.fm-main.notifications').attr('class').indexOf('hidden') < 0) notificationsUI(1);
		this.search=false;
		this.chat=false;
		if (!fminitialized)
		{
			fminitialized=true;
			$('.top-search-bl').show();
		}
		else if (id == this.currentdirid && !force) return false;
		if (id == 'rubbish') id = this.RubbishID;
		else if (id == 'inbox') id = this.InboxID;
		else if (id == 'cloudroot') id = this.RootID;
		else if (id == 'contacts') id = 'contacts';
		else if (id == 'shares') id = 'shares';
		else if (id == 'chat')
		{
			id = 'chat';
			//n_h = id; FIXME
		}
		else if (id && id.substr(0,7) == 'account') accountUI();
		else if (id && id.substr(0,13) == 'notifications') notificationsUI();
		else if (id && id.substr(0,7) == 'search/') this.search=true;
		else if (id && id.substr(0,5) == 'chat/') this.chat=true;
		else if (!M.d[id]) id = this.RootID;
		this.currentdirid = id;

<<<<<<< HEAD
=======
			

>>>>>>> b08b75fc
		if (this.chat)
		{
			treeUIopen(M.currentdirid.replace('chat/',''),1);
			chatui();
			fmtopUI();
			M.renderPath();
		}
		else if (id.substr(0,7) !== 'account' && id.substr(0,13) !== 'notifications')
		{
			$('.fm-right-files-block').removeClass('hidden');
			$('.fm-right-account-block').addClass('hidden');
			
			var tt = new Date().getTime();

			if (id.substr(0,6) == 'search') M.filterBySearch(M.currentdirid);
			else M.filterByParent(M.currentdirid);
			
			

			var viewmode=0;

			if (typeof fmconfig.uiviewmode !== 'undefined' && fmconfig.uiviewmode)
			{
				if (fmconfig.viewmode) viewmode = fmconfig.viewmode;
			}
			else if (typeof fmconfig.viewmodes !== 'undefined' && typeof fmconfig.viewmodes[id] !== 'undefined') viewmode=fmconfig.viewmodes[id];
			else
			{
				for (var i in M.v)
				{
					var ext = fileext(M.v[i].name);
					var images = '|jpg|gif|png|';
					if (images.indexOf('|'+ext+'|') >= 0) viewmode=1;
				}
			}
			M.viewmode=viewmode;

			if (fmconfig.uisorting && fmconfig.sorting) M.doSort(fmconfig.sorting.n,fmconfig.sorting.d);
			else if (fmconfig.sortmodes && fmconfig.sortmodes[id]) M.doSort(fmconfig.sortmodes[id].n,fmconfig.sortmodes[id].d);
			else M.doSort('name',1);
			M.renderMain();
			M.renderPath();
			if (fminitialized && (id.substr(0,6) !== 'search'))
			{
				if ($('treea_'+M.currentdirid).length == 0)
				{
					var n = M.d[M.currentdirid];
					if (n && n.p) treeUIopen(n.p,false,true);
				}
				treeUIopen(M.currentdirid,1);
			}		
			if (d) console.log('time for rendering:',new Date().getTime()-tt);

			setTimeout(function()
			{
				M.renderPath();
			},1);
		}	
		if (!n_h) window.location.hash = '#fm/' + M.currentdirid;
		searchPath();
	};
	
	
	this.runbugfix = function()
	{
		for (var i in M.d)
		{
			if (M.d[i].t && M.d[i].shares)
			{
				var nodes = fm_getnodes(M.d[i].h);
				console.log(nodes);
				
				for (var j in nodes)
				{
					var n = M.d[nodes[j]];
					if (n.name)
					{
						 
						console.log(n.name);
						console.log(n.key);
					}
				}
			}
		}
	};
	
	this.contacts = function()
	{
		var contacts = [];
		for (var i in M.u) if (M.u[i].c) contacts.push(M.u[i]);
		if (localStorage.csort) this.csort = localStorage.csort;
		if (localStorage.csortd) this.csortd= parseInt(localStorage.csortd);
		if (this.csort == 'shares')
		{				
			contacts.sort(function(a,b)
			{
				if (M.c[a.h] && M.c[b.h])
				{
					if (a.name) return a.name.localeCompare(b.name);
				}
				else if (M.c[a.h] && !M.c[b.h]) return 1*M.csortd;
				else if (!M.c[a.h] && M.c[b.h]) return -1*M.csortd;
				return 0;
			});
		}
		else if (this.csort == 'name')
		{				
			contacts.sort(function(a,b)
			{						
				if (a.m) return parseInt(b.m.localeCompare(a.m)*M.csortd);
			});
		}
		var html = '',status='',img;
		// status can be: "online"/"away"/"busy"/"offline"
		for (var i in contacts)
		{						
			var img = staticpath + 'images/mega/default-small-avatar.png';
			if (avatars[contacts[i].u]) img = avatars[contacts[i].u].url;
			html += '<div class="nw-contact-item offline" id="contact_' + htmlentities(contacts[i].u) + '"><div class="nw-contact-status"></div><div class="nw-contact-avatar"><img alt="" src="' + img + '"></div><div class="nw-contact-name">' + htmlentities(contacts[i].m) + '</div></div>';			
		}		
		$('.content-panel.contacts').html(html);
	};
<<<<<<< HEAD

	this.contacts = function()
	{
		var contacts = [];
		for (var i in M.u) if (M.u[i].c) contacts.push(M.u[i]);
		if (localStorage.csort) this.csort = localStorage.csort;
		if (localStorage.csortd) this.csortd= parseInt(localStorage.csortd);
		if (this.csort == 'shares')
		{				
			contacts.sort(function(a,b)
			{
				if (M.c[a.h] && M.c[b.h])
				{
					if (a.name) return a.name.localeCompare(b.name);
				}
				else if (M.c[a.h] && !M.c[b.h]) return 1*M.csortd;
				else if (!M.c[a.h] && M.c[b.h]) return -1*M.csortd;
				return 0;
			});
		}
		else if (this.csort == 'name')
		{				
			contacts.sort(function(a,b)
			{						
				if (a.m) return parseInt(b.m.localeCompare(a.m)*M.csortd);
			});
		}
		var html = '',status='',img;
		// status can be: "online"/"away"/"busy"/"offline"
		for (var i in contacts)
		{						
			var img = staticpath + 'images/mega/default-small-avatar.png';
			if (avatars[contacts[i].u]) img = avatars[contacts[i].u].url;
			html += '<div class="nw-contact-item offline" id="contact_' + htmlentities(contacts[i].u) + '"><div class="nw-contact-status"></div><div class="nw-contact-avatar"><img alt="" src="' + img + '"></div><div class="nw-contact-name">' + htmlentities(contacts[i].m) + '</div></div>';			
		}		
		$('.content-panel.contacts').html(html);
	};
=======
>>>>>>> b08b75fc

	this.buildtree = function(n)
	{
		if (n.h == M.RootID && $('.content-panel.cloud-drive lu').length == 0)
		{
			$('.content-panel.cloud-drive').html('<ul id="treesub_' + htmlentities(M.RootID) + '"></ul>');
		}
		else if (n.h == 'shares' && $('.content-panel.shared-with-me lu').length == 0)
		{
			$('.content-panel.shared-with-me').html('<ul id="treesub_shares"></ul>');			
		}
		
		if (this.c[n.h])
		{
			var folders = [];
			for(var i in this.c[n.h]) if (this.d[i].t == 1 && this.d[i].name) folders.push(this.d[i]);
			
			// sort by name is default in the tree
			folders.sort(function(a,b)
			{
				if (a.name) return a.name.localeCompare(b.name);
			});
			
			/*
			if (n.h == 'contacts')
			{
				// in case of contacts we have custom sort/grouping:
				if (localStorage.csort) this.csort = localStorage.csort;
				if (localStorage.csortd) this.csortd= parseInt(localStorage.csortd);
				if (this.csort == 'shares')
				{				
					folders.sort(function(a,b)
					{
						if (M.c[a.h] && M.c[b.h])
						{
							if (a.name) return a.name.localeCompare(b.name);
						}
						else if (M.c[a.h] && !M.c[b.h]) return 1*M.csortd;
						else if (!M.c[a.h] && M.c[b.h]) return -1*M.csortd;
						return 0;
					});
				}
				else if (this.csort == 'name')
				{				
					folders.sort(function(a,b)
					{						
						if (a.name) return parseInt(a.name.localeCompare(b.name)*M.csortd);
					});
				}
				
				$('.contacts-sorting-by').removeClass('active');
				$('.contacts-sorting-by.' + this.csort).addClass('active');				
				$('.contacts-sorting-type').removeClass('active');				
				$('.contacts-sorting-type.' + (this.csortd > 0 ? 'asc' : 'desc')).addClass('active');
			}
			*/
			
			for (var i in folders)
			{
				var ulc = '';
				var expandedc = '';
				var buildnode=false;
				
				if (fmconfig && fmconfig.treenodes && fmconfig.treenodes[folders[i].h] && typeof M.c[folders[i].h] !== 'undefined')
				{
					for (var h in M.c[folders[i].h])
					{
						var n2 = M.d[h];						
						if (n2 && n2.t) buildnode = true;
					}
				}
				
				if (buildnode)
				{
					ulc = 'class="opened"';
					expandedc = 'expanded';				
				}
				else if (fmconfig && fmconfig.treenodes && fmconfig.treenodes[folders[i].h]) fmtreenode(folders[i].h,false);
				
				var containsc='';
				var cns = M.c[folders[i].h];						
				if (cns) for (var cn in cns) if (M.d[cn] && M.d[cn].t) containsc = 'contains-folders';				
				
				var html = '<li id="treeli_' + folders[i].h + '"><span class="nw-fm-tree-item ' + containsc + ' ' + expandedc + '" id="treea_'+ htmlentities(folders[i].h) +'"><span class="nw-fm-arrow-icon"></span><span class="nw-fm-tree-folder">' + htmlentities(folders[i].name) + '</span></span><ul id="treesub_' + folders[i].h + '" ' + ulc + '></ul></li>';
				
				if ($('#treeli_'+folders[i].h).length == 0)
				{				
					if (folders[i-1] && $('#treeli_' + folders[i-1].h).length > 0) $('#treeli_' + folders[i-1].h).after(html);					
					else if (i == 0 && $('#treesub_' + n.h + ' li').length > 0) $($('#treesub_' + n.h + ' li')[0]).before(html);				
					else $('#treesub_' + n.h).append(html);					
				}
				if (buildnode) this.buildtree(folders[i]);				
			}
		}
	};

	this.getPath = function(id)
	{
		var a = [];
		var g=1;
		while(g)
		{
			if (M.d[id] || id == 'contacts' || id == 'messages' || id == M.InboxID) a.push(id);
			else return [];
			if (id == this.RootID || id == 'contacts' || id == 'messages' || id == this.RubbishID || id == this.InboxID) g=0;
			if (g) id = this.d[id].p;
		}
		return a;
	};

	this.pathLength = function()
	{
		var length=0;
		var c = $('.fm-new-folder').attr('class');
		if (c && c.indexOf('hidden') < 0) length += $('.fm-new-folder').width();
		var c = $('.fm-folder-upload').attr('class');
		if (c && c.indexOf('hidden') < 0) length += $('.fm-folder-upload').width();
		var c = $('.fm-file-upload').attr('class');
		if (c && c.indexOf('hidden') < 0) length += $('.fm-file-upload').width();
		var c = $('.fm-clearbin-button').attr('class');
		if (c && c.indexOf('hidden') < 0) length += $('.fm-clearbin-button').width();
		var c = $('.fm-add-user').attr('class');
		if (c && c.indexOf('hidden') < 0) length += $('.fm-add-user').width();
		length += $('.fm-breadcrumbs-block').width();
		length += $('.fm-back-button').width();
		return length;
	};

	this.renderPath = function()
	{
		var hasnext='', typeclass;
		var html = '<div class="clear"></div>';
		var a = this.getPath(this.currentdirid);
		for (var i in a)
		{
			if (a[i] == this.RootID)
			{
				if (folderlink && M.d[this.RootID])
				{
					name = htmlentities(M.d[this.RootID].name);
					typeclass = 'folder';
				}
				else
				{
					name = l[164];
					typeclass = 'cloud-drive';
				}
			}
			else if (a[i] == 'contacts')
			{
				typeclass = 'contacts';
				name = l[165];
			}
			else if (a[i] == this.RubbishID)
			{
				typeclass = 'recycle-bin';
				name = l[167];
			}
			else if (a[i] == 'messages' || a[i] == M.InboxID)
			{
				typeclass = 'messages';
				name = l[166];
			}
			else
			{
				name = htmlentities(this.d[a[i]].name);
				typeclass = 'folder';
			}
			html = '<a class="fm-breadcrumbs ' + typeclass + ' contains-directories ' + hasnext + ' ui-droppable" id="path_'+htmlentities(a[i])+'"><span class="right-arrow-bg ui-draggable"><span>' +  name + '</span></span></a>' + html;
			hasnext = 'has-next-button';
		}

		if (this.currentdirid && this.currentdirid.substr(0,5) == 'chat/')
		{			
			$('.fm-breadcrumbs-block').html('<a class="fm-breadcrumbs contacts contains-directories has-next-button" id="path_contacts"><span class="right-arrow-bg"><span>Contacts</span></span></a><a class="fm-breadcrumbs chat" id="chatcrumb"><span class="right-arrow-bg"><span>Andrei.d</span></span></a>');
			
			$('.search-files-result').addClass('hidden');						
		}
		else if (this.currentdirid && this.currentdirid.substr(0,7) == 'search/')
		{
			$('.fm-breadcrumbs-block').html('<a class="fm-breadcrumbs search contains-directories ui-droppable" id="'+htmlentities(a[i])+'"><span class="right-arrow-bg ui-draggable"><span>' +  htmlentities(this.currentdirid.replace('search/',''))	+ '</span></span></a>');
			$('.search-files-result .search-number').text(M.v.length);
			$('.search-files-result').removeClass('hidden');			
			$('.search-files-result').addClass('last-button');
		}
		else 
		{
			$('.search-files-result').addClass('hidden');
			$('.fm-breadcrumbs-block').html(html);
		}
		$('.fm-new-folder span').text(l[68]);
		$('.fm-file-upload span').text(l[99]);
		$('.fm-folder-upload span').text(l[98]);

		$('.fm-right-header').removeClass('long-path');
		if (M.pathLength()+260 > $('.fm-right-header').width())
		{
			$('.fm-right-header').addClass('long-path');
			$('.fm-new-folder span').text('');
			$('.fm-file-upload span').text('');
			$('.fm-folder-upload span').text('');
		}

		var el = $('.fm-breadcrumbs-block .fm-breadcrumbs span span');
		var i =0;

		while (M.pathLength()+260 > $('.fm-right-header').width() && i < el.length)
		{
			$(el[i]).text('');
			i++;
		}
		$('.fm-breadcrumbs-block a').unbind('click');
		$('.fm-breadcrumbs-block a').bind('click',function(event)
		{
			if ($(this).attr('id') == 'chatcrumb') return false;
			else if (M.currentdirid && M.currentdirid.substr(0,7) == 'search/') return false;
			M.openFolder($(this).attr('id').replace('path_',''));
		});
	};

	this.getById = function(id)
	{
		if (this.d[id]) return this.d[id];
		else return false;
	};

	this.addNode = function(n,ignoreDB)
	{
		if (!this.c['shares']) this.c['shares'] = [];
		if (!M.d[n.p] && n.p !== 'contacts')
		{
			if (n.sk) n.p = n.u;
			else if (n.su) n.p = n.su;
		}
		if (n.p && n.p.length == 11 && !M.d[n.p])
		{
			var u = this.u[n.p];
			if (u)
			{
				u.name = u.m;
				u.h = u.u;
				u.t=1;
				u.p = 'contacts';
				M.addNode(u);
			}
			else console.log('something went wrong!',n.p,this.u[n.p]);
		}
		if (mDB && !ignoreDB && !pfkey) mDBadd('f',clone(n));
		if (n.p)
		{			
			if (typeof this.c[n.p] == 'undefined') this.c[n.p] = [];
			this.c[n.p][n.h]=1;
			// maintain special incoming shares index:
			if (n.p.length == 11) this.c['shares'][n.h]=1;			
		}
		
		if (n.t == 2) this.RootID 		= n.h;
		if (n.t == 3) this.InboxID 		= n.h;
		if (n.t == 4) this.RubbishID 	= n.h;
		if (!n.c)
		{
			if (n.sk) u_sharekeys[n.h] = crypto_process_sharekey(n.h,n.sk);
			
			if (n.t !== 2 && n.t !== 3 && n.t !== 4 && n.k)
			{
				crypto_processkey(u_handle,u_k_aes,n);
				u_nodekeys[n.h] = n.key;
			}
			else if (!n.k)
			{
				if (n.a)
				{
				  if (!missingkeys[n.h])
				  {
					missingkeys[n.h] =true;
					newmissingkeys = true;
				  }
				}
			}			
			if (n.hash)
			{
				if (!this.h[n.hash]) this.h[n.hash]=[];
				this.h[n.hash].push(n.h);
			}
		}
		if (this.d[n.h] && this.d[n.h].shares) n.shares = this.d[n.h].shares;
		this.d[n.h] = n;
		if (typeof newnodes !== 'undefined') newnodes.push(n);
	};

	this.delNode = function(h)
	{
		var a =0;
		function ds(h)
		{
			removeUInode(h);
			if (M.c[h] && h.length < 11)
			{
				for(var h2 in M.c[h]) ds(h2);
				delete M.c[h];
			}
			if (mDB && !pfkey) mDBdel('f',h);
			if (M.d[h])
			{
				M.delIndex(M.d[h].p,h);				
				M.delHash(M.d[h]);				
				delete M.d[h];
			}
			if (M.v[h]) delete M.v[h];			
		}
		ds(h);
	};
	
	this.delHash = function(n)
	{
		if (n.hash && M.h[n.hash])
		{
			for (var i in M.h[n.hash])
			{
				if (M.h[n.hash][i] == n.h) 
				{
					M.h[n.hash].splice(i,1);
					break;
				}
			}			
			if (M.h[n.hash].length == 0) delete M.h[n.hash];
		}
	}

	this.addContact = function(email)
	{
		api_req({a:'ur',u:email,l:'1',i:requesti},
		{
		  callback : function (res,params)
		  {
			if (typeof res == 'object')
			{
				if (res.u)
				{
					newnodes=[];
					process_u([{ c: 1, m: res.m, h:res.u, u: res.u, ts: (new Date().getTime()/1000) }],false);
					rendernew();
				}
			}
			else if ((res == 0) || (res == -303))
			{
				var talready='';
				if (res == -303) talready = 'already ';
				msgDialog('info',l[150],l[151].replace('[X]',talready));
			}
			else if (res == -2) msgDialog('info',l[135],l[152]);
			$('.add-user-popup input').val('');
			loadingDialog.hide();
		  }
		});
	};

	this.clearRubbish = function(sel)
	{
		var selids = [];
		if (sel && $.selected) for (var i in $.selected) selids[$.selected[i]]=1;

		for (var h in M.c[M.RubbishID])
		{
			if (!sel || selids[h])
			{
				this.delNode(h);
				api_req({a:'d',n:h,i:requesti});
				if (sel)
				{
					$('.grid-table.fm#'+h).remove();
					$('.file-block#'+h).remove();
				}
			}
		}
		var hasFolders=false;
		if (sel) for (var h in M.c[M.RubbishID]) if (M.d[h].t) hasFolders=true;
		if (!hasFolders)
		{
			$('#treesub_' + M.RubbishID).remove();
			$('.fm-tree-header.recycle-item').removeClass('contains-subfolders expanded recycle-notification');
			if (this.RubbishID == this.currentdirid)
			{
				$('.grid-table.fm tr').remove();
				$('.file-block').remove();
				$('.fm-empty-trashbin').removeClass('hidden');
			}
		}
		if (this.RubbishID == this.currentdirid)
		{
			if (M.viewmode) iconUI();
			else gridUI();
		}
		this.rubbishIco();
		treeUI();
	}

	this.addUser = function(u,ignoreDB)
	{
		this.u[u.u]=u;
		if (mDB && !ignoreDB && !pfkey) mDBadd('u',clone(u));
	};

	this.copyNodes = function(cn,t,del)
	{
		loadingDialog.show();
		if (t.length == 11 && !u_pubkeys[t])
		{
			api_cachepubkeys({
				cachepubkeyscomplete : function(ctx)
				{
					if (u_pubkeys[ctx.t]) M.copyNodes(ctx.cn,ctx.t);
					else
					{
						loadingDialog.hide();
						alert(l[200]);
					}
				},
				cn: cn,
				t: t
			},[t]);
			return false;
		}

		var a=[];
		var r=[];
		for (var i in cn)
		{
			var s = fm_getnodes(cn[i]);
			for (var j in s) r.push(s[j]);
			r.push(cn[i]);
		}
		for(var i in r)
		{
			var n = M.d[r[i]];
			if (n)
			{
				var ar = clone(n.ar);
				if (typeof ar.fav !== 'undefined') delete ar.fav;
				var mkat = enc_attr(ar,n.key);
				var attr = ab_to_base64(mkat[0]);
				var key;
				if (t.length == 11) key = base64urlencode(encryptto(t,a32_to_str(mkat[1])));
				else key = a32_to_base64(encrypt_key(u_k_aes,mkat[1]));
				var nn = {h:n.h,t:n.t,a:attr,k:key};
				var p=n.p;
				for (var j in cn) if (cn[j] == nn.h) p=false;
				if (p) nn.p=p;
				a.push(nn);
			}
		}
		var ops = {a:'p',t:t,n:a,i:requesti};
		var s = fm_getsharenodes(t);
		if (s.length > 0)
		{
			var mn = [];
			for (i in a) mn.push(a[i].h);
			ops.cr = crypto_makecr(mn,s,true);
		}
		api_req(ops,
		{
			cn:cn,
			del:del,
			t:t,
			callback : function (res,ctx)
			{
				if (ctx.del)
				{
					var j =[];
					for (var i in ctx.cn)
					{
						M.delNode(ctx.cn[i]);									
						api_req({a:'d',n:cn[i],i:requesti});
					}					
				}		
				newnodes = [];
				if (res.u) process_u(res.u,true);
				if (res.f) process_f(res.f);
				loadingDialog.hide();
				rendernew();
			}
		});
	};

	this.moveNodes = function(n,t)
	{
		newnodes=[];
		var j = [];
		for (var i in n)
		{
			var h = n[i];
			j.push(
			{
				a: 'm',
				n: 	h,
				t: 	t,
				i:  requesti
			});
			if (M.d[h] && M.d[h].p)
			{
				if (M.c[M.d[h].p] && M.c[M.d[h].p][h]) delete M.c[M.d[h].p][h];				
				if (typeof M.c[t] == 'undefined') M.c[t]=[];
				M.c[t][h]=1;
				removeUInode(h);
				this.nodeAttr({h:h,p:t});
				newnodes.push(M.d[h]);
			}
		}
		rendernew();
		this.rubbishIco();
		processmove(j);
	}

	this.accountData = function(cb,blockui)
	{
		if (this.account && this.account.lastupdate > new Date().getTime()-300000 && cb) cb(this.account);
		else
		{
			if (blockui) loadingDialog.show();
			
			account = { };

			api_req({a:'uq',strg:1,xfer:1,pro:1},{
				account : account,
				callback: function(res,ctx)
				{
					loadingDialog.hide();

					if (typeof res == 'object')
					{
						ctx.account.type = res.utype;
						ctx.account.stype = res.stype;
						ctx.account.stime = res.scycle;
						ctx.account.scycle = res.snext;
						ctx.account.expiry = res.suntil;
						ctx.account.space = Math.round(res.mstrg);
						ctx.account.space_used = Math.round(res.cstrg);
						ctx.account.bw = Math.round(res.mxfer);
						ctx.account.servbw_used = Math.round(res.csxfer);
						ctx.account.downbw_used = Math.round(res.caxfer);
						ctx.account.servbw_limit = res.srvratio;
						ctx.account.balance = res.balance;
						ctx.account.reseller = res.reseller;
						ctx.account.prices = res.prices;
						
						if (res.balance.length == 0) ctx.account.balance = [['0.00','EUR']];					

						if (!u_attr.p)
						{
							ctx.account.servbw_used = 0;

							if (res.tah)
							{
								var t = 0;

								for (var i in res.tah) t += res.tah[i];

								ctx.account.downbw_used = t;
								ctx.account.bw = res.tal;
							}
						}
					}
				}
			});

			api_req({a:'uavl'},{
				account : account,
				callback: function(res,ctx)
				{
					if (typeof res != 'object') res = [];
					ctx.account.vouchers = voucherData(res);
				}
			});

			api_req({a:'utt'},{
				account : account,
				callback: function(res,ctx)
				{
					if (typeof res != 'object') res = [];				
					ctx.account.transactions = res;
				}
			});

			api_req({a:'utp'},{
				account : account,
				callback: function(res,ctx)
				{
					if (typeof res != 'object') res = [];
					ctx.account.purchases = res;
				}
			});

			api_req({a:'usl'},{
				account : account,
				callback: function(res,ctx)
				{
					if (typeof res != 'object') res = [];
					ctx.account.sessions = res;
				}
			});

			api_req({a:'ug'},{
				cb : cb,
				account : account,
				callback: function(res,ctx)
				{
					if (typeof res == 'object')
					{
						if (res.p)
						{
							u_attr.p = res.p;
							if (u_attr.p) topmenuUI();
						}
					}
					
					ctx.account.lastupdate = new Date().getTime();

					if (!ctx.account.bw) ctx.account.bw = 1024*1024*1024*10;
					if (!ctx.account.servbw_used) ctx.account.servbw_used = 0;
					if (!ctx.account.downbw_used) ctx.account.downbw_used = 0;

					M.account = ctx.account;
					
					if (ctx.cb) ctx.cb(ctx.account);
				}
			});
		}
	}

	this.delIndex = function(p,h)
	{
		if (M.c[p] && M.c[p][h]) delete M.c[p][h];
		var a=0;
		for (var i in M.c[p]) a++;
		if (a == 0)
		{
			delete M.c[p];
			$('#treea'+p).removeClass('contains-folders');
		}
	}

	this.rubbishIco = function()
	{
		var i=0;
		if (typeof M.c[M.RubbishID] !== 'undefined') for (var a in M.c[M.RubbishID]) i++;
		if (i > 0) $('.fm-tree-header.recycle-item').addClass('recycle-notification contains-subfolders');
		else
		{
			$('.fm-tree-header.recycle-item').removeClass('recycle-notification expanded contains-subfolders');
			$('.fm-tree-header.recycle-item').prev('.fm-connector-first').removeClass('active');
		}
	}

	this.nodeAttr = function(a)
	{
		var n = M.d[a.h];
		if (n)
		{
			for (var i in a) n[i]=a[i];
			if (mDB && !pfkey) mDBadd('f',clone(n));
		}
	}

	this.rename = function(h,name)
	{
		if (M.d[h])
		{
			var n = M.d[h];
			if (n && n.ar)
			{
				n.ar.n = name;
				var mkat = enc_attr(n.ar,n.key);
				var attr = ab_to_base64(mkat[0]);
				var key = a32_to_base64(encrypt_key(u_k_aes,mkat[1]));
				M.nodeAttr({h:h,name:name,a:attr});
				api_req({a:'a',n:h,attr:attr,key:key,i:requesti});
				$('.grid-table.fm #' + h + ' .tranfer-filetype-txt').text(name);
				$('.file-block#' + h + ' .file-block-title').text(name);
				$('#treea_' + h + ' span').text(name);
				if ($('#path_' + h).length > 0) M.renderPath();
			}
		}
	}

	this.favourite = function(h_ar,del)
	{
		if (del) del=0;
		else del=1;

		for (var i in h_ar)
		{
			if (M.d[h_ar[i]])
			{
				var n = M.d[h_ar[i]];
				if (n && n.ar)
				{
					n.ar.fav = del;
					var mkat = enc_attr(n.ar,n.key);
					var attr = ab_to_base64(mkat[0]);
					var key = a32_to_base64(encrypt_key(u_k_aes,mkat[1]));
					M.nodeAttr({h:n.h,fav:del,a:attr});
					api_req({a:'a',n:n.h,attr:attr,key:key,i:requesti});
					if (!m)
					{
						if (del)
						{
							$('.grid-table.fm #' + n.h + ' .grid-status-icon').addClass('star');
							$('.file-block#' + n.h + ' .file-status-icon').addClass('star');
						}
						else
						{
							$('.grid-table.fm #' + n.h + ' .grid-status-icon').removeClass('star');
							$('.file-block#' + n.h + ' .file-status-icon').removeClass('star');
						}
					}
				}
			}
		}
	}

	this.nodeShare = function(h,s,ignoreDB)
	{		
		if (this.d[h])
		{
			if (typeof this.d[h].shares == 'undefined') this.d[h].shares = [];
			this.d[h].shares[s.u] = s;
			if (mDB)
			{
				s['h_u'] = h + '_' + s.u;
				if (mDB && !ignoreDB && !pfkey) mDBadd('s',clone(s));
			}
			sharedUInode(h,1);
			if ($.dialog == 'sharing' && $.selected && $.selected[0] == h) shareDialog();
			if (mDB && !pfkey) mDBadd('ok',{h:h,k:a32_to_base64(encrypt_key(u_k_aes,u_sharekeys[h])),ha:crypto_handleauth(h)});
		}
	}

	this.delnodeShare = function(h,u)
	{
		console.log('delnodeShare');

		
		if (this.d[h] && typeof this.d[h].shares !== 'undefined')
		{
			delete this.d[h].shares[u];
			var a = 0;
			for (var i in this.d[h].shares) if (this.d[h].shares[i]) a++;
			if (a == 0)
			{
				delete this.d[h].shares;
				M.nodeAttr({h:h,shares:undefined});
				delete u_sharekeys[h];
				sharedUInode(h,0);
				if (mDB) mDBdel('ok',h);
			}
			if (mDB) mDBdel('s',h + '_' + u);
			if ($.dialog == 'sharing' && $.selected && $.selected[0] == h) shareDialog();
		}
	}

	this.getlinks = function(h)
	{
		loadingDialog.show();
		this.links = [];
		this.folderlinks = [];
		for (var i in h)
		{
			var n = M.d[h[i]];
			if (n)
			{
				if (n.t) this.folderlinks.push(n.h);
				this.links.push(n.h);
			}
		}
		if (d) console.log('getlinks',this.links);
		if (this.folderlinks.length > 0) this.getFolderlinks();
		else this.getlinksDone();
	}

	this.getlinksDone = function()
	{
		for (var i in this.links) api_req({a:'l',n:this.links[i]},{
			node : this.links[i],
			last : i == this.links.length-1,
			callback : function(res,ctx)
			{
				if (typeof res != 'number') M.nodeAttr({h:M.d[ctx.node].h,ph:res});

				if (ctx.last)
				{
					linksDialog();
					loadingDialog.hide();
				}
			}
		});
	}

	this.getFolderlinks = function()
	{
		if (this.folderlinks.length > 0)
		{
			var n = M.d[this.folderlinks[0]];
			this.folderlinks.splice(0,1);

			if (n)
			{
				this.fln=n;
				if (n.shares && n.shares['EXP']) this.getFolderlinks();
				else
				{
					var h = fm_getnodes(n.h);
					h.push(n.h);

					api_setshare(n.h,[{u:'EXP',r:0}],h,
					{
						done : function(res)
						{
							if (res.r && res.r[0] == 0) M.nodeShare(M.fln.h,{h:M.fln.h,r:0,u:'EXP',ts:Math.floor(new Date().getTime()/1000)});
							M.getFolderlinks();
						}
					});
				}
			}
			else this.getFolderlinks();
		}
		else this.getlinksDone();
	}

	this.makeDir = function(n)
	{
		if (is_chrome_firefox & 4) return;

		var dirs = [];
		function getfolders(d,o) 
		{
			var c = 0;
			for (var e in M.d) 
			{
				if(M.d[e].t == 1 && M.d[e].p == d) 
				{
					var p = o || [];
					if (!o) p.push(fm_safename(M.d[d].name));
					p.push(fm_safename(M.d[e].name));
					if (!getfolders(M.d[e].h,p)) dirs.push(p);
					++c;
				}
			}
			return c;
		}
		getfolders(n);

		if (d) console.log('makedir',dirs);

		if(is_chrome_firefox) 
		{
			var root = mozGetDownloadsFolder();
			if (root) dirs.forEach(function(p) 
			{
				try 
				{
					p = mozFile(root,0,p);
					if(!p.exists()) p.create(Ci.nsIFile.DIRECTORY_TYPE, parseInt("0755",8));
				} 
				catch(e) 
				{
					Cu.reportError(e);
					console.log('makedir', e.message);
				}
			});
		} 
		else 
		{
			if (d) console.log('MAKEDIR: TODO');
		}
	}

	this.addDownload = function(n,z,preview)
	{
		// todo cesar: preview parameter indicates that this is a image preview download
		delete $.dlhash;
		var zipname,path;
		var nodes = [];
		var paths={};
		for (var i in n)
		{
			if (M.d[n[i]])
			{
				if (M.d[n[i]].t)
				{
					if(!z) this.makeDir(n[i]);
					var subids = fm_getnodes(n[i]);					
					for(var j in subids)
					{
						var p = this.getPath(subids[j]);
						var path = '';
						
						for(var k in p)
						{
							if (p[k],M.d[p[k]].t) path = fm_safename(M.d[p[k]].name) + '/' + path;
							if (p[k] == n[i]) break;
						}
						
						if (!M.d[subids[j]].t)
						{
							nodes.push(subids[j]);
							paths[subids[j]]=path;							
						}
						else console.log('0 path',path);
					}
				}
				else
				{
					nodes.push(n[i]);
				}
			}
		}

		if (z)
		{
			zipid++;
			z=zipid;
			if (M.d[n[0]] && M.d[n[0]].t) zipname = M.d[n[0]].name + '.zip';
			else zipname = 'Archive-'+ Math.random().toString(16).slice(-4) + '.zip';
			var zipsize = 0;
		}
		else z = false;
		if (!$.totalDL) $.totalDL=0;
		for (var i in nodes)
		{
			n = M.d[nodes[i]];
			if (paths[nodes[i]]) path = paths[nodes[i]];
			else path ='';
			$.totalDL+=n.s;
			var li = $('.transfer-table #' + 'dl_'+htmlentities(n.h));
			if (li.length == 0)
			{
				dl_queue.push(
				{
					id: n.h,
					key: n.key,
					n: n.name,
					t: n.ts,
					p: path,
					size: n.s,
					onDownloadProgress: this.dlprogress,
					onDownloadComplete: this.dlcomplete,
					onBeforeDownloadComplete: this.dlbeforecomplete,
					onDownloadError: this.dlerror,
					onDownloadStart: this.dlstart,
					zipid: z,
					zipname: zipname,
					preview: preview
				});
				zipsize += n.s;

				var flashhtml='';
				if (dlMethod == FlashIO) {
					flashhtml = '<object width="1" height="1" id="dlswf_'+ htmlentities(n.h) + '" type="application/x-shockwave-flash"><param name=FlashVars value="buttonclick=1" /><param name="movie" value="' + document.location.origin + '/downloader.swf"/><param value="always" name="allowscriptaccess"><param name="wmode" value="transparent"><param value="all" name="allowNetworking"></object>';
				}

				if (!z) $('.transfer-table').append('<tr id="dl_'+htmlentities(n.h)+'"><td><span class="transfer-filtype-icon ' + fileicon(n) +'"></span><span class="tranfer-filetype-txt">' + htmlentities(n.name) + '</span></td><td>' + bytesToSize(n.s) + '</td><td><span class="transfer-type download">' + l[373] + '</span>' + flashhtml + '</td><td><span class="transfer-status queued">Queued</span></td><td></td><td></td><td></td><td class="grid-url-field"><a href="" class="grid-url-arrow"></a></td></tr>');
			}
		}

		if (dlMethod == MemoryIO && !localStorage.firefoxDialog && $.totalDL > 104857600) setTimeout(firefoxDialog,1000);		

		var flashhtml='';
		if (dlMethod == FlashIO) {
			flashhtml = '<object width="1" height="1" id="dlswf_zip_'+ htmlentities(z) + '" type="application/x-shockwave-flash"><param name=FlashVars value="buttonclick=1" /><param name="movie" value="' + document.location.origin + '/downloader.swf"/><param value="always" name="allowscriptaccess"><param name="wmode" value="transparent"><param value="all" name="allowNetworking"></object>';
		}
		if (z) $('.transfer-table').append('<tr id="zip_'+zipid+'"><td><span class="transfer-filtype-icon ' + fileicon({name:'archive.zip'}) + '"></span><span class="tranfer-filetype-txt">' + htmlentities(zipname) + '</span></td><td>' + bytesToSize(zipsize) + '</td><td><span class="transfer-type download">' + l[373] + '</span>'+ flashhtml +'</td><td><span class="transfer-status queued">Queued</span></td><td></td><td></td><td></td><td class="grid-url-field"><a href="" class="grid-url-arrow"></a></td></tr>');
//		$('.tranfer-view-icon').addClass('active');
//		$('.fmholder').addClass('transfer-panel-opened');
//		$.transferHeader();

        if (!preview) 
		{
			openTransferpanel();
			initGridScrolling();
			initFileblocksScrolling();
			initTreeScroll();
		}

		delete $.dlhash;
	}

	this.dlprogress = function (id, perc, bl, bt,kbps, dl_queue_num)
	{
		var st;
		if (dl_queue[dl_queue_num].zipid)
		{
			id = 'zip_' + dl_queue[dl_queue_num].zipid;
			var tl=0;
			var ts=0;
			for (var i in dl_queue)
			{
				if (dl_queue[i].zipid == dl_queue[dl_queue_num].zipid)
				{
					if (!st) st = dl_queue[i].st;
					ts+=dl_queue[i].size;
					if (dl_queue[i].complete) tl+=dl_queue[i].size;
				}
			}
			bt = ts;
			bl = tl + bl;
		}
		else
		{
			id = 'dl_' + id;
			st = dl_queue[dl_queue_num].st;
		}

		var failed = parseInt($('#' + id).data('failed') || "0");
		// failed not long ago
		if (failed+30000 > NOW()) return;

		if ($('.transfer-table #' + id + ' .progress-block').length == 0) {
			$('.transfer-table #' + id + ' td:eq(3)').html('<div class="progress-block" style=""><div class="progressbar"><div class="progressbarfill" style="width:0%;"></div></div></div>');
			$.transferHeader();
		}

		if (!bl) return false;
		if (!$.transferprogress) $.transferprogress={};
		if (kbps == 0) {
			if (perc != 100 || $.transferprogress[id]) return false;
			kbps = bl;
		}
		var eltime = (new Date().getTime()-st)/1000;
		var bps = kbps*1000;
		var retime = (bt-bl)/bps;
		if (bl && bt)
		{
			// $.transferprogress[id] = Math.floor(bl/bt*100);
			$.transferprogress[id] = [bl,bt];
			if (!uldl_hold)
			{
				if (slideshowid == dl_queue[dl_queue_num].id && !previews[slideshowid])
				{					
					$('.slideshow-error').addClass('hidden');
					$('.slideshow-pending').addClass('hidden');
					$('.slideshow-progress').attr('class','slideshow-progress percents-'+perc);
				}
			
				$('.transfer-table #' + id + ' .progressbarfill').css('width', perc +'%');
				$('.transfer-table #' + id + ' td:eq(4)').text(bytesToSize(bps,1) +'/s');
				$('.transfer-table #' + id + ' td:eq(5)').text(secondsToTime(eltime));
				$('.transfer-table #' + id + ' td:eq(6)').text(secondsToTime(retime));
				percent_megatitle();

				if (page.substr(0,2) !== 'fm')
				{
					$('.widget-block').removeClass('hidden');
					$('.widget-block').show();
					if (!ul_uploading) $('.widget-circle').attr('class','widget-circle percents-'+perc);
					$('.widget-icon.downloading').removeClass('hidden');
					$('.widget-speed-block.dlspeed').text(bytesToSize(bps,1) +'/s');
					$('.widget-block').addClass('active');
				}
				
				
			}
		}
	}

	this.dlcomplete = function (id,z, dl_queue_num)
	{
		if (slideshowid == dl_queue[dl_queue_num].id && !previews[slideshowid]) 
		{
			$('.slideshow-pending').addClass('hidden');
			$('.slideshow-error').addClass('hidden');
			$('.slideshow-progress').attr('class','slideshow-progress percents-100');
		}		
		
		if (z) id = 'zip_' + z;
		else id = 'dl_' + id;
		$('.transfer-table #' + id + ' td:eq(3)').html('<span class="transfer-status completed">' + l[554] + '</span>');
		if ($('#dlswf_'+id.replace('dl_','')).length > 0)
		{
			var flashid = id.replace('dl_','');
			$('#dlswf_'+flashid).width(170);
			$('#dlswf_'+flashid).height(22);
			$('#' + id + ' .transfer-type')
				.removeClass('download')
				.addClass('safari-downloaded')
				.text('Save File');
		}
		else
		{
			$('.transfer-table #' + id).fadeOut('slow', function(e)
			{
				$(this).remove();
			});
		}
		$.transferHeader();

		if (dlMethod == FileSystemAPI)
		{
			setTimeout(fm_chromebar,250,$.dlheight);
			setTimeout(fm_chromebar,500,$.dlheight);
			setTimeout(fm_chromebar,1000,$.dlheight);
		}

		var a=0;
		for(var i in dl_queue) if (dl_queue[i]) a++;
		if (a < 2 && !ul_uploading)
		{
			$('.widget-block').fadeOut('slow',function(e)
			{
				$('.widget-block').addClass('hidden');
				$('.widget-block').css({opacity:1});
			});
		}
		else if (a < 2) $('.widget-icon.downloading').addClass('hidden');
		else $('.widget-circle').attr('class','widget-circle percents-0');
		if ($.transferprogress && $.transferprogress[id])
		{
			if (!$.transferprogress['dlc']) $.transferprogress['dlc'] = 0;
			$.transferprogress['dlc'] += $.transferprogress[id][1];
			delete $.transferprogress[id];
		}

		percent_megatitle();
	}

	this.dlbeforecomplete = function()
	{
		$.dlheight = $('body').height();
	}

	this.dlerror = function(fileid, error, dl_queue_num)
	{
		var errorstr=false;
		if (d) console.log('dlerror',fileid,error);
		if (error == EOVERQUOTA)
		{
			if (d) console.log('Quota error');
			errorstr = l[233];
		}
		else if (error == ETOOMANYCONNECTIONS) errorstr = l[18];
		else if (error == ESID) errorstr = l[19];
		else if (error == ETEMPUNAVAIL) errorstr = l[233];
		else if (error == EBLOCKED || error == ETOOMANY || error == EACCESS) errorstr=l[23];
		else if (error == ENOENT) errorstr=l[22];
		else if (error == EKEY) errorstr = l[24];
		else if (error == EAGAIN) errorstr = l[233];
		else errorstr = l[233];		
				
		if (slideshowid == dl_queue[dl_queue_num].id && !previews[slideshowid]) 
		{
			$('.slideshow-image-bl').addClass('hidden');
			$('.slideshow-pending').addClass('hidden');
			$('.slideshow-progress').addClass('hidden');
			$('.slideshow-error').removeClass('hidden');
			$('.slideshow-error-txt').text(errorstr);
		}

		var file = null;
		$.each(dl_queue, function(id, f) {
			if (f.id == fileid) {
				file = f;
				return false;
			}
		});

		if (errorstr)  {
			if (file) file.failed = new Date;
			var dom = null;
			if (file && file.zipid) {
				dom = $('.transfer-table #zip_' + file.zipid + ' td:eq(3)').html('<span class="transfer-status error">'+htmlentities(errorstr)+'</span>');
			} else {
				dom = $('.transfer-table #dl_' + fileid + ' td:eq(3)').html('<span class="transfer-status error">'+htmlentities(errorstr)+'</span>');
			}
			dom.parents('tr').data({'failed' : NOW()});
		}
	}

	this.dlstart = function(id,name,size, dl_queue_num)
	{
		$('.transfer-table #dl_' + id + ' td:eq(3)').html('<span class="transfer-status initiliazing">'+htmlentities(l[1042])+'</span>');
		if (dl_queue[dl_queue_num].zipid) id = 'zip_' + dl_queue[dl_queue_num].zipid;
		else id = 'dl_' + id;
		$('.transfer-table').prepend($('.transfer-table #' + id));
		dl_queue[dl_queue_num].st = new Date().getTime();
		M.dlprogress(id, 0, 0, 0, 0, dl_queue_num);
		$.transferHeader();
	}
	this.mobileuploads = [];

	$(document).on('remove', '.transfer-table tr', function() {
		var toClean = 0
		$.each(panelDomQueue, function(i, html) {
			if ($('.transfer-table tr:visible').length-1 > DOM_TRANSFER_LIMIT) {
				return false;
			}
			$(html).appendTo('.transfer-table')
			toClean++
		});

		panelDomQueue.splice(0, toClean);

		if (panelDomQueue.length == 0 && $('.transfer-table tr').length-1 == 1) {
			$.transferClose();
			resetUploadDownload();
		}
	});

	this.addToTransferTable = function(elem) {
		if ($('.transfer-table tr').length > DOM_TRANSFER_LIMIT) {
			return panelDomQueue.push(elem);
		}
		$(elem).appendTo('.transfer-table')
	}

	this.addUpload = function(u)
	{
		for (var i in u)
		{
			var f = u[i];
			var ul_id = ul_queue.length;
			if (!f.flashid) f.flashid = false;
			f.target = M.currentdirid;
			f.id = ul_id;

			this.addToTransferTable(
				'<tr id="ul_'+ul_id+'"><td><span class="transfer-filtype-icon ' + fileicon({name:f.name}) +'"></span><span class="tranfer-filetype-txt">' + htmlentities(f.name) + '</span></td><td>' + bytesToSize(f.size) + '</td><td><span class="transfer-type upload">' + l[372] + '</span></td><td><span class="transfer-status queued">Queued</span></td><td></td><td></td><td></td><td class="grid-url-field"><a href="" class="grid-url-arrow"></a></td></tr>'
			);
			ul_queue.push(f);			
			
		}
		if (page == 'start') {
			ulQueue.pause();
			uldl_hold = false; /* this isn't a pause generated by the UI */
		}
		else openTransferpanel();
	}

	this.ulprogress = function(id, perc, bl, bt, bps)
	{
		if ($('.transfer-table #ul_' + id + ' .progress-block').length == 0)
		{
			$('.transfer-table #ul_' + id + ' .transfer-status').removeClass('queued');
			$('.transfer-table #ul_' + id + ' .transfer-status').addClass('download');
			$('.transfer-table #ul_' + id + ' td:eq(3)').html('<div class="progress-block" style=""><div class="progressbar"><div class="progressbarfill" style="width:0%;"></div></div></div>');
			$.transferHeader();
		}
		if (!bl || !ul_queue[id]['starttime']) return false;
		var eltime = (new Date().getTime()-ul_queue[id]['starttime'])/1000;
		var retime = bps > 1000 ? (bt-bl)/bps : -1;
		if (!$.transferprogress) $.transferprogress={};
		if (bl && bt && !uldl_hold)
		{
			// $.transferprogress[id] = Math.floor(bl/bt*100);
			$.transferprogress['ul_' + id] = [bl,bt];
			$('.transfer-table #ul_' + id + ' .progressbarfill').css('width',perc+'%');
			$('.transfer-table #ul_' + id + ' td:eq(4)').text(bps ? bytesToSize(bps,1) +'/s' : '');
			$('.transfer-table #ul_' + id + ' td:eq(5)').text(secondsToTime(eltime));
			$('.transfer-table #ul_' + id + ' td:eq(6)').text(secondsToTime(retime));
			percent_megatitle();
			$.transferHeader();

			if (page.substr(0,2) !== 'fm')
			{
				$('.widget-block').removeClass('hidden');
				$('.widget-block').show();
				$('.widget-circle').attr('class','widget-circle percents-'+perc);
				$('.widget-icon.uploading').removeClass('hidden');
				$('.widget-speed-block.ulspeed').text(bytesToSize(bps,1) +'/s');
				$('.widget-block').addClass('active');
			}
		}
	}

	this.ulcomplete = function(id,h,k)
	{
		this.mobile_ul_completed=true;
		for(var i in this.mobileuploads)
		{
			if (id == this.mobileuploads[i].id) this.mobileuploads[i].done=1;
			if (!this.mobileuploads[i].done) this.mobile_ul_completed=false;
		}
		if (this.mobile_ul_completed)
		{
			$('.upload-status-txt').text(l[554]);
			$('#mobileuploadtime').addClass('complete');
			$('#uploadpopbtn').text(l[726]);
			$('#mobileupload_header').text(l[554]);
		}
		$('.transfer-table #ul_' + id + ' td:eq(3)').html('<span class="transfer-status completed">' + l[554] + '</span>');
		$('.transfer-table #ul_' + id).fadeOut('slow', function(e)
		{
			$(this).remove();
		});
		$.transferHeader();
		var a=0;
		for(var i in dl_queue) if (dl_queue[i]) a++;
		if (a < 2 && !downloading)
		{
			$('.widget-block').fadeOut('slow',function(e)
			{
				$('.widget-block').addClass('hidden');
				$('.widget-block').css({opacity:1});
			});
		}
		else if (a < 2) $('.widget-icon.uploading').addClass('hidden');
		else $('.widget-circle').attr('class','widget-circle percents-0');
		if ($.transferprogress && $.transferprogress['ul_'+ id])
		{
			if (!$.transferprogress['ulc']) $.transferprogress['ulc'] = 0;
			$.transferprogress['ulc'] += $.transferprogress['ul_'+ id][1];
			delete $.transferprogress['ul_'+ id];
		}
	}

	this.ulstart = function(id)
	{
		if (d) console.log('ulstart',id);
		$('.transfer-table #ul_' + id + ' td:eq(3)').html('<span class="transfer-status initiliazing">'+htmlentities(l[1042])+'</span>');
		ul_queue[id].starttime = new Date().getTime();
		$('.transfer-table').prepend($('.transfer-table #ul_' + id));
		M.ulprogress(id, 0, 0, 0);
		$.transferHeader();
	}
}


function voucherData(arr)
{
	var vouchers = [];
	var varr = arr[0];
	var tindex = {};
	for (var i in arr[1]) tindex[arr[1][i][0]]=arr[1][i];			
	for (var i in varr)				
	{									
		var redeemed = 0;
		var cancelled = 0;
		var revoked = 0;
		var redeem_email = '';					
		if ((varr[i].rdm) && (tindex[varr[i].rdm]))
		{
			redeemed = tindex[varr[i].rdm][1];
			redeemed_email = tindex[varr[i].rdm][2];					
		}					
		if (varr[i].xl) cancelled = tindex[varr[i].xl][1];					
		if (varr[i].rvk) revoked = tindex[varr[i].rvk][1];		
		vouchers.push({
			id: varr[i].id,
			amount: varr[i].g,
			currency: varr[i].c,
			iss: varr[i].iss,
			date: tindex[varr[i].iss][1],
			code: varr[i].v,
			redeemed: redeemed,
			redeem_email: redeem_email,
			cancelled: cancelled,
			revoked: revoked						
		});
	}
	return vouchers;
}

function onUploadError(fileid, errorstr)
{
	DEBUG('OnUploadError ' + fileid + ' ' + errorstr);

	$('.transfer-table #ul_' + fileid + ' td:eq(3)')
		.html('<span class="transfer-status error">'+htmlentities(errorstr)+'</span>')
		.parents('tr').data({'failed' : NOW()});
}

function addupload(u)
{
	M.addUpload(u);
}
function onUploadStart(id)
{
	M.ulstart(id);
}
function onUploadProgress(id, p, bl, bt, speed)
{
	M.ulprogress(id, p, bl, bt, speed);
}
function onUploadSuccess(id, bl, bt)
{
	M.ulcomplete(id,bl,bt);
}

function fm_chromebar(height)
{
	if (window.navigator.userAgent.toLowerCase().indexOf('mac') >= 0 || localStorage.chromeDialog == 1) return false;
	var h = height - $('body').height();
	if ((h > 33) && (h < 41))
	{
		setTimeout(fm_chromebarcatchclick,500,$('body').height());
		chromeDialog();
	}
}

function fm_chromebarcatchclick(height)
{
	if ($('body').height() != height)
	{
		chromeDialog(1);
		return false;
	}
	setTimeout(fm_chromebarcatchclick,200,height);
}

function fm_safename(n)
{
	return n.replace(/[/\\:*?<>|]/g,'_');
}

function fm_matchname(p,name)
{
	var a= [];
	for (var i in M.d)
	{
		var n = M.d[i];
		if (n.p == p && name == n.name) a.push({id:n.h,size:n.s,name:n.name});
	}
	return a;
}

var t;

function renderfm()
{
	var t = new Date().getTime();
	initUI();
	loadingDialog.hide();
	M.sortByName();
	M.renderTree();
	M.renderPath();
	var c = $('#treesub_' + M.RootID).attr('class');
	if (c && c.indexOf('opened') < 0)
	{
		$('.fm-tree-header.cloud-drive-item').addClass('opened');
		$('#treesub_' + M.RootID).addClass('opened');
	}
	M.openFolder(M.currentdirid);
	if (d) console.log('renderfm() time:',t-new Date().getTime());
}

function rendernew()
{
	var t = new Date().getTime();
	var treebuild=[];
	var UImain=false;
	var newcontact=false;
	var newpath=false;
	for (var i in newnodes)
	{
		var n = newnodes[i];
		if (n.h.length == 11) newcontact=true;
		if (n && n.p && n.t) treebuild[n.p]=1;
		if (n.p == M.currentdirid || n.h == M.currentdirid) UImain=true;
		if ($('#path_' + n.h).length > 0) newpath=true;
	}
	var UItree=false;
	for (var h in treebuild)
	{
		var n = M.d[h];
		if (n)
		{
			M.buildtree(n);
			UItree=true;
		}
	}

	if (UImain)
	{
		M.filterByParent(M.currentdirid);
		M.sort();
		M.renderMain(true);
		M.renderPath();
		$(window).trigger('resize');
	}

	if (UItree)
	{
		treeUI();
		treeUIopen(M.currentdirid);
	}
	if (newcontact)
	{
		M.avatars();	
		M.contacts();
		treeUI();
	}
	if (newpath) M.renderPath();
	newnodes=undefined;
}



function execsc(ap)
{
	var tparentid = false;
	var trights = false;
	var tmoveid = false;
	var rootsharenodes = [];

	var loadavatars=false;

	newnodes = [];

	// actionpackets:
	for (var i in ap)
	{
		var a = ap[i];
		if (d) console.log('actionpacket',a);
		if (a.i == requesti)
		{
			if (d) console.log('OWN ACTION PACKET');
		}
		else if (a.a == 'fa')
		{
			M.nodeAttr({h:a.n,fa:a.fa});
		}
		else if (a.a == 's' && !folderlink)
		{
			var tsharekey = '';
			var prockey = false;			

			if (a.o == u_handle)
			{
				if (typeof a.r == "undefined")
				{
					// I deleted my share							
					M.delnodeShare(a.n,a.u);
				}
				else if (typeof M.d[a.n].shares != 'undefined' && M.d[a.n].shares[a.u] || a.ha == crypto_handleauth(a.n))
				{
					// I updated or created my share
					u_sharekeys[a.n] = decrypt_key(u_k_aes,base64_to_a32(a.ok));
					M.nodeShare(a.n,{h:a.n,r:a.r,u:a.u,ts:a.ts});				
				}
			}
			else
            {
                if (typeof a.n != 'undefined' && typeof a.k != 'undefined' && typeof u_sharekeys[a.n] == 'undefined')
                {
                    u_sharekeys[a.n] = crypto_process_sharekey(a.n,a.k);
                    tsharekey = a32_to_base64(u_k_aes.encrypt(u_sharekeys[a.n]));
                    prockey = true;
                }

                if (typeof a.o != 'undefined')
                {
                    if (typeof a.r == "undefined")
                    {
                        console.log('delete a share');
                        // delete a share:
                        var n = M.d[a.n];
                        if (n && n.p.length != 11) M.nodeAttr({h:a.n,r:0,su:''});
                        else M.delNode(a.n);
                        if (!folderlink && a.u !== 'EXP' && fminitialized) addnotification({t: 'dshare',n: a.n,u:a.o});
                        delete u_sharekeys[a.n];
                    }
                    else
                    {
                        console.log('I receive a share, prepare for receiving tree a');
                        // I receive a share, prepare for receiving tree a
                        tparentid 	= a.o;
                        trights 	= a.r;
                        if (M.d[a.n])
                        {
                            // update rights:
                            M.nodeAttr({h:a.n,r:a.r,su:a.o});
                        }
                        else
                        {
                            console.log('look up other root-share-nodes from this user');
                            // look up other root-share-nodes from this user:
                            if (typeof M.c[a.o] != 'undefined') for(var i in M.c[a.o]) if (M.d[i] && M.d[i].t == 1) rootsharenodes[i]=1;

                            if (!folderlink && fminitialized) addnotification(
                            {
                                t: 'share',
                                n: a.n,
                                u: a.o
                            });
                        }
                    }
                }
            }

			if (prockey)
			{
				var nodes = fm_getnodes(a.n,1);
				nodes.push(a.n);
				for (var i in nodes)
				{
					var n = M.d[nodes[i]];

					if (n)
					{
						var f = {a:n.a,h:n.h,k:n.k};
						crypto_processkey(u_handle,u_k_aes,f);
						M.nodeAttr({h:nodes[i],name:f.name,key:f.key,sk:tsharekey});
						newnodes.push(M.d[n.h]);
					}
				}
			}

			crypto_share_rsa2aes();
		}
		else if (a.a == 'k' && !folderlink)
		{
			if (a.sr) crypto_procsr(a.sr);
			else if (a.cr) crypto_proccr(a.cr);
			else api_req({a:'k',cr:crypto_makecr(a.n,[a.h],true)});
		}
		else if (a.a == 't')
		{
			if (tparentid)
			{
				for (var b in a.t.f)
				{
					if (rootsharenodes[a.t.f[b].h] && M.d[a.t.f[b].h])
					{
						a.t.f[b].r  = M.d[a.t.f[b].h].r;
						a.t.f[b].su = M.d[a.t.f[b].h].su;
						M.delNode(a.t.f[b].h);
					}
				}

				if (!M.d[a.t.f[0].p]) a.t.f[0].p = tparentid;

				a.t.f[0].su = tparentid;
				a.t.f[0].r  = trights;

				if (tsharekey)
				{
					a.t.f[0].sk  = tsharekey;
					tsharekey=false;
				}
				rootsharenodes=[];
			}

			// notification logic:
			if (fminitialized && !folderlink && a.ou && a.ou != u_handle && a.t && a.t.f && a.t.f[0] && a.t.f[0].p.length < 11 && !tmoveid && !tparentid)
			{
				var targetid = a.t.f[0].p;
				var pnodes = [];
				for (var i in a.t.f) if (a.t.f[i].p == targetid) pnodes.push({ h: a.t.f[i].h, t: a.t.f[i].t});
				addnotification({t: 'put',n: targetid,u: a.ou,f: pnodes});
			}

			tparentid = false;
			trights = false;
			process_f(a.t.f);
		}
		else if (a.a == 'c')
		{
			process_u(a.u);
		}
		else if (a.a == 'd')
		{
			M.delNode(a.n);
		}
		else if (a.a == 'ua' && fminitialized)
		{
			for (var i in a.ua)
			{
				if (a.ua[i] == '+a')
				{
					avatars[a.u]=undefined;
					loadavatars=true;
				}
			}
		}
		else if (a.a == 'u')
		{
			var n = M.d[a.n];
			if (n)
			{
				var f = {h:a.n,k:a.k,a:a.at},newpath=0;
				crypto_processkey(u_handle,u_k_aes,f);
				if (f.key)
				{
					u_nodekeys[a.n] = f.key;
					if (f.name !== n.name)
					{
						$('.grid-table.fm #' + n.h + ' .tranfer-filetype-txt').text(f.name);
						$('.file-block#' + n.h + ' .file-block-title').text(f.name);
						$('#treea_' + n.h + ' span').text(f.name);
						if ($('#path_' + n.h).length > 0) newpath=1;						
						if (n.h == M.RootID) $('.fm-tree-header.cloud-drive-item span').text(f.name);
					}
					if (f.fav !== n.fav)
					{
						if (f.fav)
						{
							$('.grid-table.fm #' + n.h + ' .grid-status-icon').addClass('star');
							$('.file-block#' + n.h + ' .file-status-icon').addClass('star');
						}
						else
						{
							$('.grid-table.fm #' + n.h + ' .grid-status-icon').removeClass('star');
							$('.file-block#' + n.h + ' .file-status-icon').removeClass('star');
						}
					}
					M.nodeAttr({h:a.n,fav:f.fav,name:f.name,key:f.key,a:a.at});
					if (newpath) M.renderPath();
				}
				if (a.cr) crypto_proccr(a.cr);
			}
		}
		else if (a.a == 'la')
		{
			notifymarkcount(true);
			donotify();
		}
		else
		{
			if (d) console.log('not processing this action packet',a);
		}
	}
	if (newnodes.length > 0 && fminitialized) rendernew();
	if (loadavatars) M.avatars();
	fm_thumbnails();	
	if ($.dialog == 'properties') propertiesDialog();	
	getsc();
}

var M = new MegaData();

function fm_updatekey(h,k)
{
	var n = M.d[h];
	if (n)
	{
		var f = {h:h,k:k,a:M.d[h].a};
		crypto_processkey(u_handle,u_k_aes,f);
		u_nodekeys[h] = f.key;
		M.nodeAttr({h:h,name:f.name,key:f.key,k:k});
	}
}

function fm_commitkeyupdate()
{
		// refresh render?
}

function loadfm()
{
	M.reset();
	fminitialized=false;
	loadingDialog.show();
	api_req({a:'f',c:1,r:1},{
		callback : loadfm_callback
	},n_h ? 1 : 0);
}

function RightsbyID(id)
{
	if (folderlink) return false;
	if (id.length > 8) return false;
	var p = M.getPath(id);
	if (p[p.length-1] == 'contacts') return M.d[p[p.length-3]].r;
	else return 2;
}

function isCircular(fromid,toid)
{
	var n = M.d[fromid];
	if (n && n.t)
	{
		if (toid == fromid) return false;
		var p1 = M.getPath(fromid);
		var p2 = M.getPath(toid);
		p1.reverse();
		p2.reverse();
		var c=1;
		for (var i in p1) if (p1[i] !== p2[i]) c=0;
		if (c) return true;
		else return false;
	}
	else return false;
}

function RootbyId(id)
{
	if (id) id = id.replace('chat/','');
	var p = M.getPath(id);
	return p[p.length-1];
}

function ddtype(ids,toid)
{
	var r=false;
	for (var i in ids)
	{
		var fromid = ids[i];

		if (folderlink) return false;

		if (fromid == toid) return false;

		// never allow move to own inbox, or to own contacts
		if (toid == M.InboxID || toid == 'contacts') return false;

		// to a contact, always allow a copy
		if (RootbyId(toid) == 'contacts' && M.d[toid].p == 'contacts') r = 'copy';

		// to a shared folder, only with write rights
		if (RootbyId(toid) == 'contacts' && RightsbyID(toid) > 0)
		{
			if (isCircular(fromid,toid)) return false;
			else r = 'copy';
		}
		// cannot move or copy to the existing parent
		if (toid == M.d[fromid].p) return false;

		// from own cloud to own cloud / trashbin, always move
		if ((toid == M.RootID || toid == M.RubbishID || M.d[toid].t) && (RootbyId(fromid) == M.RootID) && (RootbyId(toid) == M.RootID || toid == M.RubbishID))
		{
			if (isCircular(fromid,toid)) return false;
			else r = 'move';
		}
		// from trashbin or inbox to own cloud, always move
		if ((RootbyId(fromid) == M.RubbishID || RootbyId(fromid) == M.InboxID) && RootbyId(toid) == M.RootID) r = 'move';

		// from inbox to trashbin, always move
		if (RootbyId(fromid) == M.InboxID && RootbyId(toid) == M.RubbishID) r = 'move';

		// from trashbin or inbox to a shared folder with write permission, always copy
		if ((RootbyId(fromid) == M.RubbishID || RootbyId(fromid) == M.InboxID) && RootbyId(toid) == 'contacts' && RightsbyID(toid) > 0) r = 'copy';

		// copy from a share to cloud
		if (RootbyId(fromid) == 'contacts' && (toid == M.RootID  || RootbyId(toid) == M.RootID)) r = 'copy';

		// move from a share to trashbin only with full control rights (do a copy + del for proper handling)
		if (RootbyId(fromid) == 'contacts' && toid == M.RubbishID && RightsbyID(fromid) > 1) r = 'copydel';
	}
	return r;
}

function fm_getnodes(h,ignore)
{
	var nodes = [];
	function procnode(h)
	{
		if (M.c[h])
		{
			for (var n in M.c[h])
			{
				if (M.d[n].name || ignore) nodes.push(n);
				if (M.d[n].t == 1) procnode(n);
			}
		}
	}
	procnode(h);
	return nodes;
}

function fm_getsharenodes(h)
{
	var sn=[];
	var n=M.d[h];
	while (n && n.p && n)
	{
		if (typeof n.shares !== 'undefined' || u_sharekeys[n.h]) sn.push(n.h);
		n = M.d[n.p];
	}
	return sn;
}

function createfolder(toid,name,ulparams)
{
	var mkat = enc_attr({ n : name },[]);
	var attr = ab_to_base64(mkat[0]);
	var key = a32_to_base64(encrypt_key(u_k_aes,mkat[1]));
	var req = { a: 'p',t: toid,n: [{ h:'xxxxxxxx', t:1, a:attr, k:key }],i: requesti};
	var sn = fm_getsharenodes(toid);
	if (sn.length)
	{
		req.cr = crypto_makecr([mkat[1]],sn,false);
		req.cr[1][0] = 'xxxxxxxx';
	}
	if (!ulparams) loadingDialog.show();
	api_req(req,
	{
	  ulparams: ulparams,
	  callback : function(res,ctx)
	  {
		if (typeof res != 'number')
		{
			$('.fm-new-folder').removeClass('active');
			$('.create-folder-input-bl input').val('');
			newnodes=[];
			M.addNode(res.f[0]);
			rendernew();
			loadingDialog.hide();
			if (ctx.ulparams) ulparams.callback(ctx.ulparams,res.f[0].h);
		}
	  }
	});
}

function getuid(email)
{
	for(var j in M.u) if (M.u[j].m == email)  return j;
	return false;
}

function doshare(h,t)
{
	nodeids = fm_getnodes(h);
	nodeids.push(h);

	api_setshare(h,t,nodeids,
	{
		t : t,
		h : h,

		done : function(res,ctx)
		{
			var i;

			if (res.r && res.r[0] == '0')
			{
				for (i in res.u) M.addUser(res.u[i]);

				for (i in res.r)
				{
					if (res.r[i] == 0)
					{
						var rights = ctx.t[i].r;
						var user = ctx.t[i].u;
						if (user.indexOf('@') >= 0) user = getuid(ctx.t[i].u);
						M.nodeShare(ctx.h,{h:$.selected[0],r:rights,u:user,ts:Math.floor(new Date().getTime()/1000)});
					}
				}
				$('.fm-dialog.share-dialog').removeClass('hidden');
				loadingDialog.hide();
				M.renderShare($.selected[0]);
				shareDialog();
				renderfm();
			}
			else
			{
				$('.fm-dialog.share-dialog').removeClass('hidden');
				loadingDialog.hide();
			}
		}
	});
}

function processmove(jsonmove)
{
	for (i in jsonmove)
	{
		var sharingnodes = fm_getsharenodes(jsonmove[i].t);

		if (sharingnodes.length)
		{
			var movingnodes = fm_getnodes(jsonmove[i].n);
			movingnodes.push(jsonmove[i].n);
			jsonmove[i].cr = crypto_makecr(movingnodes,sharingnodes,true);
		}

		api_req(jsonmove[i]);
	}
}

function process_f(f)
{
	for (var i in f) M.addNode(f[i]);
}

function process_u(u)
{
	for (var i in u)
	{
		if (u[i].c == 1)
		{
			u[i].name = u[i].m;
			u[i].h = u[i].u;
			u[i].t=1;
			u[i].p = 'contacts';
			M.addNode(u[i]);
		}
		else if (M.d[u[i].u]) M.delNode(u[i].u);
		M.addUser(u[i]);
	}
}

function process_ok(ok)
{
	for(i in ok)
	{
		if (mDB && !pfkey) mDBadd('ok',ok[i]);
		if (ok[i].ha ==  crypto_handleauth(ok[i].h)) u_sharekeys[ok[i].h] = decrypt_key(u_k_aes,base64_to_a32(ok[i].k));
	}
}


function folderreqerr(c,e)
{
    loadingDialog.hide();
	msgDialog('warninga',l[1043],l[1044] + '<ul><li>' + l[1045] + '</li><li>' + l[247] + '</li><li>' + l[1046] + '</li>',false,function()
	{
		folderlink=pfid;
		document.location.hash='';
	});
}

function loadfm_callback(res)
{
	if (pfkey && res.f && res.f[0])
	{
		M.RootID = res.f[0].h;
		u_sharekeys[res.f[0].h] = base64_to_a32(pfkey);
		folderlink=pfid;
	}	
	if (res.u) process_u(res.u);
	if (res.ok) process_ok(res.ok);
	process_f(res.f);	
	if (res.s) for (var i in res.s) M.nodeShare(res.s[i].h,res.s[i]);
	maxaction = res.sn;
	if (mDB) localStorage[u_handle + '_maxaction'] = maxaction;
	renderfm();
	if (!pfkey) pollnotifications();

	if (res.cr) crypto_procmcr(res.cr);
	if (res.sr) crypto_procsr(res.sr);

	getsc();
}

function storefmconfig(n,c)
{
	fmconfig[n] = c;
	localStorage.fmconfig = JSON.stringify(fmconfig);
}

function fmtreenode(id,e)
{
	if (RootbyId(id) == 'contacts') return false;
	var treenodes = {};
	if (typeof fmconfig.treenodes !== 'undefined') treenodes = fmconfig.treenodes;
	if (e) treenodes[id] = 1;
	else
	{
		$('#treesub_'+id+' .expanded').each(function(i,e)
		{
			var id2 = $(e).attr('id');
			if (id2)
			{
				id2 = id2.replace('treea_','');
				$('#treesub_'+id2).removeClass('opened');
				$('#treea_'+id2).removeClass('expanded');
				delete treenodes[id2];
			}
		});
		delete treenodes[id];
	}
	storefmconfig('treenodes',treenodes);
}

function fmsortmode(id,n,d)
{
	var sortmodes = {};
	if (typeof fmconfig.sortmodes !== 'undefined') sortmodes = fmconfig.sortmodes;
	if (n == 'name' && d > 0) delete sortmodes[id];
	else sortmodes[id] = {n:n,d:d};
	storefmconfig('sortmodes',sortmodes);
}

function fmviewmode(id,e)
{
	var viewmodes = {};
	if (typeof fmconfig.viewmodes !== 'undefined') viewmodes = fmconfig.viewmodes;
	if (e) viewmodes[id]=1;
	else viewmodes[id]=0;
	storefmconfig('viewmodes',viewmodes);
}

function fm_requestfolderid(h,name,ulparams)
{
	if (!h) h = M.RootID;
	if (M.c[h])
	{
		for (var n in M.c[h])
		{
			if (M.d[n] && M.d[n].t && M.d[n].name == name)
			{
				ulparams.callback(ulparams,M.d[n].h);
				return true;
			}
		}
	}
	createfolder(h,name,ulparams);
}

function clone(obj)
{
    if (null == obj || "object" != typeof obj) return obj;
    if (obj instanceof Date)
	{
        var copy = new Date();
        copy.setTime(obj.getTime());
        return copy;
    }
    if (obj instanceof Array)
	{
        var copy = [];
        for (var i = 0, len = obj.length; i < len; i++) {
            copy[i] = clone(obj[i]);
        }
        return copy;
    }
    if (obj instanceof Object)
	{
        var copy = {};
        for (var attr in obj)
		{
            if (obj.hasOwnProperty(attr)) copy[attr] = clone(obj[attr]);
        }
        return copy;
    }
}

function balance2pro(callback)
{
	api_req({a:'uq',pro:1},
	{
		cb: callback,
		callback : function (res,ctx)
		{
			if (typeof res == 'object' && res['balance'] && res['balance'][0])
			{
				var pjson = JSON.parse(pro_json);

				for (var i in pjson[0])
				{
					if (pjson[0][i][5] == res['balance'][0][0])
					{
						api_req({a:'uts',it:0,si:pjson[0][i][0],p:pjson[0][i][5],c:pjson[0][i][6]},
						{
							cb: ctx.cb,
							callback : function (res,ctx)
							{
								if (typeof res == 'number' && res < 0 && ctx.cb) ctx.cb(false);
								else
								{
									api_req({ a : 'utc', s: [res], m: 0},
									{
										cb: ctx.cb,
										callback : function (res,ctx)
										{
											if (ctx.cb) ctx.cb(true);
											u_checklogin({checkloginresult: function(u_ctx,r)
											{
												if (M.account) M.account.lastupdate=0;
												u_type = r;
												topmenuUI();
												if (u_attr.p) msgDialog('info',l[1047],l[1048]);
											}});
										}
									});
								}
							}
						});
					}
				}
			}
		}
	});
}<|MERGE_RESOLUTION|>--- conflicted
+++ resolved
@@ -457,7 +457,7 @@
 		this.buildtree({h:'shares'});		
 		this.buildtree(this.d[this.RootID]);
 		this.contacts();
-<<<<<<< HEAD
+
 
 		/*
 		$('.cloudsub').attr('id','treesub_' + M.RootID);
@@ -469,8 +469,6 @@
 		$('#treesub_' + M.RubbishID).html('');
 		this.buildtree({h:M.RubbishID});
 		*/
-=======
->>>>>>> b08b75fc
 		treeUI();
 	};
 	
@@ -512,11 +510,6 @@
 		else if (!M.d[id]) id = this.RootID;
 		this.currentdirid = id;
 
-<<<<<<< HEAD
-=======
-			
-
->>>>>>> b08b75fc
 		if (this.chat)
 		{
 			treeUIopen(M.currentdirid.replace('chat/',''),1);
@@ -639,7 +632,7 @@
 		}		
 		$('.content-panel.contacts').html(html);
 	};
-<<<<<<< HEAD
+
 
 	this.contacts = function()
 	{
@@ -677,8 +670,7 @@
 		}		
 		$('.content-panel.contacts').html(html);
 	};
-=======
->>>>>>> b08b75fc
+
 
 	this.buildtree = function(n)
 	{
