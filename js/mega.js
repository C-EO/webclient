--- conflicted
+++ resolved
@@ -9574,11 +9574,7 @@
         var fileSize = numOfBytes(fileSizeBytes);
         var fileSizeFormatted = fileSize.size + ' ' + fileSize.unit;
         var fileIconName = fileIcon(node);
-<<<<<<< HEAD
-        var fileIconPath = 'images/mobile/extensions/' + fileIconName + '.png';
-=======
         var fileIconPath = staticpath + 'images/mobile/extensions/' + fileIconName + '.png';
->>>>>>> d89d0aba
 
         // Set file name, size and image
         this.$overlay.find('.filename').text(fileName);
