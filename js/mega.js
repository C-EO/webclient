var newnodes;
var maxaction;
var fminitialized = false;
var dl_interval, ul_interval;

var fmconfig = {};
if (localStorage.fmconfig) {
    fmconfig = JSON.parse(localStorage.fmconfig);
}

// Set up the MegaLogger's root logger
MegaLogger.rootLogger = new MegaLogger(
    "",
    {
        onCritical: function(msg, pkg) {
            if (typeof pkg === 'string') {
                pkg = pkg.split('[').shift();
                if (pkg) {
                    msg = '[' + pkg + '] ' + msg;
                }
            }
            srvlog(msg, 0, 1);
        },
        isEnabled: !!window.d
    },
    false
);

if (typeof seqno === 'undefined')
    var seqno = Math.floor(Math.random() * 1000000000);
if (typeof n_h === 'undefined')
    var n_h = false;
if (typeof requesti === 'undefined')
    var requesti = makeid(10);
if (typeof folderlink === 'undefined')
    var folderlink = false;
if (typeof lang === 'undefined')
    var lang = 'en';
if (typeof Ext === 'undefined')
    var Ext = false;
if (typeof ie9 === 'undefined')
    var ie9 = false;
if (typeof loadingDialog === 'undefined') {
    var loadingDialog = {};
    loadingDialog.show = function() {
        $('.dark-overlay').show();
        $('.loading-spinner').removeClass('hidden').addClass('active');
    };
    loadingDialog.hide = function() {
        $('.dark-overlay').hide();
        $('.loading-spinner').addClass('hidden').removeClass('active');
   };
}
if (typeof loadingInitDialog === 'undefined') {
    var loadingInitDialog = {};
    loadingInitDialog.progress = false;
    loadingInitDialog.active = false;
    loadingInitDialog.show = function() {
        if (pfid) {
            $('.loading-spinner .step1').text(l[8584]);
            $('.loading-spinner .step2').text(l[8585]);
            $('.loading-spinner .step3').text(l[8586]);
        }
        else {
            $('.loading-spinner .step1').text(l[8577]);
            $('.loading-spinner .step2').text(l[8578]);
            $('.loading-spinner .step3').text(l[8579]);
        }
        this.hide();
        $('.light-overlay').show();
        $('.loading-spinner').removeClass('hidden').addClass('init active');
        this.active = true;
    };
    loadingInitDialog.step1 = function() {
        $('.loading-info li.loading').addClass('loaded').removeClass('loading');
        $('.loading-info li.step1').addClass('loading');
    };
    loadingInitDialog.step2 = function(progress) {
        if (!this.active) {
            return;
        }
        if (this.progress === false) {
            $('.loading-info li.loading').addClass('loaded').removeClass('loading');
            $('.loading-info li.step2').addClass('loading');
            $('.loader-progressbar').addClass('active');

            // If the PSA is visible reposition the account loading bar
            psa.repositionAccountLoadingBar();
        }
        if (progress) {
            $('.loader-percents').width(progress + '%');
        }
        this.progress = true;
    };
    loadingInitDialog.step3 = function() {
        if (this.progress) {
            $('.loading-info li.loading').addClass('loaded').removeClass('loading');
            $('.loading-info li.step3').addClass('loading');
            $('.loader-progressbar').removeClass('active').css('bottom', 0);
        }
    };
    loadingInitDialog.hide = function() {
        this.active = false;
        this.progress = false;
        $('.light-overlay').hide();
        $('.loading-spinner').addClass('hidden').removeClass('init active');
        $('.loading-info li').removeClass('loading loaded');
        $('.loader-progressbar').removeClass('active');
        $('.loader-percents').width('0%');
        $('.loader-percents').removeAttr('style');
    };
}

// data struct definitions
var MEGA_USER_STRUCT = {
    "u": undefined,
    "c": undefined,
    "m": undefined,
    "m2": undefined,
    "name": undefined,
    "h": undefined,
    "t": undefined,
    "p": undefined,
    "presence": undefined,
    "presenceMtime": undefined,
    "displayColor": NaN,
    "shortName": "",
    "firstName": "",
    "lastName": "",
    "ts": undefined
};

function MegaData()
{
    this.h = {};
    this.csortd = -1;
    this.csort = 'name';
    this.tfsdomqueue = {};

    this.reset = function()
    {
        this.d = {};
        this.v = [];
        this.c = {};

        this.u = new MegaDataMap();
        var self = this;
        this.u.addChangeListener(function() {
            self.onContactsChanged();
        });

        this.t = {};
        this.opc = {};
        this.ipc = {};
        this.ps = {};
        this.sn = false;
        this.filter = false;
        this.sortfn = false;
        this.sortd = false;
        this.rendered = false;
        this.RootID = undefined;
        this.RubbishID = undefined;
        this.InboxID = undefined;
        this.viewmode = 0; // 0 list view, 1 block view

        mBroadcaster.sendMessage("MegaDataReset");
    };
    this.reset();

    this.sortBy = function(fn, d)
    {
        this.v.sort(function(a, b)
        {
            if (!d)
                d = 1;
            if (a.t > b.t)
                return -1;
            else if (a.t < b.t)
                return 1;

            return fn(a, b, d);
        });
        this.sortfn = fn;
        this.sortd = d;
    };

    this.sort = function()
    {
        this.sortBy(this.sortfn, this.sortd);
    };

    this.sortReverse = function()
    {
        var d = 1;
        if (this.sortd > 0)
            d = -1;

        this.sortBy(this.sortfn, d);
    };

    this.sortByName = function(d)
    {
        if (typeof Intl !== 'undefined' && Intl.Collator) {
            var intl = new Intl.Collator('co', { numeric: true });

            this.sortfn = function(a, b, d) {
                return intl.compare(a.name, b.name) * d;
            };
        }
        else
        {
            this.sortfn = function(a,b,d)
            {
                if (typeof a.name == 'string' && typeof b.name == 'string')
                    return a.name.localeCompare(b.name) * d;
                else
                    return -1;
            };
        }
        this.sortd = d;
        this.sort();
    };

    this.sortByModTime = function(d) {
        this.sortfn = function(a, b, d) {
            return (a.mtime < b.mtime) ? -1 * d : d;
        };
        this.sortd = d;
        this.sort();
    };

    this.sortByDateTime = function(d)
    {
        this.sortfn = function(a, b, d)
        {
            if (a.ts < b.ts)
                return -1 * d;
            else
                return 1 * d;
        }
        this.sortd = d;
        this.sort();
    };

    this.sortByFav = function(d)
    {
        this.sortfn = function(a, b, d)
        {
            if (a.fav) {
                return -1 * d;
            }

            if (b.fav) {
                return d;
            }

            return 0;
        }
        this.sortd = d;
        this.sort();
    };

    this.sortBySize = function(d)
    {
        this.sortfn = function(a, b, d)
        {
            if (typeof a.s !== 'undefined' && typeof b.s !== 'undefined' && a.s < b.s)
                return -1 * d;
            else
                return 1 * d;
        }
        this.sortd = d;
        this.sort();
    };

    this.sortByType = function(d)
    {
        this.sortfn = function(a, b, d)
        {
            if (typeof a.name == 'string' && typeof b.name == 'string')
                return filetype(a.name).localeCompare(filetype(b.name)) * d;
            else
                return -1;
        }
        this.sortd = d;
        this.sort();
    };

    this.sortByOwner = function(d)
    {
        this.sortfn = function(a, b, d)
        {
            var usera = Object(M.d[a.p]);
            var userb = Object(M.d[b.p]);

            if (typeof usera.name === 'string' && typeof userb.name === 'string') {
                return usera.name.localeCompare(userb.name) * d;
            }
            else {
                return -1;
            }
        }
        this.sortd = d;
        this.sort();
    };

    this.sortByAccess = function(d)
    {
        this.sortfn = function(a, b, d)
        {
            if (typeof a.r !== 'undefined' && typeof b.r !== 'undefined' && a.r < b.r)
                return -1 * d;
            else
                return 1 * d;
        }
        this.sortd = d;
        this.sort();
    };

    this.getSortStatus = function(u)
    {
        var status = megaChatIsReady && megaChat.karere.getPresence(megaChat.getJidFromNodeId(u));
        if (status == 'chat')
            return 1;
        else if (status == 'dnd')
            return 2;
        else if (status == 'away')
            return 3;
        else
            return 4;
    };

    this.sortByStatus = function(d)
    {
        this.sortfn = function(a, b, d)
        {
            var statusa = M.getSortStatus(a.u), statusb = M.getSortStatus(b.u);
            if (statusa < statusb)
                return -1 * d;
            else if (statusa > statusb)
                return 1 * d;
            else if (typeof a.name == 'string' && typeof b.name == 'string')
                return a.name.localeCompare(b.name) * d;
            else
                return 0;
        }
        this.sortd = d;
        this.sort();
    };

    this.sortByInteraction = function(d)
    {
        this.sortfn = mega.utils.sortObjFn(
            function(r) {
                // Since the M.sort is using a COPY of the data, we need an up-to-date .ts value directly from M.u[...]
                return M.u[r.h].ts;
            }, d
        );
        this.sortd = d;
        this.sort();
    };

    this.sortRules = {
        'name': this.sortByName.bind(this),
        'size': this.sortBySize.bind(this),
        'type': this.sortByType.bind(this),
        'date': this.sortByDateTime.bind(this),
        'ts': this.sortByDateTime.bind(this),
        'owner': this.sortByOwner.bind(this),
        'modified': this.sortByModTime.bind(this),
        'mtime': this.sortByModTime.bind(this),
        'interaction': this.sortByInteraction.bind(this),
        'access': this.sortByAccess.bind(this),
        'status': this.sortByStatus.bind(this),
        'fav': this.sortByFav.bind(this),
    };

    this.setLastColumn = function(col) {
        switch (col) {
        case 'ts':
        case 'mtime':
            // It's valid
            break;
        default:
            // Default value
            col = "ts";
            break;
        }

        if (col === this.lastColumn) {
            return;
        }

        this.lastColumn = col;
        localStorage._lastColumn = this.lastColumn;

        if ($('.do-sort[data-by="' + col + '"]').length > 0) {
            // swap the column label
            $('.context-menu-item.do-sort').removeClass('selected');
            $('.grid-url-header').prev().find('div')
                .removeClass().addClass('arrow ' + col)
                .text($('.do-sort[data-by="' + col + '"]').text());
            $('.do-sort[data-by="' + col + '"]').addClass('selected');
        }

    };

    this.lastColumn = null;

    this.doSort = function(n, d) {
        $('.grid-table-header .arrow').removeClass('asc desc');

        if (d > 0) {
            $('.arrow.' + n).addClass('desc');
        }
        else {
            $('.arrow.' + n).addClass('asc');
        }


        if (!M.sortRules[n]) {
            throw new Error("Cannot sort by " + n);
        }
        M.sortRules[n](d);

        M.sortmode = {n: n, d: d};

        if (fmconfig.uisorting) {
            mega.config.set('sorting', M.sortmode);
        }
        else {
            fmsortmode(M.currentdirid, n, d);
        }
    };

    /* Filters: */
    this.filterBy = function(f) {
        this.filter = f;
        this.v = [];
        for (var i in this.d) {
            if (f(this.d[i])) {
                this.v.push(this.d[i]);
            }
        }
    };

    /**
     * The same as filterBy, but instead of pushing the stuff in M.v, will return a new array.
     *
     * @param f function, with 1 arguments (node) that returns true when a specific node should be returned in the list
     * of filtered results
     */
    this.getFilterBy = function(f) {
        var v = [];
        for (var i in this.d) {
            if (f(this.d[i])) {
                v.push(this.d[i]);
            }
        }
        return v;
    };

    this.filterByParent = function(id) {
        this.filterBy(function(node) {
            return (node.p === id) || (node.p && (node.p.length === 11) && (id === 'shares'));
        });
    };

    this.filterBySearch = function(str) {
        str = str.replace('search/', '');
        this.filterBy(function(node) {
            if (node.name && str && node.name.toLowerCase().indexOf(str.toLowerCase()) >= 0)
                return true;
        });
    };

    this.hasInboxItems = function() {
        return $.len(M.c[M.InboxID] || {}) > 0;
    };

    this.getInboxUsers = function() {
        var uniqueUsersList = {};
        this.getInboxItems().forEach(function(v, k) {
            assert(M.u[v.u], 'user is not in M.u when trying to access inbox item users');
            uniqueUsersList[v.u] = M.u[v.u];
        });

        return obj_values(uniqueUsersList);
    };

    this.getInboxItems = function() {
        return M.getFilterBy(function(node) { return node.p === M.InboxID; });
    };

    this.avatars = function()
    {
        if (!M.c.contacts)
            M.c.contacts = {};
        if (u_handle) {
            M.c.contacts[u_handle] = 1;
        }

        if (d) {
            console.time('M.avatars');
        }
        var waitingPromises = [];
        M.u.forEach(function(c, u) {
            if ((M.u[u].c === 1 || M.u[u].c === 2) && !avatars[u]) {
                waitingPromises.push(
                    mega.attr.get(u, 'a', true, false)
                        .done(function (res) {
                            if (typeof res !== 'number' && res.length > 5) {
                                var blob = new Blob([str_to_ab(base64urldecode(res))], {type: 'image/png'});
                                avatars[u] = {
                                    data: blob,
                                    url: myURL.createObjectURL(blob)
                                };
                            }
                            useravatar.loaded(u);
                        })
                        .fail(function() {
                            delete avatars[u];
                            useravatar.loaded(u);
                        })
                );
            }
        });

        MegaPromise
            .allDone(
                waitingPromises
            ).always(function() {
                // trigger UI refresh
                M.renderAvatars();

                if (d) {
                    console.timeEnd('M.avatars');
                }
            });


        delete M.c.contacts[u_handle];
    };

    this.renderAvatars = function()
    {
        $('.contact-block-view-avatar').each(function(i, e)
        {
            var c = $(e).attr('class');
        });

        $('.avatar').each(function(i, e)
        {
            var c = $(e).attr('class');
        });
    }

    this.contactstatus = function(h, wantTimeStamp) {
        var folders = 0;
        var files = 0;
        var ts = 0;
        if (M.d[h]) {
            if (!wantTimeStamp || !M.d[h].ts) {
                var a = fm_getnodes(h);
                for (var i in a) {
                    if (!a.hasOwnProperty(i)) {
                        continue;
                    }
                    var n = M.d[a[i]];
                    if (n) {
                        if (ts < n.ts) {
                            ts = n.ts;
                        }
                        if (n.t) {
                            folders++;
                        }
                        else {
                            files++;
                        }
                    }
                }
                if (!M.d[h].ts) {
                    M.d[h].ts = ts;
                }
            }
            else {
                ts = M.d[h].ts;
            }
        }

        return { files: files, folders: folders, ts: ts };
    };

    this.onlineStatusClass = function(os) {
        if (os === 'dnd') {
            return [l[5925], 'busy'];
        }
        else if (os === 'away') {
            return [l[5924], 'away'];
        }
        else if ((os === 'chat') || (os === 'available')) {
            return [l[5923], 'online'];
        }
        else {
            return [l[5926], 'offline'];
        }
    };

    this.onlineStatusEvent = function(u, status) {
        if (u && megaChatIsReady) {
            // this event is triggered for a specific resource/device (fullJid), so we need to get the presen for the
            // user's devices, which is aggregated by Karere already
            status = megaChat.karere.getPresence(megaChat.getJidFromNodeId(u.u));
            var e = $('.ustatus.' + u.u);
            if (e.length > 0) {
                $(e).removeClass('offline online busy away');
                $(e).addClass(this.onlineStatusClass(status)[1]);
            }
            var e = $('.fm-chat-user-status.' + u.u);
            if (e.length > 0) {
                $(e).html(this.onlineStatusClass(status)[0]);
            }

            if (
                typeof $.sortTreePanel !== 'undefined' &&
                typeof $.sortTreePanel.contacts !== 'undefined' &&
                $.sortTreePanel.contacts.by === 'status'
            ) {
                // we need to resort
                M.contacts();
            }

            if (window.location.hash === "#fm/" + u.u) {
                // re-render the contact view page if the presence had changed
                contactUI();
            }
        }
    };

    this.emptySharefolderUI = function(lSel) {
        if (!lSel) {
            lSel = this.fsViewSel;
        }

        $(lSel).before($('.fm-empty-folder .fm-empty-pad:first').clone().removeClass('hidden').addClass('fm-empty-sharef'));
        $(lSel).parent().children('table').hide();

        $('.files-grid-view.fm.shared-folder-content').addClass('hidden');

        $.tresizer();
    };

    Object.defineProperty(this, 'fsViewSel', {
        value: '.files-grid-view.fm .grid-scrolling-table, .fm-blocks-view.fm .file-block-scrolling',
        configurable: false
    });

    /**
     *
     * @param {array.<JSON_objects>} ipc - received requests
     * @param {bool} clearGrid
     *
     */
    this.drawReceivedContactRequests = function(ipc, clearGrid) {
        DEBUG('Draw received contacts grid.');
        var html, email, ps, trClass, id,
            type = '',
            drawn = false,
            t = '.grid-table.contact-requests';
        if (M.currentdirid === 'ipc') {

            if (clearGrid) {
                $(t + ' tr').remove();
            }

            for (var i in ipc) {
                id = ipc[i].p;
                // Make sure that denied and ignored requests are shown properly
                // don't be fooled, we need M.ipc here and not ipc
                if (M.ipc[id]) {
                    if (M.ipc[id].dts || (M.ipc[id].s && (M.ipc[id].s === 3))) {
                        type = 'deleted';
                    }
                    else if (M.ipc[id].s && M.ipc[id].s === 1) {
                        type = 'ignored';
                    }
                    trClass = (type !== '') ? ' class="' + type + '"' : '';
                    email = ipc[i].m;
                    if (ipc[i].ps && ipc[i].ps !== 0) {
                        ps = '<span class="contact-request-content">' + ipc[i].ps + ' ' + l[105] + ' ' + l[813] + '</span>';
                    }
                    else {
                        ps = '<span class="contact-request-content">' + l[5851] + '</span>';
                    }
                    html = '<tr id="ipc_' + id + '"' + trClass + '>\n\
                        <td>\n\
                            ' + useravatar.contact(email, 'nw-contact-avatar') + ' \n\
                            <div class="fm-chat-user-info">\n\
                                <div class="fm-chat-user">' + htmlentities(email) + '</div>\n\
                                <div class="contact-email">' + htmlentities(email) + '</div>\n\
                            </div>\n\
                        </td>\n\
                        <td>' + ps + '</td>\n\
                        <td>\n\
                            <div class="contact-request-button delete"><span>' + l[5858] + '</span></div>\n\
                            <div class="contact-request-button accept"><span>' + l[5856] + '</span></div>\n\
                            <div class="contact-request-button ignore"><span>' + l[5860] + '</span></div>\n\
                            <div class="contact-request-ignored"><span>' + l[5864] + '</span></div>\n\
                            <div class="clear"></div>\n\
                        </td>\n\
                    </tr>';

                    $(t).append(html);

                    drawn = true;
                }
            }

            // If at least one new item is added then ajust grid
            if (drawn) {
                $('.fm-empty-contacts').addClass('hidden');

                // hide/show sent/received grid
                $('.sent-requests-grid').addClass('hidden');
                $('.contact-requests-grid').removeClass('hidden');

                initIpcGridScrolling();
                initBindIPC();
            }
        }
    };

    this.handleEmptyContactGrid = function() {
        // If focus is on contacts tab
        if (M.currentdirid === 'contacts') {
            var haveActiveContact = false;
            M.u.forEach(function(v, k) {
                if (v.c !== 0 && v.c !== 2) {
                    haveActiveContact = true;
                    return false; // break
                }
            });

            // We do NOT have active contacts, set empty contacts grid
            if (!haveActiveContact) {
                $('.files-grid-view.contacts-view').addClass('hidden');
                $('.fm-empty-contacts .fm-empty-cloud-txt').text(l[784]);
                $('.fm-empty-contacts').removeClass('hidden');
            }
        }
    };

    /**
     *
     * @param {array.<JSON_objects>} opc - sent requests
     * @param {bool} clearGrid
     *
     */
    this.drawSentContactRequests = function(opc, clearGrid) {

        DEBUG('Draw sent invites.');

        var html, hideCancel, hideReinvite, hideOPC,
            drawn = false,
            TIME_FRAME = 60 * 60 * 24 * 14,// 14 days in seconds
            utcDateNow = Math.floor(Date.now() / 1000),
            t = '.grid-table.sent-requests';

        if (M.currentdirid === 'opc') {

            if (clearGrid) {
                $(t + ' tr').remove();
            }

            for (var i in opc) {
                if (opc.hasOwnProperty(i)) {
                    hideCancel = '';
                    hideReinvite = '';
                    hideOPC = '';
                    if (opc[i].dts) {
                        hideOPC = 'deleted';
                        hideReinvite = 'hidden';
                        hideCancel = 'hidden';
                    }
                    else {
                        if (utcDateNow < (opc[i].rts + TIME_FRAME)) {
                            hideReinvite = 'hidden';
                        }
                    }
                }

                hideOPC = (hideOPC !== '') ? ' class="' + hideOPC + '"' : '';
                html = '<tr id="opc_' + htmlentities(opc[i].p) + '"' + hideOPC + '>\n\
                    <td>\n\
                        <div class="left email">\n\
                            <div class="nw-contact-avatar"></div>\n\
                            <div class="fm-chat-user-info">\n\
                               <div class="contact-email">' + htmlentities(opc[i].m) + '</div>\n\
                            </div>\n\
                        </div>\n\
                        <div class="contact-request-button cancel ' + hideCancel + '"><span>' + l[156] + ' ' + l[738].toLowerCase() + '</span></div>\n\
                        <div class="contact-request-button reinvite ' + hideReinvite + '"><span>' + l[5861] + '</span></div>\n\
                    </td>\n\
                </tr>';

                $(t).append(html);

                drawn = true;
            }

            if (drawn) {
                $('.fm-empty-contacts').addClass('hidden');

                // hide/show received/sent grids
                $('.contact-requests-grid').addClass('hidden');
                $('.sent-requests-grid').removeClass('hidden');

                initOpcGridScrolling();
                initBindOPC();
            }
        }
    };

    /**
     * renderMain
     *
     * @param {type} u
     * @returns {unresolved}
     */
    this.renderMain = function(u) {

        /**
         * flush_cached_nodes
         *
         * @param {integer} n
         *
         */
        function flush_cached_nodes(n) {
            var canvas,
                num = n,
                e = cache.splice(0, num || cache.length);

            if (e.length) {
                canvas = M.viewmode == 0 ? $('.grid-table.fm') : $('.file-block-scrolling').data('jsp').getContentPane();

                for (var i in e) {
                    if (M.v[e[i][0]] && M.v[e[i][0]].h === e[i][2]) {
                        M.v[e[i][0]].seen = true;
                    }
                    else {
                        if (d > 1) {
                            console.log('desync cached node...', e[i][2]);
                        }

                        for (var k in M.v) {
                            if (M.v[k].h === e[i][2]) {
                                M.v[k].seen = true;
                                break;
                            }
                        }
                    }
                    canvas.append(e[i][1]);
                }
                if (M.dynlistRt) {
                    clearTimeout(M.dynlistRt);
                }
                M.dynlistRt = setTimeout(function() {
                    delete M.dynlistRt;
                    M.rmSetupUI();
                }, 750);
                $(window).trigger('resize');
            }
            else {
                $(lSel).unbind('jsp-scroll-y.dynlist');
            }
        }// flush_cached_nodes END

        /**
         * mInsertNode
         *
         * @param {string} aNode
         * @param {string} aPrevNode
         * @param {string} aNextNode
         * @param {string} aTag
         * @param {} aElement
         * @param {} aHTMLContent
         * @param {} aUpdate
         * @param {} aDynCache
         *
         */
        function mInsertNode(aNode, aPrevNode, aNextNode, aTag, aElement, aHTMLContent, aUpdate, aDynCache) {
            if (!aUpdate || $(aTag + ' ' + aElement).length === 0) {
                // 1. if the current view does not have any nodes, just append it
                if (aDynCache) {
                    cache.push(aDynCache);
                }
                else {
                    $(aTag).append(aHTMLContent);
                }
            }
            else {
                var j;
                if ($(aTag + ' #' + aNode.h).length) {
                    files--;
                    aNode.seen = true;
                    return;
                }

                if (aDynCache) {
                    // console.log(i, aNode.name,cache.map(n=>n[2]));

                    if (aNode.t) {
                        for (var x = 0, m = cache.length; x < m && cache[x][3]; ++x);
                        cache.splice(x, 0, aDynCache);
                    }
                    else {
                        cache.push(aDynCache);
                    }
                    return;
                }

                if (aUpdate && aPrevNode && $(aTag + ' #' + aPrevNode.h).length) {
                    // 2. if there is a node before the new node in the current view, add it after that node:
                    $(aTag + ' #' + aPrevNode.h).after(aHTMLContent);
                }
                else if (aUpdate && aNextNode && $(aTag + ' #' + aNextNode.h).length) {
                    // 3. if there is a node after the new node in the current view, add it before that node:
                    $(aTag + ' #' + aNextNode.h).before(aHTMLContent);
                }
                else if (aNode.t) {
                    // 4. new folder: insert new node before the first folder in the current view
                    $($(aTag + ' ' + aElement)[0]).before(aHTMLContent);
                }
                else {// !aNode.t)
                    // 5. new file: insert new node before the first file in the current view
                    var a = $(aTag + ' ' + aElement).not('.folder');
                    if (a.length > 0) {
                        $(a[0]).before(aHTMLContent);
                    }
                    else {
                        // 6. if this view does not have any files, insert after the last folder
                        a = $(aTag + ' ' + aElement);
                        $(a[a.length - 1]).after(aHTMLContent);
                    }
                }
            }
        }// mInsertNode END

        /*
         * renerContactsLayout
         *
         * @param {} u
         *
         */
        var chatIsReady = megaChatIsReady;
        function renderContactsLayout(u) {
            var u_h, contact, node, avatar, el, t, html, onlinestatus,
                cs = M.contactstatus(u_h),
                time = time2last(cs.ts),
                timems = cs.ts,
                interactionclass = 'cloud-drive';

            if (cs.files === 0 && cs.folders === 0) {
                time = l[1051];
                interactionclass = 'never';
            }

            // Render all items given in glob M.v
            for (var i in M.v) {
                u_h = M.v[i].h;
                contact = M.u[u_h];

                // do not render invalid..
                if (!contact) {
                    continue;
                }

                // chat is enabled?
                if (chatIsReady) {
                    if (contact && contact.lastChatActivity > timems) {
                        interactionclass = 'conversations';
                        time = time2last(contact.lastChatActivity);

                        var room = megaChat.getPrivateRoom(u_h);
                        if (room && megaChat.plugins.chatNotifications) {
                            if (megaChat.plugins.chatNotifications.notifications.getCounterGroup(room.roomJid) > 0) {
                                interactionclass = 'unread-conversations';
                            }
                        }

                    }
                }

                node = M.d[u_h];
                avatar = useravatar.contact(u_h, "nw-contact-avatar");

                onlinestatus = M.onlineStatusClass(
                    chatIsReady &&
                    megaChat.karere.getPresence(megaChat.getJidFromNodeId(u_h))
                );

                if (M.viewmode === 1) {
                    el = 'div';
                    t = '.contacts-blocks-scrolling';
                    html = '<a class="file-block ustatus ' + htmlentities(u_h) + ' ' + onlinestatus[1] + '" id="' + htmlentities(M.v[i].h) + '">\n\
                                <span class="nw-contact-status"></span>\n\
                                <span class="file-settings-icon"></span>\n\
                                ' + avatar + ' \
                                <span class="shared-folder-info-block">\n\
                                    <span class="shared-folder-name">' + htmlentities(node.name) + '</span>\n\
                                    <span class="shared-folder-info">' + htmlentities(node.m) + '</span>\n\
                                </span>\n\
                            </a>';
                }
                else {
                    el = 'tr';
                    t = '.grid-table.contacts';
                    html = '<tr id="' + htmlentities(M.v[i].h) + '">\n\
                                <td>\n\
                                    ' + avatar + ' \
                                    <div class="fm-chat-user-info todo-star">\n\
                                        <div class="fm-chat-user">' + htmlentities(mega.utils.fullUsername(node.u)) + '</div>\n\
                                        <div class="contact-email">' + htmlentities(node.m) + '</div>\n\
                                    </div>\n\
                                </td>\n\
                                <td width="240">\n\
                                    <div class="ustatus ' + htmlentities(u_h) + ' ' + onlinestatus[1] + '">\n\
                                        <div class="nw-contact-status"></div>\n\
                                        <div class="fm-chat-user-status ' + htmlentities(u_h) + '">' + onlinestatus[0] + '</div>\n\
                                        <div class="clear"></div>\n\
                                    </div>\n\
                                </td>\n\
                                <td width="270">\n\
                                    <div class="contacts-interation li_' + u_h + '"></div>\n\
                                </td>\n\
                                <td class="grid-url-header-nw">\n\
                                    <a class="grid-url-arrow"></a>\n\
                                </td>\n\
                            </tr>';
                }
                mInsertNode(M.v[i], M.v[i-1], M.v[i+1], t, el, html, u);

                getLastInteractionWith(u_h);
            }
        }// renderContactsLayout END

        /*
         * renderLayout
         *
         * render layouts different from contacts, opc and ipc
         *
         * @param {} u
         * @param {int} n_cache
         * @param {int} files
         *
         * @returns {int}
         */
        function renderLayout(u, n_cache) {
            var html, cs, contains, u_h, t, el, time, bShare,
                avatar, rights, rightsclass, onlinestatus, html,
                sExportLink, additionClass, titleTooltip, fName, fIcon, takenDown, takenDownTitle,
                undecryptableClass = '',
                iShareNum = 0,
                nodeType = '',
                s, ftype, cc, star;

            for (var i in M.v) {

                var nodeData = M.v[i];
                var nodeHandle = nodeData.h;

                s  = '';
                nodeType  = '';
                cc = null;
                undecryptableClass = '';
                titleTooltip = '';
                fName = '';
                fIcon = '';
                ftype = '';

                if (nodeData.t) {
                    ftype = l[1049];
                    nodeType = 'folder';
                    fIcon = 'folder';
                }
                else {
                    ftype = filetype(M.v[i].name);
                    s = htmlentities(bytesToSize(M.v[i].s));
                    nodeType = 'file';
                }
                star = nodeData.fav ? ' star' : '';

                fName = htmlentities(nodeData.name);

                // Undecryptable node indicators
                if (missingkeys[nodeHandle]) {
                    undecryptableClass = 'undecryptable';
                    fName = 'undecrypted ' + nodeType;
                    fIcon = 'generic';
                    ftype = l[7381];// i.e. 'unknown'

                    // Taken down item
                    if (nodeData && nodeData.shares && nodeData.shares.EXP && nodeData.shares.EXP.down) {
                        titleTooltip = (nodeData.t === 1) ? (l[7705] + '\n') : (l[7704] + '\n');
                    }

                    if (nodeType === 'folder') {
                        titleTooltip += l[8595];
                    }
                    else if (nodeType === 'file') {
                        titleTooltip += l[8602];
                    }
                }

                if (M.currentdirid === 'shares') {// render shares tab

                    // Handle of initial share owner
                    var ownersHandle = M.v[i].su;
                    var fullContactName = htmlentities(mega.utils.fullUsername(ownersHandle));

                    cs = M.contactstatus(nodeHandle);
                    contains = fm_contains(cs.files, cs.folders);
                    u_h = ownersHandle || M.v[i].p;
                    rights = l[55];
                    rightsclass = ' read-only';
                    onlinestatus = M.onlineStatusClass(
                        chatIsReady &&
                        megaChat.karere.getPresence(megaChat.getJidFromNodeId(u_h))
                    );

                    if (cs.files === 0 && cs.folders === 0) {
                        contains = l[1050];
                    }
                    if (nodeData.r === 1) {
                        rights = l[56];
                        rightsclass = ' read-and-write';
                    }
                    else if (nodeData.r === 2) {
                        rights = l[57];
                        rightsclass = ' full-access';
                    }

                    if (M.viewmode === 1) {
                        t = '.shared-blocks-scrolling';
                        avatar = useravatar.contact(u_h, 'nw-contact-avatar', 'span');
                        el = 'a';
                        html = '<a class="file-block folder ' + undecryptableClass + '" id="'
                            + htmlentities(nodeHandle) + '" title="'
                            + titleTooltip + '"><span class="file-status-icon '
                            + htmlentities(star) + '"></span><span class="shared-folder-access '
                            + htmlentities(rightsclass)
                            + '"></span><span class="file-settings-icon">' +
                            '</span><span class="file-icon-area">'
                            + '<span class="block-view-file-type ' + fIcon + '"></span></span>'
                            + avatar
                            + '<span class="shared-folder-info-block"><span class="shared-folder-name">'
<<<<<<< HEAD
                            + fName + '</span><span class="shared-folder-info">by '
=======
                            + htmlentities(M.v[i].name) + '</span><span class="shared-folder-info">by '
>>>>>>> 5c87cc19
                            + fullContactName + '</span></span></a>';
                    }
                    else {
                        t = '.shared-grid-view .grid-table.shared-with-me';
                        el = 'tr';
                        avatar = useravatar.contact(u_h, 'nw-contact-avatar');

                        html = '<tr id="' + htmlentities(nodeHandle)
                            + '" class="' + undecryptableClass + '" title="'
                            + titleTooltip + '">'
                            + '<td width="30"><span class="grid-status-icon ' + htmlentities(star)
                            + '"></span></td><td><div class="shared-folder-icon"></div>'
                            + '<div class="shared-folder-info-block"><div class="shared-folder-name">'
                            + fName + '</div><div class="shared-folder-info">'
                            + htmlentities(contains)
                            + '</div></div> </td><td width="240">'
                            + avatar
                            + '<div class="fm-chat-user-info todo-star ustatus ' + htmlentities(u_h) + ' '
                            + htmlentities(onlinestatus[1]) + '"><div class="todo-fm-chat-user-star"></div>'
                            + '<div class="fm-chat-user">'
                            + fullContactName + '</div><div class="nw-contact-status"></div>'
                            + '<div class="fm-chat-user-status ' + htmlentities(u_h)
                            + '">' + htmlentities(onlinestatus[0])
                            + '</div><div class="clear"></div></div></td><td width="270">'
                            + '<div class="shared-folder-access'
                            + htmlentities(rightsclass) + '">' + htmlentities(rights) + '</div></td>'
                            + '<td class="grid-url-header-nw"><a class="grid-url-arrow"></a></td></tr>';
                    }
                }

                // switching from contacts tab
                else if (M.currentdirid.length === 11 && M.currentrootid === 'contacts') {
                    cs = M.contactstatus(nodeHandle);
                    contains = fm_contains(cs.files, cs.folders);
                    if (cs.files === 0 && cs.folders === 0) {
                        contains = l[1050];
                    }
                    var rights = l[55], rightsclass = ' read-only';
                    if (nodeData.r === 1) {
                        rights = l[56];
                        rightsclass = ' read-and-write';
                    }
                    else if (nodeData.r === 2) {
                        rights = l[57];
                        rightsclass = ' full-access';
                    }

                    if (M.viewmode === 1) {
                        t = '.fm-blocks-view.contact-details-view .file-block-scrolling';
                        el = 'a';
                        /* jshint -W043 */
                        html = '<a id="' + htmlentities(nodeHandle) + '" class="file-block folder">\n\
                                    <span class="file-status-icon"></span>\n\
                                    <span class="file-settings-icon"></span>\n\
                                    <span class="shared-folder-access ' + rightsclass + '"></span>\n\
                                    <span class="file-icon-area">\n\
                                        <span class="block-view-file-type folder-shared"><img alt=""></span>\n\
                                    </span>\n\
                                    <span class="file-block-title">' + fName + '</span>\n\
                                </a>';
                        /* jshint +W043 */
                    }
                    else {
                        t = '.contacts-details-block .grid-table.shared-with-me';
                        el = 'tr';
                        /* jshint -W043 */
                        html = '<tr id="' + htmlentities(nodeHandle) + '">\n\
                                    <td width="30">\n\
                                        <span class="grid-status-icon"></span>\n\
                                    </td>\n\
                                    <td>\n\
                                        <div class="shared-folder-icon"></div>\n\
                                        <div class="shared-folder-info-block">\n\
                                            <div class="shared-folder-name">' + fName + '</div>\n\
                                            <div class="shared-folder-info">' + contains + '</div>\n\
                                        </div>\n\
                                    </td>\n\
                                    <td width="270">\n\
                                        <div class="shared-folder-access ' + rightsclass + '">' + rights + '</div>\n\
                                    </td>\n\
                                    <td class="grid-url-header-nw">\n\
                                        <a class="grid-url-arrow"></a>\n\
                                    </td>\n\
                                </tr>';
                        /* jshint +W043 */
                    }
                }
                else {

                    if (nodeData.shares) {
                        iShareNum = Object.keys(nodeData.shares).length;
                    }
                    else {
                        iShareNum = 0;
                    }
                    bShare = (
                        (nodeData.shares && nodeData.shares.EXP && iShareNum > 1)
                        || (nodeData.shares && !nodeData.shares.EXP && iShareNum)
                        || M.ps[nodeHandle])
                        ? true : false;
                    sExportLink = (nodeData.shares && nodeData.shares.EXP) ? 'linked' : '';
                    additionClass = '';
                    fIcon = fileIcon({ t: nodeData.t, share: bShare, name: nodeData.name });

                    if (nodeData && nodeData.shares && nodeData.shares.EXP && nodeData.shares.EXP.down) {
                        additionClass = 'taken-down';

                        if (nodeData.t === 1) {// folder
                            titleTooltip = l[7705];

                            // Undecryptable node indicators
                            if (missingkeys[nodeHandle]) {
                                titleTooltip += '\n' + l[8595];
                            }
                        }
                        else {// file
                            titleTooltip = l[7704];

                            // Undecryptable node indicators
                            if (missingkeys[nodeHandle]) {
                                titleTooltip += '\n' + l[8602];
                            }
                        }

                    }

                    // Block view
                    if (M.viewmode === 1) {
                        t = '.fm-blocks-view.fm .file-block-scrolling';
                        el = 'a';
                        /* jshint -W043 */
                        html = '<a id="' + htmlentities(nodeHandle) + '" class="file-block '
                            + nodeType + ' ' + sExportLink + ' ' + additionClass + ' '
                            + undecryptableClass + '" title="' + titleTooltip + '">\n\
                                    <span class="file-status-icon' + star + '"></span>\n\
                                    <span class="data-item-icon"></span>\n\
                                    <span class="file-settings-icon"></span>\n\
                                    <span class="file-icon-area">\n\
                                        <span class="block-view-file-type '
                            + fileIcon({ t: nodeData.t, share: bShare, name: nodeData.name })
                            + '"><img alt="" /></span>\n\
                                    </span>\n\
                                    <span class="file-block-title">' + fName + '</span>\n\
                                </a>';
                        /* jshint +W043 */
                    }

                    // List view
                    else {
                        if (M.lastColumn && nodeData.p !== "contacts") {
                            time = time2date(nodeData[M.lastColumn] || nodeData.ts);
                        }
                        else {
                            time = time2date(nodeData.ts
                                || (nodeData.p === 'contacts' && M.contactstatus(nodeHandle).ts));
                        }
                        t = '.grid-table.fm';
                        el = 'tr';
                        /* jshint -W043 */
                        html = '<tr id="' + htmlentities(nodeHandle) + '" class="'
                            + nodeType + ' ' + additionClass + ' '
                            + undecryptableClass + '" title="' + titleTooltip + '">\n\
                                    <td width="50">\n\
                                        <span class="grid-status-icon' + star + '"></span>\n\
                                    </td>\n\
                                    <td>\n\
                                        <span class="transfer-filtype-icon '
                            + fileIcon({t: nodeData.t, share: bShare, name: nodeData.name}) + '"> </span>\n\
                                        <span class="tranfer-filetype-txt">' + fName + '</span>\n\
                                    </td>\n\
                                    <td width="100">' + s + '</td>\n\
                                    <td width="130">' + ftype + '</td>\n\
                                    <td width="120">' + time + '</td>\n\
                                    <td width="62" class="grid-url-field own-data ' + sExportLink + '">\n\
                                        <a class="grid-url-arrow"></a>\n\
                                        <span class="data-item-icon"></span>\n\
                                    </td>\n\
                                </tr>';
                        /* jshint +W043 */
                    }

                    if (!(nodeData.seen = n_cache > files++)) {
                        cc = [i, html, nodeHandle, nodeData.t];
                    }
                }
                mInsertNode(nodeData, M.v[i-1], M.v[i+1], t, el, html, u, cc);
            }
        }// renderLayout END

        var n_cache, lSel,
            cache = [],
            files = 0;

        if (d) console.log('renderMain', u);

        lSel = this.fsViewSel;
        $(lSel).unbind('jsp-scroll-y.dynlist');
        $(window).unbind("resize.dynlist");
        sharedFolderUI();
        $.tresizer();

        hideEmptyGrids();

        if (!u) {
            deleteScrollPanel('.contacts-blocks-scrolling', 'jsp');
            deleteScrollPanel('.contacts-details-block .file-block-scrolling', 'jsp');
            deleteScrollPanel('.file-block-scrolling', 'jsp');

            initOpcGridScrolling();
            initIpcGridScrolling();

            $('.grid-table tr').remove();
            $('.file-block-scrolling a').remove();
            $('.contacts-blocks-scrolling a').remove();
        }

        var u_h = M.currentdirid;
        var user = M.d[u_h];
        $(lSel).parent().children('table').show();

        if (user) {
            $('.contact-share-notification').text(user.name + ' shared the following folders with you:').removeClass('hidden');
        }

        // Check elements number, if empty draw empty grid
        if (this.v.length === 0) {
            if (M.RubbishID && M.currentdirid === M.RubbishID) {
                $('.fm-empty-trashbin').removeClass('hidden');
            }
            else if (M.currentdirid === 'contacts') {
                $('.fm-empty-contacts .fm-empty-cloud-txt').text(l[6772]);
                $('.fm-empty-contacts').removeClass('hidden');
            }
            else if (M.currentdirid === 'opc' || M.currentdirid === 'ipc') {
                $('.fm-empty-contacts .fm-empty-cloud-txt').text(l[6196]);
                $('.fm-empty-contacts').removeClass('hidden');
            }
            else if (String(M.currentdirid).substr(0, 7) === 'search/') {
                $('.fm-empty-search').removeClass('hidden');
            }
            else if (M.currentdirid === M.RootID && folderlink) {
                if (!isValidShareLink()) {
                    $('.fm-invalid-folder').removeClass('hidden');
                }
                else {
                    $('.fm-empty-folder-link').removeClass('hidden');
                }
            }
            else if (M.currentdirid === M.RootID) {
                $('.fm-empty-cloud').removeClass('hidden');
            }
            else if (M.currentdirid === M.InboxID) {
                $('.fm-empty-messages').removeClass('hidden');
            }
            else if (M.currentdirid === 'shares') {
                $('.fm-empty-incoming').removeClass('hidden');
            }
            else if (M.currentrootid === M.RootID) {
                $('.fm-empty-folder').removeClass('hidden');
            }
            else if (M.currentrootid === 'shares') {
                this.emptySharefolderUI(lSel);
            }
            else if (M.currentrootid === 'contacts') {
                $('.fm-empty-incoming.contact-details-view').removeClass('hidden');
                $('.contact-share-notification').addClass('hidden');
            }
        }
        else if (this.currentdirid.length !== 11 && !~['contacts', 'shares', 'ipc', 'opc'].indexOf(this.currentdirid)) {
            if (this.viewmode === 1) {
                var r = Math.floor($('.fm-blocks-view.fm').width() / 140);
                n_cache = r * Math.ceil($('.fm-blocks-view.fm').height() / 164) + r;
            }
            else {
                n_cache = Math.ceil($('.files-grid-view.fm').height() / 24);
            }
            if (!n_cache) {
                this.cRenderMainN = this.cRenderMainN || 1;
                if (++this.cRenderMainN < 4)
                    return Soon(function() {
                        M.renderMain(u);
                    });
            }
            else {
                $.rmItemsInView = n_cache;
            }
        }

        delete this.cRenderMainN;


        if (this.currentdirid === 'opc') {
            DEBUG('RenderMain() opc');
            this.drawSentContactRequests(this.v, 'clearGrid');
        }
        else if (this.currentdirid === 'ipc') {
            DEBUG('RenderMain() ipc');
            this.drawReceivedContactRequests(this.v, 'clearGrid');
        }
        else if (this.currentdirid === 'contacts') {
            renderContactsLayout(u);
        }
        else {
            M.setLastColumn(localStorage._lastColumn);
            renderLayout(u, n_cache);
        }

        contactUI();// ToDo: Document this function,

        $(window).unbind('dynlist.flush');
        $(window).bind('dynlist.flush', function() {
            if (cache.length)
                flush_cached_nodes();
        });

        if (d) console.log('cache %d/%d (%d)', cache.length, files, n_cache);
        if (cache.length) {
            $(lSel).bind('jsp-scroll-y.dynlist', function(ev, pos, top, bot) {
                if (bot) {
                    flush_cached_nodes(n_cache);
                }
            });

            var cdid = M.currentdirid;
            $(window).bind("resize.dynlist", SoonFc(function() {
                if (cdid !== M.currentdirid) {
                    return;
                }
                if (cache.length) {
                    if (!$(lSel).find('.jspDrag:visible').length) {
                        var n;

                        if (M.viewmode === 1) {
                            var r = Math.floor($('.fm-blocks-view.fm').width() / 140);
                            n = r * Math.ceil($('.fm-blocks-view').height() / 164) - $('.fm-blocks-view.fm a').length;
                        }
                        else {
                            n = 2 + Math.ceil($('.files-grid-view.fm').height() / 24 - $('.files-grid-view.fm tr').length);
                        }

                        if (n > 0) {
                            flush_cached_nodes(n);
                        }
                    }
                }
                else
                {
                    $(window).unbind("resize.dynlist");
                }
            }));
        }

        if (this.viewmode == 1) {
            fa_duplicates = {};
            fa_reqcnt = 0;
        }

        this.rmSetupUI(u);

        if (!u && n_cache)
            $.rmInitJSP = lSel;
    };

    this.rmSetupUI = function(u) {
        if (this.viewmode === 1) {
            if (this.v.length > 0) {
                var o = $('.fm-blocks-view.fm .file-block-scrolling');
                o.find('div.clear').remove();
                o.append('<div class="clear"></div>');
            }
            iconUI(u);
            fm_thumbnails();
        }
        else {
            Soon(gridUI);
        }
        Soon(fmtopUI);

        $('.grid-scrolling-table .grid-url-arrow,.file-block .file-settings-icon').unbind('click');
        $('.grid-scrolling-table .grid-url-arrow').bind('click', function(e) {
            var target = $(this).closest('tr');
            if (target.attr('class').indexOf('ui-selected') == -1) {
                target.parent().find('tr').removeClass('ui-selected');
            }
            target.addClass('ui-selected');
            e.preventDefault();
            e.stopPropagation(); // do not treat it as a regular click on the file
            e.currentTarget = target;
            cacheselect();
            searchPath();
            contextMenuUI(e, 1);
        });

        $('.file-block .file-settings-icon').bind('click', function(e) {
            var target = $(this).parents('.file-block');
            if (target.attr('class').indexOf('ui-selected') == -1) {
                target.parent().find('a').removeClass('ui-selected');
            }
            target.addClass('ui-selected');
            e.preventDefault();
            e.stopPropagation(); // do not treat it as a regular click on the file
            e.currentTarget = target;
            cacheselect();
            searchPath();
            contextMenuUI(e, 1);
        });

        if (!u) {

            if (this.currentrootid === 'shares') {

                function prepareShareMenuHandler(e) {
                    e.preventDefault();
                    e.stopPropagation();
                    e.currentTarget = $('#treea_' + M.currentdirid);
                    e.calculatePosition = true;
                    $.selected = [M.currentdirid];
                }

                $('.shared-details-info-block .grid-url-arrow').unbind('click');
                $('.shared-details-info-block .grid-url-arrow').bind('click', function (e) {
                    prepareShareMenuHandler(e);
                    contextMenuUI(e, 1);
                });

                $('.shared-details-info-block .fm-share-download').unbind('click');
                $('.shared-details-info-block .fm-share-download').bind('click', function (e) {
                    prepareShareMenuHandler(e);
                    var $this = $(this);
                    e.clientX = $this.offset().left;
                    e.clientY = $this.offset().top + $this.height()

                    contextMenuUI(e, 3);
                });

                $('.shared-details-info-block .fm-share-copy').unbind('click');
                $('.shared-details-info-block .fm-share-copy').bind('click', function (e) {
                    $.copyDialog = 'copy'; // this is used like identifier when key with key code 27 is pressed
                    $.mcselected = M.RootID;
                    $('.copy-dialog .dialog-copy-button').addClass('active');
                    $('.copy-dialog').removeClass('hidden');
                    handleDialogContent('cloud-drive', 'ul', true, 'copy', 'Paste');
                    $('.fm-dialog-overlay').removeClass('hidden');
                    $('body').addClass('overlayed');
                });

                // From inside a shared directory e.g. #fm/INlx1Kba and the user clicks the 'Leave share' button
                $('.shared-details-info-block .fm-leave-share').unbind('click');
                $('.shared-details-info-block .fm-leave-share').bind('click', function (e) {

                    // Get the share ID from the hash in the URL
                    var shareId = window.location.hash.replace('#fm/', '');

                    // Remove user from the share
                    removeShare (shareId);

                    // Open the shares folder
                    M.openFolder('shares', true);
                });
            }
        }
    };

    this.renderShare = function(h)
    {
        var html = '';
        if (M.d[h].shares)
        {
            for (var u in M.d[h].shares)
            {
                if (M.u[u])
                {
                    var rt = '';
                    var sr = {r0: '', r1: '', r2: ''};
                    if (M.d[h].shares[u].r == 0)
                    {
                        rt = l[55];
                        sr.r0 = ' active';
                    }
                    else if (M.d[h].shares[u].r == 1)
                    {
                        rt = l[56];
                        sr.r1 = ' active';
                    }
                    else if (M.d[h].shares[u].r == 2)
                    {
                        rt = l[57];
                        sr.r2 = ' active';
                    }

                    html += '<div class="add-contact-item" id="' + u + '"><div class="add-contact-pad">' + useravatar.contact(u) + 'span class="add-contact-username">' + htmlentities(M.u[u].m) + '</span><div class="fm-share-dropdown">' + rt + '</div><div class="fm-share-permissions-block hidden"><div class="fm-share-permissions' + sr.r0 + '" id="rights_0">' + l[55] + '</div><div class="fm-share-permissions' + sr.r1 + '" id="rights_1">' + l[56] + '</div><div class="fm-share-permissions' + sr.r2 + '" id="rights_2">' + l[57] + '</div><div class="fm-share-permissions" id="rights_3">' + l[83] + '</div></div></div></div>';
                }
            }
            $('.share-dialog .fm-shared-to').html(html);
            $('.share-dialog .fm-share-empty').addClass('hidden');
            $('.share-dialog .fm-shared-to').removeClass('hidden');
        }
        else
        {
            $('.share-dialog .fm-share-empty').removeClass('hidden');
            $('.share-dialog .fm-shared-to').addClass('hidden');
        }
    };

    this.renderTree = function()
    {
        this.buildtree({h: 'shares'},       this.buildtree.FORCE_REBUILD);
        this.buildtree(this.d[this.RootID], this.buildtree.FORCE_REBUILD);
        this.buildtree({h: M.RubbishID},    this.buildtree.FORCE_REBUILD);
        this.buildtree({h: M.InboxID},    this.buildtree.FORCE_REBUILD);
        this.contacts();
        treeUI();
    };

    this.openFolder = function(id, force, chat) {
        var newHashLocation;

        $('.fm-right-account-block').addClass('hidden');
        $('.fm-files-view-icon').removeClass('hidden');

        if (d) {
            console.log('openFolder()', M.currentdirid, id, force, loadfm.loaded);
        }

        if (!loadfm.loaded) {
            console.error('Internal error, do not call openFolder before the cloud finished loading.');
            return false;
        }

        if ((id !== 'notifications') && !$('.fm-main.notifications').hasClass('hidden')) {
            notificationsUI(1);
        }

        this.search = false;
        this.chat = false;

        if (!fminitialized) {
            fminitialized = true;
            $('.top-search-bl').show();
            mBroadcaster.sendMessage('fm:initialized');
        }
        else if (id && id === this.currentdirid && !force) {// Do nothing if same path is choosen
            return false;
        }

        if (id === 'rubbish')
            id = this.RubbishID;
        else if (id === 'inbox')
            id = this.InboxID;
        else if (id === 'cloudroot')
            id = this.RootID;
        else if (id === 'contacts')
            id = 'contacts';
        else if (id === 'opc')
            id = 'opc';
        else if (id === 'ipc')
            id = 'ipc';
        else if (id === 'shares')
            id = 'shares';
        else if (id === 'chat') {
            if (!megaChatIsReady) {
                id = this.RootID;
            }
            else {
                this.chat = true;

                megaChat.refreshConversations();
                treeUI();
                var room = megaChat.renderListing();

                if (room) {
                    newHashLocation = room.getRoomUrl();
                }
            }
        }
        else if (id && id.substr(0, 7) === 'account')
            accountUI();
        else if (id && id.substr(0, 13) === 'notifications')
            notificationsUI();
        else if (id && id.substr(0, 7) === 'search/')
            this.search = true;
        else if (id && id.substr(0, 5) === 'chat/') {
            this.chat = true;
            treeUI();

            if (megaChatIsReady) {
                // XX: using the old code...for now
                chatui(id);
            }
        }
        else if ((!id || !M.d[id]) && (id !== 'transfers')) {
            id = this.RootID;
        }

        if (megaChatIsReady) {
            if (!this.chat) {
                if (megaChat.getCurrentRoom()) {
                    megaChat.getCurrentRoom().hide();
                }
            }
        }

        this.currentdirid = id;
        this.currentrootid = RootbyId(id);

        if (M.currentrootid === M.RootID) {
            M.lastSeenCloudFolder = M.currentdirid;
        }

        $('.nw-fm-tree-item').removeClass('opened');

        if (this.chat) {
            M.v = [];
            sharedFolderUI(); // remove shares-specific UI
            //$.tresizer();
        }
        else if (id === undefined && folderlink) {
            // Error reading shared folder link! (Eg, server gave a -11 (EACCESS) error)
            // Force cleaning the current cloud contents and showing an empty msg
            M.renderMain();
        }
        else if (id && (id.substr(0, 7) !== 'account') && (id.substr(0, 13) !== 'notifications')) {
            $('.fm-right-files-block').removeClass('hidden');
            if (d) {
                console.time('time for rendering');
            }
            if (id === 'transfers') {
                M.v = [];
            }
            else if (id.substr(0, 6) === 'search') {
                M.filterBySearch(M.currentdirid);
            }
            else {
                M.filterByParent(M.currentdirid);
            }
            var viewmode = 0;// 0 is list view, 1 block view
            if (typeof fmconfig.uiviewmode !== 'undefined' && fmconfig.uiviewmode) {
                if (fmconfig.viewmode)
                    viewmode = fmconfig.viewmode;
            }
            else if (typeof fmconfig.viewmodes !== 'undefined' && typeof fmconfig.viewmodes[id] !== 'undefined') {
                viewmode = fmconfig.viewmodes[id];
            }
            else {
                for (var i in M.v) {
                    if (is_image(M.v[i])) {
                        viewmode = 1;
                        break;
                    }
                }
            }
            M.viewmode = viewmode;
            if (fmconfig.uisorting && fmconfig.sorting) {
                M.doSort(fmconfig.sorting.n, fmconfig.sorting.d);
            }
            else if (fmconfig.sortmodes && fmconfig.sortmodes[id]) {
                M.doSort(fmconfig.sortmodes[id].n, fmconfig.sortmodes[id].d);
            }
            else if (M.currentdirid === 'contacts') {
                M.doSort('status', 1);
            }
            else {
                M.doSort('name', 1);
            }

            if (M.currentdirid === 'opc') {
                this.v = [];
                for (var i in M.opc) {
                    this.v.push(M.opc[i]);
                }
            }
            else if (M.currentdirid === 'ipc') {
                this.v = [];
                for (var i in M.ipc) {
                    this.v.push(M.ipc[i]);
                }
            }

            M.renderMain();

            if (fminitialized) {
                if (id.substr(0, 6) === 'search') {
                    if ($.transferClose) {
                        $.transferClose();
                    }
                }
                else {
                    if ($('#treea_' + M.currentdirid).length === 0) {
                        var n = M.d[M.currentdirid];
                        if (n && n.p) {
                            treeUIopen(n.p, false, true);
                        }
                    }
                    treeUIopen(M.currentdirid, M.currentdirid === 'contacts');

                    $('#treea_' + M.currentdirid).addClass('opened');
                }
            }
            if (d) {
                console.timeEnd('time for rendering');
            }

            Soon(function() {
                M.renderPath();
            });
        }


        // If a folderlink, and entering a new folder.
        if (pfid && this.currentrootid === this.RootID) {
            var target = '';
            if (this.currentdirid !== this.RootID) {
                target = '!' +  this.currentdirid;
            }
            newHashLocation = '#F!' + pfid + '!' + pfkey + target;
        }
        else {
            // new hash location can be altered already by the chat logic in the previous lines in this func
            if (!newHashLocation) {
                newHashLocation = '#fm/' + M.currentdirid;
            }
        }
        try {
            window.location.hash = newHashLocation;
        }
        catch (ex) {
            console.error(ex);
        }
        searchPath();

        var sortMenu = new mega.SortMenu();
        sortMenu.treeSearchUI();

        $(document).trigger('MegaOpenFolder');
    };

    function sortContactByName(a, b) {
        return parseInt(a.m.localeCompare(b.m));
    }

    this.contacts = function() {

        var contacts = [];
        var i;

        for (i in M.c['contacts']) {
            if (M.d.hasOwnProperty(i)) {
                contacts.push(M.d[i]);
            }
        }

        if (typeof this.i_cache !== "object") {
            this.i_cache = {};
        }

        treePanelSortElements('contacts', contacts, {
            'last-interaction': function(a, b) {

                var cs = M.contactstatus(a.u, true);

                if (cs.ts === 0) {
                    cs.ts = -1;
                }

                M.i_cache[a.u] = cs.ts;
                cs = M.contactstatus(b.u, true);

                if (cs.ts === 0) {
                    cs.ts = -1;
                }

                M.i_cache[b.u] = cs.ts;

                return M.i_cache[a.u] - M.i_cache[b.u]
            },
            name: sortContactByName,
            status: function(a, b) {
                return M.getSortStatus(a.u) - M.getSortStatus(b.u);
            }
        }, sortContactByName);

        var html = '';
        var onlinestatus;

        // status can be: "online"/"away"/"busy"/"offline"
        for (i in contacts) {
            if (contacts.hasOwnProperty(i)) {

                // don't show my own contact in the contact & conv. lists
                if (contacts[i].u === u_handle) {
                    continue;
                }

                if (megaChatIsReady) {
                    var jId = megaChat.getJidFromNodeId(contacts[i].u);
                    onlinestatus = M.onlineStatusClass(megaChat.karere.getPresence(jId));
                }
                else {
                    onlinestatus = [l[5926], 'offline'];
                }

                if (!treesearch || (
                        treesearch
                        && contacts[i].name
                        && contacts[i].name.toLowerCase().indexOf(treesearch.toLowerCase()) > -1
                        )
                    ) {
                    var name = contacts[i].name && $.trim(contacts[i].name) || contacts[i].m;

                    html += '<div class="nw-contact-item ui-droppable '
                    + onlinestatus[1] + '" id="contact_' + htmlentities(contacts[i].u)
                    + '"><div class="nw-contact-status"></div><div class="nw-contact-name">'
                    + htmlentities(name)
                    + ' <a href="#" class="button start-chat-button"><span></span></a></div></div>';
                }
                $('.fm-start-chat-dropdown').addClass('hidden');
            }
        }

        $('.content-panel.contacts').html(html);

        if (megaChatIsReady) {
            //megaChat.renderContactTree();

            $('.fm-tree-panel').undelegate('.start-chat-button', 'click.megaChat');
            $('.fm-tree-panel').delegate('.start-chat-button', 'click.megaChat', function() {
                var m = $('.fm-start-chat-dropdown'),
                    scrollPos = 0;

                var $this = $(this);

                $.hideContextMenu();

                if (!$this.is(".active")) {
                    $('.start-chat-button').removeClass('active');

                    $('.context-menu-item', m).removeClass("disabled");

                    var $userDiv = $this.parent().parent();
                    if ($userDiv.is(".offline")) {
                        $('.context-menu-item.startaudio-item, .context-menu-item.startvideo-item', m)
                            .addClass("disabled");
                    }

                    $this.addClass('active');
                    var y = $this.offset().top - 20;
                    m
                        .css('top', y)
                        .removeClass('hidden')
                        .addClass('active')
                        .data("triggeredBy", $this);
                }
                else {
                    $this.removeClass('active');
                    m
                        .removeClass('active')
                        .addClass('hidden')
                        .removeData("triggeredBy");
                }

                return false; // stop propagation!
            });

            $('.fm-start-chat-dropdown .context-menu-item.startchat-item').rebind('click.treePanel', function() {
                var $this = $(this);
                var $triggeredBy = $this.parent().data("triggeredBy");
                var $userDiv = $triggeredBy.parent().parent();

                if (!$this.is(".disabled")) {
                    var user_handle = $userDiv.attr('id').replace("contact_", "");
                    window.location = "#fm/chat/" + user_handle;
                }
            });

            $('.fm-start-chat-dropdown .context-menu-item.startaudio-item').rebind('click.treePanel', function() {
                var $this = $(this);
                var $triggeredBy = $this.parent().data("triggeredBy");
                var $userDiv = $triggeredBy.parent().parent();

                if (!$this.is(".disabled") && !$userDiv.is(".offline")) {
                    var user_handle = $userDiv.attr('id').replace("contact_", "");

                    window.location = "#fm/chat/" + user_handle;
                    var room = megaChat.createAndShowPrivateRoomFor(user_handle);
                    if (room) {
                        room.startAudioCall();
                    }
                }
            });

            $('.fm-start-chat-dropdown .context-menu-item.startvideo-item').rebind('click.treePanel', function() {
                var $this = $(this);
                var $triggeredBy = $this.parent().data("triggeredBy");
                var $userDiv = $triggeredBy.parent().parent();

                if (!$this.is(".disabled") && !$userDiv.is(".offline")) {
                    var user_handle = $userDiv.attr('id').replace("contact_", "");

                    window.location = "#fm/chat/" + user_handle;
                    var room = megaChat.createAndShowPrivateRoomFor(user_handle);
                    if (room) {
                        room.startVideoCall();
                    }
                }
            });
        }

        $('.fm-tree-panel').undelegate('.nw-contact-item', 'click');
        $('.fm-tree-panel').delegate('.nw-contact-item', 'click', function() {
            var id = $(this).attr('id');
            if (id) {
                id = id.replace('contact_', '');
            }
            M.openFolder(id);

            return false; // stop propagation!
        });

        // On the Contacts screen, initiate a call by double clicking a contact name in the left panel
        $('.fm-tree-panel').delegate('.nw-contact-item.online', 'dblclick', function() {

            // Get the element ID
            var $this = $(this);
            var id = $this.attr('id');

            // Get the user handle and change to conversations screen
            var user_handle = id.replace('contact_', '');
            window.location = '#fm/chat/' + user_handle;

        });
    };

    this.getContacts = function(n) {
        var folders = [];
        for (var i in this.c[n.h])
            if (this.d[i].t == 1 && this.d[i].name)
                folders.push(this.d[i]);

        return folders;
    };
    this.getContactByEmail = function(email) {
        var self = this;

        var found = false;

        self.u.forEach(function(v, k) {
            if (v.t == 1 && v.name && v.m == email) {
                found = v;
                // break
                return false;
            }
        });

        return found;
    };

    /**
     * buildtree
     *
     * Re-creates tree DOM elements in given order i.e. { ascending, descending }
     * for given parameters i.e. { name, [last interaction, status] },
     * Sorting for status and last interaction are available only for contacts.
     * @param {String} n, node id.
     * @param {String} dialog, dialog identifier or force rebuild constant.
     * @param {type} stype, what to sort.
     */
    this.buildtree = function(n, dialog, stype) {

        var folders = [],
            _ts_l = treesearch && treesearch.toLowerCase(),
            _li = 'treeli_',
            _sub = 'treesub_',
            _a = 'treea_',
            rebuild = false,
            sharedfolder, openedc, arrowIcon,
            ulc, expandedc, buildnode, containsc, cns, html, sExportLink,
            fName = '',
            curItemHandle = '',
            undecryptableClass = '',
            titleTooltip = '',
            fIcon = '',
            prefix;

        var share = new mega.Share({});

        if (!n) {
            console.error('Invalid node passed to M.buildtree');
            return;
        }

        /*
         * XXX: Initially this function was designed to render new nodes only,
         * but due to a bug the entire tree was being rendered/created from
         * scratch every time. Trying to fix this now is a pain because a lot
         * of the New-design code was made with that bug in place and therefore
         * with the assumption the tree panels are recreated always.
         */

        if (dialog === this.buildtree.FORCE_REBUILD) {
            rebuild = true;
            dialog = undefined;
        }
        stype = stype || "cloud-drive";
        if (n.h === M.RootID) {
            if (typeof dialog === 'undefined') {
                if (rebuild || $('.content-panel.cloud-drive ul').length === 0) {
                    $('.content-panel.cloud-drive').html('<ul id="treesub_' + htmlentities(M.RootID) + '"></ul>');
                }
            }
            else {
                $('.' + dialog + ' .cloud-drive .dialog-content-block').html('<ul id="mctreesub_' + htmlentities(M.RootID) + '"></ul>');
            }
        }
        else if (n.h === 'shares') {
            if (typeof dialog === 'undefined') {
                $('.content-panel.shared-with-me').html('<ul id="treesub_shares"></ul>');
            }
            else {
                $('.' + dialog + ' .shared-with-me .dialog-content-block').html('<ul id="mctreesub_shares"></ul>');
            }
            stype = "shared-with-me";
        }
        else if (n.h === M.InboxID) {
            if (typeof dialog === 'undefined') {
                $('.content-panel.inbox').html('<ul id="treesub_' + htmlentities(M.InboxID) + '"></ul>');
            }
            else {
                $('.' + dialog + ' .inbox .dialog-content-block').html('<ul id="mctreesub_' + htmlentities(M.InboxID) + '"></ul>');
            }
            stype = "inbox";
        }
        else if (n.h === M.RubbishID) {
            if (typeof dialog === 'undefined') {
                $('.content-panel.rubbish-bin').html('<ul id="treesub_' + htmlentities(M.RubbishID) + '"></ul>');
            }
            else {
                $('.' + dialog + ' .rubbish-bin .dialog-content-block').html('<ul id="mctreesub_' + htmlentities(M.RubbishID) + '"></ul>');
            }
            stype = "rubbish-bin";
        }
        else if (folderlink) {
            stype = "folder-link";
        }

        prefix = stype;
        // Detect copy and move dialogs, make sure that right DOMtree will be sorted.
        // copy and move dialogs have their own trees and sorting is done independently
        if (dialog) {
            if (dialog.indexOf('copy-dialog') !== -1) {
                prefix = 'Copy' + stype;
            }
            else if (dialog.indexOf('move-dialog') !== -1) {
                prefix = 'Move' + stype;
            }
        }

        if (this.c[n.h]) {

            folders = [];

            for (var i in this.c[n.h]) {
                if (this.d[i] && (this.d[i].t === 1)) {
                    folders.push(this.d[i]);
                }
            }

            // localCompare >=IE10, FF and Chrome OK
            // sort by name is default in the tree
            treePanelSortElements(prefix, folders, {
                name: function(a, b) {
                    if (a.name) {
                        return a.name.localeCompare(b.name);
                    }
                }
            });

            // In case of copy and move dialogs
            if (typeof dialog !== 'undefined') {
                 _a = 'mctreea_';
                 _li = 'mctreeli_';
                 _sub = 'mctreesub_';
            }

            for (var ii in folders) {
                if (folders.hasOwnProperty(ii)) {

                    ulc = '';
                    expandedc = '';
                    buildnode = false;
                    containsc = '';
                    curItemHandle = folders[ii].h;
                    cns = M.c[curItemHandle];
                    undecryptableClass = '';
                    titleTooltip = '';
                    fIcon = '';

                    fName = htmlentities(folders[ii].name);

                    if (cns) {
                        for (var cn in cns) {
                            /* jshint -W073 */
                            if (M.d[cn] && M.d[cn].t) {
                                containsc = 'contains-folders';
                                break;
                            }
                            /* jshint +W073 */
                        }
                    }
                    if (fmconfig && fmconfig.treenodes && fmconfig.treenodes[curItemHandle]) {
                        buildnode = Boolean(containsc);
                    }
                    if (buildnode) {
                        ulc = 'class="opened"';
                        expandedc = 'expanded';
                    }
                    else if (Object(fmconfig.treenodes).hasOwnProperty(curItemHandle)) {
                        fmtreenode(curItemHandle, false);
                    }
                    sharedfolder = '';

                    // Check is there a full and pending share available, exclude public link shares i.e. 'EXP'
                    if (share.isShareExist([curItemHandle], true, true, false)) {
                        sharedfolder = ' shared-folder';
                    }

                    openedc = '';
                    if (M.currentdirid === curItemHandle) {
                        openedc = 'opened';
                    }

                    var k = $('#' + _li + curItemHandle).length;

                    if (k) {
                        if (containsc) {
                            $('#' + _li + curItemHandle + ' .nw-fm-tree-item').addClass(containsc)
                                .find('span').eq(0).addClass('nw-fm-arrow-icon');
                        }
                        else {
                            $('#' + _li + curItemHandle + ' .nw-fm-tree-item').removeClass('contains-folders')
                                .find('span').eq(0).removeClass('nw-fm-arrow-icon');
                        }
                    }
                    else {

                        // Undecryptable node indicators
                        if (missingkeys[curItemHandle]) {
                            undecryptableClass = 'undecryptable';
                            fName = 'undecrypted folder';
                            fIcon = 'generic';

                            var exportLink = new mega.Share.ExportLink({});
                            titleTooltip = exportLink.isTakenDown(curItemHandle) ? (l[7705] + '\n') : '';
                            titleTooltip += l[8595];
                        }

                        sExportLink = (M.d[curItemHandle].shares && M.d[curItemHandle].shares.EXP) ? 'linked' : '';
                        arrowIcon = '';

                        if (containsc) {
                            arrowIcon = 'class="nw-fm-arrow-icon"';
                        }
                        /* jshint -W043 */
                        html = '<li id="' + _li + curItemHandle + '">\n\
                                        <span  id="' + _a + htmlentities(curItemHandle)
                            + '" class="nw-fm-tree-item ' + containsc + ' ' + expandedc + ' '
                            + openedc + ' ' + sExportLink + ' ' + undecryptableClass
                            + '" title="' + titleTooltip + '">\n\
                                            <span ' + arrowIcon + '></span>\n\
                                            <span class="nw-fm-tree-folder' + sharedfolder + '">' + fName + '</span>\n\
                                            <span class="data-item-icon"></span>\n\
                                        </span>\n\
                                        <ul id="' + _sub + curItemHandle + '" ' + ulc + '></ul>\n\
                                    </li>';
                        /* jshint +W043 */

                        if (folders[ii - 1] && $('#' + _li + folders[ii - 1].h).length > 0) {
                            $('#' + _li + folders[ii - 1].h).after(html);
                        }
                        else if (ii === 0 && $('#' + _sub + n.h + ' li').length > 0) {
                            $($('#' + _sub + n.h + ' li')[0]).before(html);
                        }
                        else {
                            $('#' + _sub + n.h).append(html);
                        }
                    }

                    if (_ts_l) {
                        if (fName.toLowerCase().indexOf(_ts_l) === -1) {
                            $('#' + _li + curItemHandle).addClass('tree-item-on-search-hidden');
                        }
                        else {
                            $('#' + _li + curItemHandle).parents('li').removeClass('tree-item-on-search-hidden');
                        }
                    }
                    if (buildnode) {
                        this.buildtree(folders[ii], dialog, stype);
                    }

                    if (fminitialized) {
                        var nodeHandle = curItemHandle;

                        if ((M.d[nodeHandle] && M.d[nodeHandle].shares) || M.ps[nodeHandle]) {
                            sharedUInode(nodeHandle);
                        }
                    }
                }
            }// END of for folders loop
        }
    };// END buildtree()

    this.buildtree.FORCE_REBUILD = 34675890009;

    var icon = '<span class="context-menu-icon"></span>';
    var arrow = '<span class="context-top-arrow"></span><span class="context-bottom-arrow"></span>';
    // divider & advanced
    var adv = '<span class="context-menu-divider"></span><span class="context-menu-item advanced-item"><span class="context-menu-icon"></span>Select Location</span>';

    this.buildRootSubMenu = function() {

        var cs = '',
            sm = '',
            html = '';

        for (var h in M.c[M.RootID]) {
            if (M.d[h] && M.d[h].t) {
                cs = ' contains-submenu';
                sm = '<span class="context-submenu" id="sm_' + this.RootID + '"><span id="csb_' + this.RootID + '"></span>' + arrow + '</span>';
                break;
            }
        }

        html = '<span class="context-submenu" id="sm_move"><span id="csb_move">';
        html += '<span class="context-menu-item cloud-item' + cs + '" id="fi_' + this.RootID + '">' + icon + 'Cloud Drive' + '</span>' + sm;
        html += '<span class="context-menu-item remove-item" id="fi_' + this.RubbishID + '">' + icon + 'Rubbish Bin' + '</span>';
        html += adv;
        html += arrow;
        html += '</span></span>';

        $('.context-menu-item.move-item').after(html);
    };

    /*
     * buildSubMenu - context menu related
     * Create sub-menu for context menu parent directory
     *
     * @param {string} id - parent folder handle
     */
    this.buildSubMenu = function(id) {

        var folders = [],
            sub, cs, sm, fid, sharedFolder, html;

        for (var i in this.c[id]) {
            if (this.d[i] && this.d[i].t === 1) {
                folders.push(this.d[i]);
            }
        }

        // Check existance of sub-menu
        if ($('#csb_' + id + ' > .context-menu-item').length !== folders.length)  {
            // localeCompare is not supported in IE10, >=IE11 only
            // sort by name is default in the tree
            folders.sort(function(a, b) {
                if (a.name) {
                    return a.name.localeCompare(b.name);
                }
            });

            for (var i in folders) {
                sub = false;
                cs = '';
                sm = '';
                fid = folders[i].h;

                for (var h in M.c[fid]) {
                    if (M.d[h] && M.d[h].t) {
                        sub = true;
                        cs = ' contains-submenu';
                        sm = '<span class="context-submenu" id="sm_' + fid + '"><span id="csb_' + fid + '"></span>' + arrow + '</span>';
                        break;
                    }
                }

                sharedFolder = 'folder-item';
                if (typeof M.d[fid].shares !== 'undefined') {
                    sharedFolder += ' shared-folder-item';
                }

                html = '<span class="context-menu-item ' + sharedFolder + cs + '" id="fi_' + fid + '">' + icon + htmlentities(this.d[fid].name) + '</span>' + sm;

                $('#csb_' + id).append(html);
            }
        }
    };

    this.sortContacts = function(folders) {
        // in case of contacts we have custom sort/grouping:
        if (localStorage.csort)
            this.csort = localStorage.csort;
        if (localStorage.csortd)
            this.csortd = parseInt(localStorage.csortd);

        if (this.csort == 'shares')
        {
            folders.sort(function(a, b)
            {
                if (M.c[a.h] && M.c[b.h])
                {
                    if (a.name)
                        return a.name.localeCompare(b.name);
                }
                else if (M.c[a.h] && !M.c[b.h])
                    return 1 * M.csortd;
                else if (!M.c[a.h] && M.c[b.h])
                    return -1 * M.csortd;
                return 0;
            });
        }
        else if (this.csort == 'name')
        {
            folders.sort(function(a, b)
            {
                if (a.name)
                    return parseInt(a.name.localeCompare(b.name) * M.csortd);
            });
        }
        else if (this.csort == 'chat-activity')
        {
            folders.sort(function(a, b)
            {
                var aTime = M.u[a.h].lastChatActivity;
                var bTime = M.u[b.h].lastChatActivity;

                if (aTime && bTime)
                {
                    if (aTime > bTime) {
                        return 1 * M.csortd;
                    }
                    else if (aTime < bTime) {
                        return -1 * M.csortd;
                    }
                    else {
                        return 0;
                    }
                }
                else if (aTime && !bTime)
                    return 1 * M.csortd;
                else if (!aTime && bTime)
                    return -1 * M.csortd;

                return 0;
            });
        }

        return folders;
    };

    this.getPath = function(id) {

        var result = [];
        var loop = true;

        while (loop) {
            if ((id === 'contacts') && (result.length > 1)) {
                id = 'shares';
            }

            if (
                M.d[id]
                || (id === 'contacts')
                || (id === 'messages')
                || (id === 'shares')
                || (id === M.InboxID)
                || (id === 'opc')
                || (id === 'ipc')
                ) {
                result.push(id);
            }
            else if (!id || (id.length !== 11)) {
                return [];
            }

            if (
                (id === this.RootID)
                || (id === 'contacts')
                || (id === 'shares')
                || (id === 'messages')
                || (id === this.RubbishID)
                || (id === this.InboxID)
                || (id === 'opc')
                || (id === 'ipc')
                ) {
                loop = false;
            }

            if (loop) {
                if (!(this.d[id] && this.d[id].p)) {
                    break;
                }

                id = this.d[id].p;
            }
        }

        return result;
    };

    this.pathLength = function()
    {
        var length = 0;
        var c = $('.fm-new-folder').attr('class');
        if (c && c.indexOf('hidden') < 0)
            length += $('.fm-new-folder').width();
        var c = $('.fm-folder-upload').attr('class');
        if (c && c.indexOf('hidden') < 0)
            length += $('.fm-folder-upload').width();
        var c = $('.fm-file-upload').attr('class');
        if (c && c.indexOf('hidden') < 0)
            length += $('.fm-file-upload').width();
        var c = $('.fm-clearbin-button').attr('class');
        if (c && c.indexOf('hidden') < 0)
            length += $('.fm-clearbin-button').width();
        var c = $('.fm-add-user').attr('class');
        if (c && c.indexOf('hidden') < 0)
            length += $('.fm-add-user').width();
        length += $('.fm-breadcrumbs-block').width();
        length += $('.fm-back-button').width();
        return length;
    };

    this.renderPath = function() {
        var name, hasnext = '', typeclass,
            html = '<div class="clear"></div>',
            a2 = this.getPath(this.currentdirid),
            contactBreadcrumb = '<a class="fm-breadcrumbs contacts contains-directories has-next-button" id="path_contacts">\n\
                                    <span class="right-arrow-bg">\n\
                                        <span>' + l[950] + ' </span>\n\
                                    </span>\n\
                                </a>';

        if (a2.length > 2 && a2[a2.length - 2].length === 11) {
            delete a2[a2.length - 2];
        }

        for (var i in a2) {
            name = '';
            if (a2[i] === this.RootID) {
                if (folderlink && M.d[this.RootID]) {
                    name = htmlentities(M.d[this.RootID].name);
                    typeclass = 'folder';
                }
                else {
                    typeclass = 'cloud-drive';
                }
            }
            else if (a2[i] === 'contacts') {
                typeclass = 'contacts';
                name = l[165];
            }
            else if (a2[i] === 'opc') {
                typeclass = 'sent-requests';
                name = l[5862];
            }
            else if (a2[i] === 'ipc') {
                typeclass = 'received-requests';
                name = l[5863];
            }
            else if (a2[i] === 'shares') {
                typeclass = 'shared-with-me';
                name = '';
            }
            else if (a2[i] === this.RubbishID) {
                typeclass = 'rubbish-bin';
                name = l[167];
            }
            else if (a2[i] === 'messages' || a2[i] === M.InboxID) {
                typeclass = 'messages';
                name = l[166];
            }
            else {
                var n = M.d[a2[i]];
                if (n && n.name) {
                    name = htmlentities(n.name);
                }
                if (a2[i].length === 11) {
                    typeclass = 'contact';
                }
                else {
                    typeclass = 'folder';
                }
            }
            html = '<a class="fm-breadcrumbs ' + typeclass + ' contains-directories ' + hasnext + ' ui-droppable" id="path_' + htmlentities(a2[i]) + '">\n\
                        <span class="right-arrow-bg ui-draggable">\n\
                            <span>' + name + '</span>\n\
                        </span>\n\
                    </a>' + html;
            hasnext = 'has-next-button';
        }

        if (this.currentdirid && this.currentdirid.substr(0, 5) === 'chat/') {
            var contactName = $('a.fm-tree-folder.contact.lightactive span.contact-name').text();
            $('.fm-breadcrumbs-block').html('\
                                            <a class="fm-breadcrumbs contacts contains-directories has-next-button" id="path_contacts">\n\
                                                <span class="right-arrow-bg">\n\
                                                    <span>Contacts</span>\n\
                                                </span>\n\
                                            </a>\n\
                                            <a class="fm-breadcrumbs chat" id="path_' + htmlentities(M.currentdirid.replace("chat/", "")) + '">\n\
                                                <span class="right-arrow-bg">\n\
                                                    <span>' + htmlentities(contactName) + '</span>\n\
                                                </span>\n\
                                            </a>');
            $('.search-files-result').addClass('hidden');
        }
        else if (this.currentdirid && this.currentdirid.substr(0, 7) === 'search/') {
            $('.fm-breadcrumbs-block').html('\
                                            <a class="fm-breadcrumbs search contains-directories ui-droppable" id="' + htmlentities(a[i]) + '">\n\
                                                <span class="right-arrow-bg ui-draggable">\n\
                                                    <span>' + htmlentities(this.currentdirid.replace('search/', '')) + '</span>\n\
                                                </span>\n\
                                            </a>');
            $('.search-files-result .search-number').text(M.v.length);
            $('.search-files-result').removeClass('hidden');
            $('.search-files-result').addClass('last-button');
        }
        else if (this.currentdirid && this.currentdirid === 'opc') {
            DEBUG('Render Path OPC');
            $('.fm-breadcrumbs-block').html(contactBreadcrumb + html);
        }
        else if (this.currentdirid && this.currentdirid === 'ipc') {
            DEBUG('Render Path IPC');
            $('.fm-breadcrumbs-block').html(contactBreadcrumb + html);
        }
        else {
            $('.search-files-result').addClass('hidden');
            $('.fm-breadcrumbs-block').html(html);
        }

        $('.fm-new-folder span').text(l[68]);
        $('.fm-file-upload span').text(l[99]);
        $('.fm-folder-upload span').text(l[98]);

        $('.fm-right-header.fm:visible').removeClass('long-path ultra-long-path');
        if (M.pathLength() + 260 > $('.fm-right-header.fm:visible').width()) {
            $('.fm-right-header.fm').addClass('long-path');
            $('.fm-new-folder span').text('');
            $('.fm-file-upload span').text('');
            $('.fm-folder-upload span').text('');
        }

        var el = $('.fm-breadcrumbs-block .fm-breadcrumbs span');
        var i = 0;

        while (M.pathLength() + 235 > $('.fm-right-header.fm').width() && i < el.length) {
            $(el[i]).html('');
            i++;
        }

        if ($('.fm-breadcrumbs-block .fm-breadcrumbs').length > 1) {
            $('.fm-breadcrumbs-block').removeClass('deactivated');
        }
        else {
            $('.fm-breadcrumbs-block').addClass('deactivated');
        }

        $('.fm-breadcrumbs-block a').unbind('click');
        $('.fm-breadcrumbs-block a').bind('click', function() {
            var crumbId = $(this).attr('id');

            // When NOT deactivated
            if (!$('.fm-breadcrumbs-block').hasClass('deactivated')) {
                if (crumbId === 'path_opc' || crumbId === 'path_ipc') {
                    return false;
                }
                else if ((crumbId === 'chatcrumb') || (M.currentdirid && M.currentdirid.substr(0, 7) === 'search/')) {
                    return false;
                }

                // Remove focus from 'view ipc/opc' buttons
                $('.fm-received-requests').removeClass('active');
                $('.fm-contact-requests').removeClass('active');
                M.openFolder($(this).attr('id').replace('path_', ''));
            }
        });

        if (folderlink) {
            $('.fm-breadcrumbs:first').removeClass('folder').addClass('folder-link');
            $('.fm-breadcrumbs:first span').empty();
            if (folderlink && name) {
                $('.nw-tree-panel-header span').text(name);
            }
        }
    };

    this.getById = function(id)
    {
        if (this.d[id])
            return this.d[id];
        else
            return false;
    };

    this.rubNodes = {};

    this.addNode = function(n, ignoreDB) {
        if (n.p === this.RubbishID) {
            this.rubNodes[n.h] = true;
            this.rubbishIco();
        }
        if (n.t === 4) {
            for (var i in this.d) {
                if (this.d[i].p == n.h) {
                    this.rubNodes[this.d[i].h] = true;
                }
            }
            this.rubbishIco();
        }

        if (!this.c['shares']) {
            this.c['shares'] = [];
        }
        if (!M.d[n.p] && n.p !== 'contacts') {
            if (n.sk) {
                n.p = n.u;
            }
            else if (n.su) {
                n.p = n.su;
            }
        }
        if (n.p && n.p.length === 11 && !M.d[n.p]) {
            var u = this.u[n.p];
            if (u) {
                u.h = u.u;
                u.t = 1;
                u.p = 'contacts';
                M.addNode(u);
            }
            else {
                console.log('something went wrong!', n.p, this.u[n.p]);
            }
        }
        if (typeof mDB === 'object' && !ignoreDB && !pfkey) {
            if (n instanceof MegaDataObject) {
                mDBadd('f', clone(n.toJS()));
            }
            else {
                mDBadd('f', clone(n));
            }
        }
        if (n.p) {
            if (typeof this.c[n.p] === 'undefined') {
                this.c[n.p] = [];
            }
            this.c[n.p][n.h] = 1;
            // maintain special incoming shares index:
            if (n.p.length === 11) {
                this.c['shares'][n.h] = 1;
            }
        }

        if (n.t === 2) {
            this.RootID = n.h;
        }
        if (n.t === 3) {
            this.InboxID = n.h;
        }
        if (n.t === 4) {
            this.RubbishID = n.h;
        }
        if (!n.c) {
            if (n.sk && !u_sharekeys[n.h]) {
                u_sharekeys[n.h] = crypto_process_sharekey(n.h, n.sk);
            }

            if (n.t !== 2 && n.t !== 3 && n.t !== 4 && n.k) {
                if (u_kdnodecache[n.h]) {
                    $.extend(n, u_kdnodecache[n.h]);
                }
                else {
                    crypto_processkey(u_handle, u_k_aes, n);
                }
                u_nodekeys[n.h] = n.key;
            }
            else if (!n.k) {
                if (n.a) {
                    if (!missingkeys[n.h]) {
                        missingkeys[n.h] = true;
                        newmissingkeys = true;
                    }
                }
            }
            if (n.hash) {
                if (!this.h[n.hash]) {
                    this.h[n.hash] = [];
                }
                this.h[n.hash].push(n.h);
            }
        }
        if (this.d[n.h] && this.d[n.h].shares) {
            n.shares = this.d[n.h].shares;
        }

        // sync data objs M.u <-> M.d
        if (n.h.length === 11) {
            if (this.u[n.h] !== n) {
                if (typeof(this.u[n.h]) === 'undefined') {
                    M.addUser(n, ignoreDB);
                }
                var tmpNode = n;
                n = this.u[n.h];
                // merge changes from n->M.u[n.h]
                Object.keys(tmpNode).forEach(function(k) {
                    if (k === "name") {
                        return;
                    }

                    n[k] = tmpNode[k];
                });
            }
        }

        this.d[n.h] = n;

        if (typeof newnodes !== 'undefined') {
            newnodes.push(n);
        }
        $(window).trigger("megaNodeAdded", [n]);
    };

    this.delNode = function(h) {

        function ds(h) {
            $(window).trigger("megaNodeRemoved", [h]);
            removeUInode(h);
            if (M.c[h] && h.length < 11) {
                for (var h2 in M.c[h]) {
                    ds(h2);
                }
                delete M.c[h];
            }
            if (typeof mDB === 'object' && !pfkey) {
                mDBdel('f', h);
            }
            if (M.d[h]) {
                M.delIndex(M.d[h].p, h);
                M.delHash(M.d[h]);
                delete M.d[h];
            }
            // Update M.v it's used for at least preview slideshow
            for (var k in M.v) {
                if (M.v[k].h === h) {
                    M.v.splice(k, 1);
                    break;
                }
            }
            // if (M.u[h]) delete M.u[h];
            if (typeof M.u[h] === 'object') {
                M.u[h].c = 0;
            }
        }
        if (this.rubNodes[h]) {
            delete this.rubNodes[h];
        }
        ds(h);
        this.rubbishIco();
        if (M.currentdirid === 'shares' && !M.viewmode)
            M.openFolder('shares', 1);
    };

    this.delHash = function(n)
    {
        if (n.hash && M.h[n.hash])
        {
            for (var i in M.h[n.hash])
            {
                if (M.h[n.hash][i] == n.h)
                {
                    M.h[n.hash].splice(i, 1);
                    break;
                }
            }
            if (M.h[n.hash].length == 0)
                delete M.h[n.hash];
        }
    };

    /**
     * Check existance of contact/pending contact
     *
     *
     * @param {email} email of invited contact
     *
     * @returns {number} error code, 0 proceed with request
     *
     * -12, Owner already invited user & expiration period didn't expired, fail.
     * -12 In case expiration period passed new upc is sent, but what to do with old request?
     * Delete it as soon as opc response is received for same email (idealy use user ID, if exist)
     * -10, User already invited Owner (ToDO. how to check diff emails for one account) (Check M.opc)
     * -2, User is already in contact list (check M.u)
     *
     */
    this.checkInviteContactPrerequisites = function(email) {
        var TIME_FRAME = 60 * 60 * 24 * 14;// 14 days in seconds

        // Check pending invitations
        var opc = M.opc;
        for (var i in opc) {
            if (M.opc[i].m === email) {
//                if (opc[i].rts + TIME_FRAME <= Math.floor(new Date().getTime() / 1000)) {
                return 0;
//                }
                return -12;
            }
        }

        // Check incoming invitations
        // This part of code is not necessary case server handle mutial
        // invitation and automatically translates invites into actual contacts
//        var ipc = M.ipc;
//        for (var i in ipc) {
//            if (M.ipc[i].m === email) {
//                return -10;
//            }
//        }

        // Check active contacts
        var result = 0;
        M.u.forEach(function(v, k) {
            if (v.m === email && v.c !== 0) {
                result = -2;
                return false; // break;
            }
        });

        return result;
    };

    /**
     * Invite contacts using email address, also known as ongoing pending contacts.
     * This uses API 2.0
     *
     * @param {String} owner, account owner email address.
     * @param {String} target, target email address.
     * @param {String} msg, optional custom text message.
     * @returns {Integer} proceed, API response code, if negative something is wrong
     * look at API response code table.
     */
    this.inviteContact = function(owner, target, msg) {
        DEBUG('inviteContact');
        var proceed = this.checkInviteContactPrerequisites(target);

        if (proceed === 0) {
            api_req({'a': 'upc', 'e': owner, 'u': target, 'msg': msg, 'aa': 'a', i: requesti}, {
                callback: function(resp) {
                    if (typeof resp === 'object') {
                        if (resp.p) {
                            proceed = resp.p;
                        }
                    }
                }
            });
        }

        this.inviteContactMessageHandler(proceed);

        return proceed;
    };

    /**
     * Handle all error codes for contact invitations and shows message
     *
     * @param {int} errorCode
     * @param {string} msg Can be undefined
     * @param {email} email  Can be undefined
     *
     */
    this.inviteContactMessageHandler = function(errorCode) {
        if (errorCode === -12) {

            // Invite already sent, and not expired
            msgDialog('info', '', 'Invite already sent, waiting for response');
        }
        else if (errorCode === -10) {

            // User already sent you an invitation
            msgDialog('info', '', 'User already sent you an invitation, check incoming contacts dialog');
        }
        else if (errorCode === -2) {

            // User already exist or owner
            msgDialog('info', '', l[1783]);
        }
    };

    this.cancelPendingContactRequest = function(target) {
        DEBUG('cancelPendingContactRequest');
        var proceed = this.checkCancelContactPrerequisites(target);

        if (proceed === 0) {
            api_req({ 'a': 'upc', 'u': target, 'aa': 'd', i: requesti }, {
                callback: function(resp) {
                    proceed = resp;
                }
            });
        }

        this.cancelContactMessageHandler(proceed);

        return proceed;
    };

    this.cancelContactMessageHandler = function(errorCode) {
        if (errorCode === -2) {
            msgDialog('info', '', 'This pending contact is already deleted.');
        }
    };

    this.checkCancelContactPrerequisites = function(email) {

        // Check pending invitations
        var opc = M.opc;
        var foundEmail = false;
        for (var i in opc) {
            if (M.opc[i].m === email) {
                foundEmail = true;
                if (M.opc[i].dts) {
                    return -2;// opc is already deleted
                }
            }
        }
        if (!foundEmail) {
            return -2;// opc doesn't exist for given email
        }

        return 0;
    };

    this.reinvitePendingContactRequest = function(target) {

        DEBUG('reinvitePendingContactRequest');
        api_req({'a': 'upc', 'u': target, 'aa': 'r', i: requesti});
    };

    // Answer on 'aa':'a', {"a":"upc","p":"0uUure4TCJw","s":2,"uts":1416434431,"ou":"fRSlXWOeSfo","i":"UAouV6Kori"}
    // Answer on 'aa':'i', "{"a":"upc","p":"t17TPe65rMM","s":1,"uts":1416438884,"ou":"nKv9P8pn64U","i":"qHzMjvvqTY"}"
    // ToDo, update M.ipc so we can have info about ipc status for view received requests
    this.ipcRequestHandler = function(id, action) {
        DEBUG('ipcRequestHandler');
        var proceed = this.checkIpcRequestPrerequisites(id);

        if (proceed === 0) {
            api_req({'a': 'upca', 'p': id, 'aa': action, i: requesti}, {
                callback: function(resp) {
                    proceed = resp;
                }
            });
        }

        this.ipcRequestMessageHandler(proceed);

        return proceed;
    };

    this.ipcRequestMessageHandler = function(errorCode) {
        if (errorCode === -2) {
            msgDialog('info', 'Already processed', 'Already handled request, something went wrong.');
        }

        // Server busy, ask them to retry the request
        else if (errorCode === -3 || errorCode === -4) {
            msgDialog('warninga', 'Server busy', 'The server was busy, please try again later.');
        }

        // Repeated request
        else if (errorCode === -12) {
            msgDialog('info', 'Repeated request', 'The contact has already been accepted.');
        }
    };

    this.checkIpcRequestPrerequisites = function(id) {
        var ipc = M.ipc;
        for (var i in ipc) {
            if (M.ipc[i].p === id) {
                return -0;
            }
        }

        return 0;
    };

    this.acceptPendingContactRequest = function(id) {
        return this.ipcRequestHandler(id, 'a');
    };

    this.denyPendingContactRequest = function(id) {
        return this.ipcRequestHandler(id, 'd');
    };

    this.ignorePendingContactRequest = function(id) {
        return this.ipcRequestHandler(id, 'i');
    };

    this.clearRubbish = function(sel)
    {
        if (d) console.log('clearRubbish', sel);
        var selids = {};
        var c = this.c[sel === false ? M.RubbishID : M.currentdirid];
        if (sel && $.selected)
            for (var i in $.selected)
                selids[$.selected[i]] = 1;

        for (var h in c)
        {
            if (!sel || selids[h])
            {
                this.delNode(h);
                api_req({a: 'd', n: h, i: requesti});
                if (sel)
                {
                    $('.grid-table.fm#' + h).remove();
                    $('#' + h + '.file-block').remove();
                }
            }
        }
        var hasItems = false;
        if (sel)
            for (var h in c) {
                hasItems = true;
                break;
            }
        if (!hasItems)
        {
            $('#treesub_' + M.RubbishID).remove();
            $('.fm-tree-header.recycle-item').removeClass('contains-subfolders expanded recycle-notification');
            if (this.RubbishID == this.currentdirid)
            {
                $('.grid-table.fm tr').remove();
                $('.file-block').remove();
                $('.fm-empty-trashbin').removeClass('hidden');
            }
        }
        if (this.RubbishID == this.currentrootid)
        {
            if (M.viewmode)
                iconUI();
            else
                gridUI();
        }
        this.rubNodes = {}
        this.rubbishIco();
        treeUI();
    },

    this.syncUsersFullname = function(userId) {
        var self = this;

        var lastName = {name: 'lastname', value: null};
        var firstName = {name: 'firstname', value: null};
        MegaPromise.allDone([
            mega.attr.get(userId, 'firstname', -1)
                .done(function(r) {
                    firstName.value = r;
                }),
            mega.attr.get(userId, 'lastname', -1)
                .done(function(r) {
                    lastName.value = r;
                })
        ]).done(function(results) {
            if (!self.u[userId]) {
                return;
            }

            [firstName, lastName].forEach(function(obj) {
                // -1, -9, -2, etc...
                if (typeof obj.value === 'string') {
                    try {
                        obj.value = from8(base64urldecode(obj.value));
                    }
                    catch (ex) {
                        obj.value = ex;
                    }
                }

                if (typeof obj.value !== 'string' || !obj.value) {
                    obj.value = '';
                }
            });

            lastName = lastName.value;
            firstName = firstName.value;

            self.u[userId].firstName = firstName;
            self.u[userId].lastName = lastName;

            if (
                (firstName && $.trim(firstName).length > 0) ||
                (lastName && $.trim(lastName).length > 0)
            ) {
                self.u[userId].name = "";

                if (firstName && $.trim(firstName).length > 0) {
                    self.u[userId].name = firstName;
                }
                if (lastName && $.trim(lastName).length > 0) {
                    self.u[userId].name += (self.u[userId].name.length > 0 ? " " : "") + lastName;
                }
            } else {
                self.u[userId].name = "";
            }


            if (userId === u_handle) {
                u_attr.firstname = firstName;
                u_attr.lastname = lastName;
                u_attr.name = self.u[userId].name;

                $('.user-name').text(u_attr.firstname);

                $('.membership-big-txt.name:visible').text(
                    u_attr.name
                );

                avatars[u_handle] = undefined;
                M.avatars();
            }
        });
    },

    /**
     * Callback, that would be called when a contact is changed.
     */
    this.onContactChanged = function(contact) {
        if (fminitialized) {
            if (window.location.hash === "#fm/" + contact.u) {
                // re-render the contact view page if the presence had changed
                contactUI();
            }
        }
    };
    /**
     * Callback, that would be called when M.u had changed.
     */
    this.onContactsChanged = function() {
        if (fminitialized) {
            if (
                typeof $.sortTreePanel !== 'undefined' &&
                typeof $.sortTreePanel.contacts !== 'undefined' &&
                $.sortTreePanel.contacts.by === 'status'
            ) {
                M.contacts(); // we need to resort
            }

            if (window.location.hash === "#fm/contacts") {
                // re-render the contact view page if the presence had changed
                M.openFolder('contacts', true);
            }
        }
    };
    /**
     * addUser, updates global .u variable with new user data
     * adds/updates user indexedDB with newest user data
     *
     * @param {object} u, user object data
     * @param {boolean} ignoreDB, don't write to indexedDB
     *
     *
     */
    this.addUser = function(u, ignoreDB) {
        var userId = '';
        if (u && u.u) {
            userId = u.u;
            if (this.u[userId]) {
                for (var key in u) {
                    // XXX: 0e443ca6 Hackpatch for contact names bug -- still needed?
                    if (this.u[userId][key] && key !== 'name')  {
                        this.u[userId][key] = u[key];
                    }
                }

                u = this.u[userId];
            }
            else {
                this.u.set(userId, new MegaDataObject(MEGA_USER_STRUCT, true, u));
            }

            this.u[userId].addChangeListener(this.onContactChanged);

            if (typeof mDB === 'object' && !ignoreDB && !pfkey) {
                // convert MegaDataObjects -> JS
                mDBadd('u', clone(u.toJS ? u.toJS() : u));
            }

            this.syncUsersFullname(userId);
        }
    };

    // Update M.opc and related localStorage
    this.addOPC = function(u, ignoreDB) {
        this.opc[u.p] = u;
        if (typeof mSDB === 'object' && !ignoreDB && !pfkey) {
            mSDB.add('opc', clone(u));
        }
    };

    /**
     * Delete opc record from localStorage using id
     *
     * @param {string} id
     *
     */
    this.delOPC = function(id) {
        if (typeof mSDB === 'object' && !pfkey) {
            mSDB.del('opc', id);
        }
    };

    // Update M.ipc and related localStorage
    this.addIPC = function(u, ignoreDB) {
        this.ipc[u.p] = u;
        if (typeof mSDB === 'object' && !ignoreDB && !pfkey) {
            mSDB.add('ipc', clone(u));
        }
    };

    /**
     * Delete ipc record from indexedDb using id
     *
     * @param {string} id
     *
     */
    this.delIPC = function(id) {
        if (typeof mSDB === 'object' && !pfkey) {
            mSDB.del('ipc', id);
        }
    };

    /**
     * Update M.ps and indexedDb
     *
     * Structure of M.ps
     * <shared_item_id>:
     * [
     *  <pending_contact_request_id>:
     *  {h, p, r, ts},
     * ]
     * @param {JSON} ps, pending share
     * @param {boolean} ignoreDB
     *
     *
     */
    this.addPS = function(ps, ignoreDB) {
        if (!this.ps[ps.h]) {
            this.ps[ps.h] = {};
        }
        this.ps[ps.h][ps.p] = ps;

        if (typeof mSDB === 'object' && !ignoreDB && !pfkey) {
            mSDB.add('ps', clone(ps));
        }
    };

    /**
     * Maintain .ps and related indexedDb
     *
     * @param {string} pcrId, pending contact request id
     * @param {string} nodeId, shared item id
     *
     *
     */
    this.delPS = function(pcrId, nodeId) {

        // Delete the pending share
        if (this.ps[nodeId]) {
            if (this.ps[nodeId][pcrId]) {
                delete this.ps[nodeId][pcrId];
            }

            // If there's no pending shares for node left, clean M.ps
            if (Object.keys(this.ps[nodeId]).length === 0) {
                delete this.ps[nodeId];
            }
        }

        // Check how removing from indexedDb works and make
        // sure that pending share is/only removed from it
        if (typeof mSDB === 'object' && !pfkey) {
            mSDB.del('ps', pcrId);
        }
    };

    // This function has a special hacky purpose, don't use it if you don't know what it does, use M.copyNodes instead.
    this.injectNodes = function(nodes, target, callback) {
        if (!Array.isArray(nodes)) {
            nodes = [nodes];
        }

        var sane = nodes.filter(function(node) {
            return M.isNodeObject(node);
        });

        if (sane.length !== nodes.length) {
            console.warn('injectNodes: Found invalid nodes.');
        }

        if (!sane.length) {
            return false;
        }

        nodes = [];

        sane = sane.map(function(node) {
            if (!M.d[node.h]) {
                nodes.push(node.h);
                M.d[node.h] = node;
            }
            return node.h;
        });

        this.copyNodes(sane, target, false, callback);

        nodes.forEach(function(handle) {
            delete M.d[handle];
        });

        return nodes.length;
    };

    /**
     * @param {Array} cn                Array of nodes that needs to be copied
     * @param {String} t                Destination node
     * @param {Bool} del                Should we delete the node after copying? (Like a move operation)
     * @param {Callback} callback       Callback function
     * @param {Callback} callbackError  Callback function for custom errors handling (Optional)
     */
    this.copyNodes = function(cn, t, del, callback, callbackError) {
        if ($.onImportCopyNodes && t.length === 11) {
            msgDialog('warninga', l[135], 'Operation not permitted.');
            return false;
        }
        loadingDialog.show();
        if (t.length === 11 && !u_pubkeys[t]) {
            var keyCachePromise = api_cachepubkeys([t]);
            keyCachePromise.done(function _cachepubkeyscomplete() {
                if (u_pubkeys[t]) {
                    M.copyNodes(cn, t, del, callback, callbackError);
                }
                else {
                    loadingDialog.hide();
                    alert(l[200]);
                }
            });

            return false;
        }

        var a = this.isNodeObject(cn) ? [cn] : ($.onImportCopyNodes || fm_getcopynodes(cn, t));
        var ops = {a: 'p', t: t, n: a, i: requesti};
        var s = fm_getsharenodes(t);
        if (s.length > 0) {
            var mn = [];
            for (i in a) {
                mn.push(a[i].h);
            }
            ops.cr = crypto_makecr(mn, s, true);
        }
        api_req(ops, {
            cn: cn,
            del: del,
            t: t,
            callback: function(res, ctx) {
                function onCopyNodesDone() {
                    loadingDialog.hide();
                    if (callback) {
                        callback(res);
                    }
                    renderNew();
                }
                if (typeof res === 'number' && res < 0) {
                    loadingDialog.hide();
                    if (typeof callbackError === "function") {
                        return callbackError(res);
                    }
                    return msgDialog('warninga', l[135], l[47], api_strerror(res));
                }
                if (ctx.del) {
                    var j = [];
                    for (var i in ctx.cn) {
                        M.delNode(ctx.cn[i]);
                        api_req({a: 'd', n: cn[i], i: requesti});
                    }
                }
                newnodes = [];
                if (res.u) {
                    process_u(res.u, true);
                }
                if (res.f) {
                    process_f(res.f, onCopyNodesDone);
                }
                else {
                    onCopyNodesDone();
                }
            }
        });
    };

    this.moveNodes = function(n, t)
    {
        if (t == this.RubbishID)
        {
            for (var i in n)
            {
                this.rubNodes[n[i]] = true;
            }
        }

        newnodes = [];
        var j = [];
        for (var i in n) {
            var h = n[i];
            var node = M.d[h];
            if (t !== this.RubbishID && node && this.rubNodes[node.h]) {
                delete this.rubNodes[node.h];
            }
            j.push({
                a: 'm',
                n: h,
                t: t,
                i: requesti
            });
            if (node && node.p) {
                if (M.c[node.p] && M.c[node.p][h]) {
                    delete M.c[node.p][h];
                }
                // Update M.v it's used for slideshow preview at least
                for (var k in M.v) {
                    if (M.v[k].h === h) {
                        M.v.splice(k, 1);
                        break;
                    }
                }
                if (typeof M.c[t] === 'undefined') {
                    M.c[t] = [];
                }
                M.c[t][h] = 1;
                removeUInode(h);
                this.nodeAttr({
                        h: h,
                        p: t
                    });
                newnodes.push(node);
            }
        }
        renderNew();
        this.rubbishIco();
        processmove(j);
        $.tresizer();
    };

    this.accountSessions = function(cb) {
        /* x: 1, load the session ids
           useful to expire the session from the session manager */
        api_req({ a: 'usl', x: 1 }, {
            account: account,
            callback: function(res, ctx)
            {
                if (typeof res != 'object')
                    res = [];
                ctx.account.sessions = res;
                if (typeof cb === "function") {
                    cb();
                }
            }
        });
    };

    this.accountData = function(cb, blockui)
    {
        if (this.account && this.account.lastupdate > new Date().getTime() - 300000 && cb)
            cb(this.account);
        else
        {
            if (blockui)
                loadingDialog.show();

            account = {};

            api_req({a: 'uq', strg: 1, xfer: 1, pro: 1}, {
                account: account,
                callback: function(res, ctx)
                {
                    loadingDialog.hide();

                    if (typeof res == 'object')
                    {
                        for (var i in res) {
                            ctx.account[i] = res[i];
                        }
                        ctx.account.type = res.utype;
                        ctx.account.stype = res.stype;
                        // ctx.account.stime = res.scycle;
                        // ctx.account.scycle = res.snext;
                        ctx.account.expiry = res.suntil;
                        ctx.account.space = Math.round(res.mstrg);
                        ctx.account.space_used = Math.round(res.cstrg);
                        ctx.account.bw = Math.round(res.mxfer);
                        ctx.account.servbw_used = Math.round(res.csxfer);
                        ctx.account.downbw_used = Math.round(res.caxfer);
                        ctx.account.servbw_limit = res.srvratio;
                        ctx.account.balance = res.balance;
                        ctx.account.reseller = res.reseller;
                        ctx.account.prices = res.prices;

                        // If a subscription, get the timestamp it will be renewed
                        if (res.stype === 'S') {
                            ctx.account.srenew = res.srenew;
                        }

                        if (res.balance.length == 0)
                            ctx.account.balance = [['0.00', 'EUR']];

                        if (!u_attr.p)
                        {
                            ctx.account.servbw_used = 0;

                            if (res.tah)
                            {
                                var t = 0;

                                for (var i in res.tah)
                                    t += res.tah[i];

                                ctx.account.downbw_used = t;
                                ctx.account.bw = res.tal;
                            }
                        }
                    }
                }
            });

            api_req({a: 'uavl'}, {
                account: account,
                callback: function(res, ctx)
                {
                    if (typeof res != 'object')
                        res = [];
                    ctx.account.vouchers = voucherData(res);
                }
            });

            api_req({a: 'utt'}, {
                account: account,
                callback: function(res, ctx)
                {
                    if (typeof res != 'object')
                        res = [];
                    ctx.account.transactions = res;
                }
            });

            // Get (f)ull payment history
            // [[payment id, timestamp, price paid, currency, payment gateway id, payment plan id, num of months purchased]]
            api_req({ a: 'utp', f : 1 }, {
                account: account,
                callback: function(res, ctx)
                {
                    if (typeof res != 'object') {
                        res = [];
                    }
                    ctx.account.purchases = res;
                }
            });

            this.accountSessions();

            api_req({a: 'ug'}, {
                cb: cb,
                account: account,
                callback: function(res, ctx)
                {
                    if (typeof res == 'object')
                    {
                        if (res.p)
                        {
                            u_attr.p = res.p;
                            if (u_attr.p)
                                topmenuUI();
                        }
                    }

                    ctx.account.lastupdate = new Date().getTime();

                    if (!ctx.account.bw)
                        ctx.account.bw = 1024 * 1024 * 1024 * 10;
                    if (!ctx.account.servbw_used)
                        ctx.account.servbw_used = 0;
                    if (!ctx.account.downbw_used)
                        ctx.account.downbw_used = 0;

                    M.account = ctx.account;

                    if (ctx.cb)
                        ctx.cb(ctx.account);
                }
            });
        }
    };

    this.delIndex = function(p, h)
    {
        if (M.c[p] && M.c[p][h])
            delete M.c[p][h];
        var a = 0;
        for (var i in M.c[p]) {
            a++;
            break;
        }
        if (a == 0)
        {
            delete M.c[p];
            $('#treea_' + p).removeClass('contains-folders');
        }
    };

    this.rubbishIco = function()
    {
        var i = 0;
        var $icon = $('.nw-fm-left-icon.rubbish-bin');

        if (typeof M.c[M.RubbishID] !== 'undefined')
            for (var a in M.c[M.RubbishID])
                i++;
        if (i > 0)
            $('.fm-tree-header.recycle-item').addClass('recycle-notification contains-subfolders');
        else
        {
            $('.fm-tree-header.recycle-item').removeClass('recycle-notification expanded contains-subfolders');
            $('.fm-tree-header.recycle-item').prev('.fm-connector-first').removeClass('active');
        }
        if (Object.keys(this.rubNodes).length == 0) {
            $icon.removeClass('filled glow')
        }
        else {
            if (!$icon.hasClass('filled')) {
                $icon.addClass('filled');
            }
            else if (!$icon.hasClass('glow')) {
                $icon.addClass('glow');
            }
            else {
                $icon.removeClass('glow');
            }
        }

    };

    this.nodeAttr = function(attrs) {

        var node = M.d[attrs.h];

        if (node) {
            for (var i in attrs) {
                if (attrs.hasOwnProperty(i)) {
                    node[i] = attrs[i];
                }
            }
            if ((typeof mDB === 'object') && !pfkey) {
                mDBadd('f', clone(node));
            }
        }
    };

    /**
     * Fire DOM updating when a node gets a new name
     * @param {String} itemHandle  node's handle
     * @param {String} newItemName the new name
     */
    this.onRenameUIUpdate = function(itemHandle, newItemName) {
        if (fminitialized) {

            // DOM update, left and right panel in 'Cloud Drive' tab
            $('.grid-table.fm #' + itemHandle + ' .tranfer-filetype-txt').text(newItemName);
            $('#' + itemHandle + '.file-block .file-block-title').text(newItemName);

            // DOM update, left and right panel in "Shared with me' tab
            $('#treea_' + itemHandle + ' span:nth-child(2)').text(newItemName);
            $('#' + itemHandle + ' .shared-folder-info-block .shared-folder-name').text(newItemName);

            // DOM update, right panel view during browsing shared content
            $('.shared-details-block .shared-details-pad .shared-details-folder-name').text(newItemName);
<<<<<<< HEAD

            // DOM update, breadcrumbs in 'Shared with me' tab
            if ($('#path_' + itemHandle).length > 0) {
                if (this.onRenameUIUpdate.tick) {
                    clearTimeout(this.onRenameUIUpdate.tick);
                }
                this.onRenameUIUpdate.tick = setTimeout(function() {
                    M.renderPath();
                }, 90);
            }

=======

            // DOM update, breadcrumbs in 'Shared with me' tab
            if ($('#path_' + itemHandle).length > 0) {
                if (this.onRenameUIUpdate.tick) {
                    clearTimeout(this.onRenameUIUpdate.tick);
                }
                this.onRenameUIUpdate.tick = setTimeout(function() {
                    M.renderPath();
                }, 90);
            }

>>>>>>> 5c87cc19
            $(document).trigger('MegaNodeRename', [itemHandle, newItemName]);
        }
    };

    this.rename = function(itemHandle, newItemName) {

        if (M.d[itemHandle]) {
            var nodeData = M.d[itemHandle];

            if (nodeData && nodeData.ar) {

                // Update global var with newest data
                nodeData.ar.n = newItemName;

                var mkat = enc_attr(nodeData.ar, nodeData.key);
                var attr = ab_to_base64(mkat[0]);
                var key = a32_to_base64(encrypt_key(u_k_aes, mkat[1]));

                M.nodeAttr({ h: itemHandle, name: newItemName, a: attr });
                api_req({ a: 'a', n: itemHandle, attr: attr, key: key, i: requesti });

                this.onRenameUIUpdate(itemHandle, newItemName);
            }
        }
    };

    /**
     * favourite
     *
     * Handles item favourite status
     * @param {Array} nodesId
     * @param {Boolean} del User action i.e. true - delete from favorites, false - add to favorite
     */
    this.favourite = function(nodesId, del) {

        var mkat, attr, key, node, newFavStarState,
            nodes = nodesId,
            toRenderMain = false,
            exportLink = new mega.Share.ExportLink({});

        if (!Array.isArray(nodesId)) {
            nodes = [nodesId];
        }
        newFavStarState = (del) ? 0 : 1;

        $.each(nodes, function(index, value) {
            node = M.d[value];
            if (node && node.ar && (node.fav !== newFavStarState) && !exportLink.isTakenDown(value)) {
                node.ar.fav = newFavStarState;
                mkat = enc_attr(node.ar, node.key);
                attr = ab_to_base64(mkat[0]);
                key = a32_to_base64(encrypt_key(u_k_aes, mkat[1]));

                M.nodeAttr({ h: node.h, fav: newFavStarState, a: attr });
                api_req({ a: 'a', n: node.h, attr: attr, key: key, i: requesti });

                // Add favourite
                if (!del) {
                    $('.grid-table.fm #' + node.h + ' .grid-status-icon').addClass('star');
                    $('#' + node.h + '.file-block .file-status-icon').addClass('star');
                }

                // Remove from favourites
                else {
                    $('.grid-table.fm #' + node.h + ' .grid-status-icon').removeClass('star');
                    $('#' + node.h + '.file-block .file-status-icon').removeClass('star');
                }

                toRenderMain = true;
            }
        });

        if (toRenderMain && M.sortmode && (M.sortmode.n === 'fav')) {
            M.doSort('fav', M.sortmode.d);
            M.renderMain();
        }
    };

    /**
     * isFavourite
     *
     * Search throught items via nodesId and report about fav attribute
     * @param {Array} nodesId Array of nodes Id
     * @returns {Boolean}
     */
    this.isFavourite = function(nodesId) {

        var result = false,
            nodes = nodesId;

        if (!Array.isArray(nodesId)) {
            nodes = [nodesId];
        }

        // On first favourite found break the loop
        $.each(nodes, function(index, value) {
            if (M.d[value] && M.d[value].fav) {
                result = true;
                return false;// Break each loop
            }
        });

        return result;
    };

    this.getNode = function(idOrObj) {
        if (isString(idOrObj) === true && M.d[idOrObj]) {
            return M.d[idOrObj];
        }
        else if (idOrObj && typeof(idOrObj.t) !== 'undefined') {
            return idOrObj;
        }
        else {
            return false;
        }
    };

    /**
     * Can be used to be passed to ['nodeId', {nodeObj}].every(...).
     *
     * @param element
     * @param index
     * @param array
     * @returns {boolean}
     * @private
     */
    this._everyTypeFile = function(element, index, array) {
        var node = M.getNode(element);
        return node && node.t === 0;
    };

    /**
     * Can be used to be passed to ['nodeId', {nodeObj}].every(...).
     *
     * @param element
     * @param index
     * @param array
     * @returns {boolean}
     * @private
     */
    this._everyTypeFolder = function(element, index, array) {
        var node = M.getNode(element);
        return node && node.t === 1;
    };

    /**
     * Will return true/false if the passed node Id/node object/array of nodeids or objects is/are all files.
     *
     * @param nodesId {String|Object|Array}
     * @returns {boolean}
     */
    this.isFile = function(nodesId) {
        var nodes = nodesId;
        if (!Array.isArray(nodesId)) {
            nodes = [nodesId];
        }

        return nodes.every(this._everyTypeFile);
    };

    /**
     * Will return true/false if the passed node Id/node object/array of nodeids or objects is/are all folders.
     *
     * @param nodesId {String|Object|Array}
     * @returns {boolean}
     */
    this.isFolder = function(nodesId) {
        var nodes = nodesId;
        if (!Array.isArray(nodesId)) {
            nodes = [nodesId];
        }

        return nodes.every(this._everyTypeFolder);
    };

    this.nodeShare = function(h, s, ignoreDB) {
        if (this.d[h]) {
            if (typeof this.d[h].shares === 'undefined') {
                this.d[h].shares = [];
            }

            this.d[h].shares[s.u] = s;
            if (typeof mDB === 'object') {
                s['h_u'] = h + '_' + s.u;
                if (!ignoreDB && !pfkey) {
                    mDBadd('s', clone(s));
                }
            }
            if (fminitialized) {
                sharedUInode(h);
            }
            if ((typeof mDB === 'object') && !pfkey) {
                if (!u_sharekeys[h]) {
                    console.warn('INVALID OPERATION -- No share key for handle "%s"', h);
                }
                else {
                    mDBadd('ok', {
                        h: h,
                        k: a32_to_base64(encrypt_key(u_k_aes, u_sharekeys[h])),
                        ha: crypto_handleauth(h)
                    });
                }
            }
        }
        else if (d) {
            console.log('nodeShare failed for node:', h, s, ignoreDB);
        }
    };

    this.delNodeShare = function(h, u) {
        var a = 0;
        if (this.d[h] && typeof this.d[h].shares !== 'undefined') {
            api_updfkey(h);
            delete this.d[h].shares[u];
            for (var i in this.d[h].shares) {
                if (this.d[h].shares[i]) {
                    a++;
                }
            }
            if (a === 0) {
                delete this.d[h].shares;
                M.nodeAttr({ h: h, shares: undefined });
                delete u_sharekeys[h];
                sharedUInode(h);
                if (typeof mDB === 'object') {
                    mDBdel('ok', h);
                }
            }
            if (typeof mDB === 'object') {
                mDBdel('s', h + '_' + u);
            }
        }
    };

    // Searches M.opc for the pending contact
    this.findOutgoingPendingContactIdByEmail = function(email) {
        for (var index in M.opc) {
            var opc = M.opc[index];

            if (opc.m === email) {
                return opc.p;
            }
        }
    };

    /**
     * called when user try to remove pending contact from shared dialog
     * should be changed case M.ps structure is changed, take a look at processPS()
     *
     * @param {string} nodeHandle
     * @param {string} pendingContactId
     *
     *
     */
    this.deletePendingShare = function(nodeHandle, pendingContactId) {
        if (this.d[nodeHandle]) {

            if (this.ps[nodeHandle] && this.ps[nodeHandle][pendingContactId]) {
                M.delPS(pendingContactId, nodeHandle);
            }
        }
    };

    /**
     * Removes traces of export link share
     * Remove M.fln, M.links, M.d[handle].ph
     *
     * @param {string} handle of selected node/item
     *
     */
    this.deleteExportLinkShare = function(handle) {

        removeValue(M.links || [], handle);

        if (M.d[handle] && M.d[handle].ph) {
            delete M.d[handle].ph;
        }
    };

    this.makeDir = function(n)
    {
        if (is_chrome_firefox & 4)
            return;

        var dirs = [];
        function getfolders(d, o)
        {
            var c = 0;
            for (var e in M.d)
            {
                if (M.d[e].t == 1 && M.d[e].p == d)
                {
                    var p = o || [];
                    if (!o) p.push(fm_safename(M.d[d].name));
                    p.push(fm_safename(M.d[e].name));
                    if (!getfolders(M.d[e].h, p))
                        dirs.push(p);
                    ++c;
                }
            }
            return c;
        }
        getfolders(n);

        if (d)
            console.log('makedir', dirs);

        if (is_chrome_firefox)
        {
            var root = mozGetDownloadsFolder();
            if (root)
                dirs.filter(String).forEach(function(p)
                {
                    try
                    {
                        p = mozFile(root, 0, p);
                        if (!p.exists())
                            p.create(Ci.nsIFile.DIRECTORY_TYPE, parseInt("0755", 8));
                    }
                    catch (e)
                    {
                        Cu.reportError(e);
                        console.log('makedir', e.message);
                    }
                });
        }
        else
        {
            if (d)
                console.log('MAKEDIR: TODO');
        }
    }

    this.getDownloadFolderNodes = function(n, md, nodes, paths)
    {
        if (md) this.makeDir(n);

        var subids = fm_getnodes(n);
        for (var j in subids)
        {
            var p = this.getPath(subids[j]);
            var path = '';

            for (var k in p)
            {
                if (M.d[p[k]] && M.d[p[k]].t)
                    path = fm_safename(M.d[p[k]].name) + '/' + path;
                if (p[k] == n)
                    break;
            }

            if (!M.d[subids[j]].t)
            {
                nodes.push(subids[j]);
                paths[subids[j]] = path;
            }
            else {
                console.log('0 path', path);
            }
        }
    };

    this.getNodeByHandle = function(handle) {
        if (Object(M.d).hasOwnProperty(handle)) {
            return M.d[handle];
        }

        for (var i in M.v) {
            if (M.v.hasOwnProperty(i)) {
                if (M.v[i].h === handle) {
                    return M.v[i];
                }
            }
        }

        return false;
    };

    this.isNodeObject = function(n) {
        return typeof n === 'object' && Array.isArray(n.key) && n.key.length === 8;
    };

    /** like addToTransferTable, but can take a download object */
    this.putToTransferTable = function(node, ttl) {
        var handle = node.h || node.dl_id;
        node.name = node.name || node.n;

        if (d && console.assert) {
            console.assert(this.isNodeObject(node), 'Invalid putToTransferTable node.');
        }

        var gid = 'dl_' + handle;
        var isPaused = uldl_hold || dlQueue.isPaused(gid);

        var state = '';
        var pauseTxt = '';
        if (isPaused) {
            state = 'paused';
            pauseTxt = ' (' + l[1651] + ')';
        }

        var flashhtml = '';
        if (dlMethod === FlashIO) {
            flashhtml = '<object width="1" height="1" id="dlswf_'
                + htmlentities(handle)
                + '" type="application/x-shockwave-flash">'
                + '<param name=FlashVars value="buttonclick=1" />'
                + '<param name="movie" value="' + location.origin + '/downloader.swf"/>'
                + '<param value="always" name="allowscriptaccess"/>'
                + '<param name="wmode" value="transparent"/>'
                + '<param value="all" name="allowNetworking">'
                + '</object>';
        }

        this.addToTransferTable(gid, ttl,
            '<tr id="dl_' + htmlentities(handle) + '">'
            + '<td><span class="transfer-type download ' + state + '">' + l[373]
            + '<span class="speed">' + pauseTxt + '</span></span>' + flashhtml + '</td>'
            + '<td><span class="transfer-filtype-icon ' + fileIcon(node)
            + '"></span><span class="tranfer-filetype-txt">' + htmlentities(node.name) + '</span></td>'
            + '<td></td>'
            + '<td>' + bytesToSize(node.s) + '</td>'
            + '<td>' + filetype(node.name) + '</td>'
            + '<td><span class="transfer-status queued">' + l[7227] + '</span></td>'
            + '<td class="grid-url-field"><a class="grid-url-arrow"></a>'
            + '<a class="clear-transfer-icon"></a></td>'
            + '<td><span class="row-number"></span></td>'
            + '</tr>');

        if (isPaused) {
            fm_tfspause('dl_' + handle);
        }
        if (ttl) {
            ttl.left--;
        }
    };

    this.addDownload = function(n, z, preview) {
        var args = arguments;
        var webdl = function() {
            M.addWebDownload.apply(M, args);
            args = undefined;
        };

        if (z || preview || !fmconfig.dlThroughMEGAsync) {
            return webdl();
        }

        dlmanager.isMEGAsyncRunning(0x02010100)
            .done(function(sync) {
                var cmd = {
                    a: 'd',
                    auth: folderlink ? M.RootID : u_sid
                };
                var files = [];

                var addNode = function(node) {
                    var item = {
                        t: node.t,
                        h: node.h,
                        p: node.p,
                        n: base64urlencode(node.name),
                    };
                    if (!node.t) {
                        item.s = node.s;
                        item.ts = node.mtime || node.ts;
                        if (Object(node.key).length) {
                            item.k = a32_to_base64(node.key);
                        }
                    }
                    files.push(item);

                    if (node.t) {
                        foreach(fm_getnodes(node.h));
                    }
                };

                var foreach = function(nodes) {
                    for (var i in nodes) {
                        if (nodes.hasOwnProperty(i)) {
                            var node = M.d[nodes[i]];

                            if (node) {
                                addNode(node);
                            }
                        }
                    }
                };

                foreach(n);

                if (!files.length) {
                    console.error('No files...');
                    return webdl();
                }

                cmd.f = files;

                sync.megaSyncRequest(cmd)
                    .done(function() {
                        showToast('megasync', l[8635], 'Open');
                    })
                    .fail(webdl);
            })
            .fail(webdl);
    };

    this.addWebDownload = function(n, z, preview, zipname)
    {
        delete $.dlhash;
        var path;
        var added = 0;
        var nodes = [];
        var paths = {};
        var zipsize = 0;
        if (!is_extension && !preview && !z && (dlMethod === MemoryIO || dlMethod === FlashIO))
        {
            var nf = [], cbs = [];
            for (var i in n)
            {
                if (M.d[n[i]] && M.d[n[i]].t) {
                    var nn = [], pp = {};
                    this.getDownloadFolderNodes(n[i], false, nn, pp);
                    cbs.push(this.addDownload.bind(this, nn, 0x21f9A, pp, M.d[n[i]].name));
                }
                else {
                    nf.push(n[i]);
                }
            }

            n = nf;

            if (cbs.length) {
                for (var i in cbs) {
                    Soon(cbs[i]);
                }
            }
        }
        if (z === 0x21f9A)
        {
            nodes = n;
            paths = preview;
            preview = false;
        }
        else for (var i in n)
        {
            if (M.d[n[i]])
            {
                if (M.d[n[i]].t)
                {
                    this.getDownloadFolderNodes(n[i], !!z, nodes, paths);
                }
                else
                {
                    nodes.push(n[i]);
                }
            }
            else if (this.isNodeObject(n[i])) {
                nodes.push(n[i]);
            }
        }

        if (z) {
            z = ++dlmanager.dlZipID;
            if (M.d[n[0]] && M.d[n[0]].t && M.d[n[0]].name) {
                zipname = M.d[n[0]].name + '.zip';
            }
            else {
                zipname = (zipname || ('Archive-' + Math.random().toString(16).slice(-4))) + '.zip';
            }
        }
        else {
            z = false;
        }
        if (!$.totalDL) {
            $.totalDL = 0;
        }

        var p = '';
        var pauseTxt = '';
        if (uldl_hold) {
            p = 'paused';
            pauseTxt = ' (' + l[1651] + ')';
        }

        var ttl = this.getTransferTableLengths();
        for (var k in nodes) {
            /* jshint -W089 */
            if (!nodes.hasOwnProperty(k) || !this.isNodeObject((n = M.d[nodes[k]]))) {
                n = nodes[k];
                if (this.isNodeObject(n)) {
                    dlmanager.logger.info('Using plain provided node object.');
                }
                else {
                    dlmanager.logger.error('** CHECK THIS **', 'Invalid node', k, nodes[k]);
                    continue;
                }
            }
            path = paths[nodes[k]] || '';
            $.totalDL += n.s;
            var tr = $('.transfer-table #dl_' + htmlentities(n.h));
            if (tr.length) {
                if (!tr.hasClass('completed')) {
                    continue;
                }
                tr.remove();
            }
            dl_queue.push({
                id: n.h,
                key: n.key,
                n: n.name,
                t: n.mtime || n.ts,
                p: path,
                size: n.s,
                nauth: n_h,
                onDownloadProgress: this.dlprogress,
                onDownloadComplete: this.dlcomplete,
                onBeforeDownloadComplete: this.dlbeforecomplete,
                onDownloadError: this.dlerror,
                onDownloadStart: this.dlstart,
                zipid: z,
                zipname: zipname,
                preview: preview
            });
            added++;
            zipsize += n.s;

            if (!z) {
                this.putToTransferTable(n, ttl);
            }
        }

        if (!added) {
            if (d) {
                dlmanager.logger.warn('Nothing to download.');
            }
            return;
        }

        // If regular download using Firefox and the total download is over 1GB then show the dialog
        // to use the extension, but not if they've seen the dialog before and ticked the checkbox
        if (dlMethod == MemoryIO && !localStorage.firefoxDialog && $.totalDL > 1048576000 && navigator.userAgent.indexOf('Firefox') > -1) {
            Later(firefoxDialog);
        }

        var flashhtml = '';
        if (dlMethod === FlashIO) {
            flashhtml = '<object width="1" height="1" id="dlswf_zip_' + htmlentities(z) + '" type="application/x-shockwave-flash"><param name=FlashVars value="buttonclick=1" /><param name="movie" value="' + document.location.origin + '/downloader.swf"/><param value="always" name="allowscriptaccess"><param name="wmode" value="transparent"><param value="all" name="allowNetworking"></object>';
        }

        if (z && zipsize) {
            this.addToTransferTable('zip_' + z, ttl,
                '<tr id="zip_' + z + '">'
                + '<td><span class="transfer-type download' + p + '">' + l[373] + '<span class="speed">' + pauseTxt + '</span></span>' + flashhtml + '</td>'
                + '<td><span class="transfer-filtype-icon ' + fileIcon({name: 'archive.zip'}) + '"></span><span class="tranfer-filetype-txt">' + htmlentities(zipname) + '</span></td>'
                + '<td></td>'
                + '<td>' + bytesToSize(zipsize) + '</td>'
                + '<td>' + filetype({name: 'archive.zip'}) + '</td>'
                + '<td><span class="transfer-status queued">Queued</span></td>'
                + '<td class="grid-url-field"><a class="grid-url-arrow"></a><a class="clear-transfer-icon"></a></td>'
                + '<td><span class="row-number"></span></td>'
                + '</tr>');

            if (uldl_hold) {
                fm_tfspause('zip_' + z);
            }
        }

        if (!preview)
        {
            this.onDownloadAdded(added, uldl_hold, z, zipsize);
            setupTransferAnalysis();
        }

        delete $.dlhash;
    };

    this.onDownloadAdded = function(added, isPaused, isZIP, zipSize) {
        if (!$.transferHeader) {
            transferPanelUI();
        }
        $.transferHeader();

        if (!isZIP || zipSize) {
            showTransferToast('d', isZIP ? 1 : added, isPaused);
        }
        openTransferpanel();
        initGridScrolling();
        initFileblocksScrolling();
        initTreeScroll();
        Soon(fm_tfsupdate);
        if ((dlmanager.isDownloading = Boolean(dl_queue.length))) {
            $('.transfer-pause-icon').removeClass('disabled');
            $('.transfer-clear-completed').removeClass('disabled');
            $('.transfer-clear-all-icon').removeClass('disabled');
        }
    };

    this.dlprogress = function(id, perc, bl, bt, kbps, dl_queue_num, force)
    {
        var st;
        if (dl_queue[dl_queue_num].zipid)
        {
            id = 'zip_' + dl_queue[dl_queue_num].zipid;
            var tl = 0;
            var ts = 0;
            for (var i in dl_queue)
            {
                if (dl_queue[i].zipid == dl_queue[dl_queue_num].zipid)
                {
                    if (!st)
                        st = dl_queue[i].st;
                    ts += dl_queue[i].size;
                    if (dl_queue[i].complete)
                        tl += dl_queue[i].size;
                    // TODO: check this for suitable GP use
                }
            }
            bt = ts;
            bl = tl + bl;
        }
        else
        {
            id = 'dl_' + id;
            st = dl_queue[dl_queue_num].st;
        }

        // var failed = parseInt($('#' + id).data('failed') || "0");
        // failed not long ago

        // if (failed+30000 > NOW()) return;

        if (!bl)
            return false;
        if (!$.transferprogress)
            $.transferprogress = {};
        if (kbps == 0) {
            if (!force && (perc != 100 || $.transferprogress[id]))
                return false;
        }

        if ($('.transfer-table #' + id + ' .progress-block').length == 0) {
            $('.transfer-table #' + id + ' td:eq(5)').html('<div class="progress-block" style=""><div class="progressbar"><div class="progressbarfill" style="width:0%;"></div></div><div class="clear"></div></div>');
            $('.transfer-table #' + id).addClass('started');
            $('.transfer-table').prepend($('.transfer-table #' + id));
            $.transferHeader();
        }

        // var eltime = (new Date().getTime()-st)/1000;
        var bps = kbps * 1000;
        var retime = bps && (bt - bl) / bps;
        if (bt)
        {
            // $.transferprogress[id] = Math.floor(bl/bt*100);
            $.transferprogress[id] = [bl, bt, bps];
            if (!uldl_hold)
            {
                if (slideshowid == dl_queue[dl_queue_num].id && !previews[slideshowid])
                {
                    $('.slideshow-error').addClass('hidden');
                    $('.slideshow-pending').addClass('hidden');
                    $('.slideshow-progress').attr('class', 'slideshow-progress percents-' + perc);
                }

                $('.transfer-table #' + id + ' .progressbarfill').css('width', perc + '%');
                $('.transfer-table #' + id + ' td:eq(0) .speed').text(" (" + bytesToSize(bps, 1) + '/s)');
                //$('.transfer-table #' + id + ' td:eq(4)').text(bytesToSize(bps,1) +'/s');
                //$('.transfer-table #' + id + ' td:eq(3)').text(secondsToTime(eltime));
                $('.transfer-table #' + id + ' td:eq(2)').text(secondsToTime(retime));
                percent_megatitle();

                if (page.substr(0, 2) !== 'fm')
                {
                    $('.widget-block').removeClass('hidden');
                    $('.widget-block').show();
                    if (!ulmanager.isUploading)
                        $('.widget-circle').attr('class', 'widget-circle percents-' + perc);
                    $('.widget-icon.downloading').removeClass('hidden');
                    $('.widget-speed-block.dlspeed').text(bytesToSize(bps, 1) + '/s');
                    $('.widget-block').addClass('active');
                }
            }
        }
    }

    this.dlcomplete = function(dl)
    {
        var id = dl.id, z = dl.zipid;

        if (slideshowid == id && !previews[slideshowid])
        {
            $('.slideshow-pending').addClass('hidden');
            $('.slideshow-error').addClass('hidden');
            $('.slideshow-progress').attr('class', 'slideshow-progress percents-100');
        }

        if (z)
            id = 'zip_' + z;
        else
            id = 'dl_' + id;
        $('.transfer-table #' + id).addClass('completed');
        $('.transfer-table #' + id + ' td:eq(5)').html('<span class="transfer-status completed">' + l[1418] + '</span>');
        $('.transfer-table #' + id + ' td:eq(2)').text('');
        $('.transfer-table #' + id + ' td:eq(0) span.transfer-type').addClass('done').html(l[1495]);

        if ($('#dlswf_' + id.replace('dl_', '')).length > 0)
        {
            var flashid = id.replace('dl_', '');
            $('#dlswf_' + flashid).width(170);
            $('#dlswf_' + flashid).height(22);
            $('#' + id + ' .transfer-type, #' + id + ' .transfer-type.paused')
                .removeClass('download')
                .addClass('safari-downloaded')
                .text('Save File');
        }
        if (dlMethod == FileSystemAPI)
        {
            setTimeout(fm_chromebar, 250, $.dlheight);
            setTimeout(fm_chromebar, 500, $.dlheight);
            setTimeout(fm_chromebar, 1000, $.dlheight);
        }
        var a = dl_queue.filter(isQueueActive).length;
        if (a < 2 && !ulmanager.isUploading)
        {
            $('.widget-block').fadeOut('slow', function(e)
            {
                $('.widget-block').addClass('hidden');
                $('.widget-block').css({opacity: 1});
            });
        }
        else if (a < 2)
            $('.widget-icon.downloading').addClass('hidden');
        else
            $('.widget-circle').attr('class', 'widget-circle percents-0');
        if ($.transferprogress && $.transferprogress[id])
        {
            if (!$.transferprogress['dlc'])
                $.transferprogress['dlc'] = 0;
            $.transferprogress['dlc'] += $.transferprogress[id][1];
            delete $.transferprogress[id];
        }

        $.transferHeader();
        Soon(mega.utils.resetUploadDownload);
    }

    this.dlbeforecomplete = function()
    {
        $.dlheight = $('body').height();
    }

    this.dlerror = function(dl, error)
    {
        var x;
        var errorstr;
        var gid = dlmanager.getGID(dl);

        if (d) {
            dlmanager.logger.error('dlerror', gid, error);
        }
        else if (error === EOVERQUOTA) {
            srvlog('onDownloadError :: ' + error + ' [EOVERQUOTA]');
        }
        else {
            srvlog('onDownloadError :: ' + error + ' [' + hostname(dl.url) + '] ' + (dl.zipid ? 'isZIP' : ''));
        }

        switch (error) {
            case ETOOMANYCONNECTIONS:
                errorstr = l[18];
                break;
            case ESID:
                errorstr = l[19];
                break;
            case EBLOCKED:
            case ETOOMANY:
            case EACCESS:
                errorstr = l[23];
                break;
            case ENOENT:
                errorstr = l[22];
                break;
            case EKEY:
                errorstr = l[24];
                break;
            case EOVERQUOTA:
                errorstr = l[1673];
                break;
                // case EAGAIN:               errorstr = l[233]; break;
                // case ETEMPUNAVAIL:         errorstr = l[233]; break;
            default:
                errorstr = l[x = 233];
                break;
        }

        if (slideshowid == dl.id && !previews[slideshowid])
        {
            $('.slideshow-image-bl').addClass('hidden');
            $('.slideshow-pending').addClass('hidden');
            $('.slideshow-progress').addClass('hidden');
            $('.slideshow-error').removeClass('hidden');
            $('.slideshow-error-txt').text(errorstr);
        }

        if (errorstr) {
            var prog = Object(GlobalProgress[gid]);

            dl.failed = new Date;
            if (x != 233 || !prog.speed || !(prog.working || []).length) {
                /**
                 * a chunk may fail at any time, don't report a temporary error while
                 * there is network activity associated with the download, though.
                 */
                if (page === 'download') {
                    $('.download.error-icon').text(errorstr);
                    $('.download.error-icon').removeClass('hidden');
                    $('.download.icons-block').addClass('hidden');

                    if (error === EOVERQUOTA) {
                        $('.download.info-block').addClass('overquota');
                    }
                }
                else {
                    var $tr = $('.transfer-table tr#' + gid);

                    $tr.find('td:eq(2)').text('--:--:--');
                    $tr.find('td:eq(5)').safeHTML('<span class="transfer-status error">@@</span>', errorstr);

                    if (error === EOVERQUOTA) {
                        $tr.find('.transfer-status').addClass('overquota');
                    }
                }
            }
        }
    }

    this.dlstart = function(dl)
    {
        var id = (dl.zipid ? 'zip_' + dl.zipid : 'dl_' + dl.dl_id);
        $('.transfer-table #' + id + ' td:eq(5)').html('<span class="transfer-status initiliazing">' + htmlentities(l[1042]) + '</span>');
        Soon(fm_tfsupdate);
        dl.st = NOW();
        ASSERT(typeof dl_queue[dl.pos] === 'object', 'No dl_queue entry for the provided dl...');
        ASSERT(typeof dl_queue[dl.pos] !== 'object' || dl.n == dl_queue[dl.pos].n, 'No matching dl_queue entry...');
        if (typeof dl_queue[dl.pos] === 'object')
            M.dlprogress(id, 0, 0, 0, 0, dl.pos);
        $.transferHeader();
    }
    this.mobileuploads = [];

    this.dynListR = SoonFc(function()
    {
        function flush_cached_nodes(n)
        {
            n = Object.keys(M.tfsdomqueue).slice(0, n);

            if (n.length)
            {
                for (var i in n)
                {
                    i = n[i];
                    addToTransferTable(i, M.tfsdomqueue[i], 1);
                    delete M.tfsdomqueue[i];
                }

                /*if (M._tfsDynlistR)
                    clearTimeout(M._tfsDynlistR);
                M._tfsDynlistR = setTimeout(function()
                {
                    delete M._tfsDynlistR;
                    Soon(transferPanelUI);
                    Soon(fm_tfsupdate);
                }, 350);*/
                $(window).trigger('resize');
            }
        }
        var $tst = $('.transfer-scrolling-table');
        $tst.unbind('jsp-scroll-y.tfsdynlist');

        // if ($('#fmholder').hasClass('transfer-panel-opened'))
        {
            var T = M.getTransferTableLengths();

            if (d)
                console.log('resize.tfsdynlist', JSON.stringify(T));

            if (T.left > 0)
                flush_cached_nodes(T.left + 3);

            T = T.size;
            $tst.bind('jsp-scroll-y.tfsdynlist', function(ev, pos, top, bot)
            {
                if (bot)
                    flush_cached_nodes(T);
            });
        }
        $tst = undefined;
    });

    this.getTransferTableLengths = function()
    {
        var size = Math.ceil($('.transfer-scrolling-table').height() / 24),
            used = $('.transfer-table tr[id]').length;

        return {size: size, used: used, left: size - used};
    };

    function addToTransferTable(gid, elem, q)
    {
        var target = gid[0] === 'u'
            ? $('.transfer-table tr[id^="ul"] .transfer-status.queued:last')
            : $('.transfer-table tr:not([id^="ul"]) .transfer-status.queued:last');

        if (target.length) {
            target.closest('tr').after(elem);
        }
        else {
            if (gid[0] != 'u') {
                target = $('.transfer-table tr[id^="ul"] .transfer-status.queued:first');
            }

            if (target.length) {
                target.closest('tr').before(elem);
            }
            else {
                $(elem).insertBefore('.transfer-table .clone-of-header');
            }
        }
        if ($.mSortableT) {
            $.mSortableT.sortable('refresh');
        }
        if (!q) {
            Soon(fm_tfsupdate);
        }
    }
    this.addToTransferTable = function(gid, ttl, elem)
    {
        var T = ttl || this.getTransferTableLengths();

        if (d > 1) {
            var logger = (gid[0] === 'u' ? ulmanager : dlmanager).logger;
            logger.info('Adding Transfer', gid, JSON.stringify(T));
        }

        if (this.dynListR)
        {
            $(window).bind('resize.tfsdynlist', this.dynListR);
            delete this.dynListR;
        }

        if (T.left > 0)
        {
            addToTransferTable(gid, elem, true);
            // In some cases UI is not yet initialized, nor transferHeader()
            $('.transfer-table-header').show(0);
        }
        else
        {
            var fit;

            if (gid[0] !== 'u')
            {
                var dl = $('.transfer-table tr:not([id^="ul"]) .transfer-status.queued:last');

                if (dl.length)
                {
                    // keep inserting downloads as long there are uploads
                    // dl = +dl.closest('tr').children(':first').text();
                    dl = dl.closest('tr').prevAll().length;

                    if (dl && dl + 1 < T.used)
                    {
                        addToTransferTable(gid, elem);
                        fit = true;
                    }
                }
            }

            if (!fit)
                M.tfsdomqueue[gid] = elem;
        }
    };

    var __ul_id = 8000;
    this.addUpload = function(u, ignoreWarning) {
        var flag = 'ulMegaSyncAD';

        if (u.length > 99 && !ignoreWarning && !localStorage[flag]) {
            $('.megasync-upload-overlay').show();
            $('.download-button.light-white.continue, .fm-dialog-close').rebind('click', function() {
                $('.megasync-upload-overlay').hide();
                M.addUpload(u, true);
                $(document).unbind('keyup.megasync-upload');
            });
            $(document).rebind('keyup.megasync-upload', function(evt) {
                $('.megasync-upload-overlay').hide();
                M.addUpload(u, true);
                $(document).unbind('keyup.megasync-upload');
            });
            $('.download-button.light-white.download').rebind('click', function() {
                $('.megasync-upload-overlay').hide();
                location.hash = '#sync';
                $(document).unbind('keyup.megasync-upload');
            });
            var $chk = $('.megasync-upload-overlay .checkdiv');
            $chk.rebind('click.dialog', function() {
                if ($chk.hasClass('checkboxOff')) {
                    $chk.removeClass('checkboxOff').addClass('checkboxOn');
                    localStorage[flag] = 1;
                }
                else {
                    $chk.removeClass('checkboxOn').addClass('checkboxOff');
                    delete localStorage[flag];
                }
            });
            return;
        }
        var target;
        var onChat;
        var filesize;
        var added = 0;
        var f;
        var ul_id;
        var pause = "";
        var pauseTxt = '';
        var ttl = this.getTransferTableLengths();

        if ($.onDroppedTreeFolder) {
            target = $.onDroppedTreeFolder;
            delete $.onDroppedTreeFolder;
        }
        else if ($('.nw-fm-left-icon.transfers').hasClass('active')) {
            target = M.lastSeenCloudFolder || M.RootID;
        }
        else {
            target = M.currentdirid;
        }

        if ((onChat = (M.currentdirid && M.currentdirid.substr(0, 4) === 'chat'))) {
            if (!$.ulBunch) {
                $.ulBunch = {};
            }
            if (!$.ulBunch[M.currentdirid]) {
                $.ulBunch[M.currentdirid] = {};
            }
        }

        if (uldl_hold) {
            pause = 'paused';
            pauseTxt = ' (' + l[1651] + ')';
        }

        for (var i in u) {
            f = u[i];
            try {
                // this could throw NS_ERROR_FILE_NOT_FOUND
                filesize = f.size;
            }
            catch (ex) {
                ulmanager.logger.warn(f.name, ex);
                continue;
            }
            ul_id = ++__ul_id;
            if (!f.flashid) {
                f.flashid = false;
            }
            f.target = target;
            f.id = ul_id;

            var gid = 'ul_' + ul_id;
            this.addToTransferTable(gid, ttl,
                '<tr id="' + gid + '">'
                + '<td><span class="transfer-type upload ' + pause + '">' + l[372] + '<span class="speed">' + pauseTxt + '</span></span></td>'
                + '<td><span class="transfer-filtype-icon ' + fileIcon({name: f.name}) + '"></span><span class="tranfer-filetype-txt">' + htmlentities(f.name) + '</span></td>'
                + '<td></td>'
                + '<td>' + bytesToSize(filesize) + '</td>'
                + '<td>' + filetype(f.name) + '</td>'
                + '<td><span class="transfer-status queued">Queued</span></td>'
                + '<td class="grid-url-field"><a class="grid-url-arrow"></a><a class="clear-transfer-icon"></a></td>'
                + '<td><span class="row-number"></span></td>'
                + '</tr>');
            ul_queue.push(f);
            ttl.left--;
            added++;

            if (uldl_hold) {
                fm_tfspause('ul_' + ul_id);
            }

            if (onChat) {
                $.ulBunch[M.currentdirid][ul_id] = 1;
            }
        }
        if (!added) {
            ulmanager.logger.warn('Nothing added to upload.');
            return;
        }
        if (!$.transferHeader) {
            transferPanelUI();
        }
        if (page == 'start') {
            ulQueue.pause();
            uldl_hold = true;
        }
        else {
            showTransferToast('u', added);
            $.transferHeader();
            openTransferpanel();
            Soon(fm_tfsupdate);
        }

        setupTransferAnalysis();
        if ((ulmanager.isUploading = Boolean(ul_queue.length))) {
            $('.transfer-pause-icon').removeClass('disabled');
            $('.transfer-clear-completed').removeClass('disabled');
            $('.transfer-clear-all-icon').removeClass('disabled');
        }
    }

    this.ulprogress = function(ul, perc, bl, bt, bps)
    {
        var id = ul.id;

        if ($('.transfer-table #ul_' + id + ' .progress-block').length == 0)
        {
            $('.transfer-table #ul_' + id + ' .transfer-status').removeClass('queued');
            $('.transfer-table #ul_' + id + ' .transfer-status').addClass('download');
            $('.transfer-table #ul_' + id + ' td:eq(5)').html('<div class="progress-block" style=""><div class="progressbar"><div class="progressbarfill" style="width:0%;"></div></div></div>');
            $('.transfer-table').prepend($('.transfer-table #ul_' + id));
            $('.transfer-table #ul_' + id).addClass('started');
            $.transferHeader();
        }
        if (!bl || !ul.starttime)
            return false;
        var eltime = (new Date().getTime() - ul.starttime) / 1000;
        var retime = bps > 1000 ? (bt - bl) / bps : -1;
        if (!$.transferprogress)
            $.transferprogress = {};
        if (bl && bt && !uldl_hold)
        {
            // $.transferprogress[id] = Math.floor(bl/bt*100);
            $.transferprogress['ul_' + id] = [bl, bt, bps];
            $('.transfer-table #ul_' + id + ' .progressbarfill').css('width', perc + '%');
            $('.transfer-table #ul_' + id + ' td:eq(0) .speed').text(
                bps ? (' (' + bytesToSize(bps, 1) + '/s' + ')') : ''
                );
            //$('.transfer-table #ul_' + id + ' td:eq(5)').text(secondsToTime(eltime));
            $('.transfer-table #ul_' + id + ' td:eq(2)').text(secondsToTime(retime));
            $.transferHeader();

            if (page.substr(0, 2) !== 'fm')
            {
                $('.widget-block').removeClass('hidden');
                $('.widget-block').show();
                $('.widget-circle').attr('class', 'widget-circle percents-' + perc);
                $('.widget-icon.uploading').removeClass('hidden');
                $('.widget-speed-block.ulspeed').text(bytesToSize(bps, 1) + '/s');
                $('.widget-block').addClass('active');
            }
        }
        percent_megatitle();
    }

    this.ulcomplete = function(ul, h, k)
    {
        var id = ul.id;

        if ($.ulBunch && $.ulBunch[ul.target])
        {
            var ub = $.ulBunch[ul.target], p;
            ub[id] = h;

            for (var i in ub)
            {
                if (ub[i] == 1)
                {
                    p = true;
                    break;
                }
            }

            if (!p)
            {
                var ul_target = ul.target;
                ub = Object.keys(ub).map(function(m) { return ub[m]});
                Soon(function() {
                    $(document).trigger('megaulcomplete', [ul_target, ub]);
                    delete $.ulBunch[ul_target];
                    if (!$.len($.ulBunch)) {
                        delete $.ulBunch;
                    }
                });
            }
        }

        this.mobile_ul_completed = true;
        for (var i in this.mobileuploads)
        {
            if (id == this.mobileuploads[i].id)
                this.mobileuploads[i].done = 1;
            if (!this.mobileuploads[i].done)
                this.mobile_ul_completed = false;
        }
        if (this.mobile_ul_completed)
        {
            $('.upload-status-txt').text(l[1418]);
            $('#mobileuploadtime').addClass('complete');
            $('#uploadpopbtn').text(l[726]);
            $('#mobileupload_header').text(l[1418]);
        }
        $('.transfer-table #ul_' + id).addClass('completed');
        $('.transfer-table #ul_' + id + ' td:eq(5)')
            .safeHTML('<span class="transfer-status completed">@@</span>', ul.skipfile ? l[1668] : l[1418]);
        $('.transfer-table #ul_' + id + ' td:eq(2)').text('');
        $('.transfer-table #ul_' + id + ' td:eq(0) span.transfer-type').addClass('done').text(l[1501]);
        ul_queue[ul.pos] = Object.freeze({});
        var a=ul_queue.filter(isQueueActive).length;
        if (a < 2 && !ulmanager.isUploading)
        {
            $('.widget-block').fadeOut('slow',function(e)
            {
                $('.widget-block').addClass('hidden');
                $('.widget-block').css({opacity:1});
            });
        }
        else if (a < 2) $('.widget-icon.uploading').addClass('hidden');
        else $('.widget-circle').attr('class','widget-circle percents-0');
        if ($.transferprogress && $.transferprogress['ul_'+ id])
        {
            if (!$.transferprogress['ulc']) $.transferprogress['ulc'] = 0;
            $.transferprogress['ulc'] += $.transferprogress['ul_'+ id][1];
            delete $.transferprogress['ul_'+ id];
        }
        // $.transferHeader();
        Soon(function() {
            mega.utils.resetUploadDownload();
            $.tresizer();
        });
    }

    this.ulstart = function(ul)
    {
        var id = ul.id;

        if (d) {
            ulmanager.logger.log('ulstart', id);
        }
        $('.transfer-table #ul_' + id + ' td:eq(5)').html('<span class="transfer-status initiliazing">' + htmlentities(l[1042]) + '</span>');
        Soon(fm_tfsupdate);
        ul.starttime = new Date().getTime();
        M.ulprogress(ul, 0, 0, 0);
        $.transferHeader();
    };

    this.cloneChatNode = function(n, keepParent) {
        var n2 = clone(n);
        n2.k = a32_to_base64(n2.key);
        delete n2.key, n2.ph, n2.ar;
        if (!keepParent)
            delete n2.p;
        return n2;
    };

    /**
     * Handle a redirect from the mega.co.nz/#pro page to mega.nz/#pro page
     * and keep the user logged in at the same time
     */
    this.transferFromMegaCoNz = function()
    {
        // Get site transfer data from after the hash in the URL
        var urlParts = /#sitetransfer!(.*)/.exec(window.location);

        if (urlParts) {

            try {
                // Decode from Base64 and JSON
                urlParts = JSON.parse(atob(urlParts[1]));
            }
            catch (ex) {
                console.error(ex);
                window.location.hash = 'login';
                return false;
            }

            if (urlParts) {
                // If the user is already logged in here with the same account
                // we can avoid a lot and just take them to the correct page
                if (JSON.stringify(u_k) === JSON.stringify(urlParts[0])) {
                    window.location.hash = urlParts[2];
                    return false;
                }

                // If the user is already logged in but with a different account just load that account instead. The
                // hash they came from e.g. a folder link may not be valid for this account so just load the file manager.
                else if (u_k && (JSON.stringify(u_k) !== JSON.stringify(urlParts[0]))) {
                    if (!urlParts[2] || String(urlParts[2]).match(/^fm/)) {
                        window.location.hash = 'fm';
                        return false;
                    }
                    else {
                        window.location.hash = urlParts[2];
                        return false;
                    }
                }

                // Likely that they have never logged in here before so we must set this
                localStorage.wasloggedin = true;
                u_logout();

                // Get the page to load
                var toPage = String(urlParts[2] || 'fm').replace('#', '');

                // Set master key, session ID and RSA private key
                u_storage = init_storage(sessionStorage);
                u_k = urlParts[0];
                u_sid = urlParts[1];
                if (u_k) {
                    u_storage.k = JSON.stringify(u_k);
                }

                loadingDialog.show();

                var _goToPage = function() {
                    loadingDialog.hide();
                    window.location.hash = toPage;
                }

                var _rawXHR = function(url, data, callback) {
                    mega.utils.xhr(url, JSON.stringify([data]))
                        .always(function(ev, data) {
                            var resp;
                            if (typeof data === 'string' && data[0] === '[') {
                                try {
                                    resp = JSON.parse(data)[0];
                                }
                                catch (ex) {}
                            }
                            callback(resp);
                        });
                }

                // Performs a regular login as part of the transfer from mega.co.nz
                _rawXHR(apipath + 'cs?id=0&sid=' + u_sid, {'a': 'ug'}, function(data) {
                        var ctx = {
                            checkloginresult: function(ctx, result) {
                                u_type = result;
                                if (toPage.substr(0, 1) === '!' && toPage.length > 7) {
                                    _rawXHR(apipath + 'cs?id=0&domain=meganz',
                                        { 'a': 'g', 'p': toPage.substr(1, 8)},
                                        function(data) {
                                            if (data) {
                                                dl_res = data;
                                            }
                                            _goToPage();
                                        });
                                }
                                else {
                                    _goToPage();
                                }
                            }
                        };
                        if (data) {
                            api_setsid(u_sid);
                            u_storage.sid = u_sid;
                            u_checklogin3a(data, ctx);
                        }
                        else {
                            u_checklogin(ctx, false);
                        }
                    });

                // Successful transfer, continue load
                return false;
            }
        }
    };
}

function voucherData(arr)
{
    var vouchers = [];
    var varr = arr[0];
    var tindex = {};
    for (var i in arr[1])
        tindex[arr[1][i][0]] = arr[1][i];
    for (var i in varr)
    {
        var redeemed = 0;
        var cancelled = 0;
        var revoked = 0;
        var redeem_email = '';
        if ((varr[i].rdm) && (tindex[varr[i].rdm]))
        {
            redeemed = tindex[varr[i].rdm][1];
            redeemed_email = tindex[varr[i].rdm][2];
        }
        if (varr[i].xl && tindex[varr[i].xl])
            cancelled = tindex[varr[i].xl][1];
        if (varr[i].rvk && tindex[varr[i].rvk])
            revoked = tindex[varr[i].rvk][1];
        vouchers.push({
            id: varr[i].id,
            amount: varr[i].g,
            currency: varr[i].c,
            iss: varr[i].iss,
            date: tindex[varr[i].iss][1],
            code: varr[i].v,
            redeemed: redeemed,
            redeem_email: redeem_email,
            cancelled: cancelled,
            revoked: revoked
        });
    }
    return vouchers;
}

function onUploadError(ul, errorstr, reason, xhr)
{
    var hn = hostname(ul.posturl);

    /*if (!d && (!xhr || xhr.readyState < 2 || xhr.status)) {
        var details = [
            browserdetails(ua).name,
            String(reason)
        ];
        if (xhr || reason === 'peer-err') {
            if (xhr && xhr.readyState > 1) {
                details.push(xhr.status);
            }
            details.push(hn);
        }
        if (details[1].indexOf('mtimeout') == -1 && -1 == details[1].indexOf('BRFS [l:Unk]')) {
            srvlog('onUploadError :: ' + errorstr + ' [' + details.join("] [") + ']');
        }
    }*/

    if (d) {
        ulmanager.logger.error('onUploadError', ul.id, ul.name, errorstr, reason, hn);
    }

    $('.transfer-table #ul_' + ul.id + ' td:eq(5)')
        .safeHTML('<span class="transfer-status error">@@</span>', errorstr);
}

function addupload(u)
{
    M.addUpload(u);
}
function onUploadStart(id)
{
    M.ulstart(id);
}
function onUploadProgress(id, p, bl, bt, speed)
{
    M.ulprogress(id, p, bl, bt, speed);
}
function onUploadSuccess(id, bl, bt)
{
    M.ulcomplete(id, bl, bt);
}

function fm_chromebar(height)
{
    if (window.navigator.userAgent.toLowerCase().indexOf('mac') >= 0 || localStorage.chromeDialog == 1)
        return false;
    var h = height - $('body').height();
    if ((h > 33) && (h < 41))
    {
        setTimeout(fm_chromebarcatchclick, 500, $('body').height());
        chromeDialog();
    }
}

function fm_chromebarcatchclick(height)
{
    if ($('body').height() != height)
    {
        chromeDialog(1);
        return false;
    }
    setTimeout(fm_chromebarcatchclick, 200, height);
}

function fm_safename(name)
{
    // http://msdn.microsoft.com/en-us/library/aa365247(VS.85)
    name = ('' + name).replace(/[:\/\\<">|?*]+/g, '.').replace(/\s*\.+/g, '.');
    if (name.length > 250)
        name = name.substr(0, 250) + '.' + name.split('.').pop();
    name = name.replace(/\s+/g, ' ').trim();
    var end = name.lastIndexOf('.');
    end = ~end && end || name.length;
    if (/^(?:CON|PRN|AUX|NUL|COM\d|LPT\d)$/i.test(name.substr(0, end)))
        name = '!' + name;
    return name;
}

function fm_safepath(path, file)
{
    path = ('' + (path || '')).split(/[\\\/]+/).map(fm_safename).filter(String);
    if (file)
        path.push(fm_safename(file));
    return path;
}

function fm_matchname(p, name)
{
    var a = [];
    for (var i in M.d)
    {
        var n = M.d[i];
        if (n.p == p && name == n.name)
            a.push({id: n.h, size: n.s, name: n.name});
    }
    return a;
}

var t;

function renderfm()
{
    if (d) {
        console.time('renderfm');
    }

    initUI();
    loadingDialog.hide();
    M.sortByName();
    M.renderTree();
    M.renderPath();
    var c = $('#treesub_' + M.RootID).attr('class');
    if (c && c.indexOf('opened') < 0)
    {
        $('.fm-tree-header.cloud-drive-item').addClass('opened');
        $('#treesub_' + M.RootID).addClass('opened');
    }

    M.openFolder(M.currentdirid);
    if (megaChatIsReady) {
        //megaChat.renderContactTree();
        megaChat.renderMyStatus();
    }

    if (d)
        console.timeEnd('renderfm');
}

function renderNew() {

    var newNode, tb,
        treebuild = [],
        UImain = false,
        UItree = false,
        newcontact = false,
        newpath = false,
        newshare = false;

    if (d) {
        console.time('rendernew');
    }

    for (var i in newnodes) {

        newNode = newnodes[i];
        if (newNode.h.length === 11) {
            newcontact = true;
        }
        if (typeof newNode.su !== 'undefined') {
            newshare = true;
        }
        if (newNode && newNode.p && newNode.t) {
            treebuild[newNode.p] = 1;
        }
        if (newNode.p === M.currentdirid || newNode.h === M.currentdirid) {
            UImain = true;
        }
        if ($('#path_' + newNode.h).length > 0) {
            newpath = true;
        }
    }

    for (var h in treebuild) {
        tb = M.d[h];
        if (tb) {
            M.buildtree(tb, M.buildtree.FORCE_REBUILD);
            UItree = true;
        }
    }

    if (UImain) {
        M.filterByParent(M.currentdirid);
        M.sort();
        M.renderMain(true);
        M.renderPath();
        $.tresizer();
    }

    if (UItree) {
        treeUI();
        if (M.currentrootid === 'shares') {
            M.renderTree();
        }
        if (M.currentdirid === 'shares' && !M.viewmode) {
            M.openFolder('shares', 1);
        }
        treeUIopen(M.currentdirid);
    }
    if (newcontact) {
        M.avatars();
        M.contacts();
        treeUI();

        if (megaChatIsReady) {
            //megaChat.renderContactTree();
            megaChat.renderMyStatus();
        }
    }
    if (newshare) {
        M.buildtree({h: 'shares'}, M.buildtree.FORCE_REBUILD);
    }
    initContextUI();
    if (newpath) {
        M.renderPath();
    }

    // handle the Inbox section use cases
    if (M.hasInboxItems() === true) {
        $('.nw-fm-left-icon.inbox').removeClass('hidden');
    }
    else {
        $('.nw-fm-left-icon.inbox').addClass('hidden');
        if ($('.nw-fm-left-icon.inbox').is(".active") === true) {
            M.openFolder(M.RootID);
        }
    }

    if (u_type === 0) {
        // Show "ephemeral session warning"
        topmenuUI();
    }

    newnodes = undefined;
    if (d) {
        console.timeEnd('rendernew');
    }
}

/**
 * Execute response from server to client
 */
function execsc(actionPackets, callback) {

    var tparentid = false,
        trights = false,
        tmoveid = false,
        rootsharenodes = [],
        async_procnodes = [],
        async_treestate = [],
        loadavatars = false;

    newnodes = [];

    // Process action packets
    for (var i in actionPackets) {
        var actionPacket = actionPackets[i];

        // If debug mode, log the packet to console
        if (d) {
            console.log('actionpacket', actionPacket);
        }

        // If own action packet
        if (actionPacket.i === requesti) {
            if (d) {
                console.log('OWN ACTION PACKET');
            }

            // If contact notification
            if (actionPacket.a === 'c') {
                process_u(actionPacket.u);

                // Only show a notification if we did not trigger the action ourselves
                if (actionPacket.ou !== u_attr.u) {
                    notify.notifyFromActionPacket(actionPacket);
                }

                if (megaChatIsReady) {
                    $.each(actionPacket.u, function (k, v) {
                        if (v.c !== 0) {
                            crypt.getPubRSA(v.u);
                        }
                        megaChat[v.c == 0 ? "processRemovedUser" : "processNewUser"](v.u);
                    });
                }
            }

            // Full share
            else if (actionPacket.a === 's') {

                // Used during share dialog removal of contact from share list
                // Find out is this a full share delete
                if (actionPacket.r === undefined) {

                    // Fill DDL with removed contact
                    if (actionPacket.u && M.u[actionPacket.u] && M.u[actionPacket.u].m) {
                        var email = M.u[actionPacket.u].m;

                        addToMultiInputDropDownList('.share-multiple-input', [{ id: email, name: email }]);
                        addToMultiInputDropDownList('.add-contact-multiple-input', [{ id: email, name: email}]);
                    }
                }
            }

            // Outgoing pending contact
            else if (actionPacket.a === 'opc') {
                processOPC([actionPacket]);

                // Don't append to sent grid on deletion
                if (!actionPacket.dts) {
                    M.drawSentContactRequests([actionPacket]);
                }
            }

            // Incoming pending contact
            else if (actionPacket.a === 'ipc') {
                processIPC([actionPacket]);
                M.drawReceivedContactRequests([actionPacket]);
                notify.notifyFromActionPacket(actionPacket);
            }

            // Pending shares
            else if (actionPacket.a === 's2') {
                processPS([actionPacket]);
            }

            // Incomming request updated
            else if (actionPacket.a === 'upci') {
                processUPCI([actionPacket]);
            }

            // Outgoing request updated
            else if (actionPacket.a === 'upco') {
                processUPCO([actionPacket]);

                // If the status is accepted ('2') then this will be followed by a contact packet and we do not need to notify
                if (actionPacket.s !== 2) {
                    notify.notifyFromActionPacket(actionPacket);
                }
            }
            else if (actionPacket.a === 'ua') {
                var attrs = actionPacket.ua;
                var actionPacketUserId = actionPacket.u;
                for (var j in attrs) {
                    if (attrs.hasOwnProperty(j)) {
                        var attributeName = attrs[j];

                        if (attributeName === '+a') {
                            avatars[actionPacketUserId] = undefined;
                            loadavatars = true;
                        }
                        else if (attributeName === 'firstname' || attributeName === 'lastname') {
                            attribCache.uaPacketParser(attributeName, actionPacketUserId, true);
                        }
                    }
                }
            }
        }// END own action packet
        else if (actionPacket.a === 'e') {
            var str = hex2bin(actionPacket.c || "");
            if (str.substr(0, 5) === ".cms.") {
                var cmsType = str.split(".")[2];
                var cmsId = str.substr(6 + cmsType.length).split(".");
                CMS.reRender(cmsType, cmsId);
            }
        }
        else if (actionPacket.a === 'fa') {
            M.nodeAttr({
                h: actionPacket.n,
                fa: actionPacket.fa
            });
        }
        else if (actionPacket.a === 's' && !folderlink) {
            var tsharekey = '';
            var prockey = false;

            if (actionPacket.o === u_handle) {

                // If access right are undefined then share is deleted
                if (typeof actionPacket.r == "undefined") {
                    M.delNodeShare(actionPacket.n, actionPacket.u);
                }
                else if (M.d[actionPacket.n]
                    && typeof M.d[actionPacket.n].shares !== 'undefined'
                    && M.d[actionPacket.n].shares[actionPacket.u]
                    || actionPacket.ha == crypto_handleauth(actionPacket.n)) {

                    // I updated or created my share
                    u_sharekeys[actionPacket.n] = decrypt_key(u_k_aes, base64_to_a32(actionPacket.ok));
                    M.nodeShare(actionPacket.n, {
                        h: actionPacket.n,
                        r: actionPacket.r,
                        u: actionPacket.u,
                        ts: actionPacket.ts
                    });
                }
            }
            else {
                if (typeof actionPacket.n !== 'undefined'
                        && typeof actionPacket.k !== 'undefined'
                        && typeof u_sharekeys[actionPacket.n] === 'undefined') {

                    if (!actionPacket.k) {
                        // XXX: We need to find out which API call is causing it
                        //      (it might be a bug in the SDK or the webclient)
                        // How to reproduce: Delete folder with pending shares,
                        // on client side we will have this situation
                        srvlog('Got share action-packet with no key.');
                    }
                    else {
                        u_sharekeys[actionPacket.n] = crypto_process_sharekey(actionPacket.n, actionPacket.k);
                        tsharekey = a32_to_base64(u_k_aes.encrypt(u_sharekeys[actionPacket.n]));
                        prockey = true;
                    }
                }

                if (actionPacket && actionPacket.u === 'EXP') {
                    var exportLink = new mega.Share.ExportLink({ 'nodesToProcess': [actionPacket.h] });
                    exportLink.getExportLink();
                }

                if (typeof actionPacket.o !== 'undefined') {
                    if (typeof actionPacket.r == "undefined") {
                        if (d) {
                            console.log('delete a share');
                        }
                        // delete a share:
                        var n = M.d[actionPacket.n];
                        if (n && n.p.length !== 11) {
                            M.nodeAttr({
                                h: actionPacket.n,
                                r: 0,
                                su: ''
                            });
                        }
                        else {
                            M.delNode(actionPacket.n);
                        }
                        if (!folderlink && actionPacket.u !== 'EXP' && fminitialized) {
                            notify.notifyFromActionPacket({
                                a: 'dshare',
                                n: actionPacket.n,
                                u: actionPacket.o
                            });
                        }
                        delete u_sharekeys[actionPacket.n];
                    }
                    else {
                        if (d) {
                            console.log('I receive a share, prepare for receiving tree a');
                        }
                        // I receive a share, prepare for receiving tree a
                        tparentid = actionPacket.o;
                        trights = actionPacket.r;
                        if (M.d[actionPacket.n]) {
                            // update rights:
                            M.nodeAttr({
                                h: actionPacket.n,
                                r: actionPacket.r,
                                su: actionPacket.o
                            });
                        }
                        else {
                            if (d) {
                                console.log('look up other root-share-nodes from this user');
                            }
                            // look up other root-share-nodes from this user:
                            if (typeof M.c[actionPacket.o] !== 'undefined') {
                                for (var i in M.c[actionPacket.o]) {
                                    if (M.d[i] && M.d[i].t == 1) {
                                        rootsharenodes[i] = 1;
                                    }
                                }
                            }

                            if (!folderlink && fminitialized) {
                                notify.notifyFromActionPacket({
                                    a: 'share',
                                    n: actionPacket.n,
                                    u: actionPacket.o
                                });
                            }
                        }
                    }
                }
            }

            if (prockey) {
                var nodes = fm_getnodes(actionPacket.n, 1);
                nodes.push(actionPacket.n);
                for (var i in nodes) {
                    var n = M.d[nodes[i]];

                    if (n) {
                        var f = {
                            a: n.a,
                            h: n.h,
                            k: n.k
                        };
                        crypto_processkey(u_handle, u_k_aes, f);
                        if (f.ar) {
                            // Bug #1983: No-Key issue.
                            n.ar = f.ar;
                        }
                        M.nodeAttr({
                            h: nodes[i],
                            name: f.name,
                            key: f.key,
                            sk: tsharekey
                        });
                        newnodes.push(M.d[n.h]);
                    }
                }
            }

            crypto_share_rsa2aes();

            M.buildtree({h: 'shares'}, M.buildtree.FORCE_REBUILD);
        }
        else if (actionPacket.a === 'k' && !folderlink) {
            if (actionPacket.sr)
                crypto_procsr(actionPacket.sr);
            else if (actionPacket.cr)
                crypto_proccr(actionPacket.cr);
            else
                api_req({
                    a: 'k',
                    cr: crypto_makecr(actionPacket.n, [actionPacket.h], true)
                });

            M.buildtree({h: 'shares'}, M.buildtree.FORCE_REBUILD);
        }
        else if (actionPacket.a === 't') {
            if (tparentid) {
                for (var b in actionPacket.t.f) {
                    if (rootsharenodes[actionPacket.t.f[b].h] && M.d[actionPacket.t.f[b].h]) {
                        actionPacket.t.f[b].r = M.d[actionPacket.t.f[b].h].r;
                        actionPacket.t.f[b].su = M.d[actionPacket.t.f[b].h].su;
                        M.delNode(actionPacket.t.f[b].h);
                    }
                }

                if (!M.d[actionPacket.t.f[0].p]) {
                    actionPacket.t.f[0].p = tparentid;
                }

                actionPacket.t.f[0].su = tparentid;
                actionPacket.t.f[0].r = trights;

                if (tsharekey) {
                    actionPacket.t.f[0].sk = tsharekey;
                    tsharekey = false;
                }
                rootsharenodes = [];
            }

            // notification logic:
            if (fminitialized && !folderlink && actionPacket.ou && actionPacket.ou != u_handle
                && actionPacket.t && actionPacket.t.f && actionPacket.t.f[0]
                && actionPacket.t.f[0].p.length < 11 && !tmoveid && !tparentid) {

                var targetid = actionPacket.t.f[0].p;
                var pnodes = [];
                for (var i in actionPacket.t.f) {
                    if (actionPacket.t.f[i].p === targetid) {
                        pnodes.push({
                            h: actionPacket.t.f[i].h,
                            t: actionPacket.t.f[i].t
                        });
                    }
                }
                notify.notifyFromActionPacket({
                    a: 'put',
                    n: targetid,
                    u: actionPacket.ou,
                    f: pnodes
                });
            }

            tparentid = false;
            trights = false;
            __process_f1(actionPacket.t.f);
            // async_procnodes = async_procnodes.concat(actionPacket.t.f);
        }
        else if (actionPacket.a === 'u') {
            async_treestate.push(actionPacket);
        }
        else if (actionPacket.a === 'c') {
            process_u(actionPacket.u);

            // Contact is deleted on remote computer, remove contact from contacts left panel
            if (actionPacket.u[0].c === 0) {
                $('#contact_' + actionPacket.ou).remove();

                $.each(actionPacket.u, function(k, v) {
                    // hide the context menu if it is currently visible and this contact was removed.
                    if ($.selected && $.selected[0] === v.u) {
                        // was selected
                        $.selected = [];
                        if ($('.context-menu.files-menu').is(":visible")) {
                            $.hideContextMenu();
                        }
                    }
                    if (M.c[v.u]) {
                        for (var sharenode in M.c[v.u]) {
                            removeShare(sharenode, 1);
                        }
                    }
                });

                M.handleEmptyContactGrid();
            }

            // Only show a notification if we did not trigger the action ourselves
            if (actionPacket.ou !== u_attr.u) {
                notify.notifyFromActionPacket(actionPacket);
            }

            if (megaChatIsReady) {
                $.each(actionPacket.u, function(k, v) {
                    if (v.c !== 0) {
                        crypt.getPubRSA(v.u);
                    }
                    megaChat[v.c == 0 ? "processRemovedUser" : "processNewUser"](v.u);
                });
            }
        }
        else if (actionPacket.a === 'd') {
            M.delNode(actionPacket.n);
        }
        else if (actionPacket.a === 'ua' && fminitialized) {
            var attrs = actionPacket.ua;
            var actionPacketUserId = actionPacket.u;
            for (var j in attrs) {
                if (attrs.hasOwnProperty(j)) {
                    var attributeName = attrs[j];

                    attribCache.uaPacketParser(attributeName, actionPacketUserId);
                }
            }
        }
        else if (actionPacket.a === 'la') {
            notify.countAndShowNewNotifications();
        }
        else if (actionPacket.a === 'opc') {
            processOPC([actionPacket]);
            M.drawSentContactRequests([actionPacket]);
        }
        else if (actionPacket.a === 'ipc') {
            processIPC([actionPacket]);
            M.drawReceivedContactRequests([actionPacket]);
            notify.notifyFromActionPacket(actionPacket);
        }
        else if (actionPacket.a === 's2') {
            processPS([actionPacket]);
        }
        else if (actionPacket.a === 'ph') {// Export link (public handle)
            processPH([actionPacket]);

            // Not applicable so don't return anything or it will show a blank notification
            if (typeof actionPacket.up !== 'undefined' && typeof actionPacket.down !== 'undefined') {
                notify.notifyFromActionPacket(actionPacket);
            }
        }
        else if (actionPacket.a === 'upci') {
            processUPCI([actionPacket]);
        }
        else if (actionPacket.a === 'upco') {
            processUPCO([actionPacket]);

            // If the status is accepted ('2') then this will be followed by a contact packet and we do not need to notify
            if (actionPacket.s !== 2) {
                notify.notifyFromActionPacket(actionPacket);
            }
        }
        // Action packet to notify about payment (Payment Service Transaction Status)
        else if (actionPacket.a === 'psts') {
            proPage.processPaymentReceived(actionPacket);
        }
        // Action packet for the mcc
        else if (actionPacket.a === 'mcc') {
            $(window).trigger('onChatCreatedActionPacket', actionPacket);
        }
        else {
            if (d) {
                console.log('not processing this action packet', actionPacket);
            }
        }
    }
    if (async_procnodes.length) {
        process_f(async_procnodes, onExecSCDone);
    }
    else {
        onExecSCDone();
    }

    function onExecSCDone() {
        if (async_treestate.length) {
            async_treestate.forEach(function(actionPacket) {
                var n = M.d[actionPacket.n];
                // if (d) console.log('updateTreeState', n, actionPacket);
                if (n) {
                    var f = {
                        h : actionPacket.n,
                        k : actionPacket.k,
                        a : actionPacket.at
                    };
                    crypto_processkey(u_handle, u_k_aes, f);
                    if (f.key) {
                        if (f.name !== n.name) {
                            M.onRenameUIUpdate(n.h, f.name);
                        }
                        if (fminitialized && f.fav !== n.fav) {
                            if (f.fav) {
                                $('.grid-table.fm #' + n.h + ' .grid-status-icon').addClass('star');
                                $('#' + n.h + '.file-block .file-status-icon').addClass('star');
                            }
                            else {
                                $('.grid-table.fm #' + n.h + ' .grid-status-icon').removeClass('star');
                                $('#' + n.h + '.file-block .file-status-icon').removeClass('star');
                            }
                        }
                        M.nodeAttr({
                            h : actionPacket.n,
                            fav : f.fav,
                            name : f.name,
                            key : f.key,
                            a : actionPacket.at
                        });
                    }
                    if (actionPacket.cr) {
                        crypto_proccr(actionPacket.cr);
                    }
                }
            });
        }
        if (newnodes.length > 0 && fminitialized) {
            renderNew();
        }
        if (loadavatars) {
            M.avatars();
        }
        if (M.viewmode) {
            fm_thumbnails();
        }
        if ($.dialog === 'properties') {
            propertiesDialog();
        }
        getsc();
        if (callback) {
            Soon(callback);
        }
    }
}

var M = new MegaData();

function fm_updatekey(h, k)
{
    var n = M.d[h];
    if (n)
    {
        var f = {h: h, k: k, a: M.d[h].a};
        crypto_processkey(u_handle, u_k_aes, f);
        u_nodekeys[h] = f.key;
        M.nodeAttr({h: h, name: f.name, key: f.key, k: k});
    }
}

function fm_commitkeyupdate()
{
    // refresh render?
}

function loadfm(force)
{
    if (force) {
        loadfm.loaded = false;
    }
    if (loadfm.loaded) {
        Soon(loadfm_done.bind(this, -0x800e0fff));
    }
    else {
        if (is_fm()) {
            loadingDialog.hide();
            loadingInitDialog.show();
            loadingInitDialog.step1();
        }
        if (!loadfm.loading) {
            M.reset();
            fminitialized = false;
            loadfm.loading = true;
            setTimeout(function __lazyLoadFM() {
                api_req({a:'f',c:1,r:1,ca:1},{
                    callback: loadfm_callback,
                    progress: function(perc) {
                        loadingInitDialog.step2(parseInt(perc));
                    }
                },n_h ? 1 : 0);
            }, 350);
        }
    }
}

function RightsbyID(id) {

    if (folderlink || (id && id.length > 8)) {
        return false;
    }

    var p = M.getPath(id);

    if ((p[p.length - 1] === 'contacts') || (p[p.length - 1] === 'shares')) {
        return (M.d[p[p.length - 3]] || {}).r;
    }
    else {
        return 2;
    }
}

function isCircular(fromid, toid)
{
    var n = M.d[fromid];
    if (n && n.t && toid != fromid)
    {
        var p1 = M.getPath(fromid);
        var p2 = M.getPath(toid);
        p1.reverse();
        p2.reverse();
        var c = 1;
        for (var i in p1) {
            if (p1[i] !== p2[i]) {
                c = 0;
                break;
            }
        }
        return !!c;
    }
    return false;
}

function RootbyId(id)
{
    if (id)
        id = id.replace('chat/', '');
    var p = M.getPath(id);
    return p[p.length - 1];
}

function ddtype(ids, toid, alt)
{
    if (folderlink)
        return false;

    var r = false, toid_r = RootbyId(toid);
    for (var i in ids)
    {
        var fromid = ids[i], fromid_r;

        if (fromid == toid || !M.d[fromid]) return false;
        fromid_r = RootbyId(fromid);

        // never allow move to own inbox, or to own contacts
        if (toid == M.InboxID || toid == 'contacts')
            return false;

        // to a contact, always allow a copy
        if (toid_r == 'contacts' && M.d[toid].p == 'contacts')
            r = 'copy';

        // to a shared folder, only with write rights
        if ((toid_r == 'contacts' || toid_r == 'shares') && RightsbyID(toid) > 0)
        {
            if (isCircular(fromid, toid))
                return false;
            else
                r = 'copy';
        }
        // cannot move or copy to the existing parent
        if (toid == M.d[fromid].p)
            return false;

        // from own cloud to own cloud / trashbin, always move
        if ((toid == M.RootID || toid == M.RubbishID || M.d[toid].t) && (fromid_r == M.RootID) && (toid_r == M.RootID || toid == M.RubbishID))
        {
            if (isCircular(fromid, toid))
                return false;
            else
                r = 'move';
        }
        // from trashbin or inbox to own cloud, always move
        if ((fromid_r == M.RubbishID || fromid_r == M.InboxID) && toid_r == M.RootID)
            r = 'move';

        // from inbox to trashbin, always move
        if (fromid_r == M.InboxID && toid_r == M.RubbishID)
            r = 'move';

        // from trashbin or inbox to a shared folder with write permission, always copy
        if ((fromid_r == M.RubbishID || fromid_r == M.InboxID) && (toid_r == 'contacts' || toid_r == 'shares') && RightsbyID(toid) > 0)
            r = 'copy';

        // copy from a share to cloud
        if ((fromid_r == 'contacts' || fromid_r == 'shares') && (toid == M.RootID || toid_r == M.RootID))
            r = 'copy';

        // move from a share to trashbin only with full control rights (do a copy + del for proper handling)
        if ((fromid_r == 'contacts' || fromid_r == 'shares') && toid == M.RubbishID && RightsbyID(fromid) > 1)
            r = 'copydel';
    }
    return r;
}

/**
 * fm_getnodes
 *
 * Search for a subfolders.
 * @param {String} nodeId.
 * @param {Boolean} ignore Ignore .
 * @returns {Array|fm_getnodes.nodes} Array of subfolders ids. Root folder included.
 */
function fm_getnodes(nodeId, ignore)
{
    var nodes = [];

    function procnode(nodeId) {
        if (M.c[nodeId]) {
            for (var n in M.c[nodeId]) {
                if (M.c[nodeId].hasOwnProperty(n)) {
                    if (!M.d[n]) {
                        if (d) {
                            console.warn('Invalid node: ' + n, nodeId, M.c[nodeId][n]);
                        }
                        continue;
                    }
                    nodes.push(n);
                    if (M.d[n].t === 1) {
                        procnode(n);
                    }
                }
            }
        }
    }
    procnode(nodeId);

    return nodes;
}

function fm_getsharenodes(h, root)
{
    var sn = [];
    var n = M.d[h];
    while (n && n.p)
    {
        if (typeof n.shares !== 'undefined' || u_sharekeys[n.h])
            sn.push(n.h);
        n = M.d[n.p];
    }
    if (root)
        root.handle = n && n.h;
    return sn;
}

function fm_getcopynodes(cn, t)
{
    var a=[];
    var r=[];
    var c=11 == (t || "").length;
    for (var i in cn)
    {
        var s = fm_getnodes(cn[i]);
        for (var j in s) r.push(s[j]);
        r.push(cn[i]);
    }
    for(var i in r)
    {
        var n = M.d[r[i]];
        if (n)
        {
            var ar;
            if (!n.key) {
                console.error('fm_getcopynodes: missing node key', n);
                continue;
            }
            if (!n.ar) {
                console.warn('Something went wrong, missing node attr - trying to fix in the run...');
                crypto_processkey(u_handle, u_k_aes, n);
            }
            if (n.ar) {
                ar = clone(n.ar);
            }
            else {
                var cnt = 0;
                ar = {};
                if (n.name) {
                    ar.n = n.name;
                    cnt++;
                }
                if (n.mtime) {
                    ar.t = n.mtime;
                    cnt++;
                }
                if (n.hash) {
                    ar.c = n.hash;
                    cnt++;
                }
                else if (n.t) {
                    cnt++;
                }
                if (cnt !== 3) {
                    console.error('Missing node attr property...', ar, n);
                }
                else {
                    console.log('Missing node attr restored manually...');
                }
            }
            if (typeof ar.fav !== 'undefined') delete ar.fav;
            var mkat = enc_attr(ar,n.key);
            var attr = ab_to_base64(mkat[0]);
            var key = c ? base64urlencode(encryptto(t,a32_to_str(mkat[1])))
                        : a32_to_base64(encrypt_key(u_k_aes,mkat[1]));
            var nn = {h:n.h,t:n.t,a:attr,k:key};
            var p=n.p;
            for (var j in cn)
            {
                if (cn[j] == nn.h)
                {
                    p=false;
                    break;
                }
            }
            if (p) nn.p=p;
            a.push(nn);
        }
    }
    return a;
}

/**
 * Create new folder on the cloud
 * @param {String} toid The handle where the folder will be created.
 * @param {String|Array} name Either a string with the folder name to create, or an array of them.
 * @param {Object|MegaPromise} ulparams Either an old-fashion object with a `callback` function or a MegaPromise.
 * @return {Object} The `ulparams`, whatever it is.
 */
function createFolder(toid, name, ulparams) {

    // This will be called when the folder creation succeed, pointing
    // the caller with the handle of the deeper created folder.
    var resolve = function(folderHandle) {
        if (ulparams) {
            if (ulparams instanceof MegaPromise) {
                ulparams.resolve(folderHandle);
            }
            else {
                ulparams.callback(ulparams, folderHandle);
            }
        }
        return ulparams;
    };

    // This will be called when the operation failed.
    var reject = function(error) {
        if (ulparams instanceof MegaPromise) {
            ulparams.reject(error);
        }
        else {
            msgDialog('warninga', l[135], l[47], api_strerror(error));
        }
    };

    toid = toid || M.RootID;

    if (Array.isArray(name)) {
        name = name.map(String.trim).filter(String).slice(0);

        if (!name.length) {
            name = undefined;
        }
        else {
            // Iterate through the array of folder names, creating one at a time
            var next = function(target, folderName) {
                createFolder(target, folderName, new MegaPromise())
                    .done(function(folderHandle) {
                        if (!name.length) {
                            resolve(folderHandle);
                        }
                        else {
                            next(folderHandle, name.shift());
                        }
                    })
                    .fail(function(error) {
                        reject(error);
                    });
            };
            next(toid, name.shift());
            return ulparams;
        }
    }

    if (!name) {
        return resolve(toid);
    }

    if (M.c[toid]) {
        // Check if a folder with the same name already exists.
        for (var handle in M.c[toid]) {
            if (M.d[handle] && M.d[handle].t && M.d[handle].name === name) {
                return resolve(M.d[handle].h);
            }
        }
    }

    var mkat = enc_attr({n: name}, []),
        attr = ab_to_base64(mkat[0]),
        key = a32_to_base64(encrypt_key(u_k_aes, mkat[1])),
        req = {a: 'p', t: toid, n: [{h: 'xxxxxxxx', t: 1, a: attr, k: key}], i: requesti},
        sn = fm_getsharenodes(toid);

    if (sn.length) {
        req.cr = crypto_makecr([mkat[1]], sn, false);
        req.cr[1][0] = 'xxxxxxxx';
    }
    if (!ulparams) {
        loadingDialog.show();
    }

    api_req(req, {
        ulparams: ulparams,
        callback: function(res, ctx) {

            if (typeof res !== 'number') {
                $('.fm-new-folder').removeClass('active');
                $('.create-new-folder').addClass('hidden');
                $('.create-folder-input-bl input').val('');
                newnodes = [];
                M.addNode(res.f[0]);
                renderNew();
                refreshDialogContent();
                loadingDialog.hide();

                resolve(res.f[0].h);
            }
            else {
                loadingDialog.hide();
                reject(res);
            }
        }
    });

    return ulparams;
}

function getuid(email) {
    var result = false;

    M.u.forEach(function(v, k) {
        if (v.m == email) {
            result = k;
            return false; // break;
        }
    });

    return result;
};

/**
 * Gets the user handle of a contact if they already exist in M.u
 * @param {String} emailAddress The email address to get the user handle for
 * @returns {String|false} Returns either the user handle or false if it doesn't exist
 */
function getUserHandleFromEmail(emailAddress) {
    var foundHandle = false;

    // Search known users for matching email address then get the handle of that contact
    M.u.forEach(function(c, userHandle) {
        if (
            M.u[userHandle] &&
            M.u[userHandle].c &&
            (M.u[userHandle].c !== 0) &&
            (M.u[userHandle].m === emailAddress)
        ) {

            foundHandle = userHandle;
        }
    });

    return foundHandle;
}

/**
 * Share a node with other users.
 *
 * Recreate target/users list and call appropriate api_setshare function.
 * @param {String} nodeId
 *     Selected node id
 * @param {Array} targets
 *     List of JSON_Object containing user email or user handle and access permission,
 *     i.e. `{ u: <user_email>, r: <access_permission> }`.
 * @param {Boolean} dontShowShareDialog
 *     If set to `true`, don't show the share dialogue.
 * @returns {doShare.$promise|MegaPromise}
 */
function doShare(nodeId, targets, dontShowShareDialog) {

    var masterPromise = new MegaPromise(),
        logger = MegaLogger.getLogger('doShare'),
        childNodesId = [],// Holds complete directory tree starting from nodeId
        usersWithHandle = [],
        usersWithoutHandle = [];

    /** Settle function for API set share command. */
    var _shareDone = function(result, users) {

        // Loose comparison is important (incoming JSON).
        if (result.r && result.r[0] == '0') {
            for (var i in result.u) {
                if (result.u.hasOwnProperty(i)) {
                    M.addUser(result.u[i]);
                }
            }

            for (var k in result.r) {
                if (result.r.hasOwnProperty(k)) {
                    if ((result.r[k] === 0) && users && users[k] && users[k].u) {
                        var rights = users[k].r;
                        var user = users[k].u;

                        if (user.indexOf('@') >= 0) {
                            user = getuid(users[k].u);
                        }

                        // A pending share may not have a corresponding user and should not be added
                        // A pending share can also be identified by a user who is only a '0' contact
                        // level (passive)
                        if (M.u[user] && M.u[user].c !== 0) {
                            M.nodeShare(nodeId, {
                                h: nodeId,
                                r: rights,
                                u: user,
                                ts: unixtime()
                            });
                            setLastInteractionWith(user, "0:" + unixtime());
                        }
                        else {
                            logger.debug('invalid user:', user, M.u[user], users[k]);
                        }
                    }
                }
            }
            if (dontShowShareDialog !== true) {
                $('.fm-dialog.share-dialog').removeClass('hidden');
            }
            loadingDialog.hide();
            M.renderShare(nodeId);

            if (dontShowShareDialog !== true) {
                shareDialog();
            }
            masterPromise.resolve();
        }
        else {
            $('.fm-dialog.share-dialog').removeClass('hidden');
            loadingDialog.hide();
            masterPromise.reject(result);
        }
    };

    // Get complete children directory structure for root node with id === nodeId
    childNodesId = fm_getnodes(nodeId);
    childNodesId.push(nodeId);

    // Create new lists of users, active (with user handle) and non existing (pending)
    targets.forEach(function(value) {

        var email = value.u;
        var accessRights = value.r;

        // Search by email only don't use handle cause user can re-register account
        api_req({ 'a': 'uk', 'u': email, 'i': requesti }, {
            targetEmail: email,
            shareAccessRightsLevel: accessRights,
            callback: function (result) {

                var sharePromise = new MegaPromise();

                if (result.pubk) {
                    var userHandle = result.u;

                    // 'u' is returned user handle, 'r' is access right
                    usersWithHandle = [];

                    if (M.u[userHandle] && M.u[userHandle].c !== 0) {
                        usersWithHandle.push({ 'r': this.shareAccessRightsLevel, 'u': userHandle });
                    }
                    else {
                        usersWithHandle.push({
                            'r': this.shareAccessRightsLevel,
                            'u': userHandle, 'k': result.pubk,
                            'm': this.targetEmail
                        });
                    }

                    sharePromise = api_setshare(nodeId, usersWithHandle, childNodesId);
                    sharePromise.done(function _sharePromiseWithHandleDone(result) {
                        _shareDone(result, usersWithHandle);
                    });
                    masterPromise.linkFailTo(sharePromise);
                }
                else {
                    // NOT ok, user doesn't have account yet
                    usersWithoutHandle = [];
                    usersWithoutHandle.push({ 'r': this.shareAccessRightsLevel, 'u': this.targetEmail });
                    sharePromise = api_setshare1({
                        node: nodeId,
                        targets: usersWithoutHandle,
                        sharenodes: childNodesId
                    });
                    sharePromise.done(function _sharePromiseWithoutHandleDone(result) {
                        _shareDone(result, this.targetEmail);
                    });
                    masterPromise.linkFailTo(sharePromise);
                }
            }
        });
    });

    return masterPromise;
}

function processmove(jsonmove)
{
    var rts = [M.RootID,M.RubbishID,M.InboxID];

    if (d) console.log('processmove', jsonmove);

    for (var i in jsonmove)
    {
        var root = {}, sharingnodes = fm_getsharenodes(jsonmove[i].t, root), movingnodes = 0;

        if (d) console.log('sharingnodes', sharingnodes.length, sharingnodes, root.handle);

        if (sharingnodes.length)
        {
            movingnodes = fm_getnodes(jsonmove[i].n);
            movingnodes.push(jsonmove[i].n);
            jsonmove[i].cr = crypto_makecr(movingnodes,sharingnodes,true);
        }
        if (root.handle && rts.indexOf(root.handle) >= 0) api_updfkey(movingnodes || jsonmove[i].n);

        api_req(jsonmove[i]);
    }
}

var u_kdnodecache = {};
var kdWorker;

function process_f(f, cb, retry)
{
    var onMainThread = window.dk ? 9e11 : 200;
    var doNewNodes = (typeof newnodes !== 'undefined');

    // if (d) console.error('process_f', doNewNodes);

    if (f && f.length)
    {
        var ncn = f, skn = [];
        // if ($.len(u_kdnodecache)) {
            // ncn = [];
            // for (var i in f) {
                // var n1 = f[i], n2 = u_kdnodecache[n1.h];
                // if (!n1.c && (!n2 || !$.len(n2))) ncn.push(n1);
            // }
            // if (d) console.log('non-cached nodes', ncn.length, ncn);
        // }
        if (!retry && ncn.length > onMainThread) {
            for (var i in f) {
                if (f[i].sk) skn.push(f[i]);
            }
            if (skn.length) {
                ncn = skn;
                if (d) console.log('processing share-keys first', ncn.length, ncn);
            }
        }

        if ( ncn.length < onMainThread )
        {
            if (d) {
                console.log('Processing %d-%d nodes in the main thread.', ncn.length, f.length);
                console.time('process_f');
            }
            __process_f1(ncn);
            if (skn.length) {
                process_f(f, cb, 1);
            }
            else {
                if (cb) cb(!!newmissingkeys);
            }
            if (d) console.timeEnd('process_f');
        }
        else
        {
            if (!kdWorker) try {
                kdWorker = mSpawnWorker('keydec.js');
            } catch(e) {
                if (d) console.error(e);
                return __process_f2(f, cb);
            }

            kdWorker.process(ncn.sort(function() { return Math.random() - 0.5}), function kdwLoad(r,j) {
                if (d) console.log('KeyDecWorker processed %d/%d-%d nodes', $.len(r), ncn.length, f.length, r);
                $.extend(u_kdnodecache, r);
                if (doNewNodes) {
                    newnodes = newnodes || [];
                }
                if (j.newmissingkeys || ncn === skn) {
                    if (d && j.newmissingkeys) console.log('Got missing keys, retrying?', !retry);
                    if (!retry) {
                        return process_f( f, cb, 1);
                    }
                }
                __process_f2(f, cb && cb.bind(this, !!j.newmissingkeys));
            }, function kdwError(err) {
                if (d) console.error(err);
                if (doNewNodes) {
                    newnodes = newnodes || [];
                }
                __process_f2(f, cb);
            });
        }
    }
    else if (cb) cb();
}
function __process_f1(f)
{
    for (var i in f) M.addNode(f[i], !!$.mDBIgnoreDB);
}
function __process_f2(f, cb, tick)
{
    var max = 12000, n;

    while ((n = f.pop()))
    {
        M.addNode(n, !!$.mDBIgnoreDB);

        if (cb && --max == 0) break;
    }

    if (cb)
    {
        if (max) cb();
        else {
            var doNewNodes = (typeof newnodes !== 'undefined');
            if (!+tick || tick > 1e3) {
                tick = 200;
            }
            setTimeout(function pf2n() {
                if (doNewNodes) {
                    newnodes = newnodes || [];
                }
                __process_f2(f, cb, tick);
            }, tick *= 1.2);
        }
    }
}

/**
 * Handle incoming pending contacts
 *
 * @param {array.<JSON_objects>} pending contacts
 *
 */
function processIPC(ipc, ignoreDB) {

    DEBUG('processIPC');

    for (var i in ipc) {
        if (ipc.hasOwnProperty(i)) {

            // Update ipc status
            M.addIPC(ipc[i], ignoreDB);

            // Deletion of incomming pending contact request, user who sent request, canceled it
            if (ipc[i].dts) {
                M.delIPC(ipc[i].p);
                $('#ipc_' + ipc[i].p).remove();
                delete M.ipc[ipc[i].p];
                if ((Object.keys(M.ipc).length === 0) && (M.currentdirid === 'ipc')) {
                    $('.contact-requests-grid').addClass('hidden');
                    $('.fm-empty-contacts .fm-empty-cloud-txt').text(l[6196]);
                    $('.fm-empty-contacts').removeClass('hidden');
                }

                // Update token.input plugin
                removeFromMultiInputDDL('.share-multiple-input', { id: ipc[i].m, name: ipc[i].m });
            }
            else {

                // Update token.input plugin
                addToMultiInputDropDownList('.share-multiple-input', [{ id: ipc[i].m, name: ipc[i].m }]);
                // Don't prevent contact creation when there's already IPC available
                // When user add contact who already sent IPC, server will automatically create full contact
            }
        }
    }
}

/**
 * Handle outgoing pending contacts
 *
 * @param {array.<JSON_objects>} pending contacts
 */
function processOPC(opc, ignoreDB) {

    DEBUG('processOPC');

    for (var i in opc) {
        M.addOPC(opc[i], ignoreDB);
        if (opc[i].dts) {
            M.delOPC(opc[i].p);

            // Update tokenInput plugin
            removeFromMultiInputDDL('.share-multiple-input', { id: opc[i].m, name: opc[i].m });
            removeFromMultiInputDDL('.add-contact-multiple-input', { id: opc[i].m, name: opc[i].m });
        }
        else {
            // Search through M.opc to find duplicated e-mail with .dts
            // If found remove deleted opc
            // And update sent-request grid
            for (var k in M.opc) {
                if (M.opc[k].dts && (M.opc[k].m === opc[i].m)) {
                    $('#opc_' + k).remove();
                    delete M.opc[k];
                    if ((Object.keys(M.opc).length === 0) && (M.currentdirid === 'opc')) {
                        $('.sent-requests-grid').addClass('hidden');
                        $('.fm-empty-contacts .fm-empty-cloud-txt').text(l[6196]);
                        $('.fm-empty-contacts').removeClass('hidden');
                    }
                    break;
                }
            }

            // Update tokenInput plugin
            addToMultiInputDropDownList('.share-multiple-input', [{ id: opc[i].m, name: opc[i].m }]);
            addToMultiInputDropDownList('.add-contact-multiple-input', [{ id: opc[i].m, name: opc[i].m }]);
        }
    }
}

/**
 * processPH
 *
 * Process export link (public handle) action packet.
 * @param {Object} actionPacket a: 'ph'.
 */
function processPH(publicHandles) {

    var nodeId;
    var publicHandleId;
    var UiExportLink = fminitialized && new mega.UI.Share.ExportLink();

    for (var value in publicHandles) {
        /* jshint -W089 */
        value = publicHandles[value];
        nodeId = value.h;
        publicHandleId = value.ph;

        // Remove export link, down: 1
        if (value.d) {
            M.delNodeShare(nodeId, 'EXP');
            M.deleteExportLinkShare(nodeId);

            if (UiExportLink) {
                UiExportLink.removeExportLinkIcon(nodeId);
            }
        }
        else {
            M.nodeAttr({ h: nodeId, ph: publicHandleId });
            M.nodeShare(value.h, { h: nodeId, r: 0, u: 'EXP', down: value.down, ets: value.ets, ts: unixtime() });

            if (UiExportLink) {
                UiExportLink.addExportLinkIcon(nodeId);
            }
        }

        if (UiExportLink && (value.down !== undefined)) {
            UiExportLink.updateTakenDownItem(nodeId, value.down);
        }
    }
}

/**
 * Handle pending shares
 *
 * @param {array.<JSON_objects>} pending shares
 */
function processPS(pendingShares, ignoreDB) {

    DEBUG('processPS');
    var ps;

    for (var i in pendingShares) {
        if (pendingShares.hasOwnProperty(i)) {
            ps = pendingShares[i];

            // From gettree
            if (ps.h) {
                M.addPS(ps, ignoreDB);
            }

            // Situation different from gettree, s2 from API response, doesn't have .h attr instead have .n
            else {
                var nodeHandle = ps.n,
                    pendingContactId = ps.p,
                    shareRights = ps.r,
                    timeStamp = ps.ts;

                // shareRights is undefined when user denies pending contact request
                // .op is available when user accepts pending contact request and
                // remaining pending share should be updated to full share
                if (typeof shareRights === 'undefined' || ps.op) {

                    M.delPS(pendingContactId, nodeHandle);

                    if (ps.op) {
                        M.nodeShare(nodeHandle, ps);
                    }

                    if (M.opc && M.opc[ps.p]) {
                        // Update tokenInput plugin
                        addToMultiInputDropDownList('.share-multiple-input', [{id: M.opc[pendingContactId].m, name: M.opc[pendingContactId].m}]);
                        addToMultiInputDropDownList('.add-contact-multiple-input', {id: M.opc[pendingContactId].m, name: M.opc[pendingContactId].m});
                    }
                }
                else {

                    // Add the pending share to state
                    M.addPS({'h':nodeHandle, 'p':pendingContactId, 'r':shareRights, 'ts':timeStamp}, ignoreDB);

                    sharedUInode(nodeHandle);
                }
            }
        }
    }
}

/**
 * Handle upca response, upci, pending contact request updated (for whom it's incomming)
 *
 * @param {array.<JSON_objects>} ap (actionpackets)
 *
 */
function processUPCI(ap) {
    DEBUG('processUPCI');
    for (var i in ap) {
        if (ap[i].s) {
            delete M.ipc[ap[i].p];
            M.delIPC(ap[i].p);// Remove from localStorage
            $('#ipc_' + ap[i].p).remove();
            if ((Object.keys(M.ipc).length === 0) && (M.currentdirid === 'ipc')) {
                $('.contact-requests-grid').addClass('hidden');
                $('.fm-empty-contacts .fm-empty-cloud-txt').text(l[6196]);
                $('.fm-empty-contacts').removeClass('hidden');
            }
        }
    }
}

/**
 * processUPCO
 *
 * Handle upco response, upco, pending contact request updated (for whom it's outgoing).
 * @param {Array} ap (actionpackets) <JSON_objects>.
 */
function processUPCO(ap) {

    DEBUG('processUPCO');

    var psid = '';// pending id

    // Loop through action packets
    for (var i in ap) {
        if (ap.hasOwnProperty(i)) {

            // Have status of pending share
            if (ap[i].s) {

                psid = ap[i].p;
                delete M.opc[psid];
                delete M.ipc[psid];
                M.delOPC(psid);
                M.delIPC(psid);

                // Delete all matching pending shares
                for (var k in M.ps) {
                    if (M.ps.hasOwnProperty(k)) {
                        M.delPS(psid, k);
                    }
                }

                // Update tokenInput plugin
                removeFromMultiInputDDL('.share-multiple-input', { id: ap[i].m, name: ap[i].m });
                removeFromMultiInputDDL('.add-contact-multiple-input', { id: ap[i].m, name: ap[i].m });
                $('#opc_' + psid).remove();

                // Update sent contact request tab, set empty message with Add contact... button
                if ((Object.keys(M.opc).length === 0) && (M.currentdirid === 'opc')) {
                    $('.sent-requests-grid').addClass('hidden');
                    $('.fm-empty-contacts .fm-empty-cloud-txt').text(l[6196]); // No requests pending at this time
                    $('.fm-empty-contacts').removeClass('hidden');
                }
            }
        }
    }
}

/*
 * process_u
 *
 * Updates contact/s data in global variable M.u, local dB and
 * taking care of items in share and add contacts dialogs dropdown
 *
 * .c param is contact level i.e. [0-(inactive/deleted), 1-(active), 2-(owner)]
 *
 * @param {Object} u Users informations
 */
function process_u(u) {
    for (var i in u) {
        if (u.hasOwnProperty(i)) {
            if (u[i].c === 1) {
                u[i].h = u[i].u;
                u[i].t = 1;
                u[i].p = 'contacts';
                M.addNode(u[i]);

                // Update token.input plugin
                addToMultiInputDropDownList('.share-multiple-input', [{ id: u[i].m, name: u[i].m }]);
                addToMultiInputDropDownList('.add-contact-multiple-input', [{ id: u[i].m, name: u[i].m }]);
            }
            else if (M.d[u[i].u]) {
                M.delNode(u[i].u);

                // Update token.input plugin
                removeFromMultiInputDDL('.share-multiple-input', { id: u[i].m, name: u[i].m });
                removeFromMultiInputDDL('.add-contact-multiple-input', { id: u[i].m, name: u[i].m });
            }

            // Update user attributes M.u
            M.addUser(u[i]);
        }
    }

    //if (megaChat && megaChat.karere && megaChat.karere.getConnectionState() === Karere.CONNECTION_STATE.CONNECTED) {
    //    megaChat.karere.forceReconnect();
    //}
}

function process_ok(ok, ignoreDB)
{
    for (var i in ok)
    {
        if (typeof mDB === 'object' && !pfkey && !ignoreDB)
            mDBadd('ok', ok[i]);
        if (ok[i].ha == crypto_handleauth(ok[i].h))
            u_sharekeys[ok[i].h] = decrypt_key(u_k_aes, base64_to_a32(ok[i].k));
    }
}

function folderreqerr(c, e)
{
    loadingDialog.hide();
    msgDialog('warninga', l[1043], l[1044] + '<ul><li>' + l[1045] + '</li><li>' + l[247] + '</li><li>' + l[1046] + '</li>', false, function()
    {
        folderlink = pfid;
        document.location.hash = '';
    });
}

function init_chat() {
    function __init_chat() {
        if (u_type && !megaChatIsReady) {
            if (d) console.log('Initializing the chat...');

            try {
                // Prevent known Strophe exceptions...
                if (!Strophe.Websocket.prototype._unsafeOnIdle) {
                    Strophe.Websocket.prototype._unsafeOnIdle = Strophe.Websocket.prototype._onIdle;
                    Strophe.Websocket.prototype._onIdle = function() {
                        try {
                            this._unsafeOnIdle.apply(this, arguments);
                        }
                        catch (ex) {
                            if (d) {
                                console.error(ex);
                            }
                        }
                    };
                }
            }
            catch (ex) {
                if (d) {
                    console.error(ex);
                }
            }

            var _chat = new Chat();

            // `megaChatIsDisabled` might be set if `new Karere()` failed (Ie, in older browsers)
            if (!window.megaChatIsDisabled) {
                window.megaChat = _chat;
                megaChat.init();

                if (fminitialized) {
                    if (String(M.currentdirid).substr(0, 5) === 'chat/') {
                        chatui(M.currentdirid);
                    }
                    //megaChat.renderContactTree();
                    megaChat.renderMyStatus();
                }
            }
        }
    }
    if (folderlink) {
        if (d) console.log('Will not initializing chat [branch:1]');
    }
    else if (!megaChatIsDisabled) {
        if (pubEd25519[u_handle]) {
            Soon(__init_chat);
        }
        else {
            mBroadcaster.once('pubEd25519', __init_chat);
            if (d) console.log('Will not initializing chat [branch:2]');
        }
    }
    else {
        if (d) console.log('Will not initializing chat [branch:3]');
    }
}

function loadfm_callback(res, ctx) {

    loadingInitDialog.step3();

    if (pfkey) {
        if (res.f && res.f[0]) {
            M.RootID = res.f[0].h;
            u_sharekeys[res.f[0].h] = base64_to_a32(pfkey);
        }
        folderlink = pfid;
    }

    if (typeof res === 'number') {
        msgDialog('warninga', l[1311], "Sorry, we were unable to retrieve the Cloud Drive contents.", api_strerror(res));
        return;
    }

    if (res.u) {
        process_u(res.u);
    }
    if (res.ok) {
        process_ok(res.ok);
    }
    if (res.opc) {
        processOPC(res.opc);
    }
    if (res.ipc) {
        processIPC(res.ipc);
    }
    if (res.ps) {
        processPS(res.ps);
    }

    process_f(res.f, function onLoadFMDone(hasMissingKeys) {

        // If we have shares, and if a share is for this node, record it on the nodes share list
        if (res.s) {
            for (var i in res.s) {
                if (res.s.hasOwnProperty(i)) {

                    var nodeHandle = res.s[i].h;
                    M.nodeShare(nodeHandle, res.s[i]);
                }
            }
        }

        // Handle public/export links. Why here? Make sure that M.d already exist
        if (res.ph) {
            processPH(res.ph);
        }

        maxaction = res.sn;
        if (typeof mDB === 'object') {
            localStorage[u_handle + '_maxaction'] = maxaction;
        }

        if (res.cr) {
            crypto_procmcr(res.cr);
        }
        if (res.sr) {
            crypto_procsr(res.sr);
        }

        // Retrieve initial batch of action-packets, if any
        // we'll then complete the process using loadfm_done
        getsc();

        if (hasMissingKeys) {
            srvlog('Got missing keys processing gettree...', null, true);
        }
    });
}

/**
 * Function to be invoked when the cloud has finished loaded,
 * being the nodes loaded from either server or local cache.
 * @param {Boolean} mDBload whether it came from local cache.
 */
function loadfm_done(mDBload) {
    loadfm.loaded = Date.now();
    loadfm.loading = false;

    if (d > 1) console.error('loadfm_done', mDBload, is_fm());

    mega.config.ready(function() {
        init_chat();

        // are we actually on an #fm/* page?
        if (is_fm() || $('.fm-main.default').is(":visible")) {
            renderfm();
        }

        if (!CMS.isLoading()) {
            loadingDialog.hide();
            loadingInitDialog.hide();
        }

        // -0x800e0fff indicates a call to loadfm() when it was already loaded
        if (mDBload !== -0x800e0fff) {
            Soon(function _initialNotify() {
                // After the first SC request all subsequent requests can generate notifications
                notify.initialLoadComplete = true;

                // If this was called from the initial fm load via gettree or db load, we should request the
                // latest notifications. These must be done after the first getSC call.
                if (!folderlink) {
                    notify.getInitialNotifications();
                }
            });
        }

        watchdog.notify('loadfm_done', mDBload);
    });
}

function fmtreenode(id, e)
{
    if (RootbyId(id) == 'contacts')
        return false;
    var treenodes = {};
    if (typeof fmconfig.treenodes !== 'undefined')
        treenodes = fmconfig.treenodes;
    if (e)
        treenodes[id] = 1;
    else
    {
        $('#treesub_' + id + ' .expanded').each(function(i, e)
        {
            var id2 = $(e).attr('id');
            if (id2)
            {
                id2 = id2.replace('treea_', '');
                $('#treesub_' + id2).removeClass('opened');
                $('#treea_' + id2).removeClass('expanded');
                delete treenodes[id2];
            }
        });
        delete treenodes[id];
    }
    mega.config.set('treenodes', treenodes);

    M.treenodes = JSON.stringify(treenodes);
}

function fmsortmode(id, n, d)
{
    var sortmodes = {};
    if (typeof fmconfig.sortmodes !== 'undefined')
        sortmodes = fmconfig.sortmodes;
    if (n == 'name' && d > 0)
        delete sortmodes[id];
    else
        sortmodes[id] = {n: n, d: d};
    mega.config.set('sortmodes', sortmodes);
}

function fmviewmode(id, e)
{
    var viewmodes = {};
    if (typeof fmconfig.viewmodes !== 'undefined')
        viewmodes = fmconfig.viewmodes;
    if (e)
        viewmodes[id] = 1;
    else
        viewmodes[id] = 0;
    mega.config.set('viewmodes', viewmodes);
}

function fm_requestfolderid(h, name, ulparams)
{
    return createFolder(h, name, ulparams);
}

var isNativeObject = function(obj) {
    var objConstructorText = obj.constructor.toString();
    return objConstructorText.indexOf("[native code]") !== -1 && objConstructorText.indexOf("Object()") === -1;
};

function clone(obj)
{

    if (null == obj || "object" != typeof obj)
        return obj;
    if (obj instanceof Date)
    {
        var copy = new Date();
        copy.setTime(obj.getTime());
        return copy;
    }
    if (obj instanceof Array)
    {

        var copy = [];
        for (var i = 0, len = obj.length; i < len; i++) {
            copy[i] = clone(obj[i]);
        }
        return copy;
    }
    if (obj instanceof Object)
    {
        var copy = {};
        for (var attr in obj)
        {
            if (obj.hasOwnProperty(attr)) {
                if (!(obj[attr] instanceof Object)) {
                    copy[attr] = obj[attr];
                }
                else if (obj[attr] instanceof Array) {
                    copy[attr] = clone(obj[attr]);
                }
                else if (!isNativeObject(obj[attr])) {
                    copy[attr] = clone(obj[attr]);
                }
                else if ($.isFunction(obj[attr])) {
                    copy[attr] = obj[attr];
                }
                else {
                    copy[attr] = {};
                }
            }
        }

        return copy;
    }
}

function balance2pro(callback)
{
    api_req({a: 'uq', pro: 1},
    {
        cb: callback,
        callback: function(res, ctx)
        {
            if (typeof res == 'object' && res['balance'] && res['balance'][0])
            {
                var pjson = JSON.parse(pro_json);

                for (var i in pjson[0])
                {
                    if (pjson[0][i][5] == res['balance'][0][0])
                    {
                        api_req({a: 'uts', it: 0, si: pjson[0][i][0], p: pjson[0][i][5], c: pjson[0][i][6]},
                        {
                            cb: ctx.cb,
                            callback: function(res, ctx)
                            {
                                if (typeof res == 'number' && res < 0 && ctx.cb)
                                    ctx.cb(false);
                                else
                                {
                                    api_req({a: 'utc', s: [res], m: 0},
                                    {
                                        cb: ctx.cb,
                                        callback: function(res, ctx)
                                        {
                                            if (ctx.cb)
                                                ctx.cb(true);
                                            u_checklogin({checkloginresult: function(u_ctx, r)
                                                {
                                                    if (M.account)
                                                        M.account.lastupdate = 0;
                                                    u_type = r;
                                                    topmenuUI();
                                                    if (u_attr.p)
                                                        msgDialog('info', l[1047], l[1048]);
                                                }});
                                        }
                                    });
                                }
                            }
                        });
                    }
                }
            }
        }
    });
}

(function($, scope) {
    /**
     * Public Link Dialog
     *
     * @param opts {Object}
     *
     * @constructor
     */
    var ExportLinkDialog = function(opts) {

        var self = this;

        var defaultOptions = {
        };

        self.options = $.extend(true, {}, defaultOptions, opts);

        self.logger = MegaLogger.getLogger('ExportLinkDialog');
    };

    /**
     * linksDialog
     *
     * Render public link dialog and handle events
     * @param {Boolean} close To close or to show public link dialog
     */
    ExportLinkDialog.prototype.linksDialog = function(close) {

        var self = this;

        var html = '',
            scroll = '.export-link-body';

        var links = $.trim(getClipboardLinks()),
            $span = $('.copy-to-clipboard span'),
            toastTxt, doLinks, linksNum, success;

        deleteScrollPanel(scroll, 'jsp');

        if (close) {
            $.dialog = false;
            fm_hideoverlay();
            $('.fm-dialog.export-links-dialog').addClass('hidden');
            $('.export-links-warning').addClass('hidden');
            if (window.onCopyEventHandler) {
                document.removeEventListener('copy', window.onCopyEventHandler, false);
                delete window.onCopyEventHandler;
            }
            return true;
        }

        $.dialog = 'links';

        $('.export-links-dialog').addClass('file-keys-view');

        // Generate content
        html = itemExportLink();

        // Fill with content
        $('.export-links-dialog .export-link-body').html(html);

        // Default export option is
        $('.export-link-select, .export-content-block').removeClass('public-handle decryption-key full-link').addClass('public-handle');
        $('.export-link-select').html($('.export-link-dropdown div.public-handle').html());

        fm_showoverlay();

        $('.fm-dialog.export-links-dialog').removeClass('hidden');
        $('.export-link-body').removeAttr('style');
        $('.export-links-warning').removeClass('hidden');

        if ($('.export-link-body').outerHeight() === 318) {// ToDo: How did I find this integer?
            $('.export-link-body').jScrollPane({ showArrows: true, arrowSize: 5 });
            jScrollFade('.export-link-body');
        }
        $('.fm-dialog.export-links-dialog').css('margin-top', $('.fm-dialog.export-links-dialog').outerHeight() / 2 * - 1);

        setTimeout(function() {
            $('.file-link-info').rebind('click', function() {
                $('.file-link-info').select();
            });
        }, 300);

        // Setup toast notification
        toastTxt = l[7654];
        linksNum = links.replace(/\s+/gi, ' ').split(' ').length;

        if (linksNum > 1) {
            toastTxt = l[7655].replace('%d', linksNum);
        }

        // Setup the copy to clipboard buttons
        $span.text(l[1990]);

        // If a browser extension or the new HTML5 native copy/paste is available (Chrome & Firefox)
        if (is_extension || mega.utils.execCommandUsable()) {
            if (!is_chrome_firefox) {
                $('.fm-dialog-chrome-clipboard').removeClass('hidden');
            }

            $('.copy-to-clipboard').rebind('click', function() {
                success = true;
                doLinks = ($(this).attr('id') === 'clipboardbtn1');
                links = $.trim(doLinks ? getClipboardLinks() : getclipboardkeys());

                // If extension, use the native extension method
                if (is_chrome_firefox) {
                    mozSetClipboard(links);
                }
                else {
                    // Put the link/s in an invisible div, highlight the link/s then copy to clipboard using HTML5
                    $('#chromeclipboard').html(links);
                    selectText('chromeclipboard');
                    success = document.execCommand('copy');
                }

                if (success) {
                    showToast('clipboard', toastTxt);
                }
            });
        }
        else if (flashIsEnabled()) {
            $('.copy-to-clipboard').html('<span>' + htmlentities(l[1990]) + '</span><object data="OneClipboard.swf" id="clipboardswf1" type="application/x-shockwave-flash"  width="100%" height="32" allowscriptaccess="always"><param name="wmode" value="transparent"><param value="always" name="allowscriptaccess"><param value="all" name="allowNetworkin"><param name=FlashVars value="buttonclick=1" /></object>');

            $('.copy-to-clipboard').rebind('mouseover', function() {
                var e = $('#clipboardswf1')[0];
                if (e && e.setclipboardtext) {
                    e.setclipboardtext(getClipboardLinks());
                }
            });
            $('.copy-to-clipboard').rebind('mousedown', function() {
                showToast('clipboard', toastTxt);
            });
        }
        else {
            var uad = browserdetails(ua);

            if (uad.icon === 'ie.png' && window.clipboardData) {
                $('.copy-to-clipboard').rebind('click', function() {
                    links = $.trim(getClipboardLinks());
                    var mode = links.indexOf("\n") !== -1 ? 'Text' : 'URL';
                    window.clipboardData.setData(mode, links);
                    showToast('clipboard', toastTxt);
                });
            }
            else {
                if (window.ClipboardEvent) {
                    $('.copy-to-clipboard').rebind('click', function() {
                        var doLinks = ($(this).attr('id') === 'clipboardbtn1');
                        links = $.trim(doLinks ? getClipboardLinks() : getclipboardkeys());

                        window.onCopyEventHandler = function onCopyEvent(ev) {
                            if (d) console.log('onCopyEvent', arguments);
                            ev.clipboardData.setData('text/plain', links);
                            if (doLinks) {
                                ev.clipboardData.setData('text/html', links.split("\n").map(function(link) {
                                    return '<a href="' + link + '"></a>';
                                }).join("<br/>\n"));
                            }
                            ev.preventDefault();
                            showToast('clipboard', toastTxt); // Done
                        };
                        document.addEventListener('copy', window.onCopyEventHandler, false);
                        Soon(function() {
                            $span.text(l[7663] + ' ' + (uad.os === 'Apple' ? 'command' : 'ctrl') + ' + C');
                        });
                    });
                }
                else {
                    // Hide the clipboard buttons if not using the extension and Flash is disabled
                    $('.copy-to-clipboard').addClass('hidden');
                }
            }
        }

        // Click anywhere on export link dialog will hide export link dropdown
        $('.export-links-dialog').rebind('click', function() {
            $('.export-link-dropdown').fadeOut(200);
        });

        $('.export-links-dialog .fm-dialog-close').rebind('click', function() {
            self.linksDialog(1);
        });

        $('.export-links-warning-close').rebind('click', function() {
            $('.export-links-warning').addClass('hidden');
        });

        $('.export-link-select').rebind('click', function() {
            $('.export-link-dropdown').fadeIn(200);

            // Stop propagation
            return false;
        });

        // On Export File Links and Decryption Keys
        var $linkButtons = $('.link-handle, .link-decryption-key, .link-handle-and-key');
        var $linkHandle = $('.link-handle');

        // Reset state from previous dialog opens and pre-select the 'Link without key' option by default
        $linkButtons.removeClass('selected');
        $linkHandle.addClass('selected');

        // Add click handler
        $linkButtons.rebind('click', function() {

            var keyOption = $(this).attr('data-keyoptions');
            var $this = $(this);

            // Add selected state to button
            $linkButtons.removeClass('selected');
            $this.addClass('selected');

            // Show the relevant 'Link without key', 'Decryption key' or 'Link with key'
            $('.export-content-block').removeClass('public-handle decryption-key full-link').addClass(keyOption);
            $span.text(l[1990]);

            // Stop propagation
            return false;
        });
    };

    // export
    scope.mega = scope.mega || {};
    scope.mega.Dialog = scope.mega.Dialog || {};
    scope.mega.Dialog.ExportLink = ExportLinkDialog;

})(jQuery, window);

(function($, scope) {
    /**
     * ExportLink related operations.
     *
     * @param opts {Object}
     *
     * @constructor
     */
    var ExportLink = function(opts) {

        var self = this;

        var defaultOptions = {
            'updateUI': false,
            'nodesToProcess': [],
            'showExportLinkDialog': false
        };

        self.options = $.extend(true, {}, defaultOptions, opts);

        // Number of nodes left to process
        self.nodesLeft = self.options.nodesToProcess.length;
        self.logger = MegaLogger.getLogger('ExportLink');
    };

    /**
     * getExportLink
     *
     * Get public link for file or folder.
     * @param {Array} nodeIds Array of nodes handle id.
     */
    ExportLink.prototype.getExportLink = function() {

        var self = this;

        // Prompt copyright dialog and if accepted get link, otherwise stall
        if (self.options.nodesToProcess.length) {
            loadingDialog.show();
            self.logger.debug('getExportLink');

            $.each(self.options.nodesToProcess, function(index, nodeId) {
                if (M.d[nodeId] && M.d[nodeId].t === 1) {// Folder
                    self._getFolderExportLinkRequest(nodeId);
                }
                else if (M.d[nodeId] && M.d[nodeId].t === 0) {// File
                    self._getExportLinkRequest(nodeId);
                }
            });
        }
    };

    /**
     * removeExportLink
     *
     * Removes public link for file or folder.
     * @param {Array} nodeHandle Array of node handles id.
     */
    ExportLink.prototype.removeExportLink = function() {

        var self = this;

        if (self.options.nodesToProcess.length) {
            loadingDialog.show();
            self.logger.debug('removeExportLink');

            $.each(self.options.nodesToProcess, function(index, nodeId) {
                if (M.d[nodeId] && M.d[nodeId].t === 1) {// Folder
                    self._removeFolderExportLinkRequest(nodeId);
                }
                else if (M.d[nodeId] && M.d[nodeId].t === 0) {// File
                    self._removeFileExportLinkRequest(nodeId);
                }
            });
        }
    };

    /**
     * _getFolderExportLinkRequest
     *
     * 'Private' function, send folder public link delete request.
     * @param {String} nodeId.
     */
    ExportLink.prototype._getFolderExportLinkRequest = function(nodeId) {

        var self = this;

        var childNodes = [];

        // Get all child nodes of root folder with nodeId
        childNodes = fm_getnodes(nodeId);
        childNodes.push(nodeId);

        var sharePromise = api_setshare(nodeId, [{ u: 'EXP', r: 0 }], childNodes);
        sharePromise.done(function _sharePromiseDone(result) {
            if (result.r && result.r[0] === 0) {
                M.nodeShare(nodeId, { h: nodeId, r: 0, u: 'EXP', ts: unixtime() });
                self._getExportLinkRequest(nodeId);
                if (!self.nodesLeft) {
                    loadingDialog.hide();
                }
            }
            else {
                self.logger.warn('_getFolderExportLinkRequest', nodeId, 'Error code: ', result);
                loadingDialog.hide();
            }
        });
        sharePromise.fail(function _sharePromiseFailed(result) {
            self.logger.warn('Get folder link failed: ' + result);
        });
    };

    /**
     * _getExportLinkRequest
     *
     * 'Private' function, send public link delete request.
     * @param {String} nodeId.
     */
    ExportLink.prototype._getExportLinkRequest = function(nodeId) {

        var self = this;

        api_req({ a: 'l', n: nodeId, i:requesti }, {
            nodeId: nodeId,
            callback: function(result) {
                self.nodesLeft--;
                if (typeof result !== 'number') {
                    M.nodeShare(this.nodeId, { h: this.nodeId, r: 0, u: 'EXP', ts: unixtime() });
                    M.nodeAttr({ h: this.nodeId, ph: result });

                    if (self.options.updateUI) {
                        var UiExportLink = new mega.UI.Share.ExportLink();
                        UiExportLink.addExportLinkIcon(this.nodeId);
                    }
                    if (!self.nodesLeft) {
                        loadingDialog.hide();
                        if (self.options.showExportLinkDialog) {
                            var exportLinkDialog = new mega.Dialog.ExportLink();
                            exportLinkDialog.linksDialog();
                        }
                    }
                }
                else { // Error
                    self.logger.warn('_getExportLinkRequest:', this.nodeId, 'Error code: ', result);
                    loadingDialog.hide();
                }

            }
        });
    };

    /**
     * _removeFolderExportLinkRequest
     *
     * 'Private' function, send folder delete public link request.
     * @param {String} nodeId..
     */
    ExportLink.prototype._removeFolderExportLinkRequest = function(nodeId) {

        var self = this;

        api_req({ a: 's2', n:  nodeId, s: [{ u: 'EXP', r: ''}], ha: '', i: requesti }, {
            nodeId: nodeId,
            callback: function(result) {
                self.nodesLeft--;
                if (result.r && (result.r[0] === 0)) {
                    M.delNodeShare(this.nodeId, 'EXP');
                    M.deleteExportLinkShare(this.nodeId);

                    if (self.options.updateUI) {
                        var UiExportLink = new mega.UI.Share.ExportLink();
                        UiExportLink.removeExportLinkIcon(this.nodeId);
                    }
                    if (!self.nodesLeft) {
                        loadingDialog.hide();
                    }
                }
                else {// Error
                    self.logger.warn('_removeFolerExportLinkRequest failed for node:', this.nodeId, 'Error code: ', result);
                    loadingDialog.hide();
                }
            }
        });
    };

    /**
     * _removeFileExportLinkRequest
     *
     * 'Private' function, send file delete public link request.
     * @param {String} nodeId.
     */
    ExportLink.prototype._removeFileExportLinkRequest = function(nodeId) {

        var self = this;

        api_req({ a: 'l', n: nodeId, d: 1, i:requesti }, {
            nodeId: nodeId,
            callback: function(result) {
                self.nodesLeft--;
                if (result === 0) {
                    M.delNodeShare(this.nodeId, 'EXP');
                    M.deleteExportLinkShare(this.nodeId);

                    if (self.options.updateUI) {
                        var UiExportLink = new mega.UI.Share.ExportLink();
                        UiExportLink.removeExportLinkIcon(this.nodeId);
                    }
                    if (!self.nodesLeft) {
                        loadingDialog.hide();
                    }
                }
                else {// Error
                    self.logger.warn('_removeFileExportLinkRequest failed for node:', this.nodeId, 'Error code: ', result);
                    loadingDialog.hide();
                }
            }
        });
    };

    /**
     * isTakenDown
     *
     * Returns true in case that any of checked items is taken down, otherwise false
     * @param {Array} nodesId Array of strings nodes ids
     * @returns {Boolean}
     */
    ExportLink.prototype.isTakenDown = function(nodesId) {

        var self = this,
            result = false,
            nodes = nodesId;

        if (nodesId) {
            if (!Array.isArray(nodesId)) {
                nodes = [nodesId];
            }
        }
        else {
            nodes = self.options.nodesToProcess;
        }

        $.each(nodes, function(index, value) {
            if (M.d[value] && M.d[value].shares && M.d[value].shares.EXP && (M.d[value].shares.EXP.down === 1)) {
                result = true;
                return false;// Break the loop
            }
        });

        return result;
    };

    // export
    scope.mega = scope.mega || {};
    scope.mega.Share = scope.mega.Share || {};
    scope.mega.Share.ExportLink = ExportLink;
})(jQuery, window);

(function($, scope) {
    /**
     * UI Public Link Icon related operations.
     *
     * @param opts {Object}
     *
     * @constructor
     */
    var UiExportLink = function(opts) {

        this.logger = MegaLogger.getLogger('UiExportLink');
    };

    /**
     * addExportLinkIcon
     *
     * Add public link icon to file or folder
     * @param {String} nodeId
     */
    UiExportLink.prototype.addExportLinkIcon = function(nodeId) {

        var self = this;
        var $nodeId = $('#' + nodeId);
        var $tree = $('#treea_' + nodeId);

        if (!$nodeId.length && !$tree.length) {
            self.logger.warn('No DOM Node matching "%s"', nodeId);

            return false;
        }

        self.logger.debug('addExportLinkIcon', nodeId);

        if ($nodeId.length) {

            // Add link-icon to list view
            $('.own-data', $nodeId).addClass('linked');

            // Add link-icon to grid view
            if ($nodeId.hasClass('file-block')) {
                $nodeId.addClass('linked');
            }
        }

        if ($tree.length) {

            // Add link-icon to left panel
            $tree.addClass('linked');
        }
    };

    /**
     * removeExportLinkIcon
     *
     * Remove public link icon to file or folder
     * @param {String} nodeId
     */
    UiExportLink.prototype.removeExportLinkIcon = function(nodeId) {

        // Remove link icon from list view
        $('#' + nodeId + ' .own-data').removeClass('linked');

        // Remove link icon from grid view
        $('#' + nodeId + '.file-block').removeClass('linked');

        // Remove link icon from left panel
        $('#treeli_' + nodeId + ' span').removeClass('linked');
    };

    /**
     * updateTakenDownItems
     *
     * Updates grid and block (file) view, removes favorite icon if exists and adds .taken-down class.
     * @param {String} nodeId
     * @param {Boolean} isTakenDown
     */
    UiExportLink.prototype.updateTakenDownItem = function(nodeId, isTakenDown) {

        var self = this;

        if (isTakenDown) {
            if (M.d[nodeId].fav === 1) {

                // Remove favourite (star)
                M.favourite(nodeId, true);
            }
            self.addTakenDownIcon(nodeId);
        }
        else {
            self.removeTakenDownIcon(nodeId);
        }
    };

    /**
     * addTakenDownIcon
     *
     * Add taken-down icon to file or folder
     * @param {String} nodeId
     */
    UiExportLink.prototype.addTakenDownIcon = function(nodeId) {

        var titleTooltip = '';

        // Add taken-down to list view
        $('.grid-table.fm #' + nodeId).addClass('taken-down');

        // Add taken-down to block view
        $('#' + nodeId + '.file-block').addClass('taken-down');

        // Add taken-down to left panel
        $('#treea_' + nodeId).addClass('taken-down');

        // Add title, mouse popup
        if (M.d[nodeId].t === 1) {// Item is folder

            titleTooltip = l[7705];

            // Undecryptable node indicators
            if (missingkeys[nodeId]) {
                titleTooltip += '\n' + l[8595];
            }

            $('.grid-table.fm #' + nodeId).attr('title', titleTooltip);
            $('#' + nodeId + '.file-block').attr('title', titleTooltip);
        }
        else {// Item is file

            titleTooltip = l[7704];

            // Undecryptable node indicators
            if (missingkeys[nodeId]) {
                titleTooltip += '\n' + l[8602];
            }

            $('.grid-table.fm #' + nodeId).attr('title', titleTooltip);
            $('#' + nodeId + '.file-block').attr('title', titleTooltip);
        }
    };

    /**
     * removeTakenDownIcon
     *
     * Remove taken-down icon from file or folder
     * @param {String} nodeId
     */
    UiExportLink.prototype.removeTakenDownIcon = function(nodeId) {

        // Add taken-down to list view
        $('.grid-table.fm #' + nodeId).removeClass('taken-down');

        // Add taken-down to block view
        $('#' + nodeId + '.file-block').removeClass('taken-down');

        // Add taken-down to left panel
        $('#treea_' + nodeId).removeClass('taken-down');

        // Remove title, mouse popup
        $('.grid-table.fm #' + nodeId).attr('title', '');
        $('#' + nodeId + '.file-block').attr('title', '');
    };

    // export
    scope.mega = scope.mega || {};
    scope.mega.UI = scope.mega.UI || {};
    scope.mega.UI.Share = scope.mega.UI.Share || {};
    scope.mega.UI.Share.ExportLink = UiExportLink;
})(jQuery, window);<|MERGE_RESOLUTION|>--- conflicted
+++ resolved
@@ -1154,11 +1154,7 @@
                             + '<span class="block-view-file-type ' + fIcon + '"></span></span>'
                             + avatar
                             + '<span class="shared-folder-info-block"><span class="shared-folder-name">'
-<<<<<<< HEAD
                             + fName + '</span><span class="shared-folder-info">by '
-=======
-                            + htmlentities(M.v[i].name) + '</span><span class="shared-folder-info">by '
->>>>>>> 5c87cc19
                             + fullContactName + '</span></span></a>';
                     }
                     else {
@@ -3848,7 +3844,6 @@
 
             // DOM update, right panel view during browsing shared content
             $('.shared-details-block .shared-details-pad .shared-details-folder-name').text(newItemName);
-<<<<<<< HEAD
 
             // DOM update, breadcrumbs in 'Shared with me' tab
             if ($('#path_' + itemHandle).length > 0) {
@@ -3860,19 +3855,6 @@
                 }, 90);
             }
 
-=======
-
-            // DOM update, breadcrumbs in 'Shared with me' tab
-            if ($('#path_' + itemHandle).length > 0) {
-                if (this.onRenameUIUpdate.tick) {
-                    clearTimeout(this.onRenameUIUpdate.tick);
-                }
-                this.onRenameUIUpdate.tick = setTimeout(function() {
-                    M.renderPath();
-                }, 90);
-            }
-
->>>>>>> 5c87cc19
             $(document).trigger('MegaNodeRename', [itemHandle, newItemName]);
         }
     };
@@ -6117,6 +6099,9 @@
                     }
                 }
             });
+
+            // Remove processed item from the queue
+            async_treestate = [];
         }
         if (newnodes.length > 0 && fminitialized) {
             renderNew();
