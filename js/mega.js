--- conflicted
+++ resolved
@@ -457,9 +457,6 @@
 
     this.filterByParent = function(id) {
         this.filterBy(function(node) {
-<<<<<<< HEAD
-            if ((node.p === id) || (node.p && (node.p.length === 11) && (id === 'shares')))
-=======
             // if this is a contact, DONT check for .name
             if (node.c) {
                 return (node.p === id) || (node.p && node.p.length === 11 && id === 'shares');
@@ -468,7 +465,6 @@
                 (node.name && node.p === id) ||
                 (node.name && node.p && node.p.length === 11 && id === 'shares')
             ) {
->>>>>>> 2f62ae13
                 return true;
             }
         });
@@ -1058,7 +1054,7 @@
         function renderLayout(u, n_cache) {
             var html, cs, contains, u_h, t, el, time, bShare,
                 avatar, rights, rightsclass, onlinestatus, html,
-                sExportLink, sLinkIcon, additionClass, titleTooltip, fName, fIcon,
+                sExportLink, sLinkIcon, additionClass, titleTooltip, fName, fIcon, takenDown, takenDownTitle,
                 undecryptableClass = '',
                 iShareNum = 0,
                 nodeType = '',
@@ -1102,19 +1098,14 @@
                 }
 
                 if (M.currentdirid === 'shares') {// render shares tab
-<<<<<<< HEAD
-                    cs = M.contactstatus(nodeHandle);
-                    contains = fm_contains(cs.files, cs.folders);
-                    u_h = nodeData.p;
-=======
+
                     // Handle of initial share owner
                     var ownersHandle = M.v[i].su;
                     var fullContactName = mega.utils.fullUsername(ownersHandle);
 
-                    cs = M.contactstatus(M.v[i].h);
+                    cs = M.contactstatus(nodeHandle);
                     contains = fm_contains(cs.files, cs.folders);
                     u_h = ownersHandle || M.v[i].p;
->>>>>>> 2f62ae13
                     rights = l[55];
                     rightsclass = ' read-only';
                     onlinestatus = M.onlineStatusClass(
@@ -1134,11 +1125,6 @@
                         rightsclass = ' full-access';
                     }
 
-<<<<<<< HEAD
-                    var contactName = M.d[u_h] ? htmlentities(M.d[u_h].name) : "N/A";
-
-=======
->>>>>>> 2f62ae13
                     if (M.viewmode === 1) {
                         t = '.shared-blocks-scrolling';
                         avatar = useravatar.contact(u_h, 'nw-contact-avatar', 'span');
@@ -1146,52 +1132,28 @@
                         html = '<a class="file-block folder ' + undecryptableClass + '" id="'
                             + htmlentities(nodeHandle) + '" title="' + titleTooltip + '"><span class="file-status-icon '
                             + htmlentities(star) + '"></span><span class="shared-folder-access '
-<<<<<<< HEAD
                             + htmlentities(rightsclass) + '"></span><span class="file-settings-icon"></span><span class="file-icon-area">'
                             + '<span class="block-view-file-type ' + fIcon + '"></span></span>'
                             + avatar
                             + '<span class="shared-folder-info-block"><span class="shared-folder-name">'
                             + fName + '</span><span class="shared-folder-info">by '
-                            + contactName + '</span></span></a>';
-=======
-                            + htmlentities(rightsclass) + '"></span><span class="file-settings-icon">'
-                            + '</span><span class="file-icon-area">'
-                            + '<span class="block-view-file-type folder"></span></span>'
-                                 + avatar
-                            + '<span class="shared-folder-info-block"><span class="shared-folder-name">'
-                            + htmlentities(M.v[i].name) + '</span><span class="shared-folder-info">by '
                             + htmlentities(fullContactName) + '</span></span></a>';
->>>>>>> 2f62ae13
                     }
                     else {
                         t = '.shared-grid-view .grid-table.shared-with-me';
                         el = 'tr';
                         avatar = useravatar.contact(u_h, 'nw-contact-avatar');
 
-<<<<<<< HEAD
                         html = '<tr id="' + htmlentities(nodeHandle) + '" class="' + undecryptableClass + '" title="' + titleTooltip + '"><td width="50"><span class="grid-status-icon ' + htmlentities(star)
                             + '"></span></td><td><div class="shared-folder-icon"></div><div class="shared-folder-info-block"><div class="shared-folder-name">'
                             + fName + '</div><div class="shared-folder-info">' + htmlentities(contains)
-=======
-                        html = '<tr id="' + htmlentities(M.v[i].h) + '">'
-                            + '<td width="30"><span class="grid-status-icon ' + htmlentities(star)
-                            + '"></span></td><td><div class="shared-folder-icon"></div>'
-                            + '<div class="shared-folder-info-block"><div class="shared-folder-name">'
-                            + htmlentities(M.v[i].name) + '</div><div class="shared-folder-info">'
-                            + htmlentities(contains)
->>>>>>> 2f62ae13
                             + '</div></div> </td><td width="240">'
                             + avatar
                             + '<div class="fm-chat-user-info todo-star ustatus ' + htmlentities(u_h) + ' '
-                            + htmlentities(onlinestatus[1]) + '"><div class="todo-fm-chat-user-star"></div>'
-                            + '<div class="fm-chat-user">'
-                            + htmlentities(fullContactName) + '</div><div class="nw-contact-status"></div>'
-                            + '<div class="fm-chat-user-status ' + htmlentities(u_h)
-                            + '">' + htmlentities(onlinestatus[0])
-                            + '</div><div class="clear"></div></div></td><td width="270">'
-                            + '<div class="shared-folder-access'
-                            + htmlentities(rightsclass) + '">' + htmlentities(rights) + '</div></td>'
-                            + '<td class="grid-url-header-nw"><a class="grid-url-arrow"></a></td></tr>';
+                            + htmlentities(onlinestatus[1]) + '"><div class="todo-fm-chat-user-star"></div><div class="fm-chat-user">'
+                            + htmlentities(fullContactName) + '</div><div class="nw-contact-status"></div><div class="fm-chat-user-status ' + htmlentities(htmlentities(u_h)) + '">' + htmlentities(onlinestatus[0])
+                            + '</div><div class="clear"></div></div></td><td width="270"><div class="shared-folder-access'
+                            + htmlentities(rightsclass) + '">' + htmlentities(rights) + '</div></td><td class="grid-url-header-nw"><a class="grid-url-arrow"></a></td></tr>';
                     }
                 }
 
@@ -1318,12 +1280,7 @@
                         cc = [i, html, nodeHandle, nodeData.t];
                     }
                 }
-<<<<<<< HEAD
                 mInsertNode(nodeData, M.v[i-1], M.v[i+1], t, el, html, u, cc);
-=======
-
-                mInsertNode(M.v[i], M.v[i-1], M.v[i+1], t, el, html, u, cc);
->>>>>>> 2f62ae13
             }
         }// renderLayout END
 
@@ -1336,11 +1293,7 @@
         lSel = this.fsViewSel;
         $(lSel).unbind('jsp-scroll-y.dynlist');
         $(window).unbind("resize.dynlist");
-<<<<<<< HEAD
-        sharedFolderUI();// ToDo: Check do we really need this here
-=======
         sharedFolderUI();
->>>>>>> 2f62ae13
         $.tresizer();
 
         hideEmptyGrids();
@@ -2217,7 +2170,6 @@
             }
 
             for (var ii in folders) {
-
                 if (folders.hasOwnProperty(ii)) {
 
                     ulc = '';
@@ -3288,7 +3240,6 @@
                         this.u[userId][key] = u[key];
                     }
                 }
-
 
                 u = this.u[userId];
             }
