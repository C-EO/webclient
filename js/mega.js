--- conflicted
+++ resolved
@@ -1579,11 +1579,7 @@
 
         if (this.chat) {
             sharedfolderUI(); // remove shares-specific UI
-<<<<<<< HEAD
-            //$(window).trigger('resize');
-=======
-            $.tresizer();
->>>>>>> 94a5e9eb
+            //$.tresizer();
         }
         else if (id === undefined && folderlink) {
             // Error reading shared folder link! (Eg, server gave a -11 (EACCESS) error)
