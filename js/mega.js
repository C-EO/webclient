var newnodes;
var maxaction;
var fminitialized = false;
var dl_interval, ul_interval;

var fmconfig = {};
if (localStorage.fmconfig) {
    fmconfig = JSON.parse(localStorage.fmconfig);
}

if (typeof seqno === 'undefined')
    var seqno = Math.floor(Math.random() * 1000000000);
if (typeof n_h === 'undefined')
    var n_h = false;
if (typeof requesti === 'undefined')
    var requesti = makeid(10);
if (typeof folderlink === 'undefined')
    var folderlink = false;
if (typeof lang === 'undefined')
    var lang = 'en';
if (typeof Ext === 'undefined')
    var Ext = false;
if (typeof ie9 === 'undefined')
    var ie9 = false;
if (typeof loadingDialog === 'undefined')
{
    var loadingDialog = {};
    loadingDialog.show = function()
    {
        $('.dark-overlay').show();
        //$('body').addClass('overlayed');
        $('.loading-spinner').show();
    };
    loadingDialog.hide = function()
    {
        $('.dark-overlay').hide();
        //$('body').removeClass('overlayed');
        $('.loading-spinner').hide();
    };
}

// data struct definitions
var MEGA_USER_STRUCT = {
    "u": undefined,
    "c": undefined,
    "m": undefined,
    "m2": undefined,
    "name": undefined,
    "h": undefined,
    "t": undefined,
    "p": undefined,
    "presence": undefined,
    "presenceMtime": undefined,
    "displayColor": undefined,
    "shortName": undefined,
    "firstName": undefined,
    "lastName": undefined,
    "ts": undefined
};

function MegaData()
{
    this.h = {};
    this.csortd = -1;
    this.csort = 'name';
    this.tfsdomqueue = {};

    this.reset = function()
    {
        this.d = {};
        this.v = [];
        this.c = {};
        this.u = new MegaDataMap();

        this.t = {};
        this.opc = {};
        this.ipc = {};
        this.ps = {};
        this.sn = false;
        this.filter = false;
        this.sortfn = false;
        this.sortd = false;
        this.rendered = false;
        this.RootID = undefined;
        this.RubbishID = undefined;
        this.InboxID = undefined;
        this.viewmode = 0; // 0 list view, 1 block view

        mBroadcaster.sendMessage("MegaDataReset");
    };
    this.reset();

    this.sortBy = function(fn, d)
    {
        this.v.sort(function(a, b)
        {
            if (!d)
                d = 1;
            if (a.t > b.t)
                return -1;
            else if (a.t < b.t)
                return 1;

            return fn(a, b, d);
        });
        this.sortfn = fn;
        this.sortd = d;
    };

    this.sort = function()
    {
        this.sortBy(this.sortfn, this.sortd);
    };

    this.sortReverse = function()
    {
        var d = 1;
        if (this.sortd > 0)
            d = -1;

        this.sortBy(this.sortfn, d);
    };

    this.sortByName = function(d)
    {
        // if (typeof Intl !== 'undefined' && Intl.Collator)
        // {
            // var intl = new Intl.Collator('co', { numeric: true });

            // this.sortfn = function(a,b,d)
            // {
                // return intl.compare(a.name,b.name)*d;
            // };
        // }
        // else
        {
            this.sortfn = function(a,b,d)
            {
                if (typeof a.name == 'string' && typeof b.name == 'string')
                    return a.name.localeCompare(b.name) * d;
                else
                    return -1;
            };
        }
        this.sortd = d;
        this.sort();
    };

    this.sortByModTime = function(d) {
        this.sortfn = function(a, b, d) {
            return (a.mtime < b.mtime) ? -1 * d : d;
        };
        this.sortd = d;
        this.sort();
    };

    this.sortByDateTime = function(d)
    {
        this.sortfn = function(a, b, d)
        {
            if (a.ts < b.ts)
                return -1 * d;
            else
                return 1 * d;
        }
        this.sortd = d;
        this.sort();
    };

    this.sortByFav = function(d)
    {
        this.sortfn = function(a, b, d)
        {
            if (a.fav) {
                return -1 * d;
            }

            if (b.fav) {
                return d;
            }

            return 0;
        }
        this.sortd = d;
        this.sort();
    };

    this.sortBySize = function(d)
    {
        this.sortfn = function(a, b, d)
        {
            if (typeof a.s !== 'undefined' && typeof b.s !== 'undefined' && a.s < b.s)
                return -1 * d;
            else
                return 1 * d;
        }
        this.sortd = d;
        this.sort();
    };

    this.sortByType = function(d)
    {
        this.sortfn = function(a, b, d)
        {
            if (typeof a.name == 'string' && typeof b.name == 'string')
                return filetype(a.name).localeCompare(filetype(b.name)) * d;
            else
                return -1;
        }
        this.sortd = d;
        this.sort();
    };

    this.sortByOwner = function(d)
    {
        this.sortfn = function(a, b, d)
        {
            var usera = M.d[a.p], userb = M.d[b.p];
            if (typeof usera.name == 'string' && typeof userb.name == 'string')
                return usera.name.localeCompare(userb.name) * d;
            else
                return -1;
        }
        this.sortd = d;
        this.sort();
    };

    this.sortByAccess = function(d)
    {
        this.sortfn = function(a, b, d)
        {
            if (typeof a.r !== 'undefined' && typeof b.r !== 'undefined' && a.r < b.r)
                return -1 * d;
            else
                return 1 * d;
        }
        this.sortd = d;
        this.sort();
    };

    this.getSortStatus = function(u)
    {
        var status = megaChatIsReady && megaChat.karere.getPresence(megaChat.getJidFromNodeId(u));
        if (status == 'chat')
            return 1;
        else if (status == 'dnd')
            return 2;
        else if (status == 'away')
            return 3;
        else
            return 4;
    };

    this.sortByStatus = function(d)
    {
        this.sortfn = function(a, b, d)
        {
            var statusa = M.getSortStatus(a.u), statusb = M.getSortStatus(b.u);
            if (statusa < statusb)
                return -1 * d;
            else if (statusa > statusb)
                return 1 * d;
            else if (typeof a.name == 'string' && typeof b.name == 'string')
                return a.name.localeCompare(b.name) * d;
            else
                return 0;
        }
        this.sortd = d;
        this.sort();
    };

    this.sortByInteraction = function(d)
    {
        this.sortfn = mega.utils.sortObjFn(
            function(r) {
                // Since the M.sort is using a COPY of the data, we need an up-to-date .ts value directly from M.u[...]
                return M.u[r.h].ts;
            }, d
        );
        this.sortd = d;
        this.sort();
    };

    this.sortRules = {
        'name': this.sortByName.bind(this),
        'size': this.sortBySize.bind(this),
        'type': this.sortByType.bind(this),
        'date': this.sortByDateTime.bind(this),
        'ts': this.sortByDateTime.bind(this),
        'owner': this.sortByOwner.bind(this),
        'modified': this.sortByModTime.bind(this),
        'mtime': this.sortByModTime.bind(this),
        'interaction': this.sortByInteraction.bind(this),
        'access': this.sortByAccess.bind(this),
        'status': this.sortByStatus.bind(this),
        'fav': this.sortByFav.bind(this),
    };

    this.setLastColumn = function(col) {
        switch (col) {
        case 'ts':
        case 'mtime':
            // It's valid
            break;
        default:
            // Default value
            col = "ts";
            break;
        }

        if (col === this.lastColumn) {
            return;
        }

        this.lastColumn = col;
        localStorage._lastColumn = this.lastColumn;

        if ($('.do-sort[data-by="' + col + '"]').length > 0) {
            // swap the column label
            $('.context-menu-item.do-sort').removeClass('selected');
            $('.grid-url-header').prev().find('div')
                .removeClass().addClass('arrow ' + col)
                .text($('.do-sort[data-by="' + col + '"]').text());
            $('.do-sort[data-by="' + col + '"]').addClass('selected');
        }

    };

    this.lastColumn = null;

    this.doSort = function(n, d) {
        $('.grid-table-header .arrow').removeClass('asc desc');

        if (d > 0) {
            $('.arrow.' + n).addClass('desc');
        } else {
            $('.arrow.' + n).addClass('asc');
        }


        if (!M.sortRules[n]) {
            throw new Error("Cannot sort by " + n);
        }
        M.sortRules[n](d);

        M.sortingBy = [n, d];

        if (fmconfig.uisorting) {
            storefmconfig('sorting', {n: n, d: d});
        } else {
            fmsortmode(M.currentdirid, n, d);
        }
    };

    /* Filters: */
    this.filterBy = function(f) {
        this.filter = f;
        this.v = [];
        for (var i in this.d) {
            if (f(this.d[i])) {
                this.v.push(this.d[i]);
            }
        }
    };

    /**
     * The same as filterBy, but instead of pushing the stuff in M.v, will return a new array.
     *
     * @param f function, with 1 arguments (node) that returns true when a specific node should be returned in the list
     * of filtered results
     */
    this.getFilterBy = function(f) {
        var v = [];
        for (var i in this.d) {
            if (f(this.d[i])) {
                v.push(this.d[i]);
            }
        }
        return v;
    };

    this.filterByParent = function(id) {
        this.filterBy(function(node) {
            if ((node.name && node.p === id) || (node.name && node.p && node.p.length === 11 && id === 'shares'))
                return true;
        });
    };

    this.filterBySearch = function(str) {
        str = str.replace('search/', '');
        this.filterBy(function(node) {
            if (node.name && str && node.name.toLowerCase().indexOf(str.toLowerCase()) >= 0)
                return true;
        });
    };

    this.hasInboxItems = function() {
        return $.len(M.c[M.InboxID] || {}) > 0;
    };

    this.getInboxUsers = function() {
        var uniqueUsersList = {};
        this.getInboxItems().forEach(function(v, k) {
            assert(M.u[v.u], 'user is not in M.u when trying to access inbox item users');
            uniqueUsersList[v.u] = M.u[v.u];
        });

        return obj_values(uniqueUsersList);
    };

    this.getInboxItems = function() {
        return M.getFilterBy(function(node) { return node.p === M.InboxID; });
    };

    this.avatars = function()
    {
        if (!M.c.contacts)
            M.c.contacts = {};
        if (u_handle) {
            M.c.contacts[u_handle] = 1;
        }

        var waitingPromises = [];
        Object.keys(M.c['contacts']).forEach(function(u) {
            if (!avatars[u]) {
                waitingPromises.push(
                    getUserAttribute(u, 'a', true, false, function (res) {
                        if (typeof res !== 'number' && res.length > 5) {
                            var blob = new Blob([str_to_ab(base64urldecode(res))], {type: 'image/jpeg'});
                            avatars[u] = {
                                data: blob,
                                url: myURL.createObjectURL(blob)
                            };
                        }
                        useravatar.loaded(u);
                    })
                    .fail(function() {
                        delete avatars[u];
                        useravatar.loaded(u);
                    })
                );
            }
        });

        MegaPromise
            .allDone(
                waitingPromises
            ).always(function() {
                // trigger UI refresh
                M.renderAvatars();
            });


        delete M.c.contacts[u_handle];
    };

    this.renderAvatars = function()
    {
        $('.contact-block-view-avatar').each(function(i, e)
        {
            var c = $(e).attr('class');
        });

        $('.avatar').each(function(i, e)
        {
            var c = $(e).attr('class');
        });
    }

    this.contactstatus = function(h, wantTimeStamp)
    {
        var folders = 0;
        var files = 0;
        var ts = 0;
        if (M.d[h])
        {
            if (!wantTimeStamp || !M.d[h].ts) {
                var a = fm_getnodes(h);
                for (var i in a) {
                    if (!a.hasOwnProperty(i)) {
                        continue;
                    }
                    var n = M.d[a[i]];
                    if (n) {
                        if (ts < n.ts) {
                            ts = n.ts;
                        }
                        if (n.t) {
                            folders++;
                        }
                        else {
                            files++;
                        }
                    }
                }
                if (!M.d[h].ts) {
                    M.d[h].ts = ts;
                }
            } else {
                ts = M.d[h].ts;
            }
        }

        return {files: files, folders: folders, ts: ts};
    };

    this.onlineStatusClass = function(os)
    {
        if (os == 'dnd')
            return [l[5925], 'busy'];
        else if (os == 'away')
            return [l[5924], 'away'];
        else if (os == 'chat' || os == 'available')
            return [l[5923], 'online'];
        else
            return [l[5926], 'offline'];
    };

    this.onlineStatusEvent = function(u, status)
    {
        if (u && megaChatIsReady)
        {
            // this event is triggered for a specific resource/device (fullJid), so we need to get the presen for the
            // user's devices, which is aggregated by Karere already
            status = megaChat.karere.getPresence(megaChat.getJidFromNodeId(u.u));
            var e = $('.ustatus.' + u.u);
            if (e.length > 0)
            {
                $(e).removeClass('offline online busy away');
                $(e).addClass(this.onlineStatusClass(status)[1]);
            }
            var e = $('.fm-chat-user-status.' + u.u);
            if (e.length > 0)
                $(e).html(this.onlineStatusClass(status)[0]);
            if (
                typeof $.sortTreePanel !== 'undefined' &&
                typeof $.sortTreePanel.contacts !== 'undefined' &&
                $.sortTreePanel.contacts.by == 'status'
            ) {
                M.contacts(); // we need to resort
            }

            if (window.location.hash == "#fm/" + u.u) {
                // re-render the contact view page if the presence had changed
                contactUI();
            }
        }
    };

    this.emptySharefolderUI = function(lSel)
    {
        if (!lSel)
            lSel = this.fsViewSel;
        $(lSel).before($('.fm-empty-folder .fm-empty-pad:first').clone().removeClass('hidden').addClass('fm-empty-sharef'));
        $(lSel).parent().children('table').hide();

        $('.files-grid-view.fm.shared-folder-content').addClass('hidden');

        $.tresizer();
    };
    Object.defineProperty(this, 'fsViewSel', {
        value: '.files-grid-view.fm .grid-scrolling-table, .fm-blocks-view.fm .file-block-scrolling',
        configurable: false
    });

    /**
     *
     * @param {array.<JSON_objects>} ipc - received requests
     * @param {bool} clearGrid
     *
     */
    this.drawReceivedContactRequests = function(ipc, clearGrid) {
        DEBUG('Draw received contacts grid.');
        var html, email, ps, trClass, id,
            type = '',
            drawn = false,
            t = '.grid-table.contact-requests';
        if (M.currentdirid === 'ipc') {

            if (clearGrid) {
                $(t + ' tr').remove();
            }

            for (var i in ipc) {
                id = ipc[i].p;
                // Make sure that denied and ignored requests are shown properly
                // don't be fooled, we need M.ipc here and not ipc
                if (M.ipc[id]) {
                    if (M.ipc[id].dts || (M.ipc[id].s && (M.ipc[id].s === 3))) {
                        type = 'deleted';
                    } else if (M.ipc[id].s && M.ipc[id].s === 1) {
                        type = 'ignored';
                    }
                    trClass = (type !== '') ? ' class="' + type + '"' : '';
                    email = ipc[i].m;
                    if (ipc[i].ps && ipc[i].ps !== 0) {
                        ps = '<span class="contact-request-content">' + ipc[i].ps + ' ' + l[105] + ' ' + l[813] + '</span>';
                    } else {
                        ps = '<span class="contact-request-content">' + l[5851] + '</span>';
                    }
                    html = '<tr id="ipc_' + id + '"' + trClass + '>\n\
                        <td>\n\
                            ' + useravatar.contact(email, 'nw-contact-avatar') + ' \n\
                            <div class="fm-chat-user-info">\n\
                                <div class="fm-chat-user">' + htmlentities(email) + '</div>\n\
                                <div class="contact-email">' + htmlentities(email) + '</div>\n\
                            </div>\n\
                        </td>\n\
                        <td>' + ps + '</td>\n\
                        <td>\n\
                            <div class="contact-request-button delete"><span>' + l[5858] + '</span></div>\n\
                            <div class="contact-request-button accept"><span>' + l[5856] + '</span></div>\n\
                            <div class="contact-request-button ignore"><span>' + l[5860] + '</span></div>\n\
                            <div class="contact-request-ignored"><span>' + l[5864] + '</span></div>\n\
                            <div class="clear"></div>\n\
                        </td>\n\
                    </tr>';

                    $(t).append(html);

                    drawn = true;
                }
            }

            // If at least one new item is added then ajust grid
            if (drawn) {
                $('.fm-empty-contacts').addClass('hidden');

                // hide/show sent/received grid
                $('.sent-requests-grid').addClass('hidden');
                $('.contact-requests-grid').removeClass('hidden');

                initIpcGridScrolling();
                initBindIPC();
            }
        }
    };

    this.handleEmptyContactGrid = function() {
        // If focus is on contacts tab
        if (M.currentdirid === 'contacts') {
            var haveActiveContact = false;
            M.u.forEach(function(v, k) {
                if (v.c !== 0 && v.c !== 2) {
                    haveActiveContact = true;
                    return false; // break
                }
            });

            // We do NOT have active contacts, set empty contacts grid
            if (!haveActiveContact) {
                $('.files-grid-view.contacts-view').addClass('hidden');
                $('.fm-empty-contacts .fm-empty-cloud-txt').text(l[784]);
                $('.fm-empty-contacts').removeClass('hidden');
            }
        }
    };

    /**
     *
     * @param {array.<JSON_objects>} opc - sent requests
     * @param {bool} clearGrid
     *
     */
    this.drawSentContactRequests = function(opc, clearGrid) {

        DEBUG('Draw sent invites.');

        var html, hideCancel, hideReinvite, hideOPC,
            drawn = false,
            TIME_FRAME = 60 * 60 * 24 * 14,// 14 days in seconds
            utcDateNow = Math.floor(Date.now() / 1000),
            t = '.grid-table.sent-requests';

        if (M.currentdirid === 'opc') {

            if (clearGrid) {
                $(t + ' tr').remove();
            }

            for (var i in opc) {
                if (opc.hasOwnProperty(i)) {
                    hideCancel = '';
                    hideReinvite = '';
                    hideOPC = '';
                    if (opc[i].dts) {
                        hideOPC = 'deleted';
                        hideReinvite = 'hidden';
                        hideCancel = 'hidden';
                    }
                    else {
                        if (utcDateNow < (opc[i].rts + TIME_FRAME)) {
                            hideReinvite = 'hidden';
                        }
                    }
                }

                hideOPC = (hideOPC !== '') ? ' class="' + hideOPC + '"' : '';
                html = '<tr id="opc_' + htmlentities(opc[i].p) + '"' + hideOPC + '>\n\
                    <td>\n\
                        <div class="left email">\n\
                            <div class="nw-contact-avatar"></div>\n\
                            <div class="fm-chat-user-info">\n\
                               <div class="contact-email">' + htmlentities(opc[i].m) + '</div>\n\
                            </div>\n\
                        </div>\n\
                        <div class="contact-request-button cancel ' + hideCancel + '"><span>' + l[156] + ' ' + l[738].toLowerCase() + '</span></div>\n\
                        <div class="contact-request-button reinvite ' + hideReinvite + '"><span>' + l[5861] + '</span></div>\n\
                    </td>\n\
                </tr>';

                $(t).append(html);

                drawn = true;
            }

            if (drawn) {
                $('.fm-empty-contacts').addClass('hidden');

                // hide/show received/sent grids
                $('.contact-requests-grid').addClass('hidden');
                $('.sent-requests-grid').removeClass('hidden');

                initOpcGridScrolling();
                initBindOPC();
            }
        }
    };

    /**
     * renderMain
     *
     * @param {type} u
     * @returns {unresolved}
     */
    this.renderMain = function(u) {

        /**
         * flush_cached_nodes
         *
         * @param {integer} n
         *
         */
        function flush_cached_nodes(n) {
            var canvas,
                num = n,
                e = cache.splice(0, num || cache.length);

            if (e.length) {
                canvas = M.viewmode == 0 ? $('.grid-table.fm') : $('.file-block-scrolling').data('jsp').getContentPane();

                for (var i in e) {
                    if (M.v[e[i][0]] && M.v[e[i][0]].h === e[i][2]) {
                        M.v[e[i][0]].seen = true;
                    } else {
                        if (d > 1) {
                            console.log('desync cached node...', e[i][2]);
                        }

                        for (var k in M.v) {
                            if (M.v[k].h === e[i][2]) {
                                M.v[k].seen = true;
                                break;
                            }
                        }
                    }
                    canvas.append(e[i][1]);
                }
                if (M.dynlistRt) {
                    clearTimeout(M.dynlistRt);
                }
                M.dynlistRt = setTimeout(function() {
                    delete M.dynlistRt;
                    M.rmSetupUI();
                }, 750);
                $(window).trigger('resize');
            } else {
                $(lSel).unbind('jsp-scroll-y.dynlist');
            }
        }// flush_cached_nodes END

        /**
         * mInsertNode
         *
         * @param {string} aNode
         * @param {string} aPrevNode
         * @param {string} aNextNode
         * @param {string} aTag
         * @param {} aElement
         * @param {} aHTMLContent
         * @param {} aUpdate
         * @param {} aDynCache
         *
         */
        function mInsertNode(aNode, aPrevNode, aNextNode, aTag, aElement, aHTMLContent, aUpdate, aDynCache) {
            if (!aUpdate || $(aTag + ' ' + aElement).length === 0) {
                // 1. if the current view does not have any nodes, just append it
                if (aDynCache) {
                    cache.push(aDynCache);
                } else {
                    $(aTag).append(aHTMLContent);
                }
            } else {
                var j;
                if ($(aTag + ' #' + aNode.h).length) {
                    files--;
                    aNode.seen = true;
                    return;
                }

                if (aDynCache) {
                    // console.log(i, aNode.name,cache.map(n=>n[2]));

                    if (aNode.t) {
                        for (var x = 0, m = cache.length; x < m && cache[x][3]; ++x);
                        cache.splice(x, 0, aDynCache);
                    } else {
                        cache.push(aDynCache);
                    }
                    return;
                }

                if (aUpdate && aPrevNode && $(aTag + ' #' + aPrevNode.h).length) {
                    // 2. if there is a node before the new node in the current view, add it after that node:
                    $(aTag + ' #' + aPrevNode.h).after(aHTMLContent);
                } else if (aUpdate && aNextNode && $(aTag + ' #' + aNextNode.h).length) {
                    // 3. if there is a node after the new node in the current view, add it before that node:
                    $(aTag + ' #' + aNextNode.h).before(aHTMLContent);
                } else if (aNode.t) {
                    // 4. new folder: insert new node before the first folder in the current view
                    $($(aTag + ' ' + aElement)[0]).before(aHTMLContent);
                } else {// !aNode.t)
                    // 5. new file: insert new node before the first file in the current view
                    var a = $(aTag + ' ' + aElement).not('.folder');
                    if (a.length > 0) {
                        $(a[0]).before(aHTMLContent);
                    } else {
                        // 6. if this view does not have any files, insert after the last folder
                        a = $(aTag + ' ' + aElement);
                        $(a[a.length - 1]).after(aHTMLContent);
                    }
                }
            }
        }// mInsertNode END

        /*
         * renerContactsLayout
         *
         * @param {} u
         *
         */
        var chatIsReady = megaChatIsReady;
        function renderContactsLayout(u) {
            var u_h, contact, node, avatar, el, t, html, onlinestatus,
                cs = M.contactstatus(u_h),
                time = time2last(cs.ts),
                timems = cs.ts,
                interactionclass = 'cloud-drive';

            if (cs.files === 0 && cs.folders === 0) {
                time = l[1051];
                interactionclass = 'never';
            }

            // Render all items given in glob M.v
            for (var i in M.v) {
                u_h = M.v[i].h;
                contact = M.u[u_h];

                // chat is enabled?
                if (chatIsReady) {
                    if (contact && contact.lastChatActivity > timems) {
                        interactionclass = 'conversations';
                        time = time2last(contact.lastChatActivity);

                        var room = megaChat.getPrivateRoom(u_h);
                        if (room && megaChat.plugins.chatNotifications) {
                            if (megaChat.plugins.chatNotifications.notifications.getCounterGroup(room.roomJid) > 0) {
                                interactionclass = 'unread-conversations';
                            }
                        }

                    }
                }

                node = M.d[u_h];
                avatar = useravatar.contact(u_h, "nw-contact-avatar");

                onlinestatus = M.onlineStatusClass(
                    chatIsReady &&
                    megaChat.karere.getPresence(megaChat.getJidFromNodeId(u_h))
                );

                if (M.viewmode === 1) {
                    el = 'div';
                    t = '.contacts-blocks-scrolling';
                    html = '<a class="file-block ustatus ' + htmlentities(u_h) + ' ' + onlinestatus[1] + '" id="' + htmlentities(M.v[i].h) + '">\n\
                                <span class="nw-contact-status"></span>\n\
                                <span class="file-settings-icon"></span>\n\
                                ' + avatar + ' \
                                <span class="shared-folder-info-block">\n\
                                    <span class="shared-folder-name">' + htmlentities(node.name) + '</span>\n\
                                    <span class="shared-folder-info">' + htmlentities(node.m) + '</span>\n\
                                </span>\n\
                            </a>';
                } else {
                    el = 'tr';
                    t = '.grid-table.contacts';
                    html = '<tr id="' + htmlentities(M.v[i].h) + '">\n\
                                <td>\n\
                                    ' + avatar + ' \
                                    <div class="fm-chat-user-info todo-star">\n\
                                        <div class="fm-chat-user">' + htmlentities(node.name) + '</div>\n\
                                        <div class="contact-email">' + htmlentities(node.m) + '</div>\n\
                                    </div>\n\
                                </td>\n\
                                <td width="240">\n\
                                    <div class="ustatus ' + htmlentities(u_h) + ' ' + onlinestatus[1] + '">\n\
                                        <div class="nw-contact-status"></div>\n\
                                        <div class="fm-chat-user-status ' + htmlentities(u_h) + '">' + onlinestatus[0] + '</div>\n\
                                        <div class="clear"></div>\n\
                                    </div>\n\
                                </td>\n\
                                <td width="270">\n\
                                    <div class="contacts-interation li_' + u_h + '"></div>\n\
                                </td>\n\
                                <td class="grid-url-header-nw">\n\
                                    <a class="grid-url-arrow"></a>\n\
                                </td>\n\
                            </tr>';
                }
                mInsertNode(M.v[i], M.v[i-1], M.v[i+1], t, el, html, u);

                getLastInteractionWith(u_h);
            }
        }// renderContactsLayout END

        /*
         * renderLayout
         *
         * render layouts different from contacts, opc and ipc
         *
         * @param {} u
         * @param {int} n_cache
         * @param {int} files
         *
         * @returns {int}
         */
        function renderLayout(u, n_cache) {
            var html, cs, contains, u_h, t, el, time, bShare,
                avatar, rights, rightsclass, onlinestatus, html,
                sExportLink, sLinkIcon, takenDown, takenDownTitle,
                iShareNum = 0,
                s, ftype, c, cc, star;

            for (var i in M.v) {
                if (!M.v[i].name) {
                    DEBUG('Skipping M.v node with no name.', M.v[i]);
                    continue;
                }
                s  = '';
                c  = '';
                cc = null;
                if (M.v[i].t) {
                    ftype = l[1049];
                    c = ' folder';
                } else {
                    ftype = filetype(M.v[i].name);
                    s = htmlentities(bytesToSize(M.v[i].s));
                }
                star = M.v[i].fav ? ' star' : '';

                if (M.currentdirid === 'shares') {// render shares tab
                    cs = M.contactstatus(M.v[i].h);
                    contains = fm_contains(cs.files, cs.folders);
                    u_h = M.v[i].p;
                    rights = l[55];
                    rightsclass = ' read-only';
                    onlinestatus = M.onlineStatusClass(
                        chatIsReady &&
                        megaChat.karere.getPresence(megaChat.getJidFromNodeId(u_h))
                    );

                    if (cs.files === 0 && cs.folders === 0) {
                        contains = l[1050];
                    }
                    if (M.v[i].r === 1) {
                        rights = l[56];
                        rightsclass = ' read-and-write';
                    } else if (M.v[i].r === 2) {
                        rights = l[57];
                        rightsclass = ' full-access';
                    }

                    var contactName = M.d[u_h] ? htmlentities(M.d[u_h].name) : "N/a";
                    if (M.viewmode === 1) {
                        t = '.shared-blocks-scrolling';
                        avatar = useravatar.contact(u_h, 'nw-contact-avatar', 'span');
                        el = 'a';
                        html = '<a class="file-block folder" id="'
                            + htmlentities(M.v[i].h) + '"><span class="file-status-icon '
                            + htmlentities(star) + '"></span><span class="shared-folder-access '
                            + htmlentities(rightsclass) + '"></span><span class="file-settings-icon"></span><span class="file-icon-area">'
                            + '<span class="block-view-file-type folder"></span></span>'
                                 + avatar
                            + '<span class="shared-folder-info-block"><span class="shared-folder-name">'
                            + htmlentities(M.v[i].name) + '</span><span class="shared-folder-info">by '
                            + contactName + '</span></span></a>';
                    } else {
                        t = '.shared-grid-view .grid-table.shared-with-me';
                        el = 'tr';
                        avatar = useravatar.contact(u_h, 'nw-contact-avatar');

                        html = '<tr id="' + htmlentities(M.v[i].h) + '"><td width="30"><span class="grid-status-icon ' + htmlentities(star)
                            + '"></span></td><td><div class="shared-folder-icon"></div><div class="shared-folder-info-block"><div class="shared-folder-name">'
                            + htmlentities(M.v[i].name) + '</div><div class="shared-folder-info">' + htmlentities(contains)
                            + '</div></div> </td><td width="240">'
                                 + avatar
                            + '<div class="fm-chat-user-info todo-star ustatus ' + htmlentities(u_h) + ' '
                            + htmlentities(onlinestatus[1]) + '"><div class="todo-fm-chat-user-star"></div><div class="fm-chat-user">'
                            + contactName + '</div><div class="nw-contact-status"></div><div class="fm-chat-user-status ' + htmlentities(htmlentities(u_h)) + '">' + htmlentities(onlinestatus[0])
                            + '</div><div class="clear"></div></div></td><td width="270"><div class="shared-folder-access'
                            + htmlentities(rightsclass) + '">' + htmlentities(rights) + '</div></td><td class="grid-url-header-nw"><a class="grid-url-arrow"></a></td></tr>';
                    }
                }

                // switching from contacts tab
                else if (M.currentdirid.length === 11 && M.currentrootid === 'contacts') {
                    cs = M.contactstatus(M.v[i].h);
                    contains = fm_contains(cs.files, cs.folders);
                    if (cs.files === 0 && cs.folders === 0) {
                        contains = l[1050];
                    }
                    var rights = l[55], rightsclass = ' read-only';
                    if (M.v[i].r === 1) {
                        rights = l[56];
                        rightsclass = ' read-and-write';
                    } else if (M.v[i].r === 2) {
                        rights = l[57];
                        rightsclass = ' full-access';
                    }

                    if (M.viewmode === 1) {
                        t = '.fm-blocks-view.contact-details-view .file-block-scrolling';
                        el = 'a';
                        html = '<a id="' + htmlentities(M.v[i].h) + '" class="file-block folder">\n\
                                    <span class="file-status-icon"></span>\n\
                                    <span class="file-settings-icon"></span>\n\
                                    <span class="shared-folder-access ' + rightsclass + '"></span>\n\
                                    <span class="file-icon-area">\n\
                                        <span class="block-view-file-type folder-shared"><img alt=""></span>\n\
                                    </span>\n\
                                    <span class="file-block-title">' + htmlentities(M.v[i].name) + '</span>\n\
                                </a>';
                    } else {
                        t = '.contacts-details-block .grid-table.shared-with-me';
                        el = 'tr';
                        html = '<tr id="' + htmlentities(M.v[i].h) + '">\n\
                                    <td width="30">\n\
                                        <span class="grid-status-icon"></span>\n\
                                    </td>\n\
                                    <td>\n\
                                        <div class="shared-folder-icon"></div>\n\
                                        <div class="shared-folder-info-block">\n\
                                            <div class="shared-folder-name">' + htmlentities(M.v[i].name) + '</div>\n\
                                            <div class="shared-folder-info">' + contains + '</div>\n\
                                        </div>\n\
                                    </td>\n\
                                    <td width="270">\n\
                                        <div class="shared-folder-access ' + rightsclass + '">' + rights + '</div>\n\
                                    </td>\n\
                                    <td class="grid-url-header-nw">\n\
                                        <a class="grid-url-arrow"></a>\n\
                                    </td>\n\
                                </tr>';
                    }
                } else {

                    if (M.v[i].shares) {
                        iShareNum = Object.keys(M.v[i].shares).length;
                    }
                    else {
                        iShareNum = 0;
                    }
                    bShare = (
                        (M.v[i].shares && M.v[i].shares.EXP && iShareNum > 1)
                        || (M.v[i].shares && !M.v[i].shares.EXP && iShareNum)
                        || M.ps[M.v[i].h])
                        ? true : false;
                    sExportLink = (M.v[i].shares && M.v[i].shares.EXP) ? 'linked' : '';
                    sLinkIcon = (sExportLink === '') ? '' : 'link-icon';
                    takenDown = '';
                    takenDownTitle = '';

                    if (M.v[i] && M.v[i].shares && M.v[i].shares.EXP && M.v[i].shares.EXP.down) {
                        takenDown = 'taken-down';
                        takenDownTitle = (M.v[i].t === 1) ? l[7705] : l[7704];
                    }

                    // Block view
                    if (M.viewmode === 1) {
                        t = '.fm-blocks-view.fm .file-block-scrolling';
                        el = 'a';
                        html = '<a id="' + htmlentities(M.v[i].h) + '" class="file-block' + c + ' ' + sExportLink + ' ' + takenDown +  '" title="' + takenDownTitle + '">\n\
                                    <span class="file-status-icon' + star + '"></span>\n\
                                    <span class="' + sLinkIcon + '"></span>\n\
                                    <span class="file-settings-icon"></span>\n\
                                    <span class="file-icon-area">\n\
                                        <span class="block-view-file-type ' + fileIcon({t: M.v[i].t, share: bShare, name: M.v[i].name}) + '"><img alt="" /></span>\n\
                                    </span>\n\
                                    <span class="file-block-title">' + htmlentities(M.v[i].name) + '</span>\n\
                                </a>';
                    }

                    // List view
                    else {
                        if (M.lastColumn && M.v[i].p !== "contacts") {
                            time = time2date(M.v[i][M.lastColumn] || M.v[i].ts);
                        } else {
                            time = time2date(M.v[i].ts || (M.v[i].p === 'contacts' && M.contactstatus(M.v[i].h).ts));
                        }
                        t = '.grid-table.fm';
                        el = 'tr';
                        html = '<tr id="' + htmlentities(M.v[i].h) + '" class="' + c + ' ' + takenDown +  '" title="' + takenDownTitle + '">\n\
                                    <td width="30">\n\
                                        <span class="grid-status-icon' + star + '"></span>\n\
                                    </td>\n\
                                    <td>\n\
                                        <span class="transfer-filtype-icon ' + fileIcon({t: M.v[i].t, share: bShare, name: M.v[i].name}) + '"> </span>\n\
                                        <span class="tranfer-filetype-txt">' + htmlentities(M.v[i].name) + '</span>\n\
                                    </td>\n\
                                    <td width="100">' + s + '</td>\n\
                                    <td width="130">' + ftype + '</td>\n\
                                    <td width="120">' + time + '</td>\n\
                                    <td width="62" class="grid-url-field own-data ' + sExportLink + '">\n\
                                        <a class="grid-url-arrow"></a>\n\
                                        <span class="' + sLinkIcon + '"></span>\n\
                                    </td>\n\
                                </tr>';
                    }

                    if (!(M.v[i].seen = n_cache > files++)) {
                        cc = [i, html, M.v[i].h, M.v[i].t];
                    }
                }
                mInsertNode(M.v[i], M.v[i-1], M.v[i+1], t, el, html, u, cc);
            }
        }// renderLayout END

        var n_cache, lSel,
            cache = [],
            files = 0;

        if (d) console.log('renderMain', u);

        lSel = this.fsViewSel;
        $(lSel).unbind('jsp-scroll-y.dynlist');
        $(window).unbind("resize.dynlist");
        sharedfolderUI();// ToDo: Check do we really need this here
        $.tresizer();

        hideEmptyGrids();

        if (!u) {
            deleteScrollPanel('.contacts-blocks-scrolling', 'jsp');
            deleteScrollPanel('.contacts-details-block .file-block-scrolling', 'jsp');
            deleteScrollPanel('.file-block-scrolling', 'jsp');

            initOpcGridScrolling();
            initIpcGridScrolling();

            $('.grid-table tr').remove();
            $('.file-block-scrolling a').remove();
            $('.contacts-blocks-scrolling a').remove();
        }

        var u_h = M.currentdirid;
        var user = M.d[u_h];
        $(lSel).parent().children('table').show();

        if (user) {
            $('.contact-share-notification').text(user.name + ' shared the following folders with you:').removeClass('hidden');
        }

        // Check elements number, if empty draw empty grid
        if (this.v.length === 0) {
            if (M.RubbishID && M.currentdirid === M.RubbishID) {
                $('.fm-empty-trashbin').removeClass('hidden');
            }
            else if (M.currentdirid === 'contacts') {
                $('.fm-empty-contacts .fm-empty-cloud-txt').text(l[6772]);
                $('.fm-empty-contacts').removeClass('hidden');
            }
            else if (M.currentdirid === 'opc' || M.currentdirid === 'ipc') {
                $('.fm-empty-contacts .fm-empty-cloud-txt').text(l[6196]);
                $('.fm-empty-contacts').removeClass('hidden');
            }
            else if (String(M.currentdirid).substr(0, 7) === 'search/') {
                $('.fm-empty-search').removeClass('hidden');
            }
            else if (M.currentdirid === M.RootID && folderlink) {
                if (!isValidShareLink()) {
                    $('.fm-invalid-folder').removeClass('hidden');
                } else {
                    $('.fm-empty-folder-link').removeClass('hidden');
                }
            }
            else if (M.currentdirid === M.RootID) {
                $('.fm-empty-cloud').removeClass('hidden');
            }
            else if (M.currentdirid === M.InboxID) {
                $('.fm-empty-messages').removeClass('hidden');
            }
            else if (M.currentdirid === 'shares') {
                $('.fm-empty-incoming').removeClass('hidden');
            }
            else if (M.currentrootid === M.RootID) {
                $('.fm-empty-folder').removeClass('hidden');
            }
            else if (M.currentrootid === 'shares') {
                this.emptySharefolderUI(lSel);
            }
            else if (M.currentrootid === 'contacts') {
                $('.fm-empty-incoming.contact-details-view').removeClass('hidden');
                $('.contact-share-notification').addClass('hidden');
            }
        }
        else if (this.currentdirid.length !== 11 && !~['contacts', 'shares', 'ipc', 'opc'].indexOf(this.currentdirid)) {
            if (this.viewmode === 1) {
                var r = Math.floor($('.fm-blocks-view.fm').width() / 140);
                n_cache = r * Math.ceil($('.fm-blocks-view.fm').height() / 164) + r;
            } else {
                n_cache = Math.ceil($('.files-grid-view.fm').height() / 24);
            }
            if (!n_cache) {
                this.cRenderMainN = this.cRenderMainN || 1;
                if (++this.cRenderMainN < 4)
                    return Soon(function() {
                        M.renderMain(u);
                    });
            } else {
                $.rmItemsInView = n_cache;
            }
        }

        delete this.cRenderMainN;


        if (this.currentdirid === 'opc') {
            DEBUG('RenderMain() opc');
            this.drawSentContactRequests(this.v, 'clearGrid');
        }
        else if (this.currentdirid === 'ipc') {
            DEBUG('RenderMain() ipc');
            this.drawReceivedContactRequests(this.v, 'clearGrid');
        }
        else if (this.currentdirid === 'contacts') {
            renderContactsLayout(u);
        }
        else {
            M.setLastColumn(localStorage._lastColumn);
            renderLayout(u, n_cache);
        }

        contactUI();// ToDo: Document this function,

        $(window).unbind('dynlist.flush');
        $(window).bind('dynlist.flush', function() {
            if (cache.length)
                flush_cached_nodes();
        });

        if (d) console.log('cache %d/%d (%d)', cache.length, files, n_cache);
        if (cache.length) {
            $(lSel).bind('jsp-scroll-y.dynlist', function(ev, pos, top, bot) {
                if (bot) {
                    flush_cached_nodes(n_cache);
                }
            });

            var cdid = M.currentdirid;
            $(window).bind("resize.dynlist", SoonFc(function() {
                if (cdid !== M.currentdirid) {
                    return;
                }
                if (cache.length) {
                    if (!$(lSel).find('.jspDrag:visible').length) {
                        var n;

                        if (M.viewmode === 1) {
                            var r = Math.floor($('.fm-blocks-view.fm').width() / 140);
                            n = r * Math.ceil($('.fm-blocks-view').height() / 164) - $('.fm-blocks-view.fm a').length;
                        } else {
                            n = 2 + Math.ceil($('.files-grid-view.fm').height() / 24 - $('.files-grid-view.fm tr').length);
                        }

                        if (n > 0) {
                            flush_cached_nodes(n);
                        }
                    }
                }
                else
                {
                    $(window).unbind("resize.dynlist");
                }
            }));
        }

        if (this.viewmode == 1) {
            fa_duplicates = {};
            fa_reqcnt = 0;
        }

        this.rmSetupUI(u);

        if (!u && n_cache)
            $.rmInitJSP = lSel;
    };

    this.rmSetupUI = function(u) {
        if (this.viewmode === 1) {
            if (this.v.length > 0) {
                var o = $('.fm-blocks-view.fm .file-block-scrolling');
                o.find('div.clear').remove();
                o.append('<div class="clear"></div>');
            }
            iconUI(u);
            fm_thumbnails();
        } else {
            Soon(gridUI);
        }
        Soon(fmtopUI);

        $('.grid-scrolling-table .grid-url-arrow,.file-block .file-settings-icon').unbind('click');
        $('.grid-scrolling-table .grid-url-arrow').bind('click', function(e) {
            var target = $(this).closest('tr');
            if (target.attr('class').indexOf('ui-selected') == -1) {
                target.parent().find('tr').removeClass('ui-selected');
            }
            target.addClass('ui-selected');
            e.preventDefault();
            e.stopPropagation(); // do not treat it as a regular click on the file
            e.currentTarget = target;
            cacheselect();
            searchPath();
            contextMenuUI(e, 1);
        });

        $('.file-block .file-settings-icon').bind('click', function(e) {
            var target = $(this).parents('.file-block');
            if (target.attr('class').indexOf('ui-selected') == -1) {
                target.parent().find('a').removeClass('ui-selected');
            }
            target.addClass('ui-selected');
            e.preventDefault();
            e.stopPropagation(); // do not treat it as a regular click on the file
            e.currentTarget = target;
            cacheselect();
            searchPath();
            contextMenuUI(e, 1);
        });

        if (!u) {

            if (this.currentrootid === 'shares') {

                function prepareShareMenuHandler(e) {
                    e.preventDefault();
                    e.stopPropagation();
                    e.currentTarget = $('#treea_' + M.currentdirid);
                    e.calculatePosition = true;
                    $.selected = [M.currentdirid];
                }

                $('.shared-details-info-block .grid-url-arrow').unbind('click');
                $('.shared-details-info-block .grid-url-arrow').bind('click', function (e) {
                    prepareShareMenuHandler(e);
                    contextMenuUI(e, 1);
                });

                $('.shared-details-info-block .fm-share-download').unbind('click');
                $('.shared-details-info-block .fm-share-download').bind('click', function (e) {
                    prepareShareMenuHandler(e);
                    var $this = $(this);
                    e.clientX = $this.offset().left;
                    e.clientY = $this.offset().top + $this.height()

                    contextMenuUI(e, 3);
                });

                $('.shared-details-info-block .fm-share-copy').unbind('click');
                $('.shared-details-info-block .fm-share-copy').bind('click', function (e) {
                    $.copyDialog = 'copy'; // this is used like identifier when key with key code 27 is pressed
                    $.mcselected = M.RootID;
                    $('.copy-dialog .dialog-copy-button').addClass('active');
                    $('.copy-dialog').removeClass('hidden');
                    handleDialogContent('cloud-drive', 'ul', true, 'copy', 'Paste');
                    $('.fm-dialog-overlay').removeClass('hidden');
                    $('body').addClass('overlayed');
                });

                // From inside a shared directory e.g. #fm/INlx1Kba and the user clicks the 'Leave share' button
                $('.shared-details-info-block .fm-leave-share').unbind('click');
                $('.shared-details-info-block .fm-leave-share').bind('click', function (e) {

                    // Get the share ID from the hash in the URL
                    var shareId = window.location.hash.replace('#fm/', '');

                    // Remove user from the share
                    removeShare (shareId);

                    // Open the shares folder
                    M.openFolder('shares', true);
                });
            }
        }
    };

    this.renderShare = function(h)
    {
        var html = '';
        if (M.d[h].shares)
        {
            for (var u in M.d[h].shares)
            {
                if (M.u[u])
                {
                    var rt = '';
                    var sr = {r0: '', r1: '', r2: ''};
                    if (M.d[h].shares[u].r == 0)
                    {
                        rt = l[55];
                        sr.r0 = ' active';
                    }
                    else if (M.d[h].shares[u].r == 1)
                    {
                        rt = l[56];
                        sr.r1 = ' active';
                    }
                    else if (M.d[h].shares[u].r == 2)
                    {
                        rt = l[57];
                        sr.r2 = ' active';
                    }

                    html += '<div class="add-contact-item" id="' + u + '"><div class="add-contact-pad">' + useravatar.contact(u) + 'span class="add-contact-username">' + htmlentities(M.u[u].m) + '</span><div class="fm-share-dropdown">' + rt + '</div><div class="fm-share-permissions-block hidden"><div class="fm-share-permissions' + sr.r0 + '" id="rights_0">' + l[55] + '</div><div class="fm-share-permissions' + sr.r1 + '" id="rights_1">' + l[56] + '</div><div class="fm-share-permissions' + sr.r2 + '" id="rights_2">' + l[57] + '</div><div class="fm-share-permissions" id="rights_3">' + l[83] + '</div></div></div></div>';
                }
            }
            $('.share-dialog .fm-shared-to').html(html);
            $('.share-dialog .fm-share-empty').addClass('hidden');
            $('.share-dialog .fm-shared-to').removeClass('hidden');
        }
        else
        {
            $('.share-dialog .fm-share-empty').removeClass('hidden');
            $('.share-dialog .fm-shared-to').addClass('hidden');
        }
    };

    this.renderTree = function()
    {
        this.buildtree({h: 'shares'},       this.buildtree.FORCE_REBUILD);
        this.buildtree(this.d[this.RootID], this.buildtree.FORCE_REBUILD);
        this.buildtree({h: M.RubbishID},    this.buildtree.FORCE_REBUILD);
        this.buildtree({h: M.InboxID},    this.buildtree.FORCE_REBUILD);
        this.contacts();
        this.renderInboxTree();
        treeUI();
        if (megaChatIsReady) {
            // megaChat.renderContactTree();
        }
    };

    this.renderInboxTree = function() {

    };

    this.openFolder = function(id, force, chat) {
        $('.fm-right-account-block').addClass('hidden');
        $('.fm-files-view-icon').removeClass('hidden');

        if (d) {
            console.log('openFolder()', M.currentdirid, id, force);
        }
        if ((id !== 'notifications') && !$('.fm-main.notifications').hasClass('hidden')) {
            notificationsUI(1);
        }
        this.search = false;
        this.chat = false;
        if (!fminitialized) {
            fminitialized = true;
            $('.top-search-bl').show();
            mBroadcaster.sendMessage('fm:initialized');
        } else if (id && id === this.currentdirid && !force) {// Do nothing if same path is choosen
            return false;
        }
        if (id === 'rubbish')
            id = this.RubbishID;
        else if (id === 'inbox')
            id = this.InboxID;
        else if (id === 'cloudroot')
            id = this.RootID;
        else if (id === 'contacts')
            id = 'contacts';
        else if (id === 'opc')
            id = 'opc';
        else if (id === 'ipc')
            id = 'ipc';
        else if (id === 'shares')
            id = 'shares';
        else if (id === 'chat') {
            if (!megaChatIsReady) {
                id = this.RootID;
            }
            else {
                this.chat = true;

                megaChat.refreshConversations();
                treeUI();
                megaChat.renderListing();
            }
        } else if (id && id.substr(0, 7) === 'account')
            accountUI();
        else if (id && id.substr(0, 13) === 'notifications')
            notificationsUI();
        else if (id && id.substr(0, 7) === 'search/')
            this.search = true;
        else if (id && id.substr(0, 5) === 'chat/') {
            this.chat = true;
            treeUI();

            if (!megaChatIsDisabled) {
                if(typeof(megaChat) === 'undefined') {
                    // queue for opening the megachat UI WHEN the pubEd keys are loaded
                    // happens, often when the APIs are returning -3

                    mBroadcaster.once('pubEd25519', function() {
                        chatui(id);
                    });
                } else {
                    // XX: using the old code...for now
                    chatui(id);
                }

            }
        }
        else if ((!id || !M.d[id]) && id !== 'transfers') {
            id = this.RootID;
        }

        if (megaChatIsReady) {
            if (!this.chat) {
                if (megaChat.getCurrentRoom()) {
                    megaChat.getCurrentRoom().hide();
                }
            }
        }

        this.currentdirid = id;
        this.currentrootid = RootbyId(id);

        if (M.currentrootid === M.RootID) {
            M.lastSeenCloudFolder = M.currentdirid;
        }

        $('.nw-fm-tree-item').removeClass('opened');

        if (this.chat) {
            sharedfolderUI(); // remove shares-specific UI
            //$.tresizer();
        }
        else if (id === undefined && folderlink) {
            // Error reading shared folder link! (Eg, server gave a -11 (EACCESS) error)
            // Force cleaning the current cloud contents and showing an empty msg
            M.renderMain();
        }
        else if (id && id.substr(0, 7) !== 'account' && id.substr(0, 13) !== 'notifications') {
            $('.fm-right-files-block').removeClass('hidden');
            if (d) {
                console.time('time for rendering');
            }
            if (id === 'transfers') {
                M.v = [];
            }
            else if (id.substr(0, 6) === 'search') {
                M.filterBySearch(M.currentdirid);
            }
            else {
                M.filterByParent(M.currentdirid);
            }
            var viewmode = 0;// 0 is list view, 1 block view
            if (typeof fmconfig.uiviewmode !== 'undefined' && fmconfig.uiviewmode) {
                if (fmconfig.viewmode)
                    viewmode = fmconfig.viewmode;
            } else if (typeof fmconfig.viewmodes !== 'undefined' && typeof fmconfig.viewmodes[id] !== 'undefined') {
                viewmode = fmconfig.viewmodes[id];
            } else {
                for (var i in M.v) {
                    if (is_image(M.v[i])) {
                        viewmode = 1;
                        break;
                    }
                }
            }
            M.viewmode = viewmode;
            if (fmconfig.uisorting && fmconfig.sorting) {
                M.doSort(fmconfig.sorting.n, fmconfig.sorting.d);
            } else if (fmconfig.sortmodes && fmconfig.sortmodes[id]) {
                M.doSort(fmconfig.sortmodes[id].n, fmconfig.sortmodes[id].d);
            } else if (M.currentdirid === 'contacts') {
                M.doSort('status', 1);
            } else {
                M.doSort('name', 1);
            }

            if (M.currentdirid === 'opc') {
                this.v = [];
                for (var i in M.opc) {
                    this.v.push(M.opc[i]);
                }
            } else if (M.currentdirid === 'ipc') {
                this.v = [];
                for (var i in M.ipc) {
                    this.v.push(M.ipc[i]);
                }
            }

            M.renderMain();

            if (fminitialized && (id.substr(0, 6) !== 'search')) {
                if ($('#treea_' + M.currentdirid).length === 0) {
                    var n = M.d[M.currentdirid];
                    if (n && n.p) {
                        treeUIopen(n.p, false, true);
                    }
                }
                treeUIopen(M.currentdirid, M.currentdirid === 'contacts');

                $('#treea_' + M.currentdirid).addClass('opened');
            }
            if (d) {
                console.timeEnd('time for rendering');
            }

            Soon(function() {
                M.renderPath();
            });
        }
        // If a folderlink, and entering a new folder.
        if (pfid && this.currentrootid === this.RootID) {
            var target = '';
            if (this.currentdirid !== this.RootID) {
                target = '!' +  this.currentdirid;
            }
            window.location.hash = '#F!' + pfid + '!' + pfkey + target;
        }
        else {
            window.location.hash = '#fm/' + M.currentdirid;
        }
        searchPath();

        var sortMenu = new mega.SortMenu();
        sortMenu.treeSearchUI();

        $(document).trigger('MegaOpenFolder');
    };

    function sortContactByName(a, b) {
        return parseInt(a.m.localeCompare(b.m));
    }

    this.contacts = function() {
        var contacts = [];
        for (var i in M.c['contacts']) {
            contacts.push(M.d[i]);
        }

        if (typeof this.i_cache !== "object") {
            this.i_cache = {};
        }

        treePanelSortElements('contacts', contacts, {
            'last-interaction': function(a, b) {
                var cs = M.contactstatus(a.u, true);
                if (cs.ts === 0) {
                    cs.ts = -1;
                }
                M.i_cache[a.u] = cs.ts;


                cs = M.contactstatus(b.u, true);
                if (cs.ts === 0) {
                    cs.ts = -1;
                }
                M.i_cache[b.u] = cs.ts;

                return M.i_cache[a.u] - M.i_cache[b.u]
            },
            name: sortContactByName,
            status: function(a, b) {
                return M.getSortStatus(a.u) - M.getSortStatus(b.u);
            }
        }, sortContactByName);

        var html = '', html2 = '', status = '', img;
        // status can be: "online"/"away"/"busy"/"offline"
        for (var i in contacts)
        {
            if (contacts[i].u === u_handle) { // don't show my own contact in the contact & conv. lists
                continue;
            }
            var onlinestatus;

            if (megaChatIsReady) {
                onlinestatus = M.onlineStatusClass(megaChat.karere.getPresence(megaChat.getJidFromNodeId(contacts[i].u)));
            } else {
                onlinestatus = [l[5926], 'offline'];
            }
            if (!treesearch || (treesearch && contacts[i].name && contacts[i].name.toLowerCase().indexOf(treesearch.toLowerCase()) > -1)) {
                html += '<div class="nw-contact-item ui-droppable ' + onlinestatus[1] + '" id="contact_' + htmlentities(contacts[i].u)
                    + '"><div class="nw-contact-status"></div><div class="nw-contact-name">'
                    + htmlentities(contacts[i].name) + ' <a href="#" class="button start-chat-button"><span></span></a></div></div>';
            }
            $('.fm-start-chat-dropdown').addClass('hidden');
        }

        $('.content-panel.contacts').html(html);

        if (megaChatIsReady) {
            //megaChat.renderContactTree();

            $('.fm-tree-panel').undelegate('.start-chat-button', 'click.megaChat');
            $('.fm-tree-panel').delegate('.start-chat-button', 'click.megaChat', function() {
                var m = $('.fm-start-chat-dropdown'),
                    scrollPos = 0;

                var $this = $(this);

                if (!$this.is(".active")) {
                    if ($('.fm-tree-panel .jspPane')) scrollPos = $('.fm-tree-panel .jspPane').position().top;
                    $('.start-chat-button').removeClass('active');

                    $('.fm-chat-popup-button', m).removeClass("disabled");

                    var $userDiv = $this.parent().parent();
                    if ($userDiv.is(".offline")) {
                        $('.fm-chat-popup-button.start-audio, .fm-chat-popup-button.start-video', m).addClass("disabled");
                    }

                    $this.addClass('active');
                    var y = $this.closest('.nw-contact-item').position().top + 80 + scrollPos;
                    m
                        .css('top', y)
                        .removeClass('hidden')
                        .addClass('active')
                        .data("triggeredBy", $this);
                } else {
                    $this.removeClass('active');
                    m
                        .removeClass('active')
                        .addClass('hidden')
                        .removeData("triggeredBy");
                }

                return false; // stop propagation!
            });

            $('.fm-chat-popup-button.start-chat').unbind('click.treePanel');
            $('.fm-chat-popup-button.start-chat').bind('click.treePanel', function() {
                var $this = $(this);
                var $triggeredBy = $this.parent().data("triggeredBy");
                var $userDiv = $triggeredBy.parent().parent();

                if (!$this.is(".disabled")) {
                    var user_handle = $userDiv.attr('id').replace("contact_", "");
                    window.location = "#fm/chat/" + user_handle;
                }
            });

            $('.fm-start-chat-dropdown .fm-chat-popup-button.start-audio').unbind('click.treePanel');
            $('.fm-start-chat-dropdown .fm-chat-popup-button.start-audio').bind('click.treePanel', function() {
                var $this = $(this);
                var $triggeredBy = $this.parent().data("triggeredBy");
                var $userDiv = $triggeredBy.parent().parent();

                if (!$this.is(".disabled") && !$userDiv.is(".offline")) {
                    var user_handle = $userDiv.attr('id').replace("contact_", "");

                    window.location = "#fm/chat/" + user_handle;
                    var room = megaChat.createAndShowPrivateRoomFor(user_handle);
                    if (room) {
                        room.startAudioCall();
                    }
                }
            });

            $('.fm-start-chat-dropdown .fm-chat-popup-button.start-video').unbind('click.treePanel');
            $('.fm-start-chat-dropdown .fm-chat-popup-button.start-video').bind('click.treePanel', function() {
                var $this = $(this);
                var $triggeredBy = $this.parent().data("triggeredBy");
                var $userDiv = $triggeredBy.parent().parent();

                if (!$this.is(".disabled") && !$userDiv.is(".offline")) {
                    var user_handle = $userDiv.attr('id').replace("contact_", "");

                    window.location = "#fm/chat/" + user_handle;
                    var room = megaChat.createAndShowPrivateRoomFor(user_handle);
                    if (room) {
                        room.startVideoCall();
                    }
                }
            });
        }

        $('.fm-tree-panel').undelegate('.nw-contact-item', 'click');
        $('.fm-tree-panel').delegate('.nw-contact-item', 'click', function() {
            var id = $(this).attr('id');
            if (id) {
                id = id.replace('contact_', '');
            }
            M.openFolder(id);

            return false; // stop propagation!
        });

        // On the Contacts screen, initiate a call by double clicking a contact name in the left panel
        $('.fm-tree-panel').delegate('.nw-contact-item.online', 'dblclick', function() {

            // Get the element ID
            var $this = $(this);
            var id = $this.attr('id');

            // Get the user handle and change to conversations screen
            var user_handle = id.replace('contact_', '');
            window.location = '#fm/chat/' + user_handle;

        });
    };

    this.getContacts = function(n) {
        var folders = [];
        for (var i in this.c[n.h])
            if (this.d[i].t == 1 && this.d[i].name)
                folders.push(this.d[i]);

        return folders;
    };
    this.getContactByEmail = function(email) {
        var self = this;

        var found = false;

        self.u.forEach(function(v, k) {
            if (v.t == 1 && v.name && v.m == email) {
                found = v;
                return false; // break
            }
        });

        return found;
    };

    /**
     * buildtree
     *
     * Re-creates tree DOM elements in given order i.e. { ascending, descending }
     * for given parameters i.e. { name, [last interaction, status] },
     * Sorting for status and last interaction are available only for contacts.
     * @param {String} n, node id.
     * @param {String} dialog, dialog identifier or force rebuild constant.
     * @param {type} stype, what to sort.
     */
    this.buildtree = function(n, dialog, stype) {

        var folders = [],
            _ts_l = treesearch && treesearch.toLowerCase(),
            _li = 'treeli_',
            _sub = 'treesub_',
            _a = 'treea_',
            rebuild = false,
            sharedfolder, openedc, arrowIcon,
            ulc, expandedc, buildnode, containsc, cns, html, sExportLink, sLinkIcon,
            prefix;

        var share = new mega.Share({});

        if (!n) {
            console.error('Invalid node passed to M.buildtree');
            return;
        }

        /*
         * XXX: Initially this function was designed to render new nodes only,
         * but due to a bug the entire tree was being rendered/created from
         * scratch every time. Trying to fix this now is a pain because a lot
         * of the New-design code was made with that bug in place and therefore
         * with the assumption the tree panels are recreated always.
         */

        if (dialog === this.buildtree.FORCE_REBUILD) {
            rebuild = true;
            dialog = undefined;
        }
        stype = stype || "cloud-drive";
        if (n.h === M.RootID) {
            if (typeof dialog === 'undefined') {
                if (rebuild || $('.content-panel.cloud-drive ul').length === 0) {
                    $('.content-panel.cloud-drive').html('<ul id="treesub_' + htmlentities(M.RootID) + '"></ul>');
                }
            }
            else {
                $('.' + dialog + ' .cloud-drive .dialog-content-block').html('<ul id="mctreesub_' + htmlentities(M.RootID) + '"></ul>');
            }
        }
        else if (n.h === 'shares') {
            if (typeof dialog === 'undefined') {
                $('.content-panel.shared-with-me').html('<ul id="treesub_shares"></ul>');
            }
            else {
                $('.' + dialog + ' .shared-with-me .dialog-content-block').html('<ul id="mctreesub_shares"></ul>');
            }
            stype = "shared-with-me";
        }
        else if (n.h === M.InboxID) {
            if (typeof dialog === 'undefined') {
                $('.content-panel.inbox').html('<ul id="treesub_' + htmlentities(M.InboxID) + '"></ul>');
            }
            else {
                $('.' + dialog + ' .inbox .dialog-content-block').html('<ul id="mctreesub_' + htmlentities(M.InboxID) + '"></ul>');
            }
            stype = "inbox";
        }
        else if (n.h === M.RubbishID) {
            if (typeof dialog === 'undefined') {
                $('.content-panel.rubbish-bin').html('<ul id="treesub_' + htmlentities(M.RubbishID) + '"></ul>');
            }
            else {
                $('.' + dialog + ' .rubbish-bin .dialog-content-block').html('<ul id="mctreesub_' + htmlentities(M.RubbishID) + '"></ul>');
            }
            stype = "rubbish-bin";
        }
        else if (folderlink) {
            stype = "folder-link";
        }

        prefix = stype;
        // Detect copy and move dialogs, make sure that right DOMtree will be sorted.
        // copy and move dialogs have their own trees and sorting is done independently
        if (dialog) {
            if (dialog.indexOf('copy-dialog') !== -1) {
                prefix = 'Copy' + stype;
            }
            else if (dialog.indexOf('move-dialog') !== -1) {
                prefix = 'Move' + stype;
            }
        }

        if (this.c[n.h]) {

            folders = [];

            for (var i in this.c[n.h]) {
                if (this.d[i] && this.d[i].t === 1 && this.d[i].name) {
                    folders.push(this.d[i]);
                }
            }

            // localCompare >=IE10, FF and Chrome OK
            // sort by name is default in the tree
            treePanelSortElements(prefix, folders, {
                name: function(a, b) {
                    if (a.name)
                        return a.name.localeCompare(b.name);
                }
            });

            // In case of copy and move dialogs
            if (typeof dialog !== 'undefined') {
                 _a = 'mctreea_';
                 _li = 'mctreeli_';
                 _sub = 'mctreesub_';
            }

            for (var ii in folders) {
                if (folders.hasOwnProperty(ii)) {

                    ulc = '';
                    expandedc = '';
                    buildnode = false;
                    containsc = '';
                    cns = M.c[folders[ii].h];

                    if (cns) {
                        for (var cn in cns) {
                            /* jshint -W073 */
                            if (M.d[cn] && M.d[cn].t) {
                                containsc = 'contains-folders';
                                break;
                            }
                        }
                    }
                    if (fmconfig && fmconfig.treenodes && fmconfig.treenodes[folders[ii].h]) {
                        buildnode = Boolean(containsc);
                    }
                    if (buildnode) {
                        ulc = 'class="opened"';
                        expandedc = 'expanded';
                    }
                    else if (fmconfig && fmconfig.treenodes && fmconfig.treenodes[folders[ii].h]) {
                        fmtreenode(folders[ii].h, false);
                    }
                    sharedfolder = '';

                    // Check is there a full and pending share available, exclude public link shares i.e. 'EXP'
                    if (share.isShareExist([folders[ii].h], true, true, false)) {
                        sharedfolder = ' shared-folder';
                    }

                    openedc = '';
                    if (M.currentdirid === folders[ii].h) {
                        openedc = 'opened';
                    }

                    var k = $('#' + _li + folders[ii].h).length;

                    if (k) {
                        if (containsc) {
                            $('#' + _li + folders[ii].h + ' .nw-fm-tree-item').addClass(containsc)
                                .find('span').eq(0).addClass('nw-fm-arrow-icon');
                        }
                        else {
                            $('#' + _li + folders[ii].h + ' .nw-fm-tree-item').removeClass('contains-folders')
                                .find('span').eq(0).removeClass('nw-fm-arrow-icon');
                        }
                    }
                    else {
                        sExportLink = (M.d[folders[ii].h].shares && M.d[folders[ii].h].shares.EXP) ? 'linked' : '';
                        sLinkIcon = (sExportLink === '') ? '' : 'link-icon';
                        arrowIcon = '';

                        if (containsc) {
                            arrowIcon = 'class="nw-fm-arrow-icon"';
                        }
                        html = '<li id="' + _li + folders[ii].h + '">\n\
                                        <span  id="' + _a + htmlentities(folders[ii].h) + '" class="nw-fm-tree-item ' + containsc + ' ' + expandedc + ' ' + openedc + ' ' + sExportLink + '">\n\
                                            <span ' + arrowIcon + '></span>\n\
                                            <span class="nw-fm-tree-folder' + sharedfolder + '">' + htmlentities(folders[ii].name) + '</span>\n\
                                            <span class="' + sLinkIcon + '"></span>\n\
                                        </span>\n\
                                        <ul id="' + _sub + folders[ii].h + '" ' + ulc + '></ul>\n\
                                    </li>';

                        if (folders[ii - 1] && $('#' + _li + folders[ii - 1].h).length > 0) {
                            $('#' + _li + folders[ii - 1].h).after(html);
                        }
                        else if (ii === 0 && $('#' + _sub + n.h + ' li').length > 0) {
                            $($('#' + _sub + n.h + ' li')[0]).before(html);
                        }
                        else {
                            $('#' + _sub + n.h).append(html);
                        }
                    }

                    if (_ts_l && folders[ii].name) {
                        if (folders[ii].name.toLowerCase().indexOf(_ts_l) === -1) {
                            $('#' + _li + folders[ii].h).addClass('tree-item-on-search-hidden');
                        }
                        else {
                            $('#' + _li + folders[ii].h).parents('li').removeClass('tree-item-on-search-hidden');
                        }
                    }
                    if (buildnode) {
                        this.buildtree(folders[ii], dialog, stype);
                    }

                    if (fminitialized) {
                        var nodeHandle = folders[ii].h;

                        if ((M.d[nodeHandle] && M.d[nodeHandle].shares) || M.ps[nodeHandle]) {
                            sharedUInode(nodeHandle);
                        }
                    }
                }
            }// END of for folders loop
        }
    };// END buildtree()

    this.buildtree.FORCE_REBUILD = 34675890009;

    var icon = '<span class="context-menu-icon"></span>';
    var arrow = '<span class="context-top-arrow"></span><span class="context-bottom-arrow"></span>';
    // divider & advanced
    var adv = '<span class="context-menu-divider"></span><span class="context-menu-item advanced-item"><span class="context-menu-icon"></span>Select Location</span>';

    this.buildRootSubMenu = function() {

        var cs = '',
            sm = '',
            html = '';

        for (var h in M.c[M.RootID]) {
            if (M.d[h] && M.d[h].t) {
                cs = ' contains-submenu';
                sm = '<span class="context-submenu" id="sm_' + this.RootID + '"><span id="csb_' + this.RootID + '"></span>' + arrow + '</span>';
                break;
            }
        }

        html = '<span class="context-submenu" id="sm_move"><span id="csb_move">';
        html += '<span class="context-menu-item cloud-item' + cs + '" id="fi_' + this.RootID + '">' + icon + 'Cloud Drive' + '</span>' + sm;
        html += '<span class="context-menu-item remove-item" id="fi_' + this.RubbishID + '">' + icon + 'Rubbish Bin' + '</span>';
        html += adv;
        html += arrow;
        html += '</span></span>';

        $('.context-menu-item.move-item').after(html);
    };

    /*
     * buildSubMenu - context menu related
     * Create sub-menu for context menu parent directory
     *
     * @param {string} id - parent folder handle
     */
    this.buildSubMenu = function(id) {

        var folders = [],
            sub, cs, sm, fid, sharedFolder, html;

        for (var i in this.c[id]) {
            if (this.d[i] && this.d[i].t === 1 && this.d[i].name) {
                folders.push(this.d[i]);
            }
        }

        // Check existance of sub-menu
        if ($('#csb_' + id + ' > .context-menu-item').length !== folders.length)  {
            // localeCompare is not supported in IE10, >=IE11 only
            // sort by name is default in the tree
            folders.sort(function(a, b) {
                if (a.name)
                    return a.name.localeCompare(b.name);
            });

            for (var i in folders) {
                sub = false;
                cs = '';
                sm = '';
                fid = folders[i].h;

                for (var h in M.c[fid]) {
                    if (M.d[h] && M.d[h].t) {
                        sub = true;
                        cs = ' contains-submenu';
                        sm = '<span class="context-submenu" id="sm_' + fid + '"><span id="csb_' + fid + '"></span>' + arrow + '</span>';
                        break;
                    }
                }

                sharedFolder = 'folder-item';
                if (typeof M.d[fid].shares !== 'undefined') {
                    sharedFolder += ' shared-folder-item';
                }

                html = '<span class="context-menu-item ' + sharedFolder + cs + '" id="fi_' + fid + '">' + icon + htmlentities(this.d[fid].name) + '</span>' + sm;

                $('#csb_' + id).append(html);
            }
        }
    };

    this.sortContacts = function(folders) {
        // in case of contacts we have custom sort/grouping:
        if (localStorage.csort)
            this.csort = localStorage.csort;
        if (localStorage.csortd)
            this.csortd = parseInt(localStorage.csortd);

        if (this.csort == 'shares')
        {
            folders.sort(function(a, b)
            {
                if (M.c[a.h] && M.c[b.h])
                {
                    if (a.name)
                        return a.name.localeCompare(b.name);
                }
                else if (M.c[a.h] && !M.c[b.h])
                    return 1 * M.csortd;
                else if (!M.c[a.h] && M.c[b.h])
                    return -1 * M.csortd;
                return 0;
            });
        }
        else if (this.csort == 'name')
        {
            folders.sort(function(a, b)
            {
                if (a.name)
                    return parseInt(a.name.localeCompare(b.name) * M.csortd);
            });
        }
        else if (this.csort == 'chat-activity')
        {
            folders.sort(function(a, b)
            {
                var aTime = M.u[a.h].lastChatActivity;
                var bTime = M.u[b.h].lastChatActivity;

                if (aTime && bTime)
                {
                    if (aTime > bTime) {
                        return 1 * M.csortd;
                    } else if (aTime < bTime) {
                        return -1 * M.csortd;
                    } else {
                        return 0;
                    }
                }
                else if (aTime && !bTime)
                    return 1 * M.csortd;
                else if (!aTime && bTime)
                    return -1 * M.csortd;

                return 0;
            });
        }

        return folders;
    };

    this.getPath = function(id) {
        var a = [];
        var g = 1;
        while (g) {
            if (id === 'contacts' && a.length > 1) {
                id = 'shares';
            }

            if (M.d[id] || id === 'contacts' || id === 'messages' || id === 'shares'
                || id === M.InboxID || id === 'opc' || id === 'ipc') {
                a.push(id);
            } else if (!id || id.length !== 11) {
                return [];
            }

            if (id === this.RootID || id === 'contacts' || id === 'shares'
                || id === 'messages' || id === this.RubbishID || id === this.InboxID
                || id === 'opc' || id === 'ipc') {
                g = 0;
            }
            if (g) {
                if (!(this.d[id] && this.d[id].p)) {
                    break;
                }
                id = this.d[id].p;
            }
        }
        return a;
    };

    this.pathLength = function()
    {
        var length = 0;
        var c = $('.fm-new-folder').attr('class');
        if (c && c.indexOf('hidden') < 0)
            length += $('.fm-new-folder').width();
        var c = $('.fm-folder-upload').attr('class');
        if (c && c.indexOf('hidden') < 0)
            length += $('.fm-folder-upload').width();
        var c = $('.fm-file-upload').attr('class');
        if (c && c.indexOf('hidden') < 0)
            length += $('.fm-file-upload').width();
        var c = $('.fm-clearbin-button').attr('class');
        if (c && c.indexOf('hidden') < 0)
            length += $('.fm-clearbin-button').width();
        var c = $('.fm-add-user').attr('class');
        if (c && c.indexOf('hidden') < 0)
            length += $('.fm-add-user').width();
        length += $('.fm-breadcrumbs-block').width();
        length += $('.fm-back-button').width();
        return length;
    };

    this.renderPath = function() {
        var name, hasnext = '', typeclass,
            html = '<div class="clear"></div>',
            a2 = this.getPath(this.currentdirid),
            contactBreadcrumb = '<a class="fm-breadcrumbs contacts contains-directories has-next-button" id="path_contacts">\n\
                                    <span class="right-arrow-bg">\n\
                                        <span>' + l[950] + ' </span>\n\
                                    </span>\n\
                                </a>';

        if (a2.length > 2 && a2[a2.length - 2].length === 11) {
            delete a2[a2.length - 2];
        }

        for (var i in a2) {
            if (a2[i] === this.RootID) {
                if (folderlink && M.d[this.RootID]) {
                    name = htmlentities(M.d[this.RootID].name);
                    typeclass = 'folder';
                } else {
                    name = '';
                    typeclass = 'cloud-drive';
                }
            } else if (a2[i] === 'contacts') {
                typeclass = 'contacts';
                name = l[165];
            } else if (a2[i] === 'opc') {
                typeclass = 'sent-requests';
                name = l[5862];
            } else if (a2[i] === 'ipc') {
                typeclass = 'received-requests';
                name = l[5863];
            } else if (a2[i] === 'shares') {
                typeclass = 'shared-with-me';
                name = '';
            } else if (a2[i] === this.RubbishID) {
                typeclass = 'rubbish-bin';
                name = l[167];
            } else if (a2[i] === 'messages' || a2[i] === M.InboxID) {
                typeclass = 'messages';
                name = l[166];
            } else if (a2[i].length === 11) {
                var n = M.d[a2[i]];
                if (n.name)
                    name = htmlentities(n.name);
                typeclass = 'contact';
            } else {
                name = htmlentities(M.d[a2[i]].name);
                typeclass = 'folder';
            }
            html = '<a class="fm-breadcrumbs ' + typeclass + ' contains-directories ' + hasnext + ' ui-droppable" id="path_' + htmlentities(a2[i]) + '">\n\
                        <span class="right-arrow-bg ui-draggable">\n\
                            <span>' + name + '</span>\n\
                        </span>\n\
                    </a>' + html;
            hasnext = 'has-next-button';
        }

        if (this.currentdirid && this.currentdirid.substr(0, 5) === 'chat/') {
            var contactName = $('a.fm-tree-folder.contact.lightactive span.contact-name').text();
            $('.fm-breadcrumbs-block').html('\
                                            <a class="fm-breadcrumbs contacts contains-directories has-next-button" id="path_contacts">\n\
                                                <span class="right-arrow-bg">\n\
                                                    <span>Contacts</span>\n\
                                                </span>\n\
                                            </a>\n\
                                            <a class="fm-breadcrumbs chat" id="path_' + htmlentities(M.currentdirid.replace("chat/", "")) + '">\n\
                                                <span class="right-arrow-bg">\n\
                                                    <span>' + htmlentities(contactName) + '</span>\n\
                                                </span>\n\
                                            </a>');
            $('.search-files-result').addClass('hidden');
        } else if (this.currentdirid && this.currentdirid.substr(0, 7) === 'search/') {
            $('.fm-breadcrumbs-block').html('\
                                            <a class="fm-breadcrumbs search contains-directories ui-droppable" id="' + htmlentities(a[i]) + '">\n\
                                                <span class="right-arrow-bg ui-draggable">\n\
                                                    <span>' + htmlentities(this.currentdirid.replace('search/', '')) + '</span>\n\
                                                </span>\n\
                                            </a>');
            $('.search-files-result .search-number').text(M.v.length);
            $('.search-files-result').removeClass('hidden');
            $('.search-files-result').addClass('last-button');
        } else if (this.currentdirid && this.currentdirid === 'opc') {
            DEBUG('Render Path OPC');
            $('.fm-breadcrumbs-block').html(contactBreadcrumb + html);
        } else if (this.currentdirid && this.currentdirid === 'ipc') {
            DEBUG('Render Path IPC');
            $('.fm-breadcrumbs-block').html(contactBreadcrumb + html);
        } else {
            $('.search-files-result').addClass('hidden');
            $('.fm-breadcrumbs-block').html(html);
        }

        $('.fm-new-folder span').text(l[68]);
        $('.fm-file-upload span').text(l[99]);
        $('.fm-folder-upload span').text(l[98]);

        $('.fm-right-header.fm:visible').removeClass('long-path');
        if (M.pathLength() + 260 > $('.fm-right-header.fm:visible').width()) {
            $('.fm-right-header.fm').addClass('long-path');
            $('.fm-new-folder span').text('');
            $('.fm-file-upload span').text('');
            $('.fm-folder-upload span').text('');
        }

        var el = $('.fm-breadcrumbs-block .fm-breadcrumbs span span');
        var i = 0;

        while (M.pathLength() + 260 > $('.fm-right-header.fm').width() && i < el.length) {
            $(el[i]).text('');
            i++;
        }

        if ($('.fm-breadcrumbs-block .fm-breadcrumbs').length > 1) {
            $('.fm-breadcrumbs-block').removeClass('deactivated');
        } else {
            $('.fm-breadcrumbs-block').addClass('deactivated');
        }

        $('.fm-breadcrumbs-block a').unbind('click');
        $('.fm-breadcrumbs-block a').bind('click', function() {
            var crumbId = $(this).attr('id');

            // When NOT deactivated
            if (!$('.fm-breadcrumbs-block').hasClass('deactivated')) {
                if (crumbId === 'path_opc' || crumbId === 'path_ipc') {
                    return false;
                } else if ((crumbId === 'chatcrumb') || (M.currentdirid && M.currentdirid.substr(0, 7) === 'search/')) {
                    return false;
                }

                // Remove focus from 'view ipc/opc' buttons
                $('.fm-received-requests').removeClass('active');
                $('.fm-contact-requests').removeClass('active');
                M.openFolder($(this).attr('id').replace('path_', ''));
            }
        });

        if (folderlink) {
            $('.fm-breadcrumbs:first').removeClass('folder').addClass('folder-link');
            $('.fm-breadcrumbs:first span').empty();
            if (folderlink && name) {
                $('.nw-tree-panel-header span').text(name);
            }
        }
    };

    this.getById = function(id)
    {
        if (this.d[id])
            return this.d[id];
        else
            return false;
    };

    this.rubNodes = {};

    this.addNode = function(n, ignoreDB) {
        if (n.p === this.RubbishID) {
            this.rubNodes[n.h] = true;
            this.rubbishIco();
        }
        if (n.t === 4) {
            for (var i in this.d) {
                if (this.d[i].p == n.h) {
                    this.rubNodes[this.d[i].h] = true;
                }
            }
            this.rubbishIco();
        }

        if (!this.c['shares']) {
            this.c['shares'] = [];
        }
        if (!M.d[n.p] && n.p !== 'contacts') {
            if (n.sk) {
                n.p = n.u;
            } else if (n.su) {
                n.p = n.su;
            }
        }
        if (n.p && n.p.length === 11 && !M.d[n.p]) {
            var u = this.u[n.p];
            if (u) {
                u.name = u.name ? u.name : u.m;
                u.h = u.u;
                u.t = 1;
                u.p = 'contacts';
                M.addNode(u);
            } else {
                console.log('something went wrong!', n.p, this.u[n.p]);
            }
        }
        if (typeof mDB === 'object' && !ignoreDB && !pfkey) {
            if (n instanceof MegaDataObject) {
                mDBadd('f', clone(n.toJS()));
            }
            else {
                mDBadd('f', clone(n));
            }
        }
        if (n.p) {
            if (typeof this.c[n.p] === 'undefined') {
                this.c[n.p] = [];
            }
            this.c[n.p][n.h] = 1;
            // maintain special incoming shares index:
            if (n.p.length === 11) {
                this.c['shares'][n.h] = 1;
            }
        }

        if (n.t === 2) {
            this.RootID = n.h;
        }
        if (n.t === 3) {
            this.InboxID = n.h;
        }
        if (n.t === 4) {
            this.RubbishID = n.h;
        }
        if (!n.c) {
            if (n.sk && !u_sharekeys[n.h]) {
                u_sharekeys[n.h] = crypto_process_sharekey(n.h, n.sk);
            }

            if (n.t !== 2 && n.t !== 3 && n.t !== 4 && n.k) {
                if (u_kdnodecache[n.h]) {
                    $.extend(n, u_kdnodecache[n.h]);
                } else {
                    crypto_processkey(u_handle, u_k_aes, n);
                }
                u_nodekeys[n.h] = n.key;
            } else if (!n.k) {
                if (n.a) {
                    if (!missingkeys[n.h]) {
                        missingkeys[n.h] = true;
                        newmissingkeys = true;
                    }
                }
            }
            if (n.hash) {
                if (!this.h[n.hash]) {
                    this.h[n.hash] = [];
                }
                this.h[n.hash].push(n.h);
            }
        }
        if (this.d[n.h] && this.d[n.h].shares) {
            n.shares = this.d[n.h].shares;
        }

        // sync data objs M.u <-> M.d
        if (n.h.length === 11) {
            if (this.u[n.h] !== n) {
                if (typeof(this.u[n.h]) === 'undefined') {
                    M.addUser(n, ignoreDB);
                }
                var tmpNode = n;
                n = this.u[n.h];
                // merge changes from n->M.u[n.h]
                Object.keys(tmpNode).forEach(function(k) {
                    if (k === "name") {
                        return;
                    }

                    n[k] = tmpNode[k];
                });
            }
        }

        this.d[n.h] = n;

        if (typeof newnodes !== 'undefined') {
            newnodes.push(n);
        }
        $(window).trigger("megaNodeAdded", [n]);
    };

    this.delNode = function(h) {

        function ds(h) {
            $(window).trigger("megaNodeRemoved", [h]);
            removeUInode(h);
            if (M.c[h] && h.length < 11) {
                for (var h2 in M.c[h]) {
                    ds(h2);
                }
                delete M.c[h];
            }
            if (typeof mDB === 'object' && !pfkey) {
                mDBdel('f', h);
            }
            if (M.d[h]) {
                M.delIndex(M.d[h].p, h);
                M.delHash(M.d[h]);
                delete M.d[h];
            }
            // Update M.v it's used for at least preview slideshow
            for (var k in M.v) {
                if (M.v[k].h === h) {
                    M.v.splice(k, 1);
                    break;
                }
            }
            // if (M.u[h]) delete M.u[h];
            if (typeof M.u[h] === 'object') {
                M.u[h].c = 0;
            }
        }
        if (this.rubNodes[h]) {
            delete this.rubNodes[h];
        }
        ds(h);
        this.rubbishIco();
        if (M.currentdirid === 'shares' && !M.viewmode)
            M.openFolder('shares', 1);
    };

    this.delHash = function(n)
    {
        if (n.hash && M.h[n.hash])
        {
            for (var i in M.h[n.hash])
            {
                if (M.h[n.hash][i] == n.h)
                {
                    M.h[n.hash].splice(i, 1);
                    break;
                }
            }
            if (M.h[n.hash].length == 0)
                delete M.h[n.hash];
        }
    };

    /**
     * Check existance of contact/pending contact
     *
     *
     * @param {email} email of invited contact
     *
     * @returns {number} error code, 0 proceed with request
     *
     * -12, Owner already invited user & expiration period didn't expired, fail.
     * -12 In case expiration period passed new upc is sent, but what to do with old request?
     * Delete it as soon as opc response is received for same email (idealy use user ID, if exist)
     * -10, User already invited Owner (ToDO. how to check diff emails for one account) (Check M.opc)
     * -2, User is already in contact list (check M.u)
     *
     */
    this.checkInviteContactPrerequisites = function(email) {
        var TIME_FRAME = 60 * 60 * 24 * 14;// 14 days in seconds

        // Check pending invitations
        var opc = M.opc;
        for (var i in opc) {
            if (M.opc[i].m === email) {
//                if (opc[i].rts + TIME_FRAME <= Math.floor(new Date().getTime() / 1000)) {
                return 0;
//                }
                return -12;
            }
        }

        // Check incoming invitations
        // This part of code is not necessary case server handle mutial
        // invitation and automatically translates invites into actual contacts
//        var ipc = M.ipc;
//        for (var i in ipc) {
//            if (M.ipc[i].m === email) {
//                return -10;
//            }
//        }

        // Check active contacts
        var result = 0;
        M.u.forEach(function(v, k) {
            if (v.m === email && v.c !== 0) {
                result = -2;
                return false; // break;
            }
        });

        return result;
    };

    /**
     * Invite contacts using email address, also known as ongoing pending contacts.
     * This uses API 2.0
     *
     * @param {String} owner, account owner email address.
     * @param {String} target, target email address.
     * @param {String} msg, optional custom text message.
     * @returns {Integer} proceed, API response code, if negative something is wrong
     * look at API response code table.
     */
    this.inviteContact = function(owner, target, msg) {
        DEBUG('inviteContact');
        var proceed = this.checkInviteContactPrerequisites(target);

        if (proceed === 0) {
            api_req({'a': 'upc', 'e': owner, 'u': target, 'msg': msg, 'aa': 'a', i: requesti}, {
                callback: function(resp) {
                    if (typeof resp === 'object') {
                        if (resp.p) {
                            proceed = resp.p;
                        }
                    }
                }
            });
        }

        this.inviteContactMessageHandler(proceed);

        return proceed;
    };

    /**
     * Handle all error codes for contact invitations and shows message
     *
     * @param {int} errorCode
     * @param {string} msg Can be undefined
     * @param {email} email  Can be undefined
     *
     */
    this.inviteContactMessageHandler = function(errorCode) {
        if (errorCode === -12) {

            // Invite already sent, and not expired
            msgDialog('info', '', 'Invite already sent, waiting for response');
        } else if (errorCode === -10) {

            // User already sent you an invitation
            msgDialog('info', '', 'User already sent you an invitation, check incoming contacts dialog');
        } else if (errorCode === -2) {

            // User already exist or owner
            msgDialog('info', '', l[1783]);
        }
    };

    this.cancelPendingContactRequest = function(target) {
        DEBUG('cancelPendingContactRequest');
        var proceed = this.checkCancelContactPrerequisites(target);

        if (proceed === 0) {
            api_req({ 'a': 'upc', 'u': target, 'aa': 'd', i: requesti }, {
                callback: function(resp) {
                    proceed = resp;
                }
            });
        }

        this.cancelContactMessageHandler(proceed);

        return proceed;
    };

    this.cancelContactMessageHandler = function(errorCode) {
        if (errorCode === -2) {
            msgDialog('info', '', 'This pending contact is already deleted.');
        }
    };

    this.checkCancelContactPrerequisites = function(email) {

        // Check pending invitations
        var opc = M.opc;
        var foundEmail = false;
        for (var i in opc) {
            if (M.opc[i].m === email) {
                foundEmail = true;
                if (M.opc[i].dts) {
                    return -2;// opc is already deleted
                }
            }
        }
        if (!foundEmail) {
            return -2;// opc doesn't exist for given email
        }

        return 0;
    };

    this.reinvitePendingContactRequest = function(target) {

        DEBUG('reinvitePendingContactRequest');
        api_req({'a': 'upc', 'u': target, 'aa': 'r', i: requesti});
    };

    // Answer on 'aa':'a', {"a":"upc","p":"0uUure4TCJw","s":2,"uts":1416434431,"ou":"fRSlXWOeSfo","i":"UAouV6Kori"}
    // Answer on 'aa':'i', "{"a":"upc","p":"t17TPe65rMM","s":1,"uts":1416438884,"ou":"nKv9P8pn64U","i":"qHzMjvvqTY"}"
    // ToDo, update M.ipc so we can have info about ipc status for view received requests
    this.ipcRequestHandler = function(id, action) {
        DEBUG('ipcRequestHandler');
        var proceed = this.checkIpcRequestPrerequisites(id);

        if (proceed === 0) {
            api_req({'a': 'upca', 'p': id, 'aa': action, i: requesti}, {
                callback: function(resp) {
                    proceed = resp;
                }
            });
        }

        this.ipcRequestMessageHandler(proceed);

        return proceed;
    };

    this.ipcRequestMessageHandler = function(errorCode) {
        if (errorCode === -2) {
            msgDialog('info', 'Already processed', 'Already handled request, something went wrong.');
        }

        // Server busy, ask them to retry the request
        else if (errorCode === -3 || errorCode === -4) {
            msgDialog('warninga', 'Server busy', 'The server was busy, please try again later.');
        }

        // Repeated request
        else if (errorCode === -12) {
            msgDialog('info', 'Repeated request', 'The contact has already been accepted.');
        }
    };

    this.checkIpcRequestPrerequisites = function(id) {
        var ipc = M.ipc;
        for (var i in ipc) {
            if (M.ipc[i].p === id) {
                return -0;
            }
        }

        return 0;
    };

    this.acceptPendingContactRequest = function(id) {
        return this.ipcRequestHandler(id, 'a');
    };

    this.denyPendingContactRequest = function(id) {
        return this.ipcRequestHandler(id, 'd');
    };

    this.ignorePendingContactRequest = function(id) {
        return this.ipcRequestHandler(id, 'i');
    };

    this.clearRubbish = function(sel)
    {
        if (d) console.log('clearRubbish', sel);
        var selids = {};
        var c = this.c[sel === false ? M.RubbishID : M.currentdirid];
        if (sel && $.selected)
            for (var i in $.selected)
                selids[$.selected[i]] = 1;

        for (var h in c)
        {
            if (!sel || selids[h])
            {
                this.delNode(h);
                api_req({a: 'd', n: h, i: requesti});
                if (sel)
                {
                    $('.grid-table.fm#' + h).remove();
                    $('#' + h + '.file-block').remove();
                }
            }
        }
        var hasItems = false;
        if (sel)
            for (var h in c) {
                hasItems = true;
                break;
            }
        if (!hasItems)
        {
            $('#treesub_' + M.RubbishID).remove();
            $('.fm-tree-header.recycle-item').removeClass('contains-subfolders expanded recycle-notification');
            if (this.RubbishID == this.currentdirid)
            {
                $('.grid-table.fm tr').remove();
                $('.file-block').remove();
                $('.fm-empty-trashbin').removeClass('hidden');
            }
        }
        if (this.RubbishID == this.currentrootid)
        {
            if (M.viewmode)
                iconUI();
            else
                gridUI();
        }
        this.rubNodes = {}
        this.rubbishIco();
        treeUI();
    }

    /**
     * addUser, updates global .u variable with new user data
     * adds/updates user indexedDB with newest user data
     *
     * @param {object} u, user object data
     * @param {boolean} ignoreDB, don't write to indexedDB
     *
     *
     */
    this.addUser = function(u, ignoreDB) {
        var userId = '';
        if (u && u.u) {
            userId = u.u;
            if (this.u[userId]) {
                for (var key in u) {
                    this.u[userId][key] = u[key];
                }
                u = this.u[userId];
            } else {
                this.u.set(userId, new MegaDataObject(MEGA_USER_STRUCT, true, u));

                var self = this;

                MegaPromise.allDone([
                    getUserAttribute(userId, 'firstname', -1),
                    getUserAttribute(userId, 'lastname', -1)
                ]).done(function(results) {
                    var firstName = results[0][0];
                    var lastName = results[1][0];

                    // -1, -9, -2, etc...
                    firstName = typeof(firstName) != "string" ? false : firstName;
                    lastName = typeof(lastName) != "string" ? false : lastName;

                    firstName = firstName ? from8(base64urldecode(firstName)) : "";
                    lastName = lastName ? from8(base64urldecode(lastName)) : "";
                    if (firstName.length > 0 && lastName.length > 0) {
                        self.u[userId].name = firstName + " " + lastName;
                    }
                    self.u[userId].firstName = firstName;
                    self.u[userId].lastName = lastName;

                    if (
                        typeof $.sortTreePanel !== 'undefined' &&
                        typeof $.sortTreePanel.contacts !== 'undefined' &&
                        $.sortTreePanel.contacts.by == 'status'
                    ) {
                        M.contacts(); // we need to resort
                    }

                    if (window.location.hash == "#fm/" + u.u) {
                        // re-render the contact view page if the presence had changed
                        contactUI();
                    }
                });
            }
            if (typeof mDB === 'object' && !ignoreDB && !pfkey) {
                mDBadd('u', clone(u));
            }
        }
    };

    // Update M.opc and related localStorage
    this.addOPC = function(u, ignoreDB) {
        this.opc[u.p] = u;
        if (typeof mSDB === 'object' && !ignoreDB && !pfkey) {
            mSDB.add('opc', clone(u));
        }
    };

    /**
     * Delete opc record from localStorage using id
     *
     * @param {string} id
     *
     */
    this.delOPC = function(id) {
        if (typeof mSDB === 'object' && !pfkey) {
            mSDB.del('opc', id);
        }
    };

    // Update M.ipc and related localStorage
    this.addIPC = function(u, ignoreDB) {
        this.ipc[u.p] = u;
        if (typeof mSDB === 'object' && !ignoreDB && !pfkey) {
            mSDB.add('ipc', clone(u));
        }
    };

    /**
     * Delete ipc record from indexedDb using id
     *
     * @param {string} id
     *
     */
    this.delIPC = function(id) {
        if (typeof mSDB === 'object' && !pfkey) {
            mSDB.del('ipc', id);
        }
    };

    /**
     * Update M.ps and indexedDb
     *
     * Structure of M.ps
     * <shared_item_id>:
     * [
     *  <pending_contact_request_id>:
     *  {h, p, r, ts},
     * ]
     * @param {JSON} ps, pending share
     * @param {boolean} ignoreDB
     *
     *
     */
    this.addPS = function(ps, ignoreDB) {
        if (!this.ps[ps.h]) {
            this.ps[ps.h] = {};
        }
        this.ps[ps.h][ps.p] = ps;

        if (typeof mSDB === 'object' && !ignoreDB && !pfkey) {
            mSDB.add('ps', clone(ps));
        }
    };

    /**
     * Maintain .ps and related indexedDb
     *
     * @param {string} pcrId, pending contact request id
     * @param {string} nodeId, shared item id
     *
     *
     */
    this.delPS = function(pcrId, nodeId) {

        // Delete the pending share
        if (this.ps[nodeId]) {
            if (this.ps[nodeId][pcrId]) {
                delete this.ps[nodeId][pcrId];
            }

            // If there's no pending shares for node left, clean M.ps
            if (Object.keys(this.ps[nodeId]).length === 0) {
                delete this.ps[nodeId];
            }
        }

        // Check how removing from indexedDb works and make
        // sure that pending share is/only removed from it
        if (typeof mSDB === 'object' && !pfkey) {
            mSDB.del('ps', pcrId);
        }
    };

    // This function has a special hacky purpose, don't use it if you don't know what it does, use M.copyNodes instead.
    this.injectNodes = function(nodes, target, callback) {
        if (!Array.isArray(nodes)) {
            nodes = [nodes];
        }

        var sane = nodes.filter(function(node) {
            return M.isNodeObject(node);
        });

        if (sane.length !== nodes.length) {
            console.warn('injectNodes: Found invalid nodes.');
        }

        if (!sane.length) {
            return false;
        }

<<<<<<< HEAD
        var mTempNodes = [];

        sane = sane.map(function(node) {
            if (!M.d[node.h]) {
                mTempNodes.push(node.h);
=======
        nodes = [];

        sane = sane.map(function(node) {
            if (!M.d[node.h]) {
                nodes.push(node.h);
>>>>>>> 2d35e179
                M.d[node.h] = node;
            }
            return node.h;
        });

        this.copyNodes(sane, target, false, callback);

<<<<<<< HEAD
        mTempNodes.forEach(function(handle) {
            delete M.d[handle];
        });

        return mTempNodes.length;
=======
        nodes.forEach(function(handle) {
            delete M.d[handle];
        });

        return nodes.length;
>>>>>>> 2d35e179
    };


    this.copyNodes = function(cn, t, del, callback) {
        if ($.onImportCopyNodes && t.length === 11) {
            msgDialog('warninga', l[135], 'Operation not permitted.');
            return false;
        }
        loadingDialog.show();
        if (t.length === 11 && !u_pubkeys[t]) {
            var keyCachePromise = api_cachepubkeys([t]);
            keyCachePromise.done(function _cachepubkeyscomplete() {
                if (u_pubkeys[t]) {
                    M.copyNodes(cn, t);
                }
                else {
                    loadingDialog.hide();
                    alert(l[200]);
                }
            });

            return false;
        }

        var a = this.isNodeObject(cn) ? [cn] : ($.onImportCopyNodes || fm_getcopynodes(cn, t));
        var ops = {a: 'p', t: t, n: a, i: requesti};
        var s = fm_getsharenodes(t);
        if (s.length > 0) {
            var mn = [];
            for (i in a) {
                mn.push(a[i].h);
            }
            ops.cr = crypto_makecr(mn, s, true);
        }
        api_req(ops, {
            cn: cn,
            del: del,
            t: t,
            callback: function(res, ctx) {
                function onCopyNodesDone() {
                    loadingDialog.hide();
                    if (callback) {
                        callback(res);
                    }
                    renderNew();
                }
                if (typeof res === 'number' && res < 0) {
                    return msgDialog('warninga', l[135], l[47], api_strerror(res));
                }
                if (ctx.del) {
                    var j = [];
                    for (var i in ctx.cn) {
                        M.delNode(ctx.cn[i]);
                        api_req({a: 'd', n: cn[i], i: requesti});
                    }
                }
                newnodes = [];
                if (res.u) {
                    process_u(res.u, true);
                }
                if (res.f) {
                    process_f(res.f, onCopyNodesDone);
                } else {
                    onCopyNodesDone();
                }
            }
        });
    };

    this.moveNodes = function(n, t)
    {
        if (t == this.RubbishID)
        {
            for (var i in n)
            {
                this.rubNodes[n[i]] = true;
            }
        }

        newnodes = [];
        var j = [];
        for (var i in n) {
            var h = n[i];
            var node = M.d[h];
            if (t !== this.RubbishID && node && this.rubNodes[node.h]) {
                delete this.rubNodes[node.h];
            }
            j.push({
                a: 'm',
                n: h,
                t: t,
                i: requesti
            });
            if (node && node.p) {
                if (M.c[node.p] && M.c[node.p][h]) {
                    delete M.c[node.p][h];
                }
                // Update M.v it's used for slideshow preview at least
                for (var k in M.v) {
                    if (M.v[k].h === h) {
                        M.v.splice(k, 1);
                        break;
                    }
                }
                if (typeof M.c[t] === 'undefined') {
                    M.c[t] = [];
                }
                M.c[t][h] = 1;
                removeUInode(h);
                this.nodeAttr({
                        h: h,
                        p: t
                    });
                newnodes.push(node);
            }
        }
        renderNew();
        this.rubbishIco();
        processmove(j);
        $.tresizer();
    };

    this.accountSessions = function(cb) {
        /* x: 1, load the session ids
           useful to expire the session from the session manager */
        api_req({ a: 'usl', x: 1 }, {
            account: account,
            callback: function(res, ctx)
            {
                if (typeof res != 'object')
                    res = [];
                ctx.account.sessions = res;
                if (typeof cb === "function") {
                    cb();
                }
            }
        });
    };

    this.accountData = function(cb, blockui)
    {
        if (this.account && this.account.lastupdate > new Date().getTime() - 300000 && cb)
            cb(this.account);
        else
        {
            if (blockui)
                loadingDialog.show();

            account = {};

            api_req({a: 'uq', strg: 1, xfer: 1, pro: 1}, {
                account: account,
                callback: function(res, ctx)
                {
                    loadingDialog.hide();

                    if (typeof res == 'object')
                    {
                        for (var i in res) {
                            ctx.account[i] = res[i];
                        }
                        ctx.account.type = res.utype;
                        ctx.account.stype = res.stype;
                        // ctx.account.stime = res.scycle;
                        // ctx.account.scycle = res.snext;
                        ctx.account.expiry = res.suntil;
                        ctx.account.space = Math.round(res.mstrg);
                        ctx.account.space_used = Math.round(res.cstrg);
                        ctx.account.bw = Math.round(res.mxfer);
                        ctx.account.servbw_used = Math.round(res.csxfer);
                        ctx.account.downbw_used = Math.round(res.caxfer);
                        ctx.account.servbw_limit = res.srvratio;
                        ctx.account.balance = res.balance;
                        ctx.account.reseller = res.reseller;
                        ctx.account.prices = res.prices;

                        // If a subscription, get the timestamp it will be renewed
                        if (res.stype === 'S') {
                            ctx.account.srenew = res.srenew;
                        }

                        if (res.balance.length == 0)
                            ctx.account.balance = [['0.00', 'EUR']];

                        if (!u_attr.p)
                        {
                            ctx.account.servbw_used = 0;

                            if (res.tah)
                            {
                                var t = 0;

                                for (var i in res.tah)
                                    t += res.tah[i];

                                ctx.account.downbw_used = t;
                                ctx.account.bw = res.tal;
                            }
                        }
                    }
                }
            });

            api_req({a: 'uavl'}, {
                account: account,
                callback: function(res, ctx)
                {
                    if (typeof res != 'object')
                        res = [];
                    ctx.account.vouchers = voucherData(res);
                }
            });

            api_req({a: 'utt'}, {
                account: account,
                callback: function(res, ctx)
                {
                    if (typeof res != 'object')
                        res = [];
                    ctx.account.transactions = res;
                }
            });

            // Get (f)ull payment history
            // [[payment id, timestamp, price paid, currency, payment gateway id, payment plan id, num of months purchased]]
            api_req({ a: 'utp', f : 1 }, {
                account: account,
                callback: function(res, ctx)
                {
                    if (typeof res != 'object') {
                        res = [];
                    }
                    ctx.account.purchases = res;
                }
            });

            this.accountSessions();

            api_req({a: 'ug'}, {
                cb: cb,
                account: account,
                callback: function(res, ctx)
                {
                    if (typeof res == 'object')
                    {
                        if (res.p)
                        {
                            u_attr.p = res.p;
                            if (u_attr.p)
                                topmenuUI();
                        }
                    }

                    ctx.account.lastupdate = new Date().getTime();

                    if (!ctx.account.bw)
                        ctx.account.bw = 1024 * 1024 * 1024 * 10;
                    if (!ctx.account.servbw_used)
                        ctx.account.servbw_used = 0;
                    if (!ctx.account.downbw_used)
                        ctx.account.downbw_used = 0;

                    M.account = ctx.account;

                    if (ctx.cb)
                        ctx.cb(ctx.account);
                }
            });
        }
    };

    this.delIndex = function(p, h)
    {
        if (M.c[p] && M.c[p][h])
            delete M.c[p][h];
        var a = 0;
        for (var i in M.c[p]) {
            a++;
            break;
        }
        if (a == 0)
        {
            delete M.c[p];
            $('#treea_' + p).removeClass('contains-folders');
        }
    };

    this.rubbishIco = function()
    {
        var i = 0;
        if (typeof M.c[M.RubbishID] !== 'undefined')
            for (var a in M.c[M.RubbishID])
                i++;
        if (i > 0)
            $('.fm-tree-header.recycle-item').addClass('recycle-notification contains-subfolders');
        else
        {
            $('.fm-tree-header.recycle-item').removeClass('recycle-notification expanded contains-subfolders');
            $('.fm-tree-header.recycle-item').prev('.fm-connector-first').removeClass('active');
        }
        if (Object.keys(this.rubNodes).length == 0)
            $('.nw-fm-left-icon.rubbish-bin').removeClass('filled')
        else
            $('.nw-fm-left-icon.rubbish-bin').addClass('filled')
    };

    this.nodeAttr = function(attrs) {

        var node = M.d[attrs.h];

        if (node) {
            for (var i in attrs) {
                if (attrs.hasOwnProperty(i)) {
                    node[i] = attrs[i];
                }
            }
            if ((typeof mDB === 'object') && !pfkey) {
                mDBadd('f', clone(node));
            }
        }
    };

    this.rename = function(h, name)
    {
        if (M.d[h])
        {
            var n = M.d[h];
            if (n && n.ar)
            {
                n.ar.n = name;
                var mkat = enc_attr(n.ar, n.key);
                var attr = ab_to_base64(mkat[0]);
                var key = a32_to_base64(encrypt_key(u_k_aes, mkat[1]));
                M.nodeAttr({h: h, name: name, a: attr});
                api_req({a: 'a', n: h, attr: attr, key: key, i: requesti});
                $('.grid-table.fm #' + h + ' .tranfer-filetype-txt').text(name);
                $('#' + h + '.file-block .file-block-title').text(name);
                $('#treea_' + h + ' span:nth-child(2)').text(name);
                if ($('#path_' + h).length > 0)
                    M.renderPath();
                $(document).trigger('MegaNodeRename', [h, name]);
            }
        }
    };

    /**
     * favourite
     *
     * Handles item favourite status
     * @param {Array} nodesId
     * @param {Boolean} del User action i.e. true - delete from favorites, false - add to favorite
     */
    this.favourite = function(nodesId, del) {

        var mkat, attr, key, node, newFavStarState,
            nodes = nodesId,
            toRenderMain = false,
            exportLink = new mega.Share.ExportLink({});

        if (!Array.isArray(nodesId)) {
            nodes = [nodesId];
        }
        newFavStarState = (del) ? 0 : 1;

        $.each(nodes, function(index, value) {
            node = M.d[value];
            if (node && node.ar && (node.fav !== newFavStarState) && !exportLink.isTakenDown(value)) {
                node.ar.fav = newFavStarState;
                mkat = enc_attr(node.ar, node.key);
                attr = ab_to_base64(mkat[0]);
                key = a32_to_base64(encrypt_key(u_k_aes, mkat[1]));

                M.nodeAttr({ h: node.h, fav: newFavStarState, a: attr });
                api_req({ a: 'a', n: node.h, attr: attr, key: key, i: requesti });

                // Add favourite
                if (!del) {
                    $('.grid-table.fm #' + node.h + ' .grid-status-icon').addClass('star');
                    $('#' + node.h + '.file-block .file-status-icon').addClass('star');
                }

                // Remove from favourites
                else {
                    $('.grid-table.fm #' + node.h + ' .grid-status-icon').removeClass('star');
                    $('#' + node.h + '.file-block .file-status-icon').removeClass('star');
                }

                toRenderMain = true;
            }
        });

        if (toRenderMain && M.sortingBy && (M.sortingBy[0] === 'fav')) {
            M.doSort('fav', M.sortingBy[1]);
            M.renderMain();
        }
    };

    /**
     * isFavourite
     *
     * Search throught items via nodesId and report about fav attribute
     * @param {Array} nodesId Array of nodes Id
     * @returns {Boolean}
     */
    this.isFavourite = function(nodesId) {

        var result = false,
            nodes = nodesId;

        if (!Array.isArray(nodesId)) {
            nodes = [nodesId];
        }

        // On first favourite found break the loop
        $.each(nodes, function(index, value) {
            if (M.d[value].fav) {
                result = true;
                return false;// Break each loop
            }
        });

        return result;
    };

    this.nodeShare = function(h, s, ignoreDB) {
        if (this.d[h]) {
            if (typeof this.d[h].shares === 'undefined') {
                this.d[h].shares = [];
            }

            this.d[h].shares[s.u] = s;
            if (typeof mDB === 'object') {
                s['h_u'] = h + '_' + s.u;
                if (!ignoreDB && !pfkey) {
                    mDBadd('s', clone(s));
                }
            }
            if (fminitialized) {
                sharedUInode(h);
            }
            if ((typeof mDB === 'object') && !pfkey) {
                if (!u_sharekeys[h]) {
                    console.warn('INVALID OPERATION -- No share key for handle "%s"', h);
                }
                else {
                    mDBadd('ok', {
                        h: h,
                        k: a32_to_base64(encrypt_key(u_k_aes, u_sharekeys[h])),
                        ha: crypto_handleauth(h)
                    });
                }
            }
        }
        else if (d) {
            console.log('nodeShare failed for node:', h, s, ignoreDB);
        }
    };

    this.delNodeShare = function(h, u) {
        var a = 0;
        if (this.d[h] && typeof this.d[h].shares !== 'undefined') {
            api_updfkey(h);
            delete this.d[h].shares[u];
            for (var i in this.d[h].shares) {
                if (this.d[h].shares[i]) {
                    a++;
                }
            }
            if (a === 0) {
                delete this.d[h].shares;
                M.nodeAttr({ h: h, shares: undefined });
                delete u_sharekeys[h];
                sharedUInode(h);
                if (typeof mDB === 'object') {
                    mDBdel('ok', h);
                }
            }
            if (typeof mDB === 'object') {
                mDBdel('s', h + '_' + u);
            }
        }
    };

    // Searches M.opc for the pending contact
    this.findOutgoingPendingContactIdByEmail = function(email) {
        for (var index in M.opc) {
            var opc = M.opc[index];

            if (opc.m === email) {
                return opc.p;
            }
        }
    };

    /**
     * called when user try to remove pending contact from shared dialog
     * should be changed case M.ps structure is changed, take a look at processPS()
     *
     * @param {string} nodeHandle
     * @param {string} pendingContactId
     *
     *
     */
    this.deletePendingShare = function(nodeHandle, pendingContactId) {
        if (this.d[nodeHandle]) {

            if (this.ps[nodeHandle] && this.ps[nodeHandle][pendingContactId]) {
                M.delPS(pendingContactId, nodeHandle);
            }
        }
    };

    /**
     * Removes traces of export link share
     * Remove M.fln, M.links, M.d[handle].ph
     *
     * @param {string} handle of selected node/item
     *
     */
    this.deleteExportLinkShare = function(handle) {

        removeValue(M.links || [], handle);

        if (M.d[handle] && M.d[handle].ph) {
            delete M.d[handle].ph;
        }
    };

    this.makeDir = function(n)
    {
        if (is_chrome_firefox & 4)
            return;

        var dirs = [];
        function getfolders(d, o)
        {
            var c = 0;
            for (var e in M.d)
            {
                if (M.d[e].t == 1 && M.d[e].p == d)
                {
                    var p = o || [];
                    if (!o) p.push(fm_safename(M.d[d].name));
                    p.push(fm_safename(M.d[e].name));
                    if (!getfolders(M.d[e].h, p))
                        dirs.push(p);
                    ++c;
                }
            }
            return c;
        }
        getfolders(n);

        if (d)
            console.log('makedir', dirs);

        if (is_chrome_firefox)
        {
            var root = mozGetDownloadsFolder();
            if (root)
                dirs.filter(String).forEach(function(p)
                {
                    try
                    {
                        p = mozFile(root, 0, p);
                        if (!p.exists())
                            p.create(Ci.nsIFile.DIRECTORY_TYPE, parseInt("0755", 8));
                    }
                    catch (e)
                    {
                        Cu.reportError(e);
                        console.log('makedir', e.message);
                    }
                });
        }
        else
        {
            if (d)
                console.log('MAKEDIR: TODO');
        }
    }

    this.getDownloadFolderNodes = function(n, md, nodes, paths)
    {
        if (md) this.makeDir(n);

        var subids = fm_getnodes(n);
        for (var j in subids)
        {
            var p = this.getPath(subids[j]);
            var path = '';

            for (var k in p)
            {
                if (M.d[p[k]] && M.d[p[k]].t)
                    path = fm_safename(M.d[p[k]].name) + '/' + path;
                if (p[k] == n)
                    break;
            }

            if (!M.d[subids[j]].t)
            {
                nodes.push(subids[j]);
                paths[subids[j]] = path;
            }
            else {
                console.log('0 path', path);
            }
        }
    };

    this.isNodeObject = function(n) {
        return typeof n === 'object' && Array.isArray(n.key) && n.key.length === 8;
    };

    this.addDownload = function(n, z, preview, zipname)
    {
        delete $.dlhash;
        var path;
        var added = 0;
        var nodes = [];
        var paths = {};
        var zipsize = 0;
        if (!is_extension && !preview && !z && (dlMethod === MemoryIO || dlMethod === FlashIO))
        {
            var nf = [], cbs = [];
            for (var i in n)
            {
                if (M.d[n[i]] && M.d[n[i]].t) {
                    var nn = [], pp = {};
                    this.getDownloadFolderNodes(n[i], false, nn, pp);
                    cbs.push(this.addDownload.bind(this, nn, 0x21f9A, pp, M.d[n[i]].name));
                } else {
                    nf.push(n[i]);
                }
            }

            n = nf;

            if (cbs.length) {
                for (var i in cbs) {
                    Soon(cbs[i]);
                }
            }
        }
        if (z === 0x21f9A)
        {
            nodes = n;
            paths = preview;
            preview = false;
        }
        else for (var i in n)
        {
            if (M.d[n[i]])
            {
                if (M.d[n[i]].t)
                {
                    this.getDownloadFolderNodes(n[i], !!z, nodes, paths);
                }
                else
                {
                    nodes.push(n[i]);
                }
            }
            else if (this.isNodeObject(n[i])) {
                nodes.push(n[i]);
            }
        }

        if (z) {
            z = ++dlmanager.dlZipID;
            if (M.d[n[0]] && M.d[n[0]].t) {
                zipname = M.d[n[0]].name + '.zip';
            }
            else {
                zipname = (zipname || ('Archive-' + Math.random().toString(16).slice(-4))) + '.zip';
            }
        }
        else {
            z = false;
        }
        if (!$.totalDL) {
            $.totalDL = 0;
        }

        var p = '';
        var pauseTxt = '';
        if (uldl_hold) {
            p = 'paused';
            pauseTxt = ' (' + l[1651] + ')';
        }

        var ttl = this.getTransferTableLengths();
        for (var k in nodes) {
            /* jshint -W089 */
            if (!nodes.hasOwnProperty(k) || !(n = M.d[nodes[k]])) {
                n = nodes[k];
                if (this.isNodeObject(n)) {
                    dlmanager.logger.info('Using plain provided node object.');
                }
                else {
                    dlmanager.logger.error('** CHECK THIS **', 'Invalid node', k, nodes[k]);
                    continue;
                }
            }
            path = paths[nodes[k]] || '';
            $.totalDL += n.s;
            var tr = $('.transfer-table #dl_' + htmlentities(n.h));
            if (tr.length) {
                if (!tr.hasClass('completed')) {
                    continue;
                }
                tr.remove();
            }
            dl_queue.push({
                id: n.h,
                key: n.key,
                n: n.name,
                t: n.mtime || n.ts,
                p: path,
                size: n.s,
                onDownloadProgress: this.dlprogress,
                onDownloadComplete: this.dlcomplete,
                onBeforeDownloadComplete: this.dlbeforecomplete,
                onDownloadError: this.dlerror,
                onDownloadStart: this.dlstart,
                zipid: z,
                zipname: zipname,
                preview: preview
            });
            added++;
            zipsize += n.s;

            var flashhtml = '';
            if (dlMethod === FlashIO) {
                flashhtml = '<object width="1" height="1" id="dlswf_'
                    + htmlentities(n.h)
                    + '" type="application/x-shockwave-flash">'
                    + '<param name=FlashVars value="buttonclick=1" />'
                    + '<param name="movie" value="' + location.origin + '/downloader.swf"/>'
                    + '<param value="always" name="allowscriptaccess"/>'
                    + '<param name="wmode" value="transparent"/>'
                    + '<param value="all" name="allowNetworking">'
                    + '</object>';
            }

            if (!z) {
                this.addToTransferTable('dl_' + n.h, ttl,
                    '<tr id="dl_' + htmlentities(n.h) + '">'
                    + '<td><span class="transfer-type download ' + p + '">' + l[373]
                    + '<span class="speed">' + pauseTxt + '</span></span>' + flashhtml + '</td>'
                    + '<td><span class="transfer-filtype-icon ' + fileIcon(n)
                    + '"></span><span class="tranfer-filetype-txt">' + htmlentities(n.name) + '</span></td>'
                    + '<td></td>'
                    + '<td>' + bytesToSize(n.s) + '</td>'
                    + '<td>' + filetype(n.name) + '</td>'
                    + '<td><span class="transfer-status queued">Queued</span></td>'
                    + '<td class="grid-url-field"><a class="grid-url-arrow"></a>'
                    + '<a class="clear-transfer-icon"></a></td>'
                    + '<td><span class="row-number"></span></td>'
                    + '</tr>');

                if (uldl_hold) {
                    fm_tfspause('dl_' + n.h);
                }
                ttl.left--;
            }
        }

        if (!added) {
            if (d) {
                dlmanager.logger.warn('Nothing to download.');
            }
            return;
        }

        // If regular download using Firefox and the total download is over 1GB then show the dialog
        // to use the extension, but not if they've seen the dialog before and ticked the checkbox
        if (dlMethod == MemoryIO && !localStorage.firefoxDialog && $.totalDL > 1048576000 && navigator.userAgent.indexOf('Firefox') > -1) {
            Later(firefoxDialog);
        }

        var flashhtml = '';
        if (dlMethod === FlashIO) {
            flashhtml = '<object width="1" height="1" id="dlswf_zip_' + htmlentities(z) + '" type="application/x-shockwave-flash"><param name=FlashVars value="buttonclick=1" /><param name="movie" value="' + document.location.origin + '/downloader.swf"/><param value="always" name="allowscriptaccess"><param name="wmode" value="transparent"><param value="all" name="allowNetworking"></object>';
        }

        if (z && zipsize) {
            this.addToTransferTable('zip_' + z, ttl,
                '<tr id="zip_' + z + '">'
                + '<td><span class="transfer-type download' + p + '">' + l[373] + '<span class="speed">' + pauseTxt + '</span></span>' + flashhtml + '</td>'
                + '<td><span class="transfer-filtype-icon ' + fileIcon({name: 'archive.zip'}) + '"></span><span class="tranfer-filetype-txt">' + htmlentities(zipname) + '</span></td>'
                + '<td></td>'
                + '<td>' + bytesToSize(zipsize) + '</td>'
                + '<td>' + filetype({name: 'archive.zip'}) + '</td>'
                + '<td><span class="transfer-status queued">Queued</span></td>'
                + '<td class="grid-url-field"><a class="grid-url-arrow"></a><a class="clear-transfer-icon"></a></td>'
                + '<td><span class="row-number"></span></td>'
                + '</tr>');

            if (uldl_hold) {
                fm_tfspause('zip_' + z);
            }
        }

        if (!$.transferHeader) {
            transferPanelUI();
        }
        //$('.tranfer-view-icon').addClass('active');
        //$('.fmholder').addClass('transfer-panel-opened');
        $.transferHeader();

        if (!preview)
        {
            if (!z || zipsize) {
                showTransferToast('d', z ? 1 : added);
            }
            openTransferpanel();
            initGridScrolling();
            initFileblocksScrolling();
            initTreeScroll();
            setupTransferAnalysis();
            Soon(fm_tfsupdate);
            if ((dlmanager.isDownloading = Boolean(dl_queue.length))) {
                $('.transfer-pause-icon').removeClass('disabled');
                $('.transfer-clear-completed').removeClass('disabled');
                $('.transfer-clear-all-icon').removeClass('disabled');
            }
        }

        delete $.dlhash;
    };

    this.dlprogress = function(id, perc, bl, bt, kbps, dl_queue_num, force)
    {
        var st;
        if (dl_queue[dl_queue_num].zipid)
        {
            id = 'zip_' + dl_queue[dl_queue_num].zipid;
            var tl = 0;
            var ts = 0;
            for (var i in dl_queue)
            {
                if (dl_queue[i].zipid == dl_queue[dl_queue_num].zipid)
                {
                    if (!st)
                        st = dl_queue[i].st;
                    ts += dl_queue[i].size;
                    if (dl_queue[i].complete)
                        tl += dl_queue[i].size;
                    // TODO: check this for suitable GP use
                }
            }
            bt = ts;
            bl = tl + bl;
        }
        else
        {
            id = 'dl_' + id;
            st = dl_queue[dl_queue_num].st;
        }

        // var failed = parseInt($('#' + id).data('failed') || "0");
        // failed not long ago

        // if (failed+30000 > NOW()) return;

        if (!bl)
            return false;
        if (!$.transferprogress)
            $.transferprogress = {};
        if (kbps == 0) {
            if (!force && (perc != 100 || $.transferprogress[id]))
                return false;
        }

        if ($('.transfer-table #' + id + ' .progress-block').length == 0) {
            $('.transfer-table #' + id + ' td:eq(5)').html('<div class="progress-block" style=""><div class="progressbar"><div class="progressbarfill" style="width:0%;"></div></div><div class="clear"></div></div>');
            $('.transfer-table #' + id).addClass('started');
            $('.transfer-table').prepend($('.transfer-table #' + id));
            $.transferHeader();
        }

        // var eltime = (new Date().getTime()-st)/1000;
        var bps = kbps * 1000;
        var retime = bps && (bt - bl) / bps;
        if (bt)
        {
            // $.transferprogress[id] = Math.floor(bl/bt*100);
            $.transferprogress[id] = [bl, bt, bps];
            if (!uldl_hold)
            {
                if (slideshowid == dl_queue[dl_queue_num].id && !previews[slideshowid])
                {
                    $('.slideshow-error').addClass('hidden');
                    $('.slideshow-pending').addClass('hidden');
                    $('.slideshow-progress').attr('class', 'slideshow-progress percents-' + perc);
                }

                $('.transfer-table #' + id + ' .progressbarfill').css('width', perc + '%');
                $('.transfer-table #' + id + ' td:eq(0) .speed').text(" (" + bytesToSize(bps, 1) + '/s)');
                //$('.transfer-table #' + id + ' td:eq(4)').text(bytesToSize(bps,1) +'/s');
                //$('.transfer-table #' + id + ' td:eq(3)').text(secondsToTime(eltime));
                $('.transfer-table #' + id + ' td:eq(2)').text(secondsToTime(retime));
                percent_megatitle();

                if (page.substr(0, 2) !== 'fm')
                {
                    $('.widget-block').removeClass('hidden');
                    $('.widget-block').show();
                    if (!ulmanager.isUploading)
                        $('.widget-circle').attr('class', 'widget-circle percents-' + perc);
                    $('.widget-icon.downloading').removeClass('hidden');
                    $('.widget-speed-block.dlspeed').text(bytesToSize(bps, 1) + '/s');
                    $('.widget-block').addClass('active');
                }
            }
        }
    }

    this.dlcomplete = function(dl)
    {
        var id = dl.id, z = dl.zipid;

        if (slideshowid == id && !previews[slideshowid])
        {
            $('.slideshow-pending').addClass('hidden');
            $('.slideshow-error').addClass('hidden');
            $('.slideshow-progress').attr('class', 'slideshow-progress percents-100');
        }

        if (z)
            id = 'zip_' + z;
        else
            id = 'dl_' + id;
        $('.transfer-table #' + id).addClass('completed');
        $('.transfer-table #' + id + ' td:eq(5)').html('<span class="transfer-status completed">' + l[1418] + '</span>');
        $('.transfer-table #' + id + ' td:eq(2)').text('');
        $('.transfer-table #' + id + ' td:eq(0) span.transfer-type').addClass('done').html(l[1495]);

        if ($('#dlswf_' + id.replace('dl_', '')).length > 0)
        {
            var flashid = id.replace('dl_', '');
            $('#dlswf_' + flashid).width(170);
            $('#dlswf_' + flashid).height(22);
            $('#' + id + ' .transfer-type, #' + id + ' .transfer-type.paused')
                .removeClass('download')
                .addClass('safari-downloaded')
                .text('Save File');
        }
        if (dlMethod == FileSystemAPI)
        {
            setTimeout(fm_chromebar, 250, $.dlheight);
            setTimeout(fm_chromebar, 500, $.dlheight);
            setTimeout(fm_chromebar, 1000, $.dlheight);
        }
        var a = dl_queue.filter(isQueueActive).length;
        if (a < 2 && !ulmanager.isUploading)
        {
            $('.widget-block').fadeOut('slow', function(e)
            {
                $('.widget-block').addClass('hidden');
                $('.widget-block').css({opacity: 1});
            });
        }
        else if (a < 2)
            $('.widget-icon.downloading').addClass('hidden');
        else
            $('.widget-circle').attr('class', 'widget-circle percents-0');
        if ($.transferprogress && $.transferprogress[id])
        {
            if (!$.transferprogress['dlc'])
                $.transferprogress['dlc'] = 0;
            $.transferprogress['dlc'] += $.transferprogress[id][1];
            delete $.transferprogress[id];
        }

        $.transferHeader();
        Soon(mega.utils.resetUploadDownload);
    }

    this.dlbeforecomplete = function()
    {
        $.dlheight = $('body').height();
    }

    this.dlerror = function(dl, error)
    {
        var errorstr, fileid = dl.dl_id, x;
        if (d) {
            dlmanager.logger.error('dlerror', fileid, error);
        }
        else {
            srvlog('onDownloadError :: ' + error + ' [' + hostname(dl.url) + '] ' + (dl.zipid ? 'isZIP' : ''));
        }

        switch (error) {
            case ETOOMANYCONNECTIONS:
                errorstr = l[18];
                break;
            case ESID:
                errorstr = l[19];
                break;
            case EBLOCKED:
            case ETOOMANY:
            case EACCESS:
                errorstr = l[23];
                break;
            case ENOENT:
                errorstr = l[22];
                break;
            case EKEY:
                errorstr = l[24];
                break;
            case EOVERQUOTA:
                errorstr = l[1673];
                break;
                // case EAGAIN:               errorstr = l[233]; break;
                // case ETEMPUNAVAIL:         errorstr = l[233]; break;
            default:
                errorstr = l[x = 233];
                break;
        }

        if (slideshowid == dl.id && !previews[slideshowid])
        {
            $('.slideshow-image-bl').addClass('hidden');
            $('.slideshow-pending').addClass('hidden');
            $('.slideshow-progress').addClass('hidden');
            $('.slideshow-error').removeClass('hidden');
            $('.slideshow-error-txt').text(errorstr);
        }

        if (errorstr) {
            dl.failed = new Date;
            var id = (dl.zipid ? 'zip_' + dl.zipid : 'dl_' + fileid);
            var prog = GlobalProgress[id] || {};
            if (x != 233 || !prog.speed || !(prog.working || []).length) {
                /**
                 * a chunk may fail at any time, don't report a temporary error while
                 * there is network activity associated with the download, though.
                 */
                $('.transfer-table #' + id + ' td:eq(5)')
                    .html('<span class="transfer-status error">' + htmlentities(errorstr) + '</span>')
                // .parents('tr').data({'failed' : NOW()});
                //$('.transfer-table #' + id + ' td:eq(4)').text('');
                $('.transfer-table #' + id + ' td:eq(2)').text('--:--:--');
            }
        }
    }

    this.dlstart = function(dl)
    {
        var id = (dl.zipid ? 'zip_' + dl.zipid : 'dl_' + dl.dl_id);
        $('.transfer-table #' + id + ' td:eq(5)').html('<span class="transfer-status initiliazing">' + htmlentities(l[1042]) + '</span>');
        Soon(fm_tfsupdate);
        dl.st = NOW();
        ASSERT(typeof dl_queue[dl.pos] === 'object', 'No dl_queue entry for the provided dl...');
        ASSERT(typeof dl_queue[dl.pos] !== 'object' || dl.n == dl_queue[dl.pos].n, 'No matching dl_queue entry...');
        if (typeof dl_queue[dl.pos] === 'object')
            M.dlprogress(id, 0, 0, 0, 0, dl.pos);
        $.transferHeader();
    }
    this.mobileuploads = [];

    this.dynListR = SoonFc(function()
    {
        function flush_cached_nodes(n)
        {
            n = Object.keys(M.tfsdomqueue).slice(0, n);

            if (n.length)
            {
                for (var i in n)
                {
                    i = n[i];
                    addToTransferTable(i, M.tfsdomqueue[i], 1);
                    delete M.tfsdomqueue[i];
                }

                /*if (M._tfsDynlistR)
                    clearTimeout(M._tfsDynlistR);
                M._tfsDynlistR = setTimeout(function()
                {
                    delete M._tfsDynlistR;
                    Soon(transferPanelUI);
                    Soon(fm_tfsupdate);
                }, 350);*/
                $(window).trigger('resize');
            }
        }
        var $tst = $('.transfer-scrolling-table');
        $tst.unbind('jsp-scroll-y.tfsdynlist');

        // if ($('#fmholder').hasClass('transfer-panel-opened'))
        {
            var T = M.getTransferTableLengths();

            if (d)
                console.log('resize.tfsdynlist', JSON.stringify(T));

            if (T.left > 0)
                flush_cached_nodes(T.left + 3);

            T = T.size;
            $tst.bind('jsp-scroll-y.tfsdynlist', function(ev, pos, top, bot)
            {
                if (bot)
                    flush_cached_nodes(T);
            });
        }
        $tst = undefined;
    });

    this.getTransferTableLengths = function()
    {
        var size = Math.ceil($('.transfer-scrolling-table').height() / 24),
            used = $('.transfer-table tr[id]').length;

        return {size: size, used: used, left: size - used};
    };

    function addToTransferTable(gid, elem, q)
    {
        var target = gid[0] === 'u'
            ? $('.transfer-table tr[id^="ul"] .transfer-status.queued:last')
            : $('.transfer-table tr:not([id^="ul"]) .transfer-status.queued:last');

        if (target.length) {
            target.closest('tr').after(elem);
        }
        else {
            if (gid[0] != 'u') {
                target = $('.transfer-table tr[id^="ul"] .transfer-status.queued:first');
            }

            if (target.length) {
                target.closest('tr').before(elem);
            }
            else {
                $(elem).insertBefore('.transfer-table .clone-of-header');
            }
        }
        if ($.mSortableT) {
            $.mSortableT.sortable('refresh');
        }
        if (!q) {
            Soon(fm_tfsupdate);
        }
    }
    this.addToTransferTable = function(gid, ttl, elem)
    {
        var T = ttl || this.getTransferTableLengths();

        if (d > 1) {
            var logger = (gid[0] === 'u' ? ulmanager : dlmanager).logger;
            logger.info('Adding Transfer', gid, JSON.stringify(T));
        }

        if (this.dynListR)
        {
            $(window).bind('resize.tfsdynlist', this.dynListR);
            delete this.dynListR;
        }

        if (T.left > 0)
        {
            addToTransferTable(gid, elem, true);
            // In some cases UI is not yet initialized, nor transferHeader()
            $('.transfer-table-header').show(0);
        }
        else
        {
            var fit;

            if (gid[0] !== 'u')
            {
                var dl = $('.transfer-table tr:not([id^="ul"]) .transfer-status.queued:last');

                if (dl.length)
                {
                    // keep inserting downloads as long there are uploads
                    // dl = +dl.closest('tr').children(':first').text();
                    dl = dl.closest('tr').prevAll().length;

                    if (dl && dl + 1 < T.used)
                    {
                        addToTransferTable(gid, elem);
                        fit = true;
                    }
                }
            }

            if (!fit)
                M.tfsdomqueue[gid] = elem;
        }
    };

    var __ul_id = 8000;
    this.addUpload = function(u, ignoreWarning) {
        var flag = 'ulMegaSyncAD';

        if (u.length > 99 && !ignoreWarning && !localStorage[flag]) {
            $('.megasync-upload-overlay').show();
            $('.megasync-overlay-continue, .fm-dialog-close').rebind('click', function() {
                $('.megasync-upload-overlay').hide();
                M.addUpload(u, true);
                $(document).unbind('keyup.megasync-upload');
            });
            $(document).rebind('keyup.megasync-upload', function(evt) {
                $('.megasync-upload-overlay').hide();
                M.addUpload(u, true);
                $(document).unbind('keyup.megasync-upload');
            });
            $('.megasync-overlay-download').rebind('click', function() {
                $('.megasync-upload-overlay').hide();
                location.hash = '#sync';
                $(document).unbind('keyup.megasync-upload');
            });
            var $chk = $('.megasync-upload-overlay .checkdiv');
            $chk.rebind('click.dialog', function() {
                if ($chk.hasClass('checkboxOff')) {
                    $chk.removeClass('checkboxOff').addClass('checkboxOn');
                    localStorage[flag] = 1;
                }
                else {
                    $chk.removeClass('checkboxOn').addClass('checkboxOff');
                    delete localStorage[flag];
                }
            });
            return;
        }
        var target;
        var onChat;
        var filesize;
        var added = 0;
        var f;
        var ul_id;
        var pause = "";
        var pauseTxt = '';
        var ttl = this.getTransferTableLengths();

        if ($.onDroppedTreeFolder) {
            target = $.onDroppedTreeFolder;
            delete $.onDroppedTreeFolder;
        }
        else if ($('.nw-fm-left-icon.transfers').hasClass('active')) {
            target = M.lastSeenCloudFolder || M.RootID;
        }
        else {
            target = M.currentdirid;
        }

        if ((onChat = (M.currentdirid && M.currentdirid.substr(0, 4) === 'chat'))) {
            if (!$.ulBunch) {
                $.ulBunch = {};
            }
            if (!$.ulBunch[M.currentdirid]) {
                $.ulBunch[M.currentdirid] = {};
            }
        }

        if (uldl_hold) {
            pause = 'paused';
            pauseTxt = ' (' + l[1651] + ')';
        }

        for (var i in u) {
            f = u[i];
            try {
                // this could throw NS_ERROR_FILE_NOT_FOUND
                filesize = f.size;
            }
            catch (ex) {
                ulmanager.logger.warn(f.name, ex);
                continue;
            }
            ul_id = ++__ul_id;
            if (!f.flashid) {
                f.flashid = false;
            }
            f.target = target;
            f.id = ul_id;

            var gid = 'ul_' + ul_id;
            this.addToTransferTable(gid, ttl,
                '<tr id="' + gid + '">'
                + '<td><span class="transfer-type upload ' + pause + '">' + l[372] + '<span class="speed">' + pauseTxt + '</span></span></td>'
                + '<td><span class="transfer-filtype-icon ' + fileIcon({name: f.name}) + '"></span><span class="tranfer-filetype-txt">' + htmlentities(f.name) + '</span></td>'
                + '<td></td>'
                + '<td>' + bytesToSize(filesize) + '</td>'
                + '<td>' + filetype(f.name) + '</td>'
                + '<td><span class="transfer-status queued">Queued</span></td>'
                + '<td class="grid-url-field"><a class="grid-url-arrow"></a><a class="clear-transfer-icon"></a></td>'
                + '<td><span class="row-number"></span></td>'
                + '</tr>');
            ul_queue.push(f);
            ttl.left--;
            added++;

            if (uldl_hold) {
                fm_tfspause('ul_' + ul_id);
            }

            if (onChat) {
                $.ulBunch[M.currentdirid][ul_id] = 1;
            }
        }
        if (!added) {
            ulmanager.logger.warn('Nothing added to upload.');
            return;
        }
        if (!$.transferHeader) {
            transferPanelUI();
        }
        if (page == 'start') {
            ulQueue.pause();
            uldl_hold = true;
        }
        else {
            showTransferToast('u', added);
            $.transferHeader();
            openTransferpanel();
            Soon(fm_tfsupdate);
        }

        setupTransferAnalysis();
        if ((ulmanager.isUploading = Boolean(ul_queue.length))) {
            $('.transfer-pause-icon').removeClass('disabled');
            $('.transfer-clear-completed').removeClass('disabled');
            $('.transfer-clear-all-icon').removeClass('disabled');
        }
    }

    this.ulprogress = function(ul, perc, bl, bt, bps)
    {
        var id = ul.id;

        if ($('.transfer-table #ul_' + id + ' .progress-block').length == 0)
        {
            $('.transfer-table #ul_' + id + ' .transfer-status').removeClass('queued');
            $('.transfer-table #ul_' + id + ' .transfer-status').addClass('download');
            $('.transfer-table #ul_' + id + ' td:eq(5)').html('<div class="progress-block" style=""><div class="progressbar"><div class="progressbarfill" style="width:0%;"></div></div></div>');
            $('.transfer-table').prepend($('.transfer-table #ul_' + id));
            $('.transfer-table #ul_' + id).addClass('started');
            $.transferHeader();
        }
        if (!bl || !ul.starttime)
            return false;
        var eltime = (new Date().getTime() - ul.starttime) / 1000;
        var retime = bps > 1000 ? (bt - bl) / bps : -1;
        if (!$.transferprogress)
            $.transferprogress = {};
        if (bl && bt && !uldl_hold)
        {
            // $.transferprogress[id] = Math.floor(bl/bt*100);
            $.transferprogress['ul_' + id] = [bl, bt, bps];
            $('.transfer-table #ul_' + id + ' .progressbarfill').css('width', perc + '%');
            $('.transfer-table #ul_' + id + ' td:eq(0) .speed').text(
                bps ? (' (' + bytesToSize(bps, 1) + '/s' + ')') : ''
                );
            //$('.transfer-table #ul_' + id + ' td:eq(5)').text(secondsToTime(eltime));
            $('.transfer-table #ul_' + id + ' td:eq(2)').text(secondsToTime(retime));
            $.transferHeader();

            if (page.substr(0, 2) !== 'fm')
            {
                $('.widget-block').removeClass('hidden');
                $('.widget-block').show();
                $('.widget-circle').attr('class', 'widget-circle percents-' + perc);
                $('.widget-icon.uploading').removeClass('hidden');
                $('.widget-speed-block.ulspeed').text(bytesToSize(bps, 1) + '/s');
                $('.widget-block').addClass('active');
            }
        }
        percent_megatitle();
    }

    this.ulcomplete = function(ul, h, k)
    {
        var id = ul.id;

        if ($.ulBunch && $.ulBunch[ul.target])
        {
            var ub = $.ulBunch[ul.target], p;
            ub[id] = h;

            for (var i in ub)
            {
                if (ub[i] == 1)
                {
                    p = true;
                    break;
                }
            }

            if (!p)
            {
                var ul_target = ul.target;
                ub = Object.keys(ub).map(function(m) { return ub[m]});
                Soon(function() {
                    $(document).trigger('megaulcomplete', [ul_target, ub]);
                    delete $.ulBunch[ul_target];
                    if (!$.len($.ulBunch)) {
                        delete $.ulBunch;
                    }
                });
            }
        }

        this.mobile_ul_completed = true;
        for (var i in this.mobileuploads)
        {
            if (id == this.mobileuploads[i].id)
                this.mobileuploads[i].done = 1;
            if (!this.mobileuploads[i].done)
                this.mobile_ul_completed = false;
        }
        if (this.mobile_ul_completed)
        {
            $('.upload-status-txt').text(l[1418]);
            $('#mobileuploadtime').addClass('complete');
            $('#uploadpopbtn').text(l[726]);
            $('#mobileupload_header').text(l[1418]);
        }
        $('.transfer-table #ul_' + id).addClass('completed');
        $('.transfer-table #ul_' + id + ' td:eq(5)')
            .safeHTML('<span class="transfer-status completed">@@</span>', ul.skipfile ? l[1668] : l[1418]);
        $('.transfer-table #ul_' + id + ' td:eq(2)').text('');
        $('.transfer-table #ul_' + id + ' td:eq(0) span.transfer-type').addClass('done').text(l[1501]);
        ul_queue[ul.pos] = Object.freeze({});
        var a=ul_queue.filter(isQueueActive).length;
        if (a < 2 && !ulmanager.isUploading)
        {
            $('.widget-block').fadeOut('slow',function(e)
            {
                $('.widget-block').addClass('hidden');
                $('.widget-block').css({opacity:1});
            });
        }
        else if (a < 2) $('.widget-icon.uploading').addClass('hidden');
        else $('.widget-circle').attr('class','widget-circle percents-0');
        if ($.transferprogress && $.transferprogress['ul_'+ id])
        {
            if (!$.transferprogress['ulc']) $.transferprogress['ulc'] = 0;
            $.transferprogress['ulc'] += $.transferprogress['ul_'+ id][1];
            delete $.transferprogress['ul_'+ id];
        }
        // $.transferHeader();
        Soon(function() {
            mega.utils.resetUploadDownload();
            $.tresizer();
        });
    }

    this.ulstart = function(ul)
    {
        var id = ul.id;

        if (d) {
            ulmanager.logger.log('ulstart', id);
        }
        $('.transfer-table #ul_' + id + ' td:eq(5)').html('<span class="transfer-status initiliazing">' + htmlentities(l[1042]) + '</span>');
        Soon(fm_tfsupdate);
        ul.starttime = new Date().getTime();
        M.ulprogress(ul, 0, 0, 0);
        $.transferHeader();
    };

    this.cloneChatNode = function(n, keepParent) {
        var n2 = clone(n);
        n2.k = a32_to_base64(n2.key);
        delete n2.key, n2.ph, n2.ar;
        if (!keepParent)
            delete n2.p;
        return n2;
    };

    /**
     * Handle a redirect from the mega.co.nz/#pro page to mega.nz/#pro page
     * and keep the user logged in at the same time
     */
    this.transferFromMegaCoNz = function()
    {
        // Get site transfer data from after the hash in the URL
        var urlParts = /#sitetransfer!(.*)/.exec(window.location);

        if (urlParts) {

            try {
                // Decode from Base64 and JSON
                urlParts = JSON.parse(atob(urlParts[1]));
            }
            catch (ex) {
                console.error(ex);
                window.location.hash = 'login';
                return false;
            }

            if (urlParts) {
                // If the user is already logged in here with the same account
                // we can avoid a lot and just take them to the correct page
                if (JSON.stringify(u_k) === JSON.stringify(urlParts[0])) {
                    window.location.hash = urlParts[2];
                    return false;
                }

                // If the user is already logged in but with a different account just load that account instead. The
                // hash they came from e.g. a folder link may not be valid for this account so just load the file manager.
                else if (u_k && (JSON.stringify(u_k) !== JSON.stringify(urlParts[0]))) {
                    if (!urlParts[2] || String(urlParts[2]).match(/^fm/)) {
                        window.location.hash = 'fm';
                        return false;
                    } else {
                        window.location.hash = urlParts[2];
                        return false;
                    }
                }

                // Likely that they have never logged in here before so we must set this
                localStorage.wasloggedin = true;
                u_logout();

                // Get the page to load
                var toPage = String(urlParts[2] || 'fm').replace('#', '');

                // Set master key, session ID and RSA private key
                u_storage = init_storage(sessionStorage);
                u_k = urlParts[0];
                u_sid = urlParts[1];
                if (u_k) {
                    u_storage.k = JSON.stringify(u_k);
                }

                loadingDialog.show();

                var _goToPage = function() {
                    loadingDialog.hide();
                    window.location.hash = toPage;
                }

                var _rawXHR = function(url, data, callback) {
                    mega.utils.xhr(url, JSON.stringify([data]))
                        .always(function(ev, data) {
                            var resp;
                            if (typeof data === 'string' && data[0] === '[') {
                                try {
                                    resp = JSON.parse(data)[0];
                                }
                                catch (ex) {}
                            }
                            callback(resp);
                        });
                }

                // Performs a regular login as part of the transfer from mega.co.nz
                _rawXHR(apipath + 'cs?id=0&sid=' + u_sid, {'a': 'ug'}, function(data) {
                        var ctx = {
                            checkloginresult: function(ctx, result) {
                                u_type = result;
                                if (toPage.substr(0, 1) === '!' && toPage.length > 7) {
                                    _rawXHR(apipath + 'cs?id=0&domain=meganz',
                                        { 'a': 'g', 'p': toPage.substr(1, 8)},
                                        function(data) {
                                            if (data) {
                                                dl_res = data;
                                            }
                                            _goToPage();
                                        });
                                }
                                else {
                                    _goToPage();
                                }
                            }
                        };
                        if (data) {
                            api_setsid(u_sid);
                            u_storage.sid = u_sid;
                            u_checklogin3a(data, ctx);
                        }
                        else {
                            u_checklogin(ctx, false);
                        }
                    });

                // Successful transfer, continue load
                return false;
            }
        }
    };
}

function voucherData(arr)
{
    var vouchers = [];
    var varr = arr[0];
    var tindex = {};
    for (var i in arr[1])
        tindex[arr[1][i][0]] = arr[1][i];
    for (var i in varr)
    {
        var redeemed = 0;
        var cancelled = 0;
        var revoked = 0;
        var redeem_email = '';
        if ((varr[i].rdm) && (tindex[varr[i].rdm]))
        {
            redeemed = tindex[varr[i].rdm][1];
            redeemed_email = tindex[varr[i].rdm][2];
        }
        if (varr[i].xl && tindex[varr[i].xl])
            cancelled = tindex[varr[i].xl][1];
        if (varr[i].rvk && tindex[varr[i].rvk])
            revoked = tindex[varr[i].rvk][1];
        vouchers.push({
            id: varr[i].id,
            amount: varr[i].g,
            currency: varr[i].c,
            iss: varr[i].iss,
            date: tindex[varr[i].iss][1],
            code: varr[i].v,
            redeemed: redeemed,
            redeem_email: redeem_email,
            cancelled: cancelled,
            revoked: revoked
        });
    }
    return vouchers;
}

function onUploadError(ul, errorstr, reason, xhr)
{
    var hn = hostname(ul.posturl);

    if (!d && (!xhr || xhr.readyState < 2 || xhr.status)) {
        var details = [
            browserdetails(ua).name,
            String(reason)
        ];
        if (xhr || reason === 'peer-err') {
            if (xhr && xhr.readyState > 1) {
                details.push(xhr.status);
            }
            details.push(hn);
        }
        if (details[1].indexOf('mtimeout') == -1 && -1 == details[1].indexOf('BRFS [l:Unk]')) {
            srvlog('onUploadError :: ' + errorstr + ' [' + details.join("] [") + ']');
        }
    }

    if (d) {
        ulmanager.logger.error('onUploadError', ul.id, ul.name, errorstr, reason, hn);
    }

    $('.transfer-table #ul_' + ul.id + ' td:eq(5)')
        .html('<span class="transfer-status error">' + htmlentities(errorstr) + '</span>');
}

function addupload(u)
{
    M.addUpload(u);
}
function onUploadStart(id)
{
    M.ulstart(id);
}
function onUploadProgress(id, p, bl, bt, speed)
{
    M.ulprogress(id, p, bl, bt, speed);
}
function onUploadSuccess(id, bl, bt)
{
    M.ulcomplete(id, bl, bt);
}

function fm_chromebar(height)
{
    if (window.navigator.userAgent.toLowerCase().indexOf('mac') >= 0 || localStorage.chromeDialog == 1)
        return false;
    var h = height - $('body').height();
    if ((h > 33) && (h < 41))
    {
        setTimeout(fm_chromebarcatchclick, 500, $('body').height());
        chromeDialog();
    }
}

function fm_chromebarcatchclick(height)
{
    if ($('body').height() != height)
    {
        chromeDialog(1);
        return false;
    }
    setTimeout(fm_chromebarcatchclick, 200, height);
}

function fm_safename(name)
{
    // http://msdn.microsoft.com/en-us/library/aa365247(VS.85)
    name = ('' + name).replace(/[:\/\\<">|?*]+/g, '.').replace(/\s*\.+/g, '.');
    if (name.length > 250)
        name = name.substr(0, 250) + '.' + name.split('.').pop();
    name = name.replace(/\s+/g, ' ').trim();
    var end = name.lastIndexOf('.');
    end = ~end && end || name.length;
    if (/^(?:CON|PRN|AUX|NUL|COM\d|LPT\d)$/i.test(name.substr(0, end)))
        name = '!' + name;
    return name;
}

function fm_safepath(path, file)
{
    path = ('' + (path || '')).split(/[\\\/]+/).map(fm_safename).filter(String);
    if (file)
        path.push(fm_safename(file));
    return path;
}

function fm_matchname(p, name)
{
    var a = [];
    for (var i in M.d)
    {
        var n = M.d[i];
        if (n.p == p && name == n.name)
            a.push({id: n.h, size: n.s, name: n.name});
    }
    return a;
}

var t;

function renderfm()
{
    if (d) {
        console.time('renderfm');
    }

    initUI();
    loadingDialog.hide();
    M.sortByName();
    M.renderTree();
    M.renderPath();
    var c = $('#treesub_' + M.RootID).attr('class');
    if (c && c.indexOf('opened') < 0)
    {
        $('.fm-tree-header.cloud-drive-item').addClass('opened');
        $('#treesub_' + M.RootID).addClass('opened');
    }

    M.openFolder(M.currentdirid);
    if (megaChatIsReady) {
        //megaChat.renderContactTree();
        megaChat.renderMyStatus();
    }

    if (d)
        console.timeEnd('renderfm');
}

function renderNew() {

    var newNode, tb,
        treebuild = [],
        UImain = false,
        UItree = false,
        newcontact = false,
        newpath = false,
        newshare = false;

    if (d) {
        console.time('rendernew');
    }

    for (var i in newnodes) {

        newNode = newnodes[i];
        if (newNode.h.length === 11) {
            newcontact = true;
        }
        if (typeof(newNode.su) !== 'undefined') {
            newshare = true;
        }
        if (newNode && newNode.p && newNode.t) {
            treebuild[newNode.p] = 1;
        }
        if (newNode.p === M.currentdirid || newNode.h === M.currentdirid) {
            UImain = true;
        }
        if ($('#path_' + newNode.h).length > 0) {
            newpath = true;
        }
    }

    for (var h in treebuild) {
        tb = M.d[h];
        if (tb) {
            M.buildtree(tb, M.buildtree.FORCE_REBUILD);
            UItree = true;
        }
    }

    if (UImain) {
        M.filterByParent(M.currentdirid);
        M.sort();
        M.renderMain(true);
        M.renderPath();
        $.tresizer();
    }

    if (UItree) {
        treeUI();
        if (M.currentrootid === 'shares') {
            M.renderTree();
        }
        if (M.currentdirid === 'shares' && !M.viewmode) {
            M.openFolder('shares', 1);
        }
        treeUIopen(M.currentdirid);
    }
    if (newcontact) {
        M.avatars();
        M.contacts();
        treeUI();

        if (megaChatIsReady) {
            //megaChat.renderContactTree();
            megaChat.renderMyStatus();
        }
    }
    if (newshare) {
        M.buildtree({h: 'shares'}, M.buildtree.FORCE_REBUILD);
    }
    initContextUI();
    if (newpath) {
        M.renderPath();
    }

    // handle the Inbox section use cases
    if (M.hasInboxItems() === true) {
        $('.nw-fm-left-icon.inbox').removeClass('hidden');
    }
    else {
        $('.nw-fm-left-icon.inbox').addClass('hidden');
        if ($('.nw-fm-left-icon.inbox').is(".active") === true) {
            M.openFolder(M.RootID);
        }
    }

    if (u_type === 0) {
        // Show "ephemeral session warning"
        topmenuUI();
    }

    newnodes = undefined;
    if (d) {
        console.timeEnd('rendernew');
    }
}

/**
 * Execute response from server to client
 */
function execsc(actionPackets, callback) {

    var tparentid = false,
        trights = false,
        tmoveid = false,
        rootsharenodes = [],
        async_procnodes = [],
        async_treestate = [],
        loadavatars = false;

    newnodes = [];

    // Process action packets
    for (var i in actionPackets) {
        var actionPacket = actionPackets[i];

        // If debug mode, log the packet to console
        if (d) {
            console.log('actionpacket', actionPacket);
        }

        // If own action packet
        if (actionPacket.i === requesti) {
            if (d) {
                console.log('OWN ACTION PACKET');
            }

            // If contact notification
            if (actionPacket.a === 'c') {
                process_u(actionPacket.u);

                // Only show a notification if we did not trigger the action ourselves
                if (actionPacket.ou !== u_attr.u) {
                    notify.notifyFromActionPacket(actionPacket);
                }

                if (megaChatIsReady) {
                    $.each(actionPacket.u, function (k, v) {
                        if (v.c !== 0) {
                            crypt.getPubRSA(v.u);
                        }
                        megaChat[v.c == 0 ? "processRemovedUser" : "processNewUser"](v.u);
                    });
                }
            }

            // Full share
            else if (actionPacket.a === 's') {

                // Used during share dialog removal of contact from share list
                // Find out is this a full share delete
                if (actionPacket.r === undefined) {

                    // Fill DDL with removed contact
                    if (actionPacket.u && M.u[actionPacket.u] && M.u[actionPacket.u].m) {
                        var email = M.u[actionPacket.u].m;

                        addToMultiInputDropDownList('.share-multiple-input', [{ id: email, name: email }]);
                        addToMultiInputDropDownList('.add-contact-multiple-input', [{ id: email, name: email}]);
                    }
                }
            }

            // Outgoing pending contact
            else if (actionPacket.a === 'opc') {
                processOPC([actionPacket]);

                // Don't append to sent grid on deletion
                if (!actionPacket.dts) {
                    M.drawSentContactRequests([actionPacket]);
                }
            }

            // Incoming pending contact
            else if (actionPacket.a === 'ipc') {
                processIPC([actionPacket]);
                M.drawReceivedContactRequests([actionPacket]);
                notify.notifyFromActionPacket(actionPacket);
            }

            // Pending shares
            else if (actionPacket.a === 's2') {
                processPS([actionPacket]);
            }

            // Incomming request updated
            else if (actionPacket.a === 'upci') {
                processUPCI([actionPacket]);
            }

            // Outgoing request updated
            else if (actionPacket.a === 'upco') {
                processUPCO([actionPacket]);

                // If the status is accepted ('2') then this will be followed by a contact packet and we do not need to notify
                if (actionPacket.s !== 2) {
                    notify.notifyFromActionPacket(actionPacket);
                }
            }
            else if (actionPacket.a === 'ua') {
                for (var j in actionPacket.ua) {
                    if (actionPacket.ua[j] === '+a') {
                        avatars[actionPacket.u] = undefined;
                        loadavatars = true;
                    } else if (actionPacket.ua[j] === '*authring') {
                        authring.getContacts('Ed25519');
                    } else if (actionPacket.ua[j] === '*authRSA') {
                        authring.getContacts('RSA');
                    }
                }
            }
        }// END own action packet
        else if (actionPacket.a === 'e') {
            var str = hex2bin(actionPacket.c || "");
            if (str.substr(0, 5) === ".cms.") {
                var cmsType = str.split(".")[2];
                var cmsId = str.substr(6 + cmsType.length).split(".");
                CMS.reRender(cmsType, cmsId);
            }
        }
        else if (actionPacket.a === 'fa') {
            M.nodeAttr({
                h: actionPacket.n,
                fa: actionPacket.fa
            });
        }
        else if (actionPacket.a === 's' && !folderlink) {
            var tsharekey = '';
            var prockey = false;

            if (actionPacket.o === u_handle) {

                // If access right are undefined then share is deleted
                if (typeof actionPacket.r == "undefined") {
                    M.delNodeShare(actionPacket.n, actionPacket.u);
                } else if (M.d[actionPacket.n]
                    && typeof M.d[actionPacket.n].shares !== 'undefined'
                    && M.d[actionPacket.n].shares[actionPacket.u]
                    || actionPacket.ha == crypto_handleauth(actionPacket.n)) {

                    // I updated or created my share
                    u_sharekeys[actionPacket.n] = decrypt_key(u_k_aes, base64_to_a32(actionPacket.ok));
                    M.nodeShare(actionPacket.n, {
                        h: actionPacket.n,
                        r: actionPacket.r,
                        u: actionPacket.u,
                        ts: actionPacket.ts
                    });
                }
            } else {
                if (typeof actionPacket.n !== 'undefined'
                        && typeof actionPacket.k !== 'undefined'
                        && typeof u_sharekeys[actionPacket.n] === 'undefined') {

                    if (!actionPacket.k) {
                        // XXX: We need to find out which API call is causing it
                        //      (it might be a bug in the SDK or the webclient)
                        srvlog('Got share action-packet with no key.');
                    }
                    else {
                        u_sharekeys[actionPacket.n] = crypto_process_sharekey(actionPacket.n, actionPacket.k);
                        tsharekey = a32_to_base64(u_k_aes.encrypt(u_sharekeys[actionPacket.n]));
                        prockey = true;
                    }
                }

                if (actionPacket && actionPacket.u === 'EXP') {
                    var exportLink = new mega.Share.ExportLink({ 'nodesToProcess': [actionPacket.h] });
                    exportLink.getExportLink();
                }

                if (typeof actionPacket.o !== 'undefined') {
                    if (typeof actionPacket.r == "undefined") {
                        if (d) {
                            console.log('delete a share');
                        }
                        // delete a share:
                        var n = M.d[actionPacket.n];
                        if (n && n.p.length !== 11) {
                            M.nodeAttr({
                                h: actionPacket.n,
                                r: 0,
                                su: ''
                            });
                        } else {
                            M.delNode(actionPacket.n);
                        }
                        if (!folderlink && actionPacket.u !== 'EXP' && fminitialized) {
                            notify.notifyFromActionPacket({
                                a: 'dshare',
                                n: actionPacket.n,
                                u: actionPacket.o
                            });
                        }
                        delete u_sharekeys[actionPacket.n];
                    } else {
                        if (d) {
                            console.log('I receive a share, prepare for receiving tree a');
                        }
                        // I receive a share, prepare for receiving tree a
                        tparentid = actionPacket.o;
                        trights = actionPacket.r;
                        if (M.d[actionPacket.n]) {
                            // update rights:
                            M.nodeAttr({
                                h: actionPacket.n,
                                r: actionPacket.r,
                                su: actionPacket.o
                            });
                        } else {
                            if (d) {
                                console.log('look up other root-share-nodes from this user');
                            }
                            // look up other root-share-nodes from this user:
                            if (typeof M.c[actionPacket.o] !== 'undefined') {
                                for (var i in M.c[actionPacket.o]) {
                                    if (M.d[i] && M.d[i].t == 1) {
                                        rootsharenodes[i] = 1;
                                    }
                                }
                            }

                            if (!folderlink && fminitialized) {
                                notify.notifyFromActionPacket({
                                    a: 'share',
                                    n: actionPacket.n,
                                    u: actionPacket.o
                                });
                            }
                        }
                    }
                }
            }

            if (prockey) {
                var nodes = fm_getnodes(actionPacket.n, 1);
                nodes.push(actionPacket.n);
                for (var i in nodes) {
                    var n = M.d[nodes[i]];

                    if (n) {
                        var f = {
                            a: n.a,
                            h: n.h,
                            k: n.k
                        };
                        crypto_processkey(u_handle, u_k_aes, f);
                        if (f.ar) {
                            // Bug #1983: No-Key issue.
                            n.ar = f.ar;
                        }
                        M.nodeAttr({
                            h: nodes[i],
                            name: f.name,
                            key: f.key,
                            sk: tsharekey
                        });
                        newnodes.push(M.d[n.h]);
                    }
                }
            }

            crypto_share_rsa2aes();

            M.buildtree({h: 'shares'}, M.buildtree.FORCE_REBUILD);
        } else if (actionPacket.a === 'k' && !folderlink) {
            if (actionPacket.sr)
                crypto_procsr(actionPacket.sr);
            else if (actionPacket.cr)
                crypto_proccr(actionPacket.cr);
            else
                api_req({
                    a: 'k',
                    cr: crypto_makecr(actionPacket.n, [actionPacket.h], true)
                });

            M.buildtree({h: 'shares'}, M.buildtree.FORCE_REBUILD);
        }
        else if (actionPacket.a === 't') {
            if (tparentid) {
                for (var b in actionPacket.t.f) {
                    if (rootsharenodes[actionPacket.t.f[b].h] && M.d[actionPacket.t.f[b].h]) {
                        actionPacket.t.f[b].r = M.d[actionPacket.t.f[b].h].r;
                        actionPacket.t.f[b].su = M.d[actionPacket.t.f[b].h].su;
                        M.delNode(actionPacket.t.f[b].h);
                    }
                }

                if (!M.d[actionPacket.t.f[0].p]) {
                    actionPacket.t.f[0].p = tparentid;
                }

                actionPacket.t.f[0].su = tparentid;
                actionPacket.t.f[0].r = trights;

                if (tsharekey) {
                    actionPacket.t.f[0].sk = tsharekey;
                    tsharekey = false;
                }
                rootsharenodes = [];
            }

            // notification logic:
            if (fminitialized && !folderlink && actionPacket.ou && actionPacket.ou != u_handle
                && actionPacket.t && actionPacket.t.f && actionPacket.t.f[0]
                && actionPacket.t.f[0].p.length < 11 && !tmoveid && !tparentid) {

                var targetid = actionPacket.t.f[0].p;
                var pnodes = [];
                for (var i in actionPacket.t.f) {
                    if (actionPacket.t.f[i].p === targetid) {
                        pnodes.push({
                            h: actionPacket.t.f[i].h,
                            t: actionPacket.t.f[i].t
                        });
                    }
                }
                notify.notifyFromActionPacket({
                    a: 'put',
                    n: targetid,
                    u: actionPacket.ou,
                    f: pnodes
                });
            }

            tparentid = false;
            trights = false;
            //process_f(actionPacket.t.f);
            async_procnodes = async_procnodes.concat(actionPacket.t.f);
        }
        else if (actionPacket.a === 'u') {
            async_treestate.push(actionPacket);
        }
        else if (actionPacket.a === 'c') {
            process_u(actionPacket.u);

            // Contact is deleted on remote computer, remove contact from contacts left panel
            if (actionPacket.u[0].c === 0) {
                $('#contact_' + actionPacket.ou).remove();

                $.each(actionPacket.u, function(k, v) {
                    // hide the context menu if it is currently visible and this contact was removed.
                    if($.selected && $.selected[0] === v.u) {
                        // was selected
                        $.selected = [];
                        if($('.context-menu.files-menu').is(":visible")) {
                            $.hideContextMenu();
                        }
                    }
                    if (M.c[v.u]) {
                        for (var sharenode in M.c[v.u]) {
                            removeShare(sharenode, 1);
                        }
                    }
                });



                M.handleEmptyContactGrid();
            }

            // Only show a notification if we did not trigger the action ourselves
            if (actionPacket.ou !== u_attr.u) {
                notify.notifyFromActionPacket(actionPacket);
            }

            if (megaChatIsReady) {
                $.each(actionPacket.u, function(k, v) {
                    if (v.c !== 0) {
                        crypt.getPubRSA(v.u);
                    }
                    megaChat[v.c == 0 ? "processRemovedUser" : "processNewUser"](v.u);
                });
            }
        }
        else if (actionPacket.a === 'd') {
            M.delNode(actionPacket.n);
        }
        else if (actionPacket.a === 'ua' && fminitialized) {
            for (var i in actionPacket.ua) {
                if (d) {
                    console.debug(
                        "Invalidating cache, because of update from action packet:",
                        actionPacket.u,
                        actionPacket.ua[i]
                    );
                }

                var removeItemPromise = AttribCache.removeItem(
                    actionPacket.u + "_" + actionPacket.ua[i]
                );

                if (actionPacket.ua[i] === '+a') {
                    avatars[actionPacket.u] = undefined;

                    removeItemPromise.done(function() {
                        M.avatars();
                    });

                } else if (actionPacket.ua[i] == '+puEd255') {
                    // pubEd25519 key was updated!
                    // force finger regen.
                    delete pubEd25519[actionPacket.u];
                    crypt.getPubEd25519(actionPacket.u);
                }
            }
        }
        else if (actionPacket.a === 'la') {
            notify.countAndShowNewNotifications();
        }
        else if (actionPacket.a === 'opc') {
            processOPC([actionPacket]);
            M.drawSentContactRequests([actionPacket]);
        }
        else if (actionPacket.a === 'ipc') {
            processIPC([actionPacket]);
            M.drawReceivedContactRequests([actionPacket]);
            notify.notifyFromActionPacket(actionPacket);
        }
        else if (actionPacket.a === 's2') {
            processPS([actionPacket]);
        }
        else if (actionPacket.a === 'ph') {// Export link (public handle)
            processPH([actionPacket]);
        }
        else if (actionPacket.a === 'upci') {
            processUPCI([actionPacket]);
        }
        else if (actionPacket.a === 'upco') {
            processUPCO([actionPacket]);

            // If the status is accepted ('2') then this will be followed by a contact packet and we do not need to notify
            if (actionPacket.s !== 2) {
                notify.notifyFromActionPacket(actionPacket);
            }
        }
        // Action packet to notify about payment (Payment Service Transaction Status)
        else if (actionPacket.a === 'psts') {
            proPage.processPaymentReceived(actionPacket);
        }
        // Action packet for the mcc
        else if (actionPacket.a === 'mcc') {
            $(window).trigger('onChatCreatedActionPacket', actionPacket);
        }
        else {
            if (d) {
                console.log('not processing this action packet', actionPacket);
            }
        }
    }
    if (async_procnodes.length) {
        process_f(async_procnodes, onExecSCDone);
    } else {
        onExecSCDone();
    }

    function onExecSCDone() {
        if (async_treestate.length) {
            async_treestate.forEach(function(actionPacket) {
                var n = M.d[actionPacket.n];
                if (d) console.log('updateTreeState', n, actionPacket);
                if (n) {
                    var f = {
                        h : actionPacket.n,
                        k : actionPacket.k,
                        a : actionPacket.at
                    }, newpath = 0;
                    crypto_processkey(u_handle, u_k_aes, f);
                    if (f.key) {
                        if (f.name !== n.name) {
                            $('.grid-table.fm #' + n.h + ' .tranfer-filetype-txt').text(f.name);
                            $('#' + n.h + '.file-block .file-block-title').text(f.name);
                            $('#treea_' + n.h + ' .nw-fm-tree-folder').text(f.name);

                            if (M.currentdirid === 'shares') {
                                $('#' + n.h + ' .shared-folder-name').text(f.name);
                            }

                            //@@@Todo: reposition elements according to sorting (if sorted by name)
                            if ($('#path_' + n.h).length > 0) {
                                newpath = 1;
                            }
                        }
                        if (f.fav !== n.fav) {
                            if (f.fav) {
                                $('.grid-table.fm #' + n.h + ' .grid-status-icon').addClass('star');
                                $('#' + n.h + '.file-block .file-status-icon').addClass('star');
                            } else {
                                $('.grid-table.fm #' + n.h + ' .grid-status-icon').removeClass('star');
                                $('#' + n.h + '.file-block .file-status-icon').removeClass('star');
                            }
                        }
                        M.nodeAttr({
                            h : actionPacket.n,
                            fav : f.fav,
                            name : f.name,
                            key : f.key,
                            a : actionPacket.at
                        });
                        if (newpath) {
                            M.renderPath();
                        }
                    }
                    if (actionPacket.cr) {
                        crypto_proccr(actionPacket.cr);
                    }
                }
            });
        }
        if (newnodes.length > 0 && fminitialized) {
            renderNew();
        }
        if (loadavatars) {
            M.avatars();
        }
        if (M.viewmode) {
            fm_thumbnails();
        }
        if ($.dialog === 'properties') {
            propertiesDialog();
        }
        getsc();
        if (callback) {
            Soon(callback);
        }
    }
}

var M = new MegaData();

function fm_updatekey(h, k)
{
    var n = M.d[h];
    if (n)
    {
        var f = {h: h, k: k, a: M.d[h].a};
        crypto_processkey(u_handle, u_k_aes, f);
        u_nodekeys[h] = f.key;
        M.nodeAttr({h: h, name: f.name, key: f.key, k: k});
    }
}

function fm_commitkeyupdate()
{
    // refresh render?
}

function loadfm(force)
{
    if (force) {
        loadfm.loaded = false;
    }
    if (loadfm.loaded) {
        Soon(loadfm_done.bind(this, pfkey));
    } else {
        if (is_fm()) {
            loadingDialog.show();
        }
        if (!loadfm.loading) {
            M.reset();
            fminitialized = false;
            loadfm.loading = true;
            var sp = new Error('loadfm-stack-pointer');
            setTimeout(function __lazyLoadFM() {
                api_req({a:'f',c:1,r:1},{
                    callback: loadfm_callback,
                    stackPointer: sp
                },n_h ? 1 : 0);
            }, 350);
        }
    }
}

function RightsbyID(id)
{
    if (folderlink)
        return false;
    if (id.length > 8)
        return false;
    var p = M.getPath(id);
    if (p[p.length - 1] == 'contacts' || p[p.length - 1] == 'shares')
        return (M.d[p[p.length - 3]] || {}).r;
    else
        return 2;
}

function isCircular(fromid, toid)
{
    var n = M.d[fromid];
    if (n && n.t && toid != fromid)
    {
        var p1 = M.getPath(fromid);
        var p2 = M.getPath(toid);
        p1.reverse();
        p2.reverse();
        var c = 1;
        for (var i in p1) {
            if (p1[i] !== p2[i]) {
                c = 0;
                break;
            }
        }
        return !!c;
    }
    return false;
}

function RootbyId(id)
{
    if (id)
        id = id.replace('chat/', '');
    var p = M.getPath(id);
    return p[p.length - 1];
}

function ddtype(ids, toid, alt)
{
    if (folderlink)
        return false;

    var r = false, toid_r = RootbyId(toid);
    for (var i in ids)
    {
        var fromid = ids[i], fromid_r;

        if (fromid == toid || !M.d[fromid]) return false;
        fromid_r = RootbyId(fromid);

        // never allow move to own inbox, or to own contacts
        if (toid == M.InboxID || toid == 'contacts')
            return false;

        // to a contact, always allow a copy
        if (toid_r == 'contacts' && M.d[toid].p == 'contacts')
            r = 'copy';

        // to a shared folder, only with write rights
        if ((toid_r == 'contacts' || toid_r == 'shares') && RightsbyID(toid) > 0)
        {
            if (isCircular(fromid, toid))
                return false;
            else
                r = 'copy';
        }
        // cannot move or copy to the existing parent
        if (toid == M.d[fromid].p)
            return false;

        // from own cloud to own cloud / trashbin, always move
        if ((toid == M.RootID || toid == M.RubbishID || M.d[toid].t) && (fromid_r == M.RootID) && (toid_r == M.RootID || toid == M.RubbishID))
        {
            if (isCircular(fromid, toid))
                return false;
            else
                r = 'move';
        }
        // from trashbin or inbox to own cloud, always move
        if ((fromid_r == M.RubbishID || fromid_r == M.InboxID) && toid_r == M.RootID)
            r = 'move';

        // from inbox to trashbin, always move
        if (fromid_r == M.InboxID && toid_r == M.RubbishID)
            r = 'move';

        // from trashbin or inbox to a shared folder with write permission, always copy
        if ((fromid_r == M.RubbishID || fromid_r == M.InboxID) && (toid_r == 'contacts' || toid_r == 'shares') && RightsbyID(toid) > 0)
            r = 'copy';

        // copy from a share to cloud
        if ((fromid_r == 'contacts' || fromid_r == 'shares') && (toid == M.RootID || toid_r == M.RootID))
            r = 'copy';

        // move from a share to trashbin only with full control rights (do a copy + del for proper handling)
        if ((fromid_r == 'contacts' || fromid_r == 'shares') && toid == M.RubbishID && RightsbyID(fromid) > 1)
            r = 'copydel';
    }
    return r;
}

/**
 * fm_getnodes
 *
 * Search for a subfolders.
 * @param {String} nodeId.
 * @param {Boolean} ignore Ignore .
 * @returns {Array|fm_getnodes.nodes} Array of subfolders ids. Root folder included.
 */
function fm_getnodes(nodeId, ignore)
{
    var nodes = [];

    function procnode(nodeId) {
        if (M.c[nodeId]) {
            for (var n in M.c[nodeId]) {
                if (M.c[nodeId].hasOwnProperty(n)) {
                    if (!M.d[n]) {
                        if (d) {
                            console.warn('Invalid node: ' + n, nodeId, M.c[nodeId][n]);
                        }
                        continue;
                    }
                    // ToDo: check this condition
                    if (M.d[n].name || ignore) {
                        nodes.push(n);
                    }
                    if (M.d[n].t === 1) {
                        procnode(n);
                    }
                }
            }
        }
    }
    procnode(nodeId);

    return nodes;
}

function fm_getsharenodes(h, root)
{
    var sn = [];
    var n = M.d[h];
    while (n && n.p)
    {
        if (typeof n.shares !== 'undefined' || u_sharekeys[n.h])
            sn.push(n.h);
        n = M.d[n.p];
    }
    if (root)
        root.handle = n && n.h;
    return sn;
}

function fm_getcopynodes(cn, t)
{
    var a=[];
    var r=[];
    var c=11 == (t || "").length;
    for (var i in cn)
    {
        var s = fm_getnodes(cn[i]);
        for (var j in s) r.push(s[j]);
        r.push(cn[i]);
    }
    for(var i in r)
    {
        var n = M.d[r[i]];
        if (n)
        {
            var ar;
            if (!n.key) {
                console.error('fm_getcopynodes: missing node key', n);
                continue;
            }
            if (!n.ar) {
                console.warn('Something went wrong, missing node attr - trying to fix in the run...');
                crypto_processkey(u_handle, u_k_aes, n);
            }
            if (n.ar) {
                ar = clone(n.ar);
            }
            else {
                var cnt = 0;
                ar = {};
                if (n.name) {
                    ar.n = n.name;
                    cnt++;
                }
                if (n.mtime) {
                    ar.t = n.mtime;
                    cnt++;
                }
                if (n.hash) {
                    ar.c = n.hash;
                    cnt++;
                }
                else if (n.t) {
                    cnt++;
                }
                if (cnt !== 3) {
                    console.error('Missing node attr property...', ar, n);
                }
                else {
                    console.log('Missing node attr restored manually...');
                }
            }
            if (typeof ar.fav !== 'undefined') delete ar.fav;
            var mkat = enc_attr(ar,n.key);
            var attr = ab_to_base64(mkat[0]);
            var key = c ? base64urlencode(encryptto(t,a32_to_str(mkat[1])))
                        : a32_to_base64(encrypt_key(u_k_aes,mkat[1]));
            var nn = {h:n.h,t:n.t,a:attr,k:key};
            var p=n.p;
            for (var j in cn)
            {
                if (cn[j] == nn.h)
                {
                    p=false;
                    break;
                }
            }
            if (p) nn.p=p;
            a.push(nn);
        }
    }
    return a;
}

/**
 * Create new folder on the cloud
 * @param {String} toid The handle where the folder will be created.
 * @param {String|Array} name Either a string with the folder name to create, or an array of them.
 * @param {Object|MegaPromise} ulparams Either an old-fashion object with a `callback` function or a MegaPromise.
 * @return {Object} The `ulparams`, whatever it is.
 */
function createFolder(toid, name, ulparams) {

    // This will be called when the folder creation succeed, pointing
    // the caller with the handle of the deeper created folder.
    var resolve = function(folderHandle) {
        if (ulparams) {
            if (ulparams instanceof MegaPromise) {
                ulparams.resolve(folderHandle);
            }
            else {
                ulparams.callback(ulparams, folderHandle);
            }
        }
        return ulparams;
    };

    // This will be called when the operation failed.
    var reject = function(error) {
        if (ulparams instanceof MegaPromise) {
            ulparams.reject(error);
        }
        else {
            msgDialog('warninga', l[135], l[47], api_strerror(error));
        }
    };

    toid = toid || M.RootID;

    if (Array.isArray(name)) {
        name = name.map(String.trim).filter(String).slice(0);

        if (!name.length) {
            name = undefined;
        }
        else {
            // Iterate through the array of folder names, creating one at a time
            var next = function(target, folderName) {
                createFolder(target, folderName, new MegaPromise())
                    .done(function(folderHandle) {
                        if (!name.length) {
                            resolve(folderHandle);
                        }
                        else {
                            next(folderHandle, name.shift());
                        }
                    })
                    .fail(function(error) {
                        reject(error);
                    });
            };
            next(toid, name.shift());
            return ulparams;
        }
    }

    if (!name) {
        return resolve(toid);
    }

    if (M.c[toid]) {
        // Check if a folder with the same name already exists.
        for (var handle in M.c[toid]) {
            if (M.d[handle] && M.d[handle].t && M.d[handle].name === name) {
                return resolve(M.d[handle].h);
            }
        }
    }

    var mkat = enc_attr({n: name}, []),
        attr = ab_to_base64(mkat[0]),
        key = a32_to_base64(encrypt_key(u_k_aes, mkat[1])),
        req = {a: 'p', t: toid, n: [{h: 'xxxxxxxx', t: 1, a: attr, k: key}], i: requesti},
        sn = fm_getsharenodes(toid);

    if (sn.length) {
        req.cr = crypto_makecr([mkat[1]], sn, false);
        req.cr[1][0] = 'xxxxxxxx';
    }
    if (!ulparams) {
        loadingDialog.show();
    }

    api_req(req, {
        ulparams: ulparams,
        callback: function(res, ctx) {

            if (typeof res !== 'number') {
                $('.fm-new-folder').removeClass('active');
                $('.create-new-folder').addClass('hidden');
                $('.create-folder-input-bl input').val('');
                newnodes = [];
                M.addNode(res.f[0]);
                renderNew();
                refreshDialogContent();
                loadingDialog.hide();

                resolve(res.f[0].h);
            }
            else {
                loadingDialog.hide();
                reject(res);
            }
        }
    });

    return ulparams;
}

function getuid(email) {
    var result = false;

    M.u.forEach(function(v, k) {
        if (v.m == email) {
            result = k;
            return false; // break;
        }
    });

    return result;
};

/**
 * Gets the user handle of a contact if they already exist in M.u
 * @param {String} emailAddress The email address to get the user handle for
 * @returns {String|false} Returns either the user handle or false if it doesn't exist
 */
function getUserHandleFromEmail(emailAddress) {
    var foundHandle = false;

    // Search known users for matching email address then get the handle of that contact
    M.u.forEach(function(c, userHandle) {
        if (
            M.u[userHandle] &&
            M.u[userHandle].c &&
            (M.u[userHandle].c !== 0) &&
            (M.u[userHandle].m === emailAddress)
        ) {

            foundHandle = userHandle;
        }
    });

    return foundHandle;
}

/**
 * Share a node with other users.
 *
 * Recreate target/users list and call appropriate api_setshare function.
 * @param {String} nodeId
 *     Selected node id
 * @param {Array} targets
 *     List of JSON_Object containing user email or user handle and access permission,
 *     i.e. `{ u: <user_email>, r: <access_permission> }`.
 * @param {Boolean} dontShowShareDialog
 *     If set to `true`, don't show the share dialogue.
 * @returns {doShare.$promise|MegaPromise}
 */
function doShare(nodeId, targets, dontShowShareDialog) {

    var masterPromise = new MegaPromise(),
        logger = MegaLogger.getLogger('doShare'),
        childNodesId = [],// Holds complete directory tree starting from nodeId
        usersWithHandle = [],
        usersWithoutHandle = [],
        tmpValue, userHandle;

    /** Settle function for API set share command. */
    var _shareDone = function(result, users) {

        // Loose comparison is important (incoming JSON).
        if (result.r && result.r[0] == '0') {
            for (var i in result.u) {
                M.addUser(result.u[i]);
            }

            for (var k in result.r) {
                if (result.r[k] === 0) {
                    var rights = users[k].r;
                    var user = users[k].u;

                    if (user.indexOf('@') >= 0) {
                        user = getuid(users[k].u);
                    }

                    // A pending share may not have a corresponding user and should not be added
                    // A pending share can also be identified by a user who is only a '0' contact
                    // level (passive)
                    if (M.u[user] && M.u[user].c !== 0) {
                        M.nodeShare(nodeId, {
                            h: nodeId,
                            r: rights,
                            u: user,
                            ts: unixtime()
                        });
                        setLastInteractionWith(user, "0:" + unixtime());
                    }
                    else {
                        logger.debug('invalid user:', user, M.u[user], users[k]);
                    }
                }
            }
            if (dontShowShareDialog !== true) {
                $('.fm-dialog.share-dialog').removeClass('hidden');
            }
            loadingDialog.hide();
            M.renderShare(nodeId);

            if (dontShowShareDialog !== true) {
                shareDialog();
            }
            masterPromise.resolve();
        }
        else {
            $('.fm-dialog.share-dialog').removeClass('hidden');
            loadingDialog.hide();
            masterPromise.reject(result);
        }
    };

    // Get complete children directory structure for root node with id === nodeId
    childNodesId = fm_getnodes(nodeId);
    childNodesId.push(nodeId);

    // Create new lists of users, active (with user handle) and non existing (pending)
    for (var index in targets) {
        if (targets.hasOwnProperty(index)) {
            userHandle = getUserHandleFromEmail(targets[index].u);
            if (userHandle !== false) {
                tmpValue = targets[index];
                tmpValue.u = userHandle; // Switch from email to user handle
                usersWithHandle.push(tmpValue);
            }
            else {
                usersWithoutHandle.push(targets[index]);
            }
        }
    }

    // Process users with handle === known ones
    if (usersWithHandle.length) {
        var sharePromise = api_setshare(nodeId, usersWithHandle, childNodesId);
        sharePromise.done(function _sharePromiseWithHandleDone(result) {
            _shareDone(result, usersWithHandle);
        });
        masterPromise.linkFailTo(sharePromise);
    }

    // Process targets (users) without handle === unknown ones
    if (usersWithoutHandle.length) {
        var sharePromise = api_setshare1({
            node: nodeId,
            targets: usersWithoutHandle,
            sharenodes: childNodesId,
        });
        sharePromise.done(function _sharePromiseWithoutHandleDone(result) {
            _shareDone(result, usersWithoutHandle);
        });
        masterPromise.linkFailTo(sharePromise);
    }

    return masterPromise;
}

function processmove(jsonmove)
{
    var rts = [M.RootID,M.RubbishID,M.InboxID];

    if (d) console.log('processmove', jsonmove);

    for (var i in jsonmove)
    {
        var root = {}, sharingnodes = fm_getsharenodes(jsonmove[i].t, root), movingnodes = 0;

        if (d) console.log('sharingnodes', sharingnodes.length, sharingnodes, root.handle);

        if (sharingnodes.length)
        {
            movingnodes = fm_getnodes(jsonmove[i].n);
            movingnodes.push(jsonmove[i].n);
            jsonmove[i].cr = crypto_makecr(movingnodes,sharingnodes,true);
        }
        if (root.handle && rts.indexOf(root.handle) >= 0) api_updfkey(movingnodes || jsonmove[i].n);

        api_req(jsonmove[i]);
    }
}

var u_kdnodecache = {};
var kdWorker;

function process_f(f, cb, retry)
{
    var onMainThread = window.dk ? 9e11 : 200;
    var doNewNodes = (typeof newnodes !== 'undefined');

    // if (d) console.error('process_f', doNewNodes);

    if (f && f.length)
    {
        var ncn = f, skn = [];
        // if ($.len(u_kdnodecache)) {
            // ncn = [];
            // for (var i in f) {
                // var n1 = f[i], n2 = u_kdnodecache[n1.h];
                // if (!n1.c && (!n2 || !$.len(n2))) ncn.push(n1);
            // }
            // if (d) console.log('non-cached nodes', ncn.length, ncn);
        // }
        if (!retry && ncn.length > onMainThread) {
            for (var i in f) {
                if (f[i].sk) skn.push(f[i]);
            }
            if (skn.length) {
                ncn = skn;
                if (d) console.log('processing share-keys first', ncn.length, ncn);
            }
        }

        if ( ncn.length < onMainThread )
        {
            if (d) {
                console.log('Processing %d-%d nodes in the main thread.', ncn.length, f.length);
                console.time('process_f');
            }
            __process_f1(ncn);
            if (skn.length) {
                process_f(f, cb, 1);
            } else {
                if (cb) cb(!!newmissingkeys);
            }
            if (d) console.timeEnd('process_f');
        }
        else
        {
            if (!kdWorker) try {
                kdWorker = mSpawnWorker('keydec.js');
            } catch(e) {
                if (d) console.error(e);
                return __process_f2(f, cb);
            }

            kdWorker.process(ncn.sort(function() { return Math.random() - 0.5}), function kdwLoad(r,j) {
                if (d) console.log('KeyDecWorker processed %d/%d-%d nodes', $.len(r), ncn.length, f.length, r);
                $.extend(u_kdnodecache, r);
                if (doNewNodes) {
                    newnodes = newnodes || [];
                }
                if (j.newmissingkeys || ncn === skn) {
                    if (d && j.newmissingkeys) console.log('Got missing keys, retrying?', !retry);
                    if (!retry) {
                        return process_f( f, cb, 1);
                    }
                }
                __process_f2(f, cb && cb.bind(this, !!j.newmissingkeys));
            }, function kdwError(err) {
                if (d) console.error(err);
                if (doNewNodes) {
                    newnodes = newnodes || [];
                }
                __process_f2(f, cb);
            });
        }
    }
    else if (cb) cb();
}
function __process_f1(f)
{
    for (var i in f) M.addNode(f[i], !!$.mDBIgnoreDB);
}
function __process_f2(f, cb, tick)
{
    var max = 12000, n;

    while ((n = f.pop()))
    {
        M.addNode(n, !!$.mDBIgnoreDB);

        if (cb && --max == 0) break;
    }

    if (cb)
    {
        if (max) cb();
        else {
            var doNewNodes = (typeof newnodes !== 'undefined');
            if (!+tick || tick > 1e3) {
                tick = 200;
            }
            setTimeout(function pf2n() {
                if (doNewNodes) {
                    newnodes = newnodes || [];
                }
                __process_f2(f, cb, tick);
            }, tick *= 1.2);
        }
    }
}

/**
 * Handle incoming pending contacts
 *
 * @param {array.<JSON_objects>} pending contacts
 *
 */
function processIPC(ipc, ignoreDB) {

    DEBUG('processIPC');

    for (var i in ipc) {
        if (ipc.hasOwnProperty(i)) {

            // Update ipc status
            M.addIPC(ipc[i], ignoreDB);

            // Deletion of incomming pending contact request, user who sent request, canceled it
            if (ipc[i].dts) {
                M.delIPC(ipc[i].p);
                $('#ipc_' + ipc[i].p).remove();
                delete M.ipc[ipc[i].p];
                if ((Object.keys(M.ipc).length === 0) && (M.currentdirid === 'ipc')) {
                    $('.contact-requests-grid').addClass('hidden');
                    $('.fm-empty-contacts .fm-empty-cloud-txt').text(l[6196]);
                    $('.fm-empty-contacts').removeClass('hidden');
                }

                // Update token.input plugin
                removeFromMultiInputDDL('.share-multiple-input', { id: ipc[i].m, name: ipc[i].m });
            }
            else {

                // Update token.input plugin
                addToMultiInputDropDownList('.share-multiple-input', [{ id: ipc[i].m, name: ipc[i].m }]);
                // Don't prevent contact creation when there's already IPC available
                // When user add contact who already sent IPC, server will automatically create full contact
            }
        }
    }
}

/**
 * Handle outgoing pending contacts
 *
 * @param {array.<JSON_objects>} pending contacts
 */
function processOPC(opc, ignoreDB) {

    DEBUG('processOPC');

    for (var i in opc) {
        M.addOPC(opc[i], ignoreDB);
        if (opc[i].dts) {
            M.delOPC(opc[i].p);

            // Update tokenInput plugin
            removeFromMultiInputDDL('.share-multiple-input', { id: opc[i].m, name: opc[i].m });
            removeFromMultiInputDDL('.add-contact-multiple-input', { id: opc[i].m, name: opc[i].m });
        }
        else {
            // Search through M.opc to find duplicated e-mail with .dts
            // If found remove deleted opc
            // And update sent-request grid
            for (var k in M.opc) {
                if (M.opc[k].dts && (M.opc[k].m === opc[i].m)) {
                    $('#opc_' + k).remove();
                    delete M.opc[k];
                    if ((Object.keys(M.opc).length === 0) && (M.currentdirid === 'opc')) {
                        $('.sent-requests-grid').addClass('hidden');
                        $('.fm-empty-contacts .fm-empty-cloud-txt').text(l[6196]);
                        $('.fm-empty-contacts').removeClass('hidden');
                    }
                    break;
                }
            }

            // Update tokenInput plugin
            addToMultiInputDropDownList('.share-multiple-input', [{ id: opc[i].m, name: opc[i].m }]);
            addToMultiInputDropDownList('.add-contact-multiple-input', [{ id: opc[i].m, name: opc[i].m }]);
        }
    }
}

/**
 * processPH
 *
 * Process export link (public handle) action packet.
 * @param {Object} actionPacket a: 'ph'.
 */
function processPH(publicHandles) {

    var nodeId;
    var publicHandleId;
    var UiExportLink = fminitialized && new mega.UI.Share.ExportLink();

    for (var value in publicHandles) {
        /* jshint -W089 */
        value = publicHandles[value];
        nodeId = value.h;
        publicHandleId = value.ph;

        // Remove export link, down: 1
        if (value.d) {
            M.delNodeShare(nodeId, 'EXP');
            M.deleteExportLinkShare(nodeId);

            if (UiExportLink) {
                UiExportLink.removeExportLinkIcon(nodeId);
            }
        }
        else {
            M.nodeAttr({ h: nodeId, ph: publicHandleId });
            M.nodeShare(value.h, { h: nodeId, r: 0, u: 'EXP', down: value.down, ets: value.ets, ts: unixtime() });

            if (UiExportLink) {
                UiExportLink.addExportLinkIcon(nodeId);
            }
        }

        if (UiExportLink && (value.down !== undefined)) {
            UiExportLink.updateTakenDownItem(nodeId, value.down);
        }
    }
}

/**
 * Handle pending shares
 *
 * @param {array.<JSON_objects>} pending shares
 */
function processPS(pendingShares, ignoreDB) {

    DEBUG('processPS');
    var ps;

    for (var i in pendingShares) {
        if (pendingShares.hasOwnProperty(i)) {
            ps = pendingShares[i];

            // From gettree
            if (ps.h) {
                M.addPS(ps, ignoreDB);
            }

            // Situation different from gettree, s2 from API response, doesn't have .h attr instead have .n
            else {
                var nodeHandle = ps.n,
                    pendingContactId = ps.p,
                    shareRights = ps.r,
                    timeStamp = ps.ts;

                // shareRights is undefined when user denies pending contact request
                // .op is available when user accepts pending contact request and
                // remaining pending share should be updated to full share
                if (typeof shareRights === 'undefined' || ps.op) {

                    M.delPS(pendingContactId, nodeHandle);

                    if (ps.op) {
                        M.nodeShare(nodeHandle, ps);
                    }

                    if (M.opc && M.opc[ps.p]) {
                        // Update tokenInput plugin
                        addToMultiInputDropDownList('.share-multiple-input', [{id: M.opc[pendingContactId].m, name: M.opc[pendingContactId].m}]);
                        addToMultiInputDropDownList('.add-contact-multiple-input', {id: M.opc[pendingContactId].m, name: M.opc[pendingContactId].m});
                    }
                }
                else {

                    // Add the pending share to state
                    M.addPS({'h':nodeHandle, 'p':pendingContactId, 'r':shareRights, 'ts':timeStamp}, ignoreDB);

                    sharedUInode(nodeHandle);
                }
            }
        }
    }
}

/**
 * Handle upca response, upci, pending contact request updated (for whom it's incomming)
 *
 * @param {array.<JSON_objects>} ap (actionpackets)
 *
 */
function processUPCI(ap) {
    DEBUG('processUPCI');
    for (var i in ap) {
        if (ap[i].s) {
            delete M.ipc[ap[i].p];
            M.delIPC(ap[i].p);// Remove from localStorage
            $('#ipc_' + ap[i].p).remove();
            if ((Object.keys(M.ipc).length === 0) && (M.currentdirid === 'ipc')) {
                $('.contact-requests-grid').addClass('hidden');
                $('.fm-empty-contacts .fm-empty-cloud-txt').text(l[6196]);
                $('.fm-empty-contacts').removeClass('hidden');
            }
        }
    }
}

/**
 * processUPCO
 *
 * Handle upco response, upco, pending contact request updated (for whom it's outgoing).
 * @param {Array} ap (actionpackets) <JSON_objects>.
 */
function processUPCO(ap) {

    DEBUG('processUPCO');

    var psid = '';// pending id

    // Loop through action packets
    for (var i in ap) {
        if (ap.hasOwnProperty(i)) {

            // Have status of pending share
            if (ap[i].s) {

                psid = ap[i].p;
                delete M.opc[psid];
                delete M.ipc[psid];
                M.delOPC(psid);
                M.delIPC(psid);

                // Delete all matching pending shares
                for (var k in M.ps) {
                    if (M.ps.hasOwnProperty(k)) {
                        M.delPS(psid, k);
                    }
                }

                // Update tokenInput plugin
                removeFromMultiInputDDL('.share-multiple-input', { id: ap[i].m, name: ap[i].m });
                removeFromMultiInputDDL('.add-contact-multiple-input', { id: ap[i].m, name: ap[i].m });
                $('#opc_' + psid).remove();

                // Update sent contact request tab, set empty message with Add contact... button
                if ((Object.keys(M.opc).length === 0) && (M.currentdirid === 'opc')) {
                    $('.sent-requests-grid').addClass('hidden');
                    $('.fm-empty-contacts .fm-empty-cloud-txt').text(l[6196]); // No requests pending at this time
                    $('.fm-empty-contacts').removeClass('hidden');
                }
            }
        }
    }
}

function process_u(u) {
    for (var i in u) {
        if (u.hasOwnProperty(i)) {
            if (u[i].c === 1) {
                u[i].name = u[i].name ? u[i].name : u[i].m;

                u[i].h = u[i].u;
                u[i].t = 1;
                u[i].p = 'contacts';
                M.addNode(u[i]);

                // Update token.input plugin
                addToMultiInputDropDownList('.share-multiple-input', [{ id: u[i].m, name: u[i].m }]);
                addToMultiInputDropDownList('.add-contact-multiple-input', [{ id: u[i].m, name: u[i].m }]);
            }
            else if (M.d[u[i].u]) {
                M.delNode(u[i].u);

                // Update token.input plugin
                removeFromMultiInputDDL('.share-multiple-input', { id: u[i].m, name: u[i].m });
                removeFromMultiInputDDL('.add-contact-multiple-input', { id: u[i].m, name: u[i].m });
            }

            // Update user attributes M.u
            M.addUser(u[i]);
        }
    }

    //if (megaChat && megaChat.karere && megaChat.karere.getConnectionState() === Karere.CONNECTION_STATE.CONNECTED) {
    //    megaChat.karere.forceReconnect();
    //}
}

function process_ok(ok, ignoreDB)
{
    for (var i in ok)
    {
        if (typeof mDB === 'object' && !pfkey && !ignoreDB)
            mDBadd('ok', ok[i]);
        if (ok[i].ha == crypto_handleauth(ok[i].h))
            u_sharekeys[ok[i].h] = decrypt_key(u_k_aes, base64_to_a32(ok[i].k));
    }
}

function folderreqerr(c, e)
{
    loadingDialog.hide();
    msgDialog('warninga', l[1043], l[1044] + '<ul><li>' + l[1045] + '</li><li>' + l[247] + '</li><li>' + l[1046] + '</li>', false, function()
    {
        folderlink = pfid;
        document.location.hash = '';
    });
}

function init_chat() {
    function __init_chat() {
        if (u_type && !megaChatIsReady) {
            if (d) console.log('Initializing the chat...');
            try {
                // Prevent known Strophe exceptions...
                if (!Strophe.Websocket.prototype._unsafeOnIdle) {
                    Strophe.Websocket.prototype._unsafeOnIdle = Strophe.Websocket.prototype._onIdle;
                    Strophe.Websocket.prototype._onIdle = function() {
                        try {
                            this._unsafeOnIdle.apply(this, arguments);
                        }
                        catch (ex) {
                            if (d) {
                                console.error(ex);
                            }
                        }
                    };
                }
            }
            catch (ex) {
                if (d) {
                    console.error(ex);
                }
            }
            //try {
                window.megaChat = new Chat();
                window.megaChat.init();

                if (fminitialized) {
                    //megaChat.renderContactTree();
                    megaChat.renderMyStatus();
                }
            //}
            //catch (ex) {
            //    console.error(ex);
            //    megaChatIsDisabled = true;
            //}
        }
    }
    if (folderlink) {
        if (d) console.log('Will not initializing chat [branch:1]');
    }
    else if (!megaChatIsDisabled) {
        if (pubEd25519[u_handle]) {
            __init_chat();
        } else {
            mBroadcaster.once('pubEd25519', __init_chat);
            if (d) console.log('Will not initializing chat [branch:2]');
        }
    } else {
        if (d) console.log('Will not initializing chat [branch:3]');
    }
}

function loadfm_callback(res, ctx) {

    if (pfkey) {
        if (res.f && res.f[0]) {
            M.RootID = res.f[0].h;
            u_sharekeys[res.f[0].h] = base64_to_a32(pfkey);
        }
        folderlink = pfid;
    }
    if (typeof res === 'number') {
        loadfm_done(pfkey, ctx.stackPointer);
        msgDialog('warninga', l[1311], "Sorry, we were unable to retrieve the Cloud Drive contents.", api_strerror(res));
        return;
    }
    if (res.u) {
        process_u(res.u);
    }
    if (res.ok) {
        process_ok(res.ok);
    }
    if (res.opc) {
        processOPC(res.opc);
    }
    if (res.ipc) {
        processIPC(res.ipc);
    }
    if (res.ps) {
        processPS(res.ps);
    }

    process_f(res.f, function onLoadFMDone(hasMissingKeys) {

        // If we have shares, and if a share is for this node, record it on the nodes share list
        if (res.s) {
            for (var i in res.s) {
                if (res.s.hasOwnProperty(i)) {

                    var nodeHandle = res.s[i].h;
                    M.nodeShare(nodeHandle, res.s[i]);
                }
            }
        }

        // Handle public/export links. Why here? Make sure that M.d already exist
        if (res.ph) {
            processPH(res.ph);
        }

        maxaction = res.sn;
        if (typeof mDB === 'object') {
            localStorage[u_handle + '_maxaction'] = maxaction;
        }

        loadfm_done(pfkey, ctx.stackPointer);

        if (res.cr) {
            crypto_procmcr(res.cr);
        }
        if (res.sr) {
            crypto_procsr(res.sr);
        }

        // We want to fetch initial notifications afterwards, if this is not a logged out user on the public folder page.
        getsc(false, !pfkey);

        if (hasMissingKeys) {
            srvlog('Got missing keys processing gettree...', null, true);
        }
    });

}

function loadfm_done(pfkey, stackPointer) {
    loadfm.loaded = Date.now();
    loadfm.loading = false;

    if (d > 1) console.error('loadfm_done', stackPointer, is_fm());

    init_chat();

    // are we actually on an #fm/* page?
    if (is_fm() || $('.fm-main.default').is(":visible")) {
        renderfm();
    }

    if (!CMS.isLoading()) {
        loadingDialog.hide();
    }

    watchdog.notify('loadfm_done');
}

function storefmconfig(key, value)
{
    fmconfig[key] = value;
    localStorage.fmconfig = JSON.stringify(fmconfig);
    mBroadcaster.sendMessage('fmconfig:' + key, value);
}

function fmtreenode(id, e)
{
    if (RootbyId(id) == 'contacts')
        return false;
    var treenodes = {};
    if (typeof fmconfig.treenodes !== 'undefined')
        treenodes = fmconfig.treenodes;
    if (e)
        treenodes[id] = 1;
    else
    {
        $('#treesub_' + id + ' .expanded').each(function(i, e)
        {
            var id2 = $(e).attr('id');
            if (id2)
            {
                id2 = id2.replace('treea_', '');
                $('#treesub_' + id2).removeClass('opened');
                $('#treea_' + id2).removeClass('expanded');
                delete treenodes[id2];
            }
        });
        delete treenodes[id];
    }
    storefmconfig('treenodes', treenodes);
}

function fmsortmode(id, n, d)
{
    var sortmodes = {};
    if (typeof fmconfig.sortmodes !== 'undefined')
        sortmodes = fmconfig.sortmodes;
    if (n == 'name' && d > 0)
        delete sortmodes[id];
    else
        sortmodes[id] = {n: n, d: d};
    storefmconfig('sortmodes', sortmodes);
}

function fmviewmode(id, e)
{
    var viewmodes = {};
    if (typeof fmconfig.viewmodes !== 'undefined')
        viewmodes = fmconfig.viewmodes;
    if (e)
        viewmodes[id] = 1;
    else
        viewmodes[id] = 0;
    storefmconfig('viewmodes', viewmodes);
}

function fm_requestfolderid(h, name, ulparams)
{
    return createFolder(h, name, ulparams);
}

var isNativeObject = function(obj) {
    var objConstructorText = obj.constructor.toString();
    return objConstructorText.indexOf("[native code]") !== -1 && objConstructorText.indexOf("Object()") === -1;
};

function clone(obj)
{

    if (null == obj || "object" != typeof obj)
        return obj;
    if (obj instanceof Date)
    {
        var copy = new Date();
        copy.setTime(obj.getTime());
        return copy;
    }
    if (obj instanceof Array)
    {

        var copy = [];
        for (var i = 0, len = obj.length; i < len; i++) {
            copy[i] = clone(obj[i]);
        }
        return copy;
    }
    if (obj instanceof Object)
    {
        var copy = {};
        for (var attr in obj)
        {
            if (obj.hasOwnProperty(attr)) {
                if (!(obj[attr] instanceof Object)) {
                    copy[attr] = obj[attr];
                } else if (obj[attr] instanceof Array) {
                    copy[attr] = clone(obj[attr]);
                } else if (!isNativeObject(obj[attr])) {
                    copy[attr] = clone(obj[attr]);
                } else if ($.isFunction(obj[attr])) {
                    copy[attr] = obj[attr];
                } else {
                    copy[attr] = {};
                }
            }
        }

        return copy;
    }
}

function balance2pro(callback)
{
    api_req({a: 'uq', pro: 1},
    {
        cb: callback,
        callback: function(res, ctx)
        {
            if (typeof res == 'object' && res['balance'] && res['balance'][0])
            {
                var pjson = JSON.parse(pro_json);

                for (var i in pjson[0])
                {
                    if (pjson[0][i][5] == res['balance'][0][0])
                    {
                        api_req({a: 'uts', it: 0, si: pjson[0][i][0], p: pjson[0][i][5], c: pjson[0][i][6]},
                        {
                            cb: ctx.cb,
                            callback: function(res, ctx)
                            {
                                if (typeof res == 'number' && res < 0 && ctx.cb)
                                    ctx.cb(false);
                                else
                                {
                                    api_req({a: 'utc', s: [res], m: 0},
                                    {
                                        cb: ctx.cb,
                                        callback: function(res, ctx)
                                        {
                                            if (ctx.cb)
                                                ctx.cb(true);
                                            u_checklogin({checkloginresult: function(u_ctx, r)
                                                {
                                                    if (M.account)
                                                        M.account.lastupdate = 0;
                                                    u_type = r;
                                                    topmenuUI();
                                                    if (u_attr.p)
                                                        msgDialog('info', l[1047], l[1048]);
                                                }});
                                        }
                                    });
                                }
                            }
                        });
                    }
                }
            }
        }
    });
}

(function($, scope) {
    /**
     * Public Link Dialog
     *
     * @param opts {Object}
     *
     * @constructor
     */
    var ExportLinkDialog = function(opts) {

        var self = this;

        var defaultOptions = {
        };

        self.options = $.extend(true, {}, defaultOptions, opts);

        self.logger = MegaLogger.getLogger('ExportLinkDialog');
    };

    /**
     * linksDialog
     *
     * Render public link dialog and handle events
     * @param {Boolean} close To close or to show public link dialog
     */
    ExportLinkDialog.prototype.linksDialog = function(close) {

        var self = this;

        var html = '',
            scroll = '.export-link-body';

        var links = $.trim(getClipboardLinks()),
            $span = $('.copy-to-clipboard span'),
            toastTxt, doLinks, linksNum, success;

        /**
         * execCommandUsable
         *
         * Native browser 'copy' command using execCommand('copy).
         * Supported by Chrome42+, FF41+, IE9+, Opera29+
         * @returns {Boolean}
         */
        ExportLinkDialog.prototype.execCommandUsable = function() {

            var result;

            try {
                result = document.execCommand('copy');
            }
            catch (ex) {}

            return result === false;
        };

        deleteScrollPanel(scroll, 'jsp');

        if (close) {
            $.dialog = false;
            fm_hideoverlay();
            $('.fm-dialog.export-links-dialog').addClass('hidden');
            $('.export-links-warning').addClass('hidden');
            if (window.onCopyEventHandler) {
                document.removeEventListener('copy', window.onCopyEventHandler, false);
                delete window.onCopyEventHandler;
            }
            return true;
        }

        $.dialog = 'links';

        $('.export-links-dialog').addClass('file-keys-view');

        // Generate content
        html = itemExportLink();

        // Fill with content
        $('.export-links-dialog .export-link-body').html(html);

        // Default export option is
        $('.export-link-select, .export-content-block').removeClass('public-handle decryption-key full-link').addClass('public-handle');
        $('.export-link-select').html($('.export-link-dropdown div.public-handle').html());

        fm_showoverlay();

        $('.fm-dialog.export-links-dialog').removeClass('hidden');
        $('.export-link-body').removeAttr('style');
        $('.export-links-warning').removeClass('hidden');

        if ($('.export-link-body').outerHeight() === 318) {// ToDo: How did I find this integer?
            $('.export-link-body').jScrollPane({ showArrows: true, arrowSize: 5 });
            jScrollFade('.export-link-body');
        }
        $('.fm-dialog.export-links-dialog').css('margin-top', $('.fm-dialog.export-links-dialog').outerHeight() / 2 * - 1);

        setTimeout(function() {
            $('.file-link-info').rebind('click', function() {
                $('.file-link-info').select();
            });
        }, 300);

        // Setup toast notification
        toastTxt = l[7654];
        linksNum = links.replace(/\s+/gi, ' ').split(' ').length;

        if (linksNum > 1) {
            toastTxt = l[7655].replace('%d', linksNum);
        }

        // Setup the copy to clipboard buttons
        $span.text(l[1990]);

        // If a browser extension or the new HTML5 native copy/paste is available (Chrome & Firefox)
        if (is_extension || self.execCommandUsable()) {
            if (!is_chrome_firefox) {
                $('.fm-dialog-chrome-clipboard').removeClass('hidden');
            }

            $('.copy-to-clipboard').rebind('click', function() {
                success = true;
                doLinks = ($(this).attr('id') === 'clipboardbtn1');
                links = $.trim(doLinks ? getClipboardLinks() : getclipboardkeys());

                // If extension, use the native extension method
                if (is_chrome_firefox) {
                    mozSetClipboard(links);
                }
                else {
                    // Put the link/s in an invisible div, highlight the link/s then copy to clipboard using HTML5
                    $('#chromeclipboard').html(links);
                    selectText('chromeclipboard');
                    success = document.execCommand('copy');
                }

                if (success) {
                    showToast('clipboard', toastTxt);
                }
            });
        }
        else if (flashIsEnabled()) {
            $('.copy-to-clipboard').html('<span>' + htmlentities(l[1990]) + '</span><object data="OneClipboard.swf" id="clipboardswf1" type="application/x-shockwave-flash"  width="100%" height="32" allowscriptaccess="always"><param name="wmode" value="transparent"><param value="always" name="allowscriptaccess"><param value="all" name="allowNetworkin"><param name=FlashVars value="buttonclick=1" /></object>');

            $('.copy-to-clipboard').rebind('mouseover', function() {
                var e = $('#clipboardswf1')[0];
                if (e && e.setclipboardtext) {
                    e.setclipboardtext(getClipboardLinks());
                }
            });
            $('.copy-to-clipboard').rebind('mousedown', function() {
                showToast('clipboard', toastTxt);
            });
        }
        else {
            var uad = browserdetails(ua);

            if (uad.icon === 'ie.png' && window.clipboardData) {
                $('.copy-to-clipboard').rebind('click', function() {
                    links = $.trim(getClipboardLinks());
                    var mode = links.indexOf("\n") !== -1 ? 'Text' : 'URL';
                    window.clipboardData.setData(mode, links);
                    showToast('clipboard', toastTxt);
                });
            }
            else {
                if (window.ClipboardEvent) {
                    $('.copy-to-clipboard').rebind('click', function() {
                        var doLinks = ($(this).attr('id') === 'clipboardbtn1');
                        links = $.trim(doLinks ? getClipboardLinks() : getclipboardkeys());

                        window.onCopyEventHandler = function onCopyEvent(ev) {
                            if (d) console.log('onCopyEvent', arguments);
                            ev.clipboardData.setData('text/plain', links);
                            if (doLinks) {
                                ev.clipboardData.setData('text/html', links.split("\n").map(function(link) {
                                    return '<a href="' + link + '"></a>';
                                }).join("<br/>\n"));
                            }
                            ev.preventDefault();
                            showToast('clipboard', toastTxt); // Done
                        };
                        document.addEventListener('copy', window.onCopyEventHandler, false);
                        Soon(function() {
                            $span.text(l[7663] + ' ' + (uad.os === 'Apple' ? 'command' : 'ctrl') + ' + C');
                        });
                    });
                }
                else {
                    // Hide the clipboard buttons if not using the extension and Flash is disabled
                    $('.copy-to-clipboard').addClass('hidden');
                }
            }
        }

        // Click anywhere on export link dialog will hide export link dropdown
        $('.export-links-dialog').rebind('click', function() {
            $('.export-link-dropdown').fadeOut(200);
        });

        $('.export-links-dialog .fm-dialog-close').rebind('click', function() {
            self.linksDialog(1);
        });

        $('.export-links-warning-close').rebind('click', function() {
            $('.export-links-warning').addClass('hidden');
        });

        $('.export-link-select').rebind('click', function() {
            $('.export-link-dropdown').fadeIn(200);

            // Stop propagation
            return false;
        });

        // On Export File Links and Decryption Keys
        var $linkButtons = $('.link-handle, .link-decryption-key, .link-handle-and-key');
        var $linkHandle = $('.link-handle');

        // Reset state from previous dialog opens and pre-select the 'Link without key' option by default
        $linkButtons.removeClass('selected');
        $linkHandle.addClass('selected');

        // Add click handler
        $linkButtons.rebind('click', function() {

            var keyOption = $(this).attr('data-keyoptions');
            var $this = $(this);

            // Add selected state to button
            $linkButtons.removeClass('selected');
            $this.addClass('selected');

            // Show the relevant 'Link without key', 'Decryption key' or 'Link with key'
            $('.export-content-block').removeClass('public-handle decryption-key full-link').addClass(keyOption);
            $span.text(l[1990]);

            // Stop propagation
            return false;
        });
    };

    // export
    scope.mega = scope.mega || {};
    scope.mega.Dialog = scope.mega.Dialog || {};
    scope.mega.Dialog.ExportLink = ExportLinkDialog;

})(jQuery, window);

(function($, scope) {
    /**
     * ExportLink related operations.
     *
     * @param opts {Object}
     *
     * @constructor
     */
    var ExportLink = function(opts) {

        var self = this;

        var defaultOptions = {
            'updateUI': false,
            'nodesToProcess': [],
            'showExportLinkDialog': false
        };

        self.options = $.extend(true, {}, defaultOptions, opts);

        // Number of nodes left to process
        self.nodesLeft = self.options.nodesToProcess.length;
        self.logger = MegaLogger.getLogger('ExportLink');
    };

    /**
     * getExportLink
     *
     * Get public link for file or folder.
     * @param {Array} nodeIds Array of nodes handle id.
     */
    ExportLink.prototype.getExportLink = function() {

        var self = this;

        // Prompt copyright dialog and if accepted get link, otherwise stall
        if (self.options.nodesToProcess.length) {
            loadingDialog.show();
            self.logger.debug('getExportLink');

            $.each(self.options.nodesToProcess, function(index, nodeId) {
                if (M.d[nodeId] && M.d[nodeId].t === 1) {// Folder
                    self._getFolderExportLinkRequest(nodeId);
                }
                else if (M.d[nodeId] && M.d[nodeId].t === 0) {// File
                    self._getExportLinkRequest(nodeId);
                }
            });
        }
    };

    /**
     * removeExportLink
     *
     * Removes public link for file or folder.
     * @param {Array} nodeHandle Array of node handles id.
     */
    ExportLink.prototype.removeExportLink = function() {

        var self = this;

        if (self.options.nodesToProcess.length) {
            loadingDialog.show();
            self.logger.debug('removeExportLink');

            $.each(self.options.nodesToProcess, function(index, nodeId) {
                if (M.d[nodeId] && M.d[nodeId].t === 1) {// Folder
                    self._removeFolderExportLinkRequest(nodeId);
                }
                else if (M.d[nodeId] && M.d[nodeId].t === 0) {// File
                    self._removeFileExportLinkRequest(nodeId);
                }
            });
        }
    };

    /**
     * _getFolderExportLinkRequest
     *
     * 'Private' function, send folder public link delete request.
     * @param {String} nodeId.
     */
    ExportLink.prototype._getFolderExportLinkRequest = function(nodeId) {

        var self = this;

        var childNodes = [];

        // Get all child nodes of root folder with nodeId
        childNodes = fm_getnodes(nodeId);
        childNodes.push(nodeId);

        var sharePromise = api_setshare(nodeId, [{ u: 'EXP', r: 0 }], childNodes);
        sharePromise.done(function _sharePromiseDone(result) {
            if (result.r && result.r[0] === 0) {
                M.nodeShare(nodeId, { h: nodeId, r: 0, u: 'EXP', ts: unixtime() });
                self._getExportLinkRequest(nodeId);
                if (!self.nodesLeft) {
                    loadingDialog.hide();
                }
            }
            else {
                self.logger.warn('_getFolderExportLinkRequest', nodeId, 'Error code: ', result);
                loadingDialog.hide();
            }
        });
        sharePromise.fail(function _sharePromiseFailed(result) {
            self.logger.warn('Get folder link failed: ' + result);
        });
    };

    /**
     * _getExportLinkRequest
     *
     * 'Private' function, send public link delete request.
     * @param {String} nodeId.
     */
    ExportLink.prototype._getExportLinkRequest = function(nodeId) {

        var self = this;

        api_req({ a: 'l', n: nodeId, i:requesti }, {
            nodeId: nodeId,
            callback: function(result) {
                self.nodesLeft--;
                if (typeof result !== 'number') {
                    M.nodeShare(this.nodeId, { h: this.nodeId, r: 0, u: 'EXP', ts: unixtime() });
                    M.nodeAttr({ h: this.nodeId, ph: result });

                    if (self.options.updateUI) {
                        var UiExportLink = new mega.UI.Share.ExportLink();
                        UiExportLink.addExportLinkIcon(this.nodeId);
                    }
                    if (!self.nodesLeft) {
                        loadingDialog.hide();
                        if (self.options.showExportLinkDialog) {
                            var exportLinkDialog = new mega.Dialog.ExportLink();
                            exportLinkDialog.linksDialog();
                        }
                    }
                }
                else { // Error
                    self.logger.warn('_getExportLinkRequest:', this.nodeId, 'Error code: ', result);
                    loadingDialog.hide();
                }

            }
        });
    };

    /**
     * _removeFolderExportLinkRequest
     *
     * 'Private' function, send folder delete public link request.
     * @param {String} nodeId..
     */
    ExportLink.prototype._removeFolderExportLinkRequest = function(nodeId) {

        var self = this;

        api_req({ a: 's2', n:  nodeId, s: [{ u: 'EXP', r: ''}], ha: '', i: requesti }, {
            nodeId: nodeId,
            callback: function(result) {
                self.nodesLeft--;
                if (result.r && (result.r[0] === 0)) {
                    M.delNodeShare(this.nodeId, 'EXP');
                    M.deleteExportLinkShare(this.nodeId);

                    if (self.options.updateUI) {
                        var UiExportLink = new mega.UI.Share.ExportLink();
                        UiExportLink.removeExportLinkIcon(this.nodeId);
                    }
                    if (!self.nodesLeft) {
                        loadingDialog.hide();
                    }
                }
                else {// Error
                    self.logger.warn('_removeFolerExportLinkRequest failed for node:', this.nodeId, 'Error code: ', result);
                    loadingDialog.hide();
                }
            }
        });
    };

    /**
     * _removeFileExportLinkRequest
     *
     * 'Private' function, send file delete public link request.
     * @param {String} nodeId.
     */
    ExportLink.prototype._removeFileExportLinkRequest = function(nodeId) {

        var self = this;

        api_req({ a: 'l', n: nodeId, d: 1, i:requesti }, {
            nodeId: nodeId,
            callback: function(result) {
                self.nodesLeft--;
                if (result === 0) {
                    M.delNodeShare(this.nodeId, 'EXP');
                    M.deleteExportLinkShare(this.nodeId);

                    if (self.options.updateUI) {
                        var UiExportLink = new mega.UI.Share.ExportLink();
                        UiExportLink.removeExportLinkIcon(this.nodeId);
                    }
                    if (!self.nodesLeft) {
                        loadingDialog.hide();
                    }
                }
                else {// Error
                    self.logger.warn('_removeFileExportLinkRequest failed for node:', this.nodeId, 'Error code: ', result);
                    loadingDialog.hide();
                }
            }
        });
    };

    /**
     * isTakenDown
     *
     * Returns true in case that any of checked items is taken down, otherwise false
     * @param {Array} nodesId Array of strings nodes ids
     * @returns {Boolean}
     */
    ExportLink.prototype.isTakenDown = function(nodesId) {

        var self = this,
            result = false,
            nodes = nodesId;

        if (nodesId) {
            if (!Array.isArray(nodesId)) {
                nodes = [nodesId];
            }
        }
        else {
            nodes = self.options.nodesToProcess;
        }

        $.each(nodes, function(index, value) {
            if (M.d[value] && M.d[value].shares && M.d[value].shares.EXP && (M.d[value].shares.EXP.down === 1)) {
                result = true;
                return false;// Break the loop
            }
        });

        return result;
    };

    // export
    scope.mega = scope.mega || {};
    scope.mega.Share = scope.mega.Share || {};
    scope.mega.Share.ExportLink = ExportLink;
})(jQuery, window);

(function($, scope) {
    /**
     * UI Public Link Icon related operations.
     *
     * @param opts {Object}
     *
     * @constructor
     */
    var UiExportLink = function(opts) {

        this.logger = MegaLogger.getLogger('UiExportLink');
    };

    /**
     * addExportLinkIcon
     *
     * Add public link icon to file or folder
     * @param {String} nodeId
     */
    UiExportLink.prototype.addExportLinkIcon = function(nodeId) {

        var self = this;
        var $nodeId = $('#' + nodeId);
        var $tree = $('#treea_' + nodeId);

        if (!$nodeId.length && !$tree.length) {
            self.logger.warn('No DOM Node matching "%s"', nodeId);

            return false;
        }

        self.logger.debug('addExportLinkIcon', nodeId);

        if ($nodeId.length) {

            // Add link-icon to list view
            $('.own-data', $nodeId).addClass('linked');
            $('.own-data span', $nodeId).eq(0).addClass('link-icon');

            // Add link-icon to grid view
            if ($nodeId.hasClass('file-block')) {
                $nodeId.addClass('linked');
                $('span', $nodeId).eq(1).addClass('link-icon');
            }
        }

        if ($tree.length) {

            // Add link-icon to left panel
            $tree.addClass('linked');

            // Add class to the third from the list
            $(' span', $tree).eq(2).addClass('link-icon');
        }
    };

    /**
     * removeExportLinkIcon
     *
     * Remove public link icon to file or folder
     * @param {String} nodeId
     */
    UiExportLink.prototype.removeExportLinkIcon = function(nodeId) {

        // Remove link icon from list view
        $('#' + nodeId + ' .own-data').removeClass('linked');
        $('#' + nodeId + ' .own-data span').removeClass('link-icon');

        // Remove link icon from grid view
        $('#' + nodeId + '.file-block').removeClass('linked');
        $('#' + nodeId + '.file-block span').removeClass('link-icon');

        // Remove link icon from left panel
        $('#treeli_' + nodeId + ' span').removeClass('linked link-icon');
    };

    /**
     * updateTakenDownItems
     *
     * Updates grid and block (file) view, removes favorite icon if exists and adds .taken-down class.
     * @param {String} nodeId
     * @param {Boolean} isTakenDown
     */
    UiExportLink.prototype.updateTakenDownItem = function(nodeId, isTakenDown) {

        var self = this;

        if (isTakenDown) {
            if (M.d[nodeId].fav === 1) {

                // Remove favourite (star)
                M.favourite(nodeId, true);
            }
            self.addTakenDownIcon(nodeId);
        }
        else {
            self.removeTakenDownIcon(nodeId);
        }
    };

    /**
     * addTakenDownIcon
     *
     * Add taken-down icon to file or folder
     * @param {String} nodeId
     */
    UiExportLink.prototype.addTakenDownIcon = function(nodeId) {

        // Add taken-down to list view
        $('.grid-table.fm #' + nodeId).addClass('taken-down');

        // Add taken-down to block view
        $('#' + nodeId + '.file-block').addClass('taken-down');

        // Add taken-down to left panel
        $('#treea_' + nodeId).addClass('taken-down');

        // Add title, mouse popup
        if (M.d[nodeId].t === 1) {// Item is folder
            $('.grid-table.fm #' + nodeId).attr('title', l[7705]);
            $('#' + nodeId + '.file-block').attr('title', l[7705]);
        }
        else {// Item is file
            $('.grid-table.fm #' + nodeId).attr('title', l[7704]);
            $('#' + nodeId + '.file-block').attr('title', l[7704]);
        }
    };

    /**
     * removeTakenDownIcon
     *
     * Remove taken-down icon from file or folder
     * @param {String} nodeId
     */
    UiExportLink.prototype.removeTakenDownIcon = function(nodeId) {

        // Add taken-down to list view
        $('.grid-table.fm #' + nodeId).removeClass('taken-down');

        // Add taken-down to block view
        $('#' + nodeId + '.file-block').removeClass('taken-down');

        // Add taken-down to left panel
        $('#treea_' + nodeId).removeClass('taken-down');

        // Remove title, mouse popup
        $('.grid-table.fm #' + nodeId).attr('title', '');
        $('#' + nodeId + '.file-block').attr('title', '');
    };

    // export
    scope.mega = scope.mega || {};
    scope.mega.UI = scope.mega.UI || {};
    scope.mega.UI.Share = scope.mega.UI.Share || {};
    scope.mega.UI.Share.ExportLink = UiExportLink;
})(jQuery, window);<|MERGE_RESOLUTION|>--- conflicted
+++ resolved
@@ -3057,19 +3057,11 @@
             return false;
         }
 
-<<<<<<< HEAD
-        var mTempNodes = [];
-
-        sane = sane.map(function(node) {
-            if (!M.d[node.h]) {
-                mTempNodes.push(node.h);
-=======
         nodes = [];
 
         sane = sane.map(function(node) {
             if (!M.d[node.h]) {
                 nodes.push(node.h);
->>>>>>> 2d35e179
                 M.d[node.h] = node;
             }
             return node.h;
@@ -3077,19 +3069,11 @@
 
         this.copyNodes(sane, target, false, callback);
 
-<<<<<<< HEAD
-        mTempNodes.forEach(function(handle) {
-            delete M.d[handle];
-        });
-
-        return mTempNodes.length;
-=======
         nodes.forEach(function(handle) {
             delete M.d[handle];
         });
 
         return nodes.length;
->>>>>>> 2d35e179
     };
 
 
