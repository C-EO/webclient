--- conflicted
+++ resolved
@@ -880,25 +880,14 @@
 
     this.onlineStatusEvent = function(u, status) {
         if (u && megaChatIsReady) {
-<<<<<<< HEAD
             console.error('onlineStatusEvent', u.u, status);
             var e = $('.ustatus.' + u.u);
-=======
-            // this event is triggered for a specific resource/device (fullJid), so we need to get the presen for the
-            // user's devices, which is aggregated by Karere already
-            status = megaChat.karere.getPresence(megaChat.getJidFromNodeId(u.u));
-            var e = $('.ustatus.' + String(u.u).replace(/[^\w-]/g, ''));
->>>>>>> 96e18a81
             if (e.length > 0) {
                 $(e).removeClass('offline online busy away');
                 $(e).addClass(this.onlineStatusClass(status)[1]);
             }
-<<<<<<< HEAD
 
             var e = $('.fm-chat-user-status.' + u.u);
-=======
-            e = $('.fm-chat-user-status.' + String(u.u).replace(/[^\w-]/g, ''));
->>>>>>> 96e18a81
             if (e.length > 0) {
                 $(e).safeHTML(this.onlineStatusClass(status)[0]);
             }
