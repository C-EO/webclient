--- conflicted
+++ resolved
@@ -3782,11 +3782,7 @@
     {
         var account = Object(this.account);
 
-<<<<<<< HEAD
-        if (account.lastupdate > Date.now() - 20000 && cb) {
-=======
         if (account.lastupdate > Date.now() - 30000 && cb) {
->>>>>>> bed31492
             cb(account);
         }
         else {
@@ -3830,53 +3826,6 @@
                             // stats[groups[i]].nodes = [];
                         }
 
-                        for (var handle in cstrgn) {
-                            var data = cstrgn[handle];
-                            var target = 'outshares';
-
-                            if (root[handle]) {
-                                target = handle;
-                            }
-                            else if (M.c.shares[handle]) {
-                                target = 'inshares';
-                            }
-                            // stats[target].nodes.push(handle);
-
-                            if (exp[handle] && !M.getNodeShareUsers(handle, 'EXP').length) {
-                                continue;
-                            }
-
-                            stats[target].items++;
-                            stats[target].bytes += data[0];
-                            stats[target].files += data[1];
-                            stats[target].folders += data[2];
-                        }
-
-                        // calculate root's folders size
-                        if (M.c[M.RootID]) {
-                            var t = Object.keys(M.c[M.RootID]);
-                            var s = Object(stats[M.RootID]);
-
-                            s.fsize = s.bytes;
-                            for (var i = t.length; i--;) {
-                                var node = M.d[t[i]] || false;
-
-                                if (!node.t) {
-                                    s.fsize -= node.s;
-                                }
-                            }
-                        }
-
-                        // calculate filelinks items/size
-                        var links = stats.links;
-                        Object.keys(exp)
-                            .filter(function(h) {
-                                return !M.d[h].t;
-                            })
-                            .forEach(function(h) {
-                                links.files++;
-                                links.bytes += M.d[h] && M.d[h].s || 0;
-                            });
 
                         // Prepare storage footprint stats.
                         var cstrgn = ctx.account.cstrgn = Object(ctx.account.cstrgn);
@@ -5028,7 +4977,6 @@
     };
 
     /**
-<<<<<<< HEAD
      * Retrieve the parent of an ufs node
      * @param {String|Object} node The node or its handle
      * @return {Object} The parent handle, of false if not found
@@ -5047,8 +4995,6 @@
     };
 
     /**
-=======
->>>>>>> bed31492
      * Retrieve dashboard statistics data
      */
     this.getDashboardData = function() {
@@ -7355,18 +7301,10 @@
                             M.addNode(scnodes[i]);
                         }
                     }
-<<<<<<< HEAD
-=======
-
-                    if (typeof M.scAckQueue[a.i] === 'function') {
-                        M.scAckQueue[a.i]();
-                        delete M.scAckQueue[a.i];
-                    }
 
                     if (!pfid && u_type) {
                         mega.checkStorageQuota();
                     }
->>>>>>> bed31492
                     break;
 
                 case 'u':
@@ -9409,32 +9347,6 @@
             }
         }
 
-<<<<<<< HEAD
-=======
-        mega.loadReport.fmConfigFetch = Date.now() - mega.loadReport.stepTimeStamp;
-        mega.loadReport.stepTimeStamp = Date.now();
-
-        // are we actually on an #fm/* page?
-        if (page !== 'start' && is_fm() || $('.fm-main.default').is(":visible")) {
-            renderfm();
-
-            mega.loadReport.renderfm      = Date.now() - mega.loadReport.stepTimeStamp;
-            mega.loadReport.stepTimeStamp = Date.now();
-
-            // load report - time to fm after last byte received
-            mega.loadReport.ttfm = Date.now() - mega.loadReport.ttfm;
-
-            // setup fm-notifications such as 'full' or 'almost-full' if needed.
-            if (!pfid && u_type) {
-                mega.checkStorageQuota(50);
-            }
-        }
-        else {
-            mega.loadReport.ttfm = -1;
-            mega.loadReport.renderfm = -1;
-        }
-
->>>>>>> bed31492
         if (hideLoadingDialog) {
             loadingDialog.hide();
             loadingInitDialog.hide();
@@ -9543,6 +9455,11 @@
 
                 // load report - time to fm after last byte received
                 mega.loadReport.ttfm = Date.now() - mega.loadReport.ttfm;
+                
+                // setup fm-notifications such as 'full' or 'almost-full' if needed.
+                if (!pfid && u_type) {
+                    mega.checkStorageQuota(50);
+                }
             }
             else {
                 mega.loadReport.ttfm = -1;
