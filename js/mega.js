var newnodes = [];
var currsn;     // current *network* sn (not to be confused with the IndexedDB/memory state)
var fminitialized = false;
var dl_interval, ul_interval;

var fmconfig = {};
if (localStorage.fmconfig) {
    fmconfig = JSON.parse(localStorage.fmconfig);
}

// Set up the MegaLogger's root logger
MegaLogger.rootLogger = new MegaLogger(
    "",
    {
        onCritical: function(msg, pkg) {
            if (typeof pkg === 'string') {
                pkg = pkg.split('[').shift();
                if (pkg) {
                    msg = '[' + pkg + '] ' + msg;
                }
            }
            srvlog(msg, 0, 1);
        },
        isEnabled: !!window.d
    },
    false
);

if (typeof seqno === 'undefined')
    var seqno = Math.floor(Math.random() * 1000000000);
if (typeof n_h === 'undefined')
    var n_h = false;
if (typeof requesti === 'undefined')
    var requesti = makeid(10);
if (typeof folderlink === 'undefined')
    var folderlink = false;
if (typeof lang === 'undefined')
    var lang = 'en';
if (typeof Ext === 'undefined')
    var Ext = false;
if (typeof ie9 === 'undefined')
    var ie9 = false;
if (typeof loadingDialog === 'undefined') {
    var loadingDialog = {};
    loadingDialog.show = function() {
        $('.dark-overlay').show();
        $('.loading-spinner:not(.manual-management)').removeClass('hidden').addClass('active');
        this.active = true;
    };
    loadingDialog.hide = function() {
        $('.dark-overlay').hide();
        $('.loading-spinner:not(.manual-management)').addClass('hidden').removeClass('active');
        this.active = false;
   };
}
if (typeof loadingInitDialog === 'undefined') {
    var loadingInitDialog = {};
    loadingInitDialog.progress = false;
    loadingInitDialog.active = false;
    loadingInitDialog.show = function() {
        if (pfid) {
            $('.loading-spinner .step1').text(l[8584]);
            $('.loading-spinner .step2').text(l[8585]);
            $('.loading-spinner .step3').text(l[8586]);
        }
        else {
            $('.loading-spinner .step1').text(l[8577]);
            $('.loading-spinner .step2').text(l[8578]);
            $('.loading-spinner .step3').text(l[8579]);
        }
        this.hide();
        $('.light-overlay').removeClass('hidden');
        $('body').addClass('loading');
        $('.loading-spinner:not(.manual-management)').removeClass('hidden').addClass('init active');
        this.active = true;
    };
    loadingInitDialog.step1 = function() {
        $('.loading-info li.loading').addClass('loaded').removeClass('loading');
        $('.loading-info li.step1').addClass('loading');
    };
    loadingInitDialog.step2 = function(progress) {
        if (!this.active) {
            return;
        }
        if (this.progress === false) {
            $('.loading-info li.loading').addClass('loaded').removeClass('loading');
            $('.loading-info li.step2').addClass('loading');
            $('.loader-progressbar').addClass('active');

            // Load performance report
            mega.loadReport.ttfb          = Date.now() - mega.loadReport.stepTimeStamp;
            mega.loadReport.stepTimeStamp = Date.now();

            // If the PSA is visible reposition the account loading bar
            psa.repositionAccountLoadingBar();
        }
        if (progress) {
            $('.loader-percents').width(progress + '%');
        }
        this.progress = true;
    };
    loadingInitDialog.step3 = function() {
        if (this.progress) {
            $('.loading-info li.loading').addClass('loaded').removeClass('loading');
            $('.loading-info li.step3').addClass('loading');
            $('.loader-progressbar').removeClass('active').css('bottom', 0);
        }
    };
    loadingInitDialog.hide = function() {
        this.active = false;
        this.progress = false;
        $('.light-overlay').addClass('hidden');
        $('body').removeClass('loading');
        $('.loading-spinner:not(.manual-management)').addClass('hidden').removeClass('init active');
        $('.loading-info li').removeClass('loading loaded');
        $('.loader-progressbar').removeClass('active');
        $('.loader-percents').width('0%');
        $('.loader-percents').removeAttr('style');
    };
}

/**
 * @typedef {Object} MEGA_USER_STRUCT
 *      Access using namespace mega.u
 *      Access using global variable M.u
 *      An object holding informations about specific contacts/user identified
 *      by "handle" as base64 URL encoded 88-bit value.
 *      Caches informations for current/past full contacts.
 *      Pending contacts informations are not stored here.
 * @property {String} u
 *     Mega user handle as base64 URL encoded 88-bit value.
 * @property {Number} c
 *     Contact access right/status: 2: owner, 1: active contact, 0: otherwise.
 * @property {String} m
 *     Email address of the contact.
 * @property {Array} m2
 *     Array of all emails/phone numbers of a user.
 * @property {String} name
 *     Combines users First and Last name defined in user profile.
 *     If First and Last name in user profile are undefined holds users email.
 *     It's used at least like index field for search contacts in share dialog.
 *     It combines `firstname` and `lastname` of user attributes.
 * @property {String} h
 *     Holds user handle, value equal to 'u' param. Used only when synching with
 *     M.d, deeply rooted in code. should not be removed.
 *     Reason behind it should be searched in file/folders caching structure,
 *     'h' represents file/folder "handle" as base64 URL encoded 64-bit value.
 * @property {Number} t
 *     For active contacts but not for the owner 't' is set to 1. For non active
 *     contacts and owner it's 'undefined'. Used when synching with M.d, deeply
 *     rooted in code. should not be removed.
 *     Reason behind it should be searched in file/folders caching structure,
 *     't' represents type of item: 2: Cloud Drive root, 1: folder, 0: file
 * @property {String} p
 *     Logic inherited from file manager where parent directory 'p' is
 *     represented by base64 URL encoded 64-bit value.
 *     Root directory for Cloud Drive is cached in M.RootID.
 *     This parameter represents top level/root/parent for 'Contacts' tab.
 *     All contacts are bind to account owner but instead of owners "handle"
 *     as base64 URL encoded 88-bit value we are using 'contacts'.
 * @property {Number} ts
 *     UNIX epoch time stamp as an integer in seconds to record last change of
 *     parameters values.
 * @property {Number} lastChatActivity
 *     UNIX epoch time stamp as an integer in seconds for the last chat
 *     activity.
 */
var MEGA_USER_STRUCT = {
    "u": undefined,
    "c": undefined,
    "m": undefined,
    "m2": undefined,
    "name": undefined,
    "h": undefined,
    "t": undefined,
    "p": undefined,
    "presence": undefined,
    "presenceMtime": undefined,
    "displayColor": NaN,
    "shortName": "",
    "firstName": "",
    "lastName": "",
    "ts": undefined,
    "avatar": undefined
};

function MegaData()
{
    this.h               = {};
    this.csortd          = -1;
    this.csort           = 'name';
    this.tfsdomqueue     = {};
    this.copynodeswaiter = {};

    this.reset = function()
    {
        this.d = {};
        this.v = [];
        this.c = { shares: {} };

        if (typeof MegaDataMap !== 'undefined') {
            this.u = new MegaDataMap();
            this.u.addChangeListener(function() {
                M.onContactsChanged();
            });
        }

        this.t = {};
        this.opc = {};
        this.ipc = {};
        this.ps = {};
        this.su = {};
        this.sn = false;
        this.filter = false;
        this.sortfn = false;
        this.sortd = false;
        this.rendered = false;
        this.RootID = undefined;
        this.RubbishID = undefined;
        this.InboxID = undefined;
        this.viewmode = 0; // 0 list view, 1 block view

        mBroadcaster.sendMessage("MegaDataReset");
    };
    this.reset();

    this.getPropNames = function(memb) {
        return Object.getOwnPropertyNames(Object(this[memb]));
    };

    this.sortBy = function(fn, d)
    {
        this.v.sort(function(a, b)
        {
            if (!d)
                d = 1;
            if (a.t > b.t)
                return -1;
            else if (a.t < b.t)
                return 1;

            return fn(a, b, d);
        });
        this.sortfn = fn;
        this.sortd = d;
    };

    this.sort = function()
    {
        this.sortBy(this.sortfn, this.sortd);
    };

    this.sortReverse = function()
    {
        var d = 1;
        if (this.sortd > 0)
            d = -1;

        this.sortBy(this.sortfn, d);
    };

    this.getSortByNameFn = function() {
        var sortfn;

        if (typeof Intl !== 'undefined' && Intl.Collator) {
            var intl = new Intl.Collator('co', { numeric: true });

            sortfn = function(a, b, d) {

                // a.m part is related to contacts only. In case that user doesn't
                // have defined first or last name then email address will be used
                // for comparasion. Files and folders doesn't have .m field but
                // it's not possible to rename them to null i.e. '', => no side effects.
                var itemA = ((typeof a.name === 'string') && (a.name.length)) ? a.name : a.m;
                var itemB = ((typeof b.name === 'string') && (b.name.length)) ? b.name : b.m;

                return intl.compare(itemA, itemB) * d;
            };
        }
        else {
            sortfn = function(a, b, d) {

                // a.m part is related to contacts only. In case that user doesn't
                // have defined first or last name then email address will be used
                // for comparasion. Files and folders doesn't have .m field but
                // it's not possible to rename them to null i.e. '' => no side effects.
                var itemA = ((typeof a.name === 'string') && (a.name.length)) ? a.name : a.m;
                var itemB = ((typeof b.name === 'string') && (b.name.length)) ? b.name : b.m;

                return itemA.localeCompare(itemB) * d;
            };
        }

        return sortfn;
    };

    this.sortByName = function(d) {
        if (typeof Intl !== 'undefined' && Intl.Collator) {
            var intl = new Intl.Collator('co', { numeric: true });

            this.sortfn = function(a, b, d) {
                return intl.compare(a.name, b.name) * d;
            };
        }
        else
        {
            this.sortfn = function(a,b,d)
            {
                if (typeof a.name == 'string' && typeof b.name == 'string')
                    return a.name.localeCompare(b.name) * d;
                else
                    return -1;
            };
        }
        this.sortd = d;
        this.sort();
    };

    this.sortByModTime = function(d) {
        this.sortfn = function(a, b, d) {
            return (a.mtime < b.mtime) ? -1 * d : d;
        };
        this.sortd = d;
        this.sort();
    };

    this.sortByDateTime = function(d) {
        this.sortfn = this.getSortByDateTimeFn();
        this.sortd = d;
        this.sort();
    };

    this.getSortByDateTimeFn = function() {

        var sortfn;

        sortfn = function(a, b, d) {
            if (a.ts < b.ts) {
                return -1 * d;
            }
            else {
                return 1 * d;
            }
        };

        return sortfn;
    };

    this.sortByFav = function(d) {
        this.sortfn = this.getSortByFavFn();
        this.sortd = d;
        this.sort();
    };

    this.getSortByFavFn = function() {

        var sortfn;

        sortfn = function(a, b, d) {
            if (a.fav) {
                return -1 * d;
            }

            if (b.fav) {
                return d;
            }

            return 0;
        };

        return sortfn;
    };

    this.sortBySize = function(d)
    {
        this.sortfn = function(a, b, d)
        {
            if (typeof a.s !== 'undefined' && typeof b.s !== 'undefined' && a.s < b.s)
                return -1 * d;
            else
                return 1 * d;
        }
        this.sortd = d;
        this.sort();
    };

    this.sortByType = function(d)
    {
        this.sortfn = function(a, b, d)
        {
            if (typeof a.name == 'string' && typeof b.name == 'string')
                return filetype(a.name).localeCompare(filetype(b.name)) * d;
            else
                return -1;
        }
        this.sortd = d;
        this.sort();
    };

    this.sortByOwner = function(d)
    {
        this.sortfn = function(a, b, d)
        {
            var usera = Object(M.d[a.p]);
            var userb = Object(M.d[b.p]);

            if (typeof usera.name === 'string' && typeof userb.name === 'string') {
                return usera.name.localeCompare(userb.name) * d;
            }
            else {
                return -1;
            }
        }
        this.sortd = d;
        this.sort();
    };

    this.sortByAccess = function(d)
    {
        this.sortfn = function(a, b, d)
        {
            if (typeof a.r !== 'undefined' && typeof b.r !== 'undefined' && a.r < b.r)
                return -1 * d;
            else
                return 1 * d;
        }
        this.sortd = d;
        this.sort();
    };

    this.getSortStatus = function(u)
    {
        var status = megaChatIsReady && megaChat.karere.getPresence(megaChat.getJidFromNodeId(u));
        if (status == 'chat')
            return 1;
        else if (status == 'dnd')
            return 2;
        else if (status == 'away')
            return 3;
        else
            return 4;
    };

    this.getSortByStatusFn = function(d) {

        var sortfn;

        sortfn = function(a, b, d) {
            var statusa = M.getSortStatus(a.u), statusb = M.getSortStatus(b.u);
            if (statusa < statusb) {
                return -1 * d;
            }
            else if (statusa > statusb) {
                return 1 * d;
            }
            else if ((typeof a.name === 'string') && (typeof b.name === 'string')) {
                return a.name.localeCompare(b.name) * d;
            }
            else {
                return 0;
            }
        };

        return sortfn;
    };

    this.sortByStatus = function(d) {
        this.sortfn = this.getSortByStatusFn(d);
        this.sortd = d;
        this.sort();
    };

    this.getSortByInteractionFn = function() {

        var sortfn;

        sortfn = mega.utils.sortObjFn(
            function(r) {

                // Since the M.sort is using a COPY of the data,
                // we need an up-to-date .ts value directly from M.u[...]
                return M.u[r.h].ts;
            }, d
        );

        return sortfn;
    };

    this.sortByInteraction = function(d) {
        this.sortfn = this.getSortByInteractionFn();
        this.sortd = d;
        this.sort();
    };

    this.sortRules = {
        'name': this.sortByName.bind(this),
        'size': this.sortBySize.bind(this),
        'type': this.sortByType.bind(this),
        'date': this.sortByDateTime.bind(this),
        'ts': this.sortByDateTime.bind(this),
        'owner': this.sortByOwner.bind(this),
        'modified': this.sortByModTime.bind(this),
        'mtime': this.sortByModTime.bind(this),
        'interaction': this.sortByInteraction.bind(this),
        'access': this.sortByAccess.bind(this),
        'status': this.sortByStatus.bind(this),
        'fav': this.sortByFav.bind(this)
    };

    this.setLastColumn = function(col) {
        switch (col) {
        case 'ts':
        case 'mtime':
            // It's valid
            break;
        default:
            // Default value
            col = "ts";
            break;
        }

        if (col === this.lastColumn) {
            return;
        }

        this.lastColumn = col;
        localStorage._lastColumn = this.lastColumn;

        if ($('.do-sort[data-by="' + col + '"]').length > 0) {
            // swap the column label
            $('.dropdown-item.do-sort').removeClass('selected');
            $('.grid-url-header').prev().find('div')
                .removeClass().addClass('arrow ' + col)
                .text($('.do-sort[data-by="' + col + '"]').text());
            $('.do-sort[data-by="' + col + '"]').addClass('selected');
        }

    };

    this.lastColumn = null;

    this.doSort = function(n, d) {
        $('.grid-table-header .arrow').removeClass('asc desc');

        if (d > 0) {
            $('.arrow.' + n).addClass('desc');
        }
        else {
            $('.arrow.' + n).addClass('asc');
        }

        if (!M.sortRules[n]) {
            throw new Error("Cannot sort by " + n);
        }
        M.sortRules[n](d);

        M.sortmode = {n: n, d: d};

        if (fmconfig.uisorting) {
            mega.config.set('sorting', M.sortmode);
        }
        else {
            fmsortmode(M.currentdirid, n, d);
        }
    };

    /* Filters: */
    this.filterBy = function(f) {
        this.filter = f;
        this.v = [];
        for (var i in this.d) {
            if (f(this.d[i])) {
                this.v.push(this.d[i]);
            }
        }
    };

    /**
     * The same as filterBy, but instead of pushing the stuff in M.v, will return a new array.
     *
     * @param f function, with 1 arguments (node) that returns true when a specific node should be returned in the list
     * of filtered results
     */
    this.getFilterBy = function(f) {
        var v = [];
        for (var i in this.d) {
            if (f(this.d[i])) {
                v.push(this.d[i]);
            }
        }
        return v;
    };

    /* legacy method
    this.filterByParent = function(id) {
        this.filterBy(function(node) {
            return (node.p === id) || (node.p && (node.p.length === 11) && (id === 'shares'));
        });
    };*/

    this.filterByParent = function(id) {
        if (id === 'shares') {
            this.filterBy(function(node) {
                return (node.p === 'shares') || (node.p && node.p.length === 11);
            });
        }
        else if (id === 'contacts') {
            this.filterBy(function(node) {
                // Fill M.v with active contacts only
                return (node.p === 'contacts') && (node.c === 1);
            });
        }
        // We should have a parent's childs into M.c, no need to traverse the whole M.d
        else if (M.c[id]) {
            this.v = [];
            for (var handle in this.c[id]) {
                if (this.d[handle]) {
                    this.v.push(this.d[handle]);
                }
            }
        }
        else {
            this.filterBy(function(node) {
                return (node.p === id);
            });
        }
    };

    this.filterBySearch = function(str) {
        str = decodeURIComponent(String(str || '').replace('search/', '')).toLowerCase();

        if (str[0] === '~') {
            var command = str.substr(1);
            str = null;

            /*jshint -W089 */
            if (command === 'findupes') {
                var nodesByHash = {};

                for (var node in M.d) {
                    node = M.d[node];

                    if (node && node.hash && node.h && RootbyId(node.h) === M.RootID) {
                        if (!nodesByHash[node.hash]) {
                            nodesByHash[node.hash] = [];
                        }
                        nodesByHash[node.hash].push(node);
                    }
                }

                var dupes = Object.keys(nodesByHash).filter(function(hash) {
                    return nodesByHash[hash].length > 1;
                });

                M.v = [];
                for (var i in dupes) {
                    M.v = M.v.concat(nodesByHash[dupes[i]]);
                }

                if (M.overrideModes) {
                    M.overrideModes = 0;
                    M.overrideViewMode = 1;
                    M.overrideSortMode = ['size', -1];
                }

                // Wait for M.openFolder to finish and set colors to matching hashes
                M.onRenderFinished = function() {
                    var find = M.viewmode ? 'a' : 'tr';
                    $(window).trigger('dynlist.flush');
                    $(M.fsViewSel).find(find).each(function() {
                        var $this = $(this);
                        var node = M.d[$this.attr('id')];

                        if (node) {
                            var color = crc32(asmCrypto.SHA256.hex(node.hash)) >>> 8;

                            if (M.viewmode) {
                                var r = (color >> 16) & 0xff;
                                var g = (color >> 8) & 0xff;
                                var b = color & 0xff;

                                $this.find('.file-block-title')
                                    .css({
                                        'border-radius': '0 0 8px 8px',
                                        'background-color': 'rgba(' + r + ',' + g + ',' + b + ',0.3)'
                                    });
                            }
                            else {
                                color = ("00" + color.toString(16)).slice(-6);

                                $this.find('.transfer-filtype-icon')
                                    .css('background-color', '#' + color);
                            }
                        }
                    });
                    loadingDialog.hide();
                };
            }
            else {
                console.error('Unknown search command', command);
                str = '~' + command;
            }
            /*jshint +W089 */
        }

        if (str) {
            // Simple glob/wildcard support.
            // spaces are replaced with *, and * moved to regexp's .* matching
            var regex;
            str = str.replace(/\s+/g, '*');

            if (str.indexOf('*') !== -1) {
                try {
                    regex = RegExp(str.replace(/(\W)/g, '\\$1').replace(/\\\*/g, '.*'), 'i');
                }
                catch (ex) {}
            }

            if (regex) {
                this.filterBy(function(node) {
                    return regex.test(node.name);
                });
            }
            else {
                this.filterBy(function(node) {
                    return (node.name && node.name.toLowerCase().indexOf(str) !== -1);
                });
            }
        }
    };

    this.hasInboxItems = function() {
        return $.len(M.c[M.InboxID] || {}) > 0;
    };

    this.getInboxUsers = function() {
        var uniqueUsersList = {};
        this.getInboxItems().forEach(function(v, k) {
            assert(M.u[v.u], 'user is not in M.u when trying to access inbox item users');
            uniqueUsersList[v.u] = M.u[v.u];
        });

        return obj_values(uniqueUsersList);
    };

    this.getInboxItems = function() {
        return M.getFilterBy(function(node) { return node.p === M.InboxID; });
    };

    this.avatars = function(userPurgeList)
    {
        if (u_type !== 3) {
            return false;
        }
        if (!M.c.contacts) {
            M.c.contacts = {};
        }
        if (u_handle) {
            M.c.contacts[u_handle] = 1;
        }

        if (userPurgeList) {
            // if provided, invalidate the pointed user avatars.
            if (!Array.isArray(userPurgeList)) {
                userPurgeList = [userPurgeList];
            }
            userPurgeList.forEach(useravatar.invalidateAvatar);
        }

        if (d) {
            console.time('M.avatars');
        }

        var waitingPromises = [];
        M.u.forEach(function(c, u) {
            if (!avatars[u] && (M.u[u].c === 1 || M.u[u].c === 2 || M.u[u].c === 0)) {

                waitingPromises.push(useravatar.loadAvatar(u));
            }
        });

        MegaPromise
            .allDone(
                waitingPromises
            ).always(function() {

                if (d) {
                    console.timeEnd('M.avatars');
                }
            });

        delete M.c.contacts[u_handle];
    };

    this.contactstatus = function(h, wantTimeStamp) {
        var folders = 0;
        var files = 0;
        var ts = 0;
        if (M.d[h]) {
            if (!wantTimeStamp || !M.d[h].ts) {
                // FIXME: include root?
                var a = fm_getnodes(h);

                for (var i = a.length; i--; ) {
                    var n = M.d[a[i]];
                    if (n) {
                        if (ts < n.ts) {
                            ts = n.ts;
                        }
                        if (n.t) {
                            folders++;
                        }
                        else {
                            files++;
                        }
                    }
                }
                if (!M.d[h].ts) {
                    M.d[h].ts = ts;
                }
            }
            else {
                ts = M.d[h].ts;
            }
        }

        return { files: files, folders: folders, ts: ts };
    };

    this.onlineStatusClass = function(os) {
        if (os === 'dnd') {
            return [l[5925], 'busy'];
        }
        else if (os === 'away') {
            return [l[5924], 'away'];
        }
        else if ((os === 'chat') || (os === 'available')) {
            return [l[5923], 'online'];
        }
        else {
            return [l[5926], 'offline'];
        }
    };

    this.onlineStatusEvent = function(u, status) {
        if (u && megaChatIsReady) {
            // this event is triggered for a specific resource/device (fullJid), so we need to get the presen for the
            // user's devices, which is aggregated by Karere already
            status = megaChat.karere.getPresence(megaChat.getJidFromNodeId(u.u));
            var e = $('.ustatus.' + u.u);
            if (e.length > 0) {
                $(e).removeClass('offline online busy away');
                $(e).addClass(this.onlineStatusClass(status)[1]);
            }
            var e = $('.fm-chat-user-status.' + u.u);
            if (e.length > 0) {
                $(e).html(this.onlineStatusClass(status)[0]);
            }

            if (
                typeof $.sortTreePanel !== 'undefined' &&
                typeof $.sortTreePanel.contacts !== 'undefined' &&
                $.sortTreePanel.contacts.by === 'status'
            ) {
                // we need to resort
                M.contacts();
            }

            if (window.location.hash === "#fm/" + u.u) {
                // re-render the contact view page if the presence had changed
                contactUI();
            }
        }
    };

    this.emptySharefolderUI = function(lSel) {
        if (!lSel) {
            lSel = this.fsViewSel;
        }

        $(lSel).before($('.fm-empty-folder .fm-empty-pad:first').clone().removeClass('hidden').addClass('fm-empty-sharef'));
        $(lSel).hide().parent().children('table').hide();

        $('.files-grid-view.fm.shared-folder-content').addClass('hidden');

        $.tresizer();
    };

    Object.defineProperty(this, 'fsViewSel', {
        value: '.files-grid-view.fm .grid-scrolling-table, .fm-blocks-view.fm .file-block-scrolling',
        configurable: false
    });

    (function(self) {
        var maf   = false;
        var saved = 0;

        Object.defineProperty(self, 'maf', {
            get: function() {
                if (Object(M.account).maf && saved !== M.account.maf) {
                    saved = M.account.maf;
                    maf   = mega.achievem.prettify(M.account.maf);
                }
                return maf;
            }
        })
    })(this);

    /**
     *
     * @param {array.<JSON_objects>} ipc - received requests
     * @param {bool} clearGrid
     *
     */
    this.drawReceivedContactRequests = function(ipc, clearGrid) {
        DEBUG('Draw received contacts grid.');
        var html, email, ps, trClass, id,
            type = '',
            drawn = false,
            t = '.grid-table.contact-requests';
        var contactName = '';

        if (M.currentdirid === 'ipc') {

            if (clearGrid) {
                $(t + ' tr').remove();
            }

            for (var i in ipc) {
                id = ipc[i].p;
                // Make sure that denied and ignored requests are shown properly
                // don't be fooled, we need M.ipc here and not ipc
                if (M.ipc[id]) {
                    if (M.ipc[id].dts || (M.ipc[id].s && (M.ipc[id].s === 3))) {
                        type = 'deleted';
                    }
                    else if (M.ipc[id].s && M.ipc[id].s === 1) {
                        type = 'ignored';
                    }
                    trClass = (type !== '') ? ' class="' + type + '"' : '';
                    email = ipc[i].m;
                    contactName = M.getNameByHandle(ipc[i].p);

                    if (ipc[i].ps && ipc[i].ps !== 0) {
                        ps = '<span class="contact-request-content">' + ipc[i].ps + ' ' + l[105] + ' ' + l[813] + '</span>';
                    }
                    else {
                        ps = '<span class="contact-request-content">' + l[5851] + '</span>';
                    }
                    html = '<tr id="ipc_' + id + '"' + trClass + '>' +
                        '<td>' +
                            useravatar.contact(email, 'nw-contact-avatar')  +
                            '<div class="fm-chat-user-info">' +
                                '<div class="fm-chat-user">' + htmlentities(contactName) + '</div>' +
                                '<div class="contact-email">' + htmlentities(email) + '</div>' +
                            '</div>' +
                        '</td>' +
                        '<td>' + ps + '</td>' +
                        '<td>' +
                            '<div class="contact-request-button default-white-button grey-txt small right delete"><span>' + l[5858] + '</span></div>' +
                            '<div class="contact-request-button default-white-button grey-txt small right accept"><span>' + l[5856] + '</span></div>' +
                            '<div class="contact-request-button default-white-button grey-txt small right ignore"><span>' + l[5860] + '</span></div>' +
                            '<div class="contact-request-ignored"><span>' + l[5864] + '</span></div>' +
                            '<div class="clear"></div>' +
                        '</td>' +
                    '</tr>';

                    $(t).append(html);

                    drawn = true;
                }
            }

            // If at least one new item is added then ajust grid
            if (drawn) {
                $('.fm-empty-contacts').addClass('hidden');

                // hide/show sent/received grid
                $('.sent-requests-grid').addClass('hidden');
                $('.contact-requests-grid').removeClass('hidden');

                initIpcGridScrolling();
                initBindIPC();
            }
        }
    };

    this.handleEmptyContactGrid = function() {

        var haveActiveContact = false;

        // If focus is on contacts tab
        if (M.currentdirid === 'contacts') {
            M.u.forEach(function(v, k) {
                if (v.c === 1) {
                    haveActiveContact = true;
                    return false; // break
                }
            });

            // We do NOT have active contacts, set empty contacts grid
            if (!haveActiveContact) {
                $('.files-grid-view.contacts-view').addClass('hidden');
                $('.fm-empty-contacts .fm-empty-cloud-txt').text(l[784]);
                $('.fm-empty-contacts').removeClass('hidden');
            }
        }

        return haveActiveContact;
    };

    /**
     *
     * @param {array.<JSON_objects>} opc - sent requests
     * @param {bool} clearGrid
     *
     */
    this.drawSentContactRequests = function(opc, clearGrid) {

        DEBUG('Draw sent invites.');

        var html, hideCancel, hideReinvite, hideOPC,
            drawn = false,
            TIME_FRAME = 60 * 60 * 24 * 14,// 14 days in seconds
            utcDateNow = Math.floor(Date.now() / 1000),
            t = '.grid-table.sent-requests';

        if (M.currentdirid === 'opc') {

            if (clearGrid) {
                $(t + ' tr').remove();
            }

            for (var i in opc) {
                if (opc.hasOwnProperty(i)) {
                    hideCancel = '';
                    hideReinvite = '';
                    hideOPC = '';
                    if (opc[i].dts) {
                        hideOPC = 'deleted';
                        hideReinvite = 'hidden';
                        hideCancel = 'hidden';
                    }
                    else {
                        if (utcDateNow < (opc[i].rts + TIME_FRAME)) {
                            hideReinvite = 'hidden';
                        }
                    }

                    hideOPC = (hideOPC !== '') ? ' class="' + hideOPC + '"' : '';
                    html = '<tr id="opc_' + htmlentities(opc[i].p) + '"' + hideOPC + '>' +
                        '<td>' +
                            '<div class="left email">' +
                                '<div class="nw-contact-avatar"></div>' +
                                '<div class="fm-chat-user-info">' +
                                    '<div class="contact-email">' + htmlentities(opc[i].m) + '</div>' +
                                '</div>' +
                            '</div>' +
                            '<div class="default-white-button grey-txt small ' +
                                'contact-request-button right cancel ' + hideCancel + '">' +
                                    '<span>' + escapeHTML(l[5930]) + '</span>' +
                            '</div>' +
                            '<div class="default-white-button grey-txt small ' +
                                'contact-request-button right reinvite ' + hideReinvite + '">' +
                                    '<span>' + escapeHTML(l[5861]) + '</span>' +
                            '</div>' +
                        '</td></tr>';

                    $(t).append(html);

                    drawn = true;
                }
            }

            if (drawn) {
                $('.fm-empty-contacts').addClass('hidden');

                // hide/show received/sent grids
                $('.contact-requests-grid').addClass('hidden');
                $('.sent-requests-grid').removeClass('hidden');

                initOpcGridScrolling();
                initBindOPC();
            }
        }
    };

    /**
     * Render cloud listing layout.
     * @param {Boolean} aUpdate  Whether we're updating the list
     */
    this.renderMain = function(aUpdate) {
        var numRenderedNodes = -1;

        if (d) {
            console.time('renderMain');
        }

        if (!aUpdate) {
            this.megaRender = new MegaRender(this.viewmode);
        }

        // cleanupLayout will render an "empty grid" layout if there
        // are no nodes in the current list (Ie, M.v), if so no need
        // to call renderLayout therefore.
        if (this.megaRender.cleanupLayout(aUpdate, this.v, this.fsViewSel)) {

            if (this.currentdirid === 'opc') {
                this.drawSentContactRequests(this.v, 'clearGrid');
            }
            else if (this.currentdirid === 'ipc') {
                this.drawReceivedContactRequests(this.v, 'clearGrid');
            }
            else {
                numRenderedNodes = this.megaRender.renderLayout(aUpdate, this.v);
            }
        }

        // No need to bind mouse events etc (gridUI/iconUI/selecddUI)
        // if there weren't new rendered nodes (Ie, they were cached)
        if (numRenderedNodes) {

            if (!aUpdate) {
                contactUI();

                if (this.viewmode) {
                    fa_duplicates = {};
                    fa_reqcnt = 0;
                }

                if ($.rmItemsInView) {
                    $.rmInitJSP = this.fsViewSel;
                }
            }

            this.rmSetupUI(aUpdate);
        }

        if (d) {
            console.timeEnd('renderMain');
        }
    };

    this.rmSetupUI = function(u) {
        if (this.viewmode === 1) {
            if (this.v.length > 0) {
                var o = $('.fm-blocks-view.fm .file-block-scrolling');
                o.find('div.clear').remove();
                o.append('<div class="clear"></div>');
            }
            iconUI(u);
            if (!u) {
                fm_thumbnails();
            }
        }
        else {
            Soon(gridUI);
        }
        Soon(fmtopUI);

        if (M.onRenderFinished) {
            Soon(M.onRenderFinished);
            delete M.onRenderFinished;
        }
        $('.grid-scrolling-table .grid-url-arrow').rebind('click', function(e) {
            var target = $(this).closest('tr');
            if (target.attr('class').indexOf('ui-selected') == -1) {
                target.parent().find('tr').removeClass('ui-selected');
            }
            target.addClass('ui-selected');
            e.preventDefault();
            e.stopPropagation(); // do not treat it as a regular click on the file
            e.currentTarget = target;
            cacheselect();
            searchPath();
            contextMenuUI(e, 1);
        });

        $('.file-block .file-settings-icon').rebind('click', function(e) {
            var target = $(this).parents('.file-block');
            if (target.attr('class').indexOf('ui-selected') == -1) {
                target.parent().find('a').removeClass('ui-selected');
            }
            target.addClass('ui-selected');
            e.preventDefault();
            e.stopPropagation(); // do not treat it as a regular click on the file
            e.currentTarget = target;
            cacheselect();
            searchPath();
            contextMenuUI(e, 1);
        });

        if (!u) {

            if (this.currentrootid === 'shares') {

                function prepareShareMenuHandler(e) {
                    e.preventDefault();
                    e.stopPropagation();
                    e.currentTarget = $('#treea_' + M.currentdirid);
                    e.calculatePosition = true;
                    $.selected = [M.currentdirid];
                }

                $('.shared-details-info-block .grid-url-arrow').rebind('click', function (e) {
                    prepareShareMenuHandler(e);
                    contextMenuUI(e, 1);
                });

                $('.shared-details-info-block .fm-share-download').rebind('click', function (e) {
                    prepareShareMenuHandler(e);
                    var $this = $(this);
                    e.clientX = $this.offset().left;
                    e.clientY = $this.offset().top + $this.height()

                    contextMenuUI(e, 3);
                });

                $('.shared-details-info-block .fm-share-copy').rebind('click', function (e) {
                    $.copyDialog = 'copy'; // this is used like identifier when key with key code 27 is pressed
                    $.mcselected = M.RootID;
                    $('.copy-dialog .dialog-copy-button').addClass('active');
                    $('.copy-dialog').removeClass('hidden');
                    handleDialogContent('cloud-drive', 'ul', true, 'copy', 'Paste');
                    $('.fm-dialog-overlay').removeClass('hidden');
                    $('body').addClass('overlayed');
                });

                // From inside a shared directory e.g. #fm/INlx1Kba and the user clicks the 'Leave share' button
                $('.shared-details-info-block .fm-leave-share').rebind('click', function (e) {

                    // Get the share ID from the hash in the URL
                    var shareId = window.location.hash.replace('#fm/', '');

                    // Remove user from the share
                    removeShare (shareId);

                    // Open the shares folder
                    M.openFolder('shares', true);
                });
            }
        }
    };

    this.renderShare = function(h)
    {
        var html = '';
        if (M.d[h].shares)
        {
            for (var u in M.d[h].shares)
            {
                if (M.u[u])
                {
                    var rt = '';
                    var sr = {r0: '', r1: '', r2: ''};
                    if (M.d[h].shares[u].r == 0)
                    {
                        rt = l[55];
                        sr.r0 = ' active';
                    }
                    else if (M.d[h].shares[u].r == 1)
                    {
                        rt = l[56];
                        sr.r1 = ' active';
                    }
                    else if (M.d[h].shares[u].r == 2)
                    {
                        rt = l[57];
                        sr.r2 = ' active';
                    }

                    html += '<div class="add-contact-item" id="' + u + '"><div class="add-contact-pad">' + useravatar.contact(u) + 'span class="add-contact-username">' + htmlentities(M.u[u].m) + '</span><div class="fm-share-dropdown">' + rt + '</div><div class="fm-share-permissions-block hidden"><div class="fm-share-permissions' + sr.r0 + '" id="rights_0">' + l[55] + '</div><div class="fm-share-permissions' + sr.r1 + '" id="rights_1">' + l[56] + '</div><div class="fm-share-permissions' + sr.r2 + '" id="rights_2">' + l[57] + '</div><div class="fm-share-permissions" id="rights_3">' + l[83] + '</div></div></div></div>';
                }
            }
            $('.share-dialog .fm-shared-to').html(html);
            $('.share-dialog .fm-share-empty').addClass('hidden');
            $('.share-dialog .fm-shared-to').removeClass('hidden');
        }
        else
        {
            $('.share-dialog .fm-share-empty').removeClass('hidden');
            $('.share-dialog .fm-shared-to').addClass('hidden');
        }
    };

    this.renderTree = function()
    {
        this.buildtree({h: 'shares'},       this.buildtree.FORCE_REBUILD);
        this.buildtree(this.d[this.RootID], this.buildtree.FORCE_REBUILD);
        this.buildtree({h: M.RubbishID},    this.buildtree.FORCE_REBUILD);
        this.buildtree({h: M.InboxID},    this.buildtree.FORCE_REBUILD);
        this.contacts();
        treeUI();
    };

    // FIXME: make all calls to this one async (good luck, Diego!)
    this.openFolder = function(id, force, chat, cb) {
        var newHashLocation;

        $('.fm-right-account-block, .fm-right-block.dashboard').addClass('hidden');
        $('.fm-files-view-icon').removeClass('hidden');

        if (d) {
            console.log('openFolder()', M.currentdirid, id, force, loadfm.loaded);
        }

        if (!loadfm.loaded) {
            console.error('Internal error, do not call openFolder before the cloud finished loading.');
            return cb ? cb(false) : false;
        }

        if (!folderlink) {
            // open the dashboard by default
            id = id || 'dashboard';
        }

        if ((id !== 'notifications') && !$('.fm-main.notifications').hasClass('hidden')) {
            notificationsUI(1);
        }

        this.search = false;
        this.chat = false;

        if (!fminitialized) {
            fminitialized = true;
            $('.top-search-bl').show();
            mBroadcaster.sendMessage('fm:initialized');
        }
        else if (id && id === this.currentdirid && !force) {// Do nothing if same path is choosen
            return cb ? cb(false) : false;
        }


        if (id === 'rubbish')
            id = this.RubbishID;
        else if (id === 'inbox')
            id = this.InboxID;
        else if (id === 'cloudroot')
            id = this.RootID;
        else if (id === 'contacts')
            id = 'contacts';
        else if (id === 'opc')
            id = 'opc';
        else if (id === 'ipc')
            id = 'ipc';
        else if (id === 'shares')
            id = 'shares';
        else if (id === 'chat') {
            if (!megaChatIsReady) {
                id = this.RootID;
            }
            else {
                this.chat = true;

                megaChat.refreshConversations();
                treeUI();
                var room = megaChat.renderListing();

                if (room) {
                    newHashLocation = room.getRoomUrl();
                }
            }
        }
        else if (id && id.substr(0, 7) === 'account')
            accountUI();
        else if (id && id.substr(0, 9) === 'dashboard')
            dashboardUI();
        else if (id && id.substr(0, 13) === 'notifications')
            notificationsUI();
        else if (id && id.substr(0, 7) === 'search/')
            this.search = true;
        else if (id && id.substr(0, 5) === 'chat/') {
            this.chat = true;
            treeUI();

            if (megaChatIsReady) {
                // XX: using the old code...for now
                chatui(id);
            }
        }
        else if ((!id || !M.d[id]) && (id !== 'transfers')) {
            id = this.RootID;
        }

        if (megaChatIsReady) {
            if (!this.chat) {
                if (megaChat.getCurrentRoom()) {
                    megaChat.getCurrentRoom().hide();
                }
            }
        }

        var self = this;
        /*fetchchildren(id, function()*/ {
            self.previousdirid = self.currentdirid;
            self.currentdirid = id;
            self.currentrootid = RootbyId(id);

            if (M.currentrootid === M.RootID) {
                M.lastSeenCloudFolder = M.currentdirid;
            }

            $('.nw-fm-tree-item').removeClass('opened');

<<<<<<< HEAD
        if (this.chat) {
            M.v = [];
            sharedFolderUI(); // remove shares-specific UI
            //$.tresizer();
        }
        else if (id === undefined && folderlink) {
            // Error reading shared folder link! (Eg, server gave a -11 (EACCESS) error)
            // Force cleaning the current cloud contents and showing an empty msg
            M.renderMain();
        }
        else if (id && (id.substr(0, 7) !== 'account')
                && (id.substr(0, 9) !== 'dashboard')
                && (id.substr(0, 13) !== 'notifications')) {

            $('.fm-right-files-block').removeClass('hidden');
            if (d) {
                console.time('time for rendering');
            }
            if (id === 'transfers') {
=======
            if (self.chat) {
>>>>>>> 8d29118f
                M.v = [];
                sharedFolderUI(); // remove shares-specific UI
                //$.tresizer();
            }
            else if (id === undefined && folderlink) {
                // Error reading shared folder link! (Eg, server gave a -11 (EACCESS) error)
                // Force cleaning the current cloud contents and showing an empty msg
                M.renderMain();
            }
            else if (id && (id.substr(0, 7) !== 'account') && (id.substr(0, 13) !== 'notifications')) {
                $('.fm-right-files-block').removeClass('hidden');
                if (d) {
                    console.time('time for rendering');
                }
                if (id === 'transfers') {
                    M.v = [];
                }
                else if (id.substr(0, 6) === 'search') {
                    M.filterBySearch(M.currentdirid);
                }
                else {
                    M.filterByParent(M.currentdirid);
                }

                var viewmode = 0;// 0 is list view, 1 block view
                if (M.overrideViewMode !== undefined) {
                    viewmode = M.overrideViewMode;
                    delete M.overrideViewMode;
                }
                else if (typeof fmconfig.uiviewmode !== 'undefined' && fmconfig.uiviewmode) {
                    if (fmconfig.viewmode) {
                        viewmode = fmconfig.viewmode;
                    }
                }
                else if (typeof fmconfig.viewmodes !== 'undefined' && typeof fmconfig.viewmodes[id] !== 'undefined') {
                    viewmode = fmconfig.viewmodes[id];
                }
                else {
                    for (var i in M.v) {
                        if (is_image(M.v[i])) {
                            viewmode = 1;
                            break;
                        }
                    }
                }
                M.viewmode = viewmode;
                if (M.overrideSortMode) {
                    M.doSort(M.overrideSortMode[0], M.overrideSortMode[1]);
                    delete M.overrideSortMode;
                }
                else if (fmconfig.uisorting && fmconfig.sorting) {
                    M.doSort(fmconfig.sorting.n, fmconfig.sorting.d);
                }
                else if (fmconfig.sortmodes && fmconfig.sortmodes[id]) {
                    M.doSort(fmconfig.sortmodes[id].n, fmconfig.sortmodes[id].d);
                }
                else if (M.currentdirid === 'contacts') {
                    M.doSort('status', 1);
                }
                else {
                    M.doSort('name', 1);
                }

                if (M.currentdirid === 'opc') {
                    self.v = [];
                    for (var i in M.opc) {
                        self.v.push(M.opc[i]);
                    }
                }
                else if (M.currentdirid === 'ipc') {
                    self.v = [];
                    for (var i in M.ipc) {
                        self.v.push(M.ipc[i]);
                    }
                }

                M.renderMain();

                if (fminitialized) {
                    var currentdirid = M.currentdirid;
                    if (id.substr(0, 6) === 'search') {
                        currentdirid = M.RootID;

                        if (M.d[M.previousdirid]) {
                            currentdirid = M.previousdirid;
                        }
                    }

                    if ($('#treea_' + currentdirid).length === 0) {
                        var n = M.d[currentdirid];
                        if (n && n.p) {
                            treeUIopen(n.p, false, true);
                        }
                    }
                    treeUIopen(currentdirid, currentdirid === 'contacts');

                    $('#treea_' + currentdirid).addClass('opened');
                }
                if (d) {
                    console.timeEnd('time for rendering');
                }

                Soon(function() {
                    M.renderPath();
                });
            }


            // If a folderlink, and entering a new folder.
            if (pfid && self.currentrootid === self.RootID) {
                var target = '';
                if (self.currentdirid !== self.RootID) {
                    target = '!' +  self.currentdirid;
                }
                newHashLocation = '#F!' + pfid + '!' + pfkey + target;
                M.lastSeenFolderLink = newHashLocation;
            }
            else {
                // new hash location can be altered already by the chat logic in the previous lines in this func
                if (!newHashLocation) {
                    newHashLocation = '#fm/' + M.currentdirid;
                }
            }
            try {
                window.location.hash = newHashLocation;
            }
            catch (ex) {
                console.error(ex);
            }
            searchPath();

            var sortMenu = new mega.SortMenu();
            sortMenu.treeSearchUI();

            $(document).trigger('MegaOpenFolder');

            if (cb) cb(true);
        }/*)*/;
    };

    this.getActiveContacts = function() {
        var res = [];

        if (typeof M.c.contacts === 'object') {
            Object.keys(M.c.contacts)
                .forEach(function(userHandle) {
                    if (Object(M.u[userHandle]).c === 1) {
                        res.push(userHandle);
                    }
                });
        }

        return res;
    };

    // Contacts left panel handling
    this.contacts = function() {
        var i;
        var activeContacts = this.getActiveContacts()
            .map(function(handle) {
                return M.d[handle];
            });

        if (typeof this.i_cache !== "object") {
            this.i_cache = {};
        }

        var sortBy = $.sortTreePanel['contacts'].by;
        var sortFn;

        if (sortBy === 'last-interaction') {
            sortFn = this.getSortByInteractionFn();
        }
        else if (sortBy === 'name') {
            sortFn = this.getSortByNameFn();
        }
        else if (sortBy === 'status') {
            sortFn = this.getSortByStatusFn();
        }
        else if (sortBy === 'created') {
            sortFn = this.getSortByDateTimeFn();
        }
        else if (sortBy === 'fav') {
            sortFn = this.getSortByFavFn();
        }

        var sortDirection = $.sortTreePanel['contacts'].dir;
        activeContacts.sort(
            function(a, b) {
                return sortFn(a, b, sortDirection);
            }
        );

        var html = '';
        var onlinestatus;

        // status can be: "online"/"away"/"busy"/"offline"
        for (i in activeContacts) {
            if (activeContacts.hasOwnProperty(i)) {
                if (megaChatIsReady) {
                    var jId = megaChat.getJidFromNodeId(activeContacts[i].u);
                    onlinestatus = M.onlineStatusClass(megaChat.karere.getPresence(jId));
                }
                else {
                    onlinestatus = [l[5926], 'offline'];
                }

                var name = M.getNameByHandle(activeContacts[i].u);

                if (!treesearch || name.toLowerCase().indexOf(treesearch.toLowerCase()) > -1) {

                    html += '<div class="nw-contact-item ui-droppable '
                    + onlinestatus[1] + '" id="contact_' + htmlentities(activeContacts[i].u)
                    + '"><div class="nw-contact-status"></div><div class="nw-contact-name">'
                    + htmlentities(name)
                    + ' <a href="#" class="button start-chat-button"><span></span></a></div></div>';
                }
                $('.fm-start-chat-dropdown').addClass('hidden');
            }
        }

        $('.content-panel.contacts').html(html);

        if (megaChatIsReady) {
            $('.fm-tree-panel').undelegate('.start-chat-button', 'click.megaChat');
            $('.fm-tree-panel').delegate('.start-chat-button', 'click.megaChat', function() {
                var m = $('.fm-start-chat-dropdown'),
                    scrollPos = 0;

                var $this = $(this);
                var $userDiv = $this.parent().parent();

                $.hideContextMenu();

                if (!$this.is(".active")) {
                    $('.start-chat-button').removeClass('active');

                    $('.dropdown-item', m).removeClass("disabled");

                    if ($userDiv.is(".offline")) {
                        $('.dropdown-item.startaudio-item, .dropdown-item.startvideo-item', m)
                            .addClass("disabled");
                    }

                    $this.addClass('active');
                    var y = $this.offset().top - 20;
                    m
                        .css('top', y)
                        .removeClass('hidden')
                        .addClass('active')
                        .data("triggeredBy", $this);
                }
                else {
                    $this.removeClass('active');
                    m
                        .removeClass('active')
                        .addClass('hidden')
                        .removeData("triggeredBy");
                }

                $.selected = [$userDiv.attr('id').replace('contact_', '')];

                return false; // stop propagation!
            });

            $('.fm-start-chat-dropdown .dropdown-item.startchat-item').rebind('click.treePanel', function() {
                var $this = $(this);

                if (!$this.is(".disabled")) {
                    var user_handle = $.selected && $.selected[0];
                    window.location = "#fm/chat/" + user_handle;
                }
            });

            $('.fm-start-chat-dropdown .dropdown-item.startaudio-item').rebind('click.treePanel', function() {
                var $this = $(this);
                var $triggeredBy = $this.parent().data("triggeredBy");
                var $userDiv = $triggeredBy.parent().parent();

                if (!$this.is(".disabled") && !$userDiv.is(".offline")) {
                    var user_handle = $userDiv.attr('id').replace("contact_", "");

                    window.location = "#fm/chat/" + user_handle;
                    var room = megaChat.createAndShowPrivateRoomFor(user_handle);
                    if (room) {
                        room.startAudioCall();
                    }
                }
            });

            $('.fm-start-chat-dropdown .dropdown-item.startvideo-item').rebind('click.treePanel', function() {
                var $this = $(this);
                var $triggeredBy = $this.parent().data("triggeredBy");
                var $userDiv = $triggeredBy.parent().parent();

                if (!$this.is(".disabled") && !$userDiv.is(".offline")) {
                    var user_handle = $userDiv.attr('id').replace("contact_", "");

                    window.location = "#fm/chat/" + user_handle;
                    var room = megaChat.createAndShowPrivateRoomFor(user_handle);
                    if (room) {
                        room.startVideoCall();
                    }
                }
            });
        }

        $('.fm-tree-panel').undelegate('.nw-contact-item', 'click');
        $('.fm-tree-panel').delegate('.nw-contact-item', 'click', function() {
            var id = $(this).attr('id');
            if (id) {
                id = id.replace('contact_', '');
            }
            M.openFolder(id);

            return false; // stop propagation!
        });

        // On the Contacts screen, initiate a call by double clicking a contact name in the left panel
        $('.fm-tree-panel').delegate('.nw-contact-item.online', 'dblclick', function() {

            // Get the element ID
            var $this = $(this);
            var id = $this.attr('id');

            // Get the user handle and change to conversations screen
            var user_handle = id.replace('contact_', '');
            window.location = '#fm/chat/' + user_handle;

        });
    };

    this.getContacts = function(n) {
        var folders = [];
        for (var i in this.c[n.h])
            if (this.d[i].t == 1 && this.d[i].name)
                folders.push(this.d[i]);

        return folders;
    };
    this.getContactByEmail = function(email) {
        var self = this;

        var found = false;

        self.u.forEach(function(v, k) {
            if (v.t == 1 && v.name && v.m == email) {
                found = v;
                // break
                return false;
            }
        });

        return found;
    };

    /**
     * buildtree
     *
     * Re-creates tree DOM elements in given order i.e. { ascending, descending }
     * for given parameters i.e. { name, [last interaction, status] },
     * Sorting for status and last interaction are available only for contacts.
     * @param {String} n, node id.
     * @param {String} dialog, dialog identifier or force rebuild constant.
     * @param {type} stype, what to sort.
     */
    this.buildtree = function(n, dialog, stype) {

        if (!n) {
             console.error('Invalid node passed to M.buildtree');
             return;
        }

        var folders = [],
            _ts_l = treesearch && treesearch.toLowerCase(),
            _li = 'treeli_',
            _sub = 'treesub_',
            _a = 'treea_',
            rebuild = false,
            sharedfolder, openedc, arrowIcon,
            ulc, expandedc, buildnode, containsc, cns, html, sExportLink,
            fName = '',
            curItemHandle = '',
            undecryptableClass = '',
            titleTooltip = '',
            fIcon = '',
            prefix;

        var share = new mega.Share({});

        /*
         * XXX: Initially this function was designed to render new nodes only,
         * but due to a bug the entire tree was being rendered/created from
         * scratch every time. Trying to fix this now is a pain because a lot
         * of the New-design code was made with that bug in place and therefore
         * with the assumption the tree panels are recreated always.
         */

        if (dialog === this.buildtree.FORCE_REBUILD) {
            rebuild = true;
            dialog = undefined;
        }
        stype = stype || "cloud-drive";
        if (n.h === M.RootID) {
            if (typeof dialog === 'undefined') {
                if (rebuild || $('.content-panel.cloud-drive ul').length === 0) {
                    $('.content-panel.cloud-drive').html('<ul id="treesub_' + htmlentities(M.RootID) + '"></ul>');
                }
            }
            else {
                $('.' + dialog + ' .cloud-drive .dialog-content-block').html('<ul id="mctreesub_' + htmlentities(M.RootID) + '"></ul>');
            }
        }
        else if (n.h === 'shares') {
            if (typeof dialog === 'undefined') {
                $('.content-panel.shared-with-me').html('<ul id="treesub_shares"></ul>');
            }
            else {
                $('.' + dialog + ' .shared-with-me .dialog-content-block').html('<ul id="mctreesub_shares"></ul>');
            }
            stype = "shared-with-me";
        }
        else if (n.h === M.InboxID) {
            if (typeof dialog === 'undefined') {
                $('.content-panel.inbox').html('<ul id="treesub_' + htmlentities(M.InboxID) + '"></ul>');
            }
            else {
                $('.' + dialog + ' .inbox .dialog-content-block').html('<ul id="mctreesub_' + htmlentities(M.InboxID) + '"></ul>');
            }
            stype = "inbox";
        }
        else if (n.h === M.RubbishID) {
            if (typeof dialog === 'undefined') {
                $('.content-panel.rubbish-bin').html('<ul id="treesub_' + htmlentities(M.RubbishID) + '"></ul>');
            }
            else {
                $('.' + dialog + ' .rubbish-bin .dialog-content-block').html('<ul id="mctreesub_' + htmlentities(M.RubbishID) + '"></ul>');
            }
            stype = "rubbish-bin";
        }
        else if (folderlink) {
            stype = "folder-link";
        }

        prefix = stype;
        // Detect copy and move dialogs, make sure that right DOMtree will be sorted.
        // copy and move dialogs have their own trees and sorting is done independently
        if (dialog) {
            if (dialog.indexOf('copy-dialog') !== -1) {
                prefix = 'Copy' + stype;
            }
            else if (dialog.indexOf('move-dialog') !== -1) {
                prefix = 'Move' + stype;
            }
        }

        if (this.c[n.h]) {

            folders = [];

            for (var i in this.c[n.h]) {
                if (this.d[i] && (this.d[i].t === 1)) {
                    folders.push(this.d[i]);
                }
            }

            var sortFn = this.getSortByNameFn();
            var sortDirection = $.sortTreePanel[prefix].dir;
            folders.sort(
                function(a, b) {
                    return sortFn(a, b, sortDirection);
                }
            );

            // In case of copy and move dialogs
            if (typeof dialog !== 'undefined') {
                 _a = 'mctreea_';
                 _li = 'mctreeli_';
                 _sub = 'mctreesub_';
            }

            for (var ii in folders) {
                if (folders.hasOwnProperty(ii)) {

                    ulc = '';
                    expandedc = '';
                    buildnode = false;
                    containsc = '';
                    curItemHandle = folders[ii].h;
                    cns = M.c[curItemHandle];
                    undecryptableClass = '';
                    titleTooltip = '';
                    fIcon = '';

                    fName = folders[ii].name;

                    if (cns) {
                        for (var cn in cns) {
                            /* jshint -W073 */
                            if (M.d[cn] && M.d[cn].t) {
                                containsc = 'contains-folders';
                                break;
                            }
                            /* jshint +W073 */
                        }
                    }
                    if (fmconfig && fmconfig.treenodes && fmconfig.treenodes[curItemHandle]) {
                        buildnode = Boolean(containsc);
                    }
                    if (buildnode) {
                        ulc = 'class="opened"';
                        expandedc = 'expanded';
                    }
                    else if (Object(fmconfig.treenodes).hasOwnProperty(curItemHandle)) {
                        fmtreenode(curItemHandle, false);
                    }
                    sharedfolder = '';

                    // Check is there a full and pending share available, exclude public link shares i.e. 'EXP'
                    if (share.isShareExist([curItemHandle], true, true, false)) {
                        sharedfolder = ' shared-folder';
                    }

                    openedc = '';
                    if (M.currentdirid === curItemHandle) {
                        openedc = 'opened';
                    }

                    var k = $('#' + _li + curItemHandle).length;

                    if (k) {
                        if (containsc) {
                            $('#' + _li + curItemHandle + ' .nw-fm-tree-item').addClass(containsc)
                                .find('span').eq(0).addClass('nw-fm-arrow-icon');
                        }
                        else {
                            $('#' + _li + curItemHandle + ' .nw-fm-tree-item').removeClass('contains-folders')
                                .find('span').eq(0).removeClass('nw-fm-arrow-icon');
                        }
                    }
                    else {

                        // Undecryptable node indicators
                        if (missingkeys[curItemHandle]) {
                            undecryptableClass = 'undecryptable';
                            fName = l[8686];
                            fIcon = 'generic';

                            var exportLink = new mega.Share.ExportLink({});
                            titleTooltip = exportLink.isTakenDown(curItemHandle) ? (l[7705] + '\n') : '';
                            titleTooltip += l[8595];
                        }

                        sExportLink = (M.d[curItemHandle].shares && M.d[curItemHandle].shares.EXP) ? 'linked' : '';
                        arrowIcon = '';

                        if (containsc) {
                            arrowIcon = 'class="nw-fm-arrow-icon"';
                        }
                        /* jshint -W043 */
                        html = '<li id="' + _li + curItemHandle + '">\n\
                                        <span  id="' + _a + htmlentities(curItemHandle)
                            + '" class="nw-fm-tree-item ' + containsc + ' ' + expandedc + ' '
                            + openedc + ' ' + sExportLink + ' ' + undecryptableClass
                            + '" title="' + titleTooltip + '">\n\
                                            <span ' + arrowIcon + '></span>\n\
                                            <span class="nw-fm-tree-folder' + sharedfolder + '">' + htmlentities(fName) + '</span>\n\
                                            <span class="data-item-icon"></span>\n\
                                        </span>\n\
                                        <ul id="' + _sub + curItemHandle + '" ' + ulc + '></ul>\n\
                                    </li>';
                        /* jshint +W043 */

                        if (folders[ii - 1] && $('#' + _li + folders[ii - 1].h).length > 0) {
                            $('#' + _li + folders[ii - 1].h).after(html);
                        }
                        else if (ii === 0 && $('#' + _sub + n.h + ' li').length > 0) {
                            $($('#' + _sub + n.h + ' li')[0]).before(html);
                        }
                        else {
                            $('#' + _sub + n.h).append(html);
                        }
                    }

                    if (_ts_l) {
                        if (fName.toLowerCase().indexOf(_ts_l) === -1) {
                            $('#' + _li + curItemHandle).addClass('tree-item-on-search-hidden');
                        }
                        else {
                            $('#' + _li + curItemHandle).parents('li').removeClass('tree-item-on-search-hidden');
                        }
                    }
                    if (buildnode) {
                        this.buildtree(folders[ii], dialog, stype);
                    }

                    if (fminitialized) {
                        var nodeHandle = curItemHandle;
                        var currNode = M.d[nodeHandle];

                        if ((currNode && currNode.shares) || M.ps[nodeHandle]) {
                            sharedUInode(nodeHandle);
                        }

                        if (currNode && currNode.lbl) {
                            M.colourLabelDomUpdate(nodeHandle, currNode.lbl);
                        }
                    }
                }
            }// END of for folders loop
        }
    };// END buildtree()

    this.buildtree.FORCE_REBUILD = 34675890009;

    var arrow = '<span class="context-top-arrow"></span><span class="context-bottom-arrow"></span>';

    this.buildRootSubMenu = function() {

        var cs = '',
            sm = '',
            html = '';

        for (var h in M.c[M.RootID]) {
            if (M.d[h] && M.d[h].t) {
                cs = ' contains-submenu';
                sm = '<span class="dropdown body submenu" id="sm_' + this.RootID + '">'
                    + '<span id="csb_' + this.RootID + '"></span>' + arrow + '</span>';
                break;
            }
        }

        html = '<span class="dropdown body submenu" id="sm_move"><span id="csb_move">'
            + '<span class="dropdown-item cloud-item' + cs + '" id="fi_' + this.RootID + '">'
            + '<i class="small-icon context cloud"></i>' + l[164] + '</span>' + sm
            + '<span class="dropdown-item remove-item" id="fi_' + this.RubbishID + '">'
            + '<i class="small-icon context remove-to-bin"></i>' + l[168] + '</span>'
            + '<hr /><span class="dropdown-item advanced-item"><i class="small-icon context aim"></i>'
            + l[9108] + '</span>' + arrow + '</span></span>';

        $('.dropdown-item.move-item').after(html);
    };

    /*
     * buildSubMenu - context menu related
     * Create sub-menu for context menu parent directory
     *
     * @param {string} id - parent folder handle
     */
    this.buildSubMenu = function(id) {

        var folders = [],
            sub, cs, sm, fid, sharedFolder, html;
        var nodeName = '';

        for (var i in this.c[id]) {
            if (this.d[i] && this.d[i].t === 1) {
                folders.push(this.d[i]);
            }
        }

        // Check existance of sub-menu
        if ($('#csb_' + id + ' > .dropdown-item').length !== folders.length)  {
            // localeCompare is not supported in IE10, >=IE11 only
            // sort by name is default in the tree
            folders.sort(function(a, b) {
                if (a.name) {
                    return a.name.localeCompare(b.name);
                }
            });

            for (var i in folders) {
                sub = false;
                cs = '';
                sm = '';
                fid = folders[i].h;

                for (var h in M.c[fid]) {
                    if (M.d[h] && M.d[h].t) {
                        sub = true;
                        cs = ' contains-submenu';
                        sm = '<span class="dropdown body submenu" id="sm_' + fid + '">'
                            + '<span id="csb_' + fid + '"></span>' + arrow + '</span>';
                        break;
                    }
                }

                sharedFolder = 'folder-item';
                if (typeof M.d[fid].shares !== 'undefined') {
                    sharedFolder += ' shared-folder-item';
                }

                if (missingkeys[fid]) {
                    nodeName = l[8686];
                }
                else {
                    nodeName = this.d[fid].name;
                }

                html = '<span class="dropdown-item ' + sharedFolder + cs + '" id="fi_' + fid + '">'
                    + '<i class="small-icon context ' + sharedFolder + '"></i>'
                    + htmlentities(nodeName) + '</span>' + sm;

                $('#csb_' + id).append(html);
            }
        }
    };

    this.sortContacts = function(folders) {
        // in case of contacts we have custom sort/grouping:
        if (localStorage.csort)
            this.csort = localStorage.csort;
        if (localStorage.csortd)
            this.csortd = parseInt(localStorage.csortd);

        if (this.csort == 'shares')
        {
            folders.sort(function(a, b)
            {
                if (M.c[a.h] && M.c[b.h])
                {
                    if (a.name)
                        return a.name.localeCompare(b.name);
                }
                else if (M.c[a.h] && !M.c[b.h])
                    return 1 * M.csortd;
                else if (!M.c[a.h] && M.c[b.h])
                    return -1 * M.csortd;
                return 0;
            });
        }
        else if (this.csort == 'name')
        {
            folders.sort(function(a, b)
            {
                if (a.name)
                    return parseInt(a.name.localeCompare(b.name) * M.csortd);
            });
        }
        else if (this.csort == 'chat-activity')
        {
            folders.sort(function(a, b)
            {
                var aTime = M.u[a.h].lastChatActivity;
                var bTime = M.u[b.h].lastChatActivity;

                if (aTime && bTime)
                {
                    if (aTime > bTime) {
                        return 1 * M.csortd;
                    }
                    else if (aTime < bTime) {
                        return -1 * M.csortd;
                    }
                    else {
                        return 0;
                    }
                }
                else if (aTime && !bTime)
                    return 1 * M.csortd;
                else if (!aTime && bTime)
                    return -1 * M.csortd;

                return 0;
            });
        }

        return folders;
    };

    this.getPath = function(id) {

        var result = [];
        var loop = true;

        while (loop) {
            if ((id === 'contacts') && (result.length > 1)) {
                id = 'shares';
            }

            if (
                M.d[id]
                || (id === 'contacts')
                || (id === 'messages')
                || (id === 'shares')
                || (id === M.InboxID)
                || (id === 'opc')
                || (id === 'ipc')
                ) {
                result.push(id);
            }
            else if (!id || (id.length !== 11)) {
                return [];
            }

            if (
                (id === this.RootID)
                || (id === 'contacts')
                || (id === 'shares')
                || (id === 'messages')
                || (id === this.RubbishID)
                || (id === this.InboxID)
                || (id === 'opc')
                || (id === 'ipc')
                ) {
                loop = false;
            }

            if (loop) {
                if (!(this.d[id] && this.d[id].p)) {
                    break;
                }

                id = this.d[id].p;
            }
        }

        return result;
    };

    this.pathLength = function()
    {
        var length = $('.fm-breadcrumbs-block:visible').outerWidth() + $('.fm-header-buttons:visible').outerWidth();
        return length;
    };

    this.renderPath = function() {
        var name, hasnext = '', typeclass,
            html = '<div class="clear"></div>',
            a2 = this.getPath(this.currentdirid),
            contactBreadcrumb = '<a class="fm-breadcrumbs contacts has-next-button" id="path_contacts">'
                                    + '<span class="right-arrow-bg">'
                                        + '<span>' + l[950] + ' </span>'
                                    + '</span>'
                                + '</a>';

        if (a2.length > 2 && a2[a2.length - 2].length === 11) {
            delete a2[a2.length - 2];
        }

        for (var i in a2) {
            name = '';
            if (a2[i] === this.RootID) {
                if (folderlink && M.d[this.RootID]) {
                    name = M.d[this.RootID].name;
                    typeclass = 'folder';
                }
                else {
                    typeclass = 'cloud-drive';
                }
            }
            else if (a2[i] === 'contacts') {
                typeclass = 'contacts';
                name = l[165];
            }
            else if (a2[i] === 'opc') {
                typeclass = 'sent-requests';
                name = l[5862];
            }
            else if (a2[i] === 'ipc') {
                typeclass = 'received-requests';
                name = l[5863];
            }
            else if (a2[i] === 'shares') {
                typeclass = 'shared-with-me';
                name = '';
            }
            else if (a2[i] === this.RubbishID) {
                typeclass = 'rubbish-bin';
                name = l[167];
            }
            else if (a2[i] === 'messages' || a2[i] === M.InboxID) {
                typeclass = 'messages';
                name = l[166];
            }
            else {
                var n = M.d[a2[i]];
                if (n && n.name) {
                    name = n.name;
                }
                if (a2[i].length === 11) {
                    typeclass = 'contact';
                }
                else {
                    typeclass = 'folder';
                }
            }
            html = '<a class="fm-breadcrumbs ' + typeclass + ' ' + hasnext
                    + ' ui-droppable" id="path_' + htmlentities(a2[i]) + '">'
                        + '<span class="right-arrow-bg ui-draggable">'
                            + '<span>' + htmlentities(name)  + '</span>'
                        + '</span>'
                    + '</a>' + html;
            hasnext = 'has-next-button';
        }

        if (this.currentdirid && this.currentdirid.substr(0, 5) === 'chat/') {
            var contactName = $('a.fm-tree-folder.contact.lightactive span.contact-name').text();
            $('.fm-breadcrumbs-block').safeHTML('<a class="fm-breadcrumbs contacts has-next-button" id="path_contacts">'
                                                + '<span class="right-arrow-bg">'
                                                    + '<span>Contacts</span>'
                                                + '</span></a>'
                                            + '<a class="fm-breadcrumbs chat" id="path_'
                                            + htmlentities(M.currentdirid.replace("chat/", "")) + '">'
                                                + '<span class="right-arrow-bg">'
                                                    + '<span>' + htmlentities(contactName) + '</span>'
                                                + '</span>'
                                            + '</a>');
            $('.search-files-result').addClass('hidden');
        }
        else if (this.currentdirid && this.currentdirid.substr(0, 7) === 'search/') {
            $('.fm-breadcrumbs-block').safeHTML('<a class="fm-breadcrumbs search ui-droppable" id="'
                                            + htmlentities(a2[i]) + '">'
                                                + '<span class="right-arrow-bg ui-draggable">'
                                                    + '<span>' + htmlentities(this.currentdirid.replace('search/', ''))
                                                    + '</span>'
                                                + '</span>'
                                            + '</a>');
            $('.search-files-result .search-number').text(M.v.length);
            $('.search-files-result').removeClass('hidden');
            $('.search-files-result').addClass('last-button');
        }
        else if (this.currentdirid && this.currentdirid === 'opc') {
            DEBUG('Render Path OPC');
            $('.fm-breadcrumbs-block').html(contactBreadcrumb + html);
        }
        else if (this.currentdirid && this.currentdirid === 'ipc') {
            DEBUG('Render Path IPC');
            $('.fm-breadcrumbs-block').html(contactBreadcrumb + html);
        }
        else {
            $('.search-files-result').addClass('hidden');
            $('.fm-breadcrumbs-block').html(html);
        }

        $('.fm-new-folder span').text(l[68]);
        $('.fm-file-upload span').text(l[99]);
        $('.fm-folder-upload span').text(l[98]);

        var headerWidth = $('.fm-right-header:visible').outerWidth();

        $('.fm-right-header:visible').removeClass('long-path short-foldernames');
        if (M.pathLength() > headerWidth) {
            $('.fm-right-header:visible').addClass('long-path');
            $('.fm-new-folder span').text('');
            $('.fm-file-upload span').text('');
            $('.fm-folder-upload span').text('');
        }

        var el = $('.fm-breadcrumbs-block:visible .right-arrow-bg');
        var i = 0;
        var j = 0;
        headerWidth = $('.fm-right-header:visible').outerWidth();

        while (M.pathLength() > headerWidth) {
            if (i < el.length - 1) {
                $(el[i]).addClass('short-foldername');
                i++;
            } else if (j < el.length - 1) {
                $(el[j]).html('');
                j++;
            } else if (!$(el[j]).hasClass('short-foldername')) {
                $(el[j]).addClass('short-foldername');
            } else {
                $(el[j]).html('');
                break;
            }
        }

        if ($('.fm-breadcrumbs-block .fm-breadcrumbs').length > 1) {
            $('.fm-breadcrumbs-block').removeClass('deactivated');
        }
        else {
            $('.fm-breadcrumbs-block').addClass('deactivated');
        }

        $('.fm-breadcrumbs-block a').unbind('click');
        $('.fm-breadcrumbs-block a').bind('click', function() {
            var crumbId = $(this).attr('id');

            // When NOT deactivated
            if (!$('.fm-breadcrumbs-block').hasClass('deactivated')) {
                if (crumbId === 'path_opc' || crumbId === 'path_ipc') {
                    return false;
                }
                else if ((crumbId === 'chatcrumb') || (M.currentdirid && M.currentdirid.substr(0, 7) === 'search/')) {
                    return false;
                }

                // Remove focus from 'view ipc/opc' buttons
                $('.fm-received-requests').removeClass('active');
                $('.fm-contact-requests').removeClass('active');
                M.openFolder($(this).attr('id').replace('path_', ''));
            }
        });

        if (folderlink) {
            $('.fm-breadcrumbs:first').removeClass('folder').addClass('folder-link');
            $('.fm-breadcrumbs:first span').empty();
        }
    };

    this.addNode = function(n, ignoreDB) {
        if (!M.d[n.p] && n.p !== 'contacts') {
            if (n.sk) {
                n.p = n.u;
            }
            else if (n.su) {
                n.p = n.su;
            }
        }

        if (n.p && n.p.length === 11 && !M.d[n.p]) {
            var u = this.u[n.p];
            if (u) {
                u.h = u.u;
                u.t = 1;
                u.p = 'contacts';
                M.addNode(u);
            }
            else {
                console.log('No user record for incoming share', n.p, this.u[n.p]);
            }
        }

        if (n.p) {
            if (typeof this.c[n.p] === 'undefined') {
                this.c[n.p] = [];
            }
            this.c[n.p][n.h] = 1;

            // maintain special incoming shares index
            if (n.p.length === 11) {
                if (n.sk && !u_sharekeys[n.h]) {
                    // extract sharekey from node's sk property
                    var k = crypto_process_sharekey(n.h, n.sk);
                    if (k !== false) crypto_setsharekey(n.h, k);
                }

                if (u_sharekeys[n.h]) {
                    this.c.shares[n.h] = { su : n.su,
                                            r : n.r,
                                           sk : a32_to_base64(u_sharekeys[n.h][0]) };

                    // addNode() is called from:
                    // createFolder() (in response to API `p` - currently
                    // incorrect, but permissible in the future)
                    // __process_f1()
                    // process_u() (with pass-through ignoreDB)
                    if (fmdb && !ignoreDB) fmdb.add('s', { o_t : n.su + '*' + n.h,
                                                           d : this.c.shares[n.h]
                    });
                }
            }
        }

        if (n.t) {
            if (n.t === 2) {
                this.RootID = n.h;
            }
            else if (n.t === 3) {
                this.InboxID = n.h;
            }
            else if (n.t === 4) {
                this.RubbishID = n.h;
            }
        }

        if (n.t < 2) {
            crypto_decryptnode(n);
            M.nodeUpdated(n);
        }

        if (n.hash) {
            if (!this.h[n.hash]) {
                this.h[n.hash] = [];
            }
            this.h[n.hash].push(n.h);
        }

        if (this.d[n.h] && this.d[n.h].shares) {
            n.shares = this.d[n.h].shares;
        }

        // sync data objs M.u <-> M.d
        if (this.u[n.h] && this.u[n.h] !== n) {
            for (var k in n) {
                // merge changes from n->M.u[n.h]
                if (n.hasOwnProperty(k) && k !== 'name') {
                    this.u[n.h][k] = n[k];
                }
            }
            n = this.u[n.h];
        }

        this.d[n.h] = n;

        if (fminitialized) {
            // Handle Inbox/RubbishBin UI changes
            delay('fmtopUI', fmtopUI);

            newnodes.push(n);
        }

        // $(window).trigger("megaNodeAdded", [n]);
    };

    this.delNode = function(h, ignoreDB) {
        function ds(h) {
            if (fminitialized) {
                removeUInode(h);
            }
            if (M.c[h] && h.length < 11) {
                for (var h2 in M.c[h]) {
                    ds(h2);
                }
                delete M.c[h];
            }

            // FIXME: this gets called with M.d[h] already
            // deleted, which means that the test below cannot
            // take effect.
            if (fmdb) fmdb.del('f', h);

            if (M.d[h]) {
                if (fmdb && !ignoreDB) {
                    if (M.d[h].p && M.d[h].p.length == 11) {
                        fmdb.del('s', M.d[h].p + '*' + h);
                    }
                }

                M.delIndex(M.d[h].p, h);
                M.delHash(M.d[h]);
                delete M.d[h];
            }

            // Update M.v it's used for at least preview slideshow
            for (var k in M.v) {
                if (M.v[k].h === h) {
                    M.v.splice(k, 1);
                    break;
                }
            }
            // if (M.u[h]) delete M.u[h];
            if (typeof M.u[h] === 'object') {
                M.u[h].c = 0;
            }
        }
        ds(h);

        if (fminitialized) {
            // Handle Inbox/RubbishBin UI changes
            delay('fmtopUI', fmtopUI);
        }

        if (M.currentdirid === 'shares' && !M.viewmode)
            M.openFolder('shares', 1);
    };

    this.delHash = function(n) {
        if (n.hash && M.h[n.hash])
        {
            for (var i in M.h[n.hash])
            {
                if (M.h[n.hash][i] == n.h)
                {
                    M.h[n.hash].splice(i, 1);
                    break;
                }
            }
            if (!M.h[n.hash].length)
                delete M.h[n.hash];
        }
    };

    /** Don't report `newmissingkeys` unless there are *new* missing keys */
    this.checkNewMissingKeys = function() {
        var result = true;

        try {
            var keys = Object.keys(missingkeys).sort();
            var hash = MurmurHash3(JSON.stringify(keys));
            var prop = u_handle + '_lastMissingKeysHash';
            var oldh = parseInt(localStorage[prop]);

            if (oldh !== hash) {
                localStorage[prop] = hash;
            }
            else {
                result = false;
            }
        }
        catch (ex) {
            console.error(ex);
        }

        return result;
    };

    /**
     * Check existance of contact/pending contact
     *
     *
     * @param {email} email of invited contact
     *
     * @returns {number} error code, 0 proceed with request
     *
     * -12, Owner already invited user & expiration period didn't expired, fail.
     * -12 In case expiration period passed new upc is sent, but what to do with old request?
     * Delete it as soon as opc response is received for same email (idealy use user ID, if exist)
     * -10, User already invited Owner (ToDO. how to check diff emails for one account) (Check M.opc)
     * -2, User is already in contact list (check M.u)
     *
     */
    this.checkInviteContactPrerequisites = function(email) {
        var TIME_FRAME = 60 * 60 * 24 * 14;// 14 days in seconds

        // Check pending invitations
        var opc = M.opc;
        for (var i in opc) {
            if (M.opc[i].m === email) {
//                if (opc[i].rts + TIME_FRAME <= Math.floor(new Date().getTime() / 1000)) {
                return 0;
//                }
                // return -12;
            }
        }

        // Check incoming invitations
        // This part of code is not necessary case server handle mutial
        // invitation and automatically translates invites into actual contacts
//        var ipc = M.ipc;
//        for (var i in ipc) {
//            if (M.ipc[i].m === email) {
//                return -10;
//            }
//        }

        // Check active contacts
        var result = 0;
        M.u.forEach(function(v, k) {
            if (v.m === email && v.c !== 0) {
                result = -2;
                return false; // break;
            }
        });

        return result;
    };

    /**
     * Invite contacts using email address, also known as ongoing pending contacts.
     * This uses API 2.0
     *
     * @param {String} owner, account owner email address.
     * @param {String} target, target email address.
     * @param {String} msg, optional custom text message.
     * @returns {Integer} proceed, API response code, if negative something is wrong
     * look at API response code table.
     */
    this.inviteContact = function(owner, target, msg) {
        DEBUG('inviteContact');
        var proceed = this.checkInviteContactPrerequisites(target);

        if (proceed === 0) {
            api_req({'a': 'upc', 'e': owner, 'u': target, 'msg': msg, 'aa': 'a', i: requesti}, {
                callback: function(resp) {
                    if (typeof resp === 'object') {
                        if (resp.p) {
                            proceed = resp.p;
                        }
                    }
                }
            });
        }

        // In case of invite-dialog we will use notifications
        if ($.dialog !== 'invite-friend') {
            this.inviteContactMessageHandler(proceed);
        }

        return proceed;
    };

    /**
     * Handle all error codes for contact invitations and shows message
     *
     * @param {int} errorCode
     * @param {string} msg Can be undefined
     * @param {email} email  Can be undefined
     *
     */
    this.inviteContactMessageHandler = function(errorCode) {
        if (errorCode === -12) {

            // Invite already sent, and not expired
            msgDialog('info', '', 'Invite already sent, waiting for response');
        }
        else if (errorCode === -10) {

            // User already sent you an invitation
            msgDialog('info', '', 'User already sent you an invitation, check incoming contacts dialog');
        }
        else if (errorCode === -2) {

            // User already exist or owner
            msgDialog('info', '', l[1783]);
        }
    };

    this.cancelPendingContactRequest = function(target) {
        DEBUG('cancelPendingContactRequest');
        var proceed = this.checkCancelContactPrerequisites(target);

        if (proceed === 0) {
            api_req({ 'a': 'upc', 'u': target, 'aa': 'd', i: requesti }, {
                callback: function(resp) {
                    proceed = resp;
                }
            });
        }

        this.cancelContactMessageHandler(proceed);

        return proceed;
    };

    this.cancelContactMessageHandler = function(errorCode) {
        if (errorCode === -2) {
            msgDialog('info', '', 'This pending contact is already deleted.');
        }
    };

    this.checkCancelContactPrerequisites = function(email) {

        // Check pending invitations
        var opc = M.opc;
        var foundEmail = false;
        for (var i in opc) {
            if (M.opc[i].m === email) {
                foundEmail = true;
                if (M.opc[i].dts) {
                    return -2;// opc is already deleted
                }
            }
        }
        if (!foundEmail) {
            return -2;// opc doesn't exist for given email
        }

        return 0;
    };

    this.reinvitePendingContactRequest = function(target) {

        DEBUG('reinvitePendingContactRequest');
        api_req({'a': 'upc', 'u': target, 'aa': 'r', i: requesti});
    };

    // Answer on 'aa':'a', {"a":"upc","p":"0uUure4TCJw","s":2,"uts":1416434431,"ou":"fRSlXWOeSfo","i":"UAouV6Kori"}
    // Answer on 'aa':'i', "{"a":"upc","p":"t17TPe65rMM","s":1,"uts":1416438884,"ou":"nKv9P8pn64U","i":"qHzMjvvqTY"}"
    // ToDo, update M.ipc so we can have info about ipc status for view received requests
    this.ipcRequestHandler = function(id, action) {
        DEBUG('ipcRequestHandler');
        var proceed = this.checkIpcRequestPrerequisites(id);

        if (proceed === 0) {
            api_req({'a': 'upca', 'p': id, 'aa': action, i: requesti}, {
                callback: function(resp) {
                    proceed = resp;
                }
            });
        }

        this.ipcRequestMessageHandler(proceed);

        return proceed;
    };

    this.ipcRequestMessageHandler = function(errorCode) {
        if (errorCode === -2) {
            msgDialog('info', 'Already processed', 'Already handled request, something went wrong.');
        }

        // Server busy, ask them to retry the request
        else if (errorCode === -3 || errorCode === -4) {
            msgDialog('warninga', 'Server busy', 'The server was busy, please try again later.');
        }

        // Repeated request
        else if (errorCode === -12) {
            msgDialog('info', 'Repeated request', 'The contact has already been accepted.');
        }
    };

    this.checkIpcRequestPrerequisites = function(id) {
        var ipc = M.ipc;
        for (var i in ipc) {
            if (M.ipc[i].p === id) {
                return -0;
            }
        }

        return 0;
    };

    this.acceptPendingContactRequest = function(id) {
        return this.ipcRequestHandler(id, 'a');
    };

    this.denyPendingContactRequest = function(id) {
        return this.ipcRequestHandler(id, 'd');
    };

    this.ignorePendingContactRequest = function(id) {
        return this.ipcRequestHandler(id, 'i');
    };

    this.clearRubbish = function(sel)
    {
        if (d) {
            console.log('clearRubbish', sel);
            console.time('clearRubbish');
        }
        var selids = {};
        var c = this.c[sel === false ? M.RubbishID : M.currentdirid];
        var reqs = 0;

        if (sel && $.selected) {
            for (var i in $.selected) {
                if ($.selected.hasOwnProperty(i)) {
                    selids[$.selected[i]] = 1;
                }
            }
        }

        loadingDialog.show();

        var done = function() {
            if (d) {
                console.timeEnd('clearRubbish');
            }
            loadingDialog.hide();

            var hasItems = false;
            if (sel) {
                for (var h in c) {
                    if (c.hasOwnProperty(h)) {
                        hasItems = true;
                        break;
                    }
                }
            }

            if (!hasItems) {
                $('#treesub_' + M.RubbishID).remove();
                $('.fm-tree-header.recycle-item').removeClass('contains-subfolders expanded recycle-notification');

                if (M.RubbishID === M.currentdirid) {
                    $('.grid-table.fm tr').remove();
                    $('.file-block').remove();
                    $('.fm-empty-trashbin').removeClass('hidden');
                }
            }

            if (M.RubbishID === M.currentrootid) {
                if (M.viewmode) {
                    iconUI();
                }
                else {
                    gridUI();
                }
            }
            treeUI();
            delay('fmtopUI', fmtopUI);
        };

        var apiReq = function(handle) {
            api_req({a: 'd',
                     n: handle
                     //, i: requesti - DB update only upon receipt of actionpacket!
                    }, {
                callback: function(res, ctx) {
                    if (res !== 0) {
                        console.error('Failed to delete node from rubbish bin', handle, res);
                    }
                    else {
                        var h = handle;

                        M.delNode(h, true);

                        if (sel) {
                            $('.grid-table.fm#' + h).remove();
                            $('#' + h + '.file-block').remove();
                        }
                    }

                    if (!--reqs) {
                        done();
                    }
                }
            });
        };

        for (var h in c) {
            if (c.hasOwnProperty(h)) {
                if (!sel || selids[h]) {
                    reqs++;
                    apiReq(h);
                }
            }
        }

        if (!reqs) {
            done();
        }
    },

    this.syncUsersFullname = function(userId) {
        var self = this;

        if (M.u[userId].firstName || M.u[userId].lastName) {
            // already loaded.
            return;
        }

        var lastName = {name: 'lastname', value: null};
        var firstName = {name: 'firstname', value: null};

        MegaPromise.allDone([
            mega.attr.get(userId, 'firstname', -1)
                .done(function(r) {
                    firstName.value = r;
                }),
            mega.attr.get(userId, 'lastname', -1)
                .done(function(r) {
                    lastName.value = r;
                })
        ]).done(function(results) {
            if (!self.u[userId]) {
                return;
            }

            [firstName, lastName].forEach(function(obj) {
                // -1, -9, -2, etc...
                if (typeof obj.value === 'string') {
                    try {
                        obj.value = from8(base64urldecode(obj.value));
                    }
                    catch (ex) {
                        obj.value = ex;
                    }
                }

                if (typeof obj.value !== 'string' || !obj.value) {
                    obj.value = '';
                }
            });

            lastName = lastName.value;
            firstName = firstName.value;

            self.u[userId].firstName = firstName;
            self.u[userId].lastName = lastName;

            if (
                (firstName && $.trim(firstName).length > 0) ||
                (lastName && $.trim(lastName).length > 0)
            ) {
                self.u[userId].name = "";

                if (firstName && $.trim(firstName).length > 0) {
                    self.u[userId].name = firstName;
                }
                if (lastName && $.trim(lastName).length > 0) {
                    self.u[userId].name += (self.u[userId].name.length > 0 ? " " : "") + lastName;
                }
            } else {
                self.u[userId].name = "";
            }

            if (self.u[userId].avatar && self.u[userId].avatar.type != "image") {
                self.u[userId].avatar = false;
                useravatar.loaded(userId); // FIXME: why is this needed here?
            }

            if (userId === u_handle) {
                u_attr.firstname = firstName;
                u_attr.lastname = lastName;
                u_attr.name = self.u[userId].name;

                $('.user-name').text(u_attr.name);

                $('.membership-big-txt.name:visible').text(
                    u_attr.name
                );

                // XXX: why are we invalidating avatars on first/last-name change?
                /*if (fminitialized) {
                    M.avatars(u_handle);
                }*/
            }
        });
    },

    /**
     * Callback, that would be called when a contact is changed.
     */
    this.onContactChanged = function(contact) {
        if (fminitialized) {
            if (window.location.hash === "#fm/" + contact.u) {
                // re-render the contact view page if the presence had changed
                contactUI();
            }
        }
    };
    /**
     * Callback, that would be called when M.u had changed.
     */
    this.onContactsChanged = function() {
        if (fminitialized) {
            if (
                typeof $.sortTreePanel !== 'undefined' &&
                typeof $.sortTreePanel.contacts !== 'undefined' &&
                $.sortTreePanel.contacts.by === 'status'
            ) {
                M.contacts(); // we need to resort
            }

            if (window.location.hash === "#fm/contacts") {
                // re-render the contact view page if the presence had changed
                M.openFolder('contacts', true);
            }
        }
    };

    /**
     * addUser, updates global .u variable with new user data
     * adds/updates user indexedDB with newest user data
     *
     * @param {object} u, user object data
     * @param {boolean} ignoreDB, don't write to indexedDB
     */
    this.addUser = function(u, ignoreDB) {
        if (u && u.u) {
            var userId = u.u;

            if (this.u[userId]) {
                for (var key in u) {
                    if (this.u[userId].hasOwnProperty(key) && key !== 'name')  {
                        this.u[userId][key] = u[key];
                    }
                    else if (d) {
                        console.warn('addUser: property "%s" not updated.', key, u[key]);
                    }
                }

                u = this.u[userId];
            }
            else {
                this.u.set(userId, new MegaDataObject(MEGA_USER_STRUCT, true, u));
            }


            this.u[userId].addChangeListener(this.onContactChanged);

            if (fmdb && !ignoreDB && !pfkey) {
                // convert MegaDataObjects -> JS
                var cleanedUpUserData = clone(u.toJS ? u.toJS() : u);
                delete cleanedUpUserData.presence;
                delete cleanedUpUserData.presenceMtime;
                delete cleanedUpUserData.shortName;
                delete cleanedUpUserData.name;
                delete cleanedUpUserData.avatar;
                fmdb.add('u', { u : u.u, d : cleanedUpUserData });
            }

            this.syncUsersFullname(userId);
        }
    };

    // Update M.opc and related localStorage
    this.addOPC = function(u, ignoreDB) {
        this.opc[u.p] = u;
        if (fmdb && !ignoreDB && !pfkey) {
            fmdb.add('opc', { p : u.p, d : u });
        }
    };

    /**
     * Delete opc record from localStorage using id
     *
     * @param {string} id
     *
     */
    this.delOPC = function(id) {
        if (fmdb && !pfkey) {
            fmdb.del('opc', id);
        }
    };

    // Update M.ipc and related localStorage
    this.addIPC = function(u, ignoreDB) {
        this.ipc[u.p] = u;
        if (fmdb && !pfkey) {
            fmdb.add('ipc', { p : u.p, d : u });
        }
    };

    /**
     * Delete ipc record from indexedDb using id
     *
     * @param {string} id
     *
     */
    this.delIPC = function(id) {
        if (fmdb && !pfkey) {
            fmdb.del('ipc', id);
        }
    };

    /**
     * Update M.ps and indexedDb
     *
     * Structure of M.ps
     * <shared_item_id>:
     * [
     *  <pending_contact_request_id>:
     *  {h, p, r, ts},
     * ]
     * @param {JSON} ps, pending share
     * @param {boolean} ignoreDB
     *
     *
     */
    this.addPS = function(ps, ignoreDB) {
        if (!this.ps[ps.h]) {
            this.ps[ps.h] = {};
        }
        this.ps[ps.h][ps.p] = ps;

        if (fmdb && !ignoreDB && !pfkey) {
            fmdb.add('ps', { h_p : ps.h + '*' + ps.p, d : ps });
        }

        // maintain special outgoing shares index by user:
        if (!this.su[ps.p]) {
            this.su[ps.p] = [];
        }
        this.su[ps.p][ps.h] = 2;
    };

    /**
     * Maintain .ps and related indexedDb
     *
     * @param {string} pcrId, pending contact request id
     * @param {string} nodeId, shared item id
     *
     *
     */
    this.delPS = function(pcrId, nodeId) {

        // Delete the pending share
        if (this.ps[nodeId]) {
            if (this.ps[nodeId][pcrId]) {
                delete this.ps[nodeId][pcrId];
            }

            // If there's no pending shares for node left, clean M.ps
            if (Object.keys(this.ps[nodeId]).length === 0) {
                delete this.ps[nodeId];
            }
        }

        if (fmdb && !pfkey) {
            fmdb.del('ps', nodeId + '*' + pcrId);
        }
    };

    // This function has a special hacky purpose, don't use it if you don't know what it does, use M.copyNodes instead.
    this.injectNodes = function(nodes, target, callback) {
        if (!Array.isArray(nodes)) {
            nodes = [nodes];
        }

        var sane = nodes.filter(function(node) {
            return M.isFileNode(node);
        });

        if (sane.length !== nodes.length) {
            console.warn('injectNodes: Found invalid nodes.');
        }

        if (!sane.length) {
            return false;
        }

        nodes = [];

        sane = sane.map(function(node) {
            if (!M.d[node.h]) {
                nodes.push(node.h);
                M.d[node.h] = node;
            }
            return node.h;
        });

        this.copyNodes(sane, target, false, callback);

        nodes.forEach(function(handle) {
            delete M.d[handle];
        });

        return nodes.length;
    };

    /**
     * @param {Array}       cn            Array of nodes that needs to be copied
     * @param {String}      t             Destination node
     * @param {Boolean}     del           Should we delete the node after copying? (Like a move operation)
     * @param {MegaPromise} promise       promise to notify completion on (Optional)
     */
    this.copyNodes = function(cn, t, del, promise) {
        if (typeof promise === 'function') {
            var tmp = promise;
            promise = new MegaPromise();
            promise.always(tmp);
        }

        if ($.onImportCopyNodes && t.length === 11) {
            msgDialog('warninga', l[135], 'Operation not permitted.');
            promise.reject(EARGS);
            return promise;
        }

        loadingDialog.show();

        if (t.length === 11 && !u_pubkeys[t]) {
            var keyCachePromise = api_cachepubkeys([t]);
            keyCachePromise.always(function _cachepubkeyscomplete() {
                if (u_pubkeys[t]) {
                    M.copyNodes(cn, t, del, promise);
                }
                else {
                    loadingDialog.hide();
                    alert(l[200]);

                    // XXX: remove above alert() if promise is set?
                    if (promise) {
                        promise.reject(EKEY);
                    }
                }
            });

            return promise;
        }

        var a = this.isFileNode(cn) ? [cn] : ($.onImportCopyNodes || fm_getcopynodes(cn, t));
        var importNodes = Object(a).length;
        var nodesCount;
        var sconly = importNodes > 10;   // true -> new nodes delivered via SC `t` command only
        var ops = {a: 'p', t: t, n: a}; // FIXME: deploy API-side sn check

        var onCopyNodesDone = function() {
            loadingDialog.hide();
            if (promise) {
                promise.resolve(0);
            }
            if (!sconly) {
                renderNew();
            }

            if (importNodes && nodesCount < importNodes) {
                msgDialog('warninga', l[882],
                    (nodesCount ? l[8683] : l[2507])
                        .replace('%1', nodesCount)
                        .replace('%2', importNodes)
                );
            }
        };

        if (sconly) {
            ops.v = 3;
            ops.i = mRandomToken('pn');
            M.copynodeswaiter[ops.i] = onCopyNodesDone;
        }
        else {
            // ops.v = 2;
            ops.i = requesti;
        }

        var s = fm_getsharenodes(t);

        if (s.length) {
            ops.cr = crypto_makecr(a, s, false);
        }

        if (importNodes) {
            // #4290 'strict mode'
            ops.sm = 1;
        }

        // encrypt nodekeys, either by RSA or by AES, depending on whether
        // we're sending them to a contact's inbox or not
        // FIXME: do this in a worker
        var c = (t || "").length == 11;
        for (var i = a.length; i--; ) {
            a[i].k = c ? base64urlencode(encryptto(t, a32_to_str(a[i].k)))
                       : a32_to_base64(encrypt_key(u_k_aes, a[i].k));
        }

        api_req(ops, {
            cn: cn,
            del: del,
            t: t,
            sconly: sconly,
            callback: function(res, ctx) {

                if (typeof res === 'number' && res < 0) {
                    loadingDialog.hide();
                    if (promise) {
                        return promise.reject(res);
                    }
                    return msgDialog('warninga', l[135], l[47], api_strerror(res));
                }

                if (ctx.del) {
                    for (var i in ctx.cn) {
                        M.delNode(ctx.cn[i], true); // must not update DB pre-API
                        if (!ctx.sconly || !res[i]) {
                            api_req({a: 'd', n: cn[i]/*, i: requesti*/});
                        }
                    }
                }

                if (ctx.sconly) {
                    nodesCount = importNodes - Object.keys(res).length;

                    // accelerate arrival of SC-conveyed new nodes by directly
                    // issuing a fetch
                    // (instead of waiting for waitxhr's connection to drop)
                    getsc();
                }
                else {
                    newnodes = [];

                    if (res.u) {
                        process_u(res.u, true);
                    }

                    if (res.f) {
                        nodesCount = Object(res.f).length;
                        process_f(res.f, onCopyNodesDone);
                    }
                    else {
                        onCopyNodesDone();
                    }
                }
            }
        });

        return promise;
    };

    this.moveNodes = function(n, t) {
        newnodes = [];
        for (var i in n) {
            var h = n[i];
            var node = M.d[h];

            var apireq = {
                a: 'm',
                n: h,
                t: t
                //i: requesti - DB update only after incoming actionpacket!
            };
            processmove(apireq);
            api_req(apireq);

            if (node && node.p) {
                var parent = node.p;

                if (M.c[parent] && M.c[parent][h]) {
                    delete M.c[node.p][h];
                }
                // Update M.v it's used for slideshow preview at least
                for (var k in M.v) {
                    if (M.v[k].h === h) {
                        M.v.splice(k, 1);
                        break;
                    }
                }
                if (typeof M.c[t] === 'undefined') {
                    M.c[t] = [];
                }
                M.c[t][h] = 1;
                node.p = t;
                removeUInode(h, parent);
                newnodes.push(node);
            }
        }
        renderNew();
        Soon(fmtopUI);
        $.tresizer();
    };

    this.accountData = function(cb, blockui)
    {
        var account = Object(this.account);

        if (account.lastupdate > Date.now() - 300000 && cb) {
            cb(account);
        }
        else {

            if (blockui) {
                loadingDialog.show();
            }

            api_req({a: 'uq', strg: 1, xfer: 1, pro: 1}, {
                account: account,
                callback: function(res, ctx)
                {
                    loadingDialog.hide();

                    if (typeof res == 'object')
                    {
                        for (var i in res) {
                            ctx.account[i] = res[i];
                        }
                        ctx.account.type = res.utype;
                        ctx.account.stype = res.stype;
                        // ctx.account.stime = res.scycle;
                        // ctx.account.scycle = res.snext;
                        ctx.account.expiry = res.suntil;
                        ctx.account.space = Math.round(res.mstrg);
                        ctx.account.space_used = Math.round(res.cstrg);
                        ctx.account.bw = Math.round(res.mxfer);
                        ctx.account.servbw_used = Math.round(res.csxfer);
                        ctx.account.downbw_used = Math.round(res.caxfer);
                        ctx.account.servbw_limit = res.srvratio;
                        ctx.account.balance = res.balance;
                        ctx.account.reseller = res.reseller;
                        ctx.account.prices = res.prices;

                        // If a subscription, get the timestamp it will be renewed
                        if (res.stype === 'S') {
                            ctx.account.srenew = res.srenew;
                        }

                        if (res.balance.length == 0)
                            ctx.account.balance = [['0.00', 'EUR']];

                        if (!u_attr.p)
                        {
                            ctx.account.servbw_used = 0;

                            if (res.tah)
                            {
                                var t = 0;

                                for (var i in res.tah)
                                    t += res.tah[i];

                                ctx.account.downbw_used = t;
                                ctx.account.bw = res.tal;
                            }
                        }
                    }
                }
            });

            api_req({a: 'uavl'}, {
                account: account,
                callback: function(res, ctx)
                {
                    if (typeof res != 'object')
                        res = [];
                    ctx.account.vouchers = voucherData(res);
                }
            });

            api_req({a: 'maf', v: mega.achievem.RWDLVL}, {
                account: account,
                callback: function(res, ctx) {
                    if (typeof res === 'object') {
                        ctx.account.maf = res;
                    }
                }
            });

            api_req({a: 'utt'}, {
                account: account,
                callback: function(res, ctx)
                {
                    if (typeof res != 'object')
                        res = [];
                    ctx.account.transactions = res;
                }
            });

            // Get (f)ull payment history
            // [[payment id, timestamp, price paid, currency, payment gateway id, payment plan id, num of months purchased]]
            api_req({ a: 'utp', f : 1 }, {
                account: account,
                callback: function(res, ctx)
                {
                    if (typeof res != 'object') {
                        res = [];
                    }
                    ctx.account.purchases = res;
                }
            });

            /* x: 1, load the session ids
               useful to expire the session from the session manager */
            api_req({ a: 'usl', x: 1 }, {
                account: account,
                callback: function(res, ctx) {
                    if (typeof res != 'object') {
                        res = [];
                    }
                    ctx.account.sessions = res;
                }
            });

            api_req({a: 'ug'}, {
                cb: cb,
                account: account,
                callback: function(res, ctx)
                {
                    if (typeof res == 'object')
                    {
                        if (res.p)
                        {
                            u_attr.p = res.p;
                            if (u_attr.p)
                                topmenuUI();
                        }
                    }

                    ctx.account.lastupdate = new Date().getTime();

                    if (!ctx.account.bw)
                        ctx.account.bw = 1024 * 1024 * 1024 * 10;
                    if (!ctx.account.servbw_used)
                        ctx.account.servbw_used = 0;
                    if (!ctx.account.downbw_used)
                        ctx.account.downbw_used = 0;

                    M.account = ctx.account;

                    if (M.maf) {
                        // Add achieved storage quota
                        ctx.account.space += M.maf.storage.current;
                        // Add achieved transfer quota
                        ctx.account.bw += M.maf.transfer.current;
                    }

                    if (ctx.cb)
                        ctx.cb(ctx.account);
                }
            });
        }
    };

    this.delIndex = function(p, h)
    {
        if (M.c[p] && M.c[p][h])
            delete M.c[p][h];
        var a = 0;
        for (var i in M.c[p]) {
            a++;
            break;
        }
        if (a == 0)
        {
            delete M.c[p];
            $('#treea_' + p).removeClass('contains-folders');
        }
    };

    this.nodeUpdated = function(n) {
        if (n.h && n.h.length == 8) {
            if (fmdb) {
                fmdb.add('f', { h : n.h,
                                p : n.p,
                                s : n.s >= 0 ? n.s : -n.t,
                                d : n });
            }

            // sync missingkeys with this node's key status
            if (crypto_keyok(n)) {
                // mark as fixed if necessary
                if (missingkeys[n.h]) crypto_keyfixed(n.h);
            }
            else {
                // always report missing keys as more shares may
                // now be affected
                if (n.k) {
                    crypto_reportmissingkey(n);
                }
            }
        }
    };

    /**
     * Fire DOM updating when a node gets a new name
     * @param {String} itemHandle  node's handle
     * @param {String} newItemName the new name
     */
    this.onRenameUIUpdate = function(itemHandle, newItemName) {
        if (fminitialized) {

            // DOM update, left and right panel in 'Cloud Drive' tab
            $('.grid-table.fm #' + itemHandle + ' .tranfer-filetype-txt').text(newItemName);
            $('#' + itemHandle + '.file-block .file-block-title').text(newItemName);

            // DOM update, left and right panel in "Shared with me' tab
            $('#treea_' + itemHandle + ' span:nth-child(2)').text(newItemName);
            $('#' + itemHandle + ' .shared-folder-info-block .shared-folder-name').text(newItemName);

            // DOM update, right panel view during browsing shared content
            $('.shared-details-block .shared-details-pad .shared-details-folder-name').text(newItemName);

            // DOM update, breadcrumbs in 'Shared with me' tab
            if ($('#path_' + itemHandle).length > 0) {
                if (this.onRenameUIUpdate.tick) {
                    clearTimeout(this.onRenameUIUpdate.tick);
                }
                this.onRenameUIUpdate.tick = setTimeout(function() {
                    M.renderPath();
                }, 90);
            }

            $(document).trigger('MegaNodeRename', [itemHandle, newItemName]);
        }
    };

    this.rename = function(itemHandle, newItemName) {
        var n = M.d[itemHandle];
        if (n) {
            n.name = newItemName;
            api_setattr(n);
            this.onRenameUIUpdate(itemHandle, newItemName);
        }
    };


    /* Colour Label context menu update
    *
    * @param {String} node Selected Node
    */
    this.colourLabelcmUpdate = function(node) {

        var $items = $('.files-menu .dropdown-colour-item');
        var value;

        value = node.lbl;

        // Reset label submenu
        $items.removeClass('active');

        // Add active state label`
        if (value) {
            $items.filter('[data-label-id=' + value + ']').addClass('active');
        }
    };

    this.getColourClassFromId = function(id) {

        return ({
                '1': 'red', '2': 'orange', '3': 'yellow',
                '4': 'green', '5': 'blue', '6': 'purple', '7': 'grey'
            })[id] || '';
    };

    /**
     * colourLabelDomUpdate
     *
     * @param {String} handle
     * @param {Number} value Current labelId
     */
    this.colourLabelDomUpdate = function(handle, value) {

        if (fminitialized) {
            var labelId       = parseInt(value);
            var removeClasses = 'colour-label red orange yellow blue green grey purple';

            // Remove all colour label classes
            $('#' + handle).removeClass(removeClasses);
            $('#' + handle + ' a').removeClass(removeClasses);

            if (labelId) {
                // Add colour label classes.
                var colourClass = 'colour-label ' + M.getColourClassFromId(labelId);

                $('#' + handle).addClass(colourClass);
                $('#' + handle + ' a').addClass(colourClass);
            }
        }
    };

    /*
    * colourLabeling Handles colour labeling of nodes updates DOM and API
    *
    * @param {Array | string} handles Selected nodes handles
    * @param {Integer} labelId Numeric value of label
    */
    this.colourLabeling = function(handles, labelId) {

<<<<<<< HEAD
        var newLabelState = 0;
=======
                node.fav = newFavStarState;
                api_setattr(node);
>>>>>>> 8d29118f

        if (fminitialized && handles) {
            if (!Array.isArray(handles)) {
                handles = [handles];
            }

            $.each(handles, function(index, handle) {

                var node = M.d[handle];
                newLabelState = labelId;

                if (node.lbl === labelId) {
                    newLabelState = 0;
                }

                api_setattr(handle, { lbl: newLabelState });
                M.colourLabelDomUpdate(handle, newLabelState);
            });
        }
    };

    /**
    * favouriteDomUpdate
    *
    * @param {Object} node      Node object
    * @param {Number} favState  Favourites state 0 or 1
     */
    this.favouriteDomUpdate = function(node, favState) {
        var $gridView  = $('#' + node.h + ' .grid-status-icon');
        var $blockView = $('#' + node.h + '.file-block .file-status-icon');

        if (favState) {// Add favourite
            $gridView.addClass('star');
            $blockView.addClass('star');
        }
        else {// Remove from favourites
            $gridView.removeClass('star');
            $blockView.removeClass('star');
        }
    };

    /**
     * Change node favourite state.
     * @param {Array}   handles     An array containing node handles
     * @param {Number}  newFavState Favourites state 0 or 1
     */
    this.favourite = function(handles, newFavState) {
        var exportLink = new mega.Share.ExportLink({});

        if (fminitialized) {
            if (!Array.isArray(handles)) {
                handles = [handles];
            }

            $.each(handles, function(index, handle) {
                var node = M.d[handle];

                if (node && !exportLink.isTakenDown(handle)) {
                    api_setattr(handle, { fav: newFavState });
                    M.favouriteDomUpdate(node, newFavState);
                }
            });
        }
    };

    /**
     * isFavourite
     *
     * Search throught items via nodesId and report about fav attribute
     * @param {Array} nodesId Array of nodes Id
     * @returns {Boolean}
     */
    this.isFavourite = function(nodesId) {

        var result = false;
        var nodes = nodesId;

        if (!Array.isArray(nodesId)) {
            nodes = [nodesId];
        }

        // On first favourite found break the loop
        $.each(nodes, function(index, value) {
            if (M.d[value] && M.d[value].fav) {
                result = true;
                return false;// Break the loop
            }
        });

        return result;
    };

    this.getNode = function(idOrObj) {
        if (isString(idOrObj) === true && M.d[idOrObj]) {
            return M.d[idOrObj];
        }
        else if (idOrObj && typeof(idOrObj.t) !== 'undefined') {
            return idOrObj;
        }
        else {
            return false;
        }
    };

    /**
     * Can be used to be passed to ['nodeId', {nodeObj}].every(...).
     *
     * @param element
     * @param index
     * @param array
     * @returns {boolean}
     * @private
     */
    this._everyTypeFile = function(element, index, array) {
        var node = M.getNode(element);
        return node && node.t === 0;
    };

    /**
     * Can be used to be passed to ['nodeId', {nodeObj}].every(...).
     *
     * @param element
     * @param index
     * @param array
     * @returns {boolean}
     * @private
     */
    this._everyTypeFolder = function(element, index, array) {
        var node = M.getNode(element);
        return node && node.t === 1;
    };

    /**
     * Will return true/false if the passed node Id/node object/array of nodeids or objects is/are all files.
     *
     * @param nodesId {String|Object|Array}
     * @returns {boolean}
     */
    this.isFile = function(nodesId) {
        var nodes = nodesId;
        if (!Array.isArray(nodesId)) {
            nodes = [nodesId];
        }

        return nodes.every(this._everyTypeFile);
    };

    /**
     * Will return true/false if the passed node Id/node object/array of nodeids or objects is/are all folders.
     *
     * @param nodesId {String|Object|Array}
     * @returns {boolean}
     */
    this.isFolder = function(nodesId) {
        var nodes = nodesId;
        if (!Array.isArray(nodesId)) {
            nodes = [nodesId];
        }

        return nodes.every(this._everyTypeFolder);
    };

    /**
     * Retrieve node share.
     * @param {String|Object} node cloud node or handle
     * @param {String} user The user's handle
     * @return {Object} the share object, or false if not found.
     */
    this.getNodeShare = function(node, user) {
        user = user || 'EXP';

        if (typeof node !== 'object') {
            node = this.getNodeByHandle(node);
        }

        if (node && Object(node.shares).hasOwnProperty(user)) {
            return node.shares[user];
        }

        return false;
    };

    /**
     * Retrieve all users a node is being shared with
     * @param {Object} node    The ufs-node
     * @param {String} exclude A list of users to exclude
     * @return {Array} users list
     */
    this.getNodeShareUsers = function(node, exclude) {
        var result = [];

        if (typeof node !== 'object') {
            node = this.getNodeByHandle(node);
        }

        if (node && node.shares) {
            var users = Object.keys(node.shares);

            if (exclude) {
                if (!Array.isArray(exclude)) {
                    exclude = [exclude];
                }

                users = users.filter(function(user) {
                    return exclude.indexOf(user) === -1;
                });
            }

            result = users;
        }

        return result;
    };

    this.nodeShare = function(h, s, ignoreDB) {
        if (this.d[h]) {
            if (typeof this.d[h].shares == 'undefined') {
                this.d[h].shares = [];
            }

            this.d[h].shares[s.u] = s;
            if (fmdb) {
                if (!ignoreDB && !pfkey) {
                    fmdb.add('s', { o_t : h + '*' + s.u, d : s });
                }
            }
            if (fminitialized) {
                sharedUInode(h);
            }
            if (fmdb && !pfkey && !ignoreDB) {
                if (!u_sharekeys[h]) {
                    if (d && !this.getNodeShare(h)) {
                        console.warn('No share key for node ' + h);
                    }
                }
                else {
                    fmdb.add('ok', {
                        h : h,
                        d : { k : a32_to_base64(encrypt_key(u_k_aes, u_sharekeys[h][0])),
                              ha : crypto_handleauth(h) }
                        });
                }
            }

            // maintain special outgoing shares index by user:
            if (!this.su[s.u]) {
                this.su[s.u] = [];
            }
            this.su[s.u][h] = 1;
        }
        else if (d) {
            console.log('nodeShare failed for node:', h, s, ignoreDB);
        }
    };

    /**
     * Delete node share.
     * @param {String}  h    Node handle.
     * @param {String}  u    User handle to remove the associated share
     * @param {Boolean} okd  Whether API notified the node is no longer
     *                       shared with anybody else and therefore the
     *                       owner share key must be removed too.
     */
    this.delNodeShare = function(h, u, okd) {
        if (this.d[h] && typeof this.d[h].shares !== 'undefined') {
            var updnode;

            if (fmdb) {
                fmdb.del('s', h + '*' + u);
            }

            api_updfkey(h);
            delete this.d[h].shares[u];

            if (u === 'EXP' && this.d[h].ph) {
                delete this.d[h].ph;
                updnode = true;
            }

            var a;
            for (var i in this.d[h].shares) {
                if (this.d[h].shares[i]) {
                    a = true;
                    break;
                }
            }

            if (!a) {
                delete this.d[h].shares;
                updnode = true;
            }

            if (updnode) {
                // XXX: is this really needed? we're no longer storing the whole node in DB...
                M.nodeUpdated(this.d[h]);

                if (fminitialized) {
                    sharedUInode(h);
                }
            }
        }

        if (okd) {
            // The node is no longer shared with anybody, ensure it's properly cleared..
            var users = this.getNodeShareUsers(h, 'EXP');

            if (users.length) {
                console.error('The node ' + h + ' still has shares on it!');

                users.forEach(function(user) {
                    M.delNodeShare(h, user);
                });
            }

            delete u_sharekeys[h];
            if (fmdb) {
                fmdb.del('ok', h);
            }
        }
    };

    // Searches M.opc for the pending contact
    this.findOutgoingPendingContactIdByEmail = function(email) {
        for (var index in M.opc) {
            var opc = M.opc[index];

            if (opc.m === email) {
                return opc.p;
            }
        }
    };

    /**
     * called when user try to remove pending contact from shared dialog
     * should be changed case M.ps structure is changed, take a look at processPS()
     *
     * @param {string} nodeHandle
     * @param {string} pendingContactId
     *
     *
     */
    this.deletePendingShare = function(nodeHandle, pendingContactId) {
        if (this.d[nodeHandle]) {

            if (this.ps[nodeHandle] && this.ps[nodeHandle][pendingContactId]) {
                M.delPS(pendingContactId, nodeHandle);
            }
        }
    };

    this.makeDir = function(n)
    {
        if (is_chrome_firefox & 4)
            return;

        var dirs = [];
        function getfolders(d, o)
        {
            var c = 0;
            for (var e in M.d)
            {
                if (M.d[e].t == 1 && M.d[e].p == d)
                {
                    var p = o || [];
                    if (!o) p.push(fm_safename(M.d[d].name));
                    p.push(fm_safename(M.d[e].name));
                    if (!getfolders(M.d[e].h, p))
                        dirs.push(p);
                    ++c;
                }
            }
            return c;
        }
        getfolders(n);

        if (d)
            console.log('makedir', dirs);

        if (is_chrome_firefox)
        {
            var root = mozGetDownloadsFolder();
            if (root)
                dirs.filter(String).forEach(function(p)
                {
                    try
                    {
                        p = mozFile(root, 0, p);
                        if (!p.exists())
                            p.create(Ci.nsIFile.DIRECTORY_TYPE, parseInt("0755", 8));
                    }
                    catch (e)
                    {
                        Cu.reportError(e);
                        console.log('makedir', e.message);
                    }
                });
        }
        else
        {
            // FIXME: add support once available
        }
    }

    this.getDownloadFolderNodes = function(n, md, nodes, paths) {
        if (md) this.makeDir(n);

        var subids = fm_getnodes(n);

        for (var j = 0; j < subids.length; j++) {
            var p = this.getPath(subids[j]);
            var path = '';

            for (var k = 0; k < p.length; k++) {
                if (M.d[p[k]] && M.d[p[k]].t)
                    path = fm_safename(M.d[p[k]].name) + '/' + path;
                if (p[k] == n)
                    break;
            }

            if (!M.d[subids[j]].t) {
                nodes.push(subids[j]);
                paths[subids[j]] = path;
            }
            else {
                console.log('0 path', path);
            }
        }
    };

    /**
     * Retrieve an user object by its handle
     * @param {String} handle The user's handle
     * @return {Object} The user object, of false if not found
     */
    this.getUserByHandle = function(handle) {
        var user = false;

        if (Object(M.u).hasOwnProperty(handle)) {
            user = M.u[handle];

            if (user instanceof MegaDataObject) {
                user = user._data;
            }
        }

        if (!user && handle === u_handle) {
            user = u_attr;
        }

        return user;
    };

    /**
     * Retrieve an user object by its email
     * @param {String} email The user's handle
     * @return {Object} The user object, of false if not found
     */
    this.getUserByEmail = function(email) {
        var user = false;

        M.u.every(function(contact, u) {
            if (M.u[u].m === email) {
                // Found the user object
                user = M.u[u];

                if (user instanceof MegaDataObject) {
                    user = user._data;
                }
                return false;
            }
            return true;
        });

        return user;
    };

    /**
     * Retrieve an user object
     * @param {String} str An email or handle
     * @return {Object} The user object, of false if not found
     */
    this.getUser = function(str) {
        var user = false;

        if (typeof str !== 'string') {
            // Check if it's an user object already..

            if (Object(str).hasOwnProperty('u')) {
                // Yup, likely.. let's see
                user = this.getUserByHandle(str.u);
            }
        }
        else if (str.length === 11) {
            // It's an user handle
            user = this.getUserByHandle(str);
        }
        else if (str.indexOf('@') > 0) {
            // It's an email..
            user = this.getUserByEmail(str);
        }

        return user;
    };

    /**
     * Retrieve the name of an user or ufs node by its handle
     * @param {String} handle The handle
     * @return {String} the name, of an empty string if not found
     */
    this.getNameByHandle = function(handle) {
        var result = '';

        handle = String(handle);

        if (handle.length === 11) {
            var user = this.getUserByHandle(handle);

            if (user) {
                // XXX: fallback to email
                result = user.name && $.trim(user.name) || user.m;
            }
        }
        else if (handle.length === 8) {
            var node = this.getNodeByHandle(handle);

            if (node) {
                result = node.name;
            }
        }

        return String(result);
    };

    /**
     * Retrieve an ufs node by its handle
     * @param {String} handle The node's handle
     * @return {Object} The node object, of false if not found
     */
    this.getNodeByHandle = function(handle) {
        if (Object(M.d).hasOwnProperty(handle)) {
            return M.d[handle];
        }

        for (var i in M.v) {
            if (M.v.hasOwnProperty(i)) {
                if (M.v[i].h === handle) {
                    return M.v[i];
                }
            }
        }

        return false;
    };

    /**
<<<<<<< HEAD
     * Recursively retrieve node properties
     * @param {String|Array} aNodes  ufs-node handle, or a list of them
     */
    this.getNodeProperties = function(aNodes) {
        var res = {
            favs: { cnt: 0, size: 0 },
            links: { cnt: 0, size: 0 },
            files: { cnt: 0, size: 0 },
            folders: { cnt: 0, size: 0 },
            oshares: { cnt: 0, size: 0 },
        };

        var forEach = function(nodes) {
            var node;
            var size;

            for (var i in nodes) {
                node = M.d[nodes[i]];

                if (node) {
                    if (node.t) {
                        size = 0;

                        if (M.c[node.h]) {
                            size = res.files.size;

                            forEach(Object.keys(M.c[node.h]));
                            size = (res.files.size - size);
                        }

                        if (M.getNodeShareUsers(node, 'EXP').length) {
                            res.oshares.cnt++;
                            res.oshares.size += size;
                        }

                        res.folders.cnt++;
                        res.folders.size += size;
                    }
                    else {
                        size = node.s || 0;

                        res.files.cnt++;
                        res.files.size += size;

                        if (node.ph) {
                            res.links.cnt++;
                            res.links.size += size;
                        }
                        if (node.fav) {
                            res.favs.cnt++;
                            res.favs.size += size;
                        }
                    }
                }
            }
        };

        if (!Array.isArray(aNodes)) {
            if (M.c[aNodes]) {
                aNodes = Object.keys(M.c[aNodes]);
            }
            else {
                aNodes = [aNodes];
            }
        }

        forEach(aNodes);

        return res;
    };

    /**
     * Retrieve dashboard statistics data
     */
    this.getDashboardData = function() {
        var res = this.getNodeProperties(M.RootID);

        [M.RubbishID, 'shares']
            .forEach(function(handle) {
                var key = 'rubbish';
                var tmp = M.getNodeProperties(handle);

                // remove unwanted properties
                ['favs', 'links', 'oshares']
                    .forEach(function(k) {
                        if (d && tmp[k].cnt) {
                            console.warn('getDashboardData: Found "%s" items for "%s"', k, handle);
                        }
                        delete tmp[k];
                    });

                tmp.cnt = tmp.files.cnt;
                tmp.size = tmp.folders.size;

                tmp.files = tmp.files.cnt;
                tmp.folders = tmp.folders.cnt;

                if (handle === 'shares') {
                    key = 'ishares';
                    tmp.cnt = Object.keys(M.c.shares || {}).length;
                }
                else if (!M.c[handle]) {
                    // The rubbish is empty
                    tmp.folders = 0;
                }

                res[key] = tmp;
            });

        return res;
    };

    /**
     * Check whether an object is an ufs node
=======
     * Check whether an object is a file node
>>>>>>> 8d29118f
     * @param {String} n The object to check
     * @return {Boolean}
     */
    this.isFileNode = function(n) {
        return crypto_keyok(n) && !n.t;
    };

    /** like addToTransferTable, but can take a download object */
    this.putToTransferTable = function(node, ttl) {
        var handle = node.h || node.dl_id;
        node.name = node.name || node.n;

        if (d && console.assert) {
            console.assert(this.isFileNode(node), 'Invalid putToTransferTable node.');
        }

        var gid = 'dl_' + handle;
        var isPaused = uldl_hold || dlQueue.isPaused(gid);

        var state = '';
        var pauseTxt = '';
        if (isPaused) {
            state = 'transfer-paused';
            pauseTxt = l[1651];
        }

        var flashhtml = '';
        if (dlMethod === FlashIO) {
            flashhtml = '<object width="1" height="1" id="dlswf_'
                + htmlentities(handle)
                + '" type="application/x-shockwave-flash">'
                + '<param name=FlashVars value="buttonclick=1" />'
                + '<param name="movie" value="' + location.origin + '/downloader.swf"/>'
                + '<param value="always" name="allowscriptaccess"/>'
                + '<param name="wmode" value="transparent"/>'
                + '<param value="all" name="allowNetworking">'
                + '</object>';
        }

        this.addToTransferTable(gid, ttl,
            '<tr id="dl_' + htmlentities(handle) + '" class="transfer-queued transfer-download ' + state + '">'
            + '<td><div class="transfer-type download">'
            + '<ul><li class="right-c"><p><span></span></p></li><li class="left-c"><p><span></span></p></li></ul>'
            + '</div>' + flashhtml + '</td>'
            + '<td><span class="transfer-filtype-icon ' + fileIcon(node) + '"></span>'
            + '<span class="tranfer-filetype-txt">' + htmlentities(node.name) + '</span></td>'
            + '<td>' + filetype(node.name) + '</td>'
            + '<td>' + bytesToSize(node.s) + '</td>'
            + '<td><span class="eta"></span><span class="speed">' + pauseTxt + '</span></td>'
            + '<td><span class="transfer-status">' + l[7227] + '</span></td>'
            + '<td class="grid-url-field"><a class="grid-url-arrow"></a>'
            + '<a class="clear-transfer-icon"></a></td>'
            + '<td><span class="row-number"></span></td>'
            + '</tr>');

        if (isPaused) {
            fm_tfspause('dl_' + handle);
        }
        if (ttl) {
            ttl.left--;
        }
    };

    this.addDownload = function(n, z, preview) {
        var args = arguments;
        var webdl = function() {
            M.addWebDownload.apply(M, args);
            args = undefined;
        };

        if (z || preview || !fmconfig.dlThroughMEGAsync) {
            return webdl();
        }

        dlmanager.isMEGAsyncRunning(0x02010100)
            .done(function(sync) {
                var cmd = {
                    a: 'd',
                    auth: folderlink ? M.RootID : u_sid
                };
                var files = [];

                var addNode = function(node) {
                    if (!node.a && node.k) {
                        var item = {
                            t: node.t,
                            h: node.h,
                            p: node.p,
                            n: base64urlencode(node.name),
                        };
                        if (!node.t) {
                            item.s = node.s;
                            item.ts = node.mtime || node.ts;
                            item.k = a32_to_base64(node.k);
                        }
                        files.push(item);
                    }

                    if (node.t) {
                        foreach(fm_getnodes(node.h));
                    }
                };

                var foreach = function(nodes) {
                    for (var i = 0; i < nodes.length; i++) {
                        var node = M.d[nodes[i]];

                        if (node) {
                            addNode(node);
                        }
                    }
                };

                foreach(n);

                if (!files.length) {
                    console.error('No files');
                    return webdl();
                }

                cmd.f = files;

                sync.megaSyncRequest(cmd)
                    .done(function() {
                        showToast('megasync', l[8635], 'Open');
                    })
                    .fail(webdl);
            })
            .fail(webdl);
    };

    this.addWebDownload = function(n, z, preview, zipname)
    {
        delete $.dlhash;
        var path;
        var added = 0;
        var nodes = [];
        var paths = {};
        var zipsize = 0;
        if (!is_extension && !preview && !z && (dlMethod === MemoryIO || dlMethod === FlashIO))
        {
            var nf = [], cbs = [];
            for (var i in n)
            {
                if (M.d[n[i]] && M.d[n[i]].t) {
                    var nn = [], pp = {};
                    this.getDownloadFolderNodes(n[i], false, nn, pp);
                    cbs.push(this.addDownload.bind(this, nn, 0x21f9A, pp, M.d[n[i]].name));
                }
                else {
                    nf.push(n[i]);
                }
            }

            n = nf;

            if (cbs.length) {
                for (var i in cbs) {
                    Soon(cbs[i]);
                }
            }
        }
        if (z === 0x21f9A)
        {
            nodes = n;
            paths = preview;
            preview = false;
        }
        else for (var i in n)
        {
            if (M.d[n[i]])
            {
                if (M.d[n[i]].t)
                {
                    this.getDownloadFolderNodes(n[i], !!z, nodes, paths);
                }
                else
                {
                    nodes.push(n[i]);
                }
            }
            else if (this.isFileNode(n[i])) {
                nodes.push(n[i]);
            }
        }

        if (z) {
            z = ++dlmanager.dlZipID;
            if (M.d[n[0]] && M.d[n[0]].t && M.d[n[0]].name) {
                zipname = M.d[n[0]].name + '.zip';
            }
            else {
                zipname = (zipname || ('Archive-' + Math.random().toString(16).slice(-4))) + '.zip';
            }
        }
        else {
            z = false;
        }
        if (!$.totalDL) {
            $.totalDL = 0;
        }

        var p = '';
        var pauseTxt = '';
        if (uldl_hold) {
            p = 'transfer-paused';
            pauseTxt = l[1651];
        }

        var ttl = this.getTransferTableLengths();
        for (var k in nodes) {
            /* jshint -W089 */
            if (!nodes.hasOwnProperty(k) || !this.isFileNode((n = M.d[nodes[k]]))) {
                n = nodes[k];
                if (this.isFileNode(n)) {
                    dlmanager.logger.info('Using plain provided node object.');
                }
                else {
                    dlmanager.logger.error('** CHECK THIS **', 'Invalid node', k, nodes[k]);
                    continue;
                }
            }
            path = paths[nodes[k]] || '';
            $.totalDL += n.s;
            var $tr = $('.transfer-table #dl_' + htmlentities(n.h));
            if ($tr.length) {
                if (!$tr.hasClass('transfer-completed')) {
                    continue;
                }
                $tr.remove();
            }
            dl_queue.push({
                id: n.h,
                key: n.k,
                n: n.name,
                t: n.mtime || n.ts,
                p: path,
                size: n.s,
                nauth: n_h,
                onDownloadProgress: this.dlprogress,
                onDownloadComplete: this.dlcomplete,
                onBeforeDownloadComplete: this.dlbeforecomplete,
                onDownloadError: this.dlerror,
                onDownloadStart: this.dlstart,
                zipid: z,
                zipname: zipname,
                preview: preview
            });
            added++;
            zipsize += n.s;

            if (!z) {
                this.putToTransferTable(n, ttl);
            }
        }

        if (!added) {
            if (d) {
                dlmanager.logger.warn('Nothing to download.');
            }
            return;
        }

        // If regular download using Firefox and the total download is over 1GB then show the dialog
        // to use the extension, but not if they've seen the dialog before and ticked the checkbox
        if (dlMethod == MemoryIO && !localStorage.firefoxDialog && $.totalDL > 1048576000 && navigator.userAgent.indexOf('Firefox') > -1) {
            Later(firefoxDialog);
        }

        var flashhtml = '';
        if (dlMethod === FlashIO) {
            flashhtml = '<object width="1" height="1" id="dlswf_zip_' + htmlentities(z) + '" type="application/x-shockwave-flash"><param name=FlashVars value="buttonclick=1" /><param name="movie" value="' + document.location.origin + '/downloader.swf"/><param value="always" name="allowscriptaccess"><param name="wmode" value="transparent"><param value="all" name="allowNetworking"></object>';
        }

        if (z && zipsize) {
            this.addToTransferTable('zip_' + z, ttl,
                '<tr id="zip_' + z + '" class="transfer-queued transfer-download ' + p + '">'
                + '<td><div class="transfer-type download">'
                + '<ul><li class="right-c"><p><span></span></p></li><li class="left-c"><p><span></span></p></li></ul>'
                + '</div>' + flashhtml + '</td>'
                + '<td><span class="transfer-filtype-icon ' + fileIcon({name: 'archive.zip'}) + '"></span>'
                + '<span class="tranfer-filetype-txt">' + htmlentities(zipname) + '</span></td>'
                + '<td>' + filetype({name: 'archive.zip'}) + '</td>'
                + '<td>' + bytesToSize(zipsize) + '</td>'
                + '<td><span class="eta"></span><span class="speed">' + pauseTxt + '</span></td>'
                + '<td><span class="transfer-status">' + l[7227] + '</span></td>'
                + '<td class="grid-url-field"><a class="grid-url-arrow"></a>'
                + '<a class="clear-transfer-icon"></a></td>'
                + '<td><span class="row-number"></span></td>'
                + '</tr>');


            if (uldl_hold) {
                fm_tfspause('zip_' + z);
            }
        }

        if (!preview)
        {
            this.onDownloadAdded(added, uldl_hold, z, zipsize);
            setupTransferAnalysis();
        }

        delete $.dlhash;
    };

    this.onDownloadAdded = function(added, isPaused, isZIP, zipSize) {
        if (!$.transferHeader) {
            transferPanelUI();
        }
        delay('fm_tfsupdate', fm_tfsupdate); // this will call $.transferHeader();

        if (!isZIP || zipSize) {
            M.addDownloadToast = ['d', isZIP ? 1 : added, isPaused];
        }
        openTransferpanel();
        initGridScrolling();
        initFileblocksScrolling();
        initTreeScroll();

        if ((dlmanager.isDownloading = Boolean(dl_queue.length))) {
            $('.transfer-pause-icon').removeClass('disabled');
            $('.transfer-clear-completed').removeClass('disabled');
            $('.transfer-clear-all-icon').removeClass('disabled');
        }
    };

    this.dlprogress = function(id, perc, bl, bt, kbps, dl_queue_num, force)
    {
        var st;
        if (dl_queue[dl_queue_num].zipid)
        {
            id = 'zip_' + dl_queue[dl_queue_num].zipid;
            var tl = 0;
            var ts = 0;
            for (var i in dl_queue)
            {
                if (dl_queue[i].zipid == dl_queue[dl_queue_num].zipid)
                {
                    if (!st)
                        st = dl_queue[i].st;
                    ts += dl_queue[i].size;
                    if (dl_queue[i].complete)
                        tl += dl_queue[i].size;
                    // TODO: check this for suitable GP use
                }
            }
            bt = ts;
            bl = tl + bl;
        }
        else
        {
            id = 'dl_' + id;
            st = dl_queue[dl_queue_num].st;
        }

        // var failed = parseInt($('#' + id).data('failed') || "0");
        // failed not long ago

        // if (failed+30000 > NOW()) return;

        if (!bl)
            return false;
        if (!$.transferprogress)
            $.transferprogress = {};
        if (kbps == 0) {
            if (!force && (perc != 100 || $.transferprogress[id]))
                return false;
        }

        var $tr = $('.transfer-table #' + id);
        if (!$tr.hasClass('transfer-started')) {
            $tr.find('.transfer-status').text('');
            $tr.addClass('transfer-started');
            $tr.removeClass('transfer-initiliazing transfer-queued');
            $('.transfer-table').prepend($tr);
            delay('fm_tfsupdate', fm_tfsupdate); // this will call $.transferHeader();
        }
        // var eltime = (new Date().getTime()-st)/1000;
        var bps = kbps * 1000;
        var retime = bps && (bt - bl) / bps;
        var transferDeg = 0;
        if (bt)
        {
            // $.transferprogress[id] = Math.floor(bl/bt*100);
            $.transferprogress[id] = [bl, bt, bps];
            if (!uldl_hold)
            {
                if (slideshowid == dl_queue[dl_queue_num].id && !previews[slideshowid])
                {
                    $('.slideshow-error').addClass('hidden');
                    $('.slideshow-pending').addClass('hidden');
                    $('.slideshow-progress').attr('class', 'slideshow-progress percents-' + perc);
                }

                $tr.find('.transfer-status').text(perc + '%');
                transferDeg = 360 * perc / 100;
                if (transferDeg <= 180) {
                    $tr.find('.right-c p').css('transform', 'rotate(' + transferDeg + 'deg)');
                }
                else {
                    $tr.find('.right-c p').css('transform', 'rotate(180deg)');
                    $tr.find('.left-c p').css('transform', 'rotate(' + (transferDeg - 180) + 'deg)');
                }
                if (retime > 0) {
                    var title = '';
                    try {
                        title = new Date((unixtime() + retime) * 1000).toLocaleString();
                    }
                    catch (ex) {
                    }
                    $tr.find('.eta')
                        .text(secondsToTime(retime))
                        .removeClass('unknown')
                        .attr('title', title);
                }
                else {
                    $tr.find('.eta').addClass('unknown').text('');
                }
                if (bps > 0) {
                    $tr.find('.speed').safeHTML(bytesToSize(bps, 1, 1) + '/s').removeClass('unknown');
                }
                else {
                    $tr.find('.speed').addClass('unknown').text('');
                }
                delay('percent_megatitle', percent_megatitle);

                if (page.substr(0, 2) !== 'fm')
                {
                    $('.widget-block').removeClass('hidden');
                    $('.widget-block').show();
                    if (!ulmanager.isUploading)
                        $('.widget-circle').attr('class', 'widget-circle percents-' + perc);
                    $('.widget-icon.downloading').removeClass('hidden');
                    $('.widget-speed-block.dlspeed').text(bytesToSize(bps, 1) + '/s');
                    $('.widget-block').addClass('active');
                }
            }
        }
    }

    this.dlcomplete = function(dl)
    {
        var id = dl.id, z = dl.zipid;

        if (slideshowid == id && !previews[slideshowid])
        {
            $('.slideshow-pending').addClass('hidden');
            $('.slideshow-error').addClass('hidden');
            $('.slideshow-progress').attr('class', 'slideshow-progress percents-100');
        }

        if (z)
            id = 'zip_' + z;
        else
            id = 'dl_' + id;

        var $tr = $('.transfer-table #' + id);
        $tr.removeClass('transfer-started').addClass('transfer-completed');
        $tr.find('.left-c p, .right-c p').css('transform', 'rotate(180deg)');
        $tr.find('.transfer-status').text(l[1418]);
        $tr.find('.eta, .speed').text('').removeClass('unknown');

        if ($('#dlswf_' + id.replace('dl_', '')).length > 0)
        {
            var flashid = id.replace('dl_', '');
            $('#dlswf_' + flashid).width(170);
            $('#dlswf_' + flashid).height(22);
            $('#' + id + ' .transfer-type')
                .removeClass('download')
                .addClass('safari-downloaded')
                .text('Save File');
        }
        if (dlMethod == FileSystemAPI)
        {
            setTimeout(fm_chromebar, 250, $.dlheight);
            setTimeout(fm_chromebar, 500, $.dlheight);
            setTimeout(fm_chromebar, 1000, $.dlheight);
        }
        if (page.substr(0, 2) !== 'fm') {
            var a = dl_queue.filter(isQueueActive).length;
            if (a < 2 && !ulmanager.isUploading) {
                $('.widget-block').fadeOut('slow', function(e) {
                    $('.widget-block').addClass('hidden').css({opacity: 1});
                });
            }
            else if (a < 2) {
                $('.widget-icon.downloading').addClass('hidden');
            }
            else {
                $('.widget-circle').attr('class', 'widget-circle percents-0');
            }
        }
        if ($.transferprogress && $.transferprogress[id])
        {
            if (!$.transferprogress['dlc'])
                $.transferprogress['dlc'] = 0;
            $.transferprogress['dlc'] += $.transferprogress[id][1];
            delete $.transferprogress[id];
        }

        delay('tfscomplete', function() {
            mega.utils.resetUploadDownload();
            $.tresizer();
        });
    }

    this.dlbeforecomplete = function()
    {
        $.dlheight = $('body').height();
    }

    this.dlerror = function(dl, error)
    {
        var x;
        var errorstr;
        var gid = dlmanager.getGID(dl);

        if (d) {
            dlmanager.logger.error('dlerror', gid, error);
        }
        else {
            if (error !== EOVERQUOTA) {
                srvlog('onDownloadError :: ' + error + ' [' + hostname(dl.url) + '] ' + (dl.zipid ? 'isZIP' : ''));
            }
            else if (!dl.log509 && !dl.logOverQuota && Object(u_attr).p) {
                dl.logOverQuota = 1;
                api_req({ a: 'log', e: 99615, m: 'PRO user got EOVERQUOTA' });
            }
        }

        switch (error) {
            case ETOOMANYCONNECTIONS:
                errorstr = l[18];
                break;
            case ESID:
                errorstr = l[19];
                break;
            case EBLOCKED:
            case ETOOMANY:
            case EACCESS:
                errorstr = l[23];
                break;
            case ENOENT:
                errorstr = l[22];
                break;
            case EKEY:
                errorstr = l[24];
                break;
            case EOVERQUOTA:
                errorstr = l[1673];
                break;
                // case EAGAIN:               errorstr = l[233]; break;
                // case ETEMPUNAVAIL:         errorstr = l[233]; break;
            default:
                errorstr = l[x = 233];
                break;
        }

        if (window.slideshowid == dl.id && !previews[slideshowid])
        {
            $('.slideshow-image-bl').addClass('hidden');
            $('.slideshow-pending').addClass('hidden');
            $('.slideshow-progress').addClass('hidden');
            $('.slideshow-error').removeClass('hidden');
            $('.slideshow-error-txt').text(errorstr);
        }

        if (errorstr) {
            var prog = Object(GlobalProgress[gid]);

            dl.failed = new Date;
            if (x != 233 || !prog.speed || !(prog.working || []).length) {
                /**
                 * a chunk may fail at any time, don't report a temporary error while
                 * there is network activity associated with the download, though.
                 */
                if (page === 'download') {
                    if (error === EOVERQUOTA) {
                        $('.download-info.time-txt .text').text('');
                        $('.download-info.speed-txt .text').text('');
                        $('.download.pause-button').addClass('active');
                        $('.download.info-block').addClass('overquota');
                    }
                    else {
                        $('.download.error-icon').text(errorstr);
                        $('.download.error-icon').removeClass('hidden');
                        $('.download.icons-block').addClass('hidden');
                    }
                }
                else {
                    var $tr = $('.transfer-table tr#' + gid);

                    $tr.addClass('transfer-error');
                    $tr.find('.eta, .speed').text('').addClass('unknown');
                    $tr.find('.transfer-status').text(errorstr);

                    if (error === EOVERQUOTA) {
                        $tr.find('.transfer-status').addClass('overquota');
                    }
                }
            }
        }
    }

    this.dlstart = function(dl)
    {
        var id = (dl.zipid ? 'zip_' + dl.zipid : 'dl_' + dl.dl_id);

        $('.transfer-table #' + id)
            .addClass('transfer-initiliazing')
            .find('.transfer-status').text(l[1042]);

        delay('fm_tfsupdate', fm_tfsupdate); // this will call $.transferHeader()
        dl.st = NOW();
        ASSERT(typeof dl_queue[dl.pos] === 'object', 'No dl_queue entry for the provided dl...');
        ASSERT(typeof dl_queue[dl.pos] !== 'object' || dl.n == dl_queue[dl.pos].n, 'No matching dl_queue entry...');
        if (typeof dl_queue[dl.pos] === 'object')
            M.dlprogress(id, 0, 0, 0, 0, dl.pos);
    }
    this.mobileuploads = [];

    this.doFlushTransfersDynList = function(aNumNodes) {
        aNumNodes = Object.keys(M.tfsdomqueue).slice(0, aNumNodes | 0);

        if (aNumNodes.length) {
            for (var i = 0, l = aNumNodes.length; i < l; ++i) {
                var item = aNumNodes[i];

                addToTransferTable(item, M.tfsdomqueue[item], 1);
                delete M.tfsdomqueue[item];
            }

            $.tresizer();
        }
    };

    this.handleEvent = function(ev) {
        if (d > 1) {
            console.debug(ev.type, ev);
        }

        var ttl;
        if (ev.type === 'ps-y-reach-end') {
            ttl = M.getTransferTableLengths();
            if (ttl.left > -100) {
                this.doFlushTransfersDynList(ttl.size);
            }
        }
        else if (ev.type === 'tfs-dynlist-flush') {
            ttl = M.getTransferTableLengths();
            if (ttl.left > -10) {
                this.doFlushTransfersDynList(ttl.size);
            }
        }
    };

    this.tfsResizeHandler = SoonFc(function() {

        // if (M.currentdirid === 'transfers')
        if (M.getTransferElements())
        {
            var T = M.getTransferTableLengths();

            if (d)
                console.log('resize.tfsdynlist', JSON.stringify(T));

            if (T.left > 0) {
                M.doFlushTransfersDynList(T.left + 3);
            }
        }
    });

    this.getTransferTableLengths = function()
    {
        var te   = this.getTransferElements();
        var used = te.domTable.querySelectorAll('tr').length;
        var size = Math.ceil(parseInt(te.domScrollingTable.style.height) / 24);

        return {size: size, used: used, left: size - used};
    };

    this.getTransferElements = function() {
        var obj               = {};
        obj.domTransfersBlock = document.querySelector('.fm-transfers-block');
        if (!obj.domTransfersBlock) {
            return false;
        }
        obj.domTableWrapper   = obj.domTransfersBlock.querySelector('.transfer-table-wrapper');
        obj.domTransferHeader = obj.domTransfersBlock.querySelector('.fm-transfers-header');
        obj.domPanelTitle     = obj.domTransferHeader.querySelector('.transfer-panel-title');
        obj.domTableEmptyTxt  = obj.domTableWrapper.querySelector('.transfer-panel-empty-txt');
        obj.domTableHeader    = obj.domTableWrapper.querySelector('.transfer-table-header');
        obj.domScrollingTable = obj.domTableWrapper.querySelector('.transfer-scrolling-table');
        obj.domTable          = obj.domScrollingTable.querySelector('.transfer-table');

        this.getTransferElements = function() {
            return obj;
        };

        return obj;
    };

    function addToTransferTable(gid, elem, q)
    {
        var te     = M.getTransferElements();
        var target = gid[0] === 'u'
            ? $('tr.transfer-upload.transfer-queued:last', te.domTable)
            : $('tr.transfer-download.transfer-queued:last', te.domTable);

        if (target.length) {
            target.after(elem);
        }
        else {
            if (gid[0] != 'u') {
                target = $('tr.transfer-upload.transfer-queued:first', te.domTable);
            }

            if (target.length) {
                target.before(elem);
            }
            else {
                target = $('tr.transfer-completed:first', te.domTable);

                if (target.length) {
                    target.before(elem);
                }
                else {
                    $(te.domTable).append(elem);
                }
            }
        }
        /*if ($.mSortableT) {
            $.mSortableT.sortable('refresh');
        }*/
        if (!q) {
            delay('fm_tfsupdate', fm_tfsupdate);
        }
    }
    this.addToTransferTable = function(gid, ttl, elem)
    {
        var T = ttl || this.getTransferTableLengths();

        if (d > 1) {
            var logger = (gid[0] === 'u' ? ulmanager : dlmanager).logger;
            logger.info('Adding Transfer', gid, JSON.stringify(T));
        }

        if (this.tfsResizeHandler)
        {
            M.getTransferElements()
                .domScrollingTable
                .addEventListener('ps-y-reach-end', M, {passive: true});
            mBroadcaster.addListener('tfs-dynlist-flush', M);

            $(window).bind('resize.tfsdynlist', this.tfsResizeHandler);
            delete this.tfsResizeHandler;
        }

        if (T.left > 0)
        {
            addToTransferTable(gid, elem, true);
            // In some cases UI is not yet initialized, nor transferHeader()
            $('.transfer-table-header').show(0);
        }
        else
        {
            var fit;

            if (gid[0] !== 'u')
            {
                var dl = $('.transfer-table tr.transfer-download.transfer-queued:last');

                if (dl.length)
                {
                    // keep inserting downloads as long there are uploads
                    // dl = +dl.closest('tr').children(':first').text();
                    dl = dl.prevAll().length;

                    if (dl && dl + 1 < T.used)
                    {
                        addToTransferTable(gid, elem);
                        fit = true;
                    }
                }
            }

            if (!fit)
                M.tfsdomqueue[gid] = elem;
        }
    };

    var __ul_id = 8000;
    this.addUpload = function(u, ignoreWarning) {
        var flag = 'ulMegaSyncAD';

        if (u.length > 99 && !ignoreWarning && !localStorage[flag]) {
            var showMEGAsyncDialog = function(button, syncData) {
                $('.download-button.light-red.download').safeHTML(button);
                $('.download-button.light-white.continue').safeHTML(l[8846]);
                $('.megasync-upload-overlay').show();
                var $chk = $('.megasync-upload-overlay .checkdiv');
                var hideMEGAsyncDialog = function() {
                    $('.megasync-upload-overlay').hide();
                    $(document).unbind('keyup.megasync-upload');
                    $('.download-button.light-white.continue, .fm-dialog-close').unbind('click');
                    $('.download-button.light-red.download').unbind('click');
                    $chk.unbind('click.dialog');
                    $chk = undefined;
                };
                $('.download-button.light-white.continue, .fm-dialog-close').rebind('click', function() {
                    hideMEGAsyncDialog();
                    M.addUpload(u, true);
                });
                $(document).rebind('keyup.megasync-upload', function() {
                    hideMEGAsyncDialog();
                    M.addUpload(u, true);
                });
                $('.download-button.light-red.download').rebind('click', function() {
                    hideMEGAsyncDialog();

                    if (!syncData) {
                        location.hash = '#sync';
                    }
                    // if the user is running MEGAsync 3.0+
                    else if (!syncData.verNotMeet) {
                        // Check whether the user logged in MEGAsync does match here
                        if (syncData.u === u_handle) {
                            // Let MEGAsync open the local file selector.
                            megasync.megaSyncRequest({ a: 'u' });
                        }
                    }
                });
                $chk.rebind('click.dialog', function() {
                    if ($chk.hasClass('checkboxOff')) {
                        $chk.removeClass('checkboxOff').addClass('checkboxOn');
                        localStorage[flag] = 1;
                    }
                    else {
                        $chk.removeClass('checkboxOn').addClass('checkboxOff');
                        delete localStorage[flag];
                    }
                });
            };
            dlmanager.isMEGAsyncRunning('3.0', 1)
                .done(function(ms, syncData) {
                    showMEGAsyncDialog(l[8912], syncData);
                })
                .fail(function() {
                    showMEGAsyncDialog(l[8847]);
                });
            return;
        }
        var target;
        var onChat;
        var filesize;
        var added = 0;
        var f;
        var ul_id;
        var pause = '';
        var pauseTxt = '';
        var ttl = this.getTransferTableLengths();

        if ($.onDroppedTreeFolder) {
            target = $.onDroppedTreeFolder;
            delete $.onDroppedTreeFolder;
        }
        else if (String(M.currentdirid).length !== 8) {
            target = M.lastSeenCloudFolder || M.RootID;
        }
        else {
            target = M.currentdirid;
        }

        if ((onChat = (M.currentdirid && M.currentdirid.substr(0, 4) === 'chat'))) {
            if (!$.ulBunch) {
                $.ulBunch = {};
            }
            if (!$.ulBunch[M.currentdirid]) {
                $.ulBunch[M.currentdirid] = {};
            }
        }

        if (uldl_hold) {
            pause = 'transfer-paused';
            pauseTxt = l[1651];
        }

        for (var i in u) {
            f = u[i];
            try {
                // this could throw NS_ERROR_FILE_NOT_FOUND
                filesize = f.size;
            }
            catch (ex) {
                ulmanager.logger.warn(f.name, ex);
                continue;
            }
            ul_id = ++__ul_id;
            if (!f.flashid) {
                f.flashid = false;
            }
            f.target = target;
            f.id = ul_id;

            var gid = 'ul_' + ul_id;
            this.addToTransferTable(gid, ttl,
                '<tr id="' + gid + '" class="transfer-queued transfer-upload ' + pause + '">'
                + '<td><div class="transfer-type upload">'
                + '<ul><li class="right-c"><p><span></span></p></li><li class="left-c"><p><span></span></p></li></ul>'
                + '</div></td>'
                + '<td><span class="transfer-filtype-icon ' + fileIcon({name: f.name}) + '"></span>'
                + '<span class="tranfer-filetype-txt">' + htmlentities(f.name) + '</span></td>'
                + '<td>' + filetype(f.name) + '</td>'
                + '<td>' + bytesToSize(filesize) + '</td>'
                + '<td><span class="eta"></span><span class="speed">' + pauseTxt + '</span></td>'
                + '<td><span class="transfer-status">' + l[7227] + '</span></td>'
                + '<td class="grid-url-field"><a class="grid-url-arrow"></a>'
                + '<a class="clear-transfer-icon"></a></td>'
                + '<td><span class="row-number"></span></td>'
                + '</tr>');

            ul_queue.push(f);
            ttl.left--;
            added++;

            if (uldl_hold) {
                fm_tfspause('ul_' + ul_id);
            }

            if (onChat) {
                $.ulBunch[M.currentdirid][ul_id] = 1;
            }
        }
        if (!added) {
            ulmanager.logger.warn('Nothing added to upload.');
            return;
        }
        if (!$.transferHeader) {
            transferPanelUI();
        }
        if (page == 'start') {
            ulQueue.pause();
            uldl_hold = true;
        }
        else {
            showTransferToast('u', added);
            openTransferpanel();
            delay('fm_tfsupdate', fm_tfsupdate); // this will call $.transferHeader()
        }

        setupTransferAnalysis();
        if ((ulmanager.isUploading = Boolean(ul_queue.length))) {
            $('.transfer-pause-icon').removeClass('disabled');
            $('.transfer-clear-completed').removeClass('disabled');
            $('.transfer-clear-all-icon').removeClass('disabled');
        }
    }

    this.ulprogress = function(ul, perc, bl, bt, bps)
    {
        var id  = ul.id;
        var $tr = $('#ul_' + id);
        if (!$tr.hasClass('transfer-started')) {
            $tr.find('.transfer-status').text('');
            $tr.removeClass('transfer-initiliazing transfer-queued');
            $tr.addClass('transfer-started');
            $('.transfer-table').prepend($tr);
            delay('fm_tfsupdate', fm_tfsupdate); // this will call $.transferHeader()
        }
        if (!bl || !ul.starttime)
            return false;
        var retime = bps > 1000 ? (bt - bl) / bps : -1;
        var transferDeg = 0;
        if (!$.transferprogress)
            $.transferprogress = {};
        if (bl && bt && !uldl_hold)
        {
            // $.transferprogress[id] = Math.floor(bl/bt*100);
            $.transferprogress['ul_' + id] = [bl, bt, bps];
            $tr.find('.transfer-status').text(perc + '%');
            transferDeg = 360 * perc / 100;
            if (transferDeg <= 180) {
                $tr.find('.right-c p').css('transform', 'rotate(' + transferDeg + 'deg)');
            }
            else {
                $tr.find('.right-c p').css('transform', 'rotate(180deg)');
                $tr.find('.left-c p').css('transform', 'rotate(' + (transferDeg - 180) + 'deg)');
            }
            if (retime > 0) {
                $tr.find('.eta').safeHTML(secondsToTime(retime, 1)).removeClass('unknown');
            } else {
                $tr.find('.eta').addClass('unknown').text('');
            }
            if (bps > 0) {
                $tr.find('.speed').safeHTML(bytesToSize(bps, 1, 1) + '/s').removeClass('unknown');
            } else {
                $tr.find('.speed').addClass('unknown').text('');
            }
            // $.transferHeader();

            if (page.substr(0, 2) !== 'fm')
            {
                $('.widget-block').removeClass('hidden');
                $('.widget-block').show();
                $('.widget-circle').attr('class', 'widget-circle percents-' + perc);
                $('.widget-icon.uploading').removeClass('hidden');
                $('.widget-speed-block.ulspeed').text(bytesToSize(bps, 1) + '/s');
                $('.widget-block').addClass('active');
            }
        }
        delay('percent_megatitle', percent_megatitle);
    }

    this.ulcomplete = function(ul, h, k)
    {
        var id  = ul.id;
        var $tr = $('#ul_' + id);

        if ($.ulBunch && $.ulBunch[ul.target])
        {
            var ub = $.ulBunch[ul.target], p;
            ub[id] = h;

            for (var i in ub)
            {
                if (ub[i] == 1)
                {
                    p = true;
                    break;
                }
            }

            if (!p)
            {
                var ul_target = ul.target;
                ub = Object.keys(ub).map(function(m) { return ub[m]});
                Soon(function() {
                    $(document).trigger('megaulcomplete', [ul_target, ub]);
                    delete $.ulBunch[ul_target];
                    if (!$.len($.ulBunch)) {
                        delete $.ulBunch;
                    }
                });
            }
        }

        if (ul.skipfile) {
            showToast('megasync', l[372] + ' "' + ul.name + '" (' + l[1668] + ')');
        }

        /*this.mobile_ul_completed = true;
        for (var i in this.mobileuploads)
        {
            if (id == this.mobileuploads[i].id)
                this.mobileuploads[i].done = 1;
            if (!this.mobileuploads[i].done)
                this.mobile_ul_completed = false;
        }
        if (this.mobile_ul_completed)
        {
            $('.upload-status-txt').text(l[1418]);
            $('#mobileuploadtime').addClass('complete');
            $('#uploadpopbtn').text(l[726]);
            $('#mobileupload_header').text(l[1418]);
         }*/
        $tr.removeClass('transfer-started').addClass('transfer-completed');
        $tr.find('.left-c p, .right-c p').css('transform', 'rotate(180deg)');
        $tr.find('.transfer-status').text(ul.skipfile ? l[1668] : l[1418]);
        $tr.find('.eta, .speed').text('').removeClass('unknown');

        ul_queue[ul.pos] = Object.freeze({});

        if (page.substr(0, 2) !== 'fm') {
            var a = ul_queue.filter(isQueueActive).length;
            if (a < 2 && !ulmanager.isDownloading) {
                $('.widget-block').fadeOut('slow', function(e) {
                    $('.widget-block').addClass('hidden').css({opacity: 1});
                });
            }
            else if (a < 2) {
                $('.widget-icon.uploading').addClass('hidden');
            }
            else {
                $('.widget-circle').attr('class', 'widget-circle percents-0');
            }
        }

        if ($.transferprogress && $.transferprogress['ul_'+ id])
        {
            if (!$.transferprogress['ulc']) $.transferprogress['ulc'] = 0;
            $.transferprogress['ulc'] += $.transferprogress['ul_'+ id][1];
            delete $.transferprogress['ul_'+ id];
        }
        // $.transferHeader();
        delay('tfscomplete', function() {
            mega.utils.resetUploadDownload();
            $.tresizer();
        });
    }

    this.ulstart = function(ul)
    {
        var id = ul.id;

        if (d) {
            ulmanager.logger.log('ulstart', id);
        }

        $('.transfer-table #ul_' + id)
            .addClass('transfer-initiliazing')
            .find('.transfer-status').text(l[1042]);

        delay('fm_tfsupdate', fm_tfsupdate); // this will call $.transferHeader()
        ul.starttime = new Date().getTime();
        M.ulprogress(ul, 0, 0, 0);
    };

    this.cloneChatNode = function(n, keepParent) {
        var n2 = clone(n);
        n2.k = a32_to_base64(n2.k);
        delete n2.k, n2.ph, n2.ar;
        if (!keepParent)
            delete n2.p;
        return n2;
    };

    /**
     * Handle a redirect from the mega.co.nz/#pro page to mega.nz/#pro page
     * and keep the user logged in at the same time
     */
    this.transferFromMegaCoNz = function()
    {
        // Get site transfer data from after the hash in the URL
        var urlParts = /#sitetransfer!(.*)/.exec(window.location);

        if (urlParts) {

            try {
                // Decode from Base64 and JSON
                urlParts = JSON.parse(atob(urlParts[1]));
            }
            catch (ex) {
                console.error(ex);
                window.location.hash = 'login';
                return false;
            }

            if (urlParts) {
                // If the user is already logged in here with the same account
                // we can avoid a lot and just take them to the correct page
                if (JSON.stringify(u_k) === JSON.stringify(urlParts[0])) {
                    window.location.hash = urlParts[2];
                    return false;
                }

                // If the user is already logged in but with a different account just load that account instead. The
                // hash they came from e.g. a folder link may not be valid for this account so just load the file manager.
                else if (u_k && (JSON.stringify(u_k) !== JSON.stringify(urlParts[0]))) {
                    if (!urlParts[2] || String(urlParts[2]).match(/^fm/)) {
                        window.location.hash = 'fm';
                        return false;
                    }
                    else {
                        window.location.hash = urlParts[2];
                        return false;
                    }
                }

                // Likely that they have never logged in here before so we must set this
                localStorage.wasloggedin = true;
                u_logout();

                // Get the page to load
                var toPage = String(urlParts[2] || 'fm').replace('#', '');

                // Set master key, session ID and RSA private key
                u_storage = init_storage(sessionStorage);
                u_k = urlParts[0];
                u_sid = urlParts[1];
                if (u_k) {
                    u_storage.k = JSON.stringify(u_k);
                }

                loadingDialog.show();

                var _goToPage = function() {
                    loadingDialog.hide();
                    window.location.hash = toPage;
                }

                var _rawXHR = function(url, data, callback) {
                    mega.utils.xhr(url, JSON.stringify([data]))
                        .always(function(ev, data) {
                            var resp;
                            if (typeof data === 'string' && data[0] === '[') {
                                try {
                                    resp = JSON.parse(data)[0];
                                }
                                catch (ex) {}
                            }
                            callback(resp);
                        });
                }

                // Performs a regular login as part of the transfer from mega.co.nz
                _rawXHR(apipath + 'cs?id=0&sid=' + u_sid, {'a': 'ug'}, function(data) {
                        var ctx = {
                            checkloginresult: function(ctx, result) {
                                u_type = result;
                                if (toPage.substr(0, 1) === '!' && toPage.length > 7) {
                                    _rawXHR(apipath + 'cs?id=0&domain=meganz',
                                        { 'a': 'g', 'p': toPage.substr(1, 8)},
                                        function(data) {
                                            if (data) {
                                                dl_res = data;
                                            }
                                            _goToPage();
                                        });
                                }
                                else {
                                    _goToPage();
                                }
                            }
                        };
                        if (data) {
                            api_setsid(u_sid);
                            u_storage.sid = u_sid;
                            u_checklogin3a(data, ctx);
                        }
                        else {
                            u_checklogin(ctx, false);
                        }
                    });

                // Successful transfer, continue load
                return false;
            }
        }
    };
}

function voucherData(arr)
{
    var vouchers = [];
    var varr = arr[0];
    var tindex = {};
    for (var i in arr[1])
        tindex[arr[1][i][0]] = arr[1][i];
    for (var i in varr)
    {
        var redeemed = 0;
        var cancelled = 0;
        var revoked = 0;
        var redeem_email = '';
        if ((varr[i].rdm) && (tindex[varr[i].rdm]))
        {
            redeemed = tindex[varr[i].rdm][1];
            redeemed_email = tindex[varr[i].rdm][2];
        }
        if (varr[i].xl && tindex[varr[i].xl])
            cancelled = tindex[varr[i].xl][1];
        if (varr[i].rvk && tindex[varr[i].rvk])
            revoked = tindex[varr[i].rvk][1];
        vouchers.push({
            id: varr[i].id,
            amount: varr[i].g,
            currency: varr[i].c,
            iss: varr[i].iss,
            date: tindex[varr[i].iss][1],
            code: varr[i].v,
            redeemed: redeemed,
            redeem_email: redeem_email,
            cancelled: cancelled,
            revoked: revoked
        });
    }
    return vouchers;
}

function onUploadError(ul, errorstr, reason, xhr)
{
    var hn = hostname(ul.posturl);

    /*if (!d && (!xhr || xhr.readyState < 2 || xhr.status)) {
        var details = [
            browserdetails(ua).name,
            String(reason)
        ];
        if (xhr || reason === 'peer-err') {
            if (xhr && xhr.readyState > 1) {
                details.push(xhr.status);
            }
            details.push(hn);
        }
        if (details[1].indexOf('mtimeout') == -1 && -1 == details[1].indexOf('BRFS [l:Unk]')) {
            srvlog('onUploadError :: ' + errorstr + ' [' + details.join("] [") + ']');
        }
    }*/

    if (d) {
        ulmanager.logger.error('onUploadError', ul.id, ul.name, errorstr, reason, hn);
    }

    $('.transfer-table #ul_' + ul.id).addClass('transfer-error');
    $('.transfer-table #ul_' + ul.id + ' .transfer-status').text(errorstr);
}

function addupload(u)
{
    M.addUpload(u);
}
function onUploadStart(id)
{
    M.ulstart(id);
}
function onUploadProgress(id, p, bl, bt, speed)
{
    M.ulprogress(id, p, bl, bt, speed);
}
function onUploadSuccess(id, bl, bt)
{
    M.ulcomplete(id, bl, bt);
}

function fm_chromebar(height)
{
    if (window.navigator.userAgent.toLowerCase().indexOf('mac') >= 0 || localStorage.chromeDialog == 1)
        return false;
    var h = height - $('body').height();
    if ((h > 33) && (h < 41))
    {
        setTimeout(fm_chromebarcatchclick, 500, $('body').height());
        chromeDialog();
    }
}

function fm_chromebarcatchclick(height)
{
    if ($('body').height() != height)
    {
        chromeDialog(1);
        return false;
    }
    setTimeout(fm_chromebarcatchclick, 200, height);
}

function fm_safename(name)
{
    // http://msdn.microsoft.com/en-us/library/aa365247(VS.85)
    name = ('' + name).replace(/[:\/\\<">|?*]+/g, '.').replace(/\s*\.+/g, '.');
    if (name.length > 250)
        name = name.substr(0, 250) + '.' + name.split('.').pop();
    name = name.replace(/\s+/g, ' ').trim();
    var end = name.lastIndexOf('.');
    end = ~end && end || name.length;
    if (/^(?:CON|PRN|AUX|NUL|COM\d|LPT\d)$/i.test(name.substr(0, end)))
        name = '!' + name;
    return name;
}

function fm_safepath(path, file)
{
    path = ('' + (path || '')).split(/[\\\/]+/).map(fm_safename).filter(String);
    if (file)
        path.push(fm_safename(file));
    return path;
}

function fm_matchname(p, name)
{
    var a = [];
    for (var i in M.d)
    {
        var n = M.d[i];
        if (n.p == p && name == n.name)
            a.push({id: n.h, size: n.s, name: n.name});
    }
    return a;
}

var t;

function renderfm() {
    if (d) {
        console.time('renderfm');
    }

    initUI();
    loadingDialog.hide();
    M.sortByName();
    M.renderTree();
    M.renderPath();
    var c = $('#treesub_' + M.RootID).attr('class');
    if (c && c.indexOf('opened') < 0) {
        $('.fm-tree-header.cloud-drive-item').addClass('opened');
        $('#treesub_' + M.RootID).addClass('opened');
    }

    M.openFolder(M.currentdirid);
    if (megaChatIsReady) {
        megaChat.renderMyStatus();
    }

    if (d) {
        console.timeEnd('renderfm');
    }
}

function renderNew() {
    var newNode, tb,
        treebuild = [],
        UImain = false,
        UItree = false,
        newcontact = false,
        newpath = false,
        newshare = false;

    if (d) {
        console.time('rendernew');
    }

    for (var i in newnodes) {
        newNode = newnodes[i];
        if (newNode.h.length === 11) {
            newcontact = true;
        }
        if (newNode.su) {
            newshare = true;
        }
        if (newNode.p && newNode.t) {
            treebuild[newNode.p] = 1;
        }
        if (newNode.p === M.currentdirid || newNode.h === M.currentdirid) {
            UImain = true;
        }
        if (!newpath && document.getElementById('path_' + newNode.h)) {
            newpath = true;
        }
    }

    for (var h in treebuild) {
        tb = M.d[h];
        if (tb) {
            M.buildtree(tb, M.buildtree.FORCE_REBUILD);
            UItree = true;
        }
    }

    if (UImain) {
        M.filterByParent(M.currentdirid);
        M.sort();
        M.renderMain(true);
        // M.renderPath();
        $.tresizer();
    }

    if (UItree) {
        treeUI();
        if (M.currentrootid === 'shares') {
            M.renderTree();
        }
        if (M.currentdirid === 'shares' && !M.viewmode) {
            M.openFolder('shares', 1);
        }
        treeUIopen(M.currentdirid);
    }
    if (newcontact) {
        M.avatars();
        M.contacts();
        treeUI();

        if (megaChatIsReady) {
            //megaChat.renderContactTree();
            megaChat.renderMyStatus();
        }
    }
    if (newshare) {
        M.buildtree({h: 'shares'}, M.buildtree.FORCE_REBUILD);
    }
    // initContextUI();
    if (newpath) {
        M.renderPath();
    }

    if (u_type === 0) {
        // Show "ephemeral session warning"
        topmenuUI();
    }

<<<<<<< HEAD
    if (M.currentdirid === 'dashboard') {
        delay('dashboard:upd', dashboardUI, 2000);
    }

    newnodes = undefined;
=======
    newnodes = [];
>>>>>>> 8d29118f
    if (d) {
        console.timeEnd('rendernew');
    }
}

// execute actionpacket
// actionpackets are received and executed strictly in order. receiving and
// execution run concurrently (a connection drop while the execution is
// ongoing invalidates the IndexedDB state and forces a reload!)
var scq = {};   // hash of [actionpacket, [nodes]]
var scqtail = 0;    // next scq index to process
var scqhead = 0;    // next scq index to write
var shareworker = {};   // which worker knows about which sharekeys?

var scinflight = false; // don't run more than one execsc() "thread"
var sccount = 0;        // number of actionpackets processed at connection loss

var nodesinflight = {};  // number of nodes being processed in the worker for scqi

// enqueue parsed actionpacket
function sc_packet(a) {
    if ((a.a == 's' || a.a == 's2') && a.k) {
        if (a.k.length > 43) {
            // RSA-keyed share command: run through worker
            rsasharekeys[a.n] = true;

            if (workers) {
                a.scqi = scqhead++;     // set scq slot number
                workers[a.scqi % workers.length].postMessage(a);
                return;
            }
        }

        var k = crypto_process_sharekey(a.n, a.k);

        if (k !== false) a.k = k;
        else console.log("Failed to decrypt RSA share key for " + a.n + ": " + a.k);
    }

    // other packet types do not warrant the worker detour
    if (scq[scqhead]) scq[scqhead++][0] = a;
    else scq[scqhead++] = [a, []];

    // resume processing if needed
    resumesc();
}

// submit nodes from `t` actionpacket to worker
function sc_node(n) {
    var p, id;

    crypto_rsacheck(n);

    if (!workers) {
        crypto_decryptnode(n);
        if (scq[scqhead]) scq[scqhead][1].push(n);
        else scq[scqhead] = [null, [n]];
        // sc_packet() call will follow
        return;
    }

    // own node?
    if (n.k && n.k.substr(0, 11) === u_handle) p = -1;
    else {
        // no - do we have an existing share key?
        for (p = 8; (p = n.k.indexOf(':', p)) >= 0; ) {
            if (++p == 9 || n.k[p-10] == '/') {
                id = n.k.substr(p-9, 8);
                if (u_sharekeys[id]) {
                    break;
                }
            }
        }
    }

    if (p >= 0) {
        var pp = n.k.indexOf('/', p+21);

        if (pp < 0) {
            pp = n.k.length;
        }

        // rewrite key to the minimum
        n.k = id + ':' + n.k.substr(p, pp-p);

        if (shareworker[id] >= 0) {
            // the key is already known to a worker
            p = shareworker[id];
        }
        else {
            // pick a pseudorandom worker (round robin)
            p = scqhead % workers.length;

            // record for future nodes in the same share
            shareworker[id] = p;

            // send sharekey
            workers[p].postMessage({ h : id, sk : u_sharekeys[id][0] });
        }
    }
    else {
        p = scqhead % workers.length;
    }

    if (nodesinflight[scqhead]) nodesinflight[scqhead]++;
    else nodesinflight[scqhead] = 1;

    n.scni = scqhead;       // set scq slot number (sc_packet() call will follow)
    workers[p].postMessage(n);
}

// inter-actionpacket state, gets reset in getsc()
var tparentid,
    trights,
    tmoveid,
    rootsharenodes = [],
    loadavatars = [];

// if no execsc() thread is running, check if one should be, and start it if so.
function resumesc() {
    if (!scinflight) {
        if (scq[scqtail] && scq[scqtail][0] && !nodesinflight[scqtail]) {
            scinflight = true;
            execsc();
        }
    }
}

// execute actionpackets from scq[scqtail] onwards
function execsc() {
    var n, i;
    var tick = Date.now();
    var tickcount = 0;

    do {
        if (!scq[scqtail] || !scq[scqtail][0] || (scq[scqtail][0].a == 't' && nodesinflight[scqtail])) {
            // scq ran empty - nothing to do for now
            if (d) console.log((sccount-1) + " SC command(s) processed.");

            // perform post-execution UI work
            if (newnodes.length && fminitialized) {
                renderNew();
            }

            if (loadavatars.length) {
                M.avatars(loadavatars);
                loadavatars = [];
            }

            if (M.viewmode) {
                delay('thumbnails', fm_thumbnails, 3200);
            }

            if ($.dialog === 'properties') {
                propertiesDialog();
            }

            sccount = 0;
            scinflight = false;
            return;
        }

        sccount++;

        var a = scq[scqtail][0];
        var scnodes = scq[scqtail][1];
        delete scq[scqtail++];

        if (d) {
            console.log('Received SC command ', a);
        }

        if (a.i === requesti) {
            if (d) {
                console.log('(triggered locally)');
            }

            switch (a.a) {
                case 'c':
                    // contact notification
                    process_u(a.u);

                    // only show a notification if we did not trigger the action ourselves
                    if (!pfid && u_attr && a.ou !== u_attr.u) {
                        notify.notifyFromActionPacket(a);
                    }

                    if (megaChatIsReady) {
                        $.each(a.u, function (k, v) {
                            if (v.c !== 0) {
                                crypt.getPubRSA(v.u);
                            }
                            megaChat[v.c == 0 ? "processRemovedUser" : "processNewUser"](v.u);
                        });
                    }
                    break;

                case 's':
                case 's2':
                    // share modification
                    // (used during share dialog removal of contact from share list)
                    // is this a full share delete?
                    if (a.r === undefined) {
                        // fill DDL with removed contact
                        if (a.u && M.u[a.u] && M.u[a.u].m) {
                            var email = M.u[a.u].m;
                            var contactName = M.getNameByHandle(a.u);

                            addToMultiInputDropDownList('.share-multiple-input', [{ id: email, name: contactName }]);
                            addToMultiInputDropDownList('.add-contact-multiple-input', [{ id: email, name: contactName }]);
                        }
                    }

                    if (a.okd) {
                        M.delNodeShare(a.n, a.u, a.okd);
                    }

                    if (a.a == 's2') {
                        processPS([a]);
                    }

                    if (fminitialized) {
                        // a full share contains .h param
                        sharedUInode(a.h);
                    }
                    break;

                case 'opc':
                    // outgoing pending contact
                    processOPC([a]);

                    // don't append to sent grid on deletion
                    if (!a.dts) {
                        M.drawSentContactRequests([a]);
                    }
                    break;

                case 'ipc':
                    // incoming pending contact
                    processIPC([a]);
                    M.drawReceivedContactRequests([a]);
                    notify.notifyFromActionPacket(a);
                    break;

                case 'ph':
                    // exported link
                    processPH([a]);
                    break;

                case 'upci':
                    // update to incoming pending contact request
                    processUPCI([a]);
                    break;

                case 'upco':
                    // update to outgoing pending contact request
                    processUPCO([a]);

                    // request is accepted ('2') then this will be followed by a contact packet and we do not need to notify
                    if (a.s != 2) notify.notifyFromActionPacket(a);
                    break;

                case 'ua':
                    mega.attr.handleUserAttributeActionPackets(a, loadavatars);
            }
        } // end of own action packet section
        else {
            switch (a.a) {
                case '_sn':
                    // sn update?
                    if (d) console.log("New SN: " + a.sn);
                    setsn(a.sn);

                    // rewrite accumulated RSA keys to AES to save CPU & bandwidth & space
                    crypto_node_rsa2aes();

                    // rewrite accumulated RSA keys to AES to save CPU & bandwidth & space
                    crypto_share_rsa2aes();

                    // reset state
                    tparentid = false;
                    trights = false;
                    tmoveid = false;
                    rootsharenodes = [];
                    break;

                case '_fm':
                    // completed initial processing, enable UI
                    crypto_fixmissingkeys(missingkeys);
                    loadfm_done();
                    break;

                case 'e':
                    // CMS update
                    var str = hex2bin(a.c || "");
                    if (str.substr(0, 5) === ".cms.") {
                        var cmsType = str.split(".")[2];
                        var cmsId = str.substr(6 + cmsType.length).split(".");
                        CMS.reRender(cmsType, cmsId);
                    }
                    break;

                case 'fa':
                    // file attribute change/addition
                    if (n = M.d[a.n]) {
                        n.fa = a.fa;
                        M.nodeUpdated(n);
                    }
                    break;

                case 's':
                case 's2':
                    if (!folderlink) {
                        var tsharekey = '';
                        var prockey = false;

                        if (a.o === u_handle) {
                            if (!a.u) {
                                // this must be a pending share
                                if (a.a != 's2') {
                                    console.error('INVALID SHARE, missing user handle', a);
                                }
                            }
                            // if access right are undefined, then share is deleted
                            else if (typeof a.r == 'undefined') {
                                M.delNodeShare(a.n, a.u, a.okd);
                            }
                            else {
                                var handle = a.n;
                                var shares = Object(M.d[handle]).shares || {};

                                if (shares.hasOwnProperty(a.u)
                                        || (a.ha === crypto_handleauth(a.n))) {

                                    // I updated or created my share
                                    var k = decrypt_key(u_k_aes, base64_to_a32(a.ok));
                                    crypto_setsharekey(handle, k);
                                    M.nodeShare(handle, {
                                        h: a.n,
                                        r: a.r,
                                        u: a.u,
                                        ts: a.ts
                                    });
                                }
                            }
                        }
                        else {
                            if (a.n && typeof a.k != 'undefined' && !u_sharekeys[a.n]) {
                                if (!a.k) {
                                    // XXX: We need to find out which API call is causing it
                                    //      (it might be a bug in the SDK or the webclient)
                                    // How to reproduce: Delete folder with pending shares,
                                    // on client side we will have this situation
                                    srvlog('Got share action-packet with no key.');
                                }
                                else {
                                    // a.k has been processed by the worker
                                    crypto_setsharekey(a.n, a.k);
                                    tsharekey = a32_to_base64(u_k_aes.encrypt(a.k));
                                    prockey = true;
                                }
                            }

                            if (a.u == 'EXP') {
                                var exportLink = new mega.Share.ExportLink({ 'nodesToProcess': [a.h] });
                                exportLink.getExportLink();
                            }

                            if (a.o) {
                                if (typeof a.r == 'undefined') {
                                    if (d) {
                                        console.log('Share deletion');
                                    }

                                    // delete a share:
                                    n = M.d[a.n];
                                    if (n && n.p.length != 11) {
                                        // outgoing share removed
                                        delete n.r;
                                        delete n.su;

                                        if (fmdb) {
                                            M.nodeUpdated(n);
                                            fmdb.del('s', u_handle + '*' + a.n);
                                        }
                                    }
                                    else {
                                        M.delNode(a.n);
                                    }

                                    if (!folderlink && a.u != 'EXP' && fminitialized) {
                                        notify.notifyFromActionPacket({
                                            a: 'dshare',
                                            n: a.n,
                                            u: a.o
                                        });
                                    }
                                    delete u_sharekeys[a.n];
                                }
                                else {
                                    if (d) {
                                        console.log('I received a share, preparing for receiving tree a');
                                    }
                                    // I received a share, prepare for receiving tree
                                    tparentid = a.o;
                                    trights = a.r;
                                    if (n = M.d[a.n]) {
                                        // update rights:
                                        n.r = a.r;
                                        n.su = a.o;
                                        M.nodeUpdated(n);
                                    }
                                    else {
                                        if (d) {
                                            console.log('Looking up other share nodes from this user');
                                        }

                                        if (M.c[a.o]) {
                                            for (i in M.c[a.o]) {
                                                if (M.d[i] && M.d[i].t == 1) {
                                                    rootsharenodes[i] = 1;
                                                }
                                            }
                                        }

                                        if (!folderlink && fminitialized) {
                                            notify.notifyFromActionPacket({
                                                a: 'share',
                                                n: a.n,
                                                u: a.o
                                            });
                                        }
                                    }
                                }
                            }
                        }

                        if (prockey) {
                            var nodes = fm_getnodes(a.n, true);

                            for (i = a.length; i--; ) {
                                if (n = M.d[nodes[i]]) {
                                    if (typeof n.k == 'string') {
                                        crypto_decryptnode(n);
                                        newnodes.push(M.d[n.h]);
                                    }
                                }
                            }
                        }

                        if (a.a == 's2') {
                            processPS([a]);
                        }

                        if (fminitialized) {
                            M.buildtree({h: 'shares'}, M.buildtree.FORCE_REBUILD);
                            sharedUInode(a.n);
                        }
                    }
                    break;

                case 'k':
                    // key request
                    if (a.sr) crypto_procsr(a.sr);
                    if (a.cr) crypto_proccr(a.cr);
                    // FIXME: obsolete - remove & replace
                    /*else
                        if (!folderlink) api_req({
                            a: 'k',
                            cr: crypto_makecr(actionPacket.n, [actionPacket.h], true)
                        });*/

                    if (fminitialized) {
                        M.buildtree({h: 'shares'}, M.buildtree.FORCE_REBUILD);
                    }
                    break;

                case 't':
                    // node tree
                    // the nodes have been pre-parsed and stored in scnodes
                    if (tparentid) {
                        for (i = 0; i < scnodes.length; i++) {
                            if (rootsharenodes[scnodes[i].h] && M.d[scnodes[i].h]) {
                                scnodes[i].r = M.d[scnodes[i].h].r;
                                scnodes[i].su = M.d[scnodes[i].h].su;
                                M.delNode(scnodes[i].h);
                            }
                        }

                        if (!M.d[scnodes[0].p]) {
                            scnodes[0].p = tparentid;
                        }

                        scnodes[0].su = tparentid;
                        scnodes[0].r = trights;

                        // FIXME: put this earler
                        if (tsharekey) {
                            scnodes[0].sk = tsharekey;
                            tsharekey = false;
                        }

                        rootsharenodes = [];
                    }

                    // notification logic
                    if (fminitialized && !folderlink && a.ou && a.ou != u_handle
                        && scnodes.length && scnodes[0].p && scnodes[0].p.length < 11
                        && !tmoveid && !tparentid) {

                        var targetid = scnodes[0].p;
                        var pnodes = [];

                        for (i = 0; i < scnodes.length; i++) {
                            if (scnodes[i].p === targetid) {
                                pnodes.push({
                                    h: scnodes[i].h,
                                    t: scnodes[i].t
                                });
                            }
                        }

                        notify.notifyFromActionPacket({
                            a: 'put',
                            n: targetid,
                            u: a.ou,
                            f: pnodes
                        });
                    }

                    tparentid = false;
                    trights = false;

                    for (i = 0; i < scnodes.length; i++) M.addNode(scnodes[i]);

                    if (typeof M.copynodeswaiter[a.i] === 'function') {
                        M.copynodeswaiter[a.i](scnodes);
                        delete M.copynodeswaiter[a.i];
                    }
                    break;

                case 'u':
                    // update node attributes
                    if (n = M.d[a.n]) {
                        var oldattr;
                        var oldname = n.name;
                        var oldfav = n.fav;

                        // key update - no longer supported
                        // API sends keys only for backwards compatibility
                        // if (a.k) n.k = a.k;

                        // attribute update - replaces all existing attributes!
                        if (a.at) {
                            oldattr = crypto_clearattr(n);
                            oldattr.u = n.u;
                            oldattr.ts = n.ts;
                            n.a = a.at;
                        }

                        // owner update
                        if (a.u) n.u = a.u;

                        // timestamp update
                        if (a.ts) n.ts = a.ts;

                        // try to decrypt new attributes
                        crypto_decryptnode(n);

                        // we got a new attribute string, but it didn't pass muster?
                        // revert to previous state (effectively ignoring the SC command)
                        if (a.at && n.a) {
                            if (d) console.warn("Ignored bad attribute update for node " + a.n);
                            crypto_restoreattr(n, oldattr);
                            delete n.a;
                        }
                        else {
                            // success - check what changed and redraw
                            if (a.at) {
                                if (n.name !== oldname) {
                                    M.onRenameUIUpdate(n.h, n.name);
                                }
                                if (fminitialized && n.fav !== oldfav) {
                                    if (n.fav) {
                                        $('.grid-table.fm #' + n.h + ' .grid-status-icon').addClass('star');
                                        $('#' + n.h + '.file-block .file-status-icon').addClass('star');
                                    }
                                    else {
                                        $('.grid-table.fm #' + n.h + ' .grid-status-icon').removeClass('star');
                                        $('#' + n.h + '.file-block .file-status-icon').removeClass('star');
                                    }
                                }
                            }

                            // save modified node
                            M.nodeUpdated(n);
                        }
                    }
                    break;

                case 'c':
                    // contact update
                    process_u(a.u);

                    // contact is deleted on remote computer, remove contact from contacts left panel
                    if (fminitialized && a.u[0].c === 0) {
                        $('#contact_' + a.ou).remove();

                        $.each(a.u, function(k, v) {
                            var userHandle = v.u;

                            // hide the context menu if it is currently visible and this contact was removed.
                            if ($.selected && ($.selected[0] === userHandle)) {

                                // was selected
                                $.selected = [];
                                if ($('.context-menu.files-menu').is(":visible")) {
                                    $.hideContextMenu();
                                }
                            }
                        });

                        M.handleEmptyContactGrid();
                    }

                    // only show a notification if we did not trigger the action ourselves
                    if (!pfid && u_attr && a.ou !== u_attr.u) {
                        notify.notifyFromActionPacket(a);
                    }

                    if (megaChatIsReady) {
                        $.each(a.u, function(k, v) {
                            if (v.c !== 0) {
                                crypt.getPubRSA(v.u);
                            }
                            megaChat[v.c == 0 ? "processRemovedUser" : "processNewUser"](v.u);
                        });
                    }
                    break;

                case 'd':
                    // node deletion
                    M.delNode(a.n);

                    // Only show a notification if we did not trigger the action ourselves
                    if (!pfid && u_attr && a.ou !== u_attr.u) {
                        notify.notifyFromActionPacket(a);
                    }
                    break;

                case 'ua':
                    // user attributes
                    if (fminitialized) {
                        var attrs = a.ua;
                        var actionPacketUserId = a.u;

                        for (var j in attrs) {
                            var attributeName = attrs[j];

                            attribCache.uaPacketParser(
                                attributeName,
                                actionPacketUserId,
                                false,
                                a.v && a.v[j] ? a.v[j] : undefined
                            );
                        }
                    }
                    break;

                case 'la':
                    // last seen/acknowledged notification sn
                    notify.countAndShowNewNotifications();
                    break;

                case 'usc':
                    // user state cleared - mark local DB as invalid
                    return fm_forcerefresh();

                // FIXME: duplicated code
                case 'opc':
                    // outgoing pending contact
                    processOPC([a]);

                    if (fminitialized) {
                        M.drawSentContactRequests([a]);
                    }
                    break;

<<<<<<< HEAD
            tparentid = false;
            trights = false;
            __process_f1(actionPacket.t.f);
        }
        else if (actionPacket.a === 'u') {

            var nodeHandle = actionPacket.n;
            var node = M.d[nodeHandle];

            if (node) {

                var f = {
                    h : nodeHandle,
                    k : actionPacket.k,
                    a : actionPacket.at
                };
                crypto_processkey(u_handle, u_k_aes, f, u_nodekeys[nodeHandle]);

                if (!f.key && u_nodekeys[nodeHandle]) {
                    // TODO: This is a temporal fix, we have to investigate why does the API fails
                    // on providing the right key for the node, likely we're missing giving it to it.

                    f.k = u_handle + ':' + a32_to_base64(encrypt_key(u_k_aes, u_nodekeys[nodeHandle]));
                    crypto_processkey(u_handle, u_k_aes, f);
                }

                if (f.key) {

                    /* jshint -W073 */ // Blocks are nested too deeply
                    if (fminitialized) {
                        if (f.name !== node.name) {
                            M.onRenameUIUpdate(nodeHandle, f.name);
                        }
                        if (node.fav !== f.fav) {
                            M.favouriteDomUpdate(node, f.fav);
                        }
                        if (node.lbl !== f.lbl) {
                            M.colourLabelDomUpdate(nodeHandle, f.lbl);
                        }
                    }
                    /* jshint +W073 */
                    M.nodeAttr({
                        h : actionPacket.n,
                        fav : f.fav,
                        lbl : f.lbl,
                        name : f.name,
                        key : f.key,
                        a : actionPacket.at
                    });
                }
                else if (n.key) {
                    delete missingkeys[n.h];
                }
                if (actionPacket.cr) {
                    crypto_proccr(actionPacket.cr);
                }
            }
        }
        else if (actionPacket.a === 'c') {
            process_u(actionPacket.u);
=======
                // FIXME: duplicated code
                case 'ipc':
                    // incoming pending contact
                    processIPC([a]);

                    if (fminitialized) {
                        M.drawReceivedContactRequests([a]);
                    }

                    notify.notifyFromActionPacket(a);
                    break;

                // FIXME: duplicated code
                case 'ph':
                    // exported link
                    processPH([a]);

                    // not applicable - don't return anything, or it will show a blank notification
                    if (typeof a.up !== 'undefined' && typeof a.down != 'undefined') {
                        notify.notifyFromActionPacket(a);
                    }
                    break;

                // FIXME: duplicated code
                case 'upci':
                    processUPCI([a]);
                    break;

                // FIXME: duplicated code
                case 'upco':
                    processUPCO([a]);

                    // if the status is accepted ('2'), then this will be followed
                    // by a contact packet and we do not need to notify
                    if (a.s != 2) {
                        notify.notifyFromActionPacket(a);
                    }
                    break;

                case 'psts':
                    proPage.processPaymentReceived(a);
                    break;

                case 'mcc':
                    // MEGAchat
                    if (!megaChatIsDisabled) {
                        if (megaChatIsReady) {
                            $(window).trigger('onChatdChatUpdatedActionPacket', a);
                        }
                        else {
                            ChatdIntegration._queuedChats[a.id] = a;
                        }
                    }
                    break;
>>>>>>> 8d29118f

                case 'se':
                    // set email
                    var emailChangeAccepted = (a.s == 3
                                               && typeof a.e == 'string'
                                               && a.e.indexOf('@') != -1);

                    if (emailChangeAccepted) {
                        var user = M.getUserByHandle(a.u);

                        if (user) {
                            user.m = a.e;
                            process_u([user]);

                            if (a.u === u_handle) {
                                u_attr.email = user.m;

<<<<<<< HEAD
                        // was selected
                        $.selected = [];
                        if ($('.dropdown.body.files-menu').is(":visible")) {
                            $.hideContextMenu();
=======
                                if (M.currentdirid === 'account/profile') {
                                    $('.nw-fm-left-icon.account').trigger('click');
                                }
                            }
>>>>>>> 8d29118f
                        }
                    }
                    break;

                default:
                    if (d) {
                        console.log('Ignoring unsupported SC command', a);
                    }
            }
        }

        tickcount++;
    } while (Date.now()-tick < 200);

    if (d) console.log("Processed " + tickcount + " SC commands in the past 200 ms");
    setTimeout(execsc, 1);
}

// a node was updated significantly: write to DB and redraw
function fm_updated(n) {
    M.nodeUpdated(n);

    if (fminitialized) {
        removeUInode(n.h);
        newnodes.push(n);
        if (M.megaRender) delete M.megaRender.nodeMap[n.h];
        renderNew();
    }
}

var treelogger;

// load tree for active GLOBAL context - either we load a folderlink or the user tree,
// they never coexist, there is no encapsulation/separation of state.
// (this "constructor" merely initialises the relevant *global* variables!)
// FIXME: remove all global state and allow multiple client states to coexist peacefully
function TreeFetcher() {
    // next round-robin worker to assign
    nextworker = 0;

    // mapping of parent node to worker (to keep child nodes local to their sharekeys)
    parentworker = {};

    // worker pending state dump counter
    dumpsremaining = 0;

    // residual fm (minus ok/f elements) post-filtration
    residualfm = false;

    // console logging
    treelogger = MegaLogger.getLogger('TreeFetcher');

    // erase existing RootID
    // reason: tree_node must set up the workers as soon as the first node of a folder
    // link arrives, and this is how it knows that it is the first node.
    M.RootID = false;
}

// worker pool
var workers;

function killworkerpool() {
    // terminate existing workers
    if (workers) {
        var l = workers.length;
        while (l--) {
            workers[l].onmessage = null;
            workers[l].terminate();
        }

        // workers === false implies "no workers available here"
        workers = false;
    }
}
function initworkerpool() {
    killworkerpool();

    workers = [];
    var workerstate;

    if (!pfid) {
        // worker state for a user account fetch
        workerstate = {
            u_handle : u_handle,
            u_privk  : u_privk,
            u_k      : u_k,
            d        : d
        };
    }

    for (var i = Math.min(mega.maxWorkers, 10); i--;) {
        try {
            var w = new Worker(mega.nodedecBlobURI || "nodedec.js");

            w.onmessage = worker_procmsg;
            w.onerror   = function(err) {
                console.error('[nodedec worker error]', err);

                // TODO: retry gettree
                killworkerpool();
            };
            if (workerstate) {
                w.postMessage(workerstate);
            }
            workers.push(w);
        }
        catch (ex) {
            console.error(ex);
            if (!workers.length) {
                workers = null;
            }
            break;
        }
    }
}

// queue a DB invalidation-plus-reload request to the FMDB subsystem
// if it isn't up, reload directly
// the server-side treecache is wiped (otherwise, we could run into
// an endless loop)
function fm_forcerefresh() {
    localStorage.force = 1;

    if (fmdb && !fmdb.crashed) {
        execsc = function() {}; // stop further SC processing
        fmdb.invalidate(function(){
            location.reload();
        });
    }
    else {
        location.reload();
    }
}

// initiate fetch of node tree
// FIXME: what happens when the user pastes a folder link over his loaded/loading account?
TreeFetcher.prototype.fetch = function treefetcher_fetch(force) {
    var req_params = {
        a: 'f',
        c: 1,
        r: 1
    };

    // we disallow treecache usage if this is a forced reload
    force = force || localStorage.force;
    if (!force) {
        req_params.ca = 1;
    }
    else {
        delete localStorage.force;
    }

    if (!megaChatIsDisabled && typeof Chatd !== 'undefined') {
        req_params['cv'] = Chatd.VERSION;
    }

    api_req(req_params, {
        progress: function(perc) {
            loadingInitDialog.step2(parseInt(perc));    // FIXME: make generic

            if (perc > 99 && !mega.loadReport.ttlb) {
                // Load performance report -- time to last byte
                mega.loadReport.ttlb          = Date.now() - mega.loadReport.stepTimeStamp;
                mega.loadReport.stepTimeStamp = Date.now();

                mega.loadReport.ttlb += mega.loadReport.ttfb;
                mega.loadReport.ttfm = mega.loadReport.stepTimeStamp;
            }
        }
    }, 4);
};

// triggers a full reload including wiping the remote treecache
// (e.g. because the treecache is damaged or too old)
function fm_fullreload(q, logMsg) {
    if (q) {
        api_cancel(q);
    }

    // FIXME: properly encapsulate ALL client state in an object
    // that supports destruction.
    // (at the moment, if we wipe the DB and then call loadfm(),
    // there will be way too much attribute, key and chat stuff already
    // churning away - we simply cannot just delete their databases
    // without restarting them.
    // until then - it's the sledgehammer method; can't be anything
    // more surgical :(
    localStorage.force = 1;

    // done reload callback
    var step = 1;
    var done = function() {
        if (!--step) {
            location.reload();
        }
    };

    // log event if message provided
    if (logMsg) {
        api_req({a: 'log', e: 99624, m: logMsg}, {callback: done});
        step++;
    }

    if (fmdb) {
        // bring DB to a defined state
        fmdb.invalidate(done);
    }
    else {
        done();
    }
}

// FIXME: make part of comprehensive client state object
var nextworker;
var parentworker = {};

// get next worker index (round robin)
function treefetcher_getnextworker() {
    if (nextworker >= workers.length) {
        nextworker = 0;
    }
    return nextworker++;
};

// this receives the ok elements one by one as per the filter rule
// to facilitate the decryption of outbound shares, the API now sends ok before f
function tree_ok0(ok) {
    if (fmdb) fmdb.add('ok', { h : ok.h, d : ok });

    // bind outbound share root to specific worker, post ok element to that worker
    // FIXME: check if nested outbound shares are returned with all shareufskeys!
    // if that is not the case, we need to bind all ok handles to the same worker
    if (workers) {
        workers[parentworker[ok.h] = treefetcher_getnextworker()].postMessage(ok);
    }
    else if (crypto_handleauthcheck(ok.h, ok.ha)) {
        if (d) console.log("Successfully decrypted sharekeys for " + ok.h);
        var key = decrypt_key(u_k_aes, base64_to_a32(ok.k));
        u_sharekeys[ok.h] = [key, new sjcl.cipher.aes(key)];
    }
    else {
        treelogger.error("handleauthcheck() failed for " + ok.h);
    }
};

// returns true if no further processing is needed
// FIXME: move to M
// FIXME: call from M.addNode() to avoid code duplication
function emplacenode(node) {
    if (node.p) {
        if (!M.c[node.p]) {
            M.c[node.p] = [];
        }
        M.c[node.p][node.h] = node.t + 1;
        if (node.hash) {
            if (!M.h[node.hash]) {
                M.h[node.hash] = [];
            }
            M.h[node.hash].push(node.h);
        }
    }
    else if (node.t > 1 && node.t < 5) {
        M[['RootID', 'InboxID', 'RubbishID'][node.t - 2]] = node.h;
    }
    else {
        console.error("Received parent-less node of type " + node.t + ": " + node.h);

        srvlog2('parent-less', node.t, node.h);
    }

    M.d[node.h] = node;
}

// this receives the node objects one by one as per the filter rule
function tree_node(node) {
    if (pfkey && !M.RootID) {
        // set up the workers for folder link decryption
        workerstate = {
            n_h   : node.h,
            pfkey : pfkey,
            d: d
        };

<<<<<<< HEAD
                        if (M.currentdirid === 'account') {
                            $('.nw-fm-left-icon.account').trigger('click');
                        }
                    }
                }
            }
=======
        if (workers) {
            for (var i = workers.length; i--; ) workers[i].postMessage(workerstate);
>>>>>>> 8d29118f
        }
        else {
            var key = base64_to_a32(pfkey);
            u_sharekeys[node.h] = [key, new sjcl.cipher.aes(key)];
        }

        M.RootID = node.h;
    }

    crypto_rsacheck(node);

    // RSA share key? need to rewrite, too.
    if (node.sk && node.sk.length > 43) {
        rsasharekeys[node.h] = true;
    }

    // children inherit their parents' worker bindings; unbound inshare roots receive a new binding
    // unbound nodes go to a random worker (round-robin assignment)
    if (!workers) {
        crypto_decryptnode(node);
        worker_procmsg({data: node});
    }
    else if (node.p && parentworker[node.p] >= 0) {
        workers[parentworker[node.h] = parentworker[node.p]].postMessage(node);
    }
    else if (parentworker[node.h] >= 0) {
        workers[parentworker[node.h]].postMessage(node);
    }
    else if (node.sk) {
        workers[parentworker[node.h] = treefetcher_getnextworker()].postMessage(node);
    }
    else {
        workers[treefetcher_getnextworker()].postMessage(node);
    }
};

// FIXME: move all of these globals to a future "ClientSession" global object encapsulating
// all state and functionality
var residualfm;
var dumpsremaining;

// this receives the remainder of the JSON after the filter was applied
function tree_residue(fm, ctx) {
    // store the residual f response for perusal once all workers signal that they're done
    residualfm = fm[0];

    // request an "I am done" confirmation ({}) from all workers
    if (workers) {
        var i = workers.length;
        dumpsremaining = i;

        while (i--) {
            workers[i].postMessage({});
        }
    }
    else {
        dumpsremaining = 1;
        worker_procmsg({ data: { done: 1 } });
    }

    // (mandatory steps at the conclusion of a successful split response)
    api_ready(this.q);
    api_proc(this.q);
};

// process worker responses (decrypted nodes, processed actionpackets, state dumps...)
function worker_procmsg(ev) {
    var h;

    if (ev.data.scqi >= 0) {
        // enqueue processed actionpacket
        if (scq[ev.data.scqi]) scq[ev.data.scqi][0] = ev.data;
        else scq[ev.data.scqi] = [ev.data, []];

        // resume processing, if appropriate and needed
        resumesc();
    }
    else if (ev.data.h) {
        // enqueue or emplace processed node
        if (ev.data.t < 2 && !crypto_keyok(ev.data)) {
            crypto_reportmissingkey(ev.data);
        }

        if (ev.data.scni >= 0) {
            // enqueue processed node
            if (scq[ev.data.scni]) scq[ev.data.scni][1].push(ev.data);
            else scq[ev.data.scni] = [null, [ev.data]];

            if (!--nodesinflight[ev.data.scni]) {
                delete nodesinflight[ev.data.scni];

                // resume processing, if appropriate and needed
                resumesc();
            }
        }
        else {
            // maintain special incoming shares index
            if (ev.data.p.length == 11) {
                M.c.shares[ev.data.h] = { su : ev.data.p, r : ev.data.r };
                if (u_sharekeys[ev.data.h]) M.c.shares[ev.data.h].sk = u_sharekeys[ev.data.h][0];
            }

            if (fmdb) {
                fmdb.add('f', {
                    h : ev.data.h,
                    p : ev.data.p,
                    s : ev.data.s >= 0 ? ev.data.s : -ev.data.t,
                    d : ev.data
                });
            }

            emplacenode(ev.data);
        }
    }
    else if (ev.data[0] === 'console') {
        if (d) {
            var args = ev.data[1];
            args.unshift('[nodedec worker]');
            console.log.apply(console, args);
        }
    }
    else if (ev.data[0] === 'srvlog2') {
        srvlog2.apply(null, ev.data[1]);
    }
    else if (ev.data.done) {
        if (d) console.log("Worker done, " + dumpsremaining + " remaining");

        if (ev.data.sharekeys) {
            for (var h in ev.data.sharekeys) {
                crypto_setsharekey(h, ev.data.sharekeys[h]);
            }
        }

        if (!--dumpsremaining) {
            // store incoming shares
            for (h in M.c.shares) {
                if (u_sharekeys[h]) M.c.shares[h].sk = a32_to_base64(u_sharekeys[h][0]);

                if (fmdb) fmdb.add('s', { o_t : M.c.shares[h].su + '*' + h,
                                          d : M.c.shares[h] });
            }

            loadfm_callback(residualfm);
            residualfm = false;
        }
    }
    else {
        console.error("Unidentified nodedec worker response:", ev.data);
    }
}

// the FM DB engine (cf. mDB.js)
var fmdb;

function loadfm(force) {

    if (force) {
        localStorage.force = true;
        loadfm.loaded = false;
    }
    if (loadfm.loaded) {
        Soon(loadfm_done.bind(this, -0x800e0fff));
    }
    else {
        if (is_fm()) {
            loadingDialog.hide();
            loadingInitDialog.show();
            loadingInitDialog.step1();
        }
        if (!loadfm.loading) {
            if (workers !== false) {
                initworkerpool();
            }
            M.reset();

            fminitialized  = false;
            loadfm.loading = true;

            // is this a folder link? or do we have no valid cache for this session?
            if (pfid) {
                fmdb = false;
                fetchfm(false);
            }
            else {
                fmdb = FMDB(u_handle, {
                    // channel 0: transactional by _sn update
                    f   : '&h, p, s',   // nodes - handle, parent, size (negative size: type)
                    s   : '&o_t',       // shares - origin/target; both incoming & outgoing
                    ok  : '&h',         // ownerkeys for outgoing shares - handle
                    mk  : '&h',         // missing node keys - handle
                    u   : '&u',         // users - handle
                    opc : '&p',         // outgoing pending contact - id
                    ipc : '&p',         // incoming pending contact - id
                    ps  : '&h_p',       // pending share - handle/id
                    mcf : '&id',        // chats - id
                    _sn  : '&i',        // sn - fixed index 1
                    // channel 1: non-transactional, used by IndexedDBKVStorage
                    attrib : '&k',      // user attribute cache - k
                    chatqueuedmsgs : '&k' // queued chat messages - k
                }, { attrib : 1, chatqueuedmsgs : 1 });

                fmdb.init(fetchfm, localStorage.force);
            }
        }
    }
}

function fetchfm(sn) {
    // we always intially fetch historical actionpactions
    // before showing the filemanager
    initialscfetch = true;

    // activate/prefetch attribute cache at this early stage
    attribCache.prefillMemCache(fmdb).then(function(){

        if (u_type == 3) {
            mega.config.fetch();

            // load/initialise the authentication system
            authring.initAuthenticationSystem();
        }

        if (sn) {
            currsn = sn;
            dbfetchfm();
        }
        else {
            // no cache requested or available - get from API
            fetcher = new TreeFetcher();
            fetcher.fetch();

            mega.loadReport.mode = 2;

            if (!folderlink) {
                // dbToNet holds the time wasted trying to read local DB, and having found we have to query the server.
                mega.loadReport.dbToNet       = Date.now() - mega.loadReport.startTime;
                mega.loadReport.stepTimeStamp = Date.now();
            }
        }
    });
}

// to reduce peak mem usage, we fetch f in 64 small chunks
function fetchfchunked(chunk, procresult) {
    fmdb.get('f', function(r) {
        for (var i = r.length; i--;) emplacenode(r[i]);
        if (chunk == 64) procresult();
        else fetchfchunked(chunk, procresult);
    }, 'h', b64[chunk++]);
}

function fetchfroot(/*chunk,*/ cb) {
    // fetch the three root nodes
    fmdb.getbykey('f', 'h', ['s', ['-2', '-3', '-4']], false, function(r) {
        for (var i = r.length; i--; ) emplacenode(r[i]);
        // fetch all top-level nodes
        fmdb.getbykey('f', 'h', ['p', [M.RootID, M.InboxID, M.RubbishID]], false, function(r) {
            var folders = [];
            for (var i = r.length; i--; ) {
                emplacenode(r[i]);
                if (r[i].t == 1) folders.push(r[i].h);
            }
            // fetch second-level nodes (to show the little arrows in the tree)
            // FIXME: add further loading as needed to the fmconfig processing of
            // opened subfolders in the tree!
            fmdb.getbykey('f', 'h', ['p', folders], false/*[[ 't', '2' ]]*/, function(r) {
                for (var i = r.length; i--; ) emplacenode(r[i]);
                cb();
            });
        });
    });
}

// fetch all children; also, fetch path to root
// populates M.c and M.d
function fetchchildren(parent, cb) {
    // is this a user handle or a non-handle? no fetching needed.
    if (parent.length != 8) {
        cb();
    }
    // have the children been fetched yet?
    else if (!M.c[parent]) {
        // no: do so now.
        fmdb.getbykey('f', 'h', ['p', [parent]], false, function(r) {
            M.c[parent] = {};
            for (var i = r.length; i--; ) emplacenode(r[i]);
            fetchchildren(parent, cb);
        });
    }
    // has the parent been fetched yet?
    else if (!M.d[parent]) {
        fmdb.getbykey('f', 'h', ['h', [parent]], false, function(r) {
            if (r.length) {
                // parent found
                emplacenode(r[0]);
                fetchchildren(r[0].p, cb);
            }
            else {
                // no parent found (internal error, should probably reload)
                console.error("Parent of " + parent + " missing from DB");
                cb();
            }
        });
    }
    else {
        // crawl back to root (not necessary until we start purging from memory)
        fetchchildren(M.d[parent].p, cb);
    }
}

function dbfetchfm() {
    var i;

    loadingInitDialog.step2();

    fmdb.get('ok', function(r){
        process_ok(r, true);

        // FIXME: remove this step and replace with dynamic on-demand loading
//        fetchfroot(/*0,*/ function(r){
        fetchfchunked(0, function(r){

            mega.loadReport.recvNodes     = Date.now() - mega.loadReport.stepTimeStamp;
            mega.loadReport.stepTimeStamp = Date.now();

            fmdb.get('mk', function(r){
                crypto_missingkeysfromdb(r);

                fmdb.get('u', function(r){
                    process_u(r, true);

                    fmdb.get('s', function(r){
                        for (i = r.length; i--; ) {
                            if (r[i].o.length == 11) {
                                // this is an inbound share
                                M.c.shares[r[i].t] = r[i];
                                crypto_setsharekey(r[i].t, base64_to_a32(r[i].sk));
                            }
                            else {
                                // this is an outbound share
                                M.nodeShare(r[i].h, r[i], true);
                            }
                        }

                        fmdb.get('opc', function(r){
                            processOPC(r, true);

                            fmdb.get('ipc', function(r){
                                processIPC(r, true);

                                fmdb.get('ps', function(r){
                                    processPS(r, true);

                                    fmdb.get('mcf', function(r){
                                        if (!megaChatIsDisabled) {
                                            processMCF(r, true);
                                        }

                                        mega.loadReport.procNodeCount = Object.keys(M.d || {}).length;
                                        mega.loadReport.procNodes     = Date.now() - mega.loadReport.stepTimeStamp;
                                        mega.loadReport.stepTimeStamp = Date.now();

                                        // fetch & process new actionpackets
                                        loadingInitDialog.step3();
                                        getsc(true);
                                    });
                                });
                            });
                        });
                    });
                });
            });
        });
    });
}

function RightsbyID(id) {

    if (folderlink || (id && id.length > 8)) {
        return false;
    }

    var p = M.getPath(id);

    if ((p[p.length - 1] === 'contacts') || (p[p.length - 1] === 'shares')) {
        return (M.d[p[p.length - 3]] || {}).r;
    }
    else {
        return 2;
    }
}

function isCircular(fromid, toid)
{
    var n = M.d[fromid];
    if (n && n.t && toid != fromid)
    {
        var p1 = M.getPath(fromid);
        var p2 = M.getPath(toid);
        p1.reverse();
        p2.reverse();
        var c = 1;
        for (var i in p1) {
            if (p1[i] !== p2[i]) {
                c = 0;
                break;
            }
        }
        return !!c;
    }
    return false;
}

function RootbyId(id)
{
    if (id)
        id = id.replace('chat/', '');
    var p = M.getPath(id);
    return p[p.length - 1];
}

function ddtype(ids, toid, alt)
{
    if (folderlink)
        return false;

    var r = false, toid_r = RootbyId(toid);
    for (var i in ids)
    {
        var fromid = ids[i], fromid_r;

        if (fromid == toid || !M.d[fromid]) return false;
        fromid_r = RootbyId(fromid);

        // never allow move to own inbox, or to own contacts
        if (toid == M.InboxID || toid == 'contacts')
            return false;

        // to a contact, always allow a copy
        if (toid_r == 'contacts' && M.d[toid].p == 'contacts')
            r = 'copy';

        // to a shared folder, only with write rights
        if ((toid_r == 'contacts' || toid_r == 'shares') && RightsbyID(toid) > 0)
        {
            if (isCircular(fromid, toid))
                return false;
            else
                r = 'copy';
        }
        // cannot move or copy to the existing parent
        if (toid == M.d[fromid].p)
            return false;

        // from own cloud to own cloud / trashbin, always move
        if ((toid == M.RootID || toid == M.RubbishID || M.d[toid].t) && (fromid_r == M.RootID) && (toid_r == M.RootID || toid == M.RubbishID))
        {
            if (isCircular(fromid, toid))
                return false;
            else
                r = 'move';
        }
        // from trashbin or inbox to own cloud, always move
        if ((fromid_r == M.RubbishID || fromid_r == M.InboxID) && toid_r == M.RootID)
            r = 'move';

        // from inbox to trashbin, always move
        if (fromid_r == M.InboxID && toid_r == M.RubbishID)
            r = 'move';

        // from trashbin or inbox to a shared folder with write permission, always copy
        if ((fromid_r == M.RubbishID || fromid_r == M.InboxID) && (toid_r == 'contacts' || toid_r == 'shares') && RightsbyID(toid) > 0)
            r = 'copy';

        // copy from a share to cloud
        if ((fromid_r == 'contacts' || fromid_r == 'shares') && (toid == M.RootID || toid_r == M.RootID))
            r = 'copy';

        // move from a share to trashbin only with full control rights (do a copy + del for proper handling)
        if ((fromid_r == 'contacts' || fromid_r == 'shares') && toid == M.RubbishID && RightsbyID(fromid) > 1)
            r = 'copydel';
    }
    return r;
}

// returns all nodes under root (the entire tree)
// optionally includes root itself
// optionally prunes everything that's undecryptable - good nodes
// under a bad parent will NOT be returned to keep the result tree-shaped.
// FIXME: add reporting about how many nodes were dropped in the process
function fm_getnodes(root, includeroot, excludebad) {
    var nodes = [];
    var parents = [root], newparents;
    var i;

    while (i = parents.length) {
        newparents = [];

        while (i--) {
            // must exist and optionally be fully decrypted to qualify
            if (M.d[parents[i]] && (!excludebad || !M.d[parents[i]].a)) {
                nodes.push(parents[i]);
                if (M.c[parents[i]]) {
                    newparents = newparents.concat(Object.keys(M.c[parents[i]]));
                }
            }
        }

        parents = newparents;
    }

    if (!includeroot) nodes.shift();

    return nodes;
}

// get all parent nodes having a u_sharekey
// optionally, return the path root
function fm_getsharenodes(h, root) {
    var sn = [];
    var n = M.d[h];

    while (n && n.p) {
        if (u_sharekeys[n.h])
            sn.push(n.h);
        n = M.d[n.p];
    }

    if (root) {
        root.handle = n && n.h;
    }

    return sn;
}

// get all clean (decrypted) subtrees under cn
// FIXME: return total number of nodes omitted because of decryption issues
function fm_getcopynodes(cn, t) {
    var a = [];
    var r = [];
    var i, j;

    // add all subtrees under cn[], including the roots
    for (i = 0; i < cn.length; i++) {
        r = r.concat(fm_getnodes(cn[i], true, true));
    }

    for (i = 0; i < r.length; i++) {
        var n = M.d[r[i]];

        // repackage/-encrypt n for processing by the `p` API
        nn = {};

        // copied folders receive a new random key
        // copied files must retain their existing key
        if (!n.t) nn.k = n.k;

        // new node inherits all attributes
        nn.a = ab_to_base64(crypto_makeattr(n, nn));

        // new node inherits handle, parent and type
        nn.h = n.h;
        nn.p = n.p;
        nn.t = n.t;

        // remove parent unless child
        for (j = 0; j < cn.length; j++) {
            if (cn[j] === nn.h) {
                delete nn.p;
                break;
            }
        }

        a.push(nn);
    }

    return a;
}

/**
 * Create new folder on the cloud
 * @param {String} toid The handle where the folder will be created.
 * @param {String|Array} name Either a string with the folder name to create, or an array of them.
 * @param {Object|MegaPromise} ulparams Either an old-fashion object with a `callback` function or a MegaPromise.
 * @return {Object} The `ulparams`, whatever it is.
 */
function createFolder(toid, name, ulparams) {

    // This will be called when the folder creation succeed, pointing
    // the caller with the handle of the deeper created folder.
    var resolve = function(folderHandle) {
        if (ulparams) {
            if (ulparams instanceof MegaPromise) {
                ulparams.resolve(folderHandle);
            }
            else {
                ulparams.callback(ulparams, folderHandle);
            }
        }
        return ulparams;
    };

    // This will be called when the operation failed.
    var reject = function(error) {
        if (ulparams instanceof MegaPromise) {
            ulparams.reject(error);
        }
        else {
            msgDialog('warninga', l[135], l[47], api_strerror(error));
        }
    };

    toid = toid || M.RootID;

    if (Array.isArray(name)) {
        name = name.map(String.trim).filter(String).slice(0);

        if (!name.length) {
            name = undefined;
        }
        else {
            // Iterate through the array of folder names, creating one at a time
            var next = function(target, folderName) {
                createFolder(target, folderName, new MegaPromise())
                    .done(function(folderHandle) {
                        if (!name.length) {
                            resolve(folderHandle);
                        }
                        else {
                            next(folderHandle, name.shift());
                        }
                    })
                    .fail(function(error) {
                        reject(error);
                    });
            };
            next(toid, name.shift());
            return ulparams;
        }
    }

    if (!name) {
        return resolve(toid);
    }

    if (M.c[toid]) {
        // Check if a folder with the same name already exists.
        for (var handle in M.c[toid]) {
            if (M.d[handle] && M.d[handle].t && M.d[handle].name === name) {
                return resolve(M.d[handle].h);
            }
        }
    }

    var n = { name: name },
        attr = ab_to_base64(crypto_makeattr(n)),
        key = a32_to_base64(encrypt_key(u_k_aes, n.k)),
        req = { a: 'p', t: toid, n: [{ h: 'xxxxxxxx', t: 1, a: attr, k: key }], i: requesti },
        sn = fm_getsharenodes(toid);

    if (sn.length) {
        req.cr = crypto_makecr([n], sn, false);
        req.cr[1][0] = 'xxxxxxxx';
    }

    if (!ulparams) {
        loadingDialog.show();
    }

    api_req(req, {
        ulparams: ulparams,
        callback: function(res, ctx) {
            if (typeof res !== 'number') {
                $('.fm-new-folder').removeClass('active');
                $('.create-new-folder').addClass('hidden');
                $('.create-new-folder input').val('');
                newnodes = [];

                // this is only safe once sn enforcement has been deployed
                M.addNode(res.f[0]);
                renderNew();
                refreshDialogContent();
                loadingDialog.hide();

                resolve(res.f[0].h);
            }
            else {
                loadingDialog.hide();
                reject(res);
            }
        }
    });

    return ulparams;
}

function getuid(email) {
    var result = false;

    M.u.forEach(function(v, k) {
        if (v.m == email) {
            result = k;
            return false; // break;
        }
    });

    return result;
};

/**
 * Gets the user handle of a contact if they already exist in M.u
 * @param {String} emailAddress The email address to get the user handle for
 * @returns {String|false} Returns either the user handle or false if it doesn't exist
 */
function getUserHandleFromEmail(emailAddress) {
    var foundHandle = false;

    // Search known users for matching email address then get the handle of that contact
    M.u.forEach(function(c, userHandle) {
        if (
            M.u[userHandle] &&
            M.u[userHandle].c &&
            (M.u[userHandle].c !== 0) &&
            (M.u[userHandle].m === emailAddress)
        ) {

            foundHandle = userHandle;
        }
    });

    return foundHandle;
}

/**
 * Share a node with other users.
 *
 * Recreate target/users list and call appropriate api_setshare function.
 * @param {String} nodeId
 *     Selected node id
 * @param {Array} targets
 *     List of JSON_Object containing user email or user handle and access permission,
 *     i.e. `{ u: <user_email>, r: <access_permission> }`.
 * @param {Boolean} dontShowShareDialog
 *     If set to `true`, don't show the share dialogue.
 * @returns {doShare.$promise|MegaPromise}
 */
function doShare(nodeId, targets, dontShowShareDialog) {

    var masterPromise = new MegaPromise();
    var logger = MegaLogger.getLogger('doShare');

    /** Settle function for API set share command. */
    var _shareDone = function(result, users) {

        // Loose comparison is important (incoming JSON).
        if (result.r && result.r[0] == '0') {
            for (var i in result.u) {
                if (result.u.hasOwnProperty(i)) {
                    M.addUser(result.u[i]);
                }
            }

            for (var k in result.r) {
                if (result.r.hasOwnProperty(k)) {
                    if ((result.r[k] === 0) && users && users[k] && users[k].u) {
                        var rights = users[k].r;
                        var user = users[k].u;

                        if (user.indexOf('@') >= 0) {
                            user = getuid(users[k].u);
                        }

                        // A pending share may not have a corresponding user and should not be added
                        // A pending share can also be identified by a user who is only a '0' contact
                        // level (passive)
                        if (M.u[user] && M.u[user].c !== 0) {
                            M.nodeShare(nodeId, {
                                h: nodeId,
                                r: rights,
                                u: user,
                                ts: unixtime()
                            });
                            setLastInteractionWith(user, "0:" + unixtime());
                        }
                        else {
                            logger.debug('invalid user:', user, M.u[user], users[k]);
                        }
                    }
                }
            }
            if (dontShowShareDialog !== true) {
                $('.fm-dialog.share-dialog').removeClass('hidden');
            }
            loadingDialog.hide();
            M.renderShare(nodeId);

            if (dontShowShareDialog !== true) {
                shareDialog();
            }
            masterPromise.resolve();
        }
        else {
            $('.fm-dialog.share-dialog').removeClass('hidden');
            loadingDialog.hide();
            masterPromise.reject(result);
        }
    };

    // Get complete children directory structure for root node with id === nodeId
    var childNodesId = fm_getnodes(nodeId, true);

    // Create new lists of users, active (with user handle) and non existing (pending)
    targets.forEach(function(value) {

        var email = value.u;
        var accessRights = value.r;

        // Search by email only don't use handle cause user can re-register account
        crypt.getPubKeyAttribute(email, 'RSA', {
            targetEmail: email,
            shareAccessRightsLevel: accessRights
        })
            .always(function (pubKey, result) {

                var sharePromise = new MegaPromise();

                // parse [api-result, user-data-ctx]
                var ctx = result[1];
                result = result[0];

                if (result.pubk) {
                    var userHandle = result.u;

                    // 'u' is returned user handle, 'r' is access right
                    var usersWithHandle = [];

                    if (M.u[userHandle] && M.u[userHandle].c !== 0) {
                        usersWithHandle.push({ 'r': ctx.shareAccessRightsLevel, 'u': userHandle });
                    }
                    else {
                        usersWithHandle.push({
                            'r': ctx.shareAccessRightsLevel,
                            'u': userHandle,
                            'k': result.pubk,
                            'm': ctx.targetEmail
                        });
                    }

                    sharePromise = api_setshare(nodeId, usersWithHandle, childNodesId);
                    sharePromise.done(function _sharePromiseWithHandleDone(result) {
                        _shareDone(result, usersWithHandle);
                    });
                    masterPromise.linkFailTo(sharePromise);
                }
                else {
                    // NOT ok, user doesn't have account yet
                    var usersWithoutHandle = [];
                    usersWithoutHandle.push({ 'r': ctx.shareAccessRightsLevel, 'u': ctx.targetEmail });
                    sharePromise = api_setshare1({
                        node: nodeId,
                        targets: usersWithoutHandle,
                        sharenodes: childNodesId
                    });
                    sharePromise.done(function _sharePromiseWithoutHandleDone(result) {
                        _shareDone(result, ctx.targetEmail);
                    });
                    masterPromise.linkFailTo(sharePromise);
                }
            });
    });

    return masterPromise;
}

// moving a foreign node (one that is not owned by u_handle) from an outshare
// to a location not covered by any u_sharekey requires taking ownership
// and re-encrypting its key with u_k.
// moving a tree to a (possibly nested) outshare requires a full set of keys
// to be provided. FIXME: record which keys are known to the API and exclude
// those that are to reduce API traffic.
function processmove(apireq) {
    if (d) console.log('processmove', apireq);

    var root = {};
    var tsharepath = fm_getsharenodes(apireq.t);
    var nsharepath = fm_getsharenodes(apireq.n, root);
    var movingnodes = false;

    // is the node to be moved in an outshare (or possibly multiple nested ones)?
    if (nsharepath.length && root.handle) {
        // yes, it is - are we moving to an outshare?
        if (!tsharepath.length) {
            // we are not - check for any foreign nodes being moved
            movingnodes = fm_getnodes(apireq.n, true);

            var foreignnodes = [];

            for (var i = movingnodes.length; i--; ) {
                if (M.d[movingnodes[i]].u != u_handle) {
                    foreignnodes.push(movingnodes[i]);
                }
            }

            if (foreignnodes.length) {
                if (d) console.log('rekeying foreignnodes', foreignnodes.length);

                // update all foreign nodes' keys and take ownership
                api_updfkey(movingnodes);
            }
        }
    }

    // is the target location in any shares? add CR element.
    if (tsharepath.length) {
        if (!movingnodes) {
            movingnodes = fm_getnodes(apireq.n, true);
        }

        apireq.cr = crypto_makecr(movingnodes, tsharepath, true);
    }
}

function process_f(f, cb) {
    if (f) {
        for (var i = 0; i < f.length; i++) {
            M.addNode(f[i]);
        }

        if (cb) {
            cb(newmissingkeys && M.checkNewMissingKeys());
        }
    }
    else if (cb) cb();
}

/**
 * Handle incoming pending contacts
 *
 * @param {array.<JSON_objects>} pending contacts
 *
 */
function processIPC(ipc, ignoreDB) {

    DEBUG('processIPC');

    for (var i in ipc) {
        if (ipc.hasOwnProperty(i)) {

            // Update ipc status
            M.addIPC(ipc[i], ignoreDB);

            // Deletion of incomming pending contact request, user who sent request, canceled it
            if (ipc[i].dts) {
                M.delIPC(ipc[i].p);
                $('#ipc_' + ipc[i].p).remove();
                delete M.ipc[ipc[i].p];
                if ((Object.keys(M.ipc).length === 0) && (M.currentdirid === 'ipc')) {
                    $('.contact-requests-grid').addClass('hidden');
                    $('.fm-empty-contacts .fm-empty-cloud-txt').text(l[6196]);
                    $('.fm-empty-contacts').removeClass('hidden');
                }

                // Update token.input plugin
                removeFromMultiInputDDL('.share-multiple-input', { id: ipc[i].m, name: ipc[i].m });
            }
            else {

                var contactName = M.getNameByHandle(ipc[i].p);

                // Update token.input plugin
                addToMultiInputDropDownList('.share-multiple-input', [{ id: ipc[i].m, name: contactName }]);
                // Don't prevent contact creation when there's already IPC available
                // When user add contact who already sent IPC, server will automatically create full contact
            }
        }
    }
}

/**
 * Handle outgoing pending contacts
 *
 * @param {array.<JSON_objects>} pending contacts
 */
function processOPC(opc, ignoreDB) {

    DEBUG('processOPC');

    for (var i in opc) {
        M.addOPC(opc[i], ignoreDB);
        if (opc[i].dts) {
            M.delOPC(opc[i].p);

            // Update tokenInput plugin
            removeFromMultiInputDDL('.share-multiple-input', { id: opc[i].m, name: opc[i].m });
            removeFromMultiInputDDL('.add-contact-multiple-input', { id: opc[i].m, name: opc[i].m });
        }
        else {
            // Search through M.opc to find duplicated e-mail with .dts
            // If found remove deleted opc
            // And update sent-request grid
            for (var k in M.opc) {
                if (M.opc[k].dts && (M.opc[k].m === opc[i].m)) {
                    $('#opc_' + k).remove();
                    delete M.opc[k];
                    if ((Object.keys(M.opc).length === 0) && (M.currentdirid === 'opc')) {
                        $('.sent-requests-grid').addClass('hidden');
                        $('.fm-empty-contacts .fm-empty-cloud-txt').text(l[6196]);
                        $('.fm-empty-contacts').removeClass('hidden');
                    }
                    break;
                }
            }

            var contactName = M.getNameByHandle(opc[i].p);

            // Update tokenInput plugin
            addToMultiInputDropDownList('.share-multiple-input', [{ id: opc[i].m, name: contactName }]);
            addToMultiInputDropDownList('.add-contact-multiple-input', [{ id: opc[i].m, name: contactName }]);
        }
    }
}

/**
 * processPH
 *
 * Process export link (public handle) action packet and 'f' tree response.
 * @param {Object} publicHandles The Public Handles action packet i.e. a: 'ph'.
 */
function processPH(publicHandles) {
    var nodeId;
    var publicHandleId;
    var timeNow = unixtime();
    var UiExportLink = fminitialized && new mega.UI.Share.ExportLink();

    for (var i = publicHandles.length; i--; ) {
        value = publicHandles[i];

        nodeId = value.h;
        if (!M.d[nodeId]) continue;

        publicHandleId = value.ph;

        // remove exported link, down: 1
        if (value.d) {
            M.delNodeShare(nodeId, 'EXP');

            if (UiExportLink) {
                UiExportLink.removeExportLinkIcon(nodeId);
            }
        }
        else {
            var share = clone(value);
            delete share.a;
            delete share.i;
            delete share.n;
            share.ts = timeNow;
            share.u = 'EXP';
            share.r = 0;

            if (M.d[nodeId].ph !== publicHandleId) {
                M.d[nodeId].ph = publicHandleId;
                M.nodeUpdated(M.d[nodeId]);
            }

            M.nodeShare(share.h, share);

            if (UiExportLink) {
                UiExportLink.addExportLinkIcon(nodeId);
            }
        }

        if (UiExportLink && (value.down !== undefined)) {
            UiExportLink.updateTakenDownItem(nodeId, value.down);
        }
    }
}

/**
 * Handle pending shares
 *
 * @param {array.<JSON_objects>} pending shares
 */
function processPS(pendingShares, ignoreDB) {
    DEBUG('processPS');
    var ps;
    var nodeHandle = '';
    var pendingContactId = '';
    var shareRights = 0;
    var timeStamp = 0;
    var contactName = '';

    for (var i in pendingShares) {
        ps = pendingShares[i];

        // From gettree
        if (ps.h) {
            M.addPS(ps, ignoreDB);
        }
        // Situation different from gettree, s2 from API response, doesn't have .h attr instead have .n
        else {
            nodeHandle = ps.n;
            pendingContactId = ps.p;
            shareRights = ps.r;
            timeStamp = ps.ts;
            contactName = M.getNameByHandle(pendingContactId);

            // shareRights is undefined when user denies pending contact request
            // .op is available when user accepts pending contact request and
            // remaining pending share should be updated to full share
            if ((typeof shareRights === 'undefined') || ps.op) {
                M.delPS(pendingContactId, nodeHandle);

                if (ps.op) {
                    M.nodeShare(nodeHandle, ps);
                }

                if (M.opc && M.opc[ps.p]) {
                    // Update tokenInput plugin
                    addToMultiInputDropDownList('.share-multiple-input', [{
                            id: M.opc[pendingContactId].m,
                            name: contactName
                        }]);
                    addToMultiInputDropDownList('.add-contact-multiple-input', {
                        id: M.opc[pendingContactId].m,
                        name: contactName
                    });
                }
            }
            else {
                // Add the pending share to state
                M.addPS({
                    'h':nodeHandle,
                    'p':pendingContactId,
                    'r':shareRights,
                    'ts':timeStamp
                }, ignoreDB);
            }

            if (fminitialized) {
                sharedUInode(nodeHandle);
            }
        }
    }
}

/**
 * Handle upca response, upci, pending contact request updated (for whom it's incomming)
 *
 * @param {array.<JSON_objects>} ap (actionpackets)
 *
 */
function processUPCI(ap) {
    DEBUG('processUPCI');
    for (var i in ap) {
        if (ap[i].s) {
            delete M.ipc[ap[i].p];
            M.delIPC(ap[i].p);// Remove from localStorage
            $('#ipc_' + ap[i].p).remove();
            if ((Object.keys(M.ipc).length === 0) && (M.currentdirid === 'ipc')) {
                $('.contact-requests-grid').addClass('hidden');
                $('.fm-empty-contacts .fm-empty-cloud-txt').text(l[6196]);
                $('.fm-empty-contacts').removeClass('hidden');
            }
        }
    }
}

/**
 * processUPCO
 *
 * Handle upco response, upco, pending contact request updated (for whom it's outgoing).
 * @param {Array} ap (actionpackets) <JSON_objects>.
 */
function processUPCO(ap) {

    DEBUG('processUPCO');

    var psid = '';// pending id

    // Loop through action packets
    for (var i in ap) {
        if (ap.hasOwnProperty(i)) {

            // Have status of pending share
            if (ap[i].s) {

                psid = ap[i].p;
                delete M.opc[psid];
                delete M.ipc[psid];
                M.delOPC(psid);
                M.delIPC(psid);

                // Delete all matching pending shares
                for (var k in M.ps) {
                    if (M.ps.hasOwnProperty(k)) {
                        M.delPS(psid, k);
                    }
                }

                // Update tokenInput plugin
                removeFromMultiInputDDL('.share-multiple-input', { id: ap[i].m, name: ap[i].m });
                removeFromMultiInputDDL('.add-contact-multiple-input', { id: ap[i].m, name: ap[i].m });
                $('#opc_' + psid).remove();

                // Update sent contact request tab, set empty message with Add contact... button
                if ((Object.keys(M.opc).length === 0) && (M.currentdirid === 'opc')) {
                    $('.sent-requests-grid').addClass('hidden');
                    $('.fm-empty-contacts .fm-empty-cloud-txt').text(l[6196]); // No requests pending at this time
                    $('.fm-empty-contacts').removeClass('hidden');
                }
            }
        }
    }
}

/*
 * process_u
 *
 * Updates contact/s data in global variable M.u, local dB and
 * taking care of items in share and add contacts dialogs dropdown
 *
 * .c param is contact level i.e. [0-(inactive/deleted), 1-(active), 2-(owner)]
 *
 * @param {Object} u Users informations
 */
function process_u(u, ignoreDB) {
    for (var i in u) {
        if (u.hasOwnProperty(i)) {
            if (u[i].c === 1) {
                u[i].h = u[i].u;
                u[i].t = 1;
                u[i].p = 'contacts';
                M.addNode(u[i], ignoreDB);

                var contactName = M.getNameByHandle(u[i].h);

                // Update token.input plugin
                addToMultiInputDropDownList('.share-multiple-input', [{ id: u[i].m, name: contactName }]);
                addToMultiInputDropDownList('.add-contact-multiple-input', [{ id: u[i].m, name: contactName }]);
            }
            else if (M.d[u[i].u]) {
                M.delNode(u[i].u, ignoreDB);

                // Update token.input plugin
                removeFromMultiInputDDL('.share-multiple-input', { id: u[i].m, name: u[i].m });
                removeFromMultiInputDDL('.add-contact-multiple-input', { id: u[i].m, name: u[i].m });
            }

            // Update user attributes M.u
            M.addUser(u[i], ignoreDB);

            if (u[i].c === 1) {
                // sync data objs M.u <-> M.d
                M.d[u[i].u] = M.u[u[i].u];
            }
        }
    }

    if (M.currentdirid === 'dashboard') {
        delay('dashboard:updcontacts', dashboardUI.updateContactsWidget);
    }
}

function process_ok(ok, ignoreDB) {
    for (var i = ok.length; i--; ) {
        if (ok[i].ha == crypto_handleauth(ok[i].h))
        {
            if (fmdb && !pfkey && !ignoreDB) {
                fmdb.add('ok', { h : ok[i].h, d : ok[i] });
            }
            crypto_setsharekey(ok[i].h, decrypt_key(u_k_aes, base64_to_a32(ok[i].k)));
        }
    }
}

function processMCF(mcfResponse, ignoreDB) {
    if (megaChatIsDisabled) {
        console.error('Chat is disabled!');
        return;
    }

    if (mcfResponse === EEXPIRED) {
        ChatdIntegration.requiresUpdate = true;
        return;
    }
    else {
        ChatdIntegration.requiresUpdate = true;
    }

    // reopen chats from the MCF response.
    if (typeof mcfResponse !== 'undefined' && typeof mcfResponse.length !== 'undefined' && mcfResponse.forEach) {
        mcfResponse.forEach(function (chatRoomInfo) {
            if (chatRoomInfo.active === 0) {
                // skip non active chats for now...
                return;
            }
            if (fmdb && !pfkey && !ignoreDB) {
                fmdb.add('mcf', { id : chatRoomInfo.id, d : chatRoomInfo });
            }

            ChatdIntegration._queuedChats[chatRoomInfo.id] = chatRoomInfo;
        });
        ChatdIntegration.deviceId = mcfResponse.d;

        ChatdIntegration.mcfHasFinishedPromise.resolve(mcfResponse);
    }
    else {
        ChatdIntegration.mcfHasFinishedPromise.reject(mcfResponse);
    }
}

function folderreqerr()
{
    loadingDialog.hide();
    loadingInitDialog.hide();

    loadfm.loaded = false;
    loadfm.loading = false;

    msgDialog('warninga', l[1043], l[1044] + '<ul><li>' + l[1045] + '</li><li>' + l[247] + '</li><li>' + l[1046] + '</li>', false, function()
    {
        location.hash = '#login'; // if the user is logged-in, he'll be redirected to the cloud

        // FIXME: no location.reload() should be needed..
        location.reload();
    });
}

function init_chat() {
    function __init_chat() {
        if (u_type && !megaChatIsReady) {
            if (d) console.log('Initializing the chat...');

            // XXX: Prevent known Strophe exceptions...
            ['_onIdle', '_connect'].forEach(function(fn) {
                var proto = Strophe.Websocket.prototype;
                var unsafeFn = '_unsafe' + fn;

                if (!proto[unsafeFn]) {
                    proto[unsafeFn] = proto[fn];
                    proto[fn] = function() {
                        try {
                            this[unsafeFn].apply(this, arguments);
                        }
                        catch (ex) {
                            console.error('Caught Strophe exception.', ex);
                        }
                    };
                }
                proto = undefined;
            });

            var _chat = new Chat();

            // `megaChatIsDisabled` might be set if `new Karere()` failed (Ie, in older browsers)
            if (!window.megaChatIsDisabled) {
                window.megaChat = _chat;
                megaChat.init();

                if (fminitialized) {
                    if (String(M.currentdirid).substr(0, 5) === 'chat/') {
                        chatui(M.currentdirid);
                    }
                    //megaChat.renderContactTree();
                    megaChat.renderMyStatus();
                }
            }
        }
    }
    if (folderlink) {
        if (d) console.log('Will not initialize chat [branch:1]');
    }
    else if (!megaChatIsDisabled) {
        if (pubEd25519[u_handle]) {
            Soon(__init_chat);
        }
        else {
            mBroadcaster.once('pubEd25519', __init_chat);
            if (d) console.log('Will not initialize chat [branch:2]');
        }
    }
    else {
        if (d) console.log('Will not initialize chat [branch:3]');
    }
}

function loadfm_callback(res) {
    if (res[0] == '-') {
        msgDialog('warninga', l[1311], "Sorry, we were unable to retrieve the Cloud Drive contents.", api_strerror(res));
        return;
    }

    loadingInitDialog.step3();

    mega.loadReport.recvNodes     = Date.now() - mega.loadReport.stepTimeStamp;
    mega.loadReport.stepTimeStamp = Date.now();

    if (pfkey) {
        folderlink = pfid;
    }

    if (res.noc) {
        mega.loadReport.noc = res.noc;
    }
    if (res.tct) {
        mega.loadReport.tct = res.tct;
    }
    if (res.ok && !res.ok0) {
        // this is a legacy cached tree without an ok0 element
        process_ok(res.ok);
    }
    if (res.u) {
        process_u(res.u);
    }
    if (res.opc) {
        processOPC(res.opc);
    }
    if (res.ipc) {
        processIPC(res.ipc);
    }
    if (res.ps) {
        processPS(res.ps);
    }
    if (res.mcf && !megaChatIsDisabled) {
        processMCF(res.mcf.c ? res.mcf.c : res.mcf);
    }
    M.avatars();
    loadfm.fromapi = true;

    process_f(res.f, function onLoadFMDone(hasMissingKeys) {

        // Check if the key for a folderlink was correct
        if (folderlink && missingkeys[M.RootID]) {
            loadingDialog.hide();
            loadingInitDialog.hide();

            loadfm.loaded = false;
            loadfm.loading = false;

            return mKeyDialog(pfid, true, true)
                .fail(function() {
                    location.hash = 'start';
                });
        }

        // If we have shares, and if a share is for this node, record it on the nodes share list
        if (res.s) {
            for (var i in res.s) {
                if (res.s.hasOwnProperty(i)) {

                    var nodeHandle = res.s[i].h;
                    M.nodeShare(nodeHandle, res.s[i]);
                }
            }
        }

        // Handle public/export links. Why here? Make sure that M.d already exist
        if (res.ph) {
            processPH(res.ph);
        }

        // decrypt hitherto undecrypted nodes
        crypto_fixmissingkeys(missingkeys);

        // commit transaction and set sn
        setsn(res.sn);
        currsn = res.sn;

        if (res.cr) {
            crypto_procmcr(res.cr);
        }

        if (res.sr) {
            crypto_procsr(res.sr);
        }

        mega.loadReport.procNodeCount = Object.keys(M.d || {}).length;
        mega.loadReport.procNodes     = Date.now() - mega.loadReport.stepTimeStamp;
        mega.loadReport.stepTimeStamp = Date.now();

        // retrieve initial batch of action packets, if any
        // we'll then complete the process using loadfm_done
        getsc(true);

        if (hasMissingKeys) {
            srvlog('Got missing keys processing gettree...', null, true);
        }
    });
}

/**
 * Function to be invoked when the cloud has finished loading,
 * being the nodes loaded from either server or local cache.
 */
function loadfm_done(mDBload) {
    mDBload = mDBload || !loadfm.fromapi;

    loadfm.loaded = Date.now();
    loadfm.loading = false;
    loadfm.fromapi = false;

    if (d > 1) console.error('loadfm_done', is_fm());

    mega.loadReport.procAPs       = Date.now() - mega.loadReport.stepTimeStamp;
    mega.loadReport.stepTimeStamp = Date.now();

    mega.config.ready(function() {
        init_chat();

        mega.loadReport.fmConfigFetch = Date.now() - mega.loadReport.stepTimeStamp;
        mega.loadReport.stepTimeStamp = Date.now();

        // are we actually on an #fm/* page?
        if (page !== 'start' && is_fm() || $('.fm-main.default').is(":visible")) {
            renderfm();

            mega.loadReport.renderfm      = Date.now() - mega.loadReport.stepTimeStamp;
            mega.loadReport.stepTimeStamp = Date.now();

            // load report - time to fm after last byte received
            mega.loadReport.ttfm = Date.now() - mega.loadReport.ttfm;
        }
        else {
            mega.loadReport.ttfm = -1;
            mega.loadReport.renderfm = -1;
        }

        if (!CMS.isLoading()) {
            loadingDialog.hide();
            loadingInitDialog.hide();
        }

        // -0x800e0fff indicates a call to loadfm() when it was already loaded
        if (mDBload !== -0x800e0fff) {
            Soon(function _initialNotify() {
                // After the first SC request all subsequent requests can generate notifications
                notify.initialLoadComplete = true;

                // If this was called from the initial fm load via gettree or db load, we should request the
                // latest notifications. These must be done after the first getSC call.
                if (!folderlink) {
                    notify.getInitialNotifications();
                }
            });

            if (mBroadcaster.crossTab.master && !mega.loadReport.sent) {
                mega.loadReport.sent = true;

                var r = mega.loadReport;
                r.totalTimeSpent = Date.now() - mega.loadReport.startTime;
                r = [
                    r.mode, // 1: DB, 2: API
                    r.recvNodes, r.procNodes, r.procAPs,
                    r.fmConfigFetch, r.renderfm,
                    r.dbToNet | 0, // see mDB.js comment
                    r.totalTimeSpent,
                    Object.keys(M.d || {}).length, // total account nodes
                    r.procNodeCount, // nodes before APs processing
                    buildVersion.timestamp || -1, // -- VERSION TAG --
                    navigator.hardwareConcurrency | 0, // cpu cores
                    folderlink ? 1 : 0,
                    pageLoadTime, // secureboot's resources load time
                    r.ttfb | 0, // time-to-first-byte (for gettree)
                    r.noc | 0, // tree not cached
                    r.tct | 0, // tree compute time
                    r.recvAPs, // time waiting to receive APs
                    r.EAGAINs, // -3/-4s while loading
                    r.e500s, // http err 500 while loading
                    r.errs, // any other errors while loading
                    workers && workers.length || -666,
                    r.ttlb | 0, // time to last byte
                    r.ttfm | 0, // time to fm since ttlb
                    u_type === 3 ? (mBroadcaster.crossTab.master ? 1 : 0) : -1, // master, or slave tab?
                ];

                if (d) {
                    console.debug('loadReport', r);
                }
                api_req({a: 'log', e: 99626, m: JSON.stringify(r)});
            }

            if (mDBload) {
                M.avatars();
            }
        }
        clearInterval(mega.loadReport.aliveTimer);
        mega.flags &= ~window.MEGAFLAG_LOADINGCLOUD;

//        u_kdnodecache = {};
        watchdog.notify('loadfm_done');
    });
}

function fmtreenode(id, e)
{
    if (RootbyId(id) == 'contacts')
        return false;
    var treenodes = {};
    if (typeof fmconfig.treenodes !== 'undefined')
        treenodes = fmconfig.treenodes;
    if (e)
        treenodes[id] = 1;
    else
    {
        $('#treesub_' + id + ' .expanded').each(function(i, e)
        {
            var id2 = $(e).attr('id');
            if (id2)
            {
                id2 = id2.replace('treea_', '');
                $('#treesub_' + id2).removeClass('opened');
                $('#treea_' + id2).removeClass('expanded');
                delete treenodes[id2];
            }
        });
        delete treenodes[id];
    }
    mega.config.set('treenodes', treenodes);

    M.treenodes = JSON.stringify(treenodes);
}

function fmsortmode(id, n, d)
{
    var sortmodes = {};
    if (typeof fmconfig.sortmodes !== 'undefined')
        sortmodes = fmconfig.sortmodes;
    if (n == 'name' && d > 0)
        delete sortmodes[id];
    else
        sortmodes[id] = {n: n, d: d};
    mega.config.set('sortmodes', sortmodes);
}

function fmviewmode(id, e)
{
    var viewmodes = {};
    if (typeof fmconfig.viewmodes !== 'undefined')
        viewmodes = fmconfig.viewmodes;
    if (e)
        viewmodes[id] = 1;
    else
        viewmodes[id] = 0;
    mega.config.set('viewmodes', viewmodes);
}

function fm_requestfolderid(h, name, ulparams)
{
    return createFolder(h, name, ulparams);
}

var isNativeObject = function(obj) {
    var objConstructorText = obj.constructor.toString();
    return objConstructorText.indexOf("[native code]") !== -1 && objConstructorText.indexOf("Object()") === -1;
};

function clone(obj)
{

    if (null == obj || "object" != typeof obj)
        return obj;
    if (obj instanceof Date)
    {
        var copy = new Date();
        copy.setTime(obj.getTime());
        return copy;
    }
    if (obj instanceof Array)
    {

        var copy = [];
        for (var i = 0, len = obj.length; i < len; i++) {
            copy[i] = clone(obj[i]);
        }
        return copy;
    }
    if (obj instanceof Object)
    {
        var copy = {};
        for (var attr in obj)
        {
            if (obj.hasOwnProperty(attr)) {
                if (!(obj[attr] instanceof Object)) {
                    copy[attr] = obj[attr];
                }
                else if (obj[attr] instanceof Array) {
                    copy[attr] = clone(obj[attr]);
                }
                else if (!isNativeObject(obj[attr])) {
                    copy[attr] = clone(obj[attr]);
                }
                else if ($.isFunction(obj[attr])) {
                    copy[attr] = obj[attr];
                }
                else {
                    copy[attr] = {};
                }
            }
        }

        return copy;
    }
}

function balance2pro(callback)
{
    api_req({a: 'uq', pro: 1},
    {
        cb: callback,
        callback: function(res, ctx)
        {
            if (typeof res == 'object' && res['balance'] && res['balance'][0])
            {
                var pjson = JSON.parse(pro_json);

                for (var i in pjson[0])
                {
                    if (pjson[0][i][5] == res['balance'][0][0])
                    {
                        api_req({a: 'uts', it: 0, si: pjson[0][i][0], p: pjson[0][i][5], c: pjson[0][i][6]},
                        {
                            cb: ctx.cb,
                            callback: function(res, ctx)
                            {
                                if (typeof res == 'number' && res < 0 && ctx.cb)
                                    ctx.cb(false);
                                else
                                {
                                    api_req({a: 'utc', s: [res], m: 0},
                                    {
                                        cb: ctx.cb,
                                        callback: function(res, ctx)
                                        {
                                            if (ctx.cb)
                                                ctx.cb(true);
                                            u_checklogin({checkloginresult: function(u_ctx, r)
                                                {
                                                    if (M.account)
                                                        M.account.lastupdate = 0;
                                                    u_type = r;
                                                    topmenuUI();
                                                    if (u_attr.p)
                                                        msgDialog('info', l[1047], l[1048]);
                                                }});
                                        }
                                    });
                                }
                            }
                        });
                    }
                }
            }
        }
    });
}

// MEGA Achievements
Object.defineProperty(mega, 'achievem', {
    value: Object.create(null, {
        RWDLVL: { value: 0 },

        toString: {
            value: function toString(ach) {
                if (ach !== undefined) {
                    var res = Object.keys(this)
                        .filter(function(v) {
                            return this[v] === ach;
                        }.bind(this));

                    return String(res);
                }

                return '[object MegaAchievements]';
            }
        },

        bind: {
            value: function bind(action) {
                this.rebind('click', function() {
                    if (action) {
                        switch (action[0]) {
                            case '#':
                                location.hash = action;
                                break;

                            case '~':
                                var fn = action.substr(1);
                                if (typeof window[fn] === 'function') {
                                    if (fn.toLowerCase().indexOf('dialog') > 0) {
                                        closeDialog();
                                    }
                                    window[fn]();
                                }
                                break;
                        }
                    }
                    return false;
                });
            }
        },

        prettify: {
            value: function prettify(maf) {
                var data  = Object(clone(maf.u));
                var quota = {
                    storage: {base: 0, current: 0, max: 0},
                    transfer: {base: 0, current: 0, max: 0}
                };

                var setExpiry = function(data, out) {
                    var time = String(data[2]).split('');
                    var unit = time.pop();
                    time = time.join('') | 0;

                    if (time === 1 && unit === 'y') {
                        time = 12;
                        unit = 'm';
                    }

                    var result = {
                        unit: unit,
                        value: time
                    };

                    // TODO: translate this
                    switch (unit) {
                        case 'd': result.utxt = (time < 2) ? 'day'   : 'days';    break;
                        case 'w': result.utxt = (time < 2) ? 'week'  : 'weeks';   break;
                        case 'm': result.utxt = (time < 2) ? 'month' : 'months';  break;
                        case 'y': result.utxt = (time < 2) ? 'year'  : 'years';   break;
                    }

                    out = out || data;
                    out.expiry = result;
                    return result;
                };

                Object.keys(data)
                    .forEach(function(k) {
                        setExpiry(data[k]);
                    });

                var mafr = Object(maf.r);
                var mafa = Object(maf.a);
                var alen = mafa.length;
                while (alen--) {
                    var ach = clone(mafa[alen]);

                    if (!data[ach.a]) {
                        data[ach.a] = Object(clone(mafr[ach.r]));
                        setExpiry(data[ach.a]);
                    }
                    var exp = setExpiry(mafr[ach.r] || data[ach.a], ach);

                    var ts = ach.ts * 1000;
                    var date = moment(ts);

                    switch (exp.unit) {
                        case 'd': date.add(exp.value, 'days');    break;
                        case 'w': date.add(exp.value, 'weeks');   break;
                        case 'm': date.add(exp.value, 'months');  break;
                        case 'y': date.add(exp.value, 'years');   break;
                    }

                    ach.date = new Date(ts);
                    ach.left = Math.round(date.diff(ach.date) / 86400000);

                    if (data[ach.a].rwds) {
                        data[ach.a].rwds.push(ach);
                    }
                    else if (data[ach.a].rwd) {
                        data[ach.a].rwds = [data[ach.a].rwd, ach];
                    }
                    else {
                        data[ach.a].rwd = ach;
                    }
                }

                Object.keys(data)
                    .forEach(function(k) {
                        var ach          = data[k];
                        var base         = Object(ach.rwds).length || 1;
                        var storageValue = ach[0] * base;

                        if (ach.rwd) {
                            quota.storage.current += storageValue;
                        }
                        quota.storage.max += storageValue;

                        if (ach[1]) {
                            var transferValue = ach[1] * base;

                            if (ach.rwd) {
                                quota.transfer.current += transferValue;
                            }
                            quota.transfer.max += transferValue;
                        }
                    });

                if (Object(u_attr).p) {
                    quota.storage.base  = Object(M.account).space;
                    quota.transfer.base = Object(M.account).bw;
                }
                else {
                    quota.storage.base = maf.s;
                }

                data = Object.create(quota, Object.getOwnPropertyDescriptors(data));

                return data;
            }
        }
    })
});

(function(o) {
    var map = {
        /*  1 */ 'WELCOME':     'ach-create-account:#register',
        /*  2 */ 'TOUR':        'ach-take-tour',
        /*  3 */ 'INVITE':      'ach-invite-friend:~inviteFriendDialog',
        /*  4 */ 'SYNCINSTALL': 'ach-install-megasync:#sync',
        /*  5 */ 'APPINSTALL':  'ach-install-mobile-app:#mobile',
        /*  6 */ 'VERIFYE164':  'ach-verify-number',
        /*  7 */ 'GROUPCHAT':   'ach-group-chat:#fm/chat',
        /*  8 */ 'FOLDERSHARE': 'ach-share-folder:#fm/contacts'
    };
    var mapToAction = Object.create(null);
    var mapToElement = Object.create(null);

    Object.keys(map).forEach(function(k, idx) {
        Object.defineProperty(o, 'ACH_' + k, {
            value: idx + 1,
            enumerable: true
        });

        var tmp = map[k].split(':');
        mapToAction[idx + 1] = tmp[1];
        mapToElement[idx + 1] = tmp[0];
    });

    Object.defineProperty(o, 'mapToAction', {
        value: Object.freeze(mapToAction)
    });
    Object.defineProperty(o, 'mapToElement', {
        value: Object.freeze(mapToElement)
    });

    Object.freeze(o);
})(mega.achievem);

// Account Notifications (preferences)
(function(map) {
    var _enum = [];
    var _tag = 'ACCNOTIF_';

    Object.keys(map)
        .forEach(function(k) {
            map[k] = map[k].map(function(m) {
                return k.toUpperCase() + '_' + m.toUpperCase();
            });

            var rsv = 0;
            var memb = clone(map[k]);

            while (memb.length < 10) {
                memb.push(k.toUpperCase() + '_RSV' + (++rsv));
            }

            if (memb.length > 10) {
                throw new Error('Stack overflow..');
            }

            _enum = _enum.concat(memb);
        });

    makeEnum(_enum, _tag, mega);

    Object.defineProperty(mega, 'notif', {
        value: Object.freeze((function(flags) {
            function check(flag, tag) {
                if (typeof flag === 'string') {
                    if (tag !== undefined) {
                        flag = tag + '_' + flag;
                    }
                    flag = String(flag).toUpperCase();
                    flag = mega[flag] || mega[_tag + flag] || 0;
                }
                return flag;
            }
            return {
                get flags() {
                    return flags;
                },

                setup: function setup(oldFlags) {
                    if (oldFlags === undefined) {
                        // Initialize account notifications to defaults (all enabled)
                        assert(!fmconfig.anf, 'Account notification flags already set');

                        Object.keys(map)
                            .forEach(function(k) {
                                var grp = map[k];
                                var len = grp.length;

                                while (len--) {
                                    this.set(grp[len]);
                                }
                            }.bind(this));
                    }
                    else {
                        flags = oldFlags;
                    }
                },

                has: function has(flag, tag) {
                    return flags & check(flag, tag);
                },

                set: function set(flag, tag) {
                    flags |= check(flag, tag);
                    mega.config.set('anf', flags);
                },

                unset: function unset(flag, tag) {
                    flags &= ~check(flag, tag);
                    mega.config.set('anf', flags);
                }
            };
        })(0))
    });

    _enum = undefined;

})({
    chat: ['ENABLED'],
    cloud: ['ENABLED', 'NEWSHARE', 'DELSHARE', 'NEWFILES'],
    contacts: ['ENABLED', 'FCRIN', 'FCRACPT', 'FCRDEL']
});<|MERGE_RESOLUTION|>--- conflicted
+++ resolved
@@ -1293,8 +1293,7 @@
         treeUI();
     };
 
-    // FIXME: make all calls to this one async (good luck, Diego!)
-    this.openFolder = function(id, force, chat, cb) {
+    this.openFolder = function(id, force, chat) {
         var newHashLocation;
 
         $('.fm-right-account-block, .fm-right-block.dashboard').addClass('hidden');
@@ -1306,7 +1305,7 @@
 
         if (!loadfm.loaded) {
             console.error('Internal error, do not call openFolder before the cloud finished loading.');
-            return cb ? cb(false) : false;
+            return false;
         }
 
         if (!folderlink) {
@@ -1327,7 +1326,7 @@
             mBroadcaster.sendMessage('fm:initialized');
         }
         else if (id && id === this.currentdirid && !force) {// Do nothing if same path is choosen
-            return cb ? cb(false) : false;
+            return false;
         }
 
 
@@ -1390,19 +1389,16 @@
             }
         }
 
-        var self = this;
-        /*fetchchildren(id, function()*/ {
-            self.previousdirid = self.currentdirid;
-            self.currentdirid = id;
-            self.currentrootid = RootbyId(id);
-
-            if (M.currentrootid === M.RootID) {
-                M.lastSeenCloudFolder = M.currentdirid;
-            }
-
-            $('.nw-fm-tree-item').removeClass('opened');
-
-<<<<<<< HEAD
+        this.previousdirid = this.currentdirid;
+        this.currentdirid = id;
+        this.currentrootid = RootbyId(id);
+
+        if (M.currentrootid === M.RootID) {
+            M.lastSeenCloudFolder = M.currentdirid;
+        }
+
+        $('.nw-fm-tree-item').removeClass('opened');
+
         if (this.chat) {
             M.v = [];
             sharedFolderUI(); // remove shares-specific UI
@@ -1422,147 +1418,126 @@
                 console.time('time for rendering');
             }
             if (id === 'transfers') {
-=======
-            if (self.chat) {
->>>>>>> 8d29118f
                 M.v = [];
-                sharedFolderUI(); // remove shares-specific UI
-                //$.tresizer();
-            }
-            else if (id === undefined && folderlink) {
-                // Error reading shared folder link! (Eg, server gave a -11 (EACCESS) error)
-                // Force cleaning the current cloud contents and showing an empty msg
-                M.renderMain();
-            }
-            else if (id && (id.substr(0, 7) !== 'account') && (id.substr(0, 13) !== 'notifications')) {
-                $('.fm-right-files-block').removeClass('hidden');
-                if (d) {
-                    console.time('time for rendering');
-                }
-                if (id === 'transfers') {
-                    M.v = [];
-                }
-                else if (id.substr(0, 6) === 'search') {
-                    M.filterBySearch(M.currentdirid);
-                }
-                else {
-                    M.filterByParent(M.currentdirid);
-                }
-
-                var viewmode = 0;// 0 is list view, 1 block view
-                if (M.overrideViewMode !== undefined) {
-                    viewmode = M.overrideViewMode;
-                    delete M.overrideViewMode;
-                }
-                else if (typeof fmconfig.uiviewmode !== 'undefined' && fmconfig.uiviewmode) {
-                    if (fmconfig.viewmode) {
-                        viewmode = fmconfig.viewmode;
-                    }
-                }
-                else if (typeof fmconfig.viewmodes !== 'undefined' && typeof fmconfig.viewmodes[id] !== 'undefined') {
-                    viewmode = fmconfig.viewmodes[id];
-                }
-                else {
-                    for (var i in M.v) {
-                        if (is_image(M.v[i])) {
-                            viewmode = 1;
-                            break;
-                        }
-                    }
-                }
-                M.viewmode = viewmode;
-                if (M.overrideSortMode) {
-                    M.doSort(M.overrideSortMode[0], M.overrideSortMode[1]);
-                    delete M.overrideSortMode;
-                }
-                else if (fmconfig.uisorting && fmconfig.sorting) {
-                    M.doSort(fmconfig.sorting.n, fmconfig.sorting.d);
-                }
-                else if (fmconfig.sortmodes && fmconfig.sortmodes[id]) {
-                    M.doSort(fmconfig.sortmodes[id].n, fmconfig.sortmodes[id].d);
-                }
-                else if (M.currentdirid === 'contacts') {
-                    M.doSort('status', 1);
-                }
-                else {
-                    M.doSort('name', 1);
-                }
-
-                if (M.currentdirid === 'opc') {
-                    self.v = [];
-                    for (var i in M.opc) {
-                        self.v.push(M.opc[i]);
-                    }
-                }
-                else if (M.currentdirid === 'ipc') {
-                    self.v = [];
-                    for (var i in M.ipc) {
-                        self.v.push(M.ipc[i]);
-                    }
-                }
-
-                M.renderMain();
-
-                if (fminitialized) {
-                    var currentdirid = M.currentdirid;
-                    if (id.substr(0, 6) === 'search') {
-                        currentdirid = M.RootID;
-
-                        if (M.d[M.previousdirid]) {
-                            currentdirid = M.previousdirid;
-                        }
-                    }
-
-                    if ($('#treea_' + currentdirid).length === 0) {
-                        var n = M.d[currentdirid];
-                        if (n && n.p) {
-                            treeUIopen(n.p, false, true);
-                        }
-                    }
-                    treeUIopen(currentdirid, currentdirid === 'contacts');
-
-                    $('#treea_' + currentdirid).addClass('opened');
-                }
-                if (d) {
-                    console.timeEnd('time for rendering');
-                }
-
-                Soon(function() {
-                    M.renderPath();
-                });
-            }
-
-
-            // If a folderlink, and entering a new folder.
-            if (pfid && self.currentrootid === self.RootID) {
-                var target = '';
-                if (self.currentdirid !== self.RootID) {
-                    target = '!' +  self.currentdirid;
-                }
-                newHashLocation = '#F!' + pfid + '!' + pfkey + target;
-                M.lastSeenFolderLink = newHashLocation;
+            }
+            else if (id.substr(0, 6) === 'search') {
+                M.filterBySearch(M.currentdirid);
             }
             else {
-                // new hash location can be altered already by the chat logic in the previous lines in this func
-                if (!newHashLocation) {
-                    newHashLocation = '#fm/' + M.currentdirid;
-                }
-            }
-            try {
-                window.location.hash = newHashLocation;
-            }
-            catch (ex) {
-                console.error(ex);
-            }
-            searchPath();
-
-            var sortMenu = new mega.SortMenu();
-            sortMenu.treeSearchUI();
-
-            $(document).trigger('MegaOpenFolder');
-
-            if (cb) cb(true);
-        }/*)*/;
+                M.filterByParent(M.currentdirid);
+            }
+
+            var viewmode = 0;// 0 is list view, 1 block view
+            if (M.overrideViewMode !== undefined) {
+                viewmode = M.overrideViewMode;
+                delete M.overrideViewMode;
+            }
+            else if (typeof fmconfig.uiviewmode !== 'undefined' && fmconfig.uiviewmode) {
+                if (fmconfig.viewmode) {
+                    viewmode = fmconfig.viewmode;
+                }
+            }
+            else if (typeof fmconfig.viewmodes !== 'undefined' && typeof fmconfig.viewmodes[id] !== 'undefined') {
+                viewmode = fmconfig.viewmodes[id];
+            }
+            else {
+                for (var i in M.v) {
+                    if (is_image(M.v[i])) {
+                        viewmode = 1;
+                        break;
+                    }
+                }
+            }
+            M.viewmode = viewmode;
+            if (M.overrideSortMode) {
+                M.doSort(M.overrideSortMode[0], M.overrideSortMode[1]);
+                delete M.overrideSortMode;
+            }
+            else if (fmconfig.uisorting && fmconfig.sorting) {
+                M.doSort(fmconfig.sorting.n, fmconfig.sorting.d);
+            }
+            else if (fmconfig.sortmodes && fmconfig.sortmodes[id]) {
+                M.doSort(fmconfig.sortmodes[id].n, fmconfig.sortmodes[id].d);
+            }
+            else if (M.currentdirid === 'contacts') {
+                M.doSort('status', 1);
+            }
+            else {
+                M.doSort('name', 1);
+            }
+
+            if (M.currentdirid === 'opc') {
+                this.v = [];
+                for (var i in M.opc) {
+                    this.v.push(M.opc[i]);
+                }
+            }
+            else if (M.currentdirid === 'ipc') {
+                this.v = [];
+                for (var i in M.ipc) {
+                    this.v.push(M.ipc[i]);
+                }
+            }
+
+            M.renderMain();
+
+            if (fminitialized) {
+                var currentdirid = M.currentdirid;
+                if (id.substr(0, 6) === 'search') {
+                    currentdirid = M.RootID;
+
+                    if (M.d[M.previousdirid]) {
+                        currentdirid = M.previousdirid;
+                    }
+                }
+
+                if ($('#treea_' + currentdirid).length === 0) {
+                    var n = M.d[currentdirid];
+                    if (n && n.p) {
+                        treeUIopen(n.p, false, true);
+                    }
+                }
+                treeUIopen(currentdirid, currentdirid === 'contacts');
+
+                $('#treea_' + currentdirid).addClass('opened');
+            }
+            if (d) {
+                console.timeEnd('time for rendering');
+            }
+
+            Soon(function() {
+                M.renderPath();
+            });
+        }
+
+
+        // If a folderlink, and entering a new folder.
+        if (pfid && this.currentrootid === this.RootID) {
+            var target = '';
+            if (this.currentdirid !== this.RootID) {
+                target = '!' +  this.currentdirid;
+            }
+            newHashLocation = '#F!' + pfid + '!' + pfkey + target;
+            M.lastSeenFolderLink = newHashLocation;
+        }
+        else {
+            // new hash location can be altered already by the chat logic in the previous lines in this func
+            if (!newHashLocation) {
+                newHashLocation = '#fm/' + M.currentdirid;
+            }
+        }
+        try {
+            window.location.hash = newHashLocation;
+        }
+        catch (ex) {
+            console.error(ex);
+        }
+        searchPath();
+
+        var sortMenu = new mega.SortMenu();
+        sortMenu.treeSearchUI();
+
+        $(document).trigger('MegaOpenFolder');
     };
 
     this.getActiveContacts = function() {
@@ -1582,6 +1557,7 @@
 
     // Contacts left panel handling
     this.contacts = function() {
+
         var i;
         var activeContacts = this.getActiveContacts()
             .map(function(handle) {
@@ -3736,12 +3712,7 @@
     */
     this.colourLabeling = function(handles, labelId) {
 
-<<<<<<< HEAD
         var newLabelState = 0;
-=======
-                node.fav = newFavStarState;
-                api_setattr(node);
->>>>>>> 8d29118f
 
         if (fminitialized && handles) {
             if (!Array.isArray(handles)) {
@@ -3756,8 +3727,9 @@
                 if (node.lbl === labelId) {
                     newLabelState = 0;
                 }
-
-                api_setattr(handle, { lbl: newLabelState });
+                node.lbl = newLabelState;
+
+                api_setattr(node);
                 M.colourLabelDomUpdate(handle, newLabelState);
             });
         }
@@ -3800,7 +3772,8 @@
                 var node = M.d[handle];
 
                 if (node && !exportLink.isTakenDown(handle)) {
-                    api_setattr(handle, { fav: newFavState });
+                    node.fav = newFavState;
+                    api_setattr(node);
                     M.favouriteDomUpdate(node, newFavState);
                 }
             });
@@ -4297,7 +4270,6 @@
     };
 
     /**
-<<<<<<< HEAD
      * Recursively retrieve node properties
      * @param {String|Array} aNodes  ufs-node handle, or a list of them
      */
@@ -4411,10 +4383,7 @@
     };
 
     /**
-     * Check whether an object is an ufs node
-=======
      * Check whether an object is a file node
->>>>>>> 8d29118f
      * @param {String} n The object to check
      * @return {Boolean}
      */
@@ -5905,15 +5874,11 @@
         topmenuUI();
     }
 
-<<<<<<< HEAD
     if (M.currentdirid === 'dashboard') {
         delay('dashboard:upd', dashboardUI, 2000);
     }
 
-    newnodes = undefined;
-=======
     newnodes = [];
->>>>>>> 8d29118f
     if (d) {
         console.timeEnd('rendernew');
     }
@@ -6461,6 +6426,7 @@
                         var oldattr;
                         var oldname = n.name;
                         var oldfav = n.fav;
+                        var oldlbl = n.lbl;
 
                         // key update - no longer supported
                         // API sends keys only for backwards compatibility
@@ -6496,14 +6462,12 @@
                                 if (n.name !== oldname) {
                                     M.onRenameUIUpdate(n.h, n.name);
                                 }
-                                if (fminitialized && n.fav !== oldfav) {
-                                    if (n.fav) {
-                                        $('.grid-table.fm #' + n.h + ' .grid-status-icon').addClass('star');
-                                        $('#' + n.h + '.file-block .file-status-icon').addClass('star');
+                                if (fminitialized) {
+                                    if (n.fav !== oldfav) {
+                                        M.favouriteDomUpdate(node, n.fav);
                                     }
-                                    else {
-                                        $('.grid-table.fm #' + n.h + ' .grid-status-icon').removeClass('star');
-                                        $('#' + n.h + '.file-block .file-status-icon').removeClass('star');
+                                    if (n.lbl !== oldlbl) {
+                                        M.colourLabelDomUpdate(nodeHandle, n.lbl);
                                     }
                                 }
                             }
@@ -6530,7 +6494,7 @@
 
                                 // was selected
                                 $.selected = [];
-                                if ($('.context-menu.files-menu').is(":visible")) {
+                                if ($('.dropdown.body.files-menu').is(":visible")) {
                                     $.hideContextMenu();
                                 }
                             }
@@ -6602,68 +6566,6 @@
                     }
                     break;
 
-<<<<<<< HEAD
-            tparentid = false;
-            trights = false;
-            __process_f1(actionPacket.t.f);
-        }
-        else if (actionPacket.a === 'u') {
-
-            var nodeHandle = actionPacket.n;
-            var node = M.d[nodeHandle];
-
-            if (node) {
-
-                var f = {
-                    h : nodeHandle,
-                    k : actionPacket.k,
-                    a : actionPacket.at
-                };
-                crypto_processkey(u_handle, u_k_aes, f, u_nodekeys[nodeHandle]);
-
-                if (!f.key && u_nodekeys[nodeHandle]) {
-                    // TODO: This is a temporal fix, we have to investigate why does the API fails
-                    // on providing the right key for the node, likely we're missing giving it to it.
-
-                    f.k = u_handle + ':' + a32_to_base64(encrypt_key(u_k_aes, u_nodekeys[nodeHandle]));
-                    crypto_processkey(u_handle, u_k_aes, f);
-                }
-
-                if (f.key) {
-
-                    /* jshint -W073 */ // Blocks are nested too deeply
-                    if (fminitialized) {
-                        if (f.name !== node.name) {
-                            M.onRenameUIUpdate(nodeHandle, f.name);
-                        }
-                        if (node.fav !== f.fav) {
-                            M.favouriteDomUpdate(node, f.fav);
-                        }
-                        if (node.lbl !== f.lbl) {
-                            M.colourLabelDomUpdate(nodeHandle, f.lbl);
-                        }
-                    }
-                    /* jshint +W073 */
-                    M.nodeAttr({
-                        h : actionPacket.n,
-                        fav : f.fav,
-                        lbl : f.lbl,
-                        name : f.name,
-                        key : f.key,
-                        a : actionPacket.at
-                    });
-                }
-                else if (n.key) {
-                    delete missingkeys[n.h];
-                }
-                if (actionPacket.cr) {
-                    crypto_proccr(actionPacket.cr);
-                }
-            }
-        }
-        else if (actionPacket.a === 'c') {
-            process_u(actionPacket.u);
-=======
                 // FIXME: duplicated code
                 case 'ipc':
                     // incoming pending contact
@@ -6718,7 +6620,6 @@
                         }
                     }
                     break;
->>>>>>> 8d29118f
 
                 case 'se':
                     // set email
@@ -6736,17 +6637,10 @@
                             if (a.u === u_handle) {
                                 u_attr.email = user.m;
 
-<<<<<<< HEAD
-                        // was selected
-                        $.selected = [];
-                        if ($('.dropdown.body.files-menu').is(":visible")) {
-                            $.hideContextMenu();
-=======
                                 if (M.currentdirid === 'account/profile') {
                                     $('.nw-fm-left-icon.account').trigger('click');
                                 }
                             }
->>>>>>> 8d29118f
                         }
                     }
                     break;
@@ -7030,17 +6924,8 @@
             d: d
         };
 
-<<<<<<< HEAD
-                        if (M.currentdirid === 'account') {
-                            $('.nw-fm-left-icon.account').trigger('click');
-                        }
-                    }
-                }
-            }
-=======
         if (workers) {
             for (var i = workers.length; i--; ) workers[i].postMessage(workerstate);
->>>>>>> 8d29118f
         }
         else {
             var key = base64_to_a32(pfkey);
