--- conflicted
+++ resolved
@@ -4288,7 +4288,7 @@
 
 var t;
 
-function renderfm(stackPointer)
+function renderfm()
 {
     if (d) {
         console.time('renderfm');
@@ -5375,11 +5375,6 @@
  * Handle pending shares
  *
  * @param {array.<JSON_objects>} pending shares
-<<<<<<< HEAD
-=======
- *
- *
->>>>>>> 7b030606
  */
 function processPS(pendingShares) {
     DEBUG('processPS');
