var newnodes;
var maxaction;
var fminitialized = false;
var dl_interval, ul_interval;

var fmconfig = {};
if (localStorage.fmconfig) {
    fmconfig = JSON.parse(localStorage.fmconfig);
}

if (typeof seqno === 'undefined')
    var seqno = Math.floor(Math.random() * 1000000000);
if (typeof n_h === 'undefined')
    var n_h = false;
if (typeof requesti === 'undefined')
    var requesti = makeid(10);
if (typeof folderlink === 'undefined')
    var folderlink = false;
if (typeof lang === 'undefined')
    var lang = 'en';
if (typeof Ext === 'undefined')
    var Ext = false;
if (typeof ie9 === 'undefined')
    var ie9 = false;
if (typeof loadingDialog === 'undefined')
{
    var loadingDialog = {};
    loadingDialog.show = function()
    {
        $('.dark-overlay').show();
        //$('body').addClass('overlayed');
        $('.loading-spinner').show();
    };
    loadingDialog.hide = function()
    {
        $('.dark-overlay').hide();
        //$('body').removeClass('overlayed');
        $('.loading-spinner').hide();
    };
}

function MegaData()
{
    this.h = {};
    this.csortd = -1;
    this.csort = 'name';
    this.tfsdomqueue = {};

    this.reset = function()
    {
        this.d = {};
        this.v = [];
        this.c = {};
        this.u = {};
        this.t = {};
        this.opc = {};
        this.ipc = {};
        this.ps = {};
        this.sn = false;
        this.filter = false;
        this.sortfn = false;
        this.sortd = false;
        this.rendered = false;
        this.RootID = undefined;
        this.RubbishID = undefined;
        this.InboxID = undefined;
        this.viewmode = 0; // 0 list view, 1 block view
    };
    this.reset();

    this.sortBy = function(fn, d)
    {
        this.v.sort(function(a, b)
        {
            if (!d)
                d = 1;
            if (a.t > b.t)
                return -1;
            else if (a.t < b.t)
                return 1;
            return fn(a, b, d);
        });
        this.sortfn = fn;
        this.sortd = d;
    };

    this.sort = function()
    {
        this.sortBy(this.sortfn, this.sortd);
        this.sortBy(this.sortfn, this.sortd);
    };

    this.sortReverse = function()
    {
        var d = 1;
        if (this.sortd > 0)
            d = -1;
        this.sortBy(this.sortfn, d);
    };

    this.sortByName = function(d)
    {
        // if (typeof Intl !== 'undefined' && Intl.Collator)
        // {
            // var intl = new Intl.Collator('co', { numeric: true });

            // this.sortfn = function(a,b,d)
            // {
                // return intl.compare(a.name,b.name)*d;
            // };
        // }
        // else
        {
            this.sortfn = function(a,b,d)
            {
                if (typeof a.name == 'string' && typeof b.name == 'string')
                    return a.name.localeCompare(b.name) * d;
                else
                    return -1;
            };
        }
        this.sortd = d;
        this.sort();
    };

    this.sortByDateTime = function(d)
    {
        this.sortfn = function(a, b, d)
        {
            if (a.ts < b.ts)
                return -1 * d;
            else
                return 1 * d;
        }
        this.sortd = d;
        this.sort();
    };

    this.sortBySize = function(d)
    {
        this.sortfn = function(a, b, d)
        {
            if (typeof a.s !== 'undefined' && typeof b.s !== 'undefined' && a.s < b.s)
                return -1 * d;
            else
                return 1 * d;
        }
        this.sortd = d;
        this.sort();
    };

    this.sortByType = function(d)
    {
        this.sortfn = function(a, b, d)
        {
            if (typeof a.name == 'string' && typeof b.name == 'string')
                return filetype(a.name).localeCompare(filetype(b.name)) * d;
            else
                return -1;
        }
        this.sortd = d;
        this.sort();
    };

    this.sortByOwner = function(d)
    {
        this.sortfn = function(a, b, d)
        {
            var usera = M.d[a.p], userb = M.d[b.p];
            if (typeof usera.name == 'string' && typeof userb.name == 'string')
                return usera.name.localeCompare(userb.name) * d;
            else
                return -1;
        }
        this.sortd = d;
        this.sort();
    };

    this.sortByAccess = function(d)
    {
        this.sortfn = function(a, b, d)
        {
            if (typeof a.r !== 'undefined' && typeof b.r !== 'undefined' && a.r < b.r)
                return -1 * d;
            else
                return 1 * d;
        }
        this.sortd = d;
        this.sort();
    };

    this.getSortStatus = function(u)
    {
        var status = megaChatIsReady && megaChat.karere.getPresence(megaChat.getJidFromNodeId(u));
        if (status == 'chat')
            return 1;
        else if (status == 'dnd')
            return 2;
        else if (status == 'away')
            return 3;
        else
            return 4;
    };

    this.sortByStatus = function(d)
    {
        this.sortfn = function(a, b, d)
        {
            var statusa = M.getSortStatus(a.u), statusb = M.getSortStatus(b.u);
            if (statusa < statusb)
                return -1 * d;
            else if (statusa > statusb)
                return 1 * d;
            else if (typeof a.name == 'string' && typeof b.name == 'string')
                return a.name.localeCompare(b.name) * d;
            else
                return 0;
        }
        this.sortd = d;
        this.sort();
    };

    this.sortByInteraction = function(d)
    {
        this.i_cache = {};
        this.sortfn = function(a, b, d)
        {
            if (!M.i_cache[a.u])
            {
                var cs = M.contactstatus(a.u);
                if (cs.ts == 0)
                    cs.ts = -1;
                M.i_cache[a.u] = cs.ts;
            }
            if (!M.i_cache[b.u])
            {
                var cs = M.contactstatus(b.u);
                if (cs.ts == 0)
                    cs.ts = -1;
                M.i_cache[b.u] = cs.ts;
            }
            if (M.i_cache[b.u] < M.i_cache[a.u])
                return -1 * d;
            else
                return 1 * d;
        }
        this.sortd = d;
        this.sort();
    };

    this.doSort = function(n, d) {
        $('.grid-table-header .arrow').removeClass('asc desc');
        if (d > 0) {
            $('.arrow.' + n).addClass('desc');
        } else {
            $('.arrow.' + n).addClass('asc');
        }
        if (n === 'name') {
            M.sortByName(d);
        } else if (n == 'size') {
            M.sortBySize(d);
        } else if (n == 'type') {
            M.sortByType(d);
        } else if (n == 'date') {
            M.sortByDateTime(d);
        } else if (n == 'owner') {
            M.sortByOwner(d);
        } else if (n == 'access') {
            M.sortByAccess(d);
        } else if (n == 'interaction') {
            M.sortByInteraction(d);
        } else if (n == 'status') {
            M.sortByStatus(d);
        }

        if (fmconfig.uisorting) {
            storefmconfig('sorting', {n: n, d: d});
        } else {
            fmsortmode(M.currentdirid, n, d);
        }
    };

    /* Filters: */
    this.filterBy = function(f) {
        this.filter = f;
        this.v = [];
        for (var i in this.d) {
            if (f(this.d[i])) {
                this.v.push(this.d[i]);
            }
        }
    };

    /**
     * The same as filterBy, but instead of pushing the stuff in M.v, will return a new array.
     *
     * @param f function, with 1 arguments (node) that returns true when a specific node should be returned in the list
     * of filtered results
     */
    this.getFilterBy = function(f) {
        var v = [];
        for (var i in this.d) {
            if (f(this.d[i])) {
                v.push(this.d[i]);
            }
        }
        return v;
    };

    this.filterByParent = function(id) {
        this.filterBy(function(node) {
            if ((node.name && node.p === id) || (node.name && node.p && node.p.length === 11 && id === 'shares'))
                return true;
        });
    };

    this.filterBySearch = function(str) {
        str = str.replace('search/', '');
        this.filterBy(function(node) {
            if (node.name && str && node.name.toLowerCase().indexOf(str.toLowerCase()) >= 0)
                return true;
        });
    };

    this.hasInboxItems = function() {
        return $.len(M.c[M.InboxID] || {}) > 0;
    };

    this.getInboxUsers = function() {
        var uniqueUsersList = {};
        this.getInboxItems().forEach(function(v, k) {
            assert(M.u[v.u], 'user is not in M.u when trying to access inbox item users');
            uniqueUsersList[v.u] = M.u[v.u];
        });

        return obj_values(uniqueUsersList);
    };

    this.getInboxItems = function() {
        return M.getFilterBy(function(node) { return node.p === M.InboxID; });
    };

    // @TODO PERF: This should use the localStorage/sessionStorage/mDB for caching the avatars and keeping them up to
    // date by listening and maintaining the local cache via the actionpackets
    // OR maybe just start using getUserAttribute? (and the cache can be implemented there?)
    this.avatars = function()
    {
        if (!M.c.contacts)
            M.c.contacts = {};
        if (u_handle) {
            M.c.contacts[u_handle] = 1;
        }

        for (var u in M.c['contacts'])
            if (!avatars[u])
            {
                api_req({a: 'uga', u: u, ua: '+a'},
                {
                    u: u,
                    callback: function(res, ctx)
                    {
                        if (typeof res !== 'number' && res.length > 5)
                        {
                            var blob = new Blob([str_to_ab(base64urldecode(res))], {type: 'image/jpeg'});
                            avatars[ctx.u] = {
                                data: blob,
                                url: myURL.createObjectURL(blob)
                            };
                        }
                        useravatar.loaded(ctx.u);
                    }
                });
            }

        delete M.c.contacts[u_handle];
    }

    this.renderAvatars = function()
    {
        $('.contact-block-view-avatar').each(function(i, e)
        {
            var c = $(e).attr('class');
        });

        $('.avatar').each(function(i, e)
        {
            var c = $(e).attr('class');
        });
    }

    this.contactstatus = function(h)
    {
        var folders = 0;
        var files = 0;
        var ts = 0;
        if (M.d[h])
        {
            if(!M.d[h].ts) {
                var a = fm_getnodes(h);
                for (var i in a) {
                    if (!a.hasOwnProperty(i)) {
                        continue;
                    }
                    var n = M.d[a[i]];
                    if (n) {
                        if (ts < n.ts) {
                            ts = n.ts;
                        }
                        if (n.t) {
                            folders++;
                        }
                        else {
                            files++;
                        }
                    }
                }
                M.d[h].ts = ts;
            } else {
                ts = M.d[h].ts;
            }
        }

        return {files: files, folders: folders, ts: ts};
    };

    this.onlineStatusClass = function(os)
    {
        if (os == 'dnd')
            return [l[5925], 'busy'];
        else if (os == 'away')
            return [l[5924], 'away'];
        else if (os == 'chat' || os == 'available')
            return [l[5923], 'online'];
        else
            return [l[5926], 'offline'];
    };

    this.onlineStatusEvent = function(u, status)
    {
        if (u && megaChatIsReady)
        {
            // this event is triggered for a specific resource/device (fullJid), so we need to get the presen for the
            // user's devices, which is aggregated by Karere already
            status = megaChat.karere.getPresence(megaChat.getJidFromNodeId(u.u));
            var e = $('.ustatus.' + u.u);
            if (e.length > 0)
            {
                $(e).removeClass('offline online busy away');
                $(e).addClass(this.onlineStatusClass(status)[1]);
            }
            var e = $('.fm-chat-user-status.' + u.u);
            if (e.length > 0)
                $(e).html(this.onlineStatusClass(status)[0]);
            if (
                typeof $.sortTreePanel !== 'undefined' &&
                typeof $.sortTreePanel.contacts !== 'undefined' &&
                $.sortTreePanel.contacts.by == 'status'
            ) {
                M.contacts(); // we need to resort
            }

            if (window.location.hash == "#fm/" + u.u) {
                // re-render the contact view page if the presence had changed
                contactUI();
            }
        }
    };

    this.emptySharefolderUI = function(lSel)
    {
        if (!lSel)
            lSel = this.fsViewSel;
        $(lSel).before($('.fm-empty-folder .fm-empty-pad:first').clone().removeClass('hidden').addClass('fm-empty-sharef'));
        $(lSel).parent().children('table').hide();

        $('.files-grid-view.fm.shared-folder-content').addClass('hidden');

        $(window).trigger('resize');
    };
    Object.defineProperty(this, 'fsViewSel', {
        value: '.files-grid-view.fm .grid-scrolling-table, .fm-blocks-view.fm .file-block-scrolling',
        configurable: false
    });

    /**
     *
     * @param {array.<JSON_objects>} ipc - received requests
     * @param {bool} clearGrid
     *
     */
    this.drawReceivedContactRequests = function(ipc, clearGrid) {
        DEBUG('Draw received contacts grid.');
        var html, email, ps, trClass, id,
            type = '',
            drawn = false,
            t = '.grid-table.contact-requests';
        if (M.currentdirid === 'ipc') {

            if (clearGrid) {
                $(t + ' tr').remove();
            }

            for (var i in ipc) {
                id = ipc[i].p;
                // Make sure that denied and ignored requests are shown properly
                // don't be fooled, we need M.ipc here and not ipc
                if (M.ipc[id]) {
                    if (M.ipc[id].dts || (M.ipc[id].s && (M.ipc[id].s === 3))) {
                        type = 'deleted';
                    } else if (M.ipc[id].s && M.ipc[id].s === 1) {
                        type = 'ignored';
                    }
                    trClass = (type !== '') ? ' class="' + type + '"' : '';
                    email = ipc[i].m;
                    if (ipc[i].ps && ipc[i].ps !== 0) {
                        ps = '<span class="contact-request-content">' + ipc[i].ps + ' ' + l[105] + ' ' + l[813] + '</span>';
                    } else {
                        ps = '<span class="contact-request-content">' + l[5851] + '</span>';
                    }
                    html = '<tr id="ipc_' + id + '"' + trClass + '>\n\
                        <td>\n\
                            ' + useravatar.contact(email, 'nw-contact-avatar') + ' \n\
                            <div class="fm-chat-user-info">\n\
                                <div class="fm-chat-user">' + htmlentities(email) + '</div>\n\
                                <div class="contact-email">' + htmlentities(email) + '</div>\n\
                            </div>\n\
                        </td>\n\
                        <td>' + ps + '</td>\n\
                        <td>\n\
                            <div class="contact-request-button delete"><span>' + l[5858] + '</span></div>\n\
                            <div class="contact-request-button accept"><span>' + l[5856] + '</span></div>\n\
                            <div class="contact-request-button ignore"><span>' + l[5860] + '</span></div>\n\
                            <div class="contact-request-ignored"><span>' + l[5864] + '</span></div>\n\
                            <div class="clear"></div>\n\
                        </td>\n\
                    </tr>';

                    $(t).append(html);

                    drawn = true;
                }
            }

            // If at least one new item is added then ajust grid
            if (drawn) {
                $('.fm-empty-contacts').addClass('hidden');

                // hide/show sent/received grid
                $('.sent-requests-grid').addClass('hidden');
                $('.contact-requests-grid').removeClass('hidden');

                initIpcGridScrolling();
                initBindIPC();
            }
        }
    };

    this.handleEmptyContactGrid = function() {
        // If focus is on contacts tab
        if (M.currentdirid === 'contacts') {
            var haveActiveContact = false;
            for (var i in M.u) {
                if (M.u[i].c !== 0 && M.u[i].c !== 2) {
                    haveActiveContact = true;
                    break;
                }
            }

            // We do NOT have active contacts, set empty contacts grid
            if (!haveActiveContact) {
                $('.files-grid-view.contacts-view').addClass('hidden');
                $('.fm-empty-contacts .fm-empty-cloud-txt').text(l[784]);
                $('.fm-empty-contacts').removeClass('hidden');
            }
        }
    };

    /**
     *
     * @param {array.<JSON_objects>} opc - sent requests
     * @param {bool} clearGrid
     *
     */
    this.drawSentContactRequests = function(opc, clearGrid) {

        DEBUG('Draw sent invites.');

        var html, hideCancel, hideReinvite, hideOPC,
            drawn = false,
            TIME_FRAME = 60 * 60 * 24 * 14,// 14 days in seconds
            utcDateNow = Math.floor(Date.now() / 1000),
            t = '.grid-table.sent-requests';

        if (M.currentdirid === 'opc') {

            if (clearGrid) {
                $(t + ' tr').remove();
            }

            for (var i in opc) {
                if (opc.hasOwnProperty(i)) {
                    hideCancel = '';
                    hideReinvite = '';
                    hideOPC = '';
                    if (opc[i].dts) {
                        hideOPC = 'deleted';
                        hideReinvite = 'hidden';
                        hideCancel = 'hidden';
                    }
                    else {
                        if (utcDateNow < (opc[i].rts + TIME_FRAME)) {
                            hideReinvite = 'hidden';
                        }
                    }
                }

                hideOPC = (hideOPC !== '') ? ' class="' + hideOPC + '"' : '';
                html = '<tr id="opc_' + htmlentities(opc[i].p) + '"' + hideOPC + '>\n\
                    <td>\n\
                        <div class="left email">\n\
                            <div class="nw-contact-avatar"></div>\n\
                            <div class="fm-chat-user-info">\n\
                               <div class="contact-email">' + htmlentities(opc[i].m) + '</div>\n\
                            </div>\n\
                        </div>\n\
                        <div class="contact-request-button cancel ' + hideCancel + '"><span>' + l[156] + ' ' + l[738].toLowerCase() + '</span></div>\n\
                        <div class="contact-request-button reinvite ' + hideReinvite + '"><span>' + l[5861] + '</span></div>\n\
                    </td>\n\
                </tr>';

                $(t).append(html);

                drawn = true;
            }

            if (drawn) {
                $('.fm-empty-contacts').addClass('hidden');

                // hide/show received/sent grids
                $('.contact-requests-grid').addClass('hidden');
                $('.sent-requests-grid').removeClass('hidden');

                initOpcGridScrolling();
                initBindOPC();
            }
        }
    };

    /**
     * renderMain
     *
     * @param {type} u
     * @returns {unresolved}
     */
    this.renderMain = function(u) {

        /**
         * flush_cached_nodes
         *
         * @param {integer} n
         *
         */
        function flush_cached_nodes(n) {
            var canvas,
                num = n,
                e = cache.splice(0, num || cache.length);

            if (e.length) {
                canvas = M.viewmode == 0 ? $('.grid-table.fm') : $('.file-block-scrolling').data('jsp').getContentPane();

                for (var i in e) {
                    if (M.v[e[i][0]] && M.v[e[i][0]].h === e[i][2]) {
                        M.v[e[i][0]].seen = true;
                    } else {
                        if (d > 1) {
                            console.log('desync cached node...', e[i][2]);
                        }

                        for (var k in M.v) {
                            if (M.v[k].h === e[i][2]) {
                                M.v[k].seen = true;
                                break;
                            }
                        }
                    }
                    canvas.append(e[i][1]);
                }
                if (M.dynlistRt) {
                    clearTimeout(M.dynlistRt);
                }
                M.dynlistRt = setTimeout(function() {
                    delete M.dynlistRt;
                    M.rmSetupUI();
                }, 750);
                $(window).trigger('resize');
            } else {
                $(lSel).unbind('jsp-scroll-y.dynlist');
            }
        }// flush_cached_nodes END

        /**
         * mInsertNode
         *
         * @param {string} aNode
         * @param {string} aPrevNode
         * @param {string} aNextNode
         * @param {string} aTag
         * @param {} aElement
         * @param {} aHTMLContent
         * @param {} aUpdate
         * @param {} aDynCache
         *
         */
        function mInsertNode(aNode, aPrevNode, aNextNode, aTag, aElement, aHTMLContent, aUpdate, aDynCache) {
            if (!aUpdate || $(aTag + ' ' + aElement).length === 0) {
                // 1. if the current view does not have any nodes, just append it
                if (aDynCache) {
                    cache.push(aDynCache);
                } else {
                    $(aTag).append(aHTMLContent);
                }
            } else {
                var j;
                if ($(aTag + ' #' + aNode.h).length) {
                    files--;
                    aNode.seen = true;
                    return;
                }

                if (aDynCache) {
                    // console.log(i, aNode.name,cache.map(n=>n[2]));

                    if (aNode.t) {
                        for (var x = 0, m = cache.length; x < m && cache[x][3]; ++x);
                        cache.splice(x, 0, aDynCache);
                    } else {
                        cache.push(aDynCache);
                    }
                    return;
                }

                if (aUpdate && aPrevNode && $(aTag + ' #' + aPrevNode.h).length) {
                    // 2. if there is a node before the new node in the current view, add it after that node:
                    $(aTag + ' #' + aPrevNode.h).after(aHTMLContent);
                } else if (aUpdate && aNextNode && $(aTag + ' #' + aNextNode.h).length) {
                    // 3. if there is a node after the new node in the current view, add it before that node:
                    $(aTag + ' #' + aNextNode.h).before(aHTMLContent);
                } else if (aNode.t) {
                    // 4. new folder: insert new node before the first folder in the current view
                    $($(aTag + ' ' + aElement)[0]).before(aHTMLContent);
                } else {// !aNode.t)
                    // 5. new file: insert new node before the first file in the current view
                    var a = $(aTag + ' ' + aElement).not('.folder');
                    if (a.length > 0) {
                        $(a[0]).before(aHTMLContent);
                    } else {
                        // 6. if this view does not have any files, insert after the last folder
                        a = $(aTag + ' ' + aElement);
                        $(a[a.length - 1]).after(aHTMLContent);
                    }
                }
            }
        }// mInsertNode END

        /*
         * renerContactsLayout
         *
         * @param {} u
         *
         */
        var chatIsReady = megaChatIsReady;
        function renderContactsLayout(u) {
            var u_h, contact, node, avatar, el, t, html, onlinestatus,
                cs = M.contactstatus(u_h),
                time = time2last(cs.ts),
                timems = cs.ts,
                interactionclass = 'cloud-drive';

            if (cs.files === 0 && cs.folders === 0) {
                time = l[1051];
                interactionclass = 'never';
            }

            // Render all items given in glob M.v
            for (var i in M.v) {
                u_h = M.v[i].h;
                contact = M.u[u_h];

                // chat is enabled?
                if (chatIsReady) {
                    if (contact && contact.lastChatActivity > timems) {
                        interactionclass = 'conversations';
                        time = time2last(contact.lastChatActivity);

                        var room = megaChat.getPrivateRoom(u_h);
                        if (room && megaChat.plugins.chatNotifications) {
                            if (megaChat.plugins.chatNotifications.notifications.getCounterGroup(room.roomJid) > 0) {
                                interactionclass = 'unread-conversations';
                            }
                        }

                    }
                }

                node = M.d[u_h];
                avatar = useravatar.contact(u_h, "nw-contact-avatar");

                onlinestatus = M.onlineStatusClass(
                    chatIsReady &&
                    megaChat.karere.getPresence(megaChat.getJidFromNodeId(u_h))
                );

                if (M.viewmode === 1) {
                    el = 'div';
                    t = '.contacts-blocks-scrolling';
                    html = '<a class="file-block ustatus ' + htmlentities(u_h) + ' ' + onlinestatus[1] + '" id="' + htmlentities(M.v[i].h) + '">\n\
                                <span class="nw-contact-status"></span>\n\
                                ' + avatar + ' \
                                <span class="shared-folder-info-block">\n\
                                    <span class="shared-folder-name">' + htmlentities(node.name) + '</span>\n\
                                    <span class="shared-folder-info">' + htmlentities(node.m) + '</span>\n\
                                </span>\n\
                            </a>';
                } else {
                    el = 'tr';
                    t = '.grid-table.contacts';
                    html = '<tr id="' + htmlentities(M.v[i].h) + '">\n\
                                <td>\n\
                                    ' + avatar + ' \
                                    <div class="fm-chat-user-info todo-star">\n\
                                        <div class="fm-chat-user">' + htmlentities(node.name) + '</div>\n\
                                        <div class="contact-email">' + htmlentities(node.m) + '</div>\n\
                                    </div>\n\
                                </td>\n\
                                <td width="240">\n\
                                    <div class="ustatus ' + htmlentities(u_h) + ' ' + onlinestatus[1] + '">\n\
                                        <div class="nw-contact-status"></div>\n\
                                        <div class="fm-chat-user-status ' + htmlentities(u_h) + '">' + onlinestatus[0] + '</div>\n\
                                        <div class="clear"></div>\n\
                                    </div>\n\
                                </td>\n\
                                <td width="270">\n\
                                    <div class="contacts-interation li_' + u_h + '"></div>\n\
                                </td>\n\
                            </tr>';
                }
                mInsertNode(M.v[i], M.v[i-1], M.v[i+1], t, el, html, u);

                getLastInteractionWith(u_h);
            }
        }// renderContactsLayout END

        /*
         * renderLayout
         *
         * render layouts different from contacts, opc and ipc
         *
         * @param {} u
         * @param {int} n_cache
         * @param {int} files
         *
         * @returns {int}
         */
        function renderLayout(u, n_cache) {
            var html, cs, contains, u_h, t, el, time, bShare,
                avatar, rights, rightsclass, onlinestatus, html,
                sExportLink, sLinkIcon,
                iShareNum = 0,
                s, ftype, c, cc, star;

            for (var i in M.v) {
                if (!M.v[i].name) {
                    DEBUG('Skipping M.v node with no name.', M.v[i]);
                    continue;
                }
                s  = '';
                c  = '';
                cc = null;
                if (M.v[i].t) {
                    ftype = l[1049];
                    c = ' folder';
                } else {
                    ftype = filetype(M.v[i].name);
                    s = htmlentities(bytesToSize(M.v[i].s));
                }
                star = M.v[i].fav ? ' star' : '';

                if (M.currentdirid === 'shares') {// render shares tab
                    cs = M.contactstatus(M.v[i].h),
                    contains = fm_contains(cs.files, cs.folders),
                    u_h = M.v[i].p,
                    rights = l[55],
                    rightsclass = ' read-only',
                    onlinestatus = M.onlineStatusClass(
                        chatIsReady &&
                        megaChat.karere.getPresence(megaChat.getJidFromNodeId(u_h))
                    );

                    if (cs.files === 0 && cs.folders === 0) {
                        contains = l[1050];
                    }
                    if (M.v[i].r === 1) {
                        rights = l[56];
                        rightsclass = ' read-and-write';
                    } else if (M.v[i].r === 2) {
                        rights = l[57];
                        rightsclass = ' full-access';
                    }

                    var contactName = M.d[u_h] ? htmlentities(M.d[u_h].name) : "N/a";
                    if (M.viewmode === 1) {
                        t = '.shared-blocks-scrolling';
                        avatar = useravatar.contact(u_h, 'nw-contact-avatar', 'span');
                        el = 'a';
                        html = '<a class="file-block folder" id="'
                            + htmlentities(M.v[i].h) + '"><span class="file-status-icon '
                            + htmlentities(star) + '"></span><span class="shared-folder-access '
                            + htmlentities(rightsclass) + '"></span><span class="file-icon-area">'
                            + '<span class="block-view-file-type folder"></span></span>'
                                 + avatar
                            + '<span class="shared-folder-info-block"><span class="shared-folder-name">'
                            + htmlentities(M.v[i].name) + '</span><span class="shared-folder-info">by '
                            + contactName + '</span></span></a>';
                    } else {
                        t = '.shared-grid-view .grid-table.shared-with-me';
                        el = 'tr';
                        avatar = useravatar.contact(u_h, 'nw-contact-avatar');

                        html = '<tr id="' + htmlentities(M.v[i].h) + '"><td width="30"><span class="grid-status-icon ' + htmlentities(star)
                            + '"></span></td><td><div class="shared-folder-icon"></div><div class="shared-folder-info-block"><div class="shared-folder-name">'
                            + htmlentities(M.v[i].name) + '</div><div class="shared-folder-info">' + htmlentities(contains)
                            + '</div></div> </td><td width="240">'
                                 + avatar
                            + '<div class="fm-chat-user-info todo-star ustatus ' + htmlentities(u_h) + ' '
                            + htmlentities(onlinestatus[1]) + '"><div class="todo-fm-chat-user-star"></div><div class="fm-chat-user">'
                            + contactName + '</div><div class="nw-contact-status"></div><div class="fm-chat-user-status ' + htmlentities(htmlentities(u_h)) + '">' + htmlentities(onlinestatus[0])
                            + '</div><div class="clear"></div></div></td><td width="270"><div class="shared-folder-access'
                            + htmlentities(rightsclass) + '">' + htmlentities(rights) + '</div></td></tr>';
                    }
                }

                // switching from contacts tab
                else if (M.currentdirid.length === 11 && M.currentrootid === 'contacts') {
                    cs = M.contactstatus(M.v[i].h);
                    contains = fm_contains(cs.files, cs.folders);
                    if (cs.files === 0 && cs.folders === 0) {
                        contains = l[1050];
                    }
                    var rights = l[55], rightsclass = ' read-only';
                    if (M.v[i].r === 1) {
                        rights = l[56];
                        rightsclass = ' read-and-write';
                    } else if (M.v[i].r === 2) {
                        rights = l[57];
                        rightsclass = ' full-access';
                    }

                    if (M.viewmode === 1) {
                        t = '.fm-blocks-view.contact-details-view .file-block-scrolling';
                        el = 'a';
                        html = '<a id="' + htmlentities(M.v[i].h) + '" class="file-block folder">\n\
                                    <span class="file-status-icon"></span>\n\
                                    <span class="file-settings-icon">\n\
                                        <span></span>\n\
                                    </span>\n\
                                    <span class="shared-folder-access ' + rightsclass + '"></span>\n\
                                    <span class="file-icon-area">\n\
                                        <span class="block-view-file-type folder-shared"><img alt=""></span>\n\
                                    </span>\n\
                                    <span class="file-block-title">' + htmlentities(M.v[i].name) + '</span>\n\
                                </a>';
                    } else {
                        t = '.contacts-details-block .grid-table.shared-with-me';
                        el = 'tr';
                        html = '<tr id="' + htmlentities(M.v[i].h) + '">\n\
                                    <td width="30">\n\
                                        <span class="grid-status-icon"></span>\n\
                                    </td>\n\
                                    <td>\n\
                                        <div class="shared-folder-icon"></div>\n\
                                        <div class="shared-folder-info-block">\n\
                                            <div class="shared-folder-name">' + htmlentities(M.v[i].name) + '</div>\n\
                                            <div class="shared-folder-info">' + contains + '</div>\n\
                                        </div>\n\
                                    </td>\n\
                                    <td width="270">\n\
                                        <div class="shared-folder-access ' + rightsclass + '">' + rights + '</div>\n\
                                    </td>\n\
                                </tr>';
                    }
                } else {

                    if (M.v[i].shares) {
                        iShareNum = Object.keys(M.v[i].shares).length;
                    }
                    else {
                        iShareNum = 0;
                    }
                    bShare = (
                        (M.v[i].shares && M.v[i].shares.EXP && iShareNum > 1)
                        || (M.v[i].shares && !M.v[i].shares.EXP && iShareNum)
                        || M.ps[M.v[i].h])
                        ? true : false;
                    sExportLink = (M.v[i].shares && M.v[i].shares.EXP) ? 'linked' : '';
                    sLinkIcon = (sExportLink === '') ? '' : 'link-icon';

                    // Block view
                    if (M.viewmode === 1) {
                        t = '.fm-blocks-view.fm .file-block-scrolling';
                        el = 'a';
                        html = '<a id="' + htmlentities(M.v[i].h) + '" class="file-block' + c + ' ' + sExportLink + '">\n\
                                    <span class="file-status-icon' + star + '"></span>\n\
                                    <span class="' + sLinkIcon + '"></span>\n\
                                    <span class="file-settings-icon">\n\
                                        <span></span>\n\
                                    </span>\n\
                                    <span class="file-icon-area">\n\
                                        <span class="block-view-file-type ' + fileIcon({t: M.v[i].t, share: bShare, name: M.v[i].name}) + '"><img alt="" /></span>\n\
                                    </span>\n\
                                    <span class="file-block-title">' + htmlentities(M.v[i].name) + '</span>\n\
                                </a>';
                    }

                    // List view
                    else {
                        time = time2date(M.v[i].ts || (M.v[i].p === 'contacts' && M.contactstatus(M.v[i].h).ts));
                        t = '.grid-table.fm';
                        el = 'tr';
                        html = '<tr id="' + htmlentities(M.v[i].h) + '" class="' + c + '">\n\
                                    <td width="30">\n\
                                        <span class="grid-status-icon' + star + '"></span>\n\
                                    </td>\n\
                                    <td>\n\
                                        <span class="transfer-filtype-icon ' + fileIcon({t: M.v[i].t, share: bShare, name: M.v[i].name}) + '"> </span>\n\
                                        <span class="tranfer-filetype-txt">' + htmlentities(M.v[i].name) + '</span>\n\
                                    </td>\n\
                                    <td width="100">' + s + '</td>\n\
                                    <td width="130">' + ftype + '</td>\n\
                                    <td width="120">' + time + '</td>\n\
                                    <td width="62" class="grid-url-field own-data ' + sExportLink + '">\n\
                                        <a class="grid-url-arrow">\n\
                                            <span></span>\n\
                                        </a>\n\
                                        <span class="' + sLinkIcon + '"></span>\n\
                                    </td>\n\
                                </tr>';
                    }

                    if (!(M.v[i].seen = n_cache > files++)) {
                        cc = [i, html, M.v[i].h, M.v[i].t];
                    }
                }
                mInsertNode(M.v[i], M.v[i-1], M.v[i+1], t, el, html, u, cc);
            }
        }// renderLayout END

        var n_cache, lSel,
            cache = [],
            files = 0;

        if (d) console.log('renderMain', u);

        lSel = this.fsViewSel;
        $(lSel).unbind('jsp-scroll-y.dynlist');
        $(window).unbind("resize.dynlist");
        sharedfolderUI();// ToDo: Check do we really need this here
        $(window).trigger('resize');

        hideEmptyGrids();

        if (!u) {
            deleteScrollPanel('.contacts-blocks-scrolling', 'jsp');
            deleteScrollPanel('.contacts-details-block .file-block-scrolling', 'jsp');
            deleteScrollPanel('.file-block-scrolling', 'jsp');

            initOpcGridScrolling();
            initIpcGridScrolling();

            $('.grid-table tr').remove();
            $('.file-block-scrolling a').remove();
            $('.contacts-blocks-scrolling a').remove();
        }

        var u_h = M.currentdirid;
        var user = M.d[u_h];
        $(lSel).parent().children('table').show();

        if (user) {
            $('.contact-share-notification').text(user.name + ' shared the following folders with you:').removeClass('hidden');
        }

        // Check elements number, if empty draw empty grid
        if (this.v.length === 0) {
            if (M.RubbishID && M.currentdirid === M.RubbishID) {
                $('.fm-empty-trashbin').removeClass('hidden');
            }
            else if (M.currentdirid === 'contacts') {
                $('.fm-empty-contacts .fm-empty-cloud-txt').text(l[6772]);
                $('.fm-empty-contacts').removeClass('hidden');
            }
            else if (M.currentdirid === 'opc' || M.currentdirid === 'ipc') {
                $('.fm-empty-contacts .fm-empty-cloud-txt').text(l[6196]);
                $('.fm-empty-contacts').removeClass('hidden');
            }
            else if (String(M.currentdirid).substr(0, 7) === 'search/') {
                $('.fm-empty-search').removeClass('hidden');
            }
            else if (M.currentdirid === M.RootID && folderlink) {
                if (!isValidShareLink()) {
                    $('.fm-invalid-folder').removeClass('hidden');
                } else {
                    $('.fm-empty-folder-link').removeClass('hidden');
                }
            }
            else if (M.currentdirid === M.RootID) {
                $('.fm-empty-cloud').removeClass('hidden');
            }
            else if (M.currentdirid === M.InboxID) {
                $('.fm-empty-messages').removeClass('hidden');
            }
            else if (M.currentdirid === 'shares') {
                $('.fm-empty-incoming').removeClass('hidden');
            }
            else if (M.currentrootid === M.RootID) {
                $('.fm-empty-folder').removeClass('hidden');
            }
            else if (M.currentrootid === 'shares') {
                this.emptySharefolderUI(lSel);
            }
            else if (M.currentrootid === 'contacts') {
                $('.fm-empty-incoming.contact-details-view').removeClass('hidden');
                $('.contact-share-notification').addClass('hidden');
            }
        }
        else if (this.currentdirid.length !== 11 && !~['contacts', 'shares', 'ipc', 'opc'].indexOf(this.currentdirid)) {
            if (this.viewmode === 1) {
                var r = Math.floor($('.fm-blocks-view.fm').width() / 140);
                n_cache = r * Math.ceil($('.fm-blocks-view.fm').height() / 164) + r;
            } else {
                n_cache = Math.ceil($('.files-grid-view.fm').height() / 24);
            }
            if (!n_cache) {
                this.cRenderMainN = this.cRenderMainN || 1;
                if (++this.cRenderMainN < 4)
                    return Soon(function() {
                        M.renderMain(u);
                    });
            } else {
                $.rmItemsInView = n_cache;
            }
        }

        delete this.cRenderMainN;

        if (this.currentdirid === 'opc') {
            DEBUG('RenderMain() opc');
            this.drawSentContactRequests(this.v, 'clearGrid');
        }
        else if (this.currentdirid === 'ipc') {
            DEBUG('RenderMain() ipc');
            this.drawReceivedContactRequests(this.v, 'clearGrid');
        }
        else if (this.currentdirid === 'contacts') {
            renderContactsLayout(u);
        }
        else {
            renderLayout(u, n_cache);
        }

        contactUI();// ToDo: Document this function,

        $(window).unbind('dynlist.flush');
        $(window).bind('dynlist.flush', function() {
            if (cache.length)
                flush_cached_nodes();
        });

        if (d) console.log('cache %d/%d (%d)', cache.length, files, n_cache);
        if (cache.length) {
            $(lSel).bind('jsp-scroll-y.dynlist', function(ev, pos, top, bot) {
                if (bot) {
                    flush_cached_nodes(n_cache);
                }
            });

            var cdid = M.currentdirid;
            $(window).bind("resize.dynlist", SoonFc(function() {
                if (cdid !== M.currentdirid) {
                    return;
                }
                if (cache.length) {
                    if (!$(lSel).find('.jspDrag:visible').length) {
                        var n;

                        if (M.viewmode === 1) {
                            var r = Math.floor($('.fm-blocks-view.fm').width() / 140);
                            n = r * Math.ceil($('.fm-blocks-view').height() / 164) - $('.fm-blocks-view.fm a').length;
                        } else {
                            n = 2 + Math.ceil($('.files-grid-view.fm').height() / 24 - $('.files-grid-view.fm tr').length);
                        }

                        if (n > 0) {
                            flush_cached_nodes(n);
                        }
                    }
                }
                else
                {
                    $(window).unbind("resize.dynlist");
                }
            }));
        }

        if (this.viewmode == 1) {
            fa_duplicates = {};
            fa_reqcnt = 0;
        }

        this.rmSetupUI(u);

        if (!u && n_cache)
            $.rmInitJSP = lSel;
    };

    this.rmSetupUI = function(u) {
        if (this.viewmode === 1) {
            if (this.v.length > 0) {
                var o = $('.fm-blocks-view.fm .file-block-scrolling');
                o.find('div.clear').remove();
                o.append('<div class="clear"></div>');
            }
            iconUI(u);
            fm_thumbnails();
        } else {
            Soon(gridUI);
        }
        Soon(fmtopUI);

        $('.grid-scrolling-table .grid-url-arrow,.file-block .file-settings-icon').unbind('click');
        $('.grid-scrolling-table .grid-url-arrow').bind('click', function(e) {
            var target = $(this).closest('tr');
            if (target.attr('class').indexOf('ui-selected') == -1) {
                target.parent().find('tr').removeClass('ui-selected');
            }
            target.addClass('ui-selected');
            e.preventDefault();
            e.stopPropagation(); // do not treat it as a regular click on the file
            e.currentTarget = target;
            cacheselect();
            searchPath();
            contextMenuUI(e, 1);
        });

        $('.file-block .file-settings-icon').bind('click', function(e) {
            var target = $(this).parents('.file-block');
            if (target.attr('class').indexOf('ui-selected') == -1) {
                target.parent().find('a').removeClass('ui-selected');
            }
            target.addClass('ui-selected');
            e.preventDefault();
            e.stopPropagation(); // do not treat it as a regular click on the file
            e.currentTarget = target;
            cacheselect();
            searchPath();
            contextMenuUI(e, 1);
        });

        if (!u) {

            if (this.currentrootid === 'shares') {

                function prepareShareMenuHandler(e) {
                    e.preventDefault();
                    e.stopPropagation();
                    e.currentTarget = $('#treea_' + M.currentdirid);
                    e.calculatePosition = true;
                    $.selected = [M.currentdirid];
                }

                $('.shared-details-info-block .grid-url-arrow').unbind('click');
                $('.shared-details-info-block .grid-url-arrow').bind('click', function (e) {
                    prepareShareMenuHandler(e);
                    contextMenuUI(e, 1);
                });

                $('.shared-details-info-block .fm-share-download').unbind('click');
                $('.shared-details-info-block .fm-share-download').bind('click', function (e) {
                    prepareShareMenuHandler(e);
                    var $this = $(this);
                    e.clientX = $this.offset().left;
                    e.clientY = $this.offset().top + $this.height()

                    contextMenuUI(e, 3);
                });

                $('.shared-details-info-block .fm-share-copy').unbind('click');
                $('.shared-details-info-block .fm-share-copy').bind('click', function (e) {
                    $.copyDialog = 'copy'; // this is used like identifier when key with key code 27 is pressed
                    $.mcselected = M.RootID;
                    $('.copy-dialog .dialog-copy-button').addClass('active');
                    $('.copy-dialog').removeClass('hidden');
                    handleDialogContent('cloud-drive', 'ul', true, 'copy', 'Paste');
                    $('.fm-dialog-overlay').removeClass('hidden');
                    $('body').addClass('overlayed');
                });

                // From inside a shared directory e.g. #fm/INlx1Kba and the user clicks the 'Leave share' button
                $('.shared-details-info-block .fm-leave-share').unbind('click');
                $('.shared-details-info-block .fm-leave-share').bind('click', function (e) {

                    // Get the share ID from the hash in the URL
                    var shareId = window.location.hash.replace('#fm/', '');

                    // Remove user from the share
                    removeShare (shareId);

                    // Open the shares folder
                    M.openFolder('shares', true);
                });
            }
        }
    };

    this.renderShare = function(h)
    {
        var html = '';
        if (M.d[h].shares)
        {
            for (var u in M.d[h].shares)
            {
                if (M.u[u])
                {
                    var rt = '';
                    var sr = {r0: '', r1: '', r2: ''};
                    if (M.d[h].shares[u].r == 0)
                    {
                        rt = l[55];
                        sr.r0 = ' active';
                    }
                    else if (M.d[h].shares[u].r == 1)
                    {
                        rt = l[56];
                        sr.r1 = ' active';
                    }
                    else if (M.d[h].shares[u].r == 2)
                    {
                        rt = l[57];
                        sr.r2 = ' active';
                    }

                    html += '<div class="add-contact-item" id="' + u + '"><div class="add-contact-pad">' + useravatar.contact(u) + 'span class="add-contact-username">' + htmlentities(M.u[u].m) + '</span><div class="fm-share-dropdown">' + rt + '</div><div class="fm-share-permissions-block hidden"><div class="fm-share-permissions' + sr.r0 + '" id="rights_0">' + l[55] + '</div><div class="fm-share-permissions' + sr.r1 + '" id="rights_1">' + l[56] + '</div><div class="fm-share-permissions' + sr.r2 + '" id="rights_2">' + l[57] + '</div><div class="fm-share-permissions" id="rights_3">' + l[83] + '</div></div></div></div>';
                }
            }
            $('.share-dialog .fm-shared-to').html(html);
            $('.share-dialog .fm-share-empty').addClass('hidden');
            $('.share-dialog .fm-shared-to').removeClass('hidden');
        }
        else
        {
            $('.share-dialog .fm-share-empty').removeClass('hidden');
            $('.share-dialog .fm-shared-to').addClass('hidden');
        }
    };

    this.renderTree = function()
    {
        this.buildtree({h: 'shares'},       this.buildtree.FORCE_REBUILD);
        this.buildtree(this.d[this.RootID], this.buildtree.FORCE_REBUILD);
        this.buildtree({h: M.RubbishID},    this.buildtree.FORCE_REBUILD);
        this.buildtree({h: M.InboxID},    this.buildtree.FORCE_REBUILD);
        this.contacts();
        this.renderInboxTree();
        treeUI();
        if (megaChatIsReady) {
            megaChat.renderContactTree();
        }
    };

    this.renderInboxTree = function() {

    };

    this.openFolder = function(id, force, chat) {
        $('.fm-right-account-block').addClass('hidden');
        $('.fm-files-view-icon').removeClass('hidden');

        if (d) {
            console.log('openFolder()', M.currentdirid, id, force);
        }
        if ((id !== 'notifications') && !$('.fm-main.notifications').hasClass('hidden')) {
            notificationsUI(1);
        }
        this.search = false;
        this.chat = false;
        if (!fminitialized) {
            fminitialized = true;
            $('.top-search-bl').show();
            mBroadcaster.sendMessage('fm:initialized');
        } else if (id && id === this.currentdirid && !force) {// Do nothing if same path is choosen
            return false;
        }
        if (id === 'rubbish')
            id = this.RubbishID;
        else if (id === 'inbox')
            id = this.InboxID;
        else if (id === 'cloudroot')
            id = this.RootID;
        else if (id === 'contacts')
            id = 'contacts';
        else if (id === 'opc')
            id = 'opc';
        else if (id === 'ipc')
            id = 'ipc';
        else if (id === 'shares')
            id = 'shares';
        else if (id === 'chat') {
            if (!megaChatIsReady) {
                id = this.RootID;
            }
            else {
                this.chat = true;

                if (megaChat.renderListing() === true) {
                    window.location = megaChat.getCurrentRoom().getRoomUrl();
                    return;
                }
                megaChat.refreshConversations();
                treeUI();
            }
        } else if (id && id.substr(0, 7) === 'account')
            accountUI();
        else if (id && id.substr(0, 13) === 'notifications')
            notificationsUI();
        else if (id && id.substr(0, 7) === 'search/')
            this.search = true;
        else if (id && id.substr(0, 5) === 'chat/') {
            this.chat = true;
            treeUI();

            if (!megaChatIsDisabled) {
                if(typeof(megaChat) === 'undefined') {
                    // queue for opening the megachat UI WHEN the pubEd keys are loaded
                    // happens, often when the APIs are returning -3

                    mBroadcaster.once('pubEd25519', function() {
                        chatui(id);
                    });
                } else {
                    // XX: using the old code...for now
                    chatui(id);
                }

            }
        }
        else if ((!id || !M.d[id]) && id !== 'transfers') {
            id = this.RootID;
        }

        if (megaChatIsReady) {
            if (!this.chat) {
                if (megaChat.getCurrentRoom()) {
                    megaChat.getCurrentRoom().hide();
                }
            }
        }

        this.currentdirid = id;
        this.currentrootid = RootbyId(id);

        if (M.currentrootid === M.RootID) {
            M.lastSeenCloudFolder = M.currentdirid;
        }

        $('.nw-fm-tree-item').removeClass('opened');

        if (this.chat) {
            sharedfolderUI(); // remove shares-specific UI
            $(window).trigger('resize');
        }
        else if (id === undefined && folderlink) {
            // Error reading shared folder link! (Eg, server gave a -11 (EACCESS) error)
            // Force cleaning the current cloud contents and showing an empty msg
            M.renderMain();
        }
        else if (id && id.substr(0, 7) !== 'account' && id.substr(0, 13) !== 'notifications') {
            $('.fm-right-files-block').removeClass('hidden');
            if (d) {
                console.time('time for rendering');
            }
            if (id === 'transfers') {
                M.v = [];
            }
            else if (id.substr(0, 6) === 'search') {
                M.filterBySearch(M.currentdirid);
            }
            else {
                M.filterByParent(M.currentdirid);
            }
            var viewmode = 0;// 0 is list view, 1 block view
            if (typeof fmconfig.uiviewmode !== 'undefined' && fmconfig.uiviewmode) {
                if (fmconfig.viewmode)
                    viewmode = fmconfig.viewmode;
            } else if (typeof fmconfig.viewmodes !== 'undefined' && typeof fmconfig.viewmodes[id] !== 'undefined') {
                viewmode = fmconfig.viewmodes[id];
            } else {
                for (var i in M.v) {
                    if (is_image(M.v[i])) {
                        viewmode = 1;
                        break;
                    }
                }
            }
            M.viewmode = viewmode;
            if (fmconfig.uisorting && fmconfig.sorting) {
                M.doSort(fmconfig.sorting.n, fmconfig.sorting.d);
            } else if (fmconfig.sortmodes && fmconfig.sortmodes[id]) {
                M.doSort(fmconfig.sortmodes[id].n, fmconfig.sortmodes[id].d);
            } else if (M.currentdirid === 'contacts') {
                M.doSort('status', 1);
            } else {
                M.doSort('name', 1);
            }

            if (M.currentdirid === 'opc') {
                this.v = [];
                for (var i in M.opc) {
                    this.v.push(M.opc[i]);
                }
            } else if (M.currentdirid === 'ipc') {
                this.v = [];
                for (var i in M.ipc) {
                    this.v.push(M.ipc[i]);
                }
            }

            M.renderMain();

            if (fminitialized && (id.substr(0, 6) !== 'search')) {
                if ($('#treea_' + M.currentdirid).length === 0) {
                    var n = M.d[M.currentdirid];
                    if (n && n.p) {
                        treeUIopen(n.p, false, true);
                    }
                }
                treeUIopen(M.currentdirid, M.currentdirid === 'contacts');

                $('#treea_' + M.currentdirid).addClass('opened');
            }
            if (d) {
                console.timeEnd('time for rendering');
            }

            Soon(function() {
                M.renderPath();
            });
        }
        if (!n_h) {
            window.location.hash = '#fm/' + M.currentdirid;
        }
        searchPath();
        
        var sortMenu = new mega.SortMenu();
        sortMenu.treeSearchUI;
        
        $(document).trigger('MegaOpenFolder');
    };

    function sortContactByName(a, b) {
        return parseInt(a.m.localeCompare(b.m));
    }

    this.contacts = function() {
        var contacts = [];
        for (var i in M.c['contacts']) {
            contacts.push(M.d[i]);
        }

        if (typeof this.i_cache !== "object") {
            this.i_cache = {};
        }

        treePanelSortElements('contacts', contacts, {
            'last-interaction': function(a, b) {
                var cs = M.contactstatus(a.u);
                if (cs.ts === 0) {
                    cs.ts = -1;
                }
                M.i_cache[a.u] = cs.ts;


                cs = M.contactstatus(b.u);
                if (cs.ts === 0) {
                    cs.ts = -1;
                }
                M.i_cache[b.u] = cs.ts;

                return M.i_cache[a.u] - M.i_cache[b.u]
            },
            name: sortContactByName,
            status: function(a, b) {
                return M.getSortStatus(a.u) - M.getSortStatus(b.u);
            }
        }, sortContactByName);

        var html = '', html2 = '', status = '', img;
        // status can be: "online"/"away"/"busy"/"offline"
        for (var i in contacts)
        {
            if (contacts[i].u === u_handle) { // don't show my own contact in the contact & conv. lists
                continue;
            }
            var onlinestatus;

            if (megaChatIsReady) {
                onlinestatus = M.onlineStatusClass(megaChat.karere.getPresence(megaChat.getJidFromNodeId(contacts[i].u)));
            } else {
                onlinestatus = [l[5926], 'offline'];
            }
            if (!treesearch || (treesearch && contacts[i].name && contacts[i].name.toLowerCase().indexOf(treesearch.toLowerCase()) > -1)) {
                html += '<div class="nw-contact-item ui-droppable ' + onlinestatus[1] + '" id="contact_' + htmlentities(contacts[i].u)
                    + '"><div class="nw-contact-status"></div><div class="nw-contact-name">'
                    + htmlentities(contacts[i].name) + ' <a href="#" class="button start-chat-button"><span></span></a></div></div>';
            }
            $('.fm-start-chat-dropdown').addClass('hidden');
        }

        $('.content-panel.contacts').html(html);

        if (megaChatIsReady) {
            megaChat.renderContactTree();

            $('.fm-tree-panel').undelegate('.start-chat-button', 'click.megaChat');
            $('.fm-tree-panel').delegate('.start-chat-button', 'click.megaChat', function() {
                var m = $('.fm-start-chat-dropdown'),
                    scrollPos = 0;

                var $this = $(this);

                if (!$this.is(".active")) {
                    if ($('.fm-tree-panel .jspPane')) scrollPos = $('.fm-tree-panel .jspPane').position().top;
                    $('.start-chat-button').removeClass('active');

                    $('.fm-chat-popup-button', m).removeClass("disabled");

                    var $userDiv = $this.parent().parent();
                    if ($userDiv.is(".offline")) {
                        $('.fm-chat-popup-button.start-audio, .fm-chat-popup-button.start-video', m).addClass("disabled");
                    }

                    $this.addClass('active');
                    var y = $this.closest('.nw-contact-item').position().top + 80 + scrollPos;
                    m
                        .css('top', y)
                        .removeClass('hidden')
                        .addClass('active')
                        .data("triggeredBy", $this);
                } else {
                    $this.removeClass('active');
                    m
                        .removeClass('active')
                        .addClass('hidden')
                        .removeData("triggeredBy");
                }

                return false; // stop propagation!
            });

            $('.fm-chat-popup-button.start-chat').unbind('click.treePanel');
            $('.fm-chat-popup-button.start-chat').bind('click.treePanel', function() {
                var $this = $(this);
                var $triggeredBy = $this.parent().data("triggeredBy");
                var $userDiv = $triggeredBy.parent().parent();

                if (!$this.is(".disabled")) {
                    var user_handle = $userDiv.attr('id').replace("contact_", "");
                    window.location = "#fm/chat/" + user_handle;
                }
            });

            $('.fm-start-chat-dropdown .fm-chat-popup-button.start-audio').unbind('click.treePanel');
            $('.fm-start-chat-dropdown .fm-chat-popup-button.start-audio').bind('click.treePanel', function() {
                var $this = $(this);
                var $triggeredBy = $this.parent().data("triggeredBy");
                var $userDiv = $triggeredBy.parent().parent();

                if (!$this.is(".disabled") && !$userDiv.is(".offline")) {
                    var user_handle = $userDiv.attr('id').replace("contact_", "");

                    window.location = "#fm/chat/" + user_handle;
                    var room = megaChat.createAndShowPrivateRoomFor(user_handle);
                    if (room) {
                        room.startAudioCall();
                    }
                }
            });

            $('.fm-start-chat-dropdown .fm-chat-popup-button.start-video').unbind('click.treePanel');
            $('.fm-start-chat-dropdown .fm-chat-popup-button.start-video').bind('click.treePanel', function() {
                var $this = $(this);
                var $triggeredBy = $this.parent().data("triggeredBy");
                var $userDiv = $triggeredBy.parent().parent();

                if (!$this.is(".disabled") && !$userDiv.is(".offline")) {
                    var user_handle = $userDiv.attr('id').replace("contact_", "");

                    window.location = "#fm/chat/" + user_handle;
                    var room = megaChat.createAndShowPrivateRoomFor(user_handle);
                    if (room) {
                        room.startVideoCall();
                    }
                }
            });
        }

        $('.fm-tree-panel').undelegate('.nw-contact-item', 'click');
        $('.fm-tree-panel').delegate('.nw-contact-item', 'click', function() {
            var id = $(this).attr('id');
            if (id) {
                id = id.replace('contact_', '');
            }
            M.openFolder(id);

            return false; // stop propagation!
        });

        // On the Contacts screen, initiate a call by double clicking a contact name in the left panel
        $('.fm-tree-panel').delegate('.nw-contact-item.online', 'dblclick', function() {

            // Get the element ID
            var $this = $(this);
            var id = $this.attr('id');

            // Get the user handle and change to conversations screen
            var user_handle = id.replace('contact_', '');
            window.location = '#fm/chat/' + user_handle;

        });
    };

    this.getContacts = function(n) {
        var folders = [];
        for (var i in this.c[n.h])
            if (this.d[i].t == 1 && this.d[i].name)
                folders.push(this.d[i]);

        return folders;
    };
    this.getContactByEmail = function(email) {
        var self = this;

        var found = false;

        Object.keys(self.u).forEach(function(k) {
            var v = self.u[k];
            if (v.t == 1 && v.name && v.m == email) {
                found = v;
                return false; // break
            }
        });

        return found;
    };

    /**
     * buildtree
     * 
     * Re-creates tree DOM elements in given order i.e. { ascending, descending }
     * for given parameters i.e. { name, [last interaction, status] },
     * Sorting for status and last interaction are available only for contacts.
     * @param {String} n, node id.
     * @param {String} dialog, dialog identifier or force rebuild constant.
     * @param {type} stype, what to sort.
     */
    this.buildtree = function(n, dialog, stype) {
        
        var folders = [],
            _ts_l = treesearch && treesearch.toLowerCase(),
            _li = 'treeli_',
            _sub = 'treesub_',
            _a = 'treea_',
            rebuild = false,
            sharedfolder, openedc, arrowIcon,
            ulc, expandedc, buildnode, containsc, cns, html, sExportLink, sLinkIcon,
            prefix;
        
        var nodes = new mega.Nodes({});

        if (!n) {
            console.error('Invalid node passed to M.buildtree');
            return;
        }

        /**
         * XXX: Initially this function was designed to render new nodes only,
         * but due to a bug the entire tree was being rendered/created from
         * scratch every time. Trying to fix this now is a pain because a lot
         * of the New-design code was made with that bug in place and therefore
         * with the assumption the tree panels are recreated always.
         */

        if (dialog === this.buildtree.FORCE_REBUILD) {
            rebuild = true;
            dialog = undefined;
        }
        stype = stype || "cloud-drive";
        if (n.h === M.RootID) {
            if (typeof dialog === 'undefined') {
                if (rebuild || $('.content-panel.cloud-drive ul').length === 0) {
                    $('.content-panel.cloud-drive').html('<ul id="treesub_' + htmlentities(M.RootID) + '"></ul>');
                }
            }
            else {
                $('.' + dialog + ' .cloud-drive .dialog-content-block').html('<ul id="mctreesub_' + htmlentities(M.RootID) + '"></ul>');
            }
        }
        else if (n.h === 'shares') {
            if (typeof dialog === 'undefined') {
                $('.content-panel.shared-with-me').html('<ul id="treesub_shares"></ul>');
            }
            else {
                $('.' + dialog + ' .shared-with-me .dialog-content-block').html('<ul id="mctreesub_shares"></ul>');
            }
            stype = "shared-with-me";
        }
        else if (n.h === M.InboxID) {
            if (typeof dialog === 'undefined') {
                $('.content-panel.inbox').html('<ul id="treesub_' + htmlentities(M.InboxID) + '"></ul>');
            }
            else {
                $('.' + dialog + ' .inbox .dialog-content-block').html('<ul id="mctreesub_' + htmlentities(M.InboxID) + '"></ul>');
            }
            stype = "inbox";
        }
        else if (n.h === M.RubbishID) {
            if (typeof dialog === 'undefined') {
                $('.content-panel.rubbish-bin').html('<ul id="treesub_' + htmlentities(M.RubbishID) + '"></ul>');
            }
            else {
                $('.' + dialog + ' .rubbish-bin .dialog-content-block').html('<ul id="mctreesub_' + htmlentities(M.RubbishID) + '"></ul>');
            }
            stype = "rubbish-bin";
        }
        else if (folderlink) {
            stype = "folder-link";
        }

        prefix = stype;
        // Detect copy and move dialogs, make sure that right DOMtree will be sorted.
        // copy and move dialogs have their own trees and sorting is done independently
        if (dialog) {
            if (dialog.indexOf('copy-dialog') !== -1) {
                prefix = 'Copy' + stype;
            }
            else if (dialog.indexOf('move-dialog') !== -1) {
                prefix = 'Move' + stype;
            }
        }
        
        if (this.c[n.h]) {
            
            folders = [];
            
            for (var i in this.c[n.h]) {
                if (this.d[i] && this.d[i].t === 1 && this.d[i].name) {
                    folders.push(this.d[i]);
                }
            }

            // localCompare >=IE10, FF and Chrome OK
            // sort by name is default in the tree
            treePanelSortElements(prefix, folders, {
                name: function(a, b) {
                    if (a.name)
                        return a.name.localeCompare(b.name);
                }
            });

            // In case of copy and move dialogs
            if (typeof dialog !== 'undefined') {
                 _a = 'mctreea_';
                 _li = 'mctreeli_';
                 _sub = 'mctreesub_';
            }

            for (var ii in folders) {
                if (folders.hasOwnProperty(ii)) {
                    
                    ulc = '';
                    expandedc = '';
                    buildnode = false;
                    containsc = '';
                    cns = M.c[folders[ii].h];
                    
                    if (cns) {
                        for (var cn in cns) {
                            /* jshint -W073 */
                            if (M.d[cn] && M.d[cn].t) {
                                containsc = 'contains-folders';
                                break;
                            }
                        }
                    }
                    if (fmconfig && fmconfig.treenodes && fmconfig.treenodes[folders[ii].h]) {
                        buildnode = Boolean(containsc);
                    }
                    if (buildnode) {
                        ulc = 'class="opened"';
                        expandedc = 'expanded';
                    }
                    else if (fmconfig && fmconfig.treenodes && fmconfig.treenodes[folders[ii].h]) {
                        fmtreenode(folders[ii].h, false);
                    }
                    sharedfolder = '';
                    
                    // Check is there a full and pending share available, exclude link shares i.e. 'EXP'
                    if (nodes.isShareExist([folders[ii].h], true, true, false)) {
                        sharedfolder = ' shared-folder';
                    }

                    openedc = '';
                    if (M.currentdirid === folders[ii].h) {
                        openedc = 'opened';
                    }

                    var k = $('#' + _li + folders[ii].h).length;

                    if (k) {
                        if (containsc) {
                            $('#' + _li + folders[ii].h + ' .nw-fm-tree-item').addClass(containsc)
                                .find('span').eq(0).addClass('nw-fm-arrow-icon');
                        }
                        else {
                            $('#' + _li + folders[ii].h + ' .nw-fm-tree-item').removeClass('contains-folders')
                                .find('span').eq(0).removeClass('nw-fm-arrow-icon');
                        }
                    }
                    else {
                        sExportLink = (M.d[folders[ii].h].shares && M.d[folders[ii].h].shares.EXP) ? 'linked' : '';
                        sLinkIcon = (sExportLink === '') ? '' : 'link-icon';
                        arrowIcon = '';
                        
                        if (containsc) {
                            arrowIcon = 'class="nw-fm-arrow-icon"';
                        }
                        html = '<li id="' + _li + folders[ii].h + '">\n\
                                        <span  id="' + _a + htmlentities(folders[ii].h) + '" class="nw-fm-tree-item ' + containsc + ' ' + expandedc + ' ' + openedc + ' ' + sExportLink + '">\n\
                                            <span ' + arrowIcon + '></span>\n\
                                            <span class="nw-fm-tree-folder' + sharedfolder + '">' + htmlentities(folders[ii].name) + '</span>\n\
                                            <span class="' + sLinkIcon + '"></span>\n\
                                        </span>\n\
                                        <ul id="' + _sub + folders[ii].h + '" ' + ulc + '></ul>\n\
                                    </li>';

                        if (folders[ii - 1] && $('#' + _li + folders[ii - 1].h).length > 0) {
                            $('#' + _li + folders[ii - 1].h).after(html);
                        }
                        else if (ii === 0 && $('#' + _sub + n.h + ' li').length > 0) {
                            $($('#' + _sub + n.h + ' li')[0]).before(html);
                        }
                        else {
                            $('#' + _sub + n.h).append(html);
                        }
                    }

                    if (_ts_l && folders[ii].name) {
                        if (folders[ii].name.toLowerCase().indexOf(_ts_l) === -1) {
                            $('#' + _li + folders[ii].h).addClass('tree-item-on-search-hidden');
                        }
                        else {
                            $('#' + _li + folders[ii].h).parents('li').removeClass('tree-item-on-search-hidden');
                        }
                    }
                    if (buildnode) {
                        this.buildtree(folders[ii], dialog, stype);
                    }

                    var nodeHandle = folders[ii].h;
                    
                    if ((M.d[nodeHandle] && M.d[nodeHandle].shares) || M.ps[nodeHandle]) {
                        sharedUInode(nodeHandle);
                    }
                }
            }// END of for folders loop
        }
    };// END buildtree()
    
    this.buildtree.FORCE_REBUILD = 34675890009;

    var icon = '<span class="context-menu-icon"></span>';
    var arrow = '<span class="context-top-arrow"></span><span class="context-bottom-arrow"></span>';
    // divider & advanced
    var adv = '<span class="context-menu-divider"></span><span class="context-menu-item advanced-item"><span class="context-menu-icon"></span>Select Location</span>';

    this.buildRootSubMenu = function() {

        var cs = '',
            sm = '',
            html = '';

        for (var h in M.c[M.RootID]) {
            if (M.d[h] && M.d[h].t) {
                cs = ' contains-submenu';
                sm = '<span class="context-submenu" id="sm_' + this.RootID + '"><span id="csb_' + this.RootID + '"></span>' + arrow + '</span>';
                break;
            }
        }

        html = '<span class="context-submenu" id="sm_move"><span id="csb_move">';
        html += '<span class="context-menu-item cloud-item' + cs + '" id="fi_' + this.RootID + '">' + icon + 'Cloud Drive' + '</span>' + sm;
        html += '<span class="context-menu-item remove-item" id="fi_' + this.RubbishID + '">' + icon + 'Rubbish Bin' + '</span>';
        html += adv;
        html += arrow;
        html += '</span></span>';

        $('.context-menu-item.move-item').after(html);
    };

    /*
     * buildSubMenu - context menu related
     * Create sub-menu for context menu parent directory
     *
     * @param {string} id - parent folder handle
     */
    this.buildSubMenu = function(id) {

        var folders = [],
            sub, cs, sm, fid, sharedFolder, html;

        for (var i in this.c[id]) {
            if (this.d[i] && this.d[i].t === 1 && this.d[i].name) {
                folders.push(this.d[i]);
            }
        }

        // Check existance of sub-menu
        if ($('#csb_' + id + ' > .context-menu-item').length !== folders.length)  {
            // localeCompare is not supported in IE10, >=IE11 only
            // sort by name is default in the tree
            folders.sort(function(a, b) {
                if (a.name)
                    return a.name.localeCompare(b.name);
            });

            for (var i in folders) {
                sub = false;
                cs = '';
                sm = '';
                fid = folders[i].h;

                for (var h in M.c[fid]) {
                    if (M.d[h] && M.d[h].t) {
                        sub = true;
                        cs = ' contains-submenu';
                        sm = '<span class="context-submenu" id="sm_' + fid + '"><span id="csb_' + fid + '"></span>' + arrow + '</span>';
                        break;
                    }
                }

                sharedFolder = 'folder-item';
                if (typeof M.d[fid].shares !== 'undefined') {
                    sharedFolder += ' shared-folder-item';
                }

                html = '<span class="context-menu-item ' + sharedFolder + cs + '" id="fi_' + fid + '">' + icon + htmlentities(this.d[fid].name) + '</span>' + sm;

                $('#csb_' + id).append(html);
            }
        }
    };

    this.sortContacts = function(folders) {
        // in case of contacts we have custom sort/grouping:
        if (localStorage.csort)
            this.csort = localStorage.csort;
        if (localStorage.csortd)
            this.csortd = parseInt(localStorage.csortd);

        if (this.csort == 'shares')
        {
            folders.sort(function(a, b)
            {
                if (M.c[a.h] && M.c[b.h])
                {
                    if (a.name)
                        return a.name.localeCompare(b.name);
                }
                else if (M.c[a.h] && !M.c[b.h])
                    return 1 * M.csortd;
                else if (!M.c[a.h] && M.c[b.h])
                    return -1 * M.csortd;
                return 0;
            });
        }
        else if (this.csort == 'name')
        {
            folders.sort(function(a, b)
            {
                if (a.name)
                    return parseInt(a.name.localeCompare(b.name) * M.csortd);
            });
        }
        else if (this.csort == 'chat-activity')
        {
            folders.sort(function(a, b)
            {
                var aTime = M.u[a.h].lastChatActivity;
                var bTime = M.u[b.h].lastChatActivity;

                if (aTime && bTime)
                {
                    if (aTime > bTime) {
                        return 1 * M.csortd;
                    } else if (aTime < bTime) {
                        return -1 * M.csortd;
                    } else {
                        return 0;
                    }
                }
                else if (aTime && !bTime)
                    return 1 * M.csortd;
                else if (!aTime && bTime)
                    return -1 * M.csortd;

                return 0;
            });
        }

        return folders;
    };

    this.getPath = function(id) {
        var a = [];
        var g = 1;
        while (g) {
            if (id === 'contacts' && a.length > 1) {
                id = 'shares';
            }

            if (M.d[id] || id === 'contacts' || id === 'messages' || id === 'shares'
                || id === M.InboxID || id === 'opc' || id === 'ipc') {
                a.push(id);
            } else if (!id || id.length !== 11) {
                return [];
            }

            if (id === this.RootID || id === 'contacts' || id === 'shares'
                || id === 'messages' || id === this.RubbishID || id === this.InboxID
                || id === 'opc' || id === 'ipc') {
                g = 0;
            }
            if (g) {
                if (!(this.d[id] && this.d[id].p)) {
                    break;
                }
                id = this.d[id].p;
            }
        }
        return a;
    };

    this.pathLength = function()
    {
        var length = 0;
        var c = $('.fm-new-folder').attr('class');
        if (c && c.indexOf('hidden') < 0)
            length += $('.fm-new-folder').width();
        var c = $('.fm-folder-upload').attr('class');
        if (c && c.indexOf('hidden') < 0)
            length += $('.fm-folder-upload').width();
        var c = $('.fm-file-upload').attr('class');
        if (c && c.indexOf('hidden') < 0)
            length += $('.fm-file-upload').width();
        var c = $('.fm-clearbin-button').attr('class');
        if (c && c.indexOf('hidden') < 0)
            length += $('.fm-clearbin-button').width();
        var c = $('.fm-add-user').attr('class');
        if (c && c.indexOf('hidden') < 0)
            length += $('.fm-add-user').width();
        length += $('.fm-breadcrumbs-block').width();
        length += $('.fm-back-button').width();
        return length;
    };

    this.renderPath = function() {
        var name, hasnext = '', typeclass,
            html = '<div class="clear"></div>',
            a2 = this.getPath(this.currentdirid),
            contactBreadcrumb = '<a class="fm-breadcrumbs contacts contains-directories has-next-button" id="path_contacts">\n\
                                    <span class="right-arrow-bg">\n\
                                        <span>' + l[950] + ' </span>\n\
                                    </span>\n\
                                </a>';

        if (a2.length > 2 && a2[a2.length - 2].length === 11) {
            delete a2[a2.length - 2];
        }

        for (var i in a2) {
            if (a2[i] === this.RootID) {
                if (folderlink && M.d[this.RootID]) {
                    name = htmlentities(M.d[this.RootID].name);
                    typeclass = 'folder';
                } else {
                    name = '';
                    typeclass = 'cloud-drive';
                }
            } else if (a2[i] === 'contacts') {
                typeclass = 'contacts';
                name = l[165];
            } else if (a2[i] === 'opc') {
                typeclass = 'sent-requests';
                name = l[5862];
            } else if (a2[i] === 'ipc') {
                typeclass = 'received-requests';
                name = l[5863];
            } else if (a2[i] === 'shares') {
                typeclass = 'shared-with-me';
                name = '';
            } else if (a2[i] === this.RubbishID) {
                typeclass = 'rubbish-bin';
                name = l[167];
            } else if (a2[i] === 'messages' || a2[i] === M.InboxID) {
                typeclass = 'messages';
                name = l[166];
            } else if (a2[i].length === 11) {
                var n = M.d[a2[i]];
                if (n.name)
                    name = htmlentities(n.name);
                typeclass = 'contact';
            } else {
                name = htmlentities(M.d[a2[i]].name);
                typeclass = 'folder';
            }
            html = '<a class="fm-breadcrumbs ' + typeclass + ' contains-directories ' + hasnext + ' ui-droppable" id="path_' + htmlentities(a2[i]) + '">\n\
                        <span class="right-arrow-bg ui-draggable">\n\
                            <span>' + name + '</span>\n\
                        </span>\n\
                    </a>' + html;
            hasnext = 'has-next-button';
        }

        if (this.currentdirid && this.currentdirid.substr(0, 5) === 'chat/') {
            var contactName = $('a.fm-tree-folder.contact.lightactive span.contact-name').text();
            $('.fm-breadcrumbs-block').html('\
                                            <a class="fm-breadcrumbs contacts contains-directories has-next-button" id="path_contacts">\n\
                                                <span class="right-arrow-bg">\n\
                                                    <span>Contacts</span>\n\
                                                </span>\n\
                                            </a>\n\
                                            <a class="fm-breadcrumbs chat" id="path_' + htmlentities(M.currentdirid.replace("chat/", "")) + '">\n\
                                                <span class="right-arrow-bg">\n\
                                                    <span>' + htmlentities(contactName) + '</span>\n\
                                                </span>\n\
                                            </a>');
            $('.search-files-result').addClass('hidden');
        } else if (this.currentdirid && this.currentdirid.substr(0, 7) === 'search/') {
            $('.fm-breadcrumbs-block').html('\
                                            <a class="fm-breadcrumbs search contains-directories ui-droppable" id="' + htmlentities(a[i]) + '">\n\
                                                <span class="right-arrow-bg ui-draggable">\n\
                                                    <span>' + htmlentities(this.currentdirid.replace('search/', '')) + '</span>\n\
                                                </span>\n\
                                            </a>');
            $('.search-files-result .search-number').text(M.v.length);
            $('.search-files-result').removeClass('hidden');
            $('.search-files-result').addClass('last-button');
        } else if (this.currentdirid && this.currentdirid === 'opc') {
            DEBUG('Render Path OPC');
            $('.fm-breadcrumbs-block').html(contactBreadcrumb + html);
        } else if (this.currentdirid && this.currentdirid === 'ipc') {
            DEBUG('Render Path IPC');
            $('.fm-breadcrumbs-block').html(contactBreadcrumb + html);
        } else {
            $('.search-files-result').addClass('hidden');
            $('.fm-breadcrumbs-block').html(html);
        }

        $('.fm-new-folder span').text(l[68]);
        $('.fm-file-upload span').text(l[99]);
        $('.fm-folder-upload span').text(l[98]);

        $('.fm-right-header.fm').removeClass('long-path');
        if (M.pathLength() + 260 > $('.fm-right-header.fm').width()) {
            $('.fm-right-header.fm').addClass('long-path');
            $('.fm-new-folder span').text('');
            $('.fm-file-upload span').text('');
            $('.fm-folder-upload span').text('');
        }

        var el = $('.fm-breadcrumbs-block .fm-breadcrumbs span span');
        var i = 0;

        while (M.pathLength() + 260 > $('.fm-right-header.fm').width() && i < el.length) {
            $(el[i]).text('');
            i++;
        }

        if ($('.fm-breadcrumbs-block .fm-breadcrumbs').length > 1) {
            $('.fm-breadcrumbs-block').removeClass('deactivated');
        } else {
            $('.fm-breadcrumbs-block').addClass('deactivated');
        }

        $('.fm-breadcrumbs-block a').unbind('click');
        $('.fm-breadcrumbs-block a').bind('click', function() {
            var crumbId = $(this).attr('id');

            // When NOT deactivated
            if (!$('.fm-breadcrumbs-block').hasClass('deactivated')) {
                if (crumbId === 'path_opc' || crumbId === 'path_ipc') {
                    return false;
                } else if ((crumbId === 'chatcrumb') || (M.currentdirid && M.currentdirid.substr(0, 7) === 'search/')) {
                    return false;
                }

                // Remove focus from 'view ipc/opc' buttons
                $('.fm-received-requests').removeClass('active');
                $('.fm-contact-requests').removeClass('active');
                M.openFolder($(this).attr('id').replace('path_', ''));
            }
        });

        if (folderlink) {
            $('.fm-breadcrumbs:first').removeClass('folder').addClass('folder-link');
            $('.fm-breadcrumbs:first span').empty();
            if (folderlink && name) {
                $('.nw-tree-panel-header span').text(name);
            }
        }
    };

    this.getById = function(id)
    {
        if (this.d[id])
            return this.d[id];
        else
            return false;
    };

    this.rubNodes = {};

    this.addNode = function(n, ignoreDB) {
        if (n.p === this.RubbishID) {
            this.rubNodes[n.h] = true;
            this.rubbishIco();
        }
        if (n.t === 4) {
            for (var i in this.d) {
                if (this.d[i].p == n.h) {
                    this.rubNodes[this.d[i].h] = true;
                }
            }
            this.rubbishIco();
        }

        if (!this.c['shares']) {
            this.c['shares'] = [];
        }
        if (!M.d[n.p] && n.p !== 'contacts') {
            if (n.sk) {
                n.p = n.u;
            } else if (n.su) {
                n.p = n.su;
            }
        }
        if (n.p && n.p.length === 11 && !M.d[n.p]) {
            var u = this.u[n.p];
            if (u) {
                u.name = u.m;
                u.h = u.u;
                u.t = 1;
                u.p = 'contacts';
                M.addNode(u);
            } else {
                console.log('something went wrong!', n.p, this.u[n.p]);
            }
        }
        if (typeof mDB === 'object' && !ignoreDB && !pfkey) {
            mDBadd('f', clone(n));
        }
        if (n.p) {
            if (typeof this.c[n.p] === 'undefined') {
                this.c[n.p] = [];
            }
            this.c[n.p][n.h] = 1;
            // maintain special incoming shares index:
            if (n.p.length === 11) {
                this.c['shares'][n.h] = 1;
            }
        }

        if (n.t === 2) {
            this.RootID = n.h;
        }
        if (n.t === 3) {
            this.InboxID = n.h;
        }
        if (n.t === 4) {
            this.RubbishID = n.h;
        }
        if (!n.c) {
            if (n.sk && !u_sharekeys[n.h]) {
                u_sharekeys[n.h] = crypto_process_sharekey(n.h, n.sk);
            }

            if (n.t !== 2 && n.t !== 3 && n.t !== 4 && n.k) {
                if (u_kdnodecache[n.h]) {
                    $.extend(n, u_kdnodecache[n.h]);
                } else {
                    crypto_processkey(u_handle, u_k_aes, n);
                }
                u_nodekeys[n.h] = n.key;
            } else if (!n.k) {
                if (n.a) {
                    if (!missingkeys[n.h]) {
                        missingkeys[n.h] = true;
                        newmissingkeys = true;
                    }
                }
            }
            if (n.hash) {
                if (!this.h[n.hash]) {
                    this.h[n.hash] = [];
                }
                this.h[n.hash].push(n.h);
            }
        }
        if (this.d[n.h] && this.d[n.h].shares) {
            n.shares = this.d[n.h].shares;
        }
        this.d[n.h] = n;
        if (typeof newnodes !== 'undefined') {
            newnodes.push(n);
        }
    };

    this.delNode = function(h) {

        function ds(h) {

            removeUInode(h);
            if (M.c[h] && h.length < 11) {
                for (var h2 in M.c[h]) {
                    ds(h2);
                }
                delete M.c[h];
            }
            if (typeof mDB === 'object' && !pfkey) {
                mDBdel('f', h);
            }
            if (M.d[h]) {
                M.delIndex(M.d[h].p, h);
                M.delHash(M.d[h]);
                delete M.d[h];
            }
            // Update M.v it's used for at least preview slideshow
            for (var k in M.v) {
                if (M.v[k].h === h) {
                    M.v.splice(k, 1);
                    break;
                }
            }
            // if (M.u[h]) delete M.u[h];
            if (typeof M.u[h] === 'object') {
                M.u[h].c = 0;
            }
        }
        if (this.rubNodes[h]) {
            delete this.rubNodes[h];
        }
        ds(h);
        this.rubbishIco();
        if (M.currentdirid === 'shares' && !M.viewmode)
            M.openFolder('shares', 1);
    };

    this.delHash = function(n)
    {
        if (n.hash && M.h[n.hash])
        {
            for (var i in M.h[n.hash])
            {
                if (M.h[n.hash][i] == n.h)
                {
                    M.h[n.hash].splice(i, 1);
                    break;
                }
            }
            if (M.h[n.hash].length == 0)
                delete M.h[n.hash];
        }
    };

    /**
     * Check existance of contact/pending contact
     *
     *
     * @param {email} email of invited contact
     *
     * @returns {number} error code, 0 proceed with request
     *
     * -12, Owner already invited user & expiration period didn't expired, fail.
     * -12 In case expiration period passed new upc is sent, but what to do with old request?
     * Delete it as soon as opc response is received for same email (idealy use user ID, if exist)
     * -10, User already invited Owner (ToDO. how to check diff emails for one account) (Check M.opc)
     * -2, User is already in contact list (check M.u)
     *
     */
    this.checkInviteContactPrerequisites = function(email) {
        var TIME_FRAME = 60 * 60 * 24 * 14;// 14 days in seconds

        // Check pending invitations
        var opc = M.opc;
        for (var i in opc) {
            if (M.opc[i].m === email) {
//                if (opc[i].rts + TIME_FRAME <= Math.floor(new Date().getTime() / 1000)) {
                return 0;
//                }
                return -12;
            }
        }

        // Check incoming invitations
        // This part of code is not necessary case server handle mutial
        // invitation and automatically translates invites into actual contacts
//        var ipc = M.ipc;
//        for (var i in ipc) {
//            if (M.ipc[i].m === email) {
//                return -10;
//            }
//        }

        // Check active contacts
        var u = M.u;
        for (var i in u) {
            if ((M.u[i].m === email) && (M.u[i].c !== 0)) {
                return -2;
            }
        }
        return 0;
    };

    /**
     * Invite contacts using email address, also known as ongoing pending contacts.
     * This uses API 2.0
     *
     * @param {String} owner, account owner email address.
     * @param {String} target, target email address.
     * @param {String} msg, optional custom text message.
     * @returns {Integer} proceed, API response code, if negative something is wrong
     * look at API response code table.
     */
    this.inviteContact = function(owner, target, msg) {
        DEBUG('inviteContact');
        var proceed = this.checkInviteContactPrerequisites(target);

        if (proceed === 0) {
            api_req({'a': 'upc', 'e': owner, 'u': target, 'msg': msg, 'aa': 'a', i: requesti}, {
                callback: function(resp) {
                    if (typeof resp === 'object') {
                        if (resp.p) {
                            proceed = resp.p;
                        }
                    }
                }
            });
        }

        this.inviteContactMessageHandler(proceed);

        return proceed;
    };

    /**
     * Handle all error codes for contact invitations and shows message
     *
     * @param {int} errorCode
     * @param {string} msg Can be undefined
     * @param {email} email  Can be undefined
     *
     */
    this.inviteContactMessageHandler = function(errorCode) {
        if (errorCode === -12) {

            // Invite already sent, and not expired
            msgDialog('info', '', 'Invite already sent, waiting for response');
        } else if (errorCode === -10) {

            // User already sent you an invitation
            msgDialog('info', '', 'User already sent you an invitation, check incoming contacts dialog');
        } else if (errorCode === -2) {

            // User already exist or owner
            msgDialog('info', '', l[1783]);
        }
    };

    this.cancelPendingContactRequest = function(target) {
        DEBUG('cancelPendingContactRequest');
        var proceed = this.checkCancelContactPrerequisites(target);

        if (proceed === 0) {
            api_req({'a': 'upc', 'u': target, 'aa': 'd', i: requesti}, {
                callback: function(resp) {
                    proceed = resp;
                }
            });
        }

        this.cancelContactMessageHandler(proceed);

        return proceed;
    };

    this.cancelContactMessageHandler = function(errorCode) {
        if (errorCode === -2) {
            msgDialog('info', '', 'This pending contact is already deleted.');
        }
    };

    this.checkCancelContactPrerequisites = function(email) {

        // Check pending invitations
        var opc = M.opc;
        var foundEmail = false;
        for (var i in opc) {
            if (M.opc[i].m === email) {
                foundEmail = true;
                if (M.opc[i].dts) {
                    return -2;// opc is already deleted
                }
            }
        }
        if (!foundEmail) {
            return -2;// opc doesn't exist for given email
        }

        return 0;
    };

    this.reinvitePendingContactRequest = function(target) {

        DEBUG('reinvitePendingContactRequest');
        api_req({'a': 'upc', 'u': target, 'aa': 'r', i: requesti});
    };

    // Answer on 'aa':'a', {"a":"upc","p":"0uUure4TCJw","s":2,"uts":1416434431,"ou":"fRSlXWOeSfo","i":"UAouV6Kori"}
    // Answer on 'aa':'i', "{"a":"upc","p":"t17TPe65rMM","s":1,"uts":1416438884,"ou":"nKv9P8pn64U","i":"qHzMjvvqTY"}"
    // ToDo, update M.ipc so we can have info about ipc status for view received requests
    this.ipcRequestHandler = function(id, action) {
        DEBUG('ipcRequestHandler');
        var proceed = this.checkIpcRequestPrerequisites(id);

        if (proceed === 0) {
            api_req({'a': 'upca', 'p': id, 'aa': action, i: requesti}, {
                callback: function(resp) {
                    proceed = resp;
                }
            });
        }

        this.ipcRequestMessageHandler(proceed);

        return proceed;
    };

    this.ipcRequestMessageHandler = function(errorCode) {
        if (errorCode === -2) {
            msgDialog('info', 'Already processed', 'Already handled request, something went wrong.');
        }

        // Server busy, ask them to retry the request
        else if (errorCode === -3 || errorCode === -4) {
            msgDialog('warninga', 'Server busy', 'The server was busy, please try again later.');
        }

        // Repeated request
        else if (errorCode === -12) {
            msgDialog('info', 'Repeated request', 'The contact has already been accepted.');
        }
    };

    this.checkIpcRequestPrerequisites = function(id) {
        var ipc = M.ipc;
        for (var i in ipc) {
            if (M.ipc[i].p === id) {
                return -0;
            }
        }

        return 0;
    };

    this.acceptPendingContactRequest = function(id) {
        return this.ipcRequestHandler(id, 'a');
    };

    this.denyPendingContactRequest = function(id) {
        return this.ipcRequestHandler(id, 'd');
    };

    this.ignorePendingContactRequest = function(id) {
        return this.ipcRequestHandler(id, 'i');
    };

    this.clearRubbish = function(sel)
    {
        if (d) console.log('clearRubbish', sel);
        var selids = {};
        var c = this.c[sel === false ? M.RubbishID : M.currentdirid];
        if (sel && $.selected)
            for (var i in $.selected)
                selids[$.selected[i]] = 1;

        for (var h in c)
        {
            if (!sel || selids[h])
            {
                this.delNode(h);
                api_req({a: 'd', n: h, i: requesti});
                if (sel)
                {
                    $('.grid-table.fm#' + h).remove();
                    $('#' + h + '.file-block').remove();
                }
            }
        }
        var hasItems = false;
        if (sel)
            for (var h in c) {
                hasItems = true;
                break;
            }
        if (!hasItems)
        {
            $('#treesub_' + M.RubbishID).remove();
            $('.fm-tree-header.recycle-item').removeClass('contains-subfolders expanded recycle-notification');
            if (this.RubbishID == this.currentdirid)
            {
                $('.grid-table.fm tr').remove();
                $('.file-block').remove();
                $('.fm-empty-trashbin').removeClass('hidden');
            }
        }
        if (this.RubbishID == this.currentrootid)
        {
            if (M.viewmode)
                iconUI();
            else
                gridUI();
        }
        this.rubNodes = {}
        this.rubbishIco();
        treeUI();
    }

    /**
     * addUser, updates global .u variable with new user data
     * adds/updates user indexedDB with newest user data
     *
     * @param {object} u, user object data
     * @param {boolean} ignoreDB, don't write to indexedDB
     *
     *
     */
    this.addUser = function(u, ignoreDB) {
        var userId = '';
        if (u && u.u) {
            userId = u.u;
            if (this.u[userId]) {
                for (var key in u) {
                    this.u[userId][key] = u[key];
                }
                u = this.u[userId];
            } else {
                this.u[userId] = u;
            }
            if (typeof mDB === 'object' && !ignoreDB && !pfkey) {
                mDBadd('u', clone(u));
            }
        }
    };

    // Update M.opc and related localStorage
    this.addOPC = function(u, ignoreDB) {
        this.opc[u.p] = u;
        if (typeof mSDB === 'object' && !ignoreDB && !pfkey) {
            mSDB.add('opc', clone(u));
        }
    };

    /**
     * Delete opc record from localStorage using id
     *
     * @param {string} id
     *
     */
    this.delOPC = function(id) {
        if (typeof mSDB === 'object' && !pfkey) {
            mSDB.del('opc', id);
        }
    };

    // Update M.ipc and related localStorage
    this.addIPC = function(u, ignoreDB) {
        this.ipc[u.p] = u;
        if (typeof mSDB === 'object' && !ignoreDB && !pfkey) {
            mSDB.add('ipc', clone(u));
        }
    };

    /**
     * Delete ipc record from indexedDb using id
     *
     * @param {string} id
     *
     */
    this.delIPC = function(id) {
        if (typeof mSDB === 'object' && !pfkey) {
            mSDB.del('ipc', id);
        }
    };

    /**
     * Update M.ps and indexedDb
     *
     * Structure of M.ps
     * <shared_item_id>:
     * [
     *  <pending_contact_request_id>:
     *  {h, p, r, ts},
     * ]
     * @param {JSON} ps, pending share
     * @param {boolean} ignoreDB
     *
     *
     */
    this.addPS = function(ps, ignoreDB) {
        if (!this.ps[ps.h]) {
            this.ps[ps.h] = {};
        }
        this.ps[ps.h][ps.p] = ps;

        if (typeof mSDB === 'object' && !ignoreDB && !pfkey) {
            mSDB.add('ps', clone(ps));
        }
    };

    /**
     * Maintain .ps and related indexedDb
     *
     * @param {string} pcrId, pending contact request id
     * @param {string} nodeId, shared item id
     *
     *
     */
    this.delPS = function(pcrId, nodeId) {

        // Delete the pending share
        if (this.ps[nodeId]) {
            if (this.ps[nodeId][pcrId]) {
                delete this.ps[nodeId][pcrId];
            }

            // If there's no pending shares for node left, clean M.ps
            if (Object.keys(this.ps[nodeId]).length === 0) {
                delete this.ps[nodeId];
            }
        }

        // Check how removing from indexedDb works and make
        // sure that pending share is/only removed from it
        if (typeof mSDB === 'object' && !pfkey) {
            mSDB.del('ps', pcrId);
        }
    };

    this.copyNodes = function(cn, t, del, callback) {
        if ($.onImportCopyNodes && t.length === 11) {
            msgDialog('warninga', l[135], 'Operation not permitted.');
            return false;
        }
        loadingDialog.show();
        if (t.length === 11 && !u_pubkeys[t]) {
            api_cachepubkeys({
                cachepubkeyscomplete: function(ctx) {
                    if (u_pubkeys[ctx.t]) {
                        M.copyNodes(ctx.cn, ctx.t);
                    } else {
                        loadingDialog.hide();
                        alert(l[200]);
                    }
                },
                cn: cn,
                t: t
            }, [t]);
            return false;
        }

        var a = $.onImportCopyNodes || fm_getcopynodes(cn, t);
        var ops = {a: 'p', t: t, n: a, i: requesti};
        var s = fm_getsharenodes(t);
        if (s.length > 0) {
            var mn = [];
            for (i in a) {
                mn.push(a[i].h);
            }
            ops.cr = crypto_makecr(mn, s, true);
        }
        api_req(ops, {
            cn: cn,
            del: del,
            t: t,
            callback: function(res, ctx) {
                function onCopyNodesDone() {
                    loadingDialog.hide();
                    if (callback) {
                        callback(res);
                    }
                    renderNew();
                }
                if (typeof res === 'number' && res < 0) {
                    return msgDialog('warninga', l[135], l[47], api_strerror(res));
                }
                if (ctx.del) {
                    var j = [];
                    for (var i in ctx.cn) {
                        M.delNode(ctx.cn[i]);
                        api_req({a: 'd', n: cn[i], i: requesti});
                    }
                }
                newnodes = [];
                if (res.u) {
                    process_u(res.u, true);
                }
                if (res.f) {
                    process_f(res.f, onCopyNodesDone);
                } else {
                    onCopyNodesDone();
                }
            }
        });
    };

    this.moveNodes = function(n, t)
    {
        if (t == this.RubbishID)
        {
            for (var i in n)
            {
                this.rubNodes[n[i]] = true;
            }
        }

        newnodes = [];
        var j = [];
        for (var i in n) {
            var h = n[i];
            var node = M.d[h];
            if (t !== this.RubbishID && node && this.rubNodes[node.h]) {
                delete this.rubNodes[node.h];
            }
            j.push({
                a: 'm',
                n: h,
                t: t,
                i: requesti
            });
            if (node && node.p) {
                if (M.c[node.p] && M.c[node.p][h]) {
                    delete M.c[node.p][h];
                }
                // Update M.v it's used for slideshow preview at least
                for (var k in M.v) {
                    if (M.v[k].h === h) {
                        M.v.splice(k, 1);
                        break;
                    }
                }
                if (typeof M.c[t] === 'undefined') {
                    M.c[t] = [];
                }
                M.c[t][h] = 1;
                removeUInode(h);
                this.nodeAttr({
                        h: h,
                        p: t
                    });
                newnodes.push(node);
            }
        }
        renderNew();
        this.rubbishIco();
        processmove(j);
        Soon(function() {
            $(window).trigger('resize');
        });
    };

    this.accountData = function(cb, blockui)
    {
        if (this.account && this.account.lastupdate > new Date().getTime() - 300000 && cb)
            cb(this.account);
        else
        {
            if (blockui)
                loadingDialog.show();

            account = {};

            api_req({a: 'uq', strg: 1, xfer: 1, pro: 1}, {
                account: account,
                callback: function(res, ctx)
                {
                    loadingDialog.hide();

                    if (typeof res == 'object')
                    {
                        for (var i in res) {
                            ctx.account[i] = res[i];
                        }
                        ctx.account.type = res.utype;
                        ctx.account.stype = res.stype;
                        // ctx.account.stime = res.scycle;
                        // ctx.account.scycle = res.snext;
                        ctx.account.expiry = res.suntil;
                        ctx.account.space = Math.round(res.mstrg);
                        ctx.account.space_used = Math.round(res.cstrg);
                        ctx.account.bw = Math.round(res.mxfer);
                        ctx.account.servbw_used = Math.round(res.csxfer);
                        ctx.account.downbw_used = Math.round(res.caxfer);
                        ctx.account.servbw_limit = res.srvratio;
                        ctx.account.balance = res.balance;
                        ctx.account.reseller = res.reseller;
                        ctx.account.prices = res.prices;

                        // If a subscription, get the timestamp it will be renewed
                        if (res.stype === 'S') {
                            ctx.account.srenew = res.srenew;
                        }

                        if (res.balance.length == 0)
                            ctx.account.balance = [['0.00', 'EUR']];

                        if (!u_attr.p)
                        {
                            ctx.account.servbw_used = 0;

                            if (res.tah)
                            {
                                var t = 0;

                                for (var i in res.tah)
                                    t += res.tah[i];

                                ctx.account.downbw_used = t;
                                ctx.account.bw = res.tal;
                            }
                        }
                    }
                }
            });

            api_req({a: 'uavl'}, {
                account: account,
                callback: function(res, ctx)
                {
                    if (typeof res != 'object')
                        res = [];
                    ctx.account.vouchers = voucherData(res);
                }
            });

            api_req({a: 'utt'}, {
                account: account,
                callback: function(res, ctx)
                {
                    if (typeof res != 'object')
                        res = [];
                    ctx.account.transactions = res;
                }
            });

            // Get (f)ull payment history
            // [[payment id, timestamp, price paid, currency, payment gateway id, payment plan id, num of months purchased]]
            api_req({ a: 'utp', f : 1 }, {
                account: account,
                callback: function(res, ctx)
                {
                    if (typeof res != 'object') {
                        res = [];
                    }
                    ctx.account.purchases = res;
                }
            });

            api_req({a: 'usl'}, {
                account: account,
                callback: function(res, ctx)
                {
                    if (typeof res != 'object')
                        res = [];
                    ctx.account.sessions = res;
                }
            });

            api_req({a: 'ug'}, {
                cb: cb,
                account: account,
                callback: function(res, ctx)
                {
                    if (typeof res == 'object')
                    {
                        if (res.p)
                        {
                            u_attr.p = res.p;
                            if (u_attr.p)
                                topmenuUI();
                        }
                    }

                    ctx.account.lastupdate = new Date().getTime();

                    if (!ctx.account.bw)
                        ctx.account.bw = 1024 * 1024 * 1024 * 10;
                    if (!ctx.account.servbw_used)
                        ctx.account.servbw_used = 0;
                    if (!ctx.account.downbw_used)
                        ctx.account.downbw_used = 0;

                    M.account = ctx.account;

                    if (ctx.cb)
                        ctx.cb(ctx.account);
                }
            });
        }
    };

    this.delIndex = function(p, h)
    {
        if (M.c[p] && M.c[p][h])
            delete M.c[p][h];
        var a = 0;
        for (var i in M.c[p]) {
            a++;
            break;
        }
        if (a == 0)
        {
            delete M.c[p];
            $('#treea_' + p).removeClass('contains-folders');
        }
    };

    this.rubbishIco = function()
    {
        var i = 0;
        if (typeof M.c[M.RubbishID] !== 'undefined')
            for (var a in M.c[M.RubbishID])
                i++;
        if (i > 0)
            $('.fm-tree-header.recycle-item').addClass('recycle-notification contains-subfolders');
        else
        {
            $('.fm-tree-header.recycle-item').removeClass('recycle-notification expanded contains-subfolders');
            $('.fm-tree-header.recycle-item').prev('.fm-connector-first').removeClass('active');
        }
        if (Object.keys(this.rubNodes).length == 0)
            $('.nw-fm-left-icon.rubbish-bin').removeClass('filled')
        else
            $('.nw-fm-left-icon.rubbish-bin').addClass('filled')
    };

    this.nodeAttr = function(a) {

        var n = M.d[a.h];

        if (n) {
            for (var i in a) {
                n[i] = a[i];
            }
            if (typeof mDB === 'object' && !pfkey) {
                mDBadd('f', clone(n));
            }
        }
    };

    this.rename = function(h, name)
    {
        if (M.d[h])
        {
            var n = M.d[h];
            if (n && n.ar)
            {
                n.ar.n = name;
                var mkat = enc_attr(n.ar, n.key);
                var attr = ab_to_base64(mkat[0]);
                var key = a32_to_base64(encrypt_key(u_k_aes, mkat[1]));
                M.nodeAttr({h: h, name: name, a: attr});
                api_req({a: 'a', n: h, attr: attr, key: key, i: requesti});
                $('.grid-table.fm #' + h + ' .tranfer-filetype-txt').text(name);
                $('#' + h + '.file-block .file-block-title').text(name);
                $('#treea_' + h + ' span:nth-child(2)').text(name);
                if ($('#path_' + h).length > 0)
                    M.renderPath();
                $(document).trigger('MegaNodeRename', [h, name]);
            }
        }
    };

    this.favourite = function(h_ar, del)
    {
        if (del)
            del = 0;
        else
            del = 1;

        for (var i in h_ar)
        {
            if (M.d[h_ar[i]])
            {
                var n = M.d[h_ar[i]];
                if (n && n.ar)
                {
                    n.ar.fav = del;
                    var mkat = enc_attr(n.ar, n.key);
                    var attr = ab_to_base64(mkat[0]);
                    var key = a32_to_base64(encrypt_key(u_k_aes, mkat[1]));
                    M.nodeAttr({h: n.h, fav: del, a: attr});
                    api_req({a: 'a', n: n.h, attr: attr, key: key, i: requesti});
                    if (!m)
                    {
                        if (del)
                        {
                            $('.grid-table.fm #' + n.h + ' .grid-status-icon').addClass('star');
                            $('#' + n.h + '.file-block .file-status-icon').addClass('star');
                        }
                        else
                        {
                            $('.grid-table.fm #' + n.h + ' .grid-status-icon').removeClass('star');
                            $('#' + n.h + '.file-block .file-status-icon').removeClass('star');
                        }
                    }
                }
            }
        }
    };

    this.nodeShare = function(h, s, ignoreDB) {
        if (this.d[h]) {
            if (typeof this.d[h].shares === 'undefined') {
                this.d[h].shares = [];
            }

            this.d[h].shares[s.u] = s;
            if (typeof mDB === 'object') {
                s['h_u'] = h + '_' + s.u;
                if (!ignoreDB && !pfkey) {
                    mDBadd('s', clone(s));
                }
            }
            sharedUInode(h);
            if ($.dialog === 'sharing' && $.selected && $.selected[0] === h) {
                shareDialog();
            }
            if (typeof mDB === 'object' && !pfkey) {
                mDBadd('ok', {h: h, k: a32_to_base64(encrypt_key(u_k_aes, u_sharekeys[h])), ha: crypto_handleauth(h)});
            }
        }
        else if (d) {
            console.log('nodeShare failed for node:', h, s, ignoreDB);
        }
    };

    this.delNodeShare = function(h, u) {
        var a = 0;
        if (this.d[h] && typeof this.d[h].shares !== 'undefined') {
            api_updfkey(h);
            delete this.d[h].shares[u];
            for (var i in this.d[h].shares) {
                if (this.d[h].shares[i]) {
                    a++;
                }
            }
            if (a === 0) {
                delete this.d[h].shares;
                M.nodeAttr({h: h, shares: undefined});
                delete u_sharekeys[h];
                sharedUInode(h);
                if (typeof mDB === 'object') {
                    mDBdel('ok', h);
                }
            }
            if (typeof mDB === 'object') {
                mDBdel('s', h + '_' + u);
            }
            if ($.dialog === 'sharing' && $.selected && $.selected[0] === h) {
                shareDialog();
            }
        }
    };

    // Searches M.opc for the pending contact
    this.findOutgoingPendingContactIdByEmail = function(email) {
        for (var index in M.opc) {
            var opc = M.opc[index];

            if (opc.m === email) {
                return opc.p;
            }
        }
    };

    /**
     * called when user try to remove pending contact from shared dialog
     * should be changed case M.ps structure is changed, take a look at processPS()
     *
     * @param {string} nodeHandle
     * @param {string} pendingContactId
     *
     *
     */
    this.deletePendingShare = function(nodeHandle, pendingContactId) {
        if (this.d[nodeHandle]) {

            if (this.ps[nodeHandle] && this.ps[nodeHandle][pendingContactId]) {
                M.delPS(pendingContactId, nodeHandle);
            }
        }
    };

    /**
     * Removes traces of export link share
     * Remove M.fln, M.links, M.d[handle].ph
     *
     * @param {string} handle of selected node/item
     *
     */
    this.deleteExportLinkShare = function(handle) {

        var index;

//  ToDo: Find out what's .fln stand for
//        if (M.fln.h === handle) {
//            delete M.fln;
//        }

        index = $.inArray(handle, M.links);
        if (index !== -1) {
            M.links.splice(index, 1);
        }

        if (M.d[handle] && M.d[handle].ph) {
            delete M.d[handle].ph;
        }
    };

    /**
     * hasExportLink, check if at least one selected
     * item have export link already generated
     *
     * @param {array} selected
     * @returns {boolean}
     */
    this.hasExportLink = function(selected) {

        var i, shares, selectedNodeHandle;

        // Loop through all selected items
        for (i = selected.length; i--;) {

            selectedNodeHandle = selected[i];
            shares = M.d[selectedNodeHandle]
                && M.d[selectedNodeHandle].shares;

            if (shares) {
                // Loop through selected items and search for export link share
                for (var userHandle in shares) {
                    if (shares.hasOwnProperty(userHandle)) {
                        if (userHandle === 'EXP' && M.d[selectedNodeHandle].ph) {
                            return true;
                        }
                    }
                }
            }
        }

        return false;
    };

    this.getLinks = function(h) {

        function getLinksDone() {
            for (var i in links) {
                api_req({a: 'l', n: links[i]}, {
                    node: links[i],
                    last: i == links.length - 1,
                    callback: function(res, ctx) {

                        if (typeof res !== 'number') {
                            M.nodeAttr({h: M.d[ctx.node].h, ph: res});
                        }

                        if (ctx.last) {
                            $getLinkPromise.resolve();
                            loadingDialog.hide();
                        }
                    }
                });
            }
        }

        function getFolderLinks() {

            if (folderLinks.length > 0) {
                var node = M.d[folderLinks.shift()];

                if (node) {
                    if (node.shares
                            && node.shares['EXP']) {
                        getFolderLinks();
                    }
                    else {
                        var childNodes = fm_getnodes(node.h);
                        childNodes.push(node.h);

                        api_setshare(node.h, [{u: 'EXP', r: 0}],
                            childNodes, {
                                fln: node.h,
                                done: function(res, ctx) {
                                    if (res.r && res.r[0] === 0) {

                                        M.nodeShare(ctx.fln, {h: ctx.fln, r: 0, u: 'EXP', ts: unixtime()});
                                    }
                                    getFolderLinks();
                                }
                            }
                        );
                    }
                }
                else {
                    getFolderLinks();
                }
            }
            else {
                getLinksDone();
            }
        }
        var $getLinkPromise = new MegaPromise();
        var folderLinks = [], links = [];

        loadingDialog.show();

        for (var i in h) {
            var node = M.d[h[i]];
            if (node) {
                if (node.t) {
                    folderLinks.push(node.h);
                }
                links.push(node.h);
            }
        }
        if (d) {
            console.log('getLinks', links);
        }
        if (folderLinks.length > 0) {
            getFolderLinks();
        }
        else {
            getLinksDone();
        }

        this.links = links;
        return $getLinkPromise;
    };

    this.makeDir = function(n)
    {
        if (is_chrome_firefox & 4)
            return;

        var dirs = [];
        function getfolders(d, o)
        {
            var c = 0;
            for (var e in M.d)
            {
                if (M.d[e].t == 1 && M.d[e].p == d)
                {
                    var p = o || [];
                    if (!o) p.push(fm_safename(M.d[d].name));
                    p.push(fm_safename(M.d[e].name));
                    if (!getfolders(M.d[e].h, p))
                        dirs.push(p);
                    ++c;
                }
            }
            return c;
        }
        getfolders(n);

        if (d)
            console.log('makedir', dirs);

        if (is_chrome_firefox)
        {
            var root = mozGetDownloadsFolder();
            if (root)
                dirs.filter(String).forEach(function(p)
                {
                    try
                    {
                        p = mozFile(root, 0, p);
                        if (!p.exists())
                            p.create(Ci.nsIFile.DIRECTORY_TYPE, parseInt("0755", 8));
                    }
                    catch (e)
                    {
                        Cu.reportError(e);
                        console.log('makedir', e.message);
                    }
                });
        }
        else
        {
            if (d)
                console.log('MAKEDIR: TODO');
        }
    }

    this.getDownloadFolderNodes = function(n, md, nodes, paths)
    {
        if (md) this.makeDir(n);

        var subids = fm_getnodes(n);
        for (var j in subids)
        {
            var p = this.getPath(subids[j]);
            var path = '';

            for (var k in p)
            {
                if (M.d[p[k]] && M.d[p[k]].t)
                    path = fm_safename(M.d[p[k]].name) + '/' + path;
                if (p[k] == n)
                    break;
            }

            if (!M.d[subids[j]].t)
            {
                nodes.push(subids[j]);
                paths[subids[j]] = path;
            }
            else {
                console.log('0 path', path);
            }
        }
    };

    this.addDownload = function(n, z, preview, zipname)
    {
        delete $.dlhash;
        var path;
        var added = 0;
        var nodes = [];
        var paths = {};
        var zipsize = 0;
        if (!is_extension && !preview && !z && (dlMethod === MemoryIO || dlMethod === FlashIO))
        {
            var nf = [], cbs = [];
            for (var i in n)
            {
                if (M.d[n[i]] && M.d[n[i]].t) {
                    var nn = [], pp = {};
                    this.getDownloadFolderNodes(n[i], false, nn, pp);
                    cbs.push(this.addDownload.bind(this, nn, 0x21f9A, pp, M.d[n[i]].name));
                } else {
                    nf.push(n[i]);
                }
            }

            n = nf;

            if (cbs.length) {
                for (var i in cbs) {
                    Soon(cbs[i]);
                }
            }
        }
        if (z === 0x21f9A)
        {
            nodes = n;
            paths = preview;
            preview = false;
        }
        else for (var i in n)
        {
            if (M.d[n[i]])
            {
                if (M.d[n[i]].t)
                {
                    this.getDownloadFolderNodes(n[i], !!z, nodes, paths);
                }
                else
                {
                    nodes.push(n[i]);
                }
            }
        }

        if (z) {
            z = ++dlmanager.dlZipID;
            if (M.d[n[0]] && M.d[n[0]].t) {
                zipname = M.d[n[0]].name + '.zip';
            }
            else {
                zipname = (zipname || ('Archive-' + Math.random().toString(16).slice(-4))) + '.zip';
            }
        }
        else {
            z = false;
        }
        if (!$.totalDL) {
            $.totalDL = 0;
        }

        var p = '';
        var pauseTxt = '';
        if (uldl_hold) {
            p = 'paused';
            pauseTxt = ' (' + l[1651] + ')';
        }

        var ttl = this.getTransferTableLengths();
        for (var k in nodes) {
            /* jshint -W089 */
            if (!nodes.hasOwnProperty(k) || !(n = M.d[nodes[k]])) {
                dlmanager.logger.error('** CHECK THIS **', 'Invalid node', k, nodes[k]);
                continue;
            }
            path = paths[nodes[k]] || '';
            $.totalDL += n.s;
            var tr = $('.transfer-table #dl_' + htmlentities(n.h));
            if (tr.length) {
                if (!tr.hasClass('completed')) {
                    continue;
                }
                tr.remove();
            }
            dl_queue.push({
                id: n.h,
                key: n.key,
                n: n.name,
                t: n.ts,
                p: path,
                size: n.s,
                onDownloadProgress: this.dlprogress,
                onDownloadComplete: this.dlcomplete,
                onBeforeDownloadComplete: this.dlbeforecomplete,
                onDownloadError: this.dlerror,
                onDownloadStart: this.dlstart,
                zipid: z,
                zipname: zipname,
                preview: preview
            });
            added++;
            zipsize += n.s;

            var flashhtml = '';
            if (dlMethod === FlashIO) {
                flashhtml = '<object width="1" height="1" id="dlswf_'
                    + htmlentities(n.h)
                    + '" type="application/x-shockwave-flash">'
                    + '<param name=FlashVars value="buttonclick=1" />'
                    + '<param name="movie" value="' + location.origin + '/downloader.swf"/>'
                    + '<param value="always" name="allowscriptaccess"/>'
                    + '<param name="wmode" value="transparent"/>'
                    + '<param value="all" name="allowNetworking">'
                    + '</object>';
            }

            if (!z) {
                this.addToTransferTable('dl_' + n.h, ttl,
                    '<tr id="dl_' + htmlentities(n.h) + '">'
                    + '<td><span class="transfer-type download ' + p + '">' + l[373]
                    + '<span class="speed">' + pauseTxt + '</span></span>' + flashhtml + '</td>'
                    + '<td><span class="transfer-filtype-icon ' + fileIcon(n)
                    + '"></span><span class="tranfer-filetype-txt">' + htmlentities(n.name) + '</span></td>'
                    + '<td></td>'
                    + '<td>' + bytesToSize(n.s) + '</td>'
                    + '<td>' + filetype(n.name) + '</td>'
                    + '<td><span class="transfer-status queued">Queued</span></td>'
                    + '<td class="grid-url-field"><a class="grid-url-arrow"><span></span></a>'
                    + '<a class="clear-transfer-icon"><span></span></a></td>'
                    + '<td><span class="row-number"></span></td>'
                    + '</tr>');

                if (uldl_hold) {
                    fm_tfspause('dl_' + n.h);
                }
                ttl.left--;
            }
        }

        if (!added) {
            if (d) {
                dlmanager.logger.warn('Nothing to download.');
            }
            return;
        }

        // If regular download using Firefox and the total download is over 1GB then show the dialog
        // to use the extension, but not if they've seen the dialog before and ticked the checkbox
        if (dlMethod == MemoryIO && !localStorage.firefoxDialog && $.totalDL > 1048576000 && navigator.userAgent.indexOf('Firefox') > -1) {
            Later(firefoxDialog);
        }

        var flashhtml = '';
        if (dlMethod === FlashIO) {
            flashhtml = '<object width="1" height="1" id="dlswf_zip_' + htmlentities(z) + '" type="application/x-shockwave-flash"><param name=FlashVars value="buttonclick=1" /><param name="movie" value="' + document.location.origin + '/downloader.swf"/><param value="always" name="allowscriptaccess"><param name="wmode" value="transparent"><param value="all" name="allowNetworking"></object>';
        }

        if (z && zipsize) {
            this.addToTransferTable('zip_' + z, ttl,
                '<tr id="zip_' + z + '">'
                + '<td><span class="transfer-type download' + p + '">' + l[373] + '<span class="speed">' + pauseTxt + '</span></span>' + flashhtml + '</td>'
                + '<td><span class="transfer-filtype-icon ' + fileIcon({name: 'archive.zip'}) + '"></span><span class="tranfer-filetype-txt">' + htmlentities(zipname) + '</span></td>'
                + '<td></td>'
                + '<td>' + bytesToSize(zipsize) + '</td>'
                + '<td>' + filetype({name: 'archive.zip'}) + '</td>'
                + '<td><span class="transfer-status queued">Queued</span></td>'
                + '<td class="grid-url-field"><a class="grid-url-arrow"><span></span></a><a class="clear-transfer-icon"><span></span></a></td>'
                + '<td><span class="row-number"></span></td>'
                + '</tr>');

            if (uldl_hold) {
                fm_tfspause('zip_' + z);
            }
        }

        if (!$.transferHeader) {
            transferPanelUI();
        }
        //$('.tranfer-view-icon').addClass('active');
        //$('.fmholder').addClass('transfer-panel-opened');
        $.transferHeader();

        if (!preview)
        {
            if (!z || zipsize) {
                showTransferToast('d', z ? 1 : added);
            }
            openTransferpanel();
            initGridScrolling();
            initFileblocksScrolling();
            initTreeScroll();
            setupTransferAnalysis();
            Soon(fm_tfsupdate);
            if ((dlmanager.isDownloading = Boolean(dl_queue.length))) {
                $('.transfer-pause-icon').removeClass('disabled');
                $('.transfer-clear-completed').removeClass('disabled');
                $('.transfer-clear-all-icon').removeClass('disabled');
            }
        }

        delete $.dlhash;
    };

    this.dlprogress = function(id, perc, bl, bt, kbps, dl_queue_num, force)
    {
        var st;
        if (dl_queue[dl_queue_num].zipid)
        {
            id = 'zip_' + dl_queue[dl_queue_num].zipid;
            var tl = 0;
            var ts = 0;
            for (var i in dl_queue)
            {
                if (dl_queue[i].zipid == dl_queue[dl_queue_num].zipid)
                {
                    if (!st)
                        st = dl_queue[i].st;
                    ts += dl_queue[i].size;
                    if (dl_queue[i].complete)
                        tl += dl_queue[i].size;
                    // TODO: check this for suitable GP use
                }
            }
            bt = ts;
            bl = tl + bl;
        }
        else
        {
            id = 'dl_' + id;
            st = dl_queue[dl_queue_num].st;
        }

        // var failed = parseInt($('#' + id).data('failed') || "0");
        // failed not long ago

        // if (failed+30000 > NOW()) return;

        if (!bl)
            return false;
        if (!$.transferprogress)
            $.transferprogress = {};
        if (kbps == 0) {
            if (!force && (perc != 100 || $.transferprogress[id]))
                return false;
        }

        if ($('.transfer-table #' + id + ' .progress-block').length == 0) {
            $('.transfer-table #' + id + ' td:eq(5)').html('<div class="progress-block" style=""><div class="progressbar"><div class="progressbarfill" style="width:0%;"></div></div><div class="clear"></div></div>');
            $('.transfer-table #' + id).addClass('started');
            $('.transfer-table').prepend($('.transfer-table #' + id));
            $.transferHeader();
        }

        // var eltime = (new Date().getTime()-st)/1000;
        var bps = kbps * 1000;
        var retime = bps && (bt - bl) / bps;
        if (bt)
        {
            // $.transferprogress[id] = Math.floor(bl/bt*100);
            $.transferprogress[id] = [bl, bt, bps];
            if (!uldl_hold)
            {
                if (slideshowid == dl_queue[dl_queue_num].id && !previews[slideshowid])
                {
                    $('.slideshow-error').addClass('hidden');
                    $('.slideshow-pending').addClass('hidden');
                    $('.slideshow-progress').attr('class', 'slideshow-progress percents-' + perc);
                }

                $('.transfer-table #' + id + ' .progressbarfill').css('width', perc + '%');
                $('.transfer-table #' + id + ' td:eq(0) .speed').text(" (" + bytesToSize(bps, 1) + '/s)');
                //$('.transfer-table #' + id + ' td:eq(4)').text(bytesToSize(bps,1) +'/s');
                //$('.transfer-table #' + id + ' td:eq(3)').text(secondsToTime(eltime));
                $('.transfer-table #' + id + ' td:eq(2)').text(secondsToTime(retime));
                percent_megatitle();

                if (page.substr(0, 2) !== 'fm')
                {
                    $('.widget-block').removeClass('hidden');
                    $('.widget-block').show();
                    if (!ulmanager.isUploading)
                        $('.widget-circle').attr('class', 'widget-circle percents-' + perc);
                    $('.widget-icon.downloading').removeClass('hidden');
                    $('.widget-speed-block.dlspeed').text(bytesToSize(bps, 1) + '/s');
                    $('.widget-block').addClass('active');
                }
            }
        }
    }

    this.dlcomplete = function(dl)
    {
        var id = dl.id, z = dl.zipid;

        if (slideshowid == id && !previews[slideshowid])
        {
            $('.slideshow-pending').addClass('hidden');
            $('.slideshow-error').addClass('hidden');
            $('.slideshow-progress').attr('class', 'slideshow-progress percents-100');
        }

        if (z)
            id = 'zip_' + z;
        else
            id = 'dl_' + id;
        $('.transfer-table #' + id).addClass('completed');
        $('.transfer-table #' + id + ' td:eq(5)').html('<span class="transfer-status completed">' + l[1418] + '</span>');
        $('.transfer-table #' + id + ' td:eq(2)').text('');
        $('.transfer-table #' + id + ' td:eq(0) span.transfer-type').addClass('done').html(l[1495]);

        if ($('#dlswf_' + id.replace('dl_', '')).length > 0)
        {
            var flashid = id.replace('dl_', '');
            $('#dlswf_' + flashid).width(170);
            $('#dlswf_' + flashid).height(22);
            $('#' + id + ' .transfer-type, #' + id + ' .transfer-type.paused')
                .removeClass('download')
                .addClass('safari-downloaded')
                .text('Save File');
        }
        if (dlMethod == FileSystemAPI)
        {
            setTimeout(fm_chromebar, 250, $.dlheight);
            setTimeout(fm_chromebar, 500, $.dlheight);
            setTimeout(fm_chromebar, 1000, $.dlheight);
        }
        var a = dl_queue.filter(isQueueActive).length;
        if (a < 2 && !ulmanager.isUploading)
        {
            $('.widget-block').fadeOut('slow', function(e)
            {
                $('.widget-block').addClass('hidden');
                $('.widget-block').css({opacity: 1});
            });
        }
        else if (a < 2)
            $('.widget-icon.downloading').addClass('hidden');
        else
            $('.widget-circle').attr('class', 'widget-circle percents-0');
        if ($.transferprogress && $.transferprogress[id])
        {
            if (!$.transferprogress['dlc'])
                $.transferprogress['dlc'] = 0;
            $.transferprogress['dlc'] += $.transferprogress[id][1];
            delete $.transferprogress[id];
        }

        $.transferHeader();
        Soon(mega.utils.resetUploadDownload);
    }

    this.dlbeforecomplete = function()
    {
        $.dlheight = $('body').height();
    }

    this.dlerror = function(dl, error)
    {
        var errorstr, fileid = dl.dl_id, x;
        if (d) {
            dlmanager.logger.error('dlerror', fileid, error);
        }
        else {
            srvlog('onDownloadError :: ' + error + ' [' + hostname(dl.url) + '] ' + (dl.zipid ? 'isZIP' : ''));
        }

        switch (error) {
            case ETOOMANYCONNECTIONS:
                errorstr = l[18];
                break;
            case ESID:
                errorstr = l[19];
                break;
            case EBLOCKED:
            case ETOOMANY:
            case EACCESS:
                errorstr = l[23];
                break;
            case ENOENT:
                errorstr = l[22];
                break;
            case EKEY:
                errorstr = l[24];
                break;
            case EOVERQUOTA:
                errorstr = l[1673];
                break;
                // case EAGAIN:               errorstr = l[233]; break;
                // case ETEMPUNAVAIL:         errorstr = l[233]; break;
            default:
                errorstr = l[x = 233];
                break;
        }

        if (slideshowid == dl.id && !previews[slideshowid])
        {
            $('.slideshow-image-bl').addClass('hidden');
            $('.slideshow-pending').addClass('hidden');
            $('.slideshow-progress').addClass('hidden');
            $('.slideshow-error').removeClass('hidden');
            $('.slideshow-error-txt').text(errorstr);
        }

        if (errorstr) {
            dl.failed = new Date;
            var id = (dl.zipid ? 'zip_' + dl.zipid : 'dl_' + fileid);
            var prog = GlobalProgress[id] || {};
            if (x != 233 || !prog.speed || !(prog.working || []).length) {
                /**
                 * a chunk may fail at any time, don't report a temporary error while
                 * there is network activity associated with the download, though.
                 */
                $('.transfer-table #' + id + ' td:eq(5)')
                    .html('<span class="transfer-status error">' + htmlentities(errorstr) + '</span>')
                // .parents('tr').data({'failed' : NOW()});
                //$('.transfer-table #' + id + ' td:eq(4)').text('');
                $('.transfer-table #' + id + ' td:eq(2)').text('--:--:--');
            }
        }
    }

    this.dlstart = function(dl)
    {
        var id = (dl.zipid ? 'zip_' + dl.zipid : 'dl_' + dl.dl_id);
        $('.transfer-table #' + id + ' td:eq(5)').html('<span class="transfer-status initiliazing">' + htmlentities(l[1042]) + '</span>');
        Soon(fm_tfsupdate);
        dl.st = NOW();
        ASSERT(typeof dl_queue[dl.pos] === 'object', 'No dl_queue entry for the provided dl...');
        ASSERT(typeof dl_queue[dl.pos] !== 'object' || dl.n == dl_queue[dl.pos].n, 'No matching dl_queue entry...');
        if (typeof dl_queue[dl.pos] === 'object')
            M.dlprogress(id, 0, 0, 0, 0, dl.pos);
        $.transferHeader();
    }
    this.mobileuploads = [];

    this.dynListR = SoonFc(function()
    {
        function flush_cached_nodes(n)
        {
            n = Object.keys(M.tfsdomqueue).slice(0, n);

            if (n.length)
            {
                for (var i in n)
                {
                    i = n[i];
                    addToTransferTable(i, M.tfsdomqueue[i], 1);
                    delete M.tfsdomqueue[i];
                }

                if (M._tfsDynlistR)
                    clearTimeout(M._tfsDynlistR);
                M._tfsDynlistR = setTimeout(function()
                {
                    delete M._tfsDynlistR;
                    Soon(transferPanelUI);
                    Soon(fm_tfsupdate);
                }, 350);
                $(window).trigger('resize');
            }
        }
        var $tst = $('.transfer-scrolling-table');
        $tst.unbind('jsp-scroll-y.tfsdynlist');

        // if ($('#fmholder').hasClass('transfer-panel-opened'))
        {
            var T = M.getTransferTableLengths();

            if (d)
                console.log('resize.tfsdynlist', JSON.stringify(T));

            if (T.left > 0)
                flush_cached_nodes(T.left + 3);

            T = T.size;
            $tst.bind('jsp-scroll-y.tfsdynlist', function(ev, pos, top, bot)
            {
                if (bot)
                    flush_cached_nodes(T);
            });
        }
        $tst = undefined;
    });

    this.getTransferTableLengths = function()
    {
        var size = Math.ceil($('.transfer-scrolling-table').height() / 24),
            used = $('.transfer-table tr[id]').length;

        return {size: size, used: used, left: size - used};
    };

    function addToTransferTable(gid, elem, q)
    {
        var target = gid[0] === 'u'
            ? $('.transfer-table tr[id^="ul"] .transfer-status.queued:last')
            : $('.transfer-table tr:not([id^="ul"]) .transfer-status.queued:last');

        if (target.length) {
            target.closest('tr').after(elem);
        }
        else {
            if (gid[0] != 'u') {
                target = $('.transfer-table tr[id^="ul"] .transfer-status.queued:first');
            }

            if (target.length) {
                target.closest('tr').before(elem);
            }
            else {
                $(elem).insertBefore('.transfer-table .clone-of-header');
            }
        }
        if ($.mSortableT) {
            $.mSortableT.sortable('refresh');
        }
        if (!q) {
            Soon(fm_tfsupdate);
        }
    }
    this.addToTransferTable = function(gid, ttl, elem)
    {
        var T = ttl || this.getTransferTableLengths();

        if (d > 1) {
            var logger = (gid[0] === 'u' ? ulmanager : dlmanager).logger;
            logger.info('Adding Transfer', gid, JSON.stringify(T));
        }

        if (this.dynListR)
        {
            $(window).bind('resize.tfsdynlist', this.dynListR);
            delete this.dynListR;
        }

        if (T.left > 0)
        {
            addToTransferTable(gid, elem, true);
            // In some cases UI is not yet initialized, nor transferHeader()
            $('.transfer-table-header').show(0);
        }
        else
        {
            var fit;

            if (gid[0] !== 'u')
            {
                var dl = $('.transfer-table tr:not([id^="ul"]) .transfer-status.queued:last');

                if (dl.length)
                {
                    // keep inserting downloads as long there are uploads
                    // dl = +dl.closest('tr').children(':first').text();
                    dl = dl.closest('tr').prevAll().length;

                    if (dl && dl + 1 < T.used)
                    {
                        addToTransferTable(gid, elem);
                        fit = true;
                    }
                }
            }

            if (!fit)
                M.tfsdomqueue[gid] = elem;
        }
    };

    var __ul_id = 8000;
    this.addUpload = function(u, ignoreWarning) {
        var flag = 'ulMegaSyncAD';

        if (u.length > 99 && !ignoreWarning && !localStorage[flag]) {
            $('.megasync-upload-overlay').show();
            $('.megasync-overlay-continue, .fm-dialog-close').rebind('click', function() {
                $('.megasync-upload-overlay').hide();
                M.addUpload(u, true);
                $(document).unbind('keyup.megasync-upload');
            });
            $(document).rebind('keyup.megasync-upload', function(evt) {
                $('.megasync-upload-overlay').hide();
                M.addUpload(u, true);
                $(document).unbind('keyup.megasync-upload');
            });
            $('.megasync-overlay-download').rebind('click', function() {
                $('.megasync-upload-overlay').hide();
                location.hash = '#sync';
                $(document).unbind('keyup.megasync-upload');
            });
            var $chk = $('.megasync-upload-overlay .checkdiv');
            $chk.rebind('click.dialog', function() {
                if ($chk.hasClass('checkboxOff')) {
                    $chk.removeClass('checkboxOff').addClass('checkboxOn');
                    localStorage[flag] = 1;
                }
                else {
                    $chk.removeClass('checkboxOn').addClass('checkboxOff');
                    delete localStorage[flag];
                }
            });
            return;
        }
        var target;
        var onChat;
        var filesize;
        var added = 0;
        var f;
        var ul_id;
        var pause = "";
        var pauseTxt = '';
        var ttl = this.getTransferTableLengths();

        if ($.onDroppedTreeFolder) {
            target = $.onDroppedTreeFolder;
            delete $.onDroppedTreeFolder;
        }
        else if ($('.nw-fm-left-icon.transfers').hasClass('active')) {
            target = M.lastSeenCloudFolder || M.RootID;
        }
        else {
            target = M.currentdirid;
        }

        if ((onChat = (M.currentdirid && M.currentdirid.substr(0, 4) === 'chat'))) {
            if (!$.ulBunch) {
                $.ulBunch = {};
            }
            if (!$.ulBunch[M.currentdirid]) {
                $.ulBunch[M.currentdirid] = {};
            }
        }

        if (uldl_hold) {
            pause = 'paused';
            pauseTxt = ' (' + l[1651] + ')';
        }

        for (var i in u) {
            f = u[i];
            try {
                // this could throw NS_ERROR_FILE_NOT_FOUND
                filesize = f.size;
            }
            catch (ex) {
                ulmanager.logger.warn(f.name, ex);
                continue;
            }
            ul_id = ++__ul_id;
            if (!f.flashid) {
                f.flashid = false;
            }
            f.target = target;
            f.id = ul_id;

            var gid = 'ul_' + ul_id;
            this.addToTransferTable(gid, ttl,
                '<tr id="' + gid + '">'
                + '<td><span class="transfer-type upload ' + pause + '">' + l[372] + '<span class="speed">' + pauseTxt + '</span></span></td>'
                + '<td><span class="transfer-filtype-icon ' + fileIcon({name: f.name}) + '"></span><span class="tranfer-filetype-txt">' + htmlentities(f.name) + '</span></td>'
                + '<td></td>'
                + '<td>' + bytesToSize(filesize) + '</td>'
                + '<td>' + filetype(f.name) + '</td>'
                + '<td><span class="transfer-status queued">Queued</span></td>'
                + '<td class="grid-url-field"><a class="grid-url-arrow"><span></span></a><a class="clear-transfer-icon"><span></span></a></td>'
                + '<td><span class="row-number"></span></td>'
                + '</tr>');
            ul_queue.push(f);
            ttl.left--;
            added++;

            if (uldl_hold) {
                fm_tfspause('ul_' + ul_id);
            }

            if (onChat) {
                $.ulBunch[M.currentdirid][ul_id] = 1;
            }
        }
        if (!added) {
            ulmanager.logger.warn('Nothing added to upload.');
            return;
        }
        if (!$.transferHeader) {
            transferPanelUI();
        }
        if (page == 'start') {
            ulQueue.pause();
            uldl_hold = true;
        }
        else {
            showTransferToast('u', added);
            $.transferHeader();
            openTransferpanel();
            Soon(fm_tfsupdate);
        }

        setupTransferAnalysis();
        if ((ulmanager.isUploading = Boolean(ul_queue.length))) {
            $('.transfer-pause-icon').removeClass('disabled');
            $('.transfer-clear-completed').removeClass('disabled');
            $('.transfer-clear-all-icon').removeClass('disabled');
        }
    }

    this.ulprogress = function(ul, perc, bl, bt, bps)
    {
        var id = ul.id;

        if ($('.transfer-table #ul_' + id + ' .progress-block').length == 0)
        {
            $('.transfer-table #ul_' + id + ' .transfer-status').removeClass('queued');
            $('.transfer-table #ul_' + id + ' .transfer-status').addClass('download');
            $('.transfer-table #ul_' + id + ' td:eq(5)').html('<div class="progress-block" style=""><div class="progressbar"><div class="progressbarfill" style="width:0%;"></div></div></div>');
            $('.transfer-table').prepend($('.transfer-table #ul_' + id));
            $('.transfer-table #ul_' + id).addClass('started');
            $.transferHeader();
        }
        if (!bl || !ul.starttime)
            return false;
        var eltime = (new Date().getTime() - ul.starttime) / 1000;
        var retime = bps > 1000 ? (bt - bl) / bps : -1;
        if (!$.transferprogress)
            $.transferprogress = {};
        if (bl && bt && !uldl_hold)
        {
            // $.transferprogress[id] = Math.floor(bl/bt*100);
            $.transferprogress['ul_' + id] = [bl, bt, bps];
            $('.transfer-table #ul_' + id + ' .progressbarfill').css('width', perc + '%');
            $('.transfer-table #ul_' + id + ' td:eq(0) .speed').text(
                bps ? (' (' + bytesToSize(bps, 1) + '/s' + ')') : ''
                );
            //$('.transfer-table #ul_' + id + ' td:eq(5)').text(secondsToTime(eltime));
            $('.transfer-table #ul_' + id + ' td:eq(2)').text(secondsToTime(retime));
            $.transferHeader();

            if (page.substr(0, 2) !== 'fm')
            {
                $('.widget-block').removeClass('hidden');
                $('.widget-block').show();
                $('.widget-circle').attr('class', 'widget-circle percents-' + perc);
                $('.widget-icon.uploading').removeClass('hidden');
                $('.widget-speed-block.ulspeed').text(bytesToSize(bps, 1) + '/s');
                $('.widget-block').addClass('active');
            }
        }
        percent_megatitle();
    }

    this.ulcomplete = function(ul, h, k)
    {
        var id = ul.id;

        if ($.ulBunch && $.ulBunch[ul.target])
        {
            var ub = $.ulBunch[ul.target], p;
            ub[id] = h;

            for (var i in ub)
            {
                if (ub[i] == 1)
                {
                    p = true;
                    break;
                }
            }

            if (!p)
            {
                var ul_target = ul.target;
                ub = Object.keys(ub).map(function(m) { return ub[m]});
                Soon(function() {
                    $(document).trigger('megaulcomplete', [ul_target, ub]);
                    delete $.ulBunch[ul_target];
                    if (!$.len($.ulBunch)) {
                        delete $.ulBunch;
                    }
                });
            }
        }

        this.mobile_ul_completed = true;
        for (var i in this.mobileuploads)
        {
            if (id == this.mobileuploads[i].id)
                this.mobileuploads[i].done = 1;
            if (!this.mobileuploads[i].done)
                this.mobile_ul_completed = false;
        }
        if (this.mobile_ul_completed)
        {
            $('.upload-status-txt').text(l[1418]);
            $('#mobileuploadtime').addClass('complete');
            $('#uploadpopbtn').text(l[726]);
            $('#mobileupload_header').text(l[1418]);
        }
        $('.transfer-table #ul_' + id).addClass('completed');
        $('.transfer-table #ul_' + id + ' td:eq(5)').html('<span class="transfer-status completed">' + l[1418] + '</span>');
        $('.transfer-table #ul_' + id + ' td:eq(2)').text('');
        $('.transfer-table #ul_' + id + ' td:eq(0) span.transfer-type').addClass('done').html(l[1501]);
        ul_queue[ul.pos] = Object.freeze({});
        var a=ul_queue.filter(isQueueActive).length;
        if (a < 2 && !ulmanager.isUploading)
        {
            $('.widget-block').fadeOut('slow',function(e)
            {
                $('.widget-block').addClass('hidden');
                $('.widget-block').css({opacity:1});
            });
        }
        else if (a < 2) $('.widget-icon.uploading').addClass('hidden');
        else $('.widget-circle').attr('class','widget-circle percents-0');
        if ($.transferprogress && $.transferprogress['ul_'+ id])
        {
            if (!$.transferprogress['ulc']) $.transferprogress['ulc'] = 0;
            $.transferprogress['ulc'] += $.transferprogress['ul_'+ id][1];
            delete $.transferprogress['ul_'+ id];
        }
        $.transferHeader();
        Soon(function() {
            mega.utils.resetUploadDownload();
            $(window).trigger('resize');
        });
    }

    this.ulstart = function(ul)
    {
        var id = ul.id;

        if (d) {
            ulmanager.logger.log('ulstart', id);
        }
        $('.transfer-table #ul_' + id + ' td:eq(5)').html('<span class="transfer-status initiliazing">' + htmlentities(l[1042]) + '</span>');
        Soon(fm_tfsupdate);
        ul.starttime = new Date().getTime();
        M.ulprogress(ul, 0, 0, 0);
        $.transferHeader();
    };

    this.cloneChatNode = function(n, keepParent) {
        var n2 = clone(n);
        n2.k = a32_to_base64(n2.key);
        delete n2.key, n2.ph, n2.ar;
        if (!keepParent)
            delete n2.p;
        return n2;
    };

    /**
     * Handle a redirect from the mega.co.nz/#pro page to mega.nz/#pro page
     * and keep the user logged in at the same time
     */
    this.transferFromMegaCoNz = function()
    {
        // Get site transfer data from after the hash in the URL
        var urlParts = /#sitetransfer!(.*)/.exec(window.location);

        if (urlParts) {

            try {
                // Decode from Base64 and JSON
                urlParts = JSON.parse(atob(urlParts[1]));
            }
            catch (ex) {
                console.error(ex);
                window.location.hash = 'login';
                return false;
            }

            if (urlParts) {
                // If the user is already logged in here with the same account
                // we can avoid a lot and just take them to the correct page
                if (JSON.stringify(u_k) === JSON.stringify(urlParts[0])) {
                    window.location.hash = urlParts[2];
                    return false;
                }

                // If the user is already logged in but with a different account just load that account instead. The
                // hash they came from e.g. a folder link may not be valid for this account so just load the file manager.
                else if (u_k && (JSON.stringify(u_k) !== JSON.stringify(urlParts[0]))) {
                    if (!urlParts[2] || String(urlParts[2]).match(/^fm/)) {
                        window.location.hash = 'fm';
                        return false;
                    } else {
                        window.location.hash = urlParts[2];
                        return false;
                    }
                }

                // Likely that they have never logged in here before so we must set this
                localStorage.wasloggedin = true;
                u_logout();

                // Set master key, session ID and RSA private key
                u_storage = init_storage(sessionStorage);
                u_k = urlParts[0];
                u_sid = urlParts[1];
                u_storage.k = JSON.stringify(u_k);
                u_storage.sid = u_sid;
                api_setsid(u_sid);

                // Get the page to load
                var toPage = urlParts[2];
                var toLang = urlParts[4];

                // Initialize all account types and redirect to the FM
                if (!toPage) {
                    toPage = 'fm';
                }
                this.performRegularLogin(toPage);

                // Successful transfer, continue load
                return true;
            }
        }
    };

    /**
     * Performs a regular login as part of the transfer from mega.co.nz
     * @param {String} toPage The page to load e.g. 'fm', 'pro' etc
     */
    this.performRegularLogin = function(toPage) {

        var ctx = {
            checkloginresult: function(ctx, result) {
                if (m) {
                    loadingDialog.hide();
                }
                else {
                    document.getElementById('overlay').style.display = 'none';
                }

                // Check for suspended account
                if (result === EBLOCKED) {
                    alert(l[730]);
                }
                else if (result) {
                    // Set account type and redirect to the requested location
                    u_type = result;
                    window.location.hash = toPage;
                    return false;
                }
                else {
                    // Must be an ephemeral account, attempt to initialize:
                    u_type=0;
                    window.location.hash = toPage;
                    return false;
                }
            }
        };

        // Continue through the log in flow from approximately the correct
        // place given that we have the master key, session ID and private RSA key
        u_checklogin3(ctx);
    };
}

function voucherData(arr)
{
    var vouchers = [];
    var varr = arr[0];
    var tindex = {};
    for (var i in arr[1])
        tindex[arr[1][i][0]] = arr[1][i];
    for (var i in varr)
    {
        var redeemed = 0;
        var cancelled = 0;
        var revoked = 0;
        var redeem_email = '';
        if ((varr[i].rdm) && (tindex[varr[i].rdm]))
        {
            redeemed = tindex[varr[i].rdm][1];
            redeemed_email = tindex[varr[i].rdm][2];
        }
        if (varr[i].xl)
            cancelled = tindex[varr[i].xl][1];
        if (varr[i].rvk)
            revoked = tindex[varr[i].rvk][1];
        vouchers.push({
            id: varr[i].id,
            amount: varr[i].g,
            currency: varr[i].c,
            iss: varr[i].iss,
            date: tindex[varr[i].iss][1],
            code: varr[i].v,
            redeemed: redeemed,
            redeem_email: redeem_email,
            cancelled: cancelled,
            revoked: revoked
        });
    }
    return vouchers;
}

function onUploadError(ul, errorstr, reason, xhr)
{
    var hn = hostname(ul.posturl);

    if (!d && (!xhr || xhr.readyState < 2 || xhr.status)) {
        var details = [
            browserdetails(ua).name,
            String(reason)
        ];
        if (xhr || reason === 'peer-err') {
            if (xhr && xhr.readyState > 1) {
                details.push(xhr.status);
            }
            details.push(hn);
        }
        if (details[1].indexOf('mtimeout') == -1 && -1 == details[1].indexOf('BRFS [l:Unk]')) {
            srvlog('onUploadError :: ' + errorstr + ' [' + details.join("] [") + ']');
        }
    }

    if (d) {
        ulmanager.logger.error('onUploadError', ul.id, ul.name, errorstr, reason, hn);
    }

    $('.transfer-table #ul_' + ul.id + ' td:eq(5)')
        .html('<span class="transfer-status error">' + htmlentities(errorstr) + '</span>');
}

function addupload(u)
{
    M.addUpload(u);
}
function onUploadStart(id)
{
    M.ulstart(id);
}
function onUploadProgress(id, p, bl, bt, speed)
{
    M.ulprogress(id, p, bl, bt, speed);
}
function onUploadSuccess(id, bl, bt)
{
    M.ulcomplete(id, bl, bt);
}

function fm_chromebar(height)
{
    if (window.navigator.userAgent.toLowerCase().indexOf('mac') >= 0 || localStorage.chromeDialog == 1)
        return false;
    var h = height - $('body').height();
    if ((h > 33) && (h < 41))
    {
        setTimeout(fm_chromebarcatchclick, 500, $('body').height());
        chromeDialog();
    }
}

function fm_chromebarcatchclick(height)
{
    if ($('body').height() != height)
    {
        chromeDialog(1);
        return false;
    }
    setTimeout(fm_chromebarcatchclick, 200, height);
}

function fm_safename(name)
{
    // http://msdn.microsoft.com/en-us/library/aa365247(VS.85)
    name = ('' + name).replace(/[:\/\\<">|?*]+/g, '.').replace(/\s*\.+/g, '.');
    if (name.length > 250)
        name = name.substr(0, 250) + '.' + name.split('.').pop();
    name = name.replace(/\s+/g, ' ').trim();
    var end = name.lastIndexOf('.');
    end = ~end && end || name.length;
    if (/^(?:CON|PRN|AUX|NUL|COM\d|LPT\d)$/i.test(name.substr(0, end)))
        name = '!' + name;
    return name;
}

function fm_safepath(path, file)
{
    path = ('' + (path || '')).split(/[\\\/]+/).map(fm_safename).filter(String);
    if (file)
        path.push(fm_safename(file));
    return path;
}

function fm_matchname(p, name)
{
    var a = [];
    for (var i in M.d)
    {
        var n = M.d[i];
        if (n.p == p && name == n.name)
            a.push({id: n.h, size: n.s, name: n.name});
    }
    return a;
}

var t;

function renderfm()
{
    if (d) {
        console.time('renderfm');
    }

    initUI();
    loadingDialog.hide();
    M.sortByName();
    M.renderTree();
    M.renderPath();
    var c = $('#treesub_' + M.RootID).attr('class');
    if (c && c.indexOf('opened') < 0)
    {
        $('.fm-tree-header.cloud-drive-item').addClass('opened');
        $('#treesub_' + M.RootID).addClass('opened');
    }

    M.openFolder(M.currentdirid);
    if (megaChatIsReady) {
        megaChat.renderContactTree();
        megaChat.renderMyStatus();
    }

    if (d)
        console.timeEnd('renderfm');
}

function renderNew() {

    var newNode, tb,
        treebuild = [],
        UImain = false,
        UItree = false,
        newcontact = false,
        newpath = false,
        newshare = false;

    if (d) {
        console.time('rendernew');
    }

    for (var i in newnodes) {

        newNode = newnodes[i];
        if (newNode.h.length === 11) {
            newcontact = true;
        }
        if (typeof(newNode.su) !== 'undefined') {
            newshare = true;
        }
        if (newNode && newNode.p && newNode.t) {
            treebuild[newNode.p] = 1;
        }
        if (newNode.p === M.currentdirid || newNode.h === M.currentdirid) {
            UImain = true;
        }
        if ($('#path_' + newNode.h).length > 0) {
            newpath = true;
        }
    }

    for (var h in treebuild) {
        tb = M.d[h];
        if (tb) {
            M.buildtree(tb, M.buildtree.FORCE_REBUILD);
            UItree = true;
        }
    }

    if (UImain) {
        M.filterByParent(M.currentdirid);
        M.sort();
        M.renderMain(true);
        M.renderPath();
        $(window).trigger('resize');
    }

    if (UItree) {
        treeUI();
        if (M.currentrootid === 'shares') {
            M.renderTree();
        }
        if (M.currentdirid === 'shares' && !M.viewmode) {
            M.openFolder('shares', 1);
        }
        treeUIopen(M.currentdirid);
    }
    if (newcontact) {
        M.avatars();
        M.contacts();
        treeUI();

        if (megaChatIsReady) {
            megaChat.renderContactTree();
            megaChat.renderMyStatus();
        }
    }
    if (newshare) {
        M.buildtree({h: 'shares'}, M.buildtree.FORCE_REBUILD);
    }
    initContextUI();
    if (newpath) {
        M.renderPath();
    }

    // handle the Inbox section use cases
    if (M.hasInboxItems() === true) {
        $('.nw-fm-left-icon.inbox').removeClass('hidden');
    }
    else {
        $('.nw-fm-left-icon.inbox').addClass('hidden');
        if ($('.nw-fm-left-icon.inbox').is(".active") === true) {
            M.openFolder(M.RootID);
        }
    }

    if (u_type === 0) {
        // Show "ephemeral session warning"
        topmenuUI();
    }

    newnodes = undefined;
    if (d) {
        console.timeEnd('rendernew');
    }
}

/**
 * Execute response from server to client
 */
function execsc(actionPackets, callback) {

    var tparentid = false,
        trights = false,
        tmoveid = false,
        rootsharenodes = [],
        async_procnodes = [],
        async_treestate = [],
        loadavatars = false;

    newnodes = [];

    // Process action packets
    for (var i in actionPackets) {
        var actionPacket = actionPackets[i];

        // If debug mode, log the packet to console
        if (d) {
            console.log('actionpacket', actionPacket);
        }

        // If own action packet
        if (actionPacket.i === requesti) {
            if (d) {
                console.log('OWN ACTION PACKET');
            }

            // If contact notification
            if (actionPacket.a === 'c') {
                process_u(actionPacket.u);

                // Only show a notification if we did not trigger the action ourselves
                if (actionPacket.ou !== u_attr.u) {
                    notify.notifyFromActionPacket(actionPacket);
                }

                if (megaChatIsReady) {
                    $.each(actionPacket.u, function (k, v) {
                        megaChat[v.c == 0 ? "processRemovedUser" : "processNewUser"](v.u);
                    });
                }
            }

            // Full share
            else if (actionPacket.a === 's') {

                // Used during share dialog removal of contact from share list
                // Find out is this a full share delete
                if (actionPacket.r === undefined) {

                    // Fill DDL with removed contact
<<<<<<< HEAD
                    if (actionPacket.u) {
                        
                        var email = M.u[actionPacket.u].m;
                        
                        addToMultiInputDropDownList('.share-multiple-input', [{ id: email, name: email }]);
                        addToMultiInputDropDownList('.add-contact-multiple-input', [{ id: email, name: email}]);
=======
                    if (M.u[actionPacket.u]) {
                        var email = M.u[actionPacket.u].m;

                        addToMultiInputDropDownList('.share-multiple-input', [{id: email, name: email}]);
                        addToMultiInputDropDownList('.add-contact-multiple-input', [{id: email, name: email}]);
>>>>>>> 355d9d1c
                    }
                }
            }

            // Outgoing pending contact
            else if (actionPacket.a === 'opc') {
                processOPC([actionPacket]);

                // Don't append to sent grid on deletion
                if (!actionPacket.dts) {
                    M.drawSentContactRequests([actionPacket]);
                }
            }

            // Incoming pending contact
            else if (actionPacket.a === 'ipc') {
                processIPC([actionPacket]);
                M.drawReceivedContactRequests([actionPacket]);
                notify.notifyFromActionPacket(actionPacket);
            }

            // Pending shares
            else if (actionPacket.a === 's2') {
                processPS([actionPacket]);
            }

            // Incomming request updated
            else if (actionPacket.a === 'upci') {
                processUPCI([actionPacket]);
            }

            // Outgoing request updated
            else if (actionPacket.a === 'upco') {
                processUPCO([actionPacket]);

                // If the status is accepted ('2') then this will be followed by a contact packet and we do not need to notify
                if (actionPacket.s !== 2) {
                    notify.notifyFromActionPacket(actionPacket);
                }
            }
            else if (actionPacket.a === 'ua') {
                for (var j in actionPacket.ua) {
                    if (actionPacket.ua[j] === '+a') {
                        avatars[actionPacket.u] = undefined;
                        loadavatars = true;
                    } else if (actionPacket.ua[j] === '*authring') {
                        authring.getContacts('Ed25519');
                    } else if (actionPacket.ua[j] === '*authRSA') {
                        authring.getContacts('RSA');
                    }
                }
            }
        }// END own action packet
        else if (actionPacket.a === 'e') {
            var str = hex2bin(actionPacket.c || "");
            if (str.substr(0, 5) === ".cms.") {
                var cmsType = str.split(".")[2];
                var cmsId = str.substr(6 + cmsType.length).split(".");
                CMS.reRender(cmsType, cmsId);
            }
        }
        else if (actionPacket.a === 'fa') {
            M.nodeAttr({
                h: actionPacket.n,
                fa: actionPacket.fa
            });
        }
        else if (actionPacket.a === 's' && !folderlink) {
            var tsharekey = '';
            var prockey = false;

            if (actionPacket.o === u_handle) {

                // If access right are undefined then share is deleted
                if (typeof actionPacket.r == "undefined") {
                    M.delNodeShare(actionPacket.n, actionPacket.u);
                } else if (M.d[actionPacket.n]
                    && typeof M.d[actionPacket.n].shares !== 'undefined'
                    && M.d[actionPacket.n].shares[actionPacket.u]
                    || actionPacket.ha == crypto_handleauth(actionPacket.n)) {

                    // I updated or created my share
                    u_sharekeys[actionPacket.n] = decrypt_key(u_k_aes, base64_to_a32(actionPacket.ok));
                    M.nodeShare(actionPacket.n, {
                        h: actionPacket.n,
                        r: actionPacket.r,
                        u: actionPacket.u,
                        ts: actionPacket.ts
                    });
                }
            } else {
                if (typeof actionPacket.n !== 'undefined'
                        && typeof actionPacket.k !== 'undefined'
                        && typeof u_sharekeys[actionPacket.n] === 'undefined') {

                    if (!actionPacket.k) {
                        // XXX: We need to find out which API call is causing it
                        //      (it might be a bug in the SDK or the webclient)
                        srvlog('Got share action-packet with no key.');
                    }
                    else {
                        u_sharekeys[actionPacket.n] = crypto_process_sharekey(actionPacket.n, actionPacket.k);
                        tsharekey = a32_to_base64(u_k_aes.encrypt(u_sharekeys[actionPacket.n]));
                        prockey = true;
                    }
                }

                if (actionPacket && actionPacket.u === 'EXP') {
                    M.getLinks([actionPacket.h]);
                }

                if (typeof actionPacket.o !== 'undefined') {
                    if (typeof actionPacket.r == "undefined") {
                        if (d) {
                            console.log('delete a share');
                        }
                        // delete a share:
                        var n = M.d[actionPacket.n];
                        if (n && n.p.length !== 11) {
                            M.nodeAttr({
                                h: actionPacket.n,
                                r: 0,
                                su: ''
                            });
                        } else {
                            M.delNode(actionPacket.n);
                        }
                        if (!folderlink && actionPacket.u !== 'EXP' && fminitialized) {
                            notify.notifyFromActionPacket({
                                a: 'dshare',
                                n: actionPacket.n,
                                u: actionPacket.o
                            });
                        }
                        delete u_sharekeys[actionPacket.n];
                    } else {
                        if (d) {
                            console.log('I receive a share, prepare for receiving tree a');
                        }
                        // I receive a share, prepare for receiving tree a
                        tparentid = actionPacket.o;
                        trights = actionPacket.r;
                        if (M.d[actionPacket.n]) {
                            // update rights:
                            M.nodeAttr({
                                h: actionPacket.n,
                                r: actionPacket.r,
                                su: actionPacket.o
                            });
                        } else {
                            if (d) {
                                console.log('look up other root-share-nodes from this user');
                            }
                            // look up other root-share-nodes from this user:
                            if (typeof M.c[actionPacket.o] !== 'undefined') {
                                for (var i in M.c[actionPacket.o]) {
                                    if (M.d[i] && M.d[i].t == 1) {
                                        rootsharenodes[i] = 1;
                                    }
                                }
                            }

                            if (!folderlink && fminitialized) {
                                notify.notifyFromActionPacket({
                                    a: 'share',
                                    n: actionPacket.n,
                                    u: actionPacket.o
                                });
                            }
                        }
                    }
                }
            }

            if (prockey) {
                var nodes = fm_getnodes(actionPacket.n, 1);
                nodes.push(actionPacket.n);
                for (var i in nodes) {
                    var n = M.d[nodes[i]];

                    if (n) {
                        var f = {
                            a: n.a,
                            h: n.h,
                            k: n.k
                        };
                        crypto_processkey(u_handle, u_k_aes, f);
                        if (f.ar) {
                            // Bug #1983: No-Key issue.
                            n.ar = f.ar;
                        }
                        M.nodeAttr({
                            h: nodes[i],
                            name: f.name,
                            key: f.key,
                            sk: tsharekey
                        });
                        newnodes.push(M.d[n.h]);
                    }
                }
            }

            crypto_share_rsa2aes();

            M.buildtree({h: 'shares'}, M.buildtree.FORCE_REBUILD);
        } else if (actionPacket.a === 'k' && !folderlink) {
            if (actionPacket.sr)
                crypto_procsr(actionPacket.sr);
            else if (actionPacket.cr)
                crypto_proccr(actionPacket.cr);
            else
                api_req({
                    a: 'k',
                    cr: crypto_makecr(actionPacket.n, [actionPacket.h], true)
                });

            M.buildtree({h: 'shares'}, M.buildtree.FORCE_REBUILD);
        }
        else if (actionPacket.a === 't') {
            if (tparentid) {
                for (var b in actionPacket.t.f) {
                    if (rootsharenodes[actionPacket.t.f[b].h] && M.d[actionPacket.t.f[b].h]) {
                        actionPacket.t.f[b].r = M.d[actionPacket.t.f[b].h].r;
                        actionPacket.t.f[b].su = M.d[actionPacket.t.f[b].h].su;
                        M.delNode(actionPacket.t.f[b].h);
                    }
                }

                if (!M.d[actionPacket.t.f[0].p]) {
                    actionPacket.t.f[0].p = tparentid;
                }

                actionPacket.t.f[0].su = tparentid;
                actionPacket.t.f[0].r = trights;

                if (tsharekey) {
                    actionPacket.t.f[0].sk = tsharekey;
                    tsharekey = false;
                }
                rootsharenodes = [];
            }

            // notification logic:
            if (fminitialized && !folderlink && actionPacket.ou && actionPacket.ou != u_handle
                && actionPacket.t && actionPacket.t.f && actionPacket.t.f[0]
                && actionPacket.t.f[0].p.length < 11 && !tmoveid && !tparentid) {

                var targetid = actionPacket.t.f[0].p;
                var pnodes = [];
                for (var i in actionPacket.t.f) {
                    if (actionPacket.t.f[i].p === targetid) {
                        pnodes.push({
                            h: actionPacket.t.f[i].h,
                            t: actionPacket.t.f[i].t
                        });
                    }
                }
                notify.notifyFromActionPacket({
                    a: 'put',
                    n: targetid,
                    u: actionPacket.ou,
                    f: pnodes
                });
            }

            tparentid = false;
            trights = false;
            //process_f(actionPacket.t.f);
            async_procnodes = async_procnodes.concat(actionPacket.t.f);
        }
        else if (actionPacket.a === 'u') {
            async_treestate.push(actionPacket);
        }
        else if (actionPacket.a === 'c') {
            process_u(actionPacket.u);

            // Contact is deleted on remote computer, remove contact from contacts left panel
            if (actionPacket.u[0].c === 0) {
                $('#contact_' + actionPacket.ou).remove();

                $.each(actionPacket.u, function(k, v) {
                    // hide the context menu if it is currently visible and this contact was removed.
                    if($.selected && $.selected[0] === v.u) {
                        // was selected
                        $.selected = [];
                        if($('.context-menu.files-menu').is(":visible")) {
                            $.hideContextMenu();
                        }
                    }
                    if (M.c[v.u]) {
                        for (var sharenode in M.c[v.u]) {
                            removeShare(sharenode, 1);
                        }
                    }
                });



                M.handleEmptyContactGrid();
            }

            // Only show a notification if we did not trigger the action ourselves
            if (actionPacket.ou !== u_attr.u) {
                notify.notifyFromActionPacket(actionPacket);
            }

            if (megaChatIsReady) {
                $.each(actionPacket.u, function(k, v) {
                    megaChat[v.c == 0 ? "processRemovedUser" : "processNewUser"](v.u);
                });
            }
        }
        else if (actionPacket.a === 'd') {
            M.delNode(actionPacket.n);
        }
        else if (actionPacket.a === 'ua' && fminitialized) {
            for (var i in actionPacket.ua) {
                if (actionPacket.ua[i] === '+a') {
                    avatars[actionPacket.u] = undefined;
                    loadavatars = true;

                } else if (actionPacket.ua[i] == '+puEd255') {
                    // pubEd25519 key was updated!
                    // force finger regen.
                    delete pubEd25519[actionPacket.u];
                    crypt.getPubEd25519(actionPacket.u);
                }
            }
        }
        else if (actionPacket.a === 'la') {
            notify.countAndShowNewNotifications();
        }
        else if (actionPacket.a === 'opc') {
            processOPC([actionPacket]);
            M.drawSentContactRequests([actionPacket]);
        }
        else if (actionPacket.a === 'ipc') {
            processIPC([actionPacket]);
            M.drawReceivedContactRequests([actionPacket]);
            notify.notifyFromActionPacket(actionPacket);
        }
        else if (actionPacket.a === 's2') {
            processPS([actionPacket]);
        }
        else if (actionPacket.a === 'upci') {
            processUPCI([actionPacket]);
        }
        else if (actionPacket.a === 'upco') {
            processUPCO([actionPacket]);

            // If the status is accepted ('2') then this will be followed by a contact packet and we do not need to notify
            if (actionPacket.s !== 2) {
                notify.notifyFromActionPacket(actionPacket);
            }
        }
        // Action packet to notify about payment (Payment Service Transaction Status)
        else if (actionPacket.a === 'psts') {
            proPage.processPaymentReceived(actionPacket);
        }
        else {
            if (d) {
                console.log('not processing this action packet', actionPacket);
            }
        }
    }
    if (async_procnodes.length) {
        process_f(async_procnodes, onExecSCDone);
    } else {
        onExecSCDone();
    }

    function onExecSCDone() {
        if (async_treestate.length) {
            async_treestate.forEach(function(actionPacket) {
                var n = M.d[actionPacket.n];
                if (d) console.log('updateTreeState', n, actionPacket);
                if (n) {
                    var f = {
                        h : actionPacket.n,
                        k : actionPacket.k,
                        a : actionPacket.at
                    }, newpath = 0;
                    crypto_processkey(u_handle, u_k_aes, f);
                    if (f.key) {
                        if (f.name !== n.name) {
                            $('.grid-table.fm #' + n.h + ' .tranfer-filetype-txt').text(f.name);
                            $('#' + n.h + '.file-block .file-block-title').text(f.name);
                            $('#treea_' + n.h + ' .nw-fm-tree-folder').text(f.name);

                            //@@@Todo: reposition elements according to sorting (if sorted by name)
                            if ($('#path_' + n.h).length > 0) {
                                newpath = 1;
                            }
                        }
                        if (f.fav !== n.fav) {
                            if (f.fav) {
                                $('.grid-table.fm #' + n.h + ' .grid-status-icon').addClass('star');
                                $('#' + n.h + '.file-block .file-status-icon').addClass('star');
                            } else {
                                $('.grid-table.fm #' + n.h + ' .grid-status-icon').removeClass('star');
                                $('#' + n.h + '.file-block .file-status-icon').removeClass('star');
                            }
                        }
                        M.nodeAttr({
                            h : actionPacket.n,
                            fav : f.fav,
                            name : f.name,
                            key : f.key,
                            a : actionPacket.at
                        });
                        if (newpath) {
                            M.renderPath();
                        }
                    }
                    if (actionPacket.cr) {
                        crypto_proccr(actionPacket.cr);
                    }
                }
            });
        }
        if (newnodes.length > 0 && fminitialized) {
            renderNew();
        }
        if (loadavatars) {
            M.avatars();
        }
        if (M.viewmode) {
            fm_thumbnails();
        }
        if ($.dialog === 'properties') {
            propertiesDialog();
        }
        getsc();
        if (callback) {
            Soon(callback);
        }
    }
}

var M = new MegaData();

function fm_updatekey(h, k)
{
    var n = M.d[h];
    if (n)
    {
        var f = {h: h, k: k, a: M.d[h].a};
        crypto_processkey(u_handle, u_k_aes, f);
        u_nodekeys[h] = f.key;
        M.nodeAttr({h: h, name: f.name, key: f.key, k: k});
    }
}

function fm_commitkeyupdate()
{
    // refresh render?
}

function loadfm(force)
{
    if (force) {
        loadfm.loaded = false;
    }
    if (loadfm.loaded) {
        Soon(loadfm_done.bind(this, pfkey));
    } else {
        if (is_fm()) {
            loadingDialog.show();
        }
        if (!loadfm.loading) {
            M.reset();
            fminitialized = false;
            loadfm.loading = true;
            var sp = new Error('loadfm-stack-pointer');
            setTimeout(function __lazyLoadFM() {
                api_req({a:'f',c:1,r:1},{
                    callback: loadfm_callback,
                    stackPointer: sp
                },n_h ? 1 : 0);
            }, 350);
        }
    }
}

function RightsbyID(id)
{
    if (folderlink)
        return false;
    if (id.length > 8)
        return false;
    var p = M.getPath(id);
    if (p[p.length - 1] == 'contacts' || p[p.length - 1] == 'shares')
        return (M.d[p[p.length - 3]] || {}).r;
    else
        return 2;
}

function isCircular(fromid, toid)
{
    var n = M.d[fromid];
    if (n && n.t && toid != fromid)
    {
        var p1 = M.getPath(fromid);
        var p2 = M.getPath(toid);
        p1.reverse();
        p2.reverse();
        var c = 1;
        for (var i in p1) {
            if (p1[i] !== p2[i]) {
                c = 0;
                break;
            }
        }
        return !!c;
    }
    return false;
}

function RootbyId(id)
{
    if (id)
        id = id.replace('chat/', '');
    var p = M.getPath(id);
    return p[p.length - 1];
}

function ddtype(ids, toid, alt)
{
    if (folderlink)
        return false;

    var r = false, toid_r = RootbyId(toid);
    for (var i in ids)
    {
        var fromid = ids[i], fromid_r;

        if (fromid == toid || !M.d[fromid]) return false;
        fromid_r = RootbyId(fromid);

        // never allow move to own inbox, or to own contacts
        if (toid == M.InboxID || toid == 'contacts')
            return false;

        // to a contact, always allow a copy
        if (toid_r == 'contacts' && M.d[toid].p == 'contacts')
            r = 'copy';

        // to a shared folder, only with write rights
        if ((toid_r == 'contacts' || toid_r == 'shares') && RightsbyID(toid) > 0)
        {
            if (isCircular(fromid, toid))
                return false;
            else
                r = 'copy';
        }
        // cannot move or copy to the existing parent
        if (toid == M.d[fromid].p)
            return false;

        // from own cloud to own cloud / trashbin, always move
        if ((toid == M.RootID || toid == M.RubbishID || M.d[toid].t) && (fromid_r == M.RootID) && (toid_r == M.RootID || toid == M.RubbishID))
        {
            if (isCircular(fromid, toid))
                return false;
            else
                r = 'move';
        }
        // from trashbin or inbox to own cloud, always move
        if ((fromid_r == M.RubbishID || fromid_r == M.InboxID) && toid_r == M.RootID)
            r = 'move';

        // from inbox to trashbin, always move
        if (fromid_r == M.InboxID && toid_r == M.RubbishID)
            r = 'move';

        // from trashbin or inbox to a shared folder with write permission, always copy
        if ((fromid_r == M.RubbishID || fromid_r == M.InboxID) && (toid_r == 'contacts' || toid_r == 'shares') && RightsbyID(toid) > 0)
            r = 'copy';

        // copy from a share to cloud
        if ((fromid_r == 'contacts' || fromid_r == 'shares') && (toid == M.RootID || toid_r == M.RootID))
            r = 'copy';

        // move from a share to trashbin only with full control rights (do a copy + del for proper handling)
        if ((fromid_r == 'contacts' || fromid_r == 'shares') && toid == M.RubbishID && RightsbyID(fromid) > 1)
            r = 'copydel';
    }
    return r;
}

function fm_getnodes(h, ignore)
{
    var nodes = [];
    function procnode(h) {
        if (M.c[h]) {
            for (var n in M.c[h]) {
                if (M.c[h].hasOwnProperty(n)) {
                    if (!M.d[n]) {
                        if (d) {
                            console.warn('Invalid node: ' + n, h, M.c[h][n]);
                        }
                        continue;
                    }
                    if (M.d[n].name || ignore) {
                        nodes.push(n);
                    }
                    if (M.d[n].t === 1) {
                        procnode(n);
                    }
                }
            }
        }
    }
    procnode(h);
    return nodes;
}

function fm_getsharenodes(h, root)
{
    var sn = [];
    var n = M.d[h];
    while (n && n.p)
    {
        if (typeof n.shares !== 'undefined' || u_sharekeys[n.h])
            sn.push(n.h);
        n = M.d[n.p];
    }
    if (root)
        root.handle = n && n.h;
    return sn;
}

function fm_getcopynodes(cn, t)
{
    var a=[];
    var r=[];
    var c=11 == (t || "").length;
    for (var i in cn)
    {
        var s = fm_getnodes(cn[i]);
        for (var j in s) r.push(s[j]);
        r.push(cn[i]);
    }
    for(var i in r)
    {
        var n = M.d[r[i]];
        if (n)
        {
            var ar;
            if (!n.key) {
                console.error('fm_getcopynodes: missing node key', n);
                continue;
            }
            if (!n.ar) {
                console.warn('Something went wrong, missing node attr - trying to fix in the run...');
                crypto_processkey(u_handle, u_k_aes, n);
            }
            if (n.ar) {
                ar = clone(n.ar);
            }
            else {
                var cnt = 0;
                ar = {};
                if (n.name) {
                    ar.n = n.name;
                    cnt++;
                }
                if (n.mtime) {
                    ar.t = n.mtime;
                    cnt++;
                }
                if (n.hash) {
                    ar.c = n.hash;
                    cnt++;
                }
                else if (n.t) {
                    cnt++;
                }
                if (cnt !== 3) {
                    console.error('Missing node attr property...', ar, n);
                }
                else {
                    console.log('Missing node attr restored manually...');
                }
            }
            if (typeof ar.fav !== 'undefined') delete ar.fav;
            var mkat = enc_attr(ar,n.key);
            var attr = ab_to_base64(mkat[0]);
            var key = c ? base64urlencode(encryptto(t,a32_to_str(mkat[1])))
                        : a32_to_base64(encrypt_key(u_k_aes,mkat[1]));
            var nn = {h:n.h,t:n.t,a:attr,k:key};
            var p=n.p;
            for (var j in cn)
            {
                if (cn[j] == nn.h)
                {
                    p=false;
                    break;
                }
            }
            if (p) nn.p=p;
            a.push(nn);
        }
    }
    return a;
}

function createFolder(toid, name, ulparams) {

    var mkat = enc_attr({n: name}, []),
        attr = ab_to_base64(mkat[0]),
        key = a32_to_base64(encrypt_key(u_k_aes, mkat[1])),
        req = {a: 'p', t: toid, n: [{h: 'xxxxxxxx', t: 1, a: attr, k: key}], i: requesti},
        sn = fm_getsharenodes(toid);

    if (sn.length) {
        req.cr = crypto_makecr([mkat[1]], sn, false);
        req.cr[1][0] = 'xxxxxxxx';
    }
    if (!ulparams) {
        loadingDialog.show();
    }

    api_req(req, {
        ulparams: ulparams,
        callback: function(res, ctx) {

            if (typeof res !== 'number') {
                $('.fm-new-folder').removeClass('active');
                $('.create-new-folder').addClass('hidden');
                $('.create-folder-input-bl input').val('');
                newnodes = [];
                M.addNode(res.f[0]);
                renderNew();
                refreshDialogContent();
                loadingDialog.hide();

                if (ctx.ulparams) {
                    ulparams.callback(ctx.ulparams, res.f[0].h);
                }
            }
            else {
                loadingDialog.hide();
                msgDialog('warninga', l[135], l[47], api_strerror(res));
            }
        }
    });
}

function getuid(email) {

    for (var j in M.u) {
        if (M.u[j].m === email) {
            return j;
        }
    }

    return false;
}

function doShare(h, targets, dontShowShareDialog) {
    var $promise = new MegaPromise();

    nodeids = fm_getnodes(h);
    nodeids.push(h);

    api_setshare(h, targets, nodeids, {
        t: targets,
        h: h,
        done: function(res, ctx) {

            // Loose comparasion is important
            if (res.r && res.r[0] == '0') {
                for (var i in res.u) {
                    M.addUser(res.u[i]);
                }

                for (var k in res.r) {
                    if (res.r[k] === 0) {
                        var rights = ctx.t[k].r;
                        var user = ctx.t[k].u;

                        if (user.indexOf('@') >= 0) {
                            user = getuid(ctx.t[k].u);
                        }

                        // A pending share may not have a corresponding user and should not be added
                        // A pending share can also be identified by a user who is only a '0' contact
                        // level (passive)
                        if (M.u[user] && M.u[user].c !== 0) {
                            M.nodeShare(ctx.h, {
                                h: h,
                                r: rights,
                                u: user,
                                ts: unixtime()
                            });
                            setLastInteractionWith(user, "0:" + unixtime());
                        }
                        else if (d) {
                            console.log('doshare: invalid user', user, M.u[user], ctx.t[k]);
                        }
                    }
                }
                if (dontShowShareDialog !== true) {
                    $('.fm-dialog.share-dialog').removeClass('hidden');
                }
                loadingDialog.hide();
                M.renderShare(h);

                if (dontShowShareDialog !== true) {
                    shareDialog();
                }
                $promise.resolve();
            }
            else {
                $('.fm-dialog.share-dialog').removeClass('hidden');
                loadingDialog.hide();
                $promise.reject(res);
            }
        }
    });

    return $promise;
}

function processmove(jsonmove)
{
    var rts = [M.RootID,M.RubbishID,M.InboxID];

    if (d) console.log('processmove', jsonmove);

    for (var i in jsonmove)
    {
        var root = {}, sharingnodes = fm_getsharenodes(jsonmove[i].t, root), movingnodes = 0;

        if (d) console.log('sharingnodes', sharingnodes.length, sharingnodes, root.handle);

        if (sharingnodes.length)
        {
            movingnodes = fm_getnodes(jsonmove[i].n);
            movingnodes.push(jsonmove[i].n);
            jsonmove[i].cr = crypto_makecr(movingnodes,sharingnodes,true);
        }
        if (root.handle && rts.indexOf(root.handle) >= 0) api_updfkey(movingnodes || jsonmove[i].n);

        api_req(jsonmove[i]);
    }
}

var u_kdnodecache = {};
var kdWorker;

function process_f(f, cb, retry)
{
    var onMainThread = window.dk ? 9e11 : 200;
    var doNewNodes = (typeof newnodes !== 'undefined');

    // if (d) console.error('process_f', doNewNodes);

    if (f && f.length)
    {
        var ncn = f, skn = [];
        // if ($.len(u_kdnodecache)) {
            // ncn = [];
            // for (var i in f) {
                // var n1 = f[i], n2 = u_kdnodecache[n1.h];
                // if (!n1.c && (!n2 || !$.len(n2))) ncn.push(n1);
            // }
            // if (d) console.log('non-cached nodes', ncn.length, ncn);
        // }
        if (!retry && ncn.length > onMainThread) {
            for (var i in f) {
                if (f[i].sk) skn.push(f[i]);
            }
            if (skn.length) {
                ncn = skn;
                if (d) console.log('processing share-keys first', ncn.length, ncn);
            }
        }

        if ( ncn.length < onMainThread )
        {
            if (d) {
                console.log('Processing %d-%d nodes in the main thread.', ncn.length, f.length);
                console.time('process_f');
            }
            __process_f1(ncn);
            if (skn.length) {
                process_f(f, cb, 1);
            } else {
                if (cb) cb(!!newmissingkeys);
            }
            if (d) console.timeEnd('process_f');
        }
        else
        {
            if (!kdWorker) try {
                kdWorker = mSpawnWorker('keydec.js');
            } catch(e) {
                if (d) console.error(e);
                return __process_f2(f, cb);
            }

            kdWorker.process(ncn.sort(function() { return Math.random() - 0.5}), function kdwLoad(r,j) {
                if (d) console.log('KeyDecWorker processed %d/%d-%d nodes', $.len(r), ncn.length, f.length, r);
                $.extend(u_kdnodecache, r);
                if (doNewNodes) {
                    newnodes = newnodes || [];
                }
                if (j.newmissingkeys || ncn === skn) {
                    if (d && j.newmissingkeys) console.log('Got missing keys, retrying?', !retry);
                    if (!retry) {
                        return process_f( f, cb, 1);
                    }
                }
                __process_f2(f, cb && cb.bind(this, !!j.newmissingkeys));
            }, function kdwError(err) {
                if (d) console.error(err);
                if (doNewNodes) {
                    newnodes = newnodes || [];
                }
                __process_f2(f, cb);
            });
        }
    }
    else if (cb) cb();
}
function __process_f1(f)
{
    for (var i in f) M.addNode(f[i], !!$.mDBIgnoreDB);
}
function __process_f2(f, cb, tick)
{
    var max = 12000, n;

    while ((n = f.pop()))
    {
        M.addNode(n, !!$.mDBIgnoreDB);

        if (cb && --max == 0) break;
    }

    if (cb)
    {
        if (max) cb();
        else {
            var doNewNodes = (typeof newnodes !== 'undefined');
            if (!+tick || tick > 1e3) {
                tick = 200;
            }
            setTimeout(function pf2n() {
                if (doNewNodes) {
                    newnodes = newnodes || [];
                }
                __process_f2(f, cb, tick);
            }, tick *= 1.2);
        }
    }
}

/**
 * Handle incoming pending contacts
 *
 * @param {array.<JSON_objects>} pending contacts
 *
 */
function processIPC(ipc, ignoreDB) {

    DEBUG('processIPC');

    for (var i in ipc) {
        if (ipc.hasOwnProperty(i)) {

            // Update ipc status
            M.addIPC(ipc[i], ignoreDB);

            // Deletion of incomming pending contact request, user who sent request, canceled it
            if (ipc[i].dts) {
                M.delIPC(ipc[i].p);
                $('#ipc_' + ipc[i].p).remove();
                delete M.ipc[ipc[i].p];
                if ((Object.keys(M.ipc).length === 0) && (M.currentdirid === 'ipc')) {
                    $('.contact-requests-grid').addClass('hidden');
                    $('.fm-empty-contacts .fm-empty-cloud-txt').text(l[6196]);
                    $('.fm-empty-contacts').removeClass('hidden');
                }

                // Update token.input plugin
                removeFromMultiInputDDL('.share-multiple-input', {id: ipc[i].m, name: ipc[i].m});
                removeFromMultiInputDDL('.add-contact-multiple-input', {id: ipc[i].m, name: ipc[i].m});
            }
            else {

                // Update token.input plugin
                addToMultiInputDropDownList('.share-multiple-input', [{id: ipc[i].m, name: ipc[i].m}]);
                addToMultiInputDropDownList('.add-contact-multiple-input', [{id: ipc[i].m, name: ipc[i].m}]);
            }
        }
    }
}

/**
 * Handle outgoing pending contacts
 *
 * @param {array.<JSON_objects>} pending contacts
 *
 */
function processOPC(opc, ignoreDB) {

    DEBUG('processOPC');

    for (var i in opc) {
        M.addOPC(opc[i], ignoreDB);
        if (opc[i].dts) {
            M.delOPC(opc[i].p);

            // Update tokenInput plugin
            removeFromMultiInputDDL('.share-multiple-input', { id: opc[i].m, name: opc[i].m });
            removeFromMultiInputDDL('.add-contact-multiple-input', { id: opc[i].m, name: opc[i].m });
        }
        else {
            // Search through M.opc to find duplicated e-mail with .dts
            // If found remove deleted opc
            // And update sent-request grid
            for (var k in M.opc) {
                if (M.opc[k].dts && (M.opc[k].m === opc[i].m)) {
                    $('#opc_' + k).remove();
                    delete M.opc[k];
                    if ((Object.keys(M.opc).length === 0) && (M.currentdirid === 'opc')) {
                        $('.sent-requests-grid').addClass('hidden');
                        $('.fm-empty-contacts .fm-empty-cloud-txt').text(l[6196]);
                        $('.fm-empty-contacts').removeClass('hidden');
                    }
                    break;
                }
            }

            // Update tokenInput plugin
            addToMultiInputDropDownList('.share-multiple-input', [{ id: opc[i].m, name: opc[i].m }]);
            addToMultiInputDropDownList('.add-contact-multiple-input', [{ id: opc[i].m, name: opc[i].m }]);
        }
    }
}

/**
 * Handle pending shares
 *
 * @param {array.<JSON_objects>} pending shares
 */
function processPS(pendingShares, ignoreDB) {

    DEBUG('processPS');
    var ps;

    for (var i in pendingShares) {
        if (pendingShares.hasOwnProperty(i)) {
            ps = pendingShares[i];

            // From gettree
            if (ps.h) {
                M.addPS(ps, ignoreDB);
            }

            // Situation different from gettree, s2 from API response, doesn't have .h attr instead have .n
            else {
                var nodeHandle = ps.n,
                    pendingContactId = ps.p,
                    shareRights = ps.r,
                    timeStamp = ps.ts;

                // shareRights is undefined when user denies pending contact request
                // .op is available when user accepts pending contact request and
                // remaining pending share should be updated to full share
                if (typeof shareRights === 'undefined' || ps.op) {

                    M.delPS(pendingContactId, nodeHandle);

                    if (ps.op) {
                        M.nodeShare(nodeHandle, ps);
                    }

                    if (M.opc && M.opc[ps.p]) {
                        // Update tokenInput plugin
                        addToMultiInputDropDownList('.share-multiple-input', [{id: M.opc[pendingContactId].m, name: M.opc[pendingContactId].m}]);
                        addToMultiInputDropDownList('.add-contact-multiple-input', {id: M.opc[pendingContactId].m, name: M.opc[pendingContactId].m});
                    }
                }
                else {

                    // Add the pending share to state
                    M.addPS({'h':nodeHandle, 'p':pendingContactId, 'r':shareRights, 'ts':timeStamp}, ignoreDB);

                    sharedUInode(nodeHandle);
                }
            }
        }
    }
}

/**
 * Handle upca response, upci, pending contact request updated (for whom it's incomming)
 *
 * @param {array.<JSON_objects>} ap (actionpackets)
 *
 */
function processUPCI(ap) {
    DEBUG('processUPCI');
    for (var i in ap) {
        if (ap[i].s) {
            delete M.ipc[ap[i].p];
            M.delIPC(ap[i].p);// Remove from localStorage
            $('#ipc_' + ap[i].p).remove();
            if ((Object.keys(M.ipc).length === 0) && (M.currentdirid === 'ipc')) {
                $('.contact-requests-grid').addClass('hidden');
                $('.fm-empty-contacts .fm-empty-cloud-txt').text(l[6196]);
                $('.fm-empty-contacts').removeClass('hidden');
            }
        }
    }
}

/**
 * processUPCO
 *
 * Handle upco response, upco, pending contact request updated (for whom it's outgoing).
 * @param {Array} ap (actionpackets) <JSON_objects>.
 */
function processUPCO(ap) {

    DEBUG('processUPCO');

    var psid = '';// pending id

    // Loop through action packets
    for (var i in ap) {
        if (ap.hasOwnProperty(i)) {

            // Have status of pending share
            if (ap[i].s) {

                psid = ap[i].p;
                delete M.opc[psid];
                delete M.ipc[psid];
                M.delOPC(psid);
                M.delIPC(psid);

                // Delete all matching pending shares
                for (var k in M.ps) {
                    if (M.ps.hasOwnProperty(k)) {
                        M.delPS(psid, k);
                    }
                }

                // Update tokenInput plugin
                removeFromMultiInputDDL('.share-multiple-input', { id: ap[i].m, name: ap[i].m });
                removeFromMultiInputDDL('.add-contact-multiple-input', { id: ap[i].m, name: ap[i].m });
                $('#opc_' + psid).remove();

                // Update sent contact request tab, set empty message with Add contact... button
                if ((Object.keys(M.opc).length === 0) && (M.currentdirid === 'opc')) {
                    $('.sent-requests-grid').addClass('hidden');
                    $('.fm-empty-contacts .fm-empty-cloud-txt').text(l[6196]); // No requests pending at this time
                    $('.fm-empty-contacts').removeClass('hidden');
                }
            }
        }
    }
}

function process_u(u) {
    for (var i in u) {
        if (u.hasOwnProperty(i)) {
            if (u[i].c === 1) {
                u[i].name = u[i].m;
                u[i].h = u[i].u;
                u[i].t = 1;
                u[i].p = 'contacts';
                M.addNode(u[i]);

                // Update token.input plugin
                addToMultiInputDropDownList('.share-multiple-input', [{id: u[i].m, name: u[i].m}]);
                addToMultiInputDropDownList('.add-contact-multiple-input', [{id: u[i].m, name: u[i].m}]);
            }
            else if (M.d[u[i].u]) {
                M.delNode(u[i].u);

                // Update token.input plugin
                removeFromMultiInputDDL('.share-multiple-input', {id: u[i].m, name: u[i].m});
                removeFromMultiInputDDL('.add-contact-multiple-input', {id: u[i].m, name: u[i].m});
            }

            M.addUser(u[i]);
        }
    }

    //if (megaChat && megaChat.karere && megaChat.karere.getConnectionState() === Karere.CONNECTION_STATE.CONNECTED) {
    //    megaChat.karere.forceReconnect();
    //}
}

function process_ok(ok, ignoreDB)
{
    for (var i in ok)
    {
        if (typeof mDB === 'object' && !pfkey && !ignoreDB)
            mDBadd('ok', ok[i]);
        if (ok[i].ha == crypto_handleauth(ok[i].h))
            u_sharekeys[ok[i].h] = decrypt_key(u_k_aes, base64_to_a32(ok[i].k));
    }
}

function folderreqerr(c, e)
{
    loadingDialog.hide();
    msgDialog('warninga', l[1043], l[1044] + '<ul><li>' + l[1045] + '</li><li>' + l[247] + '</li><li>' + l[1046] + '</li>', false, function()
    {
        folderlink = pfid;
        document.location.hash = '';
    });
}

function init_chat() {
    function __init_chat() {
        if (u_type && !megaChatIsReady) {
            if (d) console.log('Initializing the chat...');
            try {
                // Prevent known Strophe exceptions...
                if (!Strophe.Websocket.prototype._unsafeOnIdle) {
                    Strophe.Websocket.prototype._unsafeOnIdle = Strophe.Websocket.prototype._onIdle;
                    Strophe.Websocket.prototype._onIdle = function() {
                        try {
                            this._unsafeOnIdle.apply(this, arguments);
                        }
                        catch (ex) {
                            if (d) {
                                console.error(ex);
                            }
                        }
                    };
                }
            }
            catch (ex) {
                if (d) {
                    console.error(ex);
                }
            }
            try {
                window.megaChat = new Chat();
                window.megaChat.init();

                if (fminitialized) {
                    megaChat.renderContactTree();
                    megaChat.renderMyStatus();
                }
            }
            catch (ex) {
                console.error(ex);
                megaChatIsDisabled = true;
            }
        }
    }
    if (folderlink) {
        if (d) console.log('Will not initializing chat [branch:1]');
    }
    else if (!megaChatIsDisabled) {
        if (pubEd25519[u_handle]) {
            __init_chat();
        } else {
            mBroadcaster.once('pubEd25519', __init_chat);
            if (d) console.log('Will not initializing chat [branch:2]');
        }
    } else {
        if (d) console.log('Will not initializing chat [branch:3]');
    }
}

function loadfm_callback(res, ctx) {

    if (pfkey) {
        if (res.f && res.f[0]) {
            M.RootID = res.f[0].h;
            u_sharekeys[res.f[0].h] = base64_to_a32(pfkey);
        }
        folderlink = pfid;
    }
    if (typeof res === 'number') {
        loadfm_done(pfkey, ctx.stackPointer);
        msgDialog('warninga', l[1311], "Sorry, we were unable to retrieve the Cloud Drive contents.", api_strerror(res));
        return;
    }
    if (res.u) {
        process_u(res.u);
    }
    if (res.ok) {
        process_ok(res.ok);
    }
    if (res.opc) {
        processOPC(res.opc);
    }
    if (res.ipc) {
        processIPC(res.ipc);
    }
    if (res.ps) {
        processPS(res.ps);
    }

    process_f(res.f, function onLoadFMDone(hasMissingKeys) {

        // If we have shares, and if a share is for this node, record it on the nodes share list
        if (res.s) {
            var sharedNodes = [];
            for (var i in res.s) {
                if (res.s.hasOwnProperty(i)) {

                    var nodeHandle = res.s[i].h;
                    M.nodeShare(nodeHandle, res.s[i]);

                    if (res.s[i].u === 'EXP') {
                        sharedNodes.push(nodeHandle);
                    }
                }
            }
            if (sharedNodes.length) {
                M.getLinks(sharedNodes);
            }
        }

        maxaction = res.sn;
        if (typeof mDB === 'object') {
            localStorage[u_handle + '_maxaction'] = maxaction;
        }

        loadfm_done(pfkey, ctx.stackPointer);

        if (res.cr) {
            crypto_procmcr(res.cr);
        }
        if (res.sr) {
            crypto_procsr(res.sr);
        }

        // We want to fetch initial notifications afterwards, if this is not a logged out user on the public folder page.
        getsc(false, !pfkey);

        if (hasMissingKeys) {
            srvlog('Got missing keys processing gettree...', null, true);
        }
    });
}

function loadfm_done(pfkey, stackPointer) {
    loadfm.loaded = Date.now();
    loadfm.loading = false;

    if (d > 1) console.error('loadfm_done', stackPointer, is_fm());

    init_chat();

    // are we actually on an #fm/* page?
    if (is_fm() || $('.fm-main.default').is(":visible")) {
        renderfm();
    }

    if (!CMS.isLoading()) {
        loadingDialog.hide();
    }

    watchdog.notify('loadfm_done');
}

function storefmconfig(key, value)
{
    fmconfig[key] = value;
    localStorage.fmconfig = JSON.stringify(fmconfig);
    mBroadcaster.sendMessage('fmconfig:' + key, value);
}

function fmtreenode(id, e)
{
    if (RootbyId(id) == 'contacts')
        return false;
    var treenodes = {};
    if (typeof fmconfig.treenodes !== 'undefined')
        treenodes = fmconfig.treenodes;
    if (e)
        treenodes[id] = 1;
    else
    {
        $('#treesub_' + id + ' .expanded').each(function(i, e)
        {
            var id2 = $(e).attr('id');
            if (id2)
            {
                id2 = id2.replace('treea_', '');
                $('#treesub_' + id2).removeClass('opened');
                $('#treea_' + id2).removeClass('expanded');
                delete treenodes[id2];
            }
        });
        delete treenodes[id];
    }
    storefmconfig('treenodes', treenodes);
}

function fmsortmode(id, n, d)
{
    var sortmodes = {};
    if (typeof fmconfig.sortmodes !== 'undefined')
        sortmodes = fmconfig.sortmodes;
    if (n == 'name' && d > 0)
        delete sortmodes[id];
    else
        sortmodes[id] = {n: n, d: d};
    storefmconfig('sortmodes', sortmodes);
}

function fmviewmode(id, e)
{
    var viewmodes = {};
    if (typeof fmconfig.viewmodes !== 'undefined')
        viewmodes = fmconfig.viewmodes;
    if (e)
        viewmodes[id] = 1;
    else
        viewmodes[id] = 0;
    storefmconfig('viewmodes', viewmodes);
}

function fm_requestfolderid(h, name, ulparams)
{
    if (!h)
        h = M.RootID;
    if (M.c[h])
    {
        for (var n in M.c[h])
        {
            if (M.d[n] && M.d[n].t && M.d[n].name == name)
            {
                ulparams.callback(ulparams, M.d[n].h);
                return true;
            }
        }
    }
    createFolder(h, name, ulparams);
}

var isNativeObject = function(obj) {
    var objConstructorText = obj.constructor.toString();
    return objConstructorText.indexOf("[native code]") !== -1 && objConstructorText.indexOf("Object()") === -1;
};

function clone(obj)
{

    if (null == obj || "object" != typeof obj)
        return obj;
    if (obj instanceof Date)
    {
        var copy = new Date();
        copy.setTime(obj.getTime());
        return copy;
    }
    if (obj instanceof Array)
    {

        var copy = [];
        for (var i = 0, len = obj.length; i < len; i++) {
            copy[i] = clone(obj[i]);
        }
        return copy;
    }
    if (obj instanceof Object)
    {
        var copy = {};
        for (var attr in obj)
        {
            if (obj.hasOwnProperty(attr)) {
                if (!(obj[attr] instanceof Object)) {
                    copy[attr] = obj[attr];
                } else if (obj[attr] instanceof Array) {
                    copy[attr] = clone(obj[attr]);
                } else if (!isNativeObject(obj[attr])) {
                    copy[attr] = clone(obj[attr]);
                } else if ($.isFunction(obj[attr])) {
                    copy[attr] = obj[attr];
                } else {
                    copy[attr] = {};
                }
            }
        }

        return copy;
    }
}

function balance2pro(callback)
{
    api_req({a: 'uq', pro: 1},
    {
        cb: callback,
        callback: function(res, ctx)
        {
            if (typeof res == 'object' && res['balance'] && res['balance'][0])
            {
                var pjson = JSON.parse(pro_json);

                for (var i in pjson[0])
                {
                    if (pjson[0][i][5] == res['balance'][0][0])
                    {
                        api_req({a: 'uts', it: 0, si: pjson[0][i][0], p: pjson[0][i][5], c: pjson[0][i][6]},
                        {
                            cb: ctx.cb,
                            callback: function(res, ctx)
                            {
                                if (typeof res == 'number' && res < 0 && ctx.cb)
                                    ctx.cb(false);
                                else
                                {
                                    api_req({a: 'utc', s: [res], m: 0},
                                    {
                                        cb: ctx.cb,
                                        callback: function(res, ctx)
                                        {
                                            if (ctx.cb)
                                                ctx.cb(true);
                                            u_checklogin({checkloginresult: function(u_ctx, r)
                                                {
                                                    if (M.account)
                                                        M.account.lastupdate = 0;
                                                    u_type = r;
                                                    topmenuUI();
                                                    if (u_attr.p)
                                                        msgDialog('info', l[1047], l[1048]);
                                                }});
                                        }
                                    });
                                }
                            }
                        });
                    }
                }
            }
        }
    });
}<|MERGE_RESOLUTION|>--- conflicted
+++ resolved
@@ -1859,7 +1859,7 @@
         if (this.c[n.h]) {
             
             folders = [];
-            
+
             for (var i in this.c[n.h]) {
                 if (this.d[i] && this.d[i].t === 1 && this.d[i].name) {
                     folders.push(this.d[i]);
@@ -1938,7 +1938,7 @@
                         sExportLink = (M.d[folders[ii].h].shares && M.d[folders[ii].h].shares.EXP) ? 'linked' : '';
                         sLinkIcon = (sExportLink === '') ? '' : 'link-icon';
                         arrowIcon = '';
-                        
+
                         if (containsc) {
                             arrowIcon = 'class="nw-fm-arrow-icon"';
                         }
@@ -1983,7 +1983,7 @@
             }// END of for folders loop
         }
     };// END buildtree()
-    
+
     this.buildtree.FORCE_REBUILD = 34675890009;
 
     var icon = '<span class="context-menu-icon"></span>';
@@ -4842,20 +4842,11 @@
                 if (actionPacket.r === undefined) {
 
                     // Fill DDL with removed contact
-<<<<<<< HEAD
-                    if (actionPacket.u) {
-                        
+                    if (actionPacket.u && M.u[actionPacket.u] && M.u[actionPacket.u].m) {
                         var email = M.u[actionPacket.u].m;
                         
                         addToMultiInputDropDownList('.share-multiple-input', [{ id: email, name: email }]);
                         addToMultiInputDropDownList('.add-contact-multiple-input', [{ id: email, name: email}]);
-=======
-                    if (M.u[actionPacket.u]) {
-                        var email = M.u[actionPacket.u].m;
-
-                        addToMultiInputDropDownList('.share-multiple-input', [{id: email, name: email}]);
-                        addToMultiInputDropDownList('.add-contact-multiple-input', [{id: email, name: email}]);
->>>>>>> 355d9d1c
                     }
                 }
             }
