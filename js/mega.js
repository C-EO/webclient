--- conflicted
+++ resolved
@@ -39,13 +39,6 @@
     };
 }
 
-<<<<<<< HEAD
-var fmconfig = {};
-if (localStorage.fmconfig)
-    fmconfig = JSON.parse(localStorage.fmconfig);
-var maxaction;
-var zipid = 1;
-
 // data struct definitions
 var MEGA_USER_STRUCT = {
     "u": undefined,
@@ -62,44 +55,8 @@
     "shortName": undefined
 };
 
-function fmUpdateCount() {
-    var i = 0, u = 0;
-    $('.transfer-table span.row-number').each(function() {
-        var $this = $(this);
-        $this.text(++i);
-        if ($this.closest('tr').find('.transfer-type.upload').length) ++u;
-    });
-    i -= u;
-    for (var k in panelDomQueue) {
-        if (k[0] === 'u') ++u;
-        else ++i;
-    }
-    var sep = "\u202F", $tpt = $('.transfer-panel-title');
-    var t, l = $.trim($tpt.text()).split(sep)[0];
-    if (i && u) {
-        t = '\u2191 ' + i + ' \u2193 ' + u;
-    } else if (i) {
-        t = i;
-    } else if (u) {
-        t = u;
-    } else {
-        t = '';
-    }
-    if (t) t = sep + ' ' + t;
-    $tpt.text(l + t);
-}
-
 function MegaData()
 {
-    this.d = {};
-    this.v = [];
-    this.c = {};
-    this.u = new MegaDataMap();
-    this.t = {};
-=======
-function MegaData()
-{
->>>>>>> d708c9bc
     this.h = {};
     this.csortd = -1;
     this.csort = 'name';
@@ -124,16 +81,11 @@
         this.RootID = undefined;
         this.RubbishID = undefined;
         this.InboxID = undefined;
-<<<<<<< HEAD
-        this.viewmode = 0;
+        this.viewmode = 0; // 0 list view, 1 block view
 
         mBroadcaster.sendMessage("MegaDataReset");
-    }
-=======
-        this.viewmode = 0; // 0 list view, 1 block view
     };
     this.reset();
->>>>>>> d708c9bc
 
     this.sortBy = function(fn, d)
     {
@@ -852,11 +804,7 @@
                 contact = M.u[u_h];
 
                 // chat is enabled?
-<<<<<<< HEAD
-                if (megaChat && megaChat.is_initialized && (typeof(MegaChatDisabled) == "undefined" || !MegaChatDisabled)) {
-=======
                 if (chatIsReady) {
->>>>>>> d708c9bc
                     if (contact && contact.lastChatActivity > timems) {
                         interactionclass = 'conversations';
                         time = time2last(contact.lastChatActivity);
@@ -1440,13 +1388,8 @@
         this.contacts();
         this.renderInboxTree();
         treeUI();
-<<<<<<< HEAD
-        if (typeof(MegaChatDisabled) == "undefined" || !MegaChatDisabled) {
-            //megaChat.renderContactTree();
-=======
         if (megaChatIsReady) {
-            megaChat.renderContactTree();
->>>>>>> d708c9bc
+            // megaChat.renderContactTree();
         }
     };
 
@@ -1494,19 +1437,10 @@
             else {
                 this.chat = true;
 
-<<<<<<< HEAD
-            megaChat.refreshConversations();
-            treeUI();
-            megaChat.renderListing();
-=======
-                if (megaChat.renderListing() === true) {
-                    window.location = megaChat.getCurrentRoom().getRoomUrl();
-                    return;
-                }
                 megaChat.refreshConversations();
                 treeUI();
-            }
->>>>>>> d708c9bc
+                megaChat.renderListing();
+            }
         } else if (id && id.substr(0, 7) === 'account')
             accountUI();
         else if (id && id.substr(0, 13) === 'notifications')
@@ -1517,11 +1451,7 @@
             this.chat = true;
             treeUI();
 
-<<<<<<< HEAD
-            if (typeof(MegaChatDisabled) == "undefined" || !MegaChatDisabled) {
-=======
             if (!megaChatIsDisabled) {
->>>>>>> d708c9bc
                 chatui(id); // XX: using the old code...for now
             }
         }
@@ -1529,11 +1459,7 @@
             id = this.RootID;
         }
 
-<<<<<<< HEAD
-        if (typeof(MegaChatDisabled) == "undefined" || !MegaChatDisabled) {
-=======
         if (megaChatIsReady) {
->>>>>>> d708c9bc
             if (!this.chat) {
                 if (megaChat.getCurrentRoom()) {
                     megaChat.getCurrentRoom().hide();
@@ -1685,11 +1611,7 @@
             }
             var onlinestatus;
 
-<<<<<<< HEAD
-            if (typeof(MegaChatDisabled) == "undefined" || !MegaChatDisabled) {
-=======
             if (megaChatIsReady) {
->>>>>>> d708c9bc
                 onlinestatus = M.onlineStatusClass(megaChat.karere.getPresence(megaChat.getJidFromNodeId(contacts[i].u)));
             } else {
                 onlinestatus = [l[5926], 'offline'];
@@ -1704,12 +1626,8 @@
 
         $('.content-panel.contacts').html(html);
 
-<<<<<<< HEAD
-        if (typeof(MegaChatDisabled) == "undefined" || !MegaChatDisabled) {
-=======
         if (megaChatIsReady) {
             megaChat.renderContactTree();
->>>>>>> d708c9bc
 
             $('.fm-tree-panel').undelegate('.start-chat-button', 'click.megaChat');
             $('.fm-tree-panel').delegate('.start-chat-button', 'click.megaChat', function() {
@@ -4655,12 +4573,8 @@
     }
 
     M.openFolder(M.currentdirid);
-<<<<<<< HEAD
-    if ((typeof(MegaChatDisabled) == "undefined" || !MegaChatDisabled) && megaChat.is_initialized) {
-=======
     if (megaChatIsReady) {
         megaChat.renderContactTree();
->>>>>>> d708c9bc
         megaChat.renderMyStatus();
     }
 
@@ -4733,12 +4647,8 @@
         M.contacts();
         treeUI();
 
-<<<<<<< HEAD
-        if (typeof(MegaChatDisabled) == "undefined" || !MegaChatDisabled) {
-=======
         if (megaChatIsReady) {
             megaChat.renderContactTree();
->>>>>>> d708c9bc
             megaChat.renderMyStatus();
         }
     }
@@ -4812,19 +4722,9 @@
                     notify.notifyFromActionPacket(actionPacket);
                 }
 
-<<<<<<< HEAD
-                if (megaChat && megaChat.is_initialized) {
-                    $.each(actionPacket.u, function(k, v) {
-                        if(v.c === 0) {
-                            megaChat.processRemovedUser(v.u);
-                        } else {
-                            megaChat.processNewUser(v.u);
-                        }
-=======
                 if (megaChatIsReady) {
                     $.each(actionPacket.u, function (k, v) {
                         megaChat[v.c == 0 ? "processRemovedUser" : "processNewUser"](v.u);
->>>>>>> d708c9bc
                     });
                 }
             }
@@ -5574,9 +5474,7 @@
     });
 }
 
-<<<<<<< HEAD
-function getuid(email)
-{
+function getuid(email) {
     var result = false;
 
     M.u.forEach(function(v, k) {
@@ -5587,18 +5485,7 @@
     });
 
     return result;
-=======
-function getuid(email) {
-
-    for (var j in M.u) {
-        if (M.u[j].m === email) {
-            return j;
-        }
-    }
-
-    return false;
->>>>>>> d708c9bc
-}
+};
 
 function doShare(h, targets, dontShowShareDialog) {
     var $promise = new MegaPromise();
@@ -6018,18 +5905,12 @@
     function __init_chat() {
         if (u_type && !megaChatIsReady) {
             if (d) console.log('Initializing the chat...');
-<<<<<<< HEAD
-            megaChat.init();
-            if (fminitialized) {
-                Soon(function() {
-=======
             try {
                 window.megaChat = new Chat();
                 window.megaChat.init();
 
                 if (fminitialized) {
                     megaChat.renderContactTree();
->>>>>>> d708c9bc
                     megaChat.renderMyStatus();
                 }
             }
@@ -6039,14 +5920,10 @@
             }
         }
     }
-<<<<<<< HEAD
-    if(typeof(MegaChatDisabled) == "undefined" || !MegaChatDisabled) {
-=======
     if (folderlink) {
         if (d) console.log('Will not initializing chat [branch:1]');
     }
     else if (!megaChatIsDisabled) {
->>>>>>> d708c9bc
         if (pubEd25519[u_handle]) {
             __init_chat();
         } else {
