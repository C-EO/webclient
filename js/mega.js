--- conflicted
+++ resolved
@@ -1128,5146 +1128,8 @@
     if (fminitialized) {
         var promise = MegaPromise.resolve();
 
-<<<<<<< HEAD
-                    // Remove user from the share
-                    leaveShare(shareId);
-                });
-            }
-        }
-    };
-
-    this.renderShare = function(h)
-    {
-        var html = '';
-        if (M.d[h].shares)
-        {
-            for (var u in M.d[h].shares)
-            {
-                if (M.u[u])
-                {
-                    var rt = '';
-                    var sr = {r0: '', r1: '', r2: ''};
-                    if (M.d[h].shares[u].r == 0)
-                    {
-                        rt = l[55];
-                        sr.r0 = ' active';
-                    }
-                    else if (M.d[h].shares[u].r == 1)
-                    {
-                        rt = l[56];
-                        sr.r1 = ' active';
-                    }
-                    else if (M.d[h].shares[u].r == 2)
-                    {
-                        rt = l[57];
-                        sr.r2 = ' active';
-                    }
-
-                    html += '<div class="add-contact-item" id="' + u + '"><div class="add-contact-pad">' + useravatar.contact(u) + 'span class="add-contact-username">' + htmlentities(M.u[u].m) + '</span><div class="fm-share-dropdown">' + rt + '</div><div class="fm-share-permissions-block hidden"><div class="fm-share-permissions' + sr.r0 + '" id="rights_0">' + l[55] + '</div><div class="fm-share-permissions' + sr.r1 + '" id="rights_1">' + l[56] + '</div><div class="fm-share-permissions' + sr.r2 + '" id="rights_2">' + l[57] + '</div><div class="fm-share-permissions" id="rights_3">' + l[83] + '</div></div></div></div>';
-                }
-            }
-            $('.share-dialog .fm-shared-to').html(html);
-            $('.share-dialog .fm-share-empty').addClass('hidden');
-            $('.share-dialog .fm-shared-to').removeClass('hidden');
-        }
-        else
-        {
-            $('.share-dialog .fm-share-empty').removeClass('hidden');
-            $('.share-dialog .fm-shared-to').addClass('hidden');
-        }
-    };
-
-    this.renderTree = function()
-    {
-        this.buildtree({h: 'shares'},       this.buildtree.FORCE_REBUILD);
-        this.buildtree(this.d[this.RootID], this.buildtree.FORCE_REBUILD);
-        this.buildtree({h: M.RubbishID},    this.buildtree.FORCE_REBUILD);
-        this.buildtree({h: M.InboxID},    this.buildtree.FORCE_REBUILD);
-        this.contacts();
-
-        if (!is_mobile) {
-            delay(treeUI);
-        }
-    };
-
-    this.openFolder = function(id, force, chat) {
-        var newHashLocation;
-
-        $('.fm-right-account-block, .fm-right-block.dashboard').addClass('hidden');
-        $('.fm-files-view-icon').removeClass('hidden');
-
-        if (d) {
-            console.log('openFolder()', M.currentdirid, id, force, loadfm.loaded);
-        }
-
-        if (!loadfm.loaded) {
-            console.error('Internal error, do not call openFolder before the cloud finished loading.');
-            return false;
-        }
-
-        if (!folderlink) {
-            // open the dashboard by default
-            /*id = id || 'dashboard';
-                disabled for now
-             */
-        }
-
-        if (!is_mobile && (id !== 'notifications') && !$('.fm-main.notifications').hasClass('hidden')) {
-            notificationsUI(1);
-        }
-
-        this.search = false;
-        this.chat = false;
-
-        if (!fminitialized) {
-            fminitialized = true;
-            $('.top-search-bl').show();
-            mBroadcaster.sendMessage('fm:initialized');
-        }
-        else if (id && id === this.currentdirid && !force) {// Do nothing if same path is choosen
-            return false;
-        }
-
-
-        if (id === 'rubbish')
-            id = this.RubbishID;
-        else if (id === 'inbox')
-            id = this.InboxID;
-        else if (id === 'cloudroot')
-            id = this.RootID;
-        else if (id === 'contacts')
-            id = 'contacts';
-        else if (id === 'opc')
-            id = 'opc';
-        else if (id === 'ipc')
-            id = 'ipc';
-        else if (id === 'shares')
-            id = 'shares';
-        else if (id === 'chat') {
-            if (!megaChatIsReady) {
-                id = this.RootID;
-            }
-            else {
-                this.chat = true;
-
-                megaChat.refreshConversations();
-                treeUI();
-                var room = megaChat.renderListing();
-
-                if (room) {
-                    newHashLocation = room.getRoomUrl();
-                }
-            }
-        }
-        else if (id && id.substr(0, 7) === 'account')
-            accountUI();
-        else if (id && id.substr(0, 9) === 'dashboard')
-            dashboardUI();
-        else if (id && id.substr(0, 13) === 'notifications')
-            notificationsUI();
-        else if (id && id.substr(0, 7) === 'search/')
-            this.search = true;
-        else if (id && id.substr(0, 5) === 'chat/') {
-            this.chat = true;
-            treeUI();
-
-            if (megaChatIsReady) {
-                // XX: using the old code...for now
-                chatui(id);
-            }
-        }
-        else if ((!id || !M.d[id]) && (id !== 'transfers') && id !== 'links') {
-            id = this.RootID;
-        }
-
-        if (megaChatIsReady) {
-            if (!this.chat) {
-                if (megaChat.getCurrentRoom()) {
-                    megaChat.getCurrentRoom().hide();
-                }
-            }
-        }
-
-        this.previousdirid = this.currentdirid;
-        this.currentdirid = id;
-        this.currentrootid = RootbyId(id);
-
-        if (M.currentrootid === M.RootID) {
-            M.lastSeenCloudFolder = M.currentdirid;
-        }
-
-        $('.nw-fm-tree-item').removeClass('opened');
-
-        if (this.chat) {
-            M.v = [];
-            sharedFolderUI(); // remove shares-specific UI
-            //$.tresizer();
-        }
-        else if (id === undefined && folderlink) {
-            // Error reading shared folder link! (Eg, server gave a -11 (EACCESS) error)
-            // Force cleaning the current cloud contents and showing an empty msg
-            if (!is_mobile) {
-                M.renderMain();
-            }
-            else {
-                // Trigger rendering of mobile file manager
-                mobile.cloud.renderLayout();
-            }
-        }
-        else if (id && (id.substr(0, 7) !== 'account')
-                && (id.substr(0, 9) !== 'dashboard')
-                && (id.substr(0, 13) !== 'notifications')) {
-
-            $('.fm-right-files-block').removeClass('hidden');
-            if (d) {
-                console.time('time for rendering');
-            }
-            if (id === 'transfers') {
-                M.v = [];
-            }
-            else if (id === 'links') {
-                if (M.su.EXP) {
-                    M.v = Object.keys(M.su.EXP)
-                        .map(function(h) {
-                            return M.d[h];
-                        });
-                }
-                else {
-                    M.v = [];
-                }
-            }
-            else if (id.substr(0, 6) === 'search') {
-                M.filterBySearch(M.currentdirid);
-            }
-            else {
-                M.filterByParent(M.currentdirid);
-            }
-
-            var viewmode = 0;// 0 is list view, 1 block view
-            if (M.overrideViewMode !== undefined) {
-                viewmode = M.overrideViewMode;
-                delete M.overrideViewMode;
-            }
-            else if (typeof fmconfig.uiviewmode !== 'undefined' && fmconfig.uiviewmode) {
-                if (fmconfig.viewmode) {
-                    viewmode = fmconfig.viewmode;
-                }
-            }
-            else if (typeof fmconfig.viewmodes !== 'undefined' && typeof fmconfig.viewmodes[id] !== 'undefined') {
-                viewmode = fmconfig.viewmodes[id];
-            }
-            else {
-                for (var i = this.v.length; i--;) {
-                    if (is_image(this.v[i])) {
-                        viewmode = 1;
-                        break;
-                    }
-                }
-            }
-            M.viewmode = viewmode;
-            if (M.overrideSortMode) {
-                M.doSort(M.overrideSortMode[0], M.overrideSortMode[1]);
-                delete M.overrideSortMode;
-            }
-            else if (fmconfig.uisorting && fmconfig.sorting) {
-                M.doSort(fmconfig.sorting.n, fmconfig.sorting.d);
-            }
-            else if (fmconfig.sortmodes && fmconfig.sortmodes[id]) {
-                M.doSort(fmconfig.sortmodes[id].n, fmconfig.sortmodes[id].d);
-            }
-            else if (M.currentdirid === 'contacts') {
-                M.doSort('status', 1);
-            }
-            else {
-                M.doSort('name', 1);
-            }
-
-            if (M.currentdirid === 'opc') {
-                this.v = [];
-                for (var i in M.opc) {
-                    this.v.push(M.opc[i]);
-                }
-            }
-            else if (M.currentdirid === 'ipc') {
-                this.v = [];
-                for (var i in M.ipc) {
-                    this.v.push(M.ipc[i]);
-                }
-            }
-
-            if (!is_mobile) {
-                M.renderMain();
-            }
-            else {
-                // Trigger rendering of mobile file manager
-                mobile.cloud.renderLayout();
-            }
-
-            if (fminitialized) {
-                var currentdirid = M.currentdirid;
-                if (id.substr(0, 6) === 'search' || id === 'links') {
-                    currentdirid = M.RootID;
-
-                    if (M.d[M.previousdirid]) {
-                        currentdirid = M.previousdirid;
-                    }
-                }
-
-                if (!is_mobile) {
-                    if ($('#treea_' + currentdirid).length === 0) {
-                        var n = M.d[currentdirid];
-                        if (n && n.p) {
-                            treeUIopen(n.p, false, true);
-                        }
-                    }
-                    treeUIopen(currentdirid, currentdirid === 'contacts');
-
-                    $('#treea_' + currentdirid).addClass('opened');
-                }
-            }
-            if (d) {
-                console.timeEnd('time for rendering');
-            }
-
-            Soon(function() {
-                M.renderPath();
-            });
-        }
-
-
-        // If a folderlink, and entering a new folder.
-        if (pfid && this.currentrootid === this.RootID) {
-            var target = '';
-            if (this.currentdirid !== this.RootID) {
-                target = '!' +  this.currentdirid;
-            }
-            newHashLocation = 'F!' + pfid + '!' + pfkey + target;
-            M.lastSeenFolderLink = newHashLocation;
-        }
-        else {
-            // new hash location can be altered already by the chat logic in the previous lines in this func
-            if (!newHashLocation) {
-                newHashLocation = 'fm/' + M.currentdirid;
-            }
-        }
-        try {
-
-            if (hashLogic) {
-                document.location.hash = '#' + newHashLocation;
-            }
-            else {
-                if (window.location.pathname !== "/"+newHashLocation && !pfid) {
-                    loadSubPage(newHashLocation);
-                }
-                else if (pfid && document.location.hash !== '#'+newHashLocation) {
-                    history.pushState({ fmpage: newHashLocation }, "", "#"+newHashLocation);
-                    page = newHashLocation;
-                }
-            }
-        }
-        catch (ex) {
-            console.error(ex);
-        }
-        if (!is_mobile) {
-            searchPath();
-
-            var sortMenu = new mega.SortMenu();
-            sortMenu.treeSearchUI();
-        }
-
-        $(document).trigger('MegaOpenFolder');
-    };
-
-    this.getActiveContacts = function() {
-        var res = [];
-
-        if (typeof M.c.contacts === 'object') {
-            Object.keys(M.c.contacts)
-                .forEach(function(userHandle) {
-                    if (Object(M.u[userHandle]).c === 1) {
-                        res.push(userHandle);
-                    }
-                });
-        }
-
-        return res;
-    };
-
-    // Contacts left panel handling
-    this.contacts = function() {
-
-        // Contacts rendering not used on mobile
-        if (is_mobile) {
-            return true;
-        }
-
-        var i;
-        var activeContacts = this.getActiveContacts()
-            .map(function(handle) {
-                return M.d[handle];
-            });
-
-        if (typeof this.i_cache !== "object") {
-            this.i_cache = {};
-        }
-
-        var sortBy = $.sortTreePanel['contacts'].by;
-        var sortFn;
-
-        if (sortBy === 'last-interaction') {
-            sortFn = this.getSortByInteractionFn();
-        }
-        else if (sortBy === 'name') {
-            sortFn = this.getSortByNameFn();
-        }
-        else if (sortBy === 'status') {
-            sortFn = this.getSortByStatusFn();
-        }
-        else if (sortBy === 'created') {
-            sortFn = this.getSortByDateTimeFn();
-        }
-        else if (sortBy === 'fav') {
-            sortFn = this.getSortByFavFn();
-        }
-
-        var sortDirection = $.sortTreePanel['contacts'].dir;
-        activeContacts.sort(
-            function(a, b) {
-                return sortFn(a, b, sortDirection);
-            }
-        );
-
-        var html = '';
-        var onlinestatus;
-
-        // status can be: "online"/"away"/"busy"/"offline"
-        for (i in activeContacts) {
-            if (activeContacts.hasOwnProperty(i)) {
-                if (megaChatIsReady && activeContacts[i].u) {
-                    onlinestatus = M.onlineStatusClass(
-                        activeContacts[i].presence ? activeContacts[i].presence : 'unavailable'
-                    );
-                }
-                else {
-                    onlinestatus = [l[5926], 'offline'];
-                }
-
-                var name = M.getNameByHandle(activeContacts[i].u);
-
-                if (!treesearch || name.toLowerCase().indexOf(treesearch.toLowerCase()) > -1) {
-
-                    html += '<div class="nw-contact-item ui-droppable '
-                    + onlinestatus[1] + '" id="contact_' + htmlentities(activeContacts[i].u)
-                    + '"><div class="nw-contact-status"></div><div class="nw-contact-name">'
-                    + htmlentities(name)
-                    + ' <a class="button start-chat-button"><span></span></a></div></div>';
-                }
-                $('.fm-start-chat-dropdown').addClass('hidden');
-            }
-        }
-
-        $('.content-panel.contacts').html(html);
-
-        if (megaChatIsReady) {
-            $('.fm-tree-panel').undelegate('.start-chat-button', 'click.megaChat');
-            $('.fm-tree-panel').delegate('.start-chat-button', 'click.megaChat', function() {
-                var m = $('.fm-start-chat-dropdown'),
-                    scrollPos = 0;
-
-                var $this = $(this);
-                var $userDiv = $this.parent().parent();
-
-                $.hideContextMenu();
-
-                if (!$this.is(".active")) {
-                    $('.start-chat-button').removeClass('active');
-
-                    $('.dropdown-item', m).removeClass("disabled");
-
-                    $this.addClass('active');
-                    var y = $this.offset().top + 21;
-                    m
-                        .css('top', y)
-                        .removeClass('hidden')
-                        .addClass('active')
-                        .data("triggeredBy", $this);
-                }
-                else {
-                    $this.removeClass('active');
-                    m
-                        .removeClass('active')
-                        .addClass('hidden')
-                        .removeData("triggeredBy");
-                }
-
-                $.selected = [$userDiv.attr('id').replace('contact_', '')];
-
-                return false; // stop propagation!
-            });
-
-            $('.fm-start-chat-dropdown .dropdown-item.startchat-item').rebind('click.treePanel', function() {
-                var $this = $(this);
-
-                if (!$this.is(".disabled")) {
-                    var user_handle = $.selected && $.selected[0];
-                    loadSubPage("fm/chat/" + user_handle);
-                }
-            });
-
-            $('.fm-start-chat-dropdown .dropdown-item.startaudio-item').rebind('click.treePanel', function() {
-                var $this = $(this);
-                var $triggeredBy = $this.parent().data("triggeredBy");
-                var $userDiv = $triggeredBy.parent().parent();
-
-                if (!$this.is(".disabled")) {
-                    var user_handle = $userDiv.attr('id').replace("contact_", "");
-
-                    loadSubPage("fm/chat/" + user_handle);
-                    var room = megaChat.createAndShowPrivateRoomFor(user_handle);
-                    if (room) {
-                        room.startAudioCall();
-                    }
-                }
-            });
-
-            $('.fm-start-chat-dropdown .dropdown-item.startvideo-item').rebind('click.treePanel', function() {
-                var $this = $(this);
-                var $triggeredBy = $this.parent().data("triggeredBy");
-                var $userDiv = $triggeredBy.parent().parent();
-
-                if (!$this.is(".disabled")) {
-                    var user_handle = $userDiv.attr('id').replace("contact_", "");
-
-                    loadSubPage("fm/chat/" + user_handle);
-                    var room = megaChat.createAndShowPrivateRoomFor(user_handle);
-                    if (room) {
-                        room.startVideoCall();
-                    }
-                }
-            });
-        }
-
-        $('.fm-tree-panel').undelegate('.nw-contact-item', 'click');
-        $('.fm-tree-panel').delegate('.nw-contact-item', 'click', function() {
-            var id = $(this).attr('id');
-            if (id) {
-                id = id.replace('contact_', '');
-            }
-            M.openFolder(id);
-
-            return false; // stop propagation!
-        });
-
-        // On the Contacts screen, initiate a call by double clicking a contact name in the left panel
-        $('.fm-tree-panel').delegate('.nw-contact-item.online', 'dblclick', function() {
-
-            // Get the element ID
-            var $this = $(this);
-            var id = $this.attr('id');
-
-            // Get the user handle and change to conversations screen
-            var user_handle = id.replace('contact_', '');
-            loadSubPage('fm/chat/' + user_handle);
-        });
-    };
-
-    this.getContacts = function(n) {
-        var folders = [];
-        for (var i in this.c[n.h])
-            if (this.d[i].t == 1 && this.d[i].name)
-                folders.push(this.d[i]);
-
-        return folders;
-    };
-    this.getContactByEmail = function(email) {
-        var self = this;
-
-        var found = false;
-
-        self.u.forEach(function(v, k) {
-            if (v.t == 1 && v.name && v.m == email) {
-                found = v;
-                // break
-                return false;
-            }
-        });
-
-        return found;
-    };
-
-    /**
-     * buildtree
-     *
-     * Re-creates tree DOM elements in given order i.e. { ascending, descending }
-     * for given parameters i.e. { name, [last interaction, status] },
-     * Sorting for status and last interaction are available only for contacts.
-     * @param {String} n, node id.
-     * @param {String} dialog, dialog identifier or force rebuild constant.
-     * @param {type} stype, what to sort.
-     */
-    this.buildtree = function(n, dialog, stype) {
-
-        if (!n) {
-             console.error('Invalid node passed to M.buildtree');
-             return;
-        }
-
-        var folders = [],
-            _ts_l = (typeof treesearch !== 'undefined' && treesearch) ? treesearch.toLowerCase() : undefined,
-            _li = 'treeli_',
-            _sub = 'treesub_',
-            _a = 'treea_',
-            rebuild = false,
-            sharedfolder, openedc, arrowIcon,
-            ulc, expandedc, buildnode, containsc, i, node, html, sExportLink,
-            fName = '',
-            curItemHandle = '',
-            undecryptableClass = '',
-            titleTooltip = '',
-            fIcon = '',
-            prefix;
-
-        var share = new mega.Share({});
-
-        var inshares = n.h === 'shares';
-
-        /*
-         * XXX: Initially this function was designed to render new nodes only,
-         * but due to a bug the entire tree was being rendered/created from
-         * scratch every time. Trying to fix this now is a pain because a lot
-         * of the New-design code was made with that bug in place and therefore
-         * with the assumption the tree panels are recreated always.
-         */
-
-        if (dialog === this.buildtree.FORCE_REBUILD) {
-            rebuild = true;
-            dialog = undefined;
-        }
-        stype = stype || "cloud-drive";
-        if (n.h === M.RootID) {
-            if (typeof dialog === 'undefined') {
-                if (rebuild || $('.content-panel.cloud-drive ul').length === 0) {
-                    $('.content-panel.cloud-drive').html('<ul id="treesub_' + htmlentities(M.RootID) + '"></ul>');
-                }
-            }
-            else {
-                $('.' + dialog + ' .cloud-drive .dialog-content-block').html('<ul id="mctreesub_' + htmlentities(M.RootID) + '"></ul>');
-            }
-        }
-        else if (inshares) {
-            if (typeof dialog === 'undefined') {
-                $('.content-panel.shared-with-me').html('<ul id="treesub_shares"></ul>');
-            }
-            else {
-                $('.' + dialog + ' .shared-with-me .dialog-content-block').html('<ul id="mctreesub_shares"></ul>');
-            }
-            stype = "shared-with-me";
-        }
-        else if (n.h === M.InboxID) {
-            if (typeof dialog === 'undefined') {
-                $('.content-panel.inbox').html('<ul id="treesub_' + htmlentities(M.InboxID) + '"></ul>');
-            }
-            else {
-                $('.' + dialog + ' .inbox .dialog-content-block').html('<ul id="mctreesub_' + htmlentities(M.InboxID) + '"></ul>');
-            }
-            stype = "inbox";
-        }
-        else if (n.h === M.RubbishID) {
-            if (typeof dialog === 'undefined') {
-                $('.content-panel.rubbish-bin').html('<ul id="treesub_' + htmlentities(M.RubbishID) + '"></ul>');
-            }
-            else {
-                $('.' + dialog + ' .rubbish-bin .dialog-content-block').html('<ul id="mctreesub_' + htmlentities(M.RubbishID) + '"></ul>');
-            }
-            stype = "rubbish-bin";
-        }
-        else if (folderlink) {
-            stype = "folder-link";
-        }
-
-        prefix = stype;
-        // Detect copy and move dialogs, make sure that right DOMtree will be sorted.
-        // copy and move dialogs have their own trees and sorting is done independently
-        if (dialog) {
-            if (dialog.indexOf('copy-dialog') !== -1) {
-                prefix = 'Copy' + stype;
-            }
-            else if (dialog.indexOf('move-dialog') !== -1) {
-                prefix = 'Move' + stype;
-            }
-        }
-
-        var btd = 0;
-        if (btd) {
-            console.group('BUILDTREE for "' + n.h + '"');
-        }
-
-        if (this.c[n.h]) {
-
-            folders = [];
-
-            var handles = Object.keys(this.c[n.h]);
-
-            for (i = handles.length; i--;) {
-                node = this.d[handles[i]];
-
-                if (node) {
-                    // folders, and skip subshares
-                    if (node.t && !(inshares && this.d[node.p])) {
-                        folders.push(node);
-                    }
-                }
-            }
-            if (btd) {
-                console.debug('Building tree', folders.map(function(n) { return n.h }));
-            }
-
-            var sortFn = this.getSortByNameFn();
-            var sortDirection = (is_mobile) ? 1 : $.sortTreePanel[prefix].dir;
-            folders.sort(
-                function(a, b) {
-                    return sortFn(a, b, sortDirection);
-                }
-            );
-
-            // In case of copy and move dialogs
-            if (typeof dialog !== 'undefined') {
-                 _a = 'mctreea_';
-                 _li = 'mctreeli_';
-                 _sub = 'mctreesub_';
-            }
-
-            for (var idx = 0; idx < folders.length; idx++) {
-
-                ulc = '';
-                expandedc = '';
-                buildnode = false;
-                containsc = '';
-                curItemHandle = folders[idx].h;
-                undecryptableClass = '';
-                titleTooltip = '';
-                fIcon = '';
-
-                fName = folders[idx].name;
-
-                if (this.c[curItemHandle]) {
-                    handles = Object.keys(this.c[curItemHandle]);
-                    for (i = handles.length; i--;) {
-                        node = this.d[handles[i]];
-                        if (node && node.t) {
-                            containsc = 'contains-folders';
-                            break;
-                        }
-                    }
-                }
-                if (fmconfig && fmconfig.treenodes && fmconfig.treenodes[curItemHandle]) {
-                    buildnode = !!containsc;
-                }
-                if (buildnode) {
-                    ulc = 'class="opened"';
-                    expandedc = 'expanded';
-                }
-                else if (Object(fmconfig.treenodes).hasOwnProperty(curItemHandle)) {
-                    fmtreenode(curItemHandle, false);
-                }
-
-                // Check is there a full and pending share available, exclude public link shares i.e. 'EXP'
-                if (this.d[curItemHandle].su) {
-                    sharedfolder = ' inbound-share';
-                }
-                else if (share.isShareExist([curItemHandle], true, true, false)) {
-                    sharedfolder = ' shared-folder';
-                }
-                else {
-                    sharedfolder = '';
-                }
-                openedc = (M.currentdirid === curItemHandle) ? 'opened' : '';
-
-                var k = $('#' + _li + curItemHandle).length;
-
-                if (k) {
-                    if (containsc) {
-                        $('#' + _li + curItemHandle + ' .nw-fm-tree-item').addClass(containsc)
-                            .find('span').eq(0).addClass('nw-fm-arrow-icon');
-                    }
-                    else {
-                        $('#' + _li + curItemHandle + ' .nw-fm-tree-item').removeClass('contains-folders')
-                            .find('span').eq(0).removeClass('nw-fm-arrow-icon');
-                    }
-                }
-                else {
-
-                    // Undecryptable node indicators
-                    if (missingkeys[curItemHandle]) {
-                        undecryptableClass = 'undecryptable';
-                        fName = l[8686];
-                        fIcon = 'generic';
-
-                        var exportLink = new mega.Share.ExportLink({});
-                        titleTooltip = exportLink.isTakenDown(curItemHandle) ? (l[7705] + '\n') : '';
-                        titleTooltip += l[8595];
-                    }
-
-                    sExportLink = (M.d[curItemHandle].shares && M.d[curItemHandle].shares.EXP) ? 'linked' : '';
-                    arrowIcon = containsc ? 'class="nw-fm-arrow-icon"' : '';
-
-                    html = '<li id="' + _li + curItemHandle + '">' +
-                        '<span  id="' + _a + curItemHandle + '"' +
-                            ' class="nw-fm-tree-item ' + containsc + ' ' + expandedc + ' ' + openedc + ' ' +
-                                sExportLink + ' ' + undecryptableClass + '" title="' + titleTooltip + '">' +
-                            '<span ' + arrowIcon + '></span>' +
-                            '<span class="nw-fm-tree-folder' + sharedfolder + '">' + escapeHTML(fName) + '</span>' +
-                            '<span class="data-item-icon"></span>' +
-                        '</span>' +
-                        '<ul id="' + _sub + curItemHandle + '" ' + ulc + '></ul>' +
-                        '</li>';
-
-                    if (folders[idx - 1] && $('#' + _li + folders[idx - 1].h).length > 0) {
-                        if (btd) {
-                            console.debug('Buildtree, ' + curItemHandle + ' after ' + _li + folders[idx - 1].h);
-                        }
-                        $('#' + _li + folders[idx - 1].h).after(html);
-                    }
-                    else if (idx === 0 && $('#' + _sub + n.h + ' li').length > 0) {
-                        if (btd) {
-                            console.debug('Buildtree, ' + curItemHandle + ' before ' + _sub + n.h);
-                        }
-                        $($('#' + _sub + n.h + ' li')[0]).before(html);
-                    }
-                    else {
-                        if (btd) {
-                            console.debug('Buildtree, ' + curItemHandle + ' append ' + _sub + n.h);
-                        }
-                        $('#' + _sub + n.h).append(html);
-                    }
-                }
-
-                if (_ts_l) {
-                    if (fName.toLowerCase().indexOf(_ts_l) === -1) {
-                        $('#' + _li + curItemHandle).addClass('tree-item-on-search-hidden');
-                    }
-                    else {
-                        $('#' + _li + curItemHandle).parents('li').removeClass('tree-item-on-search-hidden');
-                    }
-                }
-                if (buildnode) {
-                    this.buildtree(folders[idx], dialog, stype);
-                }
-
-                if (fminitialized && !is_mobile) {
-                    var currNode = M.d[curItemHandle];
-
-                    if ((currNode && currNode.shares) || M.ps[curItemHandle]) {
-                        sharedUInode(curItemHandle);
-                    }
-
-                    if (currNode && currNode.lbl) {
-                        M.colourLabelDomUpdate(curItemHandle, currNode.lbl);
-                    }
-                }
-            }// END of for folders loop
-        }
-
-        if (btd) {
-            console.groupEnd();
-        }
-
-    };// END buildtree()
-
-    this.buildtree.FORCE_REBUILD = 34675890009;
-
-    var arrow = '<span class="context-top-arrow"></span><span class="context-bottom-arrow"></span>';
-
-    this.buildRootSubMenu = function() {
-
-        var cs = '',
-            sm = '',
-            html = '';
-
-        for (var h in M.c[M.RootID]) {
-            if (M.d[h] && M.d[h].t) {
-                cs = ' contains-submenu';
-                sm = '<span class="dropdown body submenu" id="sm_' + this.RootID + '">'
-                    + '<span id="csb_' + this.RootID + '"></span>' + arrow + '</span>';
-                break;
-            }
-        }
-
-        html = '<span class="dropdown body submenu" id="sm_move"><span id="csb_move">'
-            + '<span class="dropdown-item cloud-item' + cs + '" id="fi_' + this.RootID + '">'
-            + '<i class="small-icon context cloud"></i>' + l[164] + '</span>' + sm
-            + '<span class="dropdown-item remove-item" id="fi_' + this.RubbishID + '">'
-            + '<i class="small-icon context remove-to-bin"></i>' + l[168] + '</span>'
-            + '<hr /><span class="dropdown-item advanced-item"><i class="small-icon context aim"></i>'
-            + l[9108] + '</span>' + arrow + '</span></span>';
-
-        $('.dropdown-item.move-item').after(html);
-    };
-
-    /*
-     * buildSubMenu - context menu related
-     * Create sub-menu for context menu parent directory
-     *
-     * @param {string} id - parent folder handle
-     */
-    this.buildSubMenu = function(id) {
-
-        var folders = [],
-            sub, cs, sm, fid, sharedFolder, html;
-        var nodeName = '';
-
-        for (var i in this.c[id]) {
-            if (this.d[i] && this.d[i].t === 1) {
-                folders.push(this.d[i]);
-            }
-        }
-
-        // Check existance of sub-menu
-        if ($('#csb_' + id + ' > .dropdown-item').length !== folders.length)  {
-            // localeCompare is not supported in IE10, >=IE11 only
-            // sort by name is default in the tree
-            folders.sort(function(a, b) {
-                if (a.name) {
-                    return a.name.localeCompare(b.name);
-                }
-            });
-
-            for (var i in folders) {
-                sub = false;
-                cs = '';
-                sm = '';
-                fid = folders[i].h;
-
-                for (var h in M.c[fid]) {
-                    if (M.d[h] && M.d[h].t) {
-                        sub = true;
-                        cs = ' contains-submenu';
-                        sm = '<span class="dropdown body submenu" id="sm_' + fid + '">'
-                            + '<span id="csb_' + fid + '"></span>' + arrow + '</span>';
-                        break;
-                    }
-                }
-
-                sharedFolder = 'folder-item';
-                if (typeof M.d[fid].shares !== 'undefined') {
-                    sharedFolder += ' shared-folder-item';
-                }
-
-                if (missingkeys[fid]) {
-                    nodeName = l[8686];
-                }
-                else {
-                    nodeName = this.d[fid].name;
-                }
-
-                html = '<span class="dropdown-item ' + sharedFolder + cs + '" id="fi_' + fid + '">'
-                    + '<i class="small-icon context ' + sharedFolder + '"></i>'
-                    + htmlentities(nodeName) + '</span>' + sm;
-
-                $('#csb_' + id).append(html);
-            }
-        }
-    };
-
-    this.sortContacts = function(folders) {
-        // in case of contacts we have custom sort/grouping:
-        if (localStorage.csort)
-            this.csort = localStorage.csort;
-        if (localStorage.csortd)
-            this.csortd = parseInt(localStorage.csortd);
-
-        if (this.csort == 'shares')
-        {
-            folders.sort(function(a, b)
-            {
-                if (M.c[a.h] && M.c[b.h])
-                {
-                    if (a.name)
-                        return a.name.localeCompare(b.name);
-                }
-                else if (M.c[a.h] && !M.c[b.h])
-                    return 1 * M.csortd;
-                else if (!M.c[a.h] && M.c[b.h])
-                    return -1 * M.csortd;
-                return 0;
-            });
-        }
-        else if (this.csort == 'name')
-        {
-            folders.sort(function(a, b)
-            {
-                if (a.name)
-                    return parseInt(a.name.localeCompare(b.name) * M.csortd);
-            });
-        }
-        else if (this.csort == 'chat-activity')
-        {
-            folders.sort(function(a, b)
-            {
-                var aTime = M.u[a.h].lastChatActivity;
-                var bTime = M.u[b.h].lastChatActivity;
-
-                if (aTime && bTime)
-                {
-                    if (aTime > bTime) {
-                        return 1 * M.csortd;
-                    }
-                    else if (aTime < bTime) {
-                        return -1 * M.csortd;
-                    }
-                    else {
-                        return 0;
-                    }
-                }
-                else if (aTime && !bTime)
-                    return 1 * M.csortd;
-                else if (!aTime && bTime)
-                    return -1 * M.csortd;
-
-                return 0;
-            });
-        }
-
-        return folders;
-    };
-
-    this.getPath = function(id) {
-
-        var result = [];
-        var loop = true;
-        var inshare;
-
-        while (loop) {
-            if ((id === 'contacts') && (result.length > 1)) {
-                id = 'shares';
-            }
-
-            if (inshare && !M.d[id]) {
-                // we reached the inshare root, use the owner next
-                id = inshare;
-            }
-
-            if (
-                M.d[id]
-                || (id === 'contacts')
-                || (id === 'messages')
-                || (id === 'shares')
-                || (id === M.InboxID)
-                || (id === 'opc')
-                || (id === 'ipc')
-                ) {
-                result.push(id);
-            }
-            else if (!id || (id.length !== 11)) {
-                return [];
-            }
-
-            if (
-                (id === this.RootID)
-                || (id === 'contacts')
-                || (id === 'shares')
-                || (id === 'messages')
-                || (id === this.RubbishID)
-                || (id === this.InboxID)
-                || (id === 'opc')
-                || (id === 'ipc')
-                ) {
-                loop = false;
-            }
-
-            if (loop) {
-                if (!(this.d[id] && this.d[id].p)) {
-                    break;
-                }
-
-                inshare = M.d[id].su;
-                id = this.d[id].p;
-            }
-        }
-
-        return result;
-    };
-
-    this.pathLength = function()
-    {
-        var length = $('.fm-right-header .fm-breadcrumbs-block:visible').outerWidth()
-            + $('.fm-right-header .fm-header-buttons:visible').outerWidth();
-        return length;
-    };
-
-    this.renderPath = function() {
-        var name, hasnext = '', typeclass,
-            html = '<div class="clear"></div>',
-            a2 = this.getPath(this.currentdirid),
-            contactBreadcrumb = '<a class="fm-breadcrumbs contacts has-next-button" id="path_contacts">'
-                                    + '<span class="right-arrow-bg">'
-                                        + '<span>' + l[950] + ' </span>'
-                                    + '</span>'
-                                + '</a>';
-
-        if (a2.length > 2 && a2[a2.length - 2].length === 11) {
-            delete a2[a2.length - 2];
-        }
-
-        for (var i in a2) {
-            name = '';
-            if (a2[i] === this.RootID) {
-                if (folderlink && M.d[this.RootID]) {
-                    name = M.d[this.RootID].name;
-                    typeclass = 'folder';
-                }
-                else {
-                    typeclass = 'cloud-drive';
-                }
-            }
-            else if (a2[i] === 'contacts') {
-                typeclass = 'contacts';
-                name = l[165];
-            }
-            else if (a2[i] === 'opc') {
-                typeclass = 'sent-requests';
-                name = l[5862];
-            }
-            else if (a2[i] === 'ipc') {
-                typeclass = 'received-requests';
-                name = l[5863];
-            }
-            else if (a2[i] === 'shares') {
-                typeclass = 'shared-with-me';
-                name = '';
-            }
-            else if (a2[i] === this.RubbishID) {
-                typeclass = 'rubbish-bin';
-                name = l[167];
-            }
-            else if (a2[i] === 'messages' || a2[i] === M.InboxID) {
-                typeclass = 'messages';
-                name = l[166];
-            }
-            else {
-                var n = M.d[a2[i]];
-                if (n && n.name) {
-                    name = n.name;
-                }
-                if (a2[i].length === 11) {
-                    typeclass = 'contact';
-                }
-                else {
-                    typeclass = 'folder';
-                }
-            }
-            html = '<a class="fm-breadcrumbs ' + typeclass + ' ' + hasnext
-                    + ' ui-droppable" id="path_' + htmlentities(a2[i]) + '">'
-                        + '<span class="right-arrow-bg ui-draggable">'
-                            + '<span>' + htmlentities(name)  + '</span>'
-                        + '</span>'
-                    + '</a>' + html;
-            hasnext = 'has-next-button';
-        }
-
-        if (this.currentdirid && this.currentdirid.substr(0, 5) === 'chat/') {
-            var contactName = $('a.fm-tree-folder.contact.lightactive span.contact-name').text();
-            $('.fm-right-header .fm-breadcrumbs-block').safeHTML(
-                '<a class="fm-breadcrumbs contacts has-next-button" id="path_contacts">'
-                  + '<span class="right-arrow-bg">'
-                      + '<span>Contacts</span>'
-                  + '</span></a>'
-              + '<a class="fm-breadcrumbs chat" id="path_'
-              + htmlentities(M.currentdirid.replace("chat/", "")) + '">'
-                  + '<span class="right-arrow-bg">'
-                      + '<span>' + htmlentities(contactName) + '</span>'
-                  + '</span>'
-              + '</a>');
-            $('.search-files-result').addClass('hidden');
-        }
-        else if (this.currentdirid === 'links') {
-            $('.fm-right-header .fm-breadcrumbs-block').safeHTML(
-                '<a class="fm-breadcrumbs public-links">'
-                    + '<span class="right-arrow-bg ui-draggable">'
-                        + '<span>'
-                            + '<i class="small-icon context get-link"></i>'
-                            + l[16516]
-                            + '<span class="public-links-cnt">0</span>'
-                        + '</span>'
-                    + '</span>'
-                + '</a>');
-
-            if (M.su.EXP) {
-                $('.public-links-cnt').text(Object.keys(M.su.EXP).length);
-            }
-            else {
-                $('.public-links-cnt').text(0);
-            }
-        }
-        else if (this.currentdirid && this.currentdirid.substr(0, 7) === 'search/') {
-            $('.fm-right-header .fm-breadcrumbs-block').safeHTML(
-                '<a class="fm-breadcrumbs search ui-droppable" id="'
-                    + htmlentities(a2[i]) + '">'
-                        + '<span class="right-arrow-bg ui-draggable">'
-                            + '<span>' + htmlentities(this.currentdirid.replace('search/', ''))
-                            + '</span>'
-                        + '</span>'
-                    + '</a>');
-            $('.search-files-result .search-number').text(M.v.length);
-            $('.search-files-result').removeClass('hidden');
-            $('.search-files-result').addClass('last-button');
-        }
-        else if (this.currentdirid && this.currentdirid === 'opc') {
-            DEBUG('Render Path OPC');
-            $('.fm-right-header .fm-breadcrumbs-block').safeHTML(contactBreadcrumb + html);
-        }
-        else if (this.currentdirid && this.currentdirid === 'ipc') {
-            DEBUG('Render Path IPC');
-            $('.fm-right-header .fm-breadcrumbs-block').safeHTML(contactBreadcrumb + html);
-        }
-        else {
-            $('.search-files-result').addClass('hidden');
-            $('.fm-right-header .fm-breadcrumbs-block').safeHTML(html);
-        }
-
-        // Resizing breadcrumbs items
-        function breadcrumbsResize() {
-            var $fmHeader = $('.fm-right-header:visible');
-            var headerWidth = $fmHeader.outerWidth();
-
-            $fmHeader.removeClass('long-path short-foldernames');
-            if (M.pathLength() > headerWidth) {
-                $fmHeader.addClass('long-path');
-            }
-
-            var $el = $fmHeader.find('.fm-breadcrumbs-block:visible .right-arrow-bg');
-            var i = 0;
-            var j = 0;
-            $el.removeClass('short-foldername ultra-short-foldername');
-
-            while (M.pathLength() > headerWidth) {
-                if (i < $el.length - 1) {
-                    $($el[i]).addClass('short-foldername');
-                    i++;
-                } else if (j < $el.length - 1) {
-                    $($el[j]).addClass('ultra-short-foldername');
-                    j++;
-                } else if (!$($el[j]).hasClass('short-foldername')) {
-                    $($el[j]).addClass('short-foldername');
-                } else {
-                    $($el[j]).addClass('ultra-short-foldername');
-                    break;
-                }
-            }
-        }
-
-        breadcrumbsResize();
-        $(window).bind('resize.fmbreadcrumbs', function() {
-            breadcrumbsResize();
-        });
-
-        if ($('.fm-right-header .fm-breadcrumbs-block .fm-breadcrumbs').length > 1) {
-            $('.fm-right-header .fm-breadcrumbs-block').removeClass('deactivated');
-        }
-        else {
-            $('.fm-right-header .fm-breadcrumbs-block').addClass('deactivated');
-        }
-
-        $('.fm-right-header .fm-breadcrumbs-block a').unbind('click');
-        $('.fm-right-header .fm-breadcrumbs-block a').bind('click', function() {
-            var crumbId = $(this).attr('id');
-
-            // When NOT deactivated
-            if (!$('.fm-right-header .fm-breadcrumbs-block').hasClass('deactivated')) {
-                if (crumbId === 'path_opc' || crumbId === 'path_ipc') {
-                    return false;
-                }
-                else if ((crumbId === 'chatcrumb') || (M.currentdirid && M.currentdirid.substr(0, 7) === 'search/')) {
-                    return false;
-                }
-
-                // Remove focus from 'view ipc/opc' buttons
-                $('.fm-received-requests').removeClass('active');
-                $('.fm-contact-requests').removeClass('active');
-                M.openFolder($(this).attr('id').replace('path_', ''));
-            }
-        });
-
-        if (folderlink) {
-            $('.fm-breadcrumbs:first').removeClass('folder').addClass('folder-link');
-            $('.fm-breadcrumbs:first span').empty();
-        }
-    };
-
-    this.addNode = function(n, ignoreDB) {
-        if (n.su) {
-            var u = this.u[n.su];
-            if (u) {
-                u.h = u.u;
-                u.t = 1;
-                u.p = 'contacts';
-                M.addNode(u);
-            }
-            else if (d) {
-                console.warn('No user record for incoming share', n.su);
-            }
-        }
-
-        if (n.p) {
-            if (typeof this.c[n.p] === 'undefined') {
-                this.c[n.p] = [];
-            }
-            this.c[n.p][n.h] = 1;
-        }
-
-        if (n.t) {
-            if (n.t === 2) {
-                this.RootID = n.h;
-            }
-            else if (n.t === 3) {
-                this.InboxID = n.h;
-            }
-            else if (n.t === 4) {
-                this.RubbishID = n.h;
-            }
-        }
-
-        if (n.t < 2) {
-            crypto_decryptnode(n);
-            M.nodeUpdated(n, ignoreDB);
-        }
-
-        if (n.hash) {
-            if (!this.h[n.hash]) {
-                this.h[n.hash] = [];
-            }
-            this.h[n.hash].push(n.h);
-        }
-
-        if (this.d[n.h] && this.d[n.h].shares) {
-            n.shares = this.d[n.h].shares;
-        }
-
-        // sync data objs M.u <-> M.d
-        if (this.u[n.h] && this.u[n.h] !== n) {
-            for (var k in n) {
-                // merge changes from n->M.u[n.h]
-                if ((n.hasOwnProperty(k) || MEGA_USER_STRUCT.hasOwnProperty(k)) && k !== 'name') {
-                    this.u[n.h][k] = n[k];
-                }
-            }
-            n = this.u[n.h];
-        }
-
-        this.d[n.h] = n;
-
-        if (fminitialized) {
-
-            // Handle Inbox/RubbishBin UI changes
-            if (!is_mobile) {
-                delay('fmtopUI', fmtopUI);
-            }
-            else {
-                mobile.cloud.countAndUpdateSubFolderTotals();
-            }
-
-            newnodes.push(n);
-        }
-
-        // $(window).trigger("megaNodeAdded", [n]);
-    };
-
-    var delInShareQueue = Object.create(null);
-    this.delNode = function(h, ignoreDB) {
-        function ds(h) {
-            if (fminitialized) {
-                removeUInode(h);
-            }
-            if (M.c[h] && h.length < 11) {
-                for (var h2 in M.c[h]) {
-                    ds(h2);
-                }
-                delete M.c[h];
-            }
-
-            if (fmdb) {
-                fmdb.del('f', h);
-                fmdb.del('ph', h);
-            }
-
-            if (M.d[h]) {
-                if (M.d[h].su) {
-                    // this is an inbound share
-                    delete M.c.shares[h];
-                    delete u_sharekeys[h];
-                    delInShareQ.push(M.d[h].su + '*' + h);
-                    M.delIndex(M.d[h].su, h);
-                }
-
-                M.delIndex(M.d[h].p, h);
-                M.delHash(M.d[h]);
-                delete M.d[h];
-            }
-
-            // if (M.u[h]) delete M.u[h];
-            if (typeof M.u[h] === 'object') {
-                M.u[h].c = 0;
-            }
-
-            if (M.su.EXP) {
-                delete M.su.EXP[h];
-            }
-        }
-
-        var delInShareQ = delInShareQueue[h] = delInShareQueue[h] || [];
-
-        ds(h);
-
-        if (fmdb && !ignoreDB) {
-            // Perform DB deletions once we got acknowledge from API (action-packets)
-            // which we can't do above because M.d[h] might be already deleted.
-            for (var i = delInShareQ.length; i--;) {
-                fmdb.del('s', delInShareQ[i]);
-            }
-            delete delInShareQueue[h];
-        }
-        if (fminitialized) {
-            // Handle Inbox/RubbishBin UI changes
-            delay('fmtopUI', fmtopUI);
-
-            if (M.currentdirid === 'shares' && !M.viewmode) {
-                M.openFolder('shares', 1);
-            }
-            else {
-                // Update M.v it's used for at least preview slideshow
-                for (var k = M.v.length; k--;) {
-                    if (M.v[k].h === h) {
-                        M.v.splice(k, 1);
-                        break;
-                    }
-                }
-            }
-        }
-    };
-
-    this.delHash = function(n) {
-        if (n.hash && M.h[n.hash])
-        {
-            for (var i in M.h[n.hash])
-            {
-                if (M.h[n.hash][i] == n.h)
-                {
-                    M.h[n.hash].splice(i, 1);
-                    break;
-                }
-            }
-            if (fmdb) {
-                fmdb.del('h', n.h);
-            }
-            if (!M.h[n.hash].length)
-                delete M.h[n.hash];
-        }
-    };
-
-    /** Don't report `newmissingkeys` unless there are *new* missing keys */
-    this.checkNewMissingKeys = function() {
-        var result = true;
-
-        try {
-            var keys = Object.keys(missingkeys).sort();
-            var hash = MurmurHash3(JSON.stringify(keys));
-            var prop = u_handle + '_lastMissingKeysHash';
-            var oldh = parseInt(localStorage[prop]);
-
-            if (oldh !== hash) {
-                localStorage[prop] = hash;
-            }
-            else {
-                result = false;
-            }
-        }
-        catch (ex) {
-            console.error(ex);
-        }
-
-        return result;
-    };
-
-    /**
-     * Check existance of contact/pending contact
-     *
-     *
-     * @param {email} email of invited contact
-     *
-     * @returns {number} error code, 0 proceed with request
-     *
-     * -12, Owner already invited user & expiration period didn't expired, fail.
-     * -12 In case expiration period passed new upc is sent, but what to do with old request?
-     * Delete it as soon as opc response is received for same email (idealy use user ID, if exist)
-     * -10, User already invited Owner (ToDO. how to check diff emails for one account) (Check M.opc)
-     * -2, User is already in contact list (check M.u)
-     *
-     */
-    this.checkInviteContactPrerequisites = function(email) {
-        var TIME_FRAME = 60 * 60 * 24 * 14;// 14 days in seconds
-
-        // Check pending invitations
-        var opc = M.opc;
-        for (var i in opc) {
-            if (M.opc[i].m === email) {
-//                if (opc[i].rts + TIME_FRAME <= Math.floor(new Date().getTime() / 1000)) {
-                return 0;
-//                }
-                // return -12;
-            }
-        }
-
-        // Check incoming invitations
-        // This part of code is not necessary case server handle mutial
-        // invitation and automatically translates invites into actual contacts
-//        var ipc = M.ipc;
-//        for (var i in ipc) {
-//            if (M.ipc[i].m === email) {
-//                return -10;
-//            }
-//        }
-
-        // Check active contacts
-        var result = 0;
-        M.u.forEach(function(v, k) {
-            if (v.m === email && v.c !== 0) {
-                result = -2;
-                return false; // break;
-            }
-        });
-
-        return result;
-    };
-
-    /**
-     * Invite contacts using email address, also known as ongoing pending contacts.
-     * This uses API 2.0
-     *
-     * @param {String} owner, account owner email address.
-     * @param {String} target, target email address.
-     * @param {String} msg, optional custom text message.
-     * @returns {Integer} proceed, API response code, if negative something is wrong
-     * look at API response code table.
-     */
-    this.inviteContact = function(owner, target, msg) {
-        DEBUG('inviteContact');
-        var proceed = this.checkInviteContactPrerequisites(target);
-
-        if (proceed === 0) {
-            api_req({'a': 'upc', 'e': owner, 'u': target, 'msg': msg, 'aa': 'a', i: requesti}, {
-                callback: function(resp) {
-                    if (typeof resp === 'object') {
-                        if (resp.p) {
-                            proceed = resp.p;
-                        }
-                    }
-                }
-            });
-        }
-
-        // In case of invite-dialog we will use notifications
-        if ($.dialog !== 'invite-friend') {
-            this.inviteContactMessageHandler(proceed);
-        }
-
-        return proceed;
-    };
-
-    /**
-     * Handle all error codes for contact invitations and shows message
-     *
-     * @param {int} errorCode
-     * @param {string} msg Can be undefined
-     * @param {email} email  Can be undefined
-     *
-     */
-    this.inviteContactMessageHandler = function(errorCode) {
-        if (errorCode === -12) {
-
-            // Invite already sent, and not expired
-            msgDialog('info', '', 'Invite already sent, waiting for response');
-        }
-        else if (errorCode === -10) {
-
-            // User already sent you an invitation
-            msgDialog('info', '', 'User already sent you an invitation, check incoming contacts dialog');
-        }
-        else if (errorCode === -2) {
-
-            // User already exist or owner
-            msgDialog('info', '', l[1783]);
-        }
-    };
-
-    this.cancelPendingContactRequest = function(target) {
-        DEBUG('cancelPendingContactRequest');
-        var proceed = this.checkCancelContactPrerequisites(target);
-
-        if (proceed === 0) {
-            api_req({ 'a': 'upc', 'u': target, 'aa': 'd', i: requesti }, {
-                callback: function(resp) {
-                    proceed = resp;
-                }
-            });
-        }
-
-        this.cancelContactMessageHandler(proceed);
-
-        return proceed;
-    };
-
-    this.cancelContactMessageHandler = function(errorCode) {
-        if (errorCode === -2) {
-            msgDialog('info', '', 'This pending contact is already deleted.');
-        }
-    };
-
-    this.checkCancelContactPrerequisites = function(email) {
-
-        // Check pending invitations
-        var opc = M.opc;
-        var foundEmail = false;
-        for (var i in opc) {
-            if (M.opc[i].m === email) {
-                foundEmail = true;
-                if (M.opc[i].dts) {
-                    return -2;// opc is already deleted
-                }
-            }
-        }
-        if (!foundEmail) {
-            return -2;// opc doesn't exist for given email
-        }
-
-        return 0;
-    };
-
-    this.reinvitePendingContactRequest = function(target) {
-
-        DEBUG('reinvitePendingContactRequest');
-        api_req({'a': 'upc', 'u': target, 'aa': 'r', i: requesti});
-    };
-
-    // Answer on 'aa':'a', {"a":"upc","p":"0uUure4TCJw","s":2,"uts":1416434431,"ou":"fRSlXWOeSfo","i":"UAouV6Kori"}
-    // Answer on 'aa':'i', "{"a":"upc","p":"t17TPe65rMM","s":1,"uts":1416438884,"ou":"nKv9P8pn64U","i":"qHzMjvvqTY"}"
-    // ToDo, update M.ipc so we can have info about ipc status for view received requests
-    this.ipcRequestHandler = function(id, action) {
-        DEBUG('ipcRequestHandler');
-        var proceed = this.checkIpcRequestPrerequisites(id);
-
-        if (proceed === 0) {
-            api_req({'a': 'upca', 'p': id, 'aa': action, i: requesti}, {
-                callback: function(resp) {
-                    proceed = resp;
-                }
-            });
-        }
-
-        this.ipcRequestMessageHandler(proceed);
-
-        return proceed;
-    };
-
-    this.ipcRequestMessageHandler = function(errorCode) {
-        if (errorCode === -2) {
-            msgDialog('info', 'Already processed', 'Already handled request, something went wrong.');
-        }
-
-        // Server busy, ask them to retry the request
-        else if (errorCode === -3 || errorCode === -4) {
-            msgDialog('warninga', 'Server busy', 'The server was busy, please try again later.');
-        }
-
-        // Repeated request
-        else if (errorCode === -12) {
-            msgDialog('info', 'Repeated request', 'The contact has already been accepted.');
-        }
-    };
-
-    this.checkIpcRequestPrerequisites = function(id) {
-        var ipc = M.ipc;
-        for (var i in ipc) {
-            if (M.ipc[i].p === id) {
-                return -0;
-            }
-        }
-
-        return 0;
-    };
-
-    this.acceptPendingContactRequest = function(id) {
-        return this.ipcRequestHandler(id, 'a');
-    };
-
-    this.denyPendingContactRequest = function(id) {
-        return this.ipcRequestHandler(id, 'd');
-    };
-
-    this.ignorePendingContactRequest = function(id) {
-        return this.ipcRequestHandler(id, 'i');
-    };
-
-    this.clearRubbish = function(sel)
-    {
-        if (d) {
-            console.log('clearRubbish', sel);
-            console.time('clearRubbish');
-        }
-        var selids = {};
-        var c = this.c[sel === false ? M.RubbishID : M.currentdirid];
-        var reqs = 0;
-
-        if (sel && $.selected) {
-            for (var i in $.selected) {
-                if ($.selected.hasOwnProperty(i)) {
-                    selids[$.selected[i]] = 1;
-                }
-            }
-        }
-
-        loadingDialog.show();
-
-        var done = function() {
-            if (d) {
-                console.timeEnd('clearRubbish');
-            }
-            loadingDialog.hide();
-
-            var hasItems = false;
-            if (sel) {
-                for (var h in c) {
-                    if (c.hasOwnProperty(h)) {
-                        hasItems = true;
-                        break;
-                    }
-                }
-            }
-
-            if (!hasItems) {
-                $('#treesub_' + M.RubbishID).remove();
-                $('.fm-tree-header.recycle-item').removeClass('contains-subfolders expanded recycle-notification');
-
-                if (M.RubbishID === M.currentdirid) {
-                    $('.grid-table.fm tr').remove();
-                    $('.file-block').remove();
-                    $('.fm-empty-trashbin').removeClass('hidden');
-                }
-            }
-
-            if (M.RubbishID === M.currentrootid) {
-                if (M.viewmode) {
-                    iconUI();
-                }
-                else {
-                    gridUI();
-                }
-            }
-            fmtopUI();
-            onIdle(treeUI);
-        };
-
-        var apiReq = function(handle) {
-            api_req({a: 'd',
-                     n: handle
-                     //, i: requesti - DB update only upon receipt of actionpacket!
-                    }, {
-                callback: function(res, ctx) {
-                    if (res !== 0) {
-                        console.error('Failed to delete node from rubbish bin', handle, res);
-                    }
-                    else {
-                        var h = handle;
-
-                        M.delNode(h, true);
-
-                        if (sel) {
-                            $('.grid-table.fm#' + h).remove();
-                            $('#' + h + '.file-block').remove();
-                        }
-                    }
-
-                    if (!--reqs) {
-                        done();
-                    }
-                }
-            });
-        };
-
-        for (var h in c) {
-            if (c.hasOwnProperty(h)) {
-                if (!sel || selids[h]) {
-                    reqs++;
-                    apiReq(h);
-                }
-            }
-        }
-
-        if (!reqs) {
-            done();
-        }
-    },
-
-    this.syncUsersFullname = function(userId) {
-        var self = this;
-
-        if (M.u[userId].firstName || M.u[userId].lastName) {
-            // already loaded.
-            return;
-        }
-
-        var lastName = {name: 'lastname', value: null};
-        var firstName = {name: 'firstname', value: null};
-
-        MegaPromise.allDone([
-            mega.attr.get(userId, 'firstname', -1)
-                .done(function(r) {
-                    firstName.value = r;
-                }),
-            mega.attr.get(userId, 'lastname', -1)
-                .done(function(r) {
-                    lastName.value = r;
-                })
-        ]).done(function(results) {
-            if (!self.u[userId]) {
-                return;
-            }
-
-            [firstName, lastName].forEach(function(obj) {
-                // -1, -9, -2, etc...
-                if (typeof obj.value === 'string') {
-                    try {
-                        obj.value = from8(base64urldecode(obj.value));
-                    }
-                    catch (ex) {
-                        obj.value = ex;
-                    }
-                }
-
-                if (typeof obj.value !== 'string' || !obj.value) {
-                    obj.value = '';
-                }
-            });
-
-            lastName = lastName.value;
-            firstName = firstName.value;
-
-            self.u[userId].firstName = firstName;
-            self.u[userId].lastName = lastName;
-
-            if (
-                (firstName && $.trim(firstName).length > 0) ||
-                (lastName && $.trim(lastName).length > 0)
-            ) {
-                self.u[userId].name = "";
-
-                if (firstName && $.trim(firstName).length > 0) {
-                    self.u[userId].name = firstName;
-                }
-                if (lastName && $.trim(lastName).length > 0) {
-                    self.u[userId].name += (self.u[userId].name.length > 0 ? " " : "") + lastName;
-                }
-            } else {
-                self.u[userId].name = "";
-            }
-
-            if (self.u[userId].avatar && self.u[userId].avatar.type != "image") {
-                self.u[userId].avatar = false;
-                useravatar.loaded(userId); // FIXME: why is this needed here?
-            }
-
-            if (userId === u_handle) {
-                u_attr.firstname = firstName;
-                u_attr.lastname = lastName;
-                u_attr.name = self.u[userId].name;
-
-                $('.user-name').text(u_attr.name);
-
-                $('.membership-big-txt.name:visible').text(
-                    u_attr.name
-                );
-
-                // XXX: why are we invalidating avatars on first/last-name change?
-                /*if (fminitialized) {
-                    M.avatars(u_handle);
-                }*/
-            }
-        });
-    },
-
-    /**
-     * Callback, that would be called when a contact is changed.
-     */
-    this.onContactChanged = function(contact) {
-        if (fminitialized) {
-            if (getSitePath() === "/fm/" + contact.u) {
-                // re-render the contact view page if the presence had changed
-                contactUI();
-            }
-        }
-    };
-    /**
-     * Callback, that would be called when M.u had changed.
-     */
-    this.onContactsChanged = function() {
-        if (fminitialized) {
-            if (
-                typeof $.sortTreePanel !== 'undefined' &&
-                typeof $.sortTreePanel.contacts !== 'undefined' &&
-                $.sortTreePanel.contacts.by === 'status'
-            ) {
-                M.contacts(); // we need to resort
-            }
-
-            if (getSitePath() === "/fm/contacts") {
-                // re-render the contact view page if the presence had changed
-                M.openFolder('contacts', true);
-            }
-        }
-    };
-
-    /**
-     * addUser, updates global .u variable with new user data
-     * adds/updates user indexedDB with newest user data
-     *
-     * @param {object} u, user object data
-     * @param {boolean} ignoreDB, don't write to indexedDB
-     */
-    this.addUser = function(u, ignoreDB) {
-        if (u && u.u) {
-            var userId = u.u;
-
-            if (this.u[userId]) {
-                for (var key in u) {
-                    if (
-                        (this.u[userId].hasOwnProperty(key) || MEGA_USER_STRUCT.hasOwnProperty(key)) && key !== 'name'
-                    )  {
-                        this.u[userId][key] = u[key];
-                    }
-                    else if (d) {
-                        console.warn('addUser: property "%s" not updated.', key, u[key]);
-                    }
-                }
-
-                u = this.u[userId];
-            }
-            else {
-                this.u.set(userId, new MegaDataObject(MEGA_USER_STRUCT, true, u));
-            }
-
-
-            this.u[userId].addChangeListener(this.onContactChanged);
-
-            if (fmdb && !ignoreDB && !pfkey) {
-                // convert MegaDataObjects -> JS
-                var cleanedUpUserData = clone(u.toJS ? u.toJS() : u);
-                delete cleanedUpUserData.presence;
-                delete cleanedUpUserData.presenceMtime;
-                delete cleanedUpUserData.shortName;
-                delete cleanedUpUserData.name;
-                delete cleanedUpUserData.avatar;
-                fmdb.add('u', { u : u.u, d : cleanedUpUserData });
-            }
-
-            this.syncUsersFullname(userId);
-        }
-    };
-
-    // Update M.opc and related localStorage
-    this.addOPC = function(u, ignoreDB) {
-        this.opc[u.p] = u;
-        if (fmdb && !ignoreDB && !pfkey) {
-            fmdb.add('opc', { p : u.p, d : u });
-        }
-    };
-
-    /**
-     * Delete opc record from localStorage using id
-     *
-     * @param {string} id
-     *
-     */
-    this.delOPC = function(id) {
-        if (fmdb && !pfkey) {
-            fmdb.del('opc', id);
-        }
-    };
-
-    // Update M.ipc and related localStorage
-    this.addIPC = function(u, ignoreDB) {
-        this.ipc[u.p] = u;
-        if (fmdb && !pfkey) {
-            fmdb.add('ipc', { p : u.p, d : u });
-        }
-    };
-
-    /**
-     * Delete ipc record from indexedDb using id
-     *
-     * @param {string} id
-     *
-     */
-    this.delIPC = function(id) {
-        if (fmdb && !pfkey) {
-            fmdb.del('ipc', id);
-        }
-    };
-
-    /**
-     * Update M.ps and indexedDb
-     *
-     * Structure of M.ps
-     * <shared_item_id>:
-     * [
-     *  <pending_contact_request_id>:
-     *  {h, p, r, ts},
-     * ]
-     * @param {JSON} ps, pending share
-     * @param {boolean} ignoreDB
-     *
-     *
-     */
-    this.addPS = function(ps, ignoreDB) {
-        if (!this.ps[ps.h]) {
-            this.ps[ps.h] = {};
-        }
-        this.ps[ps.h][ps.p] = ps;
-
-        if (fmdb && !ignoreDB && !pfkey) {
-            fmdb.add('ps', { h_p : ps.h + '*' + ps.p, d : ps });
-        }
-
-        // maintain special outgoing shares index by user:
-        if (!this.su[ps.p]) {
-            this.su[ps.p] = [];
-        }
-        this.su[ps.p][ps.h] = 2;
-    };
-
-    /**
-     * Maintain .ps and related indexedDb
-     *
-     * @param {string} pcrId, pending contact request id
-     * @param {string} nodeId, shared item id
-     *
-     *
-     */
-    this.delPS = function(pcrId, nodeId) {
-
-        // Delete the pending share
-        if (this.ps[nodeId]) {
-            if (this.ps[nodeId][pcrId]) {
-                delete this.ps[nodeId][pcrId];
-            }
-
-            // If there's no pending shares for node left, clean M.ps
-            if (Object.keys(this.ps[nodeId]).length === 0) {
-                delete this.ps[nodeId];
-            }
-        }
-
-        if (fmdb && !pfkey) {
-            fmdb.del('ps', nodeId + '*' + pcrId);
-        }
-    };
-
-    // This function has a special hacky purpose, don't use it if you don't know what it does, use M.copyNodes instead.
-    this.injectNodes = function(nodes, target, callback) {
-        if (!Array.isArray(nodes)) {
-            nodes = [nodes];
-        }
-
-        var sane = nodes.filter(function(node) {
-            return M.isFileNode(node);
-        });
-
-        if (sane.length !== nodes.length) {
-            console.warn('injectNodes: Found invalid nodes.');
-        }
-
-        if (!sane.length) {
-            return false;
-        }
-
-        nodes = [];
-
-        sane = sane.map(function(node) {
-            if (!M.d[node.h]) {
-                nodes.push(node.h);
-                M.d[node.h] = node;
-            }
-            return node.h;
-        });
-
-        this.copyNodes(sane, target, false, callback);
-
-        nodes.forEach(function(handle) {
-            delete M.d[handle];
-        });
-
-        return nodes.length;
-    };
-
-    /**
-     * @param {Array}       cn            Array of nodes that needs to be copied
-     * @param {String}      t             Destination node
-     * @param {Boolean}     del           Should we delete the node after copying? (Like a move operation)
-     * @param {MegaPromise} promise       promise to notify completion on (Optional)
-     */
-    this.copyNodes = function(cn, t, del, promise) {
-        if (typeof promise === 'function') {
-            var tmp = promise;
-            promise = new MegaPromise();
-            promise.always(tmp);
-        }
-
-        if ($.onImportCopyNodes && t.length === 11) {
-            msgDialog('warninga', l[135], 'Operation not permitted.');
-            promise.reject(EARGS);
-            return promise;
-        }
-
-        loadingDialog.show();
-
-        if (t.length === 11 && !u_pubkeys[t]) {
-            var keyCachePromise = api_cachepubkeys([t]);
-            keyCachePromise.always(function _cachepubkeyscomplete() {
-                if (u_pubkeys[t]) {
-                    M.copyNodes(cn, t, del, promise);
-                }
-                else {
-                    loadingDialog.hide();
-                    alert(l[200]);
-
-                    // XXX: remove above alert() if promise is set?
-                    if (promise) {
-                        promise.reject(EKEY);
-                    }
-                }
-            });
-
-            return promise;
-        }
-
-        if (!cn.fileConflictData) {
-            fileconflict.check(cn, t, 'copy')
-                .always(function(files) {
-                    var names = {};
-                    var todel = [];
-                    var handles = files.map(function(n) {
-                        names[n.h] = n.name;
-                        if (n._replaces) {
-                            todel.push(n._replaces);
-                        }
-                        return n.h;
-                    });
-                    handles.fileConflictData = [todel, names];
-                    M.copyNodes(handles, t, del, promise);
-                });
-            return promise;
-        }
-        var todel = cn.fileConflictData[0];
-        var names = cn.fileConflictData[1];
-
-        var a = this.isFileNode(cn) ? [cn] : ($.onImportCopyNodes || fm_getcopynodes(cn, names));
-        var importNodes = Object(a).length;
-        var nodesCount;
-        var sconly = importNodes > 10;   // true -> new nodes delivered via SC `t` command only
-        var ops = {a: 'p', t: t, n: a}; // FIXME: deploy API-side sn check
-
-        var onCopyNodesDone = function() {
-            if (todel && todel.length) {
-                M.moveNodes(todel, M.RubbishID, true);
-            }
-            loadingDialog.hide();
-            if (promise) {
-                promise.resolve(0);
-            }
-            if (!sconly) {
-                renderNew();
-            }
-
-            if (importNodes && nodesCount < importNodes) {
-                msgDialog('warninga', l[882],
-                    (nodesCount ? l[8683] : l[2507])
-                        .replace('%1', nodesCount)
-                        .replace('%2', importNodes)
-                );
-            }
-        };
-
-        if (sconly) {
-            ops.v = 3;
-            ops.i = mRandomToken('pn');
-            M.scAckQueue[ops.i] = onCopyNodesDone;
-        }
-        else {
-            // ops.v = 2;
-            ops.i = requesti;
-        }
-
-        var s = fm_getsharenodes(t);
-
-        if (s.length) {
-            ops.cr = crypto_makecr(a, s, false);
-        }
-
-        if (importNodes) {
-            // #4290 'strict mode'
-            ops.sm = 1;
-        }
-
-        // encrypt nodekeys, either by RSA or by AES, depending on whether
-        // we're sending them to a contact's inbox or not
-        // FIXME: do this in a worker
-        var c = (t || "").length == 11;
-        for (var i = a.length; i--; ) {
-            a[i].k = c ? base64urlencode(encryptto(t, a32_to_str(a[i].k)))
-                       : a32_to_base64(encrypt_key(u_k_aes, a[i].k));
-        }
-
-        api_req(ops, {
-            cn: cn,
-            del: del,
-            t: t,
-            sconly: sconly,
-            callback: function(res, ctx) {
-
-                if (typeof res === 'number' && res < 0) {
-                    loadingDialog.hide();
-                    if (promise) {
-                        return promise.reject(res);
-                    }
-                    if (res == EOVERQUOTA) {
-                        return mega.showOverStorageQuota(100);
-                    }
-                    return msgDialog('warninga', l[135], l[47], api_strerror(res));
-                }
-
-                if (ctx.del) {
-                    for (var i in ctx.cn) {
-                        M.delNode(ctx.cn[i], true); // must not update DB pre-API
-
-                        if (!ctx.sconly || !res[i]) {
-                            api_req({a: 'd', n: cn[i]/*, i: requesti*/});
-                        }
-                    }
-                }
-
-                if (ctx.sconly) {
-                    nodesCount = importNodes - Object.keys(res).length;
-
-                    // accelerate arrival of SC-conveyed new nodes by directly
-                    // issuing a fetch
-                    // (instead of waiting for waitxhr's connection to drop)
-                    getsc();
-                }
-                else {
-                    newnodes = [];
-
-                    if (res.u) {
-                        process_u(res.u, true);
-                    }
-
-                    if (res.f) {
-                        nodesCount = Object(res.f).length;
-                        process_f(res.f, onCopyNodesDone);
-                    }
-                    else {
-                        onCopyNodesDone();
-                    }
-                }
-            }
-        });
-
-        return promise;
-    };
-
-    this.moveNodes = function(n, t, quiet) {
-        var names = {};
-        var todel = [];
-        newnodes = [];
-
-        var pending = {value: 0};
-        var apiReq  = function(apireq, h) {
-            pending.value++;
-
-            api_req(apireq, {
-                handle: h,
-                target: t,
-                pending: pending,
-                callback: function(res, ctx) {
-                    // if the move operation succeed (res == 0), perform the actual move locally
-                    if (!res) {
-                        var node = M.getNodeByHandle(ctx.handle);
-
-                        if (node && node.p) {
-                            var h      = ctx.handle;
-                            var t      = ctx.target;
-                            var parent = node.p;
-
-                            // Update M.v it's used for slideshow preview at least
-                            for (var k = M.v.length; k--;) {
-                                if (M.v[k].h === h) {
-                                    M.v.splice(k, 1);
-                                    break;
-                                }
-                            }
-
-                            if (M.c[parent] && M.c[parent][h]) {
-                                delete M.c[parent][h];
-                            }
-                            if (typeof M.c[t] === 'undefined') {
-                                M.c[t] = [];
-                            }
-                            M.c[t][h] = 1;
-                            node.p    = t;
-                            removeUInode(h, parent);
-                            M.nodeUpdated(node);
-                            newnodes.push(node);
-
-                            if (names[h]) {
-                                M.rename(h, names[h]);
-                            }
-                        }
-                    }
-
-                    if (!--ctx.pending.value) {
-                        if (newnodes.length) {
-                            if (!is_mobile) {
-                                renderNew();
-                                Soon(fmtopUI);
-                                $.tresizer();
-                            }
-                            else {
-                                // A hook for the mobile web to remove the node from the view and close the dialog
-                                mobile.deleteOverlay.completeDeletionProcess(ctx.handle);
-                            }
-                            // force fmdb flush by writing the sn, so that we don't have to
-                            // wait for the packet to do so if the operation succeed here.
-                            setsn(currsn);
-                        }
-                        if (!quiet) {
-                            loadingDialog.hide();
-                        }
-                        if (todel && todel.length) {
-                            M.moveNodes(todel, M.RubbishID, true);
-                        }
-                    }
-                }
-            });
-        };
-
-        var foreach = function(handles) {
-            if (!quiet && handles.length) {
-                loadingDialog.show();
-            }
-
-            for (var i = handles.length; i--;) {
-                var h = handles[i];
-
-                var apireq = {
-                    a: 'm',
-                    n: h,
-                    t: t,
-                    i: requesti
-                };
-                processmove(apireq);
-                apiReq(apireq, h);
-            }
-        };
-
-        if (t !== M.RubbishID) {
-            fileconflict.check(n, t, 'move')
-                .always(function(files) {
-                    var handles = files.map(function(n) {
-                        names[n.h] = n.name;
-                        if (n._replaces) {
-                            todel.push(n._replaces);
-                        }
-                        return n.h;
-                    });
-                    foreach(handles);
-                });
-        }
-        else {
-            foreach(n);
-        }
-    };
-
-    /**
-     * Helper function to move nodes falling back to copy+delete under inshares.
-     *
-     * @param {String} target  The handle for the target folder to move nodes into
-     * @param {Array} [nodes]  Array of nodes to move, $.selected if none provided
-     * @returns {MegaPromise}
-     */
-    this.safeMoveNodes = function safeMoveNodes(target, nodes) {
-        var copy    = [];
-        var move    = [];
-        var promise = new MegaPromise();
-
-        nodes = nodes || $.selected || [];
-
-        var totype = treetype(target);
-
-        for (var i = nodes.length; i--;) {
-            var node = nodes[i];
-
-            var fromtype = treetype(node);
-
-            if (fromtype == totype) {
-                if (!isCircular(node, target)) {
-                    if (totype != 'shares' || sharer(node) === sharer(target)) {
-                        move.push(node);
-                    }
-                    else {
-                        copy.push(node);
-                    }
-                }
-            }
-            else {
-                copy.push(node);
-            }
-        }
-
-        if (copy.length) {
-            this.copyNodes(copy, target, true);
-        }
-
-        if (move.length) {
-            this.moveNodes(move, target);
-        }
-
-        // TODO: promises support (realdbpaging)
-        return promise;
-    };
-
-    this.accountData = function(cb, blockui)
-    {
-        var account = Object(this.account);
-
-        if (account.lastupdate > Date.now() - 30000 && cb) {
-            cb(account);
-        }
-        else {
-
-            if (blockui) {
-                loadingDialog.show();
-            }
-
-            api_req({a: 'uq', strg: 1, xfer: 1, pro: 1}, {
-                account: account,
-                callback: function(res, ctx)
-                {
-                    loadingDialog.hide();
-
-                    if (typeof res == 'object')
-                    {
-                        for (var i in res) {
-                            ctx.account[i] = res[i];
-                        }
-                        ctx.account.type = res.utype;
-                        ctx.account.stype = res.stype;
-                        // ctx.account.stime = res.scycle;
-                        // ctx.account.scycle = res.snext;
-                        ctx.account.expiry = res.suntil;
-                        ctx.account.space = Math.round(res.mstrg);
-                        ctx.account.space_used = Math.round(res.cstrg);
-                        ctx.account.bw = Math.round(res.mxfer);
-                        ctx.account.servbw_used = Math.round(res.csxfer);
-                        ctx.account.downbw_used = Math.round(res.caxfer);
-                        ctx.account.servbw_limit = Math.round(res.srvratio);
-                        ctx.account.balance = res.balance;
-                        ctx.account.reseller = res.reseller;
-                        ctx.account.prices = res.prices;
-
-                        // Prepare storage footprint stats.
-                        var cstrgn = ctx.account.cstrgn = Object(ctx.account.cstrgn);
-                        var stats = ctx.account.stats = Object.create(null);
-                        var groups = [M.RootID, M.InboxID, M.RubbishID];
-                        var root = array_toobject(groups);
-                        var exp = Object(M.su.EXP);
-
-                        groups = groups.concat(['inshares', 'outshares', 'links']);
-                        for (var i = groups.length; i--;) {
-                            stats[groups[i]] = array_toobject(['items', 'bytes', 'files', 'folders'], 0);
-                            // stats[groups[i]].nodes = [];
-                        }
-
-                        for (var handle in cstrgn) {
-                            var data = cstrgn[handle];
-                            var target = 'outshares';
-
-                            if (root[handle]) {
-                                target = handle;
-                            }
-                            else if (M.c.shares[handle]) {
-                                target = 'inshares';
-                            }
-                            // stats[target].nodes.push(handle);
-
-                            if (exp[handle] && !M.getNodeShareUsers(handle, 'EXP').length) {
-                                continue;
-                            }
-
-                            stats[target].items++;
-                            stats[target].bytes += data[0];
-                            stats[target].files += data[1];
-                            stats[target].folders += data[2];
-                        }
-
-                        // calculate root's folders size
-                        if (M.c[M.RootID]) {
-                            var t = Object.keys(M.c[M.RootID]);
-                            var s = Object(stats[M.RootID]);
-
-                            s.fsize = s.bytes;
-                            for (var i = t.length; i--;) {
-                                var node = M.d[t[i]] || false;
-
-                                if (!node.t) {
-                                    s.fsize -= node.s;
-                                }
-                            }
-                        }
-
-                        // calculate filelinks items/size
-                        var links = stats.links;
-                        Object.keys(exp)
-                            /*.filter(function(h) {
-                                return M.d[h] && !M.d[h].t;
-                             })*/
-                            .forEach(function(h) {
-                                // XXX: use `td` once dbpaging is merged
-                                links.files++;
-                                links.bytes += M.d[h] && M.d[h].s || 0;
-                            });
-
-                        // If a subscription, get the timestamp it will be renewed
-                        if (res.stype === 'S') {
-                            ctx.account.srenew = res.srenew;
-                        }
-
-                        if (res.balance.length == 0)
-                            ctx.account.balance = [['0.00', 'EUR']];
-
-                        if (!u_attr.p)
-                        {
-                            ctx.account.servbw_used = 0;
-
-                            if (res.tah)
-                            {
-                                var t = 0;
-
-                                for (var i in res.tah)
-                                    t += res.tah[i];
-
-                                ctx.account.downbw_used = t;
-                                ctx.account.bw = res.tal;
-                            }
-                        }
-                    }
-                }
-            });
-
-            api_req({a: 'uavl'}, {
-                account: account,
-                callback: function(res, ctx)
-                {
-                    if (typeof res != 'object')
-                        res = [];
-                    ctx.account.vouchers = voucherData(res);
-                }
-            });
-
-            api_req({a: 'maf', v: mega.achievem.RWDLVL}, {
-                account: account,
-                callback: function(res, ctx) {
-                    if (typeof res === 'object') {
-                        ctx.account.maf = res;
-                    }
-                }
-            });
-
-            api_req({a: 'utt'}, {
-                account: account,
-                callback: function(res, ctx)
-                {
-                    if (typeof res != 'object')
-                        res = [];
-                    ctx.account.transactions = res;
-                }
-            });
-
-            // Get (f)ull payment history
-            // [[payment id, timestamp, price paid, currency, payment gateway id, payment plan id, num of months purchased]]
-            api_req({ a: 'utp', f : 1 }, {
-                account: account,
-                callback: function(res, ctx)
-                {
-                    if (typeof res != 'object') {
-                        res = [];
-                    }
-                    ctx.account.purchases = res;
-                }
-            });
-
-            /* x: 1, load the session ids
-               useful to expire the session from the session manager */
-            api_req({ a: 'usl', x: 1 }, {
-                account: account,
-                callback: function(res, ctx) {
-                    if (typeof res != 'object') {
-                        res = [];
-                    }
-                    ctx.account.sessions = res;
-                }
-            });
-
-            api_req({a: 'ug'}, {
-                cb: cb,
-                account: account,
-                callback: function(res, ctx)
-                {
-                    if (typeof res == 'object')
-                    {
-                        if (res.p)
-                        {
-                            u_attr.p = res.p;
-                            if (u_attr.p)
-                                topmenuUI();
-                        }
-                    }
-
-                    ctx.account.lastupdate = new Date().getTime();
-
-                    if (!ctx.account.bw) {
-                        ctx.account.bw = 1024 * 1024 * 1024 * 1024 * 1024 * 10;
-                    }
-                    if (!ctx.account.servbw_used) {
-                        ctx.account.servbw_used = 0;
-                    }
-                    if (!ctx.account.downbw_used) {
-                        ctx.account.downbw_used = 0;
-                    }
-
-                    M.account = ctx.account;
-
-                    if (res.ut) {
-                        localStorage.apiut = res.ut;
-                    }
-
-                    // transfers quota
-                    var tfsq = {max: account.bw, used: account.downbw_used};
-
-                    if (u_attr.p) {
-                        tfsq.used += account.servbw_used;
-                    }
-                    else if (M.maf) {
-                        tfsq.used += account.servbw_used;
-                        var max = (M.maf.transfer.base + M.maf.transfer.current);
-                        if (max) {
-                            // has achieved quota
-                            tfsq.ach = true;
-                            tfsq.max = max;
-                        }
-                    }
-
-                    tfsq.left = tfsq.max - tfsq.used;
-                    tfsq.perc = Math.round(tfsq.used * 100 / tfsq.max);
-
-                    M.account.tfsq = tfsq;
-
-                    if (ctx.cb) {
-                        ctx.cb(ctx.account);
-                    }
-                }
-            });
-        }
-    };
-
-    this.delIndex = function(p, h)
-    {
-        if (M.c[p] && M.c[p][h])
-            delete M.c[p][h];
-        var a = 0;
-        for (var i in M.c[p]) {
-            a++;
-            break;
-        }
-        if (a == 0)
-        {
-            delete M.c[p];
-            $('#treea_' + p).removeClass('contains-folders');
-        }
-    };
-
-    this.nodeUpdated = function(n, ignoreDB) {
-        if (n.h && n.h.length == 8) {
-            if (fmdb) {
-                fmdb.add('f', { h : n.h,
-                                p : n.p,
-                                s : n.s >= 0 ? n.s : -n.t,
-                                d : n });
-
-                if (n.hash) {
-                    fmdb.add('h', {h: n.h, c: n.hash});
-                }
-            }
-
-            // sync missingkeys with this node's key status
-            if (crypto_keyok(n)) {
-                // mark as fixed if necessary
-                if (missingkeys[n.h]) crypto_keyfixed(n.h);
-            }
-            else {
-                // always report missing keys as more shares may
-                // now be affected
-                if (n.k) {
-                    crypto_reportmissingkey(n);
-                }
-            }
-
-            // maintain special incoming shares index
-            if (n.su) {
-                if (!M.c[n.su]) {
-                    M.c[n.su] = [];
-                }
-                M.c[n.su][n.h] = n.t + 1;
-
-                if (!M.c.shares[n.h]) {
-                    if (n.sk && !u_sharekeys[n.h]) {
-                        // extract sharekey from node's sk property
-                        var k = crypto_process_sharekey(n.h, n.sk);
-                        if (k !== false) crypto_setsharekey(n.h, k, ignoreDB);
-                    }
-
-                    M.c.shares[n.h] = { su: n.su, r: n.r, t: n.h };
-
-                    if (u_sharekeys[n.h]) {
-                        M.c.shares[n.h].sk = a32_to_base64(u_sharekeys[n.h][0]);
-                    }
-
-                    if (fmdb && !ignoreDB) {
-                        fmdb.add('s', { o_t: n.su + '*' + n.h,
-                                          d: M.c.shares[n.h]
-                        });
-                    }
-                }
-            }
-
-        }
-    };
-
-    /**
-     * Fire DOM updating when a node gets a new name
-     * @param {String} itemHandle  node's handle
-     * @param {String} newItemName the new name
-     */
-    this.onRenameUIUpdate = function(itemHandle, newItemName) {
-        if (fminitialized) {
-
-            // DOM update, left and right panel in 'Cloud Drive' tab
-            $('.grid-table.fm #' + itemHandle + ' .tranfer-filetype-txt').text(newItemName);
-            $('#' + itemHandle + '.file-block .file-block-title').text(newItemName);
-
-            // DOM update, left and right panel in "Shared with me' tab
-            $('#treea_' + itemHandle + ' span:nth-child(2)').text(newItemName);
-            $('#' + itemHandle + ' .shared-folder-info-block .shared-folder-name').text(newItemName);
-
-            // DOM update, right panel view during browsing shared content
-            $('.shared-details-block .shared-details-pad .shared-details-folder-name').text(newItemName);
-
-            // DOM update, breadcrumbs in 'Shared with me' tab
-            if ($('#path_' + itemHandle).length > 0) {
-                if (this.onRenameUIUpdate.tick) {
-                    clearTimeout(this.onRenameUIUpdate.tick);
-                }
-                this.onRenameUIUpdate.tick = setTimeout(function() {
-                    M.renderPath();
-                }, 90);
-            }
-
-            $(document).trigger('MegaNodeRename', [itemHandle, newItemName]);
-        }
-    };
-
-    this.rename = function(itemHandle, newItemName) {
-        var n = M.d[itemHandle];
-        if (n) {
-            n.name = newItemName;
-            api_setattr(n, mRandomToken('mv'));
-            this.onRenameUIUpdate(itemHandle, newItemName);
-        }
-    };
-
-
-    /* Colour Label context menu update
-    *
-    * @param {String} node Selected Node
-    */
-    this.colourLabelcmUpdate = function(node) {
-
-        var $items = $('.files-menu .dropdown-colour-item');
-        var value;
-
-        value = node.lbl;
-
-        // Reset label submenu
-        $items.removeClass('active');
-
-        // Add active state label`
-        if (value) {
-            $items.filter('[data-label-id=' + value + ']').addClass('active');
-        }
-    };
-
-    this.getColourClassFromId = function(id) {
-
-        return ({
-                '1': 'red', '2': 'orange', '3': 'yellow',
-                '4': 'green', '5': 'blue', '6': 'purple', '7': 'grey'
-            })[id] || '';
-    };
-
-    /**
-     * colourLabelDomUpdate
-     *
-     * @param {String} handle
-     * @param {Number} value Current labelId
-     */
-    this.colourLabelDomUpdate = function(handle, value) {
-
-        if (fminitialized) {
-            var labelId       = parseInt(value);
-            var removeClasses = 'colour-label red orange yellow blue green grey purple';
-
-            // Remove all colour label classes
-            $('#' + handle).removeClass(removeClasses);
-            $('#' + handle + ' a').removeClass(removeClasses);
-
-            if (labelId) {
-                // Add colour label classes.
-                var colourClass = 'colour-label ' + M.getColourClassFromId(labelId);
-
-                $('#' + handle).addClass(colourClass);
-                $('#' + handle + ' a').addClass(colourClass);
-            }
-        }
-    };
-
-    /*
-    * colourLabeling Handles colour labeling of nodes updates DOM and API
-    *
-    * @param {Array | string} handles Selected nodes handles
-    * @param {Integer} labelId Numeric value of label
-    */
-    this.colourLabeling = function(handles, labelId) {
-
-        var newLabelState = 0;
-
-        if (fminitialized && handles) {
-            if (!Array.isArray(handles)) {
-                handles = [handles];
-            }
-
-            $.each(handles, function(index, handle) {
-
-                var node = M.d[handle];
-                newLabelState = labelId;
-
-                if (node.lbl === labelId) {
-                    newLabelState = 0;
-                }
-                node.lbl = newLabelState;
-
-                api_setattr(node, mRandomToken('lbl'));
-                M.colourLabelDomUpdate(handle, newLabelState);
-            });
-        }
-    };
-
-    /**
-    * favouriteDomUpdate
-    *
-    * @param {Object} node      Node object
-    * @param {Number} favState  Favourites state 0 or 1
-     */
-    this.favouriteDomUpdate = function(node, favState) {
-        var $gridView  = $('#' + node.h + ' .grid-status-icon');
-        var $blockView = $('#' + node.h + '.file-block .file-status-icon');
-
-        if (favState) {// Add favourite
-            $gridView.addClass('star');
-            $blockView.addClass('star');
-        }
-        else {// Remove from favourites
-            $gridView.removeClass('star');
-            $blockView.removeClass('star');
-        }
-    };
-
-    /**
-     * Change node favourite state.
-     * @param {Array}   handles     An array containing node handles
-     * @param {Number}  newFavState Favourites state 0 or 1
-     */
-    this.favourite = function(handles, newFavState) {
-        var exportLink = new mega.Share.ExportLink({});
-
-        if (fminitialized) {
-            if (!Array.isArray(handles)) {
-                handles = [handles];
-            }
-
-            $.each(handles, function(index, handle) {
-                var node = M.d[handle];
-
-                if (node && !exportLink.isTakenDown(handle)) {
-                    node.fav = newFavState;
-                    api_setattr(node, mRandomToken('fav'));
-                    M.favouriteDomUpdate(node, newFavState);
-                }
-            });
-        }
-    };
-
-    /**
-     * isFavourite
-     *
-     * Search throught items via nodesId and report about fav attribute
-     * @param {Array} nodesId Array of nodes Id
-     * @returns {Boolean}
-     */
-    this.isFavourite = function(nodesId) {
-
-        var result = false;
-        var nodes = nodesId;
-
-        if (!Array.isArray(nodesId)) {
-            nodes = [nodesId];
-        }
-
-        // On first favourite found break the loop
-        $.each(nodes, function(index, value) {
-            if (M.d[value] && M.d[value].fav) {
-                result = true;
-                return false;// Break the loop
-            }
-        });
-
-        return result;
-    };
-
-    this.getNode = function(idOrObj) {
-        if (isString(idOrObj) === true && M.d[idOrObj]) {
-            return M.d[idOrObj];
-        }
-        else if (idOrObj && typeof(idOrObj.t) !== 'undefined') {
-            return idOrObj;
-        }
-        else {
-            return false;
-        }
-    };
-
-    /**
-     * Can be used to be passed to ['nodeId', {nodeObj}].every(...).
-     *
-     * @param element
-     * @param index
-     * @param array
-     * @returns {boolean}
-     * @private
-     */
-    this._everyTypeFile = function(element, index, array) {
-        var node = M.getNode(element);
-        return node && node.t === 0;
-    };
-
-    /**
-     * Can be used to be passed to ['nodeId', {nodeObj}].every(...).
-     *
-     * @param element
-     * @param index
-     * @param array
-     * @returns {boolean}
-     * @private
-     */
-    this._everyTypeFolder = function(element, index, array) {
-        var node = M.getNode(element);
-        return node && node.t === 1;
-    };
-
-    /**
-     * Will return true/false if the passed node Id/node object/array of nodeids or objects is/are all files.
-     *
-     * @param nodesId {String|Object|Array}
-     * @returns {boolean}
-     */
-    this.isFile = function(nodesId) {
-        var nodes = nodesId;
-        if (!Array.isArray(nodesId)) {
-            nodes = [nodesId];
-        }
-
-        return nodes.every(this._everyTypeFile);
-    };
-
-    /**
-     * Will return true/false if the passed node Id/node object/array of nodeids or objects is/are all folders.
-     *
-     * @param nodesId {String|Object|Array}
-     * @returns {boolean}
-     */
-    this.isFolder = function(nodesId) {
-        var nodes = nodesId;
-        if (!Array.isArray(nodesId)) {
-            nodes = [nodesId];
-        }
-
-        return nodes.every(this._everyTypeFolder);
-    };
-
-    /**
-     * Retrieve node share.
-     * @param {String|Object} node cloud node or handle
-     * @param {String} user The user's handle
-     * @return {Object} the share object, or false if not found.
-     */
-    this.getNodeShare = function(node, user) {
-        user = user || 'EXP';
-
-        if (typeof node != 'object') {
-            node = this.getNodeByHandle(node);
-        }
-
-        if (node && node.shares && user in node.shares) {
-            return node.shares[user];
-        }
-
-        return false;
-    };
-
-    /**
-     * Retrieve all users a node is being shared with
-     * @param {Object} node    The ufs-node
-     * @param {String} exclude A list of users to exclude
-     * @return {Array} users list
-     */
-    this.getNodeShareUsers = function(node, exclude) {
-        var result = [];
-
-        if (typeof node !== 'object') {
-            node = this.getNodeByHandle(node);
-        }
-
-        if (node && node.shares) {
-            var users = Object.keys(node.shares);
-
-            if (exclude) {
-                if (!Array.isArray(exclude)) {
-                    exclude = [exclude];
-                }
-
-                users = users.filter(function(user) {
-                    return exclude.indexOf(user) === -1;
-                });
-            }
-
-            result = users;
-        }
-
-        return result;
-    };
-
-    this.nodeShare = function(h, s, ignoreDB) {
-        if (this.d[h]) {
-            if (typeof this.d[h].shares == 'undefined') {
-                this.d[h].shares = [];
-            }
-
-            this.d[h].shares[s.u] = s;
-            if (fmdb) {
-                if (!ignoreDB && !pfkey) {
-                    fmdb.add('s', { o_t : h + '*' + s.u, d : s });
-                }
-            }
-            if (fminitialized && !is_mobile) {
-                sharedUInode(h);
-            }
-            if (fmdb && !pfkey && !ignoreDB) {
-                if (!u_sharekeys[h]) {
-                    if (d && !this.getNodeShare(h)) {
-                        console.warn('No share key for node ' + h);
-                    }
-                }
-                else {
-                    fmdb.add('ok', {
-                        h : h,
-                        d : { k : a32_to_base64(encrypt_key(u_k_aes, u_sharekeys[h][0])),
-                              ha : crypto_handleauth(h) }
-                        });
-                }
-            }
-
-            // maintain special outgoing shares index by user:
-            if (!this.su[s.u]) {
-                this.su[s.u] = [];
-            }
-            this.su[s.u][h] = 1;
-        }
-        else if (d) {
-            console.warn('nodeShare failed for node:', h, s, ignoreDB);
-        }
-    };
-
-    /**
-     * Delete node share.
-     * @param {String}  h    Node handle.
-     * @param {String}  u    User handle to remove the associated share
-     * @param {Boolean} okd  Whether API notified the node is no longer
-     *                       shared with anybody else and therefore the
-     *                       owner share key must be removed too.
-     */
-    this.delNodeShare = function(h, u, okd) {
-        if (this.d[h] && typeof this.d[h].shares != 'undefined') {
-            var updnode;
-
-            if (this.su[u]) {
-                delete this.su[u][h];
-            }
-
-            if (fmdb) {
-                fmdb.del('s', h + '*' + u);
-            }
-
-            api_updfkey(h);
-            delete this.d[h].shares[u];
-
-            if (u === 'EXP' && this.d[h].ph) {
-                delete this.d[h].ph;
-
-                if (fmdb) {
-                    fmdb.del('ph', h);
-                }
-
-                updnode = true;
-            }
-
-            var a;
-            for (var i in this.d[h].shares) {
-                if (this.d[h].shares[i]) {
-                    a = true;
-                    break;
-                }
-            }
-
-            if (!a) {
-                delete this.d[h].shares;
-                updnode = true;
-            }
-
-            if (updnode) {
-                M.nodeUpdated(this.d[h]);
-
-                if (fminitialized && !is_mobile) {
-                    sharedUInode(h);
-                }
-            }
-        }
-
-        if (okd) {
-            // The node is no longer shared with anybody, ensure it's properly cleared..
-            var users = this.getNodeShareUsers(h, 'EXP');
-
-            if (users.length) {
-                console.warn('The node ' + h + ' still has shares on it!', users);
-
-                users.forEach(function(user) {
-                    M.delNodeShare(h, user);
-                });
-            }
-
-            delete u_sharekeys[h];
-            if (fmdb) {
-                fmdb.del('ok', h);
-            }
-        }
-    };
-
-    // Searches M.opc for the pending contact
-    this.findOutgoingPendingContactIdByEmail = function(email) {
-        for (var index in M.opc) {
-            var opc = M.opc[index];
-
-            if (opc.m === email) {
-                return opc.p;
-            }
-        }
-    };
-
-    /**
-     * called when user try to remove pending contact from shared dialog
-     * should be changed case M.ps structure is changed, take a look at processPS()
-     *
-     * @param {string} nodeHandle
-     * @param {string} pendingContactId
-     *
-     *
-     */
-    this.deletePendingShare = function(nodeHandle, pendingContactId) {
-        if (this.d[nodeHandle]) {
-
-            if (this.ps[nodeHandle] && this.ps[nodeHandle][pendingContactId]) {
-                M.delPS(pendingContactId, nodeHandle);
-            }
-        }
-    };
-
-    this.makeDir = function(n)
-    {
-        if (is_chrome_firefox & 4)
-            return;
-
-        var dirs = [];
-        function getfolders(d, o)
-        {
-            var c = 0;
-            for (var e in M.d)
-            {
-                if (M.d[e].t == 1 && M.d[e].p == d)
-                {
-                    var p = o || [];
-                    if (!o) p.push(fm_safename(M.d[d].name));
-                    p.push(fm_safename(M.d[e].name));
-                    if (!getfolders(M.d[e].h, p))
-                        dirs.push(p);
-                    ++c;
-                }
-            }
-            return c;
-        }
-        getfolders(n);
-
-        if (d)
-            console.log('makedir', dirs);
-
-        if (is_chrome_firefox)
-        {
-            var root = mozGetDownloadsFolder();
-            if (root)
-                dirs.filter(String).forEach(function(p)
-                {
-                    try
-                    {
-                        p = mozFile(root, 0, p);
-                        if (!p.exists())
-                            p.create(Ci.nsIFile.DIRECTORY_TYPE, parseInt("0755", 8));
-                    }
-                    catch (e)
-                    {
-                        Cu.reportError(e);
-                        console.log('makedir', e.message);
-                    }
-                });
-        }
-        else
-        {
-            // FIXME: add support once available
-        }
-    }
-
-    this.getDownloadFolderNodes = function(n, md, nodes, paths) {
-        if (md) this.makeDir(n);
-
-        var subids = fm_getnodes(n);
-
-        for (var j = 0; j < subids.length; j++) {
-            var p = this.getPath(subids[j]);
-            var path = '';
-
-            for (var k = 0; k < p.length; k++) {
-                if (M.d[p[k]] && M.d[p[k]].t)
-                    path = fm_safename(M.d[p[k]].name) + '/' + path;
-                if (p[k] == n)
-                    break;
-            }
-
-            if (!M.d[subids[j]].t) {
-                nodes.push(subids[j]);
-                paths[subids[j]] = path;
-            }
-            else {
-                console.log('0 path', path);
-            }
-        }
-    };
-
-    /**
-     * Retrieve an user object by its handle
-     * @param {String} handle The user's handle
-     * @return {Object} The user object, of false if not found
-     */
-    this.getUserByHandle = function(handle) {
-        var user = false;
-
-        if (Object(M.u).hasOwnProperty(handle)) {
-            user = M.u[handle];
-
-            if (user instanceof MegaDataObject) {
-                user = user._data;
-            }
-        }
-
-        if (!user && handle === u_handle) {
-            user = u_attr;
-        }
-
-        return user;
-    };
-
-    /**
-     * Retrieve an user object by its email
-     * @param {String} email The user's handle
-     * @return {Object} The user object, of false if not found
-     */
-    this.getUserByEmail = function(email) {
-        var user = false;
-
-        M.u.every(function(contact, u) {
-            if (M.u[u].m === email) {
-                // Found the user object
-                user = M.u[u];
-
-                if (user instanceof MegaDataObject) {
-                    user = user._data;
-                }
-                return false;
-            }
-            return true;
-        });
-
-        return user;
-    };
-
-    /**
-     * Retrieve an user object
-     * @param {String} str An email or handle
-     * @return {Object} The user object, of false if not found
-     */
-    this.getUser = function(str) {
-        var user = false;
-
-        if (typeof str !== 'string') {
-            // Check if it's an user object already..
-
-            if (Object(str).hasOwnProperty('u')) {
-                // Yup, likely.. let's see
-                user = this.getUserByHandle(str.u);
-            }
-        }
-        else if (str.length === 11) {
-            // It's an user handle
-            user = this.getUserByHandle(str);
-        }
-        else if (str.indexOf('@') > 0) {
-            // It's an email..
-            user = this.getUserByEmail(str);
-        }
-
-        return user;
-    };
-
-    /**
-     * Retrieve the name of an user or ufs node by its handle
-     * @param {String} handle The handle
-     * @return {String} the name, of an empty string if not found
-     */
-    this.getNameByHandle = function(handle) {
-        var result = '';
-
-        handle = String(handle);
-
-        if (handle.length === 11) {
-            var user = this.getUserByHandle(handle);
-
-            if (user) {
-                // XXX: fallback to email
-                result = user.name && $.trim(user.name) || user.m;
-            }
-        }
-        else if (handle.length === 8) {
-            var node = this.getNodeByHandle(handle);
-
-            if (node) {
-                result = node.name;
-            }
-        }
-
-        return String(result);
-    };
-
-    /**
-     * Retrieve an ufs node by its handle
-     * @param {String} handle The node's handle
-     * @return {Object} The node object, of false if not found
-     */
-    this.getNodeByHandle = function(handle) {
-        if (Object(M.d).hasOwnProperty(handle)) {
-            return M.d[handle];
-        }
-
-        for (var i in M.v) {
-            if (M.v.hasOwnProperty(i)) {
-                if (M.v[i].h === handle) {
-                    return M.v[i];
-                }
-            }
-        }
-
-        return false;
-    };
-
-    /**
-     * Retrieve dashboard statistics data
-     */
-    this.getDashboardData = function() {
-        var res = Object.create(null);
-        var s = M.account.stats;
-
-        res.files = {cnt: s[M.RootID].files, size: s[M.RootID].bytes};
-        res.folders = {cnt: s[M.RootID].folders, size: s[M.RootID].fsize};
-        res.rubbish = {cnt: s[M.RubbishID].files, size: s[M.RubbishID].bytes};
-        res.ishares = {cnt: s.inshares.items, size: s.inshares.bytes};
-        res.oshares = {cnt: s.outshares.items, size: s.outshares.bytes};
-        res.links = {cnt: s.links.files, size: s.links.bytes};
-
-        return res;
-    };
-
-    /**
-     * Check whether an object is a file node
-     * @param {String} n The object to check
-     * @return {Boolean}
-     */
-    this.isFileNode = function(n) {
-        return crypto_keyok(n) && !n.t;
-    };
-
-    /** like addToTransferTable, but can take a download object */
-    this.putToTransferTable = function(node, ttl) {
-        var handle = node.h || node.dl_id;
-        node.name = node.name || node.n;
-
-        if (d) {
-            var isDownload = node.owner instanceof ClassFile;
-            console.assert(this.isFileNode(node) || isDownload, 'Invalid putToTransferTable node.');
-        }
-
-        var gid = 'dl_' + handle;
-        var isPaused = uldl_hold || dlQueue.isPaused(gid);
-
-        var state = '';
-        var pauseTxt = '';
-        if (isPaused) {
-            state = 'transfer-paused';
-            pauseTxt = l[1651];
-        }
-
-        var flashhtml = '';
-        if (dlMethod === FlashIO) {
-            flashhtml = '<object width="1" height="1" id="dlswf_'
-                + htmlentities(handle)
-                + '" type="application/x-shockwave-flash">'
-                + '<param name=FlashVars value="buttonclick=1" />'
-                + '<param name="movie" value="' + location.origin + '/downloader.swf"/>'
-                + '<param value="always" name="allowscriptaccess"/>'
-                + '<param name="wmode" value="transparent"/>'
-                + '<param value="all" name="allowNetworking">'
-                + '</object>';
-        }
-
-        this.addToTransferTable(gid, ttl,
-            '<tr id="dl_' + htmlentities(handle) + '" class="transfer-queued transfer-download ' + state + '">'
-            + '<td><div class="transfer-type download">'
-            + '<ul><li class="right-c"><p><span></span></p></li><li class="left-c"><p><span></span></p></li></ul>'
-            + '</div>' + flashhtml + '</td>'
-            + '<td><span class="transfer-filetype-icon ' + fileIcon(node) + '"></span>'
-            + '<span class="tranfer-filetype-txt">' + htmlentities(node.name) + '</span></td>'
-            + '<td>' + filetype(node.name) + '</td>'
-            + '<td>' + bytesToSize(node.s) + '</td>'
-            + '<td><span class="eta"></span><span class="speed">' + pauseTxt + '</span></td>'
-            + '<td><span class="transfer-status">' + l[7227] + '</span></td>'
-            + '<td class="grid-url-field"><a class="grid-url-arrow"></a>'
-            + '<a class="clear-transfer-icon"></a></td>'
-            + '<td><span class="row-number"></span></td>'
-            + '</tr>');
-
-        if (isPaused) {
-            fm_tfspause('dl_' + handle);
-        }
-        if (ttl) {
-            ttl.left--;
-        }
-    };
-
-    this.addDownload = function(n, z, preview) {
-        var args = arguments;
-        var webdl = function() {
-            M.addWebDownload.apply(M, args);
-            args = undefined;
-        };
-
-        if (z || preview || !fmconfig.dlThroughMEGAsync) {
-            return webdl();
-        }
-
-        dlmanager.isMEGAsyncRunning(0x02010100)
-            .done(function(sync) {
-                var cmd = {
-                    a: 'd',
-                    auth: folderlink ? M.RootID : u_sid
-                };
-                var files = [];
-
-                var addNode = function(node) {
-                    if (!node.a && node.k) {
-                        var item = {
-                            t: node.t,
-                            h: node.h,
-                            p: node.p,
-                            n: base64urlencode(fm_safename(node.name))
-                        };
-                        if (!node.t) {
-                            item.s = node.s;
-                            item.ts = node.mtime || node.ts;
-                            item.k = a32_to_base64(node.k);
-                        }
-                        files.push(item);
-                    }
-
-                    if (node.t) {
-                        foreach(fm_getnodes(node.h));
-                    }
-                };
-
-                var foreach = function(nodes) {
-                    for (var i = 0; i < nodes.length; i++) {
-                        var node = M.d[nodes[i]];
-
-                        if (node) {
-                            addNode(node);
-                        }
-                    }
-                };
-
-                foreach(n);
-
-                if (!files.length) {
-                    console.error('No files');
-                    return webdl();
-                }
-
-                cmd.f = files;
-
-                sync.megaSyncRequest(cmd)
-                    .done(function() {
-                        showToast('megasync', l[8635], 'Open');
-                    })
-                    .fail(webdl);
-            })
-            .fail(webdl);
-    };
-
-    this.addWebDownload = function(n, z, preview, zipname)
-    {
-        delete $.dlhash;
-        var path;
-        var added = 0;
-        var nodes = [];
-        var paths = {};
-        var zipsize = 0;
-        if (!is_extension && !preview && !z && (dlMethod === MemoryIO || dlMethod === FlashIO))
-        {
-            var nf = [], cbs = [];
-            for (var i in n)
-            {
-                if (M.d[n[i]] && M.d[n[i]].t) {
-                    var nn = [], pp = {};
-                    this.getDownloadFolderNodes(n[i], false, nn, pp);
-                    cbs.push(this.addDownload.bind(this, nn, 0x21f9A, pp, M.d[n[i]].name));
-                }
-                else {
-                    nf.push(n[i]);
-                }
-            }
-
-            n = nf;
-
-            if (cbs.length) {
-                for (var i in cbs) {
-                    Soon(cbs[i]);
-                }
-            }
-        }
-        if (z === 0x21f9A)
-        {
-            nodes = n;
-            paths = preview;
-            preview = false;
-        }
-        else for (var i in n)
-        {
-            if (M.d[n[i]])
-            {
-                if (M.d[n[i]].t)
-                {
-                    this.getDownloadFolderNodes(n[i], !!z, nodes, paths);
-                }
-                else
-                {
-                    nodes.push(n[i]);
-                }
-            }
-            else if (this.isFileNode(n[i])) {
-                nodes.push(n[i]);
-            }
-        }
-
-        if (z) {
-            z = ++dlmanager.dlZipID;
-            if (M.d[n[0]] && M.d[n[0]].t && M.d[n[0]].name) {
-                zipname = fm_safename(M.d[n[0]].name) + '.zip';
-            }
-            else {
-                zipname = (zipname || ('Archive-' + Math.random().toString(16).slice(-4))) + '.zip';
-            }
-            mega.ui.tpp.setTotal(1, 'dl');
-        }
-        else {
-            z = false;
-        }
-        if (!$.totalDL) {
-            $.totalDL = 0;
-        }
-
-        var p = '';
-        var pauseTxt = '';
-        if (uldl_hold) {
-            p = 'transfer-paused';
-            pauseTxt = l[1651];
-        }
-
-        var ttl = this.getTransferTableLengths();
-        for (var k in nodes) {
-            /* jshint -W089 */
-            if (!nodes.hasOwnProperty(k) || !this.isFileNode((n = M.d[nodes[k]]))) {
-                n = nodes[k];
-                if (this.isFileNode(n)) {
-                    dlmanager.logger.info('Using plain provided node object.');
-                }
-                else {
-                    dlmanager.logger.error('** CHECK THIS **', 'Invalid node', k, nodes[k]);
-                    continue;
-                }
-            }
-            path = paths[nodes[k]] || '';
-            $.totalDL += n.s;
-            var $tr = $('.transfer-table #dl_' + htmlentities(n.h));
-            if ($tr.length) {
-                if (!$tr.hasClass('transfer-completed')) {
-                    continue;
-                }
-                $tr.remove();
-            }
-            dl_queue.push({
-                id: n.h,
-                key: n.k,
-                n: n.name,
-                t: n.mtime || n.ts,
-                p: path,
-                size: n.s,
-                nauth: n_h,
-                onDownloadProgress: this.dlprogress,
-                onDownloadComplete: this.dlcomplete,
-                onBeforeDownloadComplete: this.dlbeforecomplete,
-                onDownloadError: this.dlerror,
-                onDownloadStart: this.dlstart,
-                zipid: z,
-                zipname: zipname,
-                preview: preview
-            });
-            added++;
-            zipsize += n.s;
-
-            if (!z) {
-                this.putToTransferTable(n, ttl);
-                mega.ui.tpp.setTotal(1, 'dl');
-            }
-        }
-
-        if (!added) {
-            if (d) {
-                dlmanager.logger.warn('Nothing to download.');
-            }
-            return;
-        }
-
-        // If regular download using Firefox and the total download is over 1GB then show the dialog
-        // to use the extension, but not if they've seen the dialog before and ticked the checkbox
-        if (dlMethod == MemoryIO && !localStorage.firefoxDialog && $.totalDL > 1048576000 && navigator.userAgent.indexOf('Firefox') > -1) {
-            Later(firefoxDialog);
-        }
-
-        var flashhtml = '';
-        if (dlMethod === FlashIO) {
-            flashhtml = '<object width="1" height="1" id="dlswf_zip_' + htmlentities(z) + '" type="application/x-shockwave-flash"><param name=FlashVars value="buttonclick=1" /><param name="movie" value="' + document.location.origin + '/downloader.swf"/><param value="always" name="allowscriptaccess"><param name="wmode" value="transparent"><param value="all" name="allowNetworking"></object>';
-        }
-
-        if (z && zipsize) {
-            this.addToTransferTable('zip_' + z, ttl,
-                '<tr id="zip_' + z + '" class="transfer-queued transfer-download ' + p + '">'
-                + '<td><div class="transfer-type download">'
-                + '<ul><li class="right-c"><p><span></span></p></li><li class="left-c"><p><span></span></p></li></ul>'
-                + '</div>' + flashhtml + '</td>'
-                + '<td><span class="transfer-filetype-icon ' + fileIcon({name: 'archive.zip'}) + '"></span>'
-                + '<span class="tranfer-filetype-txt">' + htmlentities(zipname) + '</span></td>'
-                + '<td>' + filetype({name: 'archive.zip'}) + '</td>'
-                + '<td>' + bytesToSize(zipsize) + '</td>'
-                + '<td><span class="eta"></span><span class="speed">' + pauseTxt + '</span></td>'
-                + '<td><span class="transfer-status">' + l[7227] + '</span></td>'
-                + '<td class="grid-url-field"><a class="grid-url-arrow"></a>'
-                + '<a class="clear-transfer-icon"></a></td>'
-                + '<td><span class="row-number"></span></td>'
-                + '</tr>');
-
-
-            if (uldl_hold) {
-                fm_tfspause('zip_' + z);
-            }
-        }
-
-        if (!preview)
-        {
-            this.onDownloadAdded(added, uldl_hold, z, zipsize);
-            setupTransferAnalysis();
-        }
-
-        delete $.dlhash;
-    };
-
-    this.onDownloadAdded = function(added, isPaused, isZIP, zipSize) {
-        if (!$.transferHeader) {
-            transferPanelUI();
-        }
-        delay('fm_tfsupdate', fm_tfsupdate); // this will call $.transferHeader();
-
-        if (!isZIP || zipSize) {
-            M.addDownloadToast = ['d', isZIP ? 1 : added, isPaused];
-        }
-        openTransfersPanel();
-        initGridScrolling();
-        initFileblocksScrolling();
-        initTreeScroll();
-
-        if ((dlmanager.isDownloading = Boolean(dl_queue.length))) {
-            $('.transfer-pause-icon').removeClass('disabled');
-            $('.transfer-clear-completed').removeClass('disabled');
-            $('.transfer-clear-all-icon').removeClass('disabled');
-        }
-    };
-
-    this.dlprogress = function(id, perc, bl, bt, kbps, dl_queue_num, force)
-    {
-        var st;
-        var tmpId = id;
-        if (dl_queue[dl_queue_num].zipid)
-        {
-            id = 'zip_' + dl_queue[dl_queue_num].zipid;
-            var tl = 0;
-            var ts = 0;
-            for (var i in dl_queue)
-            {
-                if (dl_queue[i].zipid == dl_queue[dl_queue_num].zipid)
-                {
-                    if (!st)
-                        st = dl_queue[i].st;
-                    ts += dl_queue[i].size;
-                    if (dl_queue[i].complete)
-                        tl += dl_queue[i].size;
-                    // TODO: check this for suitable GP use
-                }
-            }
-            bt = ts;
-            bl = tl + bl;
-        }
-        else
-        {
-            id = 'dl_' + id;
-            st = dl_queue[dl_queue_num].st;
-        }
-
-        // var failed = parseInt($('#' + id).data('failed') || "0");
-        // failed not long ago
-
-        // if (failed+30000 > NOW()) return;
-
-        if (!bl)
-            return false;
-        if (!$.transferprogress)
-            $.transferprogress = {};
-        if (kbps == 0) {
-            if (!force && (perc != 100 || $.transferprogress[id]))
-                return false;
-        }
-
-        var $tr = $('.transfer-table #' + id);
-        if (!$tr.hasClass('transfer-started')) {
-            $tr.find('.transfer-status').text('');
-            $tr.addClass('transfer-started');
-            $tr.removeClass('transfer-initiliazing transfer-queued');
-            $('.transfer-table').prepend($tr);
-            delay('fm_tfsupdate', fm_tfsupdate); // this will call $.transferHeader();
-        }
-        // var eltime = (new Date().getTime()-st)/1000;
-        var bps = kbps * 1000;
-        var retime = bps && (bt - bl) / bps;
-        var transferDeg = 0;
-        if (bt)
-        {
-            // $.transferprogress[id] = Math.floor(bl/bt*100);
-            $.transferprogress[id] = [bl, bt, bps];
-            if (!uldl_hold)
-            {
-                if (slideshowid == dl_queue[dl_queue_num].id && !previews[slideshowid])
-                {
-                    $('.slideshow-error').addClass('hidden');
-                    $('.slideshow-pending').addClass('hidden');
-                    $('.slideshow-progress').attr('class', 'slideshow-progress percents-' + perc);
-                }
-
-                $tr.find('.transfer-status').text(perc + '%');
-                transferDeg = 360 * perc / 100;
-                if (transferDeg <= 180) {
-                    $tr.find('.right-c p').css('transform', 'rotate(' + transferDeg + 'deg)');
-                }
-                else {
-                    $tr.find('.right-c p').css('transform', 'rotate(180deg)');
-                    $tr.find('.left-c p').css('transform', 'rotate(' + (transferDeg - 180) + 'deg)');
-                }
-                if (retime > 0) {
-                    var title = '';
-                    try {
-                        title = new Date((unixtime() + retime) * 1000).toLocaleString();
-                    }
-                    catch (ex) {
-                    }
-                    $tr.find('.eta')
-                        .text(secondsToTime(retime))
-                        .removeClass('unknown')
-                        .attr('title', title);
-                }
-                else {
-                    $tr.find('.eta').addClass('unknown').text('');
-                }
-                if (bps > 0) {
-                    $tr.find('.speed').safeHTML(bytesToSize(bps, 1, 1) + '/s').removeClass('unknown');
-                }
-                else {
-                    $tr.find('.speed').addClass('unknown').text('');
-                }
-
-                if (page.substr(0, 2) !== 'fm') {
-                    $('.widget-block').removeClass('hidden');
-                    $('.widget-block').show();
-                    if (!ulmanager.isUploading) {
-                        $('.widget-circle').attr('class', 'widget-circle percents-' + perc);
-                    }
-                    $('.widget-icon.downloading').removeClass('hidden');
-                    $('.widget-speed-block.dlspeed').text(bytesToSize(bps, 1) + '/s');
-                    $('.widget-block').addClass('active');
-                }
-                else {
-                    mega.ui.tpp.setTransfered(id, bl, 'dl', dl_queue[dl_queue_num]);
-                    mega.ui.tpp.updateBlock('dl');
-                }
-                delay('percent_megatitle', percent_megatitle, 50);
-            }
-        }
-    };
-
-    this.dlcomplete = function(dl)
-    {
-        var id = dl.id, z = dl.zipid;
-
-        if (slideshowid == id && !previews[slideshowid])
-        {
-            $('.slideshow-pending').addClass('hidden');
-            $('.slideshow-error').addClass('hidden');
-            $('.slideshow-progress').attr('class', 'slideshow-progress percents-100');
-        }
-
-        if (z)
-            id = 'zip_' + z;
-        else
-            id = 'dl_' + id;
-
-        var $tr = $('.transfer-table #' + id);
-        $tr.removeClass('transfer-started').addClass('transfer-completed');
-        $tr.find('.left-c p, .right-c p').css('transform', 'rotate(180deg)');
-        $tr.find('.transfer-status').text(l[1418]);
-        $tr.find('.eta, .speed').text('').removeClass('unknown');
-
-        if ($('#dlswf_' + id.replace('dl_', '')).length > 0)
-        {
-            var flashid = id.replace('dl_', '');
-            $('#dlswf_' + flashid).width(170);
-            $('#dlswf_' + flashid).height(22);
-            $('#' + id + ' .transfer-type')
-                .removeClass('download')
-                .addClass('safari-downloaded')
-                .text('Save File');
-        }
-        if (dlMethod == FileSystemAPI)
-        {
-            setTimeout(fm_chromebar, 250, $.dlheight);
-            setTimeout(fm_chromebar, 500, $.dlheight);
-            setTimeout(fm_chromebar, 1000, $.dlheight);
-        }
-        if (page.substr(0, 2) !== 'fm') {
-            var a = dl_queue.filter(isQueueActive).length;
-            if (a < 2 && !ulmanager.isUploading) {
-                $('.widget-block').fadeOut('slow', function(e) {
-                    $('.widget-block').addClass('hidden').css({opacity: 1});
-                });
-            }
-            else if (a < 2) {
-                $('.widget-icon.downloading').addClass('hidden');
-            }
-            else {
-                $('.widget-circle').attr('class', 'widget-circle percents-0');
-            }
-        }
-        if ($.transferprogress && $.transferprogress[id])
-        {
-            if (!$.transferprogress['dlc'])
-                $.transferprogress['dlc'] = 0;
-            $.transferprogress['dlc'] += $.transferprogress[id][1];
-            delete $.transferprogress[id];
-        }
-
-        delay('tfscomplete', function() {
-            mega.utils.resetUploadDownload();
-            $.tresizer();
-        });
-    }
-
-    this.dlbeforecomplete = function()
-    {
-        $.dlheight = $('body').height();
-    }
-
-    this.dlerror = function(dl, error)
-    {
-        var x;
-        var errorstr;
-        var gid = dlmanager.getGID(dl);
-
-        if (d) {
-            dlmanager.logger.error('dlerror', gid, error);
-        }
-        else {
-            if (error !== EOVERQUOTA) {
-                srvlog('onDownloadError :: ' + error + ' [' + hostname(dl.url) + '] ' + (dl.zipid ? 'isZIP' : ''));
-            }
-            else if (!dl.log509 && !dl.logOverQuota && Object(u_attr).p) {
-                dl.logOverQuota = 1;
-                api_req({ a: 'log', e: 99615, m: 'PRO user got EOVERQUOTA' });
-            }
-        }
-
-        switch (error) {
-            case ETOOMANYCONNECTIONS:
-                errorstr = l[18];
-                break;
-            case ESID:
-                errorstr = l[19];
-                break;
-            case EBLOCKED:
-            case ETOOMANY:
-            case EACCESS:
-                errorstr = l[23];
-                break;
-            case ENOENT:
-                errorstr = l[22];
-                break;
-            case EKEY:
-                errorstr = l[24];
-                break;
-            case EOVERQUOTA:
-                errorstr = l[1673];
-                break;
-                // case EAGAIN:               errorstr = l[233]; break;
-                // case ETEMPUNAVAIL:         errorstr = l[233]; break;
-            default:
-                errorstr = l[x = 233];
-                break;
-        }
-
-        if (window.slideshowid == dl.id && !previews[slideshowid])
-        {
-            $('.slideshow-image-bl').addClass('hidden');
-            $('.slideshow-pending').addClass('hidden');
-            $('.slideshow-progress').addClass('hidden');
-            $('.slideshow-error').removeClass('hidden');
-            $('.slideshow-error-txt').text(errorstr);
-        }
-
-        if (errorstr) {
-            var prog = Object(GlobalProgress[gid]);
-
-            dl.failed = new Date;
-            if (x != 233 || !prog.speed || !(prog.working || []).length) {
-                /**
-                 * a chunk may fail at any time, don't report a temporary error while
-                 * there is network activity associated with the download, though.
-                 */
-                if (page === 'download') {
-                    if (error === EOVERQUOTA) {
-                        $('.download-info.time-txt .text').text('');
-                        $('.download-info.speed-txt .text').text('');
-                        $('.download.pause-button').addClass('active');
-                        $('.download.info-block').addClass('overquota');
-                    }
-                    else {
-                        $('.download.error-icon').text(errorstr);
-                        $('.download.error-icon').removeClass('hidden');
-                        $('.download.icons-block').addClass('hidden');
-                    }
-                }
-                else {
-                    var $tr = $('.transfer-table tr#' + gid);
-
-                    $tr.addClass('transfer-error');
-                    $tr.find('.eta, .speed').text('').addClass('unknown');
-                    $tr.find('.transfer-status').text(errorstr);
-
-                    if (error === EOVERQUOTA) {
-                        $tr.find('.transfer-status').addClass('overquota');
-                    }
-                }
-            }
-        }
-    }
-
-    this.dlstart = function(dl)
-    {
-        var id = (dl.zipid ? 'zip_' + dl.zipid : 'dl_' + dl.dl_id);
-
-        if (M.tfsdomqueue[id]) {
-            // flush the transfer from the DOM queue
-            addToTransferTable(id, M.tfsdomqueue[id]);
-            delete M.tfsdomqueue[id];
-        }
-
-        $('.transfer-table #' + id)
-            .addClass('transfer-initiliazing')
-            .find('.transfer-status').text(l[1042]);
-
-        dl.st = NOW();
-        ASSERT(typeof dl_queue[dl.pos] === 'object', 'No dl_queue entry for the provided dl...');
-        ASSERT(typeof dl_queue[dl.pos] !== 'object' || dl.n == dl_queue[dl.pos].n, 'No matching dl_queue entry...');
-        if (typeof dl_queue[dl.pos] === 'object') {
-            fm_tfsupdate(); // this will call $.transferHeader()
-            M.dlprogress(id, 0, 0, 0, 0, dl.pos);
-            if (mega.ui.tpp.getTime('dl') === 0) {
-                mega.ui.tpp.setTime(NOW(), 'dl');
-            }
-            mega.ui.tpp.start(dl, 'dl');
-        }
-    }
-
-    this.mobileuploads = [];
-
-    this.doFlushTransfersDynList = function(aNumNodes) {
-        aNumNodes = Object.keys(M.tfsdomqueue).slice(0, aNumNodes | 0);
-
-        if (aNumNodes.length) {
-            for (var i = 0, l = aNumNodes.length; i < l; ++i) {
-                var item = aNumNodes[i];
-
-                addToTransferTable(item, M.tfsdomqueue[item], 1);
-                delete M.tfsdomqueue[item];
-            }
-
-            $.tresizer();
-        }
-    };
-
-    this.handleEvent = function(ev) {
-        if (d > 1) {
-            console.debug(ev.type, ev);
-        }
-
-        var ttl;
-        if (ev.type === 'ps-y-reach-end') {
-            ttl = M.getTransferTableLengths();
-            if (ttl.left > -100) {
-                this.doFlushTransfersDynList(ttl.size);
-            }
-        }
-        else if (ev.type === 'tfs-dynlist-flush') {
-            ttl = M.getTransferTableLengths();
-            if (ttl.left > -10) {
-                this.doFlushTransfersDynList(ttl.size);
-            }
-        }
-    };
-
-    this.tfsResizeHandler = SoonFc(function() {
-
-        // if (M.currentdirid === 'transfers')
-        if (M.getTransferElements())
-        {
-            var T = M.getTransferTableLengths();
-
-            if (d)
-                console.log('resize.tfsdynlist', JSON.stringify(T));
-
-            if (T.left > 0) {
-                M.doFlushTransfersDynList(T.left + 3);
-            }
-        }
-    });
-
-    this.getTransferTableLengths = function()
-    {
-        var te   = this.getTransferElements();
-        var used = te.domTable.querySelectorAll('tr').length;
-        var size = Math.ceil(parseInt(te.domScrollingTable.style.height) / 24);
-
-        return {size: size, used: used, left: size - used};
-    };
-
-    this.getTransferElements = function() {
-        var obj               = {};
-        obj.domTransfersBlock = document.querySelector('.fm-transfers-block');
-        if (!obj.domTransfersBlock) {
-            return false;
-        }
-        obj.domTableWrapper   = obj.domTransfersBlock.querySelector('.transfer-table-wrapper');
-        obj.domTransferHeader = obj.domTransfersBlock.querySelector('.fm-transfers-header');
-        obj.domPanelTitle     = obj.domTransferHeader.querySelector('.transfer-panel-title');
-        obj.domTableEmptyTxt  = obj.domTableWrapper.querySelector('.transfer-panel-empty-txt');
-        obj.domTableHeader    = obj.domTableWrapper.querySelector('.transfer-table-header');
-        obj.domScrollingTable = obj.domTableWrapper.querySelector('.transfer-scrolling-table');
-        obj.domTable          = obj.domScrollingTable.querySelector('.transfer-table');
-
-        this.getTransferElements = function() {
-            return obj;
-        };
-
-        return obj;
-    };
-
-    function addToTransferTable(gid, elem, q)
-    {
-        var te     = M.getTransferElements();
-        var target = gid[0] === 'u'
-            ? $('tr.transfer-upload.transfer-queued:last', te.domTable)
-            : $('tr.transfer-download.transfer-queued:last', te.domTable);
-
-        if (target.length) {
-            target.after(elem);
-        }
-        else {
-            if (gid[0] != 'u') {
-                target = $('tr.transfer-upload.transfer-queued:first', te.domTable);
-            }
-
-            if (target.length) {
-                target.before(elem);
-            }
-            else {
-                target = $('tr.transfer-completed:first', te.domTable);
-
-                if (target.length) {
-                    target.before(elem);
-                }
-                else {
-                    $(te.domTable).append(elem);
-                }
-            }
-        }
-        /*if ($.mSortableT) {
-            $.mSortableT.sortable('refresh');
-        }*/
-        if (!q) {
-            delay('fm_tfsupdate', fm_tfsupdate);
-        }
-    }
-    this.addToTransferTable = function(gid, ttl, elem)
-    {
-        var T = ttl || this.getTransferTableLengths();
-
-        if (d > 1) {
-            var logger = (gid[0] === 'u' ? ulmanager : dlmanager).logger;
-            logger.info('Adding Transfer', gid, JSON.stringify(T));
-        }
-
-        if (this.tfsResizeHandler)
-        {
-            M.getTransferElements()
-                .domScrollingTable
-                .addEventListener('ps-y-reach-end', M, {passive: true});
-            mBroadcaster.addListener('tfs-dynlist-flush', M);
-
-            $(window).bind('resize.tfsdynlist', this.tfsResizeHandler);
-            delete this.tfsResizeHandler;
-        }
-
-        if (T.left > 0)
-        {
-            addToTransferTable(gid, elem, true);
-            // In some cases UI is not yet initialized, nor transferHeader()
-            $('.transfer-table-header').show(0);
-        }
-        else
-        {
-            var fit;
-
-            if (gid[0] !== 'u')
-            {
-                // keep inserting downloads as long there are uploads
-                var dl = $('.transfer-table tr.transfer-download.transfer-queued:last');
-
-                if (dl.length) {
-                    dl = dl.prevAll().length;
-
-                    fit = (dl && dl + 1 < T.used);
-                }
-                else {
-                    fit = !document.querySelector('.transfer-table tr.transfer-download');
-                }
-
-                if (fit) {
-                    addToTransferTable(gid, elem);
-                }
-            }
-
-            if (!fit)
-                M.tfsdomqueue[gid] = elem;
-        }
-    };
-
-    var __ul_id = 8000;
-    this.addUpload = function(u, ignoreWarning) {
-        var flag = 'ulMegaSyncAD';
-
-        if (u.length > 999 && !ignoreWarning && !localStorage[flag]) {
-            var showMEGAsyncDialog = function(button, syncData) {
-                $('.download-button.light-red.download').safeHTML(button);
-                $('.download-button.light-white.continue').safeHTML(l[8846]);
-                $('.megasync-upload-overlay').show();
-                var $chk = $('.megasync-upload-overlay .checkdiv');
-                var hideMEGAsyncDialog = function() {
-                    $('.megasync-upload-overlay').hide();
-                    $(document).unbind('keyup.megasync-upload');
-                    $('.download-button.light-white.continue, .fm-dialog-close').unbind('click');
-                    $('.download-button.light-red.download').unbind('click');
-                    $chk.unbind('click.dialog');
-                    $chk = undefined;
-                };
-                $('.download-button.light-white.continue, .fm-dialog-close').rebind('click', function() {
-                    hideMEGAsyncDialog();
-                    M.addUpload(u, true);
-                });
-                $(document).rebind('keyup.megasync-upload', function() {
-                    hideMEGAsyncDialog();
-                    M.addUpload(u, true);
-                });
-                $('.download-button.light-red.download').rebind('click', function() {
-                    hideMEGAsyncDialog();
-
-                    if (!syncData) {
-                        loadSubPage('sync');
-                    }
-                    // if the user is running MEGAsync 3.0+
-                    else if (!syncData.verNotMeet) {
-                        // Check whether the user logged in MEGAsync does match here
-                        if (syncData.u === u_handle) {
-                            // Let MEGAsync open the local file selector.
-                            megasync.megaSyncRequest({ a: 'u' });
-                        }
-                    }
-                });
-                $chk.rebind('click.dialog', function() {
-                    if ($chk.hasClass('checkboxOff')) {
-                        $chk.removeClass('checkboxOff').addClass('checkboxOn');
-                        localStorage[flag] = 1;
-                    }
-                    else {
-                        $chk.removeClass('checkboxOn').addClass('checkboxOff');
-                        delete localStorage[flag];
-                    }
-                });
-            };
-            dlmanager.isMEGAsyncRunning('3.0', 1)
-                .done(function(ms, syncData) {
-                    showMEGAsyncDialog(l[8912], syncData);
-                })
-                .fail(function() {
-                    showMEGAsyncDialog(l[8847]);
-                });
-            return;
-        }
-        var target;
-        var onChat;
-        var added = 0;
-        var ul_id;
-        var pause = '';
-        var pauseTxt = '';
-        var ttl = this.getTransferTableLengths();
-
-        if ($.onDroppedTreeFolder) {
-            target = $.onDroppedTreeFolder;
-            delete $.onDroppedTreeFolder;
-        }
-        else if (String(M.currentdirid).length !== 8) {
-            target = M.lastSeenCloudFolder || M.RootID;
-        }
-        else {
-            target = M.currentdirid;
-        }
-
-        if ((onChat = (M.currentdirid && M.currentdirid.substr(0, 4) === 'chat'))) {
-            if (!$.ulBunch) {
-                $.ulBunch = {};
-            }
-            if (!$.ulBunch[M.currentdirid]) {
-                $.ulBunch[M.currentdirid] = {};
-            }
-            target = M.currentdirid;
-        }
-
-        if (uldl_hold) {
-            pause = 'transfer-paused';
-            pauseTxt = l[1651];
-        }
-
-        fileconflict.check(u, target, 'upload')
-            .done(function(u) {
-
-                for (var i = u.length; i--;) {
-                    var f = u[i];
-                    var filesize = f.size;
-
-                    ul_id = ++__ul_id;
-                    if (!f.flashid) {
-                        f.flashid = false;
-                    }
-                    f.target = target;
-                    f.id = ul_id;
-
-                    var gid = 'ul_' + ul_id;
-                    this.addToTransferTable(gid, ttl,
-                        '<tr id="' + gid + '" class="transfer-queued transfer-upload ' + pause + '">'
-                        + '<td><div class="transfer-type upload">'
-                        + '<ul><li class="right-c"><p><span></span></p></li>'
-                        + '<li class="left-c"><p><span></span></p></li></ul>'
-                        + '</div></td>'
-                        + '<td><span class="transfer-filetype-icon ' + fileIcon({name: f.name}) + '"></span>'
-                        + '<span class="tranfer-filetype-txt">' + htmlentities(f.name) + '</span></td>'
-                        + '<td>' + filetype(f.name) + '</td>'
-                        + '<td>' + bytesToSize(filesize) + '</td>'
-                        + '<td><span class="eta"></span><span class="speed">' + pauseTxt + '</span></td>'
-                        + '<td><span class="transfer-status">' + l[7227] + '</span></td>'
-                        + '<td class="grid-url-field"><a class="grid-url-arrow"></a>'
-                        + '<a class="clear-transfer-icon"></a></td>'
-                        + '<td><span class="row-number"></span></td>'
-                        + '</tr>');
-
-                    ul_queue.push(f);
-                    ttl.left--;
-                    added++;
-                    mega.ui.tpp.setTotal(1, 'ul');
-
-                    if (uldl_hold) {
-                        fm_tfspause('ul_' + ul_id);
-                    }
-
-                    if (onChat) {
-                        $.ulBunch[M.currentdirid][ul_id] = 1;
-                    }
-                }
-                if (!added) {
-                    ulmanager.logger.warn('Nothing added to upload.');
-                    return;
-                }
-                if (!$.transferHeader) {
-                    transferPanelUI();
-                }
-                if (page === 'start') {
-                    ulQueue.pause();
-                    uldl_hold = true;
-                }
-                else {
-                    showTransferToast('u', added);
-                    openTransfersPanel();
-                    delay('fm_tfsupdate', fm_tfsupdate); // this will call $.transferHeader()
-                }
-
-                setupTransferAnalysis();
-                if ((ulmanager.isUploading = Boolean(ul_queue.length))) {
-                    $('.transfer-pause-icon').removeClass('disabled');
-                    $('.transfer-clear-completed').removeClass('disabled');
-                    $('.transfer-clear-all-icon').removeClass('disabled');
-                }
-            }.bind(this));
-    };
-
-    this.ulprogress = function(ul, perc, bl, bt, bps) {
-        var id  = ul.id;
-        var $tr = $('#ul_' + id);
-        if (!$tr.hasClass('transfer-started')) {
-            $tr.find('.transfer-status').text('');
-            $tr.removeClass('transfer-initiliazing transfer-queued');
-            $tr.addClass('transfer-started');
-            $('.transfer-table').prepend($tr);
-            delay('fm_tfsupdate', fm_tfsupdate); // this will call $.transferHeader()
-        }
-        if (!bl || !ul.starttime) {
-            return false;
-        }
-        var retime = bps > 1000 ? (bt - bl) / bps : -1;
-        var transferDeg = 0;
-        if (!$.transferprogress)
-            $.transferprogress = {};
-        if (bl && bt && !uldl_hold)
-        {
-            // $.transferprogress[id] = Math.floor(bl/bt*100);
-            $.transferprogress['ul_' + id] = [bl, bt, bps];
-            $tr.find('.transfer-status').text(perc + '%');
-            transferDeg = 360 * perc / 100;
-            if (transferDeg <= 180) {
-                $tr.find('.right-c p').css('transform', 'rotate(' + transferDeg + 'deg)');
-            }
-            else {
-                $tr.find('.right-c p').css('transform', 'rotate(180deg)');
-                $tr.find('.left-c p').css('transform', 'rotate(' + (transferDeg - 180) + 'deg)');
-            }
-            if (retime > 0) {
-                $tr.find('.eta').safeHTML(secondsToTime(retime, 1)).removeClass('unknown');
-            } else {
-                $tr.find('.eta').addClass('unknown').text('');
-            }
-            if (bps > 0) {
-                $tr.find('.speed').safeHTML(bytesToSize(bps, 1, 1) + '/s').removeClass('unknown');
-            } else {
-                $tr.find('.speed').addClass('unknown').text('');
-            }
-
-            mega.ui.tpp.setTransfered(id, bl, 'ul', ul);
-            mega.ui.tpp.updateBlock('ul');
-            delay('percent_megatitle', percent_megatitle, 50);
-
-            if (page.substr(0, 2) !== 'fm') {
-                $('.widget-block').removeClass('hidden');
-                $('.widget-block').show();
-                $('.widget-circle').attr('class', 'widget-circle percents-' + perc);
-                $('.widget-icon.uploading').removeClass('hidden');
-                $('.widget-speed-block.ulspeed').text(bytesToSize(bps, 1) + '/s');
-                $('.widget-block').addClass('active');
-            }
-        }
-
-    }
-
-    this.ulcomplete = function(ul, h, k)
-    {
-        var id  = ul.id;
-        var $tr = $('#ul_' + id);
-
-        if ($.ulBunch && $.ulBunch[ul.target])
-        {
-            var ub = $.ulBunch[ul.target], p;
-            ub[id] = h;
-
-            for (var i in ub)
-            {
-                if (ub[i] == 1)
-                {
-                    p = true;
-                    break;
-                }
-            }
-
-            if (!p)
-            {
-                var ul_target = ul.target;
-                ub = Object.keys(ub).map(function(m) { return ub[m]});
-                Soon(function() {
-                    $(document).trigger('megaulcomplete', [ul_target, ub]);
-                    delete $.ulBunch[ul_target];
-                    if (!$.len($.ulBunch)) {
-                        delete $.ulBunch;
-                    }
-                });
-            }
-        }
-
-        if (ul.skipfile) {
-            showToast('megasync', l[372] + ' "' + ul.name + '" (' + l[1668] + ')');
-        }
-
-        /*this.mobile_ul_completed = true;
-        for (var i in this.mobileuploads)
-        {
-            if (id == this.mobileuploads[i].id)
-                this.mobileuploads[i].done = 1;
-            if (!this.mobileuploads[i].done)
-                this.mobile_ul_completed = false;
-        }
-        if (this.mobile_ul_completed)
-        {
-            $('.upload-status-txt').text(l[1418]);
-            $('#mobileuploadtime').addClass('complete');
-            $('#uploadpopbtn').text(l[726]);
-            $('#mobileupload_header').text(l[1418]);
-         }*/
-        $tr.removeClass('transfer-started').addClass('transfer-completed');
-        $tr.find('.left-c p, .right-c p').css('transform', 'rotate(180deg)');
-        $tr.find('.transfer-status').text(ul.skipfile ? l[1668] : l[1418]);
-        $tr.find('.eta, .speed').text('').removeClass('unknown');
-
-        ul_queue[ul.pos] = Object.freeze({});
-
-        if (page.substr(0, 2) !== 'fm') {
-            var a = ul_queue.filter(isQueueActive).length;
-            if (a < 2 && !ulmanager.isDownloading) {
-                $('.widget-block').fadeOut('slow', function(e) {
-                    $('.widget-block').addClass('hidden').css({opacity: 1});
-                });
-            }
-            else if (a < 2) {
-                $('.widget-icon.uploading').addClass('hidden');
-            }
-            else {
-                $('.widget-circle').attr('class', 'widget-circle percents-0');
-            }
-        }
-
-        if ($.transferprogress && $.transferprogress['ul_'+ id])
-        {
-            if (!$.transferprogress['ulc']) $.transferprogress['ulc'] = 0;
-            $.transferprogress['ulc'] += $.transferprogress['ul_'+ id][1];
-            delete $.transferprogress['ul_'+ id];
-        }
-        // $.transferHeader();
-        delay('tfscomplete', function() {
-            mega.utils.resetUploadDownload();
-            $.tresizer();
-        });
-    }
-
-    this.ulstart = function(ul) {
-        var id = ul.id;
-
-        if (d) {
-            ulmanager.logger.log('ulstart', id);
-        }
-
-        $('.transfer-table #ul_' + id)
-            .addClass('transfer-initiliazing')
-            .find('.transfer-status').text(l[1042]);
-
-        ul.starttime = new Date().getTime();
-        fm_tfsupdate();// this will call $.transferHeader()
-        M.ulprogress(ul, 0, 0, 0);
-        if (mega.ui.tpp.getTime('ul') === 0) {
-            mega.ui.tpp.setTime(NOW(), 'ul');
-        }
-        mega.ui.tpp.start(ul, 'ul');
-    };
-
-    this.cloneChatNode = function(n, keepParent) {
-        var n2 = clone(n);
-        n2.k = a32_to_base64(n2.k);
-        delete n2.k, n2.ph, n2.ar;
-        if (!keepParent)
-            delete n2.p;
-        return n2;
-    };
-
-    /**
-     * Handle a redirect from the mega.co.nz/#pro page to mega.nz/#pro page
-     * and keep the user logged in at the same time
-     */
-    this.transferFromMegaCoNz = function()
-    {
-        // Get site transfer data from after the hash in the URL
-        var urlParts = /sitetransfer!(.*)/.exec(window.location);
-
-        if (urlParts) {
-
-            try {
-                // Decode from Base64 and JSON
-                urlParts = JSON.parse(atob(urlParts[1]));
-            }
-            catch (ex) {
-                console.error(ex);
-                loadSubPage('login');
-                return false;
-            }
-
-            if (urlParts) {
-                // If the user is already logged in here with the same account
-                // we can avoid a lot and just take them to the correct page
-                if (JSON.stringify(u_k) === JSON.stringify(urlParts[0])) {
-                    loadSubPage(urlParts[2]);
-                    return false;
-                }
-
-                // If the user is already logged in but with a different account just load that account instead. The
-                // hash they came from e.g. a folder link may not be valid for this account so just load the file manager.
-                else if (u_k && (JSON.stringify(u_k) !== JSON.stringify(urlParts[0]))) {
-                    if (!urlParts[2] || String(urlParts[2]).match(/^fm/)) {
-                        loadSubPage('fm');
-                        return false;
-                    }
-                    else {
-                        loadSubPage(urlParts[2]);
-                        return false;
-                    }
-                }
-
-                // Likely that they have never logged in here before so we must set this
-                localStorage.wasloggedin = true;
-                u_logout();
-
-                // Get the page to load
-                var toPage = String(urlParts[2] || 'fm').replace('#', '');
-
-                // Set master key, session ID and RSA private key
-                u_storage = init_storage(sessionStorage);
-                u_k = urlParts[0];
-                u_sid = urlParts[1];
-                if (u_k) {
-                    u_storage.k = JSON.stringify(u_k);
-                }
-
-                loadingDialog.show();
-
-                var _goToPage = function() {
-                    loadingDialog.hide();
-                    loadSubPage(toPage);
-                };
-
-                var _rawXHR = function(url, data, callback) {
-                    mega.utils.xhr(url, JSON.stringify([data]))
-                        .always(function(ev, data) {
-                            var resp;
-                            if (typeof data === 'string' && data[0] === '[') {
-                                try {
-                                    resp = JSON.parse(data)[0];
-                                }
-                                catch (ex) {}
-                            }
-                            callback(resp);
-                        });
-                }
-
-                // Performs a regular login as part of the transfer from mega.co.nz
-                _rawXHR(apipath + 'cs?id=0&sid=' + u_sid, {'a': 'ug'}, function(data) {
-                        var ctx = {
-                            checkloginresult: function(ctx, result) {
-                                u_type = result;
-                                if (toPage.substr(0, 1) === '!' && toPage.length > 7) {
-                                    _rawXHR(apipath + 'cs?id=0&domain=meganz',
-                                        { 'a': 'g', 'p': toPage.substr(1, 8)},
-                                        function(data) {
-                                            if (data) {
-                                                dl_res = data;
-                                            }
-                                            _goToPage();
-                                        });
-                                }
-                                else {
-                                    _goToPage();
-                                }
-                            }
-                        };
-                        if (data) {
-                            api_setsid(u_sid);
-                            u_storage.sid = u_sid;
-                            u_checklogin3a(data, ctx);
-                        }
-                        else {
-                            u_checklogin(ctx, false);
-                        }
-                    });
-                return false;
-            }
-        }
-    };
-
-    /**
-     * Checks if the logged in user's account is an account with a PRO plan
-     * @returns {Boolean} Returns true if the account has PRO, false if not
-     */
-    this.isProAccount = function() {
-
-        // The 'u_attr' variable is undefined if logged out. The PRO level property p will return 1-4 for the four PRO
-        // levels. The PRO level property is undefined if it is a regular Free account and is 0 if it is a Free
-        // account with the new Achievements logic enabled.
-        if ((typeof u_attr !== 'undefined') && (typeof u_attr.p !== 'undefined') && (u_attr.p > 0)) {
-            return true;
-        }
-
-        return false;
-    };
-}
-
-function voucherData(arr)
-{
-    var vouchers = [];
-    var varr = arr[0];
-    var tindex = {};
-    for (var i in arr[1])
-        tindex[arr[1][i][0]] = arr[1][i];
-    for (var i in varr)
-    {
-        var redeemed = 0;
-        var cancelled = 0;
-        var revoked = 0;
-        var redeem_email = '';
-        if ((varr[i].rdm) && (tindex[varr[i].rdm]))
-        {
-            redeemed = tindex[varr[i].rdm][1];
-            redeemed_email = tindex[varr[i].rdm][2];
-        }
-        if (varr[i].xl && tindex[varr[i].xl])
-            cancelled = tindex[varr[i].xl][1];
-        if (varr[i].rvk && tindex[varr[i].rvk])
-            revoked = tindex[varr[i].rvk][1];
-        vouchers.push({
-            id: varr[i].id,
-            amount: varr[i].g,
-            currency: varr[i].c,
-            iss: varr[i].iss,
-            date: tindex[varr[i].iss][1],
-            code: varr[i].v,
-            redeemed: redeemed,
-            redeem_email: redeem_email,
-            cancelled: cancelled,
-            revoked: revoked
-        });
-    }
-    return vouchers;
-}
-
-function onUploadError(ul, errorstr, reason, xhr)
-{
-    var hn = hostname(ul.posturl);
-
-    /*if (!d && (!xhr || xhr.readyState < 2 || xhr.status)) {
-        var details = [
-            browserdetails(ua).name,
-            String(reason)
-        ];
-        if (xhr || reason === 'peer-err') {
-            if (xhr && xhr.readyState > 1) {
-                details.push(xhr.status);
-            }
-            details.push(hn);
-        }
-        if (details[1].indexOf('mtimeout') == -1 && -1 == details[1].indexOf('BRFS [l:Unk]')) {
-            srvlog('onUploadError :: ' + errorstr + ' [' + details.join("] [") + ']');
-        }
-    }*/
-
-    if (d) {
-        ulmanager.logger.error('onUploadError', ul.id, ul.name, errorstr, reason, hn);
-    }
-
-    $('.transfer-table #ul_' + ul.id).addClass('transfer-error');
-    $('.transfer-table #ul_' + ul.id + ' .transfer-status').text(errorstr);
-}
-
-function addupload(u)
-{
-    M.addUpload(u);
-}
-function onUploadStart(id)
-{
-    M.ulstart(id);
-}
-function onUploadProgress(id, p, bl, bt, speed)
-{
-    M.ulprogress(id, p, bl, bt, speed);
-}
-function onUploadSuccess(id, bl, bt)
-{
-    M.ulcomplete(id, bl, bt);
-}
-
-function fm_chromebar(height)
-{
-    if (window.navigator.userAgent.toLowerCase().indexOf('mac') >= 0 || localStorage.chromeDialog == 1)
-        return false;
-    var h = height - $('body').height();
-    if ((h > 33) && (h < 41))
-    {
-        setTimeout(fm_chromebarcatchclick, 500, $('body').height());
-        chromeDialog();
-    }
-}
-
-function fm_chromebarcatchclick(height)
-{
-    if ($('body').height() != height)
-    {
-        chromeDialog(1);
-        return false;
-    }
-    setTimeout(fm_chromebarcatchclick, 200, height);
-}
-
-function fm_safename(name)
-{
-    // http://msdn.microsoft.com/en-us/library/aa365247(VS.85)
-    name = ('' + name).replace(/[:\/\\<">|?*]+/g, '.').replace(/\s*\.+/g, '.');
-    if (name.length > 250)
-        name = name.substr(0, 250) + '.' + name.split('.').pop();
-    name = name.replace(/\s+/g, ' ').trim();
-    name = name.replace(/\u202E|\u200E|\u200F/g, '');
-    var end = name.lastIndexOf('.');
-    end = ~end && end || name.length;
-    if (/^(?:CON|PRN|AUX|NUL|COM\d|LPT\d)$/i.test(name.substr(0, end)))
-        name = '!' + name;
-    return name;
-}
-
-function fm_safepath(path, file)
-{
-    path = ('' + (path || '')).split(/[\\\/]+/).map(fm_safename).filter(String);
-    if (file)
-        path.push(fm_safename(file));
-    return path;
-}
-
-function fm_matchname(p, name)
-{
-    var a = [];
-    for (var i in M.d)
-    {
-        var n = M.d[i];
-        if (n.p == p && name == n.name)
-            a.push({id: n.h, size: n.s, name: n.name});
-    }
-    return a;
-}
-
-var t;
-
-function renderfm() {
-    if (d) {
-        console.time('renderfm');
-    }
-
-    if (!is_mobile) {
-        initUI();
-    }
-
-    M.sortByName();
-
-    if (!is_mobile) {
-        M.renderTree();
-        M.renderPath();
-
-        var c = $('#treesub_' + M.RootID).attr('class');
-        if (c && c.indexOf('opened') < 0) {
-            $('.fm-tree-header.cloud-drive-item').addClass('opened');
-            $('#treesub_' + M.RootID).addClass('opened');
-        }
-    }
-
-    M.openFolder(M.currentdirid);
-    if (megaChatIsReady) {
-        megaChat.renderMyStatus();
-    }
-
-    if (d) {
-        console.timeEnd('renderfm');
-    }
-}
-
-function renderNew() {
-    var selnode;
-    var newNode, tb,
-        treebuild = [],
-        UImain = false,
-        UItree = false,
-        newcontact = false,
-        newpath = false,
-        newshare = false;
-
-    if (d) {
-        console.time('rendernew');
-    }
-
-    for (var i in newnodes) {
-        newNode = newnodes[i];
-        if (newNode.h.length === 11) {
-            newcontact = true;
-        }
-        if (newNode.su) {
-            newshare = true;
-        }
-        if (newNode.p && newNode.t) {
-            treebuild[newNode.p] = 1;
-        }
-        if (newNode.p === M.currentdirid || newNode.h === M.currentdirid) {
-            UImain = true;
-
-            if ($.onRenderNewSelectNode === newNode.h) {
-                delete $.onRenderNewSelectNode;
-                selnode = newNode.h;
-            }
-        }
-        if (!newpath && document.getElementById('path_' + newNode.h)) {
-            newpath = true;
-        }
-    }
-
-    for (var h in treebuild) {
-        tb = M.d[h];
-        if (tb) {
-            M.buildtree(tb, M.buildtree.FORCE_REBUILD);
-            UItree = true;
-        }
-    }
-
-    if (UImain) {
-        M.filterByParent(M.currentdirid);
-        M.sort();
-        M.renderMain(true);
-        // M.renderPath();
-        if (selnode) {
-            Soon(function() {
-                if (M.d[selnode]) {
-                    $.selected = [selnode];
-                    reselect(M.d[selnode]);
-                }
-            });
-        }
-        $.tresizer();
-    }
-
-    if (UItree) {
-        if (!is_mobile) {
-            treeUI();
-        }
-        if (M.currentrootid === 'shares') {
-            M.renderTree();
-        }
-        if (M.currentdirid === 'shares' && !M.viewmode) {
-            M.openFolder('shares', 1);
-        }
-        if (!is_mobile) {
-            treeUIopen(M.currentdirid);
-        }
-    }
-    if (newcontact) {
-        M.avatars();
-        M.contacts();
-        treeUI();
-
-        if (megaChatIsReady) {
-            //megaChat.renderContactTree();
-            megaChat.renderMyStatus();
-        }
-    }
-    if (newshare) {
-        M.buildtree({h: 'shares'}, M.buildtree.FORCE_REBUILD);
-    }
-    // initContextUI();
-    if (newpath) {
-        M.renderPath();
-    }
-
-    if (u_type === 0) {
-        // Show "ephemeral session warning"
-        topmenuUI();
-    }
-
-    if (M.currentdirid === 'dashboard') {
-        delay('dashboard:upd', dashboardUI, 2000);
-    }
-
-    newnodes = [];
-    if (d) {
-        console.timeEnd('rendernew');
-    }
-}
-
-// execute actionpacket
-// actionpackets are received and executed strictly in order. receiving and
-// execution run concurrently (a connection drop while the execution is
-// ongoing invalidates the IndexedDB state and forces a reload!)
-var scq = {};   // hash of [actionpacket, [nodes]]
-var scqtail = 0;    // next scq index to process
-var scqhead = 0;    // next scq index to write
-var shareworker = {};   // which worker knows about which sharekeys?
-
-var scinflight = false; // don't run more than one execsc() "thread"
-var sccount = 0;        // number of actionpackets processed at connection loss
-
-var nodesinflight = {};  // number of nodes being processed in the worker for scqi
-
-// enqueue parsed actionpacket
-function sc_packet(a) {
-    if ((a.a == 's' || a.a == 's2') && a.k) {
-        /**
-         * There are two occasions where `crypto_process_sharekey()` must not be called:
-         *
-         * 1. `a.k` is symmetric (AES), `a.u` is set and `a.u != u_handle`
-         *    (because the resulting sharekey would be rubbish)
-         *
-         * 2. `a.k` is asymmetric (RSA), `a.u` is set and `a.u != u_handle`
-         *    (because we either get a rubbish sharekey or an RSA exception from asmcrypto)
-         */
-        var prockey = false;
-
-        if (a.k.length > 43) {
-            if (!a.u || a.u === u_handle) {
-                // RSA-keyed share command targeted to u_handle: run through worker
-                prockey = !a.o || a.o !== u_handle;
-
-                if (prockey) {
-                    rsasharekeys[a.n] = true;
-                }
-            }
-        }
-        else {
-            prockey = (!a.o || a.o === u_handle);
-        }
-
-        if (prockey) {
-            if (workers && rsasharekeys[a.n]) {
-                // set scq slot number
-                a.scqi = scqhead++;
-
-                var p = a.scqi % workers.length;
-
-                // pin the nodes of this share to the same worker
-                // (it is the only one that knows the sharekey)
-                shareworker[a.n] = p;
-
-                workers[p].postMessage(a);
-                return;
-            }
-
-            var k = crypto_process_sharekey(a.n, a.k);
-
-            if (k !== false) {
-                a.k = k;
-                crypto_setsharekey(a.n, k, true);
-            }
-            else {
-                console.warn("Failed to decrypt RSA share key for " + a.n + ": " + a.k);
-            }
-        }
-    }
-
-    // other packet types do not warrant the worker detour
-    if (scq[scqhead]) scq[scqhead++][0] = a;
-    else scq[scqhead++] = [a, []];
-
-    // resume processing if needed
-    resumesc();
-}
-
-// submit nodes from `t` actionpacket to worker
-function sc_node(n) {
-    var p, id;
-
-    crypto_rsacheck(n);
-
-    if (!workers) {
-        crypto_decryptnode(n);
-        if (scq[scqhead]) scq[scqhead][1].push(n);
-        else scq[scqhead] = [null, [n]];
-        // sc_packet() call will follow
-        return;
-    }
-
-    // own node?
-    if (n.k && n.k.substr(0, 11) === u_handle) p = -1;
-    else {
-        // no - do we have an existing share key?
-        for (p = 8; (p = n.k.indexOf(':', p)) >= 0; ) {
-            if (++p == 9 || n.k[p-10] == '/') {
-                id = n.k.substr(p-9, 8);
-                if (shareworker[id] || u_sharekeys[id]) {
-                    break;
-                }
-            }
-        }
-    }
-
-    if (p >= 0) {
-        var pp = n.k.indexOf('/', p+21);
-
-        if (pp < 0) {
-            pp = n.k.length;
-        }
-
-        // rewrite key to the minimum
-        n.k = id + ':' + n.k.substr(p, pp-p);
-
-        if (shareworker[id] >= 0) {
-            // the key is already known to a worker
-            p = shareworker[id];
-        }
-        else {
-            // pick a pseudorandom worker (round robin)
-            p = scqhead % workers.length;
-
-            // record for future nodes in the same share
-            shareworker[id] = p;
-
-            // send sharekey
-            workers[p].postMessage({ h : id, sk : u_sharekeys[id][0] });
-        }
-    }
-    else {
-        p = scqhead % workers.length;
-    }
-
-    if (nodesinflight[scqhead]) nodesinflight[scqhead]++;
-    else nodesinflight[scqhead] = 1;
-
-    n.scni = scqhead;       // set scq slot number (sc_packet() call will follow)
-    workers[p].postMessage(n);
-}
-
-// inter-actionpacket state, gets reset in getsc()
-var scsharesuiupd;
-var loadavatars = [];
-var scinshare = Object.create(null);
-
-// if no execsc() thread is running, check if one should be, and start it if so.
-function resumesc() {
-    if (!scinflight) {
-        if (scq[scqtail] && scq[scqtail][0] && !nodesinflight[scqtail]) {
-            scinflight = true;
-            execsc();
-=======
         if (newnodes.length) {
             promise = M.updFileManagerUI();
->>>>>>> 99323b49
         }
 
         promise.always(function() {
