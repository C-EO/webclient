--- conflicted
+++ resolved
@@ -3908,7 +3908,6 @@
      */
     this.onRenameUIUpdate = function(itemHandle, newItemName) {
         if (fminitialized) {
-<<<<<<< HEAD
 
             // DOM update, left and right panel in 'Cloud Drive' tab
             $('.grid-table.fm #' + itemHandle + ' .tranfer-filetype-txt').text(newItemName);
@@ -3929,52 +3928,6 @@
                 this.onRenameUIUpdate.tick = setTimeout(function() {
                     M.renderPath();
                 }, 90);
-            }
-
-            $(document).trigger('MegaNodeRename', [itemHandle, newItemName]);
-        }
-    };
-
-    this.rename = function(itemHandle, newItemName) {
-
-        if (M.d[itemHandle]) {
-            var nodeData = M.d[itemHandle];
-
-            if (nodeData && nodeData.ar) {
-
-                // Update global var with newest data
-                nodeData.ar.n = newItemName;
-
-                var mkat = enc_attr(nodeData.ar, nodeData.key);
-                var attr = ab_to_base64(mkat[0]);
-                var key = a32_to_base64(encrypt_key(u_k_aes, mkat[1]));
-
-                M.nodeAttr({ h: itemHandle, name: newItemName, a: attr });
-                api_req({ a: 'a', n: itemHandle, attr: attr, key: key, i: requesti });
-
-                this.onRenameUIUpdate(itemHandle, newItemName);
-=======
-
-            // DOM update, left and right panel in 'Cloud Drive' tab
-            $('.grid-table.fm #' + itemHandle + ' .tranfer-filetype-txt').text(newItemName);
-            $('#' + itemHandle + '.file-block .file-block-title').text(newItemName);
-
-            // DOM update, left and right panel in "Shared with me' tab
-            $('#treea_' + itemHandle + ' span:nth-child(2)').text(newItemName);
-            $('#' + itemHandle + ' .shared-folder-info-block .shared-folder-name').text(newItemName);
-
-            // DOM update, right panel view during browsing shared content
-            $('.shared-details-block .shared-details-pad .shared-details-folder-name').text(newItemName);
-
-            // DOM update, breadcrumbs in 'Shared with me' tab
-            if ($('#path_' + itemHandle).length > 0) {
-                if (this.onRenameUIUpdate.tick) {
-                    clearTimeout(this.onRenameUIUpdate.tick);
-                }
-                this.onRenameUIUpdate.tick = setTimeout(function() {
-                    M.renderPath();
-                }, 90);
->>>>>>> 410c10f9
             }
 
             $(document).trigger('MegaNodeRename', [itemHandle, newItemName]);
@@ -7696,661 +7649,4 @@
             }
         }
     });
-<<<<<<< HEAD
-}
-=======
-}
-
-(function($, scope) {
-    /**
-     * Public Link Dialog
-     *
-     * @param opts {Object}
-     *
-     * @constructor
-     */
-    var ExportLinkDialog = function(opts) {
-
-        var self = this;
-
-        var defaultOptions = {
-        };
-
-        self.options = $.extend(true, {}, defaultOptions, opts);
-
-        self.logger = MegaLogger.getLogger('ExportLinkDialog');
-    };
-
-    /**
-     * linksDialog
-     *
-     * Render public link dialog and handle events
-     * @param {Boolean} close To close or to show public link dialog
-     */
-    ExportLinkDialog.prototype.linksDialog = function(close) {
-
-        var self = this;
-
-        var html = '',
-            scroll = '.export-link-body';
-
-        var links = $.trim(getClipboardLinks()),
-            $span = $('.copy-to-clipboard span'),
-            toastTxt, doLinks, linksNum, success;
-
-        deleteScrollPanel(scroll, 'jsp');
-
-        if (close) {
-            $.dialog = false;
-            fm_hideoverlay();
-            $('.fm-dialog.export-links-dialog').addClass('hidden');
-            $('.export-links-warning').addClass('hidden');
-            if (window.onCopyEventHandler) {
-                document.removeEventListener('copy', window.onCopyEventHandler, false);
-                delete window.onCopyEventHandler;
-            }
-            return true;
-        }
-
-        $.dialog = 'links';
-
-        $('.export-links-dialog').addClass('file-keys-view');
-
-        // Generate content
-        html = itemExportLink();
-
-        // Fill with content
-        $('.export-links-dialog .export-link-body').html(html);
-
-        // Default export option is
-        $('.export-link-select, .export-content-block').removeClass('public-handle decryption-key full-link').addClass('public-handle');
-        $('.export-link-select').html($('.export-link-dropdown div.public-handle').html());
-
-        fm_showoverlay();
-
-        $('.fm-dialog.export-links-dialog').removeClass('hidden');
-        $('.export-link-body').removeAttr('style');
-        $('.export-links-warning').removeClass('hidden');
-
-        if ($('.export-link-body').outerHeight() === 318) {// ToDo: How did I find this integer?
-            $('.export-link-body').jScrollPane({ showArrows: true, arrowSize: 5 });
-            jScrollFade('.export-link-body');
-        }
-        $('.fm-dialog.export-links-dialog').css('margin-top', $('.fm-dialog.export-links-dialog').outerHeight() / 2 * - 1);
-
-        setTimeout(function() {
-            $('.file-link-info').rebind('click', function() {
-                $('.file-link-info').select();
-            });
-        }, 300);
-
-        // Setup toast notification
-        toastTxt = l[7654];
-        linksNum = links.replace(/\s+/gi, ' ').split(' ').length;
-
-        if (linksNum > 1) {
-            toastTxt = l[7655].replace('%d', linksNum);
-        }
-
-        // Setup the copy to clipboard buttons
-        $span.text(l[1990]);
-
-        // If a browser extension or the new HTML5 native copy/paste is available (Chrome & Firefox)
-        if (is_extension || mega.utils.execCommandUsable()) {
-            if (!is_chrome_firefox) {
-                $('.fm-dialog-chrome-clipboard').removeClass('hidden');
-            }
-
-            $('.copy-to-clipboard').rebind('click', function() {
-                success = true;
-                doLinks = ($(this).attr('id') === 'clipboardbtn1');
-                links = $.trim(doLinks ? getClipboardLinks() : getclipboardkeys());
-
-                // If extension, use the native extension method
-                if (is_chrome_firefox) {
-                    mozSetClipboard(links);
-                }
-                else {
-                    // Put the link/s in an invisible div, highlight the link/s then copy to clipboard using HTML5
-                    $('#chromeclipboard').html(links);
-                    selectText('chromeclipboard');
-                    success = document.execCommand('copy');
-                }
-
-                if (success) {
-                    showToast('clipboard', toastTxt);
-                }
-            });
-        }
-        else if (flashIsEnabled()) {
-            $('.copy-to-clipboard').html('<span>' + htmlentities(l[1990]) + '</span><object data="OneClipboard.swf" id="clipboardswf1" type="application/x-shockwave-flash"  width="100%" height="32" allowscriptaccess="always"><param name="wmode" value="transparent"><param value="always" name="allowscriptaccess"><param value="all" name="allowNetworkin"><param name=FlashVars value="buttonclick=1" /></object>');
-
-            $('.copy-to-clipboard').rebind('mouseover', function() {
-                var e = $('#clipboardswf1')[0];
-                if (e && e.setclipboardtext) {
-                    e.setclipboardtext(getClipboardLinks());
-                }
-            });
-            $('.copy-to-clipboard').rebind('mousedown', function() {
-                showToast('clipboard', toastTxt);
-            });
-        }
-        else {
-            var uad = browserdetails(ua);
-
-            if (uad.icon === 'ie.png' && window.clipboardData) {
-                $('.copy-to-clipboard').rebind('click', function() {
-                    links = $.trim(getClipboardLinks());
-                    var mode = links.indexOf("\n") !== -1 ? 'Text' : 'URL';
-                    window.clipboardData.setData(mode, links);
-                    showToast('clipboard', toastTxt);
-                });
-            }
-            else {
-                if (window.ClipboardEvent) {
-                    $('.copy-to-clipboard').rebind('click', function() {
-                        var doLinks = ($(this).attr('id') === 'clipboardbtn1');
-                        links = $.trim(doLinks ? getClipboardLinks() : getclipboardkeys());
-
-                        window.onCopyEventHandler = function onCopyEvent(ev) {
-                            if (d) console.log('onCopyEvent', arguments);
-                            ev.clipboardData.setData('text/plain', links);
-                            if (doLinks) {
-                                ev.clipboardData.setData('text/html', links.split("\n").map(function(link) {
-                                    return '<a href="' + link + '"></a>';
-                                }).join("<br/>\n"));
-                            }
-                            ev.preventDefault();
-                            showToast('clipboard', toastTxt); // Done
-                        };
-                        document.addEventListener('copy', window.onCopyEventHandler, false);
-                        Soon(function() {
-                            $span.text(l[7663] + ' ' + (uad.os === 'Apple' ? 'command' : 'ctrl') + ' + C');
-                        });
-                    });
-                }
-                else {
-                    // Hide the clipboard buttons if not using the extension and Flash is disabled
-                    $('.copy-to-clipboard').addClass('hidden');
-                }
-            }
-        }
-
-        // Click anywhere on export link dialog will hide export link dropdown
-        $('.export-links-dialog').rebind('click', function() {
-            $('.export-link-dropdown').fadeOut(200);
-        });
-
-        $('.export-links-dialog .fm-dialog-close').rebind('click', function() {
-            self.linksDialog(1);
-        });
-
-        $('.export-links-warning-close').rebind('click', function() {
-            $('.export-links-warning').addClass('hidden');
-        });
-
-        $('.export-link-select').rebind('click', function() {
-            $('.export-link-dropdown').fadeIn(200);
-
-            // Stop propagation
-            return false;
-        });
-
-        // On Export File Links and Decryption Keys
-        var $linkButtons = $('.link-handle, .link-decryption-key, .link-handle-and-key');
-        var $linkHandle = $('.link-handle');
-
-        // Reset state from previous dialog opens and pre-select the 'Link without key' option by default
-        $linkButtons.removeClass('selected');
-        $linkHandle.addClass('selected');
-
-        // Add click handler
-        $linkButtons.rebind('click', function() {
-
-            var keyOption = $(this).attr('data-keyoptions');
-            var $this = $(this);
-
-            // Add selected state to button
-            $linkButtons.removeClass('selected');
-            $this.addClass('selected');
-
-            // Show the relevant 'Link without key', 'Decryption key' or 'Link with key'
-            $('.export-content-block').removeClass('public-handle decryption-key full-link').addClass(keyOption);
-            $span.text(l[1990]);
-
-            // Stop propagation
-            return false;
-        });
-    };
-
-    // export
-    scope.mega = scope.mega || {};
-    scope.mega.Dialog = scope.mega.Dialog || {};
-    scope.mega.Dialog.ExportLink = ExportLinkDialog;
-
-})(jQuery, window);
-
-(function($, scope) {
-    /**
-     * ExportLink related operations.
-     *
-     * @param opts {Object}
-     *
-     * @constructor
-     */
-    var ExportLink = function(opts) {
-
-        var self = this;
-
-        var defaultOptions = {
-            'updateUI': false,
-            'nodesToProcess': [],
-            'showExportLinkDialog': false
-        };
-
-        self.options = $.extend(true, {}, defaultOptions, opts);
-
-        // Number of nodes left to process
-        self.nodesLeft = self.options.nodesToProcess.length;
-        self.logger = MegaLogger.getLogger('ExportLink');
-    };
-
-    /**
-     * getExportLink
-     *
-     * Get public link for file or folder.
-     * @param {Array} nodeIds Array of nodes handle id.
-     */
-    ExportLink.prototype.getExportLink = function() {
-
-        var self = this;
-
-        // Prompt copyright dialog and if accepted get link, otherwise stall
-        if (self.options.nodesToProcess.length) {
-            loadingDialog.show();
-            self.logger.debug('getExportLink');
-
-            $.each(self.options.nodesToProcess, function(index, nodeId) {
-                if (M.d[nodeId] && M.d[nodeId].t === 1) {// Folder
-                    self._getFolderExportLinkRequest(nodeId);
-                }
-                else if (M.d[nodeId] && M.d[nodeId].t === 0) {// File
-                    self._getExportLinkRequest(nodeId);
-                }
-            });
-        }
-    };
-
-    /**
-     * removeExportLink
-     *
-     * Removes public link for file or folder.
-     * @param {Array} nodeHandle Array of node handles id.
-     */
-    ExportLink.prototype.removeExportLink = function() {
-
-        var self = this;
-
-        if (self.options.nodesToProcess.length) {
-            loadingDialog.show();
-            self.logger.debug('removeExportLink');
-
-            $.each(self.options.nodesToProcess, function(index, nodeId) {
-                if (M.d[nodeId] && M.d[nodeId].t === 1) {// Folder
-                    self._removeFolderExportLinkRequest(nodeId);
-                }
-                else if (M.d[nodeId] && M.d[nodeId].t === 0) {// File
-                    self._removeFileExportLinkRequest(nodeId);
-                }
-            });
-        }
-    };
-
-    /**
-     * _getFolderExportLinkRequest
-     *
-     * 'Private' function, send folder public link delete request.
-     * @param {String} nodeId.
-     */
-    ExportLink.prototype._getFolderExportLinkRequest = function(nodeId) {
-
-        var self = this;
-
-        var childNodes = [];
-
-        // Get all child nodes of root folder with nodeId
-        childNodes = fm_getnodes(nodeId);
-        childNodes.push(nodeId);
-
-        var sharePromise = api_setshare(nodeId, [{ u: 'EXP', r: 0 }], childNodes);
-        sharePromise.done(function _sharePromiseDone(result) {
-            if (result.r && result.r[0] === 0) {
-                M.nodeShare(nodeId, { h: nodeId, r: 0, u: 'EXP', ts: unixtime() });
-                self._getExportLinkRequest(nodeId);
-                if (!self.nodesLeft) {
-                    loadingDialog.hide();
-                }
-            }
-            else {
-                self.logger.warn('_getFolderExportLinkRequest', nodeId, 'Error code: ', result);
-                loadingDialog.hide();
-            }
-        });
-        sharePromise.fail(function _sharePromiseFailed(result) {
-            self.logger.warn('Get folder link failed: ' + result);
-        });
-    };
-
-    /**
-     * _getExportLinkRequest
-     *
-     * 'Private' function, send public link delete request.
-     * @param {String} nodeId.
-     */
-    ExportLink.prototype._getExportLinkRequest = function(nodeId) {
-
-        var self = this;
-
-        api_req({ a: 'l', n: nodeId, i:requesti }, {
-            nodeId: nodeId,
-            callback: function(result) {
-                self.nodesLeft--;
-                if (typeof result !== 'number') {
-                    M.nodeShare(this.nodeId, { h: this.nodeId, r: 0, u: 'EXP', ts: unixtime() });
-                    M.nodeAttr({ h: this.nodeId, ph: result });
-
-                    if (self.options.updateUI) {
-                        var UiExportLink = new mega.UI.Share.ExportLink();
-                        UiExportLink.addExportLinkIcon(this.nodeId);
-                    }
-                    if (!self.nodesLeft) {
-                        loadingDialog.hide();
-                        if (self.options.showExportLinkDialog) {
-                            var exportLinkDialog = new mega.Dialog.ExportLink();
-                            exportLinkDialog.linksDialog();
-                        }
-                    }
-                }
-                else { // Error
-                    self.logger.warn('_getExportLinkRequest:', this.nodeId, 'Error code: ', result);
-                    loadingDialog.hide();
-                }
-
-            }
-        });
-    };
-
-    /**
-     * _removeFolderExportLinkRequest
-     *
-     * 'Private' function, send folder delete public link request.
-     * @param {String} nodeId..
-     */
-    ExportLink.prototype._removeFolderExportLinkRequest = function(nodeId) {
-
-        var self = this;
-
-        api_req({ a: 's2', n:  nodeId, s: [{ u: 'EXP', r: ''}], ha: '', i: requesti }, {
-            nodeId: nodeId,
-            callback: function(result) {
-                self.nodesLeft--;
-                if (result.r && (result.r[0] === 0)) {
-                    M.delNodeShare(this.nodeId, 'EXP');
-                    M.deleteExportLinkShare(this.nodeId);
-
-                    if (self.options.updateUI) {
-                        var UiExportLink = new mega.UI.Share.ExportLink();
-                        UiExportLink.removeExportLinkIcon(this.nodeId);
-                    }
-                    if (!self.nodesLeft) {
-                        loadingDialog.hide();
-                    }
-                }
-                else {// Error
-                    self.logger.warn('_removeFolerExportLinkRequest failed for node:', this.nodeId, 'Error code: ', result);
-                    loadingDialog.hide();
-                }
-            }
-        });
-    };
-
-    /**
-     * _removeFileExportLinkRequest
-     *
-     * 'Private' function, send file delete public link request.
-     * @param {String} nodeId.
-     */
-    ExportLink.prototype._removeFileExportLinkRequest = function(nodeId) {
-
-        var self = this;
-
-        api_req({ a: 'l', n: nodeId, d: 1, i:requesti }, {
-            nodeId: nodeId,
-            callback: function(result) {
-                self.nodesLeft--;
-                if (result === 0) {
-                    M.delNodeShare(this.nodeId, 'EXP');
-                    M.deleteExportLinkShare(this.nodeId);
-
-                    if (self.options.updateUI) {
-                        var UiExportLink = new mega.UI.Share.ExportLink();
-                        UiExportLink.removeExportLinkIcon(this.nodeId);
-                    }
-                    if (!self.nodesLeft) {
-                        loadingDialog.hide();
-                    }
-                }
-                else {// Error
-                    self.logger.warn('_removeFileExportLinkRequest failed for node:', this.nodeId, 'Error code: ', result);
-                    loadingDialog.hide();
-                }
-            }
-        });
-    };
-
-    /**
-     * isTakenDown
-     *
-     * Returns true in case that any of checked items is taken down, otherwise false
-     * @param {Array} nodesId Array of strings nodes ids
-     * @returns {Boolean}
-     */
-    ExportLink.prototype.isTakenDown = function(nodesId) {
-
-        var self = this,
-            result = false,
-            nodes = nodesId;
-
-        if (nodesId) {
-            if (!Array.isArray(nodesId)) {
-                nodes = [nodesId];
-            }
-        }
-        else {
-            nodes = self.options.nodesToProcess;
-        }
-
-        $.each(nodes, function(index, value) {
-            if (M.d[value] && M.d[value].shares && M.d[value].shares.EXP && (M.d[value].shares.EXP.down === 1)) {
-                result = true;
-                return false;// Break the loop
-            }
-        });
-
-        return result;
-    };
-
-    // export
-    scope.mega = scope.mega || {};
-    scope.mega.Share = scope.mega.Share || {};
-    scope.mega.Share.ExportLink = ExportLink;
-})(jQuery, window);
-
-(function($, scope) {
-    /**
-     * UI Public Link Icon related operations.
-     *
-     * @param opts {Object}
-     *
-     * @constructor
-     */
-    var UiExportLink = function(opts) {
-
-        this.logger = MegaLogger.getLogger('UiExportLink');
-    };
-
-    /**
-     * addExportLinkIcon
-     *
-     * Add public link icon to file or folder
-     * @param {String} nodeId
-     */
-    UiExportLink.prototype.addExportLinkIcon = function(nodeId) {
-
-        var self = this;
-        var $nodeId = $('#' + nodeId);
-        var $tree = $('#treea_' + nodeId);
-
-        if (!$nodeId.length && !$tree.length) {
-            self.logger.warn('No DOM Node matching "%s"', nodeId);
-
-            return false;
-        }
-
-        self.logger.debug('addExportLinkIcon', nodeId);
-
-        if ($nodeId.length) {
-
-            // Add link-icon to list view
-            $('.own-data', $nodeId).addClass('linked');
-
-            // Add link-icon to grid view
-            if ($nodeId.hasClass('file-block')) {
-                $nodeId.addClass('linked');
-            }
-        }
-
-        if ($tree.length) {
-
-            // Add link-icon to left panel
-            $tree.addClass('linked');
-        }
-    };
-
-    /**
-     * removeExportLinkIcon
-     *
-     * Remove public link icon to file or folder
-     * @param {String} nodeId
-     */
-    UiExportLink.prototype.removeExportLinkIcon = function(nodeId) {
-
-        // Remove link icon from list view
-        $('#' + nodeId + ' .own-data').removeClass('linked');
-
-        // Remove link icon from grid view
-        $('#' + nodeId + '.file-block').removeClass('linked');
-
-        // Remove link icon from left panel
-        $('#treeli_' + nodeId + ' span').removeClass('linked');
-    };
-
-    /**
-     * updateTakenDownItems
-     *
-     * Updates grid and block (file) view, removes favorite icon if exists and adds .taken-down class.
-     * @param {String} nodeId
-     * @param {Boolean} isTakenDown
-     */
-    UiExportLink.prototype.updateTakenDownItem = function(nodeId, isTakenDown) {
-
-        var self = this;
-
-        if (isTakenDown) {
-            if (M.d[nodeId].fav === 1) {
-
-                // Remove favourite (star)
-                M.favourite(nodeId, true);
-            }
-            self.addTakenDownIcon(nodeId);
-        }
-        else {
-            self.removeTakenDownIcon(nodeId);
-        }
-    };
-
-    /**
-     * addTakenDownIcon
-     *
-     * Add taken-down icon to file or folder
-     * @param {String} nodeId
-     */
-    UiExportLink.prototype.addTakenDownIcon = function(nodeId) {
-
-        var titleTooltip = '';
-
-        // Add taken-down to list view
-        $('.grid-table.fm #' + nodeId).addClass('taken-down');
-
-        // Add taken-down to block view
-        $('#' + nodeId + '.file-block').addClass('taken-down');
-
-        // Add taken-down to left panel
-        $('#treea_' + nodeId).addClass('taken-down');
-
-        // Add title, mouse popup
-        if (M.d[nodeId].t === 1) {// Item is folder
-
-            titleTooltip = l[7705];
-
-            // Undecryptable node indicators
-            if (missingkeys[nodeId]) {
-                titleTooltip += '\n' + l[8595];
-            }
-
-            $('.grid-table.fm #' + nodeId).attr('title', titleTooltip);
-            $('#' + nodeId + '.file-block').attr('title', titleTooltip);
-        }
-        else {// Item is file
-
-            titleTooltip = l[7704];
-
-            // Undecryptable node indicators
-            if (missingkeys[nodeId]) {
-                titleTooltip += '\n' + l[8602];
-            }
-
-            $('.grid-table.fm #' + nodeId).attr('title', titleTooltip);
-            $('#' + nodeId + '.file-block').attr('title', titleTooltip);
-        }
-    };
-
-    /**
-     * removeTakenDownIcon
-     *
-     * Remove taken-down icon from file or folder
-     * @param {String} nodeId
-     */
-    UiExportLink.prototype.removeTakenDownIcon = function(nodeId) {
-
-        // Add taken-down to list view
-        $('.grid-table.fm #' + nodeId).removeClass('taken-down');
-
-        // Add taken-down to block view
-        $('#' + nodeId + '.file-block').removeClass('taken-down');
-
-        // Add taken-down to left panel
-        $('#treea_' + nodeId).removeClass('taken-down');
-
-        // Remove title, mouse popup
-        $('.grid-table.fm #' + nodeId).attr('title', '');
-        $('#' + nodeId + '.file-block').attr('title', '');
-    };
-
-    // export
-    scope.mega = scope.mega || {};
-    scope.mega.UI = scope.mega.UI || {};
-    scope.mega.UI.Share = scope.mega.UI.Share || {};
-    scope.mega.UI.Share.ExportLink = UiExportLink;
-})(jQuery, window);
->>>>>>> 410c10f9
+}