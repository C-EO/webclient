--- conflicted
+++ resolved
@@ -1025,21 +1025,6 @@
                         }
                     }
 
-<<<<<<< HEAD
-                hideOPC = (hideOPC !== '') ? ' class="' + hideOPC + '"' : '';
-                html = '<tr id="opc_' + htmlentities(opc[i].p) + '"' + hideOPC + '>\n\
-                    <td>\n\
-                        <div class="left email">\n\
-                            <div class="nw-contact-avatar"></div>\n\
-                            <div class="fm-chat-user-info">\n\
-                               <div class="contact-email">' + htmlentities(opc[i].m) + '</div>\n\
-                            </div>\n\
-                        </div>\n\
-                        <div class="contact-request-button default-white-button grey-txt small right cancel ' + hideCancel + '"><span>' + l[156] + ' ' + l[738].toLowerCase() + '</span></div>\n\
-                        <div class="contact-request-button default-white-button grey-txt small right reinvite ' + hideReinvite + '"><span>' + l[5861] + '</span></div>\n\
-                    </td>\n\
-                </tr>';
-=======
                     hideOPC = (hideOPC !== '') ? ' class="' + hideOPC + '"' : '';
                     html = '<tr id="opc_' + htmlentities(opc[i].p) + '"' + hideOPC + '>' +
                         '<td>' +
@@ -1049,14 +1034,15 @@
                                     '<div class="contact-email">' + htmlentities(opc[i].m) + '</div>' +
                                 '</div>' +
                             '</div>' +
-                            '<div class="contact-request-button cancel ' + hideCancel + '">' +
-                                '<span>' + escapeHTML(l[5930]) + '</span>' +
+                            '<div class="default-white-button grey-txt small ' +
+                                'contact-request-button right cancel ' + hideCancel + '">' +
+                                    '<span>' + escapeHTML(l[5930]) + '</span>' +
                             '</div>' +
-                            '<div class="contact-request-button reinvite ' + hideReinvite + '">' +
-                                '<span>' + escapeHTML(l[5861]) + '</span>' +
+                            '<div class="default-white-button grey-txt small ' +
+                                'contact-request-button right reinvite ' + hideReinvite + '">' +
+                                    '<span>' + escapeHTML(l[5861]) + '</span>' +
                             '</div>' +
                         '</td></tr>';
->>>>>>> d2b4e504
 
                     $(t).append(html);
 
