--- conflicted
+++ resolved
@@ -5973,14 +5973,8 @@
     if (!CMS.isLoading()) {
         loadingDialog.hide();
     }
-<<<<<<< HEAD
-
-    if (!pfkey) {
-        notifyPopup.pollNotifications();
-    }
+    
     watchdog.notify('loadfm_done');
-=======
->>>>>>> 31c281de
 }
 
 function storefmconfig(key, value)
