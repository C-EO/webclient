var newnodes = [];
var currsn;     // current *network* sn (not to be confused with the IndexedDB/memory state)
var fminitialized = false;
var dl_interval, ul_interval;

var fmconfig = {};
if (localStorage.fmconfig) {
    fmconfig = JSON.parse(localStorage.fmconfig);
}

// Set up the MegaLogger's root logger
MegaLogger.rootLogger = new MegaLogger(
    "",
    {
        onCritical: function(msg, pkg) {
            if (typeof pkg === 'string') {
                pkg = pkg.split('[').shift();
                if (pkg) {
                    msg = '[' + pkg + '] ' + msg;
                }
            }
            srvlog(msg, 0, 1);
        },
        isEnabled: !!window.d
    },
    false
);

if (typeof seqno === 'undefined')
    var seqno = Math.floor(Math.random() * 1000000000);
if (typeof n_h === 'undefined')
    var n_h = false;
if (typeof requesti === 'undefined')
    var requesti = makeid(10);
if (typeof folderlink === 'undefined')
    var folderlink = false;
if (typeof lang === 'undefined')
    var lang = 'en';
if (typeof Ext === 'undefined')
    var Ext = false;
if (typeof ie9 === 'undefined')
    var ie9 = false;
if (typeof loadingDialog === 'undefined') {
    var loadingDialog = {};
    loadingDialog.show = function() {
        $('.dark-overlay').show();
        $('.loading-spinner:not(.manual-management)').removeClass('hidden').addClass('active');
        this.active = true;
    };
    loadingDialog.hide = function() {
        $('.dark-overlay').hide();
        $('.loading-spinner:not(.manual-management)').addClass('hidden').removeClass('active');
        this.active = false;
   };
}
if (typeof loadingInitDialog === 'undefined') {
    var loadingInitDialog = {};
    loadingInitDialog.progress = false;
    loadingInitDialog.active = false;
    loadingInitDialog.show = function() {
        if (pfid) {
            $('.loading-spinner .step1').text(l[8584]);
            $('.loading-spinner .step2').text(l[8585]);
            $('.loading-spinner .step3').text(l[8586]);
        }
        else {
            $('.loading-spinner .step1').text(l[8577]);
            $('.loading-spinner .step2').text(l[8578]);
            $('.loading-spinner .step3').text(l[8579]);
        }
        this.hide();
        $('.light-overlay').removeClass('hidden');
        $('.loading-spinner:not(.manual-management)').removeClass('hidden').addClass('init active');
        this.active = true;
    };
    loadingInitDialog.step1 = function() {
        $('.loading-info li.loading').addClass('loaded').removeClass('loading');
        $('.loading-info li.step1').addClass('loading');
    };
    loadingInitDialog.step2 = function(progress) {
        if (!this.active) {
            return;
        }
        if (this.progress === false) {
            $('.loading-info li.loading').addClass('loaded').removeClass('loading');
            $('.loading-info li.step2').addClass('loading');
            $('.loader-progressbar').addClass('active');

            // Load performance report
            mega.loadReport.ttfb          = Date.now() - mega.loadReport.stepTimeStamp;
            mega.loadReport.stepTimeStamp = Date.now();

            // If the PSA is visible reposition the account loading bar
            psa.repositionAccountLoadingBar();
        }
        if (progress) {
            $('.loader-percents').width(progress + '%');
        }
        this.progress = true;
    };
    loadingInitDialog.step3 = function() {
        if (this.progress) {
            $('.loading-info li.loading').addClass('loaded').removeClass('loading');
            $('.loading-info li.step3').addClass('loading');
            $('.loader-progressbar').removeClass('active').css('bottom', 0);
        }
    };
    loadingInitDialog.hide = function() {
        this.active = false;
        this.progress = false;
        $('.light-overlay').addClass('hidden');
        $('.loading-spinner:not(.manual-management)').addClass('hidden').removeClass('init active');
        $('.loading-info li').removeClass('loading loaded');
        $('.loader-progressbar').removeClass('active');
        $('.loader-percents').width('0%');
        $('.loader-percents').removeAttr('style');
    };
}

/**
 * @typedef {Object} MEGA_USER_STRUCT
 *      Access using namespace mega.u
 *      Access using global variable M.u
 *      An object holding informations about specific contacts/user identified
 *      by "handle" as base64 URL encoded 88-bit value.
 *      Caches informations for current/past full contacts.
 *      Pending contacts informations are not stored here.
 * @property {String} u
 *     Mega user handle as base64 URL encoded 88-bit value.
 * @property {Number} c
 *     Contact access right/status: 2: owner, 1: active contact, 0: otherwise.
 * @property {String} m
 *     Email address of the contact.
 * @property {Array} m2
 *     Array of all emails/phone numbers of a user.
 * @property {String} name
 *     Combines users First and Last name defined in user profile.
 *     If First and Last name in user profile are undefined holds users email.
 *     It's used at least like index field for search contacts in share dialog.
 *     It combines `firstname` and `lastname` of user attributes.
 * @property {String} h
 *     Holds user handle, value equal to 'u' param. Used only when synching with
 *     M.d, deeply rooted in code. should not be removed.
 *     Reason behind it should be searched in file/folders caching structure,
 *     'h' represents file/folder "handle" as base64 URL encoded 64-bit value.
 * @property {Number} t
 *     For active contacts but not for the owner 't' is set to 1. For non active
 *     contacts and owner it's 'undefined'. Used when synching with M.d, deeply
 *     rooted in code. should not be removed.
 *     Reason behind it should be searched in file/folders caching structure,
 *     't' represents type of item: 2: Cloud Drive root, 1: folder, 0: file
 * @property {String} p
 *     Logic inherited from file manager where parent directory 'p' is
 *     represented by base64 URL encoded 64-bit value.
 *     Root directory for Cloud Drive is cached in M.RootID.
 *     This parameter represents top level/root/parent for 'Contacts' tab.
 *     All contacts are bind to account owner but instead of owners "handle"
 *     as base64 URL encoded 88-bit value we are using 'contacts'.
 * @property {Number} ts
 *     UNIX epoch time stamp as an integer in seconds to record last change of
 *     parameters values.
 * @property {Number} lastChatActivity
 *     UNIX epoch time stamp as an integer in seconds for the last chat
 *     activity.
 */
var MEGA_USER_STRUCT = {
    "u": undefined,
    "c": undefined,
    "m": undefined,
    "m2": undefined,
    "name": undefined,
    "h": undefined,
    "t": undefined,
    "p": undefined,
    "presence": undefined,
    "presenceMtime": undefined,
    "displayColor": NaN,
    "shortName": "",
    "firstName": "",
    "lastName": "",
    "ts": undefined,
    "avatar": undefined
};

function MegaData()
{
    this.h               = {};
    this.csortd          = -1;
    this.csort           = 'name';
    this.tfsdomqueue     = {};
    this.copynodeswaiter = {};

    this.reset = function()
    {
        this.d = {};
        this.v = [];
        this.c = { shares: {} };

        if (typeof MegaDataMap !== 'undefined') {
            this.u = new MegaDataMap();
            this.u.addChangeListener(function() {
                M.onContactsChanged();
            });
        }

        this.t = {};
        this.opc = {};
        this.ipc = {};
        this.ps = {};
        this.su = {};
        this.sn = false;
        this.filter = false;
        this.sortfn = false;
        this.sortd = false;
        this.rendered = false;
        this.RootID = undefined;
        this.RubbishID = undefined;
        this.InboxID = undefined;
        this.viewmode = 0; // 0 list view, 1 block view

        mBroadcaster.sendMessage("MegaDataReset");
    };
    this.reset();

    this.getPropNames = function(memb) {
        return Object.getOwnPropertyNames(Object(this[memb]));
    };

    this.sortBy = function(fn, d)
    {
        this.v.sort(function(a, b)
        {
            if (!d)
                d = 1;
            if (a.t > b.t)
                return -1;
            else if (a.t < b.t)
                return 1;

            return fn(a, b, d);
        });
        this.sortfn = fn;
        this.sortd = d;
    };

    this.sort = function()
    {
        this.sortBy(this.sortfn, this.sortd);
    };

    this.sortReverse = function()
    {
        var d = 1;
        if (this.sortd > 0)
            d = -1;

        this.sortBy(this.sortfn, d);
    };

    this.getSortByNameFn = function() {
        var sortfn;

        if (typeof Intl !== 'undefined' && Intl.Collator) {
            var intl = new Intl.Collator('co', { numeric: true });

            sortfn = function(a, b, d) {

                // a.m part is related to contacts only. In case that user doesn't
                // have defined first or last name then email address will be used
                // for comparasion. Files and folders doesn't have .m field but
                // it's not possible to rename them to null i.e. '', => no side effects.
                var itemA = ((typeof a.name === 'string') && (a.name.length)) ? a.name : a.m;
                var itemB = ((typeof b.name === 'string') && (b.name.length)) ? b.name : b.m;

                return intl.compare(itemA, itemB) * d;
            };
        }
        else {
            sortfn = function(a, b, d) {

                // a.m part is related to contacts only. In case that user doesn't
                // have defined first or last name then email address will be used
                // for comparasion. Files and folders doesn't have .m field but
                // it's not possible to rename them to null i.e. '' => no side effects.
                var itemA = ((typeof a.name === 'string') && (a.name.length)) ? a.name : a.m;
                var itemB = ((typeof b.name === 'string') && (b.name.length)) ? b.name : b.m;

                return itemA.localeCompare(itemB) * d;
            };
        }

        return sortfn;
    };

    this.sortByName = function(d) {
        if (typeof Intl !== 'undefined' && Intl.Collator) {
            var intl = new Intl.Collator('co', { numeric: true });

            this.sortfn = function(a, b, d) {
                return intl.compare(a.name, b.name) * d;
            };
        }
        else
        {
            this.sortfn = function(a,b,d)
            {
                if (typeof a.name == 'string' && typeof b.name == 'string')
                    return a.name.localeCompare(b.name) * d;
                else
                    return -1;
            };
        }
        this.sortd = d;
        this.sort();
    };

    this.sortByModTime = function(d) {
        this.sortfn = function(a, b, d) {
            return (a.mtime < b.mtime) ? -1 * d : d;
        };
        this.sortd = d;
        this.sort();
    };

    this.sortByDateTime = function(d) {
        this.sortfn = this.getSortByDateTimeFn();
        this.sortd = d;
        this.sort();
    };

    this.getSortByDateTimeFn = function() {

        var sortfn;

        sortfn = function(a, b, d) {
            if (a.ts < b.ts) {
                return -1 * d;
            }
            else {
                return 1 * d;
            }
        };

        return sortfn;
    };

    this.sortByFav = function(d) {
        this.sortfn = this.getSortByFavFn();
        this.sortd = d;
        this.sort();
    };

    this.getSortByFavFn = function() {

        var sortfn;

        sortfn = function(a, b, d) {
            if (a.fav) {
                return -1 * d;
            }

            if (b.fav) {
                return d;
            }

            return 0;
        };

        return sortfn;
    };

    this.sortBySize = function(d)
    {
        this.sortfn = function(a, b, d)
        {
            if (typeof a.s !== 'undefined' && typeof b.s !== 'undefined' && a.s < b.s)
                return -1 * d;
            else
                return 1 * d;
        }
        this.sortd = d;
        this.sort();
    };

    this.sortByType = function(d)
    {
        this.sortfn = function(a, b, d)
        {
            if (typeof a.name == 'string' && typeof b.name == 'string')
                return filetype(a.name).localeCompare(filetype(b.name)) * d;
            else
                return -1;
        }
        this.sortd = d;
        this.sort();
    };

    this.sortByOwner = function(d)
    {
        this.sortfn = function(a, b, d)
        {
            var usera = Object(M.d[a.p]);
            var userb = Object(M.d[b.p]);

            if (typeof usera.name === 'string' && typeof userb.name === 'string') {
                return usera.name.localeCompare(userb.name) * d;
            }
            else {
                return -1;
            }
        }
        this.sortd = d;
        this.sort();
    };

    this.sortByAccess = function(d)
    {
        this.sortfn = function(a, b, d)
        {
            if (typeof a.r !== 'undefined' && typeof b.r !== 'undefined' && a.r < b.r)
                return -1 * d;
            else
                return 1 * d;
        }
        this.sortd = d;
        this.sort();
    };

    this.getSortStatus = function(u)
    {
        var status = megaChatIsReady && megaChat.karere.getPresence(megaChat.getJidFromNodeId(u));
        if (status == 'chat')
            return 1;
        else if (status == 'dnd')
            return 2;
        else if (status == 'away')
            return 3;
        else
            return 4;
    };

    this.getSortByStatusFn = function(d) {

        var sortfn;

        sortfn = function(a, b, d) {
            var statusa = M.getSortStatus(a.u), statusb = M.getSortStatus(b.u);
            if (statusa < statusb) {
                return -1 * d;
            }
            else if (statusa > statusb) {
                return 1 * d;
            }
            else if ((typeof a.name === 'string') && (typeof b.name === 'string')) {
                return a.name.localeCompare(b.name) * d;
            }
            else {
                return 0;
            }
        };

        return sortfn;
    };

    this.sortByStatus = function(d) {
        this.sortfn = this.getSortByStatusFn(d);
        this.sortd = d;
        this.sort();
    };

    this.getSortByInteractionFn = function() {

        var sortfn;

        sortfn = mega.utils.sortObjFn(
            function(r) {

                // Since the M.sort is using a COPY of the data,
                // we need an up-to-date .ts value directly from M.u[...]
                return M.u[r.h].ts;
            }, d
        );

        return sortfn;
    };

    this.sortByInteraction = function(d) {
        this.sortfn = this.getSortByInteractionFn();
        this.sortd = d;
        this.sort();
    };

    this.sortRules = {
        'name': this.sortByName.bind(this),
        'size': this.sortBySize.bind(this),
        'type': this.sortByType.bind(this),
        'date': this.sortByDateTime.bind(this),
        'ts': this.sortByDateTime.bind(this),
        'owner': this.sortByOwner.bind(this),
        'modified': this.sortByModTime.bind(this),
        'mtime': this.sortByModTime.bind(this),
        'interaction': this.sortByInteraction.bind(this),
        'access': this.sortByAccess.bind(this),
        'status': this.sortByStatus.bind(this),
        'fav': this.sortByFav.bind(this)
    };

    this.setLastColumn = function(col) {
        switch (col) {
        case 'ts':
        case 'mtime':
            // It's valid
            break;
        default:
            // Default value
            col = "ts";
            break;
        }

        if (col === this.lastColumn) {
            return;
        }

        this.lastColumn = col;
        localStorage._lastColumn = this.lastColumn;

        if ($('.do-sort[data-by="' + col + '"]').length > 0) {
            // swap the column label
            $('.context-menu-item.do-sort').removeClass('selected');
            $('.grid-url-header').prev().find('div')
                .removeClass().addClass('arrow ' + col)
                .text($('.do-sort[data-by="' + col + '"]').text());
            $('.do-sort[data-by="' + col + '"]').addClass('selected');
        }

    };

    this.lastColumn = null;

    this.doSort = function(n, d) {
        $('.grid-table-header .arrow').removeClass('asc desc');

        if (d > 0) {
            $('.arrow.' + n).addClass('desc');
        }
        else {
            $('.arrow.' + n).addClass('asc');
        }

        if (!M.sortRules[n]) {
            throw new Error("Cannot sort by " + n);
        }
        M.sortRules[n](d);

        M.sortmode = {n: n, d: d};

        if (fmconfig.uisorting) {
            mega.config.set('sorting', M.sortmode);
        }
        else {
            fmsortmode(M.currentdirid, n, d);
        }
    };

    /* Filters: */
    this.filterBy = function(f) {
        this.filter = f;
        this.v = [];
        for (var i in this.d) {
            if (f(this.d[i])) {
                this.v.push(this.d[i]);
            }
        }
    };

    /**
     * The same as filterBy, but instead of pushing the stuff in M.v, will return a new array.
     *
     * @param f function, with 1 arguments (node) that returns true when a specific node should be returned in the list
     * of filtered results
     */
    this.getFilterBy = function(f) {
        var v = [];
        for (var i in this.d) {
            if (f(this.d[i])) {
                v.push(this.d[i]);
            }
        }
        return v;
    };

    /* legacy method
    this.filterByParent = function(id) {
        this.filterBy(function(node) {
            return (node.p === id) || (node.p && (node.p.length === 11) && (id === 'shares'));
        });
    };*/

    this.filterByParent = function(id) {
        if (id === 'shares') {
            this.filterBy(function(node) {
                return (node.p === 'shares') || (node.p && node.p.length === 11);
            });
        }
        else if (id === 'contacts') {
            this.filterBy(function(node) {
                // Fill M.v with active contacts only
                return (node.p === 'contacts') && (node.c === 1);
            });
        }
        // We should have a parent's childs into M.c, no need to traverse the whole M.d
        else if (M.c[id]) {
            this.v = [];
            for (var handle in this.c[id]) {
                if (this.d[handle]) {
                    this.v.push(this.d[handle]);
                }
            }
        }
        else {
            this.filterBy(function(node) {
                return (node.p === id);
            });
        }
    };

    this.filterBySearch = function(str) {
        str = decodeURIComponent(String(str || '').replace('search/', '')).toLowerCase();

        if (str[0] === '~') {
            var command = str.substr(1);
            str = null;

            /*jshint -W089 */
            if (command === 'findupes') {
                var nodesByHash = {};

                for (var node in M.d) {
                    node = M.d[node];

                    if (node && node.hash && node.h && RootbyId(node.h) === M.RootID) {
                        if (!nodesByHash[node.hash]) {
                            nodesByHash[node.hash] = [];
                        }
                        nodesByHash[node.hash].push(node);
                    }
                }

                var dupes = Object.keys(nodesByHash).filter(function(hash) {
                    return nodesByHash[hash].length > 1;
                });

                M.v = [];
                for (var i in dupes) {
                    M.v = M.v.concat(nodesByHash[dupes[i]]);
                }

                if (M.overrideModes) {
                    M.overrideModes = 0;
                    M.overrideViewMode = 1;
                    M.overrideSortMode = ['size', -1];
                }

                // Wait for M.openFolder to finish and set colors to matching hashes
                M.onRenderFinished = function() {
                    var find = M.viewmode ? 'a' : 'tr';
                    $(window).trigger('dynlist.flush');
                    $(M.fsViewSel).find(find).each(function() {
                        var $this = $(this);
                        var node = M.d[$this.attr('id')];

                        if (node) {
                            var color = crc32(asmCrypto.SHA256.hex(node.hash)) >>> 8;

                            if (M.viewmode) {
                                var r = (color >> 16) & 0xff;
                                var g = (color >> 8) & 0xff;
                                var b = color & 0xff;

                                $this.find('.file-block-title')
                                    .css({
                                        'border-radius': '0 0 8px 8px',
                                        'background-color': 'rgba(' + r + ',' + g + ',' + b + ',0.3)'
                                    });
                            }
                            else {
                                color = ("00" + color.toString(16)).slice(-6);

                                $this.find('.transfer-filtype-icon')
                                    .css('background-color', '#' + color);
                            }
                        }
                    });
                    loadingDialog.hide();
                };
            }
            else {
                console.error('Unknown search command', command);
                str = '~' + command;
            }
            /*jshint +W089 */
        }

        if (str) {
            // Simple glob/wildcard support.
            // spaces are replaced with *, and * moved to regexp's .* matching
            var regex;
            str = str.replace(/\s+/g, '*');

            if (str.indexOf('*') !== -1) {
                try {
                    regex = RegExp(str.replace(/(\W)/g, '\\$1').replace(/\\\*/g, '.*'), 'i');
                }
                catch (ex) {}
            }

            if (regex) {
                this.filterBy(function(node) {
                    return regex.test(node.name);
                });
            }
            else {
                this.filterBy(function(node) {
                    return (node.name && node.name.toLowerCase().indexOf(str) !== -1);
                });
            }
        }
    };

    this.hasInboxItems = function() {
        return $.len(M.c[M.InboxID] || {}) > 0;
    };

    this.getInboxUsers = function() {
        var uniqueUsersList = {};
        this.getInboxItems().forEach(function(v, k) {
            assert(M.u[v.u], 'user is not in M.u when trying to access inbox item users');
            uniqueUsersList[v.u] = M.u[v.u];
        });

        return obj_values(uniqueUsersList);
    };

    this.getInboxItems = function() {
        return M.getFilterBy(function(node) { return node.p === M.InboxID; });
    };

    this.avatars = function(userPurgeList)
    {
        if (!M.c.contacts) {
            M.c.contacts = {};
        }
        if (u_handle) {
            M.c.contacts[u_handle] = 1;
        }

        if (userPurgeList) {
            // if provided, invalidate the pointed user avatars.
            if (!Array.isArray(userPurgeList)) {
                userPurgeList = [userPurgeList];
            }
            userPurgeList.forEach(useravatar.invalidateAvatar);
        }

        if (d) {
            console.time('M.avatars');
        }

        var waitingPromises = [];
        M.u.forEach(function(c, u) {
            if (!avatars[u] && (M.u[u].c === 1 || M.u[u].c === 2 || M.u[u].c === 0)) {

                waitingPromises.push(useravatar.loadAvatar(u));
            }
        });

        MegaPromise
            .allDone(
                waitingPromises
            ).always(function() {

                if (d) {
                    console.timeEnd('M.avatars');
                }
            });

        delete M.c.contacts[u_handle];
    };

    this.contactstatus = function(h, wantTimeStamp) {
        var folders = 0;
        var files = 0;
        var ts = 0;
        if (M.d[h]) {
            if (!wantTimeStamp || !M.d[h].ts) {
                // FIXME: include root?
                var a = fm_getnodes(h);

                for (var i = a.length; i--; ) {
                    var n = M.d[a[i]];
                    if (n) {
                        if (ts < n.ts) {
                            ts = n.ts;
                        }
                        if (n.t) {
                            folders++;
                        }
                        else {
                            files++;
                        }
                    }
                }
                if (!M.d[h].ts) {
                    M.d[h].ts = ts;
                }
            }
            else {
                ts = M.d[h].ts;
            }
        }

        return { files: files, folders: folders, ts: ts };
    };

    this.onlineStatusClass = function(os) {
        if (os === 'dnd') {
            return [l[5925], 'busy'];
        }
        else if (os === 'away') {
            return [l[5924], 'away'];
        }
        else if ((os === 'chat') || (os === 'available')) {
            return [l[5923], 'online'];
        }
        else {
            return [l[5926], 'offline'];
        }
    };

    this.onlineStatusEvent = function(u, status) {
        if (u && megaChatIsReady) {
            // this event is triggered for a specific resource/device (fullJid), so we need to get the presen for the
            // user's devices, which is aggregated by Karere already
            status = megaChat.karere.getPresence(megaChat.getJidFromNodeId(u.u));
            var e = $('.ustatus.' + u.u);
            if (e.length > 0) {
                $(e).removeClass('offline online busy away');
                $(e).addClass(this.onlineStatusClass(status)[1]);
            }
            var e = $('.fm-chat-user-status.' + u.u);
            if (e.length > 0) {
                $(e).html(this.onlineStatusClass(status)[0]);
            }

            if (
                typeof $.sortTreePanel !== 'undefined' &&
                typeof $.sortTreePanel.contacts !== 'undefined' &&
                $.sortTreePanel.contacts.by === 'status'
            ) {
                // we need to resort
                M.contacts();
            }

            if (window.location.hash === "#fm/" + u.u) {
                // re-render the contact view page if the presence had changed
                contactUI();
            }
        }
    };

    this.emptySharefolderUI = function(lSel) {
        if (!lSel) {
            lSel = this.fsViewSel;
        }

        $(lSel).before($('.fm-empty-folder .fm-empty-pad:first').clone().removeClass('hidden').addClass('fm-empty-sharef'));
        $(lSel).hide().parent().children('table').hide();

        $('.files-grid-view.fm.shared-folder-content').addClass('hidden');

        $.tresizer();
    };

    Object.defineProperty(this, 'fsViewSel', {
        value: '.files-grid-view.fm .grid-scrolling-table, .fm-blocks-view.fm .file-block-scrolling',
        configurable: false
    });

    /**
     *
     * @param {array.<JSON_objects>} ipc - received requests
     * @param {bool} clearGrid
     *
     */
    this.drawReceivedContactRequests = function(ipc, clearGrid) {
        DEBUG('Draw received contacts grid.');
        var html, email, ps, trClass, id,
            type = '',
            drawn = false,
            t = '.grid-table.contact-requests';
        var contactName = '';

        if (M.currentdirid === 'ipc') {

            if (clearGrid) {
                $(t + ' tr').remove();
            }

            for (var i in ipc) {
                id = ipc[i].p;
                // Make sure that denied and ignored requests are shown properly
                // don't be fooled, we need M.ipc here and not ipc
                if (M.ipc[id]) {
                    if (M.ipc[id].dts || (M.ipc[id].s && (M.ipc[id].s === 3))) {
                        type = 'deleted';
                    }
                    else if (M.ipc[id].s && M.ipc[id].s === 1) {
                        type = 'ignored';
                    }
                    trClass = (type !== '') ? ' class="' + type + '"' : '';
                    email = ipc[i].m;
                    contactName = M.getNameByHandle(ipc[i].p);

                    if (ipc[i].ps && ipc[i].ps !== 0) {
                        ps = '<span class="contact-request-content">' + ipc[i].ps + ' ' + l[105] + ' ' + l[813] + '</span>';
                    }
                    else {
                        ps = '<span class="contact-request-content">' + l[5851] + '</span>';
                    }
                    html = '<tr id="ipc_' + id + '"' + trClass + '>' +
                        '<td>' +
                            useravatar.contact(email, 'nw-contact-avatar')  +
                            '<div class="fm-chat-user-info">' +
                                '<div class="fm-chat-user">' + htmlentities(contactName) + '</div>' +
                                '<div class="contact-email">' + htmlentities(email) + '</div>' +
                            '</div>' +
                        '</td>' +
                        '<td>' + ps + '</td>' +
                        '<td>' +
                            '<div class="contact-request-button delete"><span>' + l[5858] + '</span></div>' +
                            '<div class="contact-request-button accept"><span>' + l[5856] + '</span></div>' +
                            '<div class="contact-request-button ignore"><span>' + l[5860] + '</span></div>' +
                            '<div class="contact-request-ignored"><span>' + l[5864] + '</span></div>' +
                            '<div class="clear"></div>' +
                        '</td>' +
                    '</tr>';

                    $(t).append(html);

                    drawn = true;
                }
            }

            // If at least one new item is added then ajust grid
            if (drawn) {
                $('.fm-empty-contacts').addClass('hidden');

                // hide/show sent/received grid
                $('.sent-requests-grid').addClass('hidden');
                $('.contact-requests-grid').removeClass('hidden');

                initIpcGridScrolling();
                initBindIPC();
            }
        }
    };

    this.handleEmptyContactGrid = function() {

        var haveActiveContact = false;

        // If focus is on contacts tab
        if (M.currentdirid === 'contacts') {
            M.u.forEach(function(v, k) {
                if (v.c === 1) {
                    haveActiveContact = true;
                    return false; // break
                }
            });

            // We do NOT have active contacts, set empty contacts grid
            if (!haveActiveContact) {
                $('.files-grid-view.contacts-view').addClass('hidden');
                $('.fm-empty-contacts .fm-empty-cloud-txt').text(l[784]);
                $('.fm-empty-contacts').removeClass('hidden');
            }
        }

        return haveActiveContact;
    };

    /**
     *
     * @param {array.<JSON_objects>} opc - sent requests
     * @param {bool} clearGrid
     *
     */
    this.drawSentContactRequests = function(opc, clearGrid) {

        DEBUG('Draw sent invites.');

        var html, hideCancel, hideReinvite, hideOPC,
            drawn = false,
            TIME_FRAME = 60 * 60 * 24 * 14,// 14 days in seconds
            utcDateNow = Math.floor(Date.now() / 1000),
            t = '.grid-table.sent-requests';

        if (M.currentdirid === 'opc') {

            if (clearGrid) {
                $(t + ' tr').remove();
            }

            for (var i in opc) {
                if (opc.hasOwnProperty(i)) {
                    hideCancel = '';
                    hideReinvite = '';
                    hideOPC = '';
                    if (opc[i].dts) {
                        hideOPC = 'deleted';
                        hideReinvite = 'hidden';
                        hideCancel = 'hidden';
                    }
                    else {
                        if (utcDateNow < (opc[i].rts + TIME_FRAME)) {
                            hideReinvite = 'hidden';
                        }
                    }

                    hideOPC = (hideOPC !== '') ? ' class="' + hideOPC + '"' : '';
                    html = '<tr id="opc_' + htmlentities(opc[i].p) + '"' + hideOPC + '>' +
                        '<td>' +
                            '<div class="left email">' +
                                '<div class="nw-contact-avatar"></div>' +
                                '<div class="fm-chat-user-info">' +
                                    '<div class="contact-email">' + htmlentities(opc[i].m) + '</div>' +
                                '</div>' +
                            '</div>' +
                            '<div class="contact-request-button cancel ' + hideCancel + '">' +
                                '<span>' + escapeHTML(l[5930]) + '</span>' +
                            '</div>' +
                            '<div class="contact-request-button reinvite ' + hideReinvite + '">' +
                                '<span>' + escapeHTML(l[5861]) + '</span>' +
                            '</div>' +
                        '</td></tr>';

                    $(t).append(html);

                    drawn = true;
                }
            }

            if (drawn) {
                $('.fm-empty-contacts').addClass('hidden');

                // hide/show received/sent grids
                $('.contact-requests-grid').addClass('hidden');
                $('.sent-requests-grid').removeClass('hidden');

                initOpcGridScrolling();
                initBindOPC();
            }
        }
    };

    /**
     * Render cloud listing layout.
     * @param {Boolean} aUpdate  Whether we're updating the list
     */
    this.renderMain = function(aUpdate) {
        var numRenderedNodes = -1;

        if (d) {
            console.time('renderMain');
        }

        if (!aUpdate) {
            this.megaRender = new MegaRender(this.viewmode);
        }

        // cleanupLayout will render an "empty grid" layout if there
        // are no nodes in the current list (Ie, M.v), if so no need
        // to call renderLayout therefore.
        if (this.megaRender.cleanupLayout(aUpdate, this.v, this.fsViewSel)) {

            if (this.currentdirid === 'opc') {
                this.drawSentContactRequests(this.v, 'clearGrid');
            }
            else if (this.currentdirid === 'ipc') {
                this.drawReceivedContactRequests(this.v, 'clearGrid');
            }
            else {
                numRenderedNodes = this.megaRender.renderLayout(aUpdate, this.v);
            }
        }

        // No need to bind mouse events etc (gridUI/iconUI/selecddUI)
        // if there weren't new rendered nodes (Ie, they were cached)
        if (numRenderedNodes) {

            if (!aUpdate) {
                contactUI();

                if (this.viewmode) {
                    fa_duplicates = {};
                    fa_reqcnt = 0;
                }

                if ($.rmItemsInView) {
                    $.rmInitJSP = this.fsViewSel;
                }
            }

            this.rmSetupUI(aUpdate);
        }

        if (d) {
            console.timeEnd('renderMain');
        }
    };

    this.rmSetupUI = function(u) {
        if (this.viewmode === 1) {
            if (this.v.length > 0) {
                var o = $('.fm-blocks-view.fm .file-block-scrolling');
                o.find('div.clear').remove();
                o.append('<div class="clear"></div>');
            }
            iconUI(u);
            if (!u) {
                fm_thumbnails();
            }
        }
        else {
            Soon(gridUI);
        }
        Soon(fmtopUI);

        if (M.onRenderFinished) {
            Soon(M.onRenderFinished);
            delete M.onRenderFinished;
        }
        $('.grid-scrolling-table .grid-url-arrow').rebind('click', function(e) {
            var target = $(this).closest('tr');
            if (target.attr('class').indexOf('ui-selected') == -1) {
                target.parent().find('tr').removeClass('ui-selected');
            }
            target.addClass('ui-selected');
            e.preventDefault();
            e.stopPropagation(); // do not treat it as a regular click on the file
            e.currentTarget = target;
            cacheselect();
            searchPath();
            contextMenuUI(e, 1);
        });

        $('.file-block .file-settings-icon').rebind('click', function(e) {
            var target = $(this).parents('.file-block');
            if (target.attr('class').indexOf('ui-selected') == -1) {
                target.parent().find('a').removeClass('ui-selected');
            }
            target.addClass('ui-selected');
            e.preventDefault();
            e.stopPropagation(); // do not treat it as a regular click on the file
            e.currentTarget = target;
            cacheselect();
            searchPath();
            contextMenuUI(e, 1);
        });

        if (!u) {

            if (this.currentrootid === 'shares') {

                function prepareShareMenuHandler(e) {
                    e.preventDefault();
                    e.stopPropagation();
                    e.currentTarget = $('#treea_' + M.currentdirid);
                    e.calculatePosition = true;
                    $.selected = [M.currentdirid];
                }

                $('.shared-details-info-block .grid-url-arrow').rebind('click', function (e) {
                    prepareShareMenuHandler(e);
                    contextMenuUI(e, 1);
                });

                $('.shared-details-info-block .fm-share-download').rebind('click', function (e) {
                    prepareShareMenuHandler(e);
                    var $this = $(this);
                    e.clientX = $this.offset().left;
                    e.clientY = $this.offset().top + $this.height()

                    contextMenuUI(e, 3);
                });

                $('.shared-details-info-block .fm-share-copy').rebind('click', function (e) {
                    $.copyDialog = 'copy'; // this is used like identifier when key with key code 27 is pressed
                    $.mcselected = M.RootID;
                    $('.copy-dialog .dialog-copy-button').addClass('active');
                    $('.copy-dialog').removeClass('hidden');
                    handleDialogContent('cloud-drive', 'ul', true, 'copy', 'Paste');
                    $('.fm-dialog-overlay').removeClass('hidden');
                    $('body').addClass('overlayed');
                });

                // From inside a shared directory e.g. #fm/INlx1Kba and the user clicks the 'Leave share' button
                $('.shared-details-info-block .fm-leave-share').rebind('click', function (e) {

                    // Get the share ID from the hash in the URL
                    var shareId = window.location.hash.replace('#fm/', '');

                    // Remove user from the share
                    removeShare (shareId);

                    // Open the shares folder
                    M.openFolder('shares', true);
                });
            }
        }
    };

    this.renderShare = function(h)
    {
        var html = '';
        if (M.d[h].shares)
        {
            for (var u in M.d[h].shares)
            {
                if (M.u[u])
                {
                    var rt = '';
                    var sr = {r0: '', r1: '', r2: ''};
                    if (M.d[h].shares[u].r == 0)
                    {
                        rt = l[55];
                        sr.r0 = ' active';
                    }
                    else if (M.d[h].shares[u].r == 1)
                    {
                        rt = l[56];
                        sr.r1 = ' active';
                    }
                    else if (M.d[h].shares[u].r == 2)
                    {
                        rt = l[57];
                        sr.r2 = ' active';
                    }

                    html += '<div class="add-contact-item" id="' + u + '"><div class="add-contact-pad">' + useravatar.contact(u) + 'span class="add-contact-username">' + htmlentities(M.u[u].m) + '</span><div class="fm-share-dropdown">' + rt + '</div><div class="fm-share-permissions-block hidden"><div class="fm-share-permissions' + sr.r0 + '" id="rights_0">' + l[55] + '</div><div class="fm-share-permissions' + sr.r1 + '" id="rights_1">' + l[56] + '</div><div class="fm-share-permissions' + sr.r2 + '" id="rights_2">' + l[57] + '</div><div class="fm-share-permissions" id="rights_3">' + l[83] + '</div></div></div></div>';
                }
            }
            $('.share-dialog .fm-shared-to').html(html);
            $('.share-dialog .fm-share-empty').addClass('hidden');
            $('.share-dialog .fm-shared-to').removeClass('hidden');
        }
        else
        {
            $('.share-dialog .fm-share-empty').removeClass('hidden');
            $('.share-dialog .fm-shared-to').addClass('hidden');
        }
    };

    this.renderTree = function()
    {
        this.buildtree({h: 'shares'},       this.buildtree.FORCE_REBUILD);
        this.buildtree(this.d[this.RootID], this.buildtree.FORCE_REBUILD);
        this.buildtree({h: M.RubbishID},    this.buildtree.FORCE_REBUILD);
        this.buildtree({h: M.InboxID},    this.buildtree.FORCE_REBUILD);
        this.contacts();
        treeUI();
    };

    this.openFolder = function(id, force, chat) {
        var newHashLocation;

        $('.fm-right-account-block').addClass('hidden');
        $('.fm-files-view-icon').removeClass('hidden');

        if (d) {
            console.log('openFolder()', M.currentdirid, id, force, loadfm.loaded);
        }

        if (!loadfm.loaded) {
            console.error('Internal error, do not call openFolder before the cloud finished loading.');
            return false;
        }

        if ((id !== 'notifications') && !$('.fm-main.notifications').hasClass('hidden')) {
            notificationsUI(1);
        }

        this.search = false;
        this.chat = false;

        if (!fminitialized) {
            fminitialized = true;
            $('.top-search-bl').show();
            mBroadcaster.sendMessage('fm:initialized');
        }
        else if (id && id === this.currentdirid && !force) {// Do nothing if same path is choosen
            return false;
        }

        if (id === 'rubbish')
            id = this.RubbishID;
        else if (id === 'inbox')
            id = this.InboxID;
        else if (id === 'cloudroot')
            id = this.RootID;
        else if (id === 'contacts')
            id = 'contacts';
        else if (id === 'opc')
            id = 'opc';
        else if (id === 'ipc')
            id = 'ipc';
        else if (id === 'shares')
            id = 'shares';
        else if (id === 'chat') {
            if (!megaChatIsReady) {
                id = this.RootID;
            }
            else {
                this.chat = true;

                megaChat.refreshConversations();
                treeUI();
                var room = megaChat.renderListing();

                if (room) {
                    newHashLocation = room.getRoomUrl();
                }
            }
        }
        else if (id && id.substr(0, 7) === 'account')
            accountUI();
        else if (id && id.substr(0, 13) === 'notifications')
            notificationsUI();
        else if (id && id.substr(0, 7) === 'search/')
            this.search = true;
        else if (id && id.substr(0, 5) === 'chat/') {
            this.chat = true;
            treeUI();

            if (megaChatIsReady) {
                // XX: using the old code...for now
                chatui(id);
            }
        }
        else if ((!id || !M.d[id]) && (id !== 'transfers')) {
            id = this.RootID;
        }

        if (megaChatIsReady) {
            if (!this.chat) {
                if (megaChat.getCurrentRoom()) {
                    megaChat.getCurrentRoom().hide();
                }
            }
        }

        this.previousdirid = this.currentdirid;
        this.currentdirid = id;
        this.currentrootid = RootbyId(id);

        if (M.currentrootid === M.RootID) {
            M.lastSeenCloudFolder = M.currentdirid;
        }

        $('.nw-fm-tree-item').removeClass('opened');

        if (this.chat) {
            M.v = [];
            sharedFolderUI(); // remove shares-specific UI
            //$.tresizer();
        }
        else if (id === undefined && folderlink) {
            // Error reading shared folder link! (Eg, server gave a -11 (EACCESS) error)
            // Force cleaning the current cloud contents and showing an empty msg
            M.renderMain();
        }
        else if (id && (id.substr(0, 7) !== 'account') && (id.substr(0, 13) !== 'notifications')) {
            $('.fm-right-files-block').removeClass('hidden');
            if (d) {
                console.time('time for rendering');
            }
            if (id === 'transfers') {
                M.v = [];
            }
            else if (id.substr(0, 6) === 'search') {
                M.filterBySearch(M.currentdirid);
            }
            else {
                M.filterByParent(M.currentdirid);
            }

            var viewmode = 0;// 0 is list view, 1 block view
            if (M.overrideViewMode !== undefined) {
                viewmode = M.overrideViewMode;
                delete M.overrideViewMode;
            }
            else if (typeof fmconfig.uiviewmode !== 'undefined' && fmconfig.uiviewmode) {
                if (fmconfig.viewmode) {
                    viewmode = fmconfig.viewmode;
                }
            }
            else if (typeof fmconfig.viewmodes !== 'undefined' && typeof fmconfig.viewmodes[id] !== 'undefined') {
                viewmode = fmconfig.viewmodes[id];
            }
            else {
                for (var i in M.v) {
                    if (is_image(M.v[i])) {
                        viewmode = 1;
                        break;
                    }
                }
            }
            M.viewmode = viewmode;
            if (M.overrideSortMode) {
                M.doSort(M.overrideSortMode[0], M.overrideSortMode[1]);
                delete M.overrideSortMode;
            }
            else if (fmconfig.uisorting && fmconfig.sorting) {
                M.doSort(fmconfig.sorting.n, fmconfig.sorting.d);
            }
            else if (fmconfig.sortmodes && fmconfig.sortmodes[id]) {
                M.doSort(fmconfig.sortmodes[id].n, fmconfig.sortmodes[id].d);
            }
            else if (M.currentdirid === 'contacts') {
                M.doSort('status', 1);
            }
            else {
                M.doSort('name', 1);
            }

            if (M.currentdirid === 'opc') {
                this.v = [];
                for (var i in M.opc) {
                    this.v.push(M.opc[i]);
                }
            }
            else if (M.currentdirid === 'ipc') {
                this.v = [];
                for (var i in M.ipc) {
                    this.v.push(M.ipc[i]);
                }
            }

            M.renderMain();

            if (fminitialized) {
                var currentdirid = M.currentdirid;
                if (id.substr(0, 6) === 'search') {
                    currentdirid = M.RootID;

                    if (M.d[M.previousdirid]) {
                        currentdirid = M.previousdirid;
                    }
                }

                if ($('#treea_' + currentdirid).length === 0) {
                    var n = M.d[currentdirid];
                    if (n && n.p) {
                        treeUIopen(n.p, false, true);
                    }
                }
                treeUIopen(currentdirid, currentdirid === 'contacts');

                $('#treea_' + currentdirid).addClass('opened');
            }
            if (d) {
                console.timeEnd('time for rendering');
            }

            Soon(function() {
                M.renderPath();
            });
        }


        // If a folderlink, and entering a new folder.
        if (pfid && this.currentrootid === this.RootID) {
            var target = '';
            if (this.currentdirid !== this.RootID) {
                target = '!' +  this.currentdirid;
            }
            newHashLocation = '#F!' + pfid + '!' + pfkey + target;
            M.lastSeenFolderLink = newHashLocation;
        }
        else {
            // new hash location can be altered already by the chat logic in the previous lines in this func
            if (!newHashLocation) {
                newHashLocation = '#fm/' + M.currentdirid;
            }
        }
        try {
            window.location.hash = newHashLocation;
        }
        catch (ex) {
            console.error(ex);
        }
        searchPath();

        var sortMenu = new mega.SortMenu();
        sortMenu.treeSearchUI();

        $(document).trigger('MegaOpenFolder');
    };

    // Contacts left panel handling
    this.contacts = function() {

        var i;
        var activeContacts = [];

        for (i in M.c['contacts']) {

            // Filter out contacts without full relationship
            if (M.d.hasOwnProperty(i) && (M.d[i].c === 1)) {
                activeContacts.push(M.d[i]);
            }
        }

        if (typeof this.i_cache !== "object") {
            this.i_cache = {};
        }

        var sortBy = $.sortTreePanel['contacts'].by;
        var sortFn;

        if (sortBy === 'last-interaction') {
            sortFn = this.getSortByInteractionFn();
        }
        else if (sortBy === 'name') {
            sortFn = this.getSortByNameFn();
        }
        else if (sortBy === 'status') {
            sortFn = this.getSortByStatusFn();
        }
        else if (sortBy === 'created') {
            sortFn = this.getSortByDateTimeFn();
        }
        else if (sortBy === 'fav') {
            sortFn = this.getSortByFavFn();
        }

        var sortDirection = $.sortTreePanel['contacts'].dir;
        activeContacts.sort(
            function(a, b) {
                return sortFn(a, b, sortDirection);
            }
        );

        var html = '';
        var onlinestatus;

        // status can be: "online"/"away"/"busy"/"offline"
        for (i in activeContacts) {
            if (activeContacts.hasOwnProperty(i)) {
                if (megaChatIsReady) {
                    var jId = megaChat.getJidFromNodeId(activeContacts[i].u);
                    onlinestatus = M.onlineStatusClass(megaChat.karere.getPresence(jId));
                }
                else {
                    onlinestatus = [l[5926], 'offline'];
                }

                var name = M.getNameByHandle(activeContacts[i].u).toLowerCase();

                if (!treesearch || name.indexOf(treesearch.toLowerCase()) > -1) {

                    html += '<div class="nw-contact-item ui-droppable '
                    + onlinestatus[1] + '" id="contact_' + htmlentities(activeContacts[i].u)
                    + '"><div class="nw-contact-status"></div><div class="nw-contact-name">'
                    + htmlentities(name)
                    + ' <a href="#" class="button start-chat-button"><span></span></a></div></div>';
                }
                $('.fm-start-chat-dropdown').addClass('hidden');
            }
        }

        $('.content-panel.contacts').html(html);

        if (megaChatIsReady) {
            $('.fm-tree-panel').undelegate('.start-chat-button', 'click.megaChat');
            $('.fm-tree-panel').delegate('.start-chat-button', 'click.megaChat', function() {
                var m = $('.fm-start-chat-dropdown'),
                    scrollPos = 0;

                var $this = $(this);
                var $userDiv = $this.parent().parent();

                $.hideContextMenu();

                if (!$this.is(".active")) {
                    $('.start-chat-button').removeClass('active');

                    $('.context-menu-item', m).removeClass("disabled");

                    if ($userDiv.is(".offline")) {
                        $('.context-menu-item.startaudio-item, .context-menu-item.startvideo-item', m)
                            .addClass("disabled");
                    }

                    $this.addClass('active');
                    var y = $this.offset().top - 20;
                    m
                        .css('top', y)
                        .removeClass('hidden')
                        .addClass('active')
                        .data("triggeredBy", $this);
                }
                else {
                    $this.removeClass('active');
                    m
                        .removeClass('active')
                        .addClass('hidden')
                        .removeData("triggeredBy");
                }

                $.selected = [$userDiv.attr('id').replace('contact_', '')];

                return false; // stop propagation!
            });

            $('.fm-start-chat-dropdown .context-menu-item.startchat-item').rebind('click.treePanel', function() {
                var $this = $(this);

                if (!$this.is(".disabled")) {
                    var user_handle = $.selected && $.selected[0];
                    window.location = "#fm/chat/" + user_handle;
                }
            });

            $('.fm-start-chat-dropdown .context-menu-item.startaudio-item').rebind('click.treePanel', function() {
                var $this = $(this);
                var $triggeredBy = $this.parent().data("triggeredBy");
                var $userDiv = $triggeredBy.parent().parent();

                if (!$this.is(".disabled") && !$userDiv.is(".offline")) {
                    var user_handle = $userDiv.attr('id').replace("contact_", "");

                    window.location = "#fm/chat/" + user_handle;
                    var room = megaChat.createAndShowPrivateRoomFor(user_handle);
                    if (room) {
                        room.startAudioCall();
                    }
                }
            });

            $('.fm-start-chat-dropdown .context-menu-item.startvideo-item').rebind('click.treePanel', function() {
                var $this = $(this);
                var $triggeredBy = $this.parent().data("triggeredBy");
                var $userDiv = $triggeredBy.parent().parent();

                if (!$this.is(".disabled") && !$userDiv.is(".offline")) {
                    var user_handle = $userDiv.attr('id').replace("contact_", "");

                    window.location = "#fm/chat/" + user_handle;
                    var room = megaChat.createAndShowPrivateRoomFor(user_handle);
                    if (room) {
                        room.startVideoCall();
                    }
                }
            });
        }

        $('.fm-tree-panel').undelegate('.nw-contact-item', 'click');
        $('.fm-tree-panel').delegate('.nw-contact-item', 'click', function() {
            var id = $(this).attr('id');
            if (id) {
                id = id.replace('contact_', '');
            }
            M.openFolder(id);

            return false; // stop propagation!
        });

        // On the Contacts screen, initiate a call by double clicking a contact name in the left panel
        $('.fm-tree-panel').delegate('.nw-contact-item.online', 'dblclick', function() {

            // Get the element ID
            var $this = $(this);
            var id = $this.attr('id');

            // Get the user handle and change to conversations screen
            var user_handle = id.replace('contact_', '');
            window.location = '#fm/chat/' + user_handle;

        });
    };

    this.getContacts = function(n) {
        var folders = [];
        for (var i in this.c[n.h])
            if (this.d[i].t == 1 && this.d[i].name)
                folders.push(this.d[i]);

        return folders;
    };
    this.getContactByEmail = function(email) {
        var self = this;

        var found = false;

        self.u.forEach(function(v, k) {
            if (v.t == 1 && v.name && v.m == email) {
                found = v;
                // break
                return false;
            }
        });

        return found;
    };

    /**
     * buildtree
     *
     * Re-creates tree DOM elements in given order i.e. { ascending, descending }
     * for given parameters i.e. { name, [last interaction, status] },
     * Sorting for status and last interaction are available only for contacts.
     * @param {String} n, node id.
     * @param {String} dialog, dialog identifier or force rebuild constant.
     * @param {type} stype, what to sort.
     */
    this.buildtree = function(n, dialog, stype) {

        if (!n) {
             console.error('Invalid node passed to M.buildtree');
             return;
        }

        var folders = [],
            _ts_l = treesearch && treesearch.toLowerCase(),
            _li = 'treeli_',
            _sub = 'treesub_',
            _a = 'treea_',
            rebuild = false,
            sharedfolder, openedc, arrowIcon,
            ulc, expandedc, buildnode, containsc, cns, html, sExportLink,
            fName = '',
            curItemHandle = '',
            undecryptableClass = '',
            titleTooltip = '',
            fIcon = '',
            prefix;

        var share = new mega.Share({});

        /*
         * XXX: Initially this function was designed to render new nodes only,
         * but due to a bug the entire tree was being rendered/created from
         * scratch every time. Trying to fix this now is a pain because a lot
         * of the New-design code was made with that bug in place and therefore
         * with the assumption the tree panels are recreated always.
         */

        if (dialog === this.buildtree.FORCE_REBUILD) {
            rebuild = true;
            dialog = undefined;
        }
        stype = stype || "cloud-drive";
        if (n.h === M.RootID) {
            if (typeof dialog === 'undefined') {
                if (rebuild || $('.content-panel.cloud-drive ul').length === 0) {
                    $('.content-panel.cloud-drive').html('<ul id="treesub_' + htmlentities(M.RootID) + '"></ul>');
                }
            }
            else {
                $('.' + dialog + ' .cloud-drive .dialog-content-block').html('<ul id="mctreesub_' + htmlentities(M.RootID) + '"></ul>');
            }
        }
        else if (n.h === 'shares') {
            if (typeof dialog === 'undefined') {
                $('.content-panel.shared-with-me').html('<ul id="treesub_shares"></ul>');
            }
            else {
                $('.' + dialog + ' .shared-with-me .dialog-content-block').html('<ul id="mctreesub_shares"></ul>');
            }
            stype = "shared-with-me";
        }
        else if (n.h === M.InboxID) {
            if (typeof dialog === 'undefined') {
                $('.content-panel.inbox').html('<ul id="treesub_' + htmlentities(M.InboxID) + '"></ul>');
            }
            else {
                $('.' + dialog + ' .inbox .dialog-content-block').html('<ul id="mctreesub_' + htmlentities(M.InboxID) + '"></ul>');
            }
            stype = "inbox";
        }
        else if (n.h === M.RubbishID) {
            if (typeof dialog === 'undefined') {
                $('.content-panel.rubbish-bin').html('<ul id="treesub_' + htmlentities(M.RubbishID) + '"></ul>');
            }
            else {
                $('.' + dialog + ' .rubbish-bin .dialog-content-block').html('<ul id="mctreesub_' + htmlentities(M.RubbishID) + '"></ul>');
            }
            stype = "rubbish-bin";
        }
        else if (folderlink) {
            stype = "folder-link";
        }

        prefix = stype;
        // Detect copy and move dialogs, make sure that right DOMtree will be sorted.
        // copy and move dialogs have their own trees and sorting is done independently
        if (dialog) {
            if (dialog.indexOf('copy-dialog') !== -1) {
                prefix = 'Copy' + stype;
            }
            else if (dialog.indexOf('move-dialog') !== -1) {
                prefix = 'Move' + stype;
            }
        }

        if (this.c[n.h]) {

            folders = [];

            for (var i in this.c[n.h]) {
                if (this.d[i] && (this.d[i].t === 1)) {
                    folders.push(this.d[i]);
                }
            }

            var sortFn = this.getSortByNameFn();
            var sortDirection = $.sortTreePanel[prefix].dir;
            folders.sort(
                function(a, b) {
                    return sortFn(a, b, sortDirection);
                }
            );

            // In case of copy and move dialogs
            if (typeof dialog !== 'undefined') {
                 _a = 'mctreea_';
                 _li = 'mctreeli_';
                 _sub = 'mctreesub_';
            }

            for (var ii in folders) {
                if (folders.hasOwnProperty(ii)) {

                    ulc = '';
                    expandedc = '';
                    buildnode = false;
                    containsc = '';
                    curItemHandle = folders[ii].h;
                    cns = M.c[curItemHandle];
                    undecryptableClass = '';
                    titleTooltip = '';
                    fIcon = '';

                    fName = folders[ii].name;

                    if (cns) {
                        for (var cn in cns) {
                            /* jshint -W073 */
                            if (M.d[cn] && M.d[cn].t) {
                                containsc = 'contains-folders';
                                break;
                            }
                            /* jshint +W073 */
                        }
                    }
                    if (fmconfig && fmconfig.treenodes && fmconfig.treenodes[curItemHandle]) {
                        buildnode = Boolean(containsc);
                    }
                    if (buildnode) {
                        ulc = 'class="opened"';
                        expandedc = 'expanded';
                    }
                    else if (Object(fmconfig.treenodes).hasOwnProperty(curItemHandle)) {
                        fmtreenode(curItemHandle, false);
                    }
                    sharedfolder = '';

                    // Check is there a full and pending share available, exclude public link shares i.e. 'EXP'
                    if (share.isShareExist([curItemHandle], true, true, false)) {
                        sharedfolder = ' shared-folder';
                    }

                    openedc = '';
                    if (M.currentdirid === curItemHandle) {
                        openedc = 'opened';
                    }

                    var k = $('#' + _li + curItemHandle).length;

                    if (k) {
                        if (containsc) {
                            $('#' + _li + curItemHandle + ' .nw-fm-tree-item').addClass(containsc)
                                .find('span').eq(0).addClass('nw-fm-arrow-icon');
                        }
                        else {
                            $('#' + _li + curItemHandle + ' .nw-fm-tree-item').removeClass('contains-folders')
                                .find('span').eq(0).removeClass('nw-fm-arrow-icon');
                        }
                    }
                    else {

                        // Undecryptable node indicators
                        if (missingkeys[curItemHandle]) {
                            undecryptableClass = 'undecryptable';
                            fName = l[8686];
                            fIcon = 'generic';

                            var exportLink = new mega.Share.ExportLink({});
                            titleTooltip = exportLink.isTakenDown(curItemHandle) ? (l[7705] + '\n') : '';
                            titleTooltip += l[8595];
                        }

                        sExportLink = (M.d[curItemHandle].shares && M.d[curItemHandle].shares.EXP) ? 'linked' : '';
                        arrowIcon = '';

                        if (containsc) {
                            arrowIcon = 'class="nw-fm-arrow-icon"';
                        }
                        /* jshint -W043 */
                        html = '<li id="' + _li + curItemHandle + '">\n\
                                        <span  id="' + _a + htmlentities(curItemHandle)
                            + '" class="nw-fm-tree-item ' + containsc + ' ' + expandedc + ' '
                            + openedc + ' ' + sExportLink + ' ' + undecryptableClass
                            + '" title="' + titleTooltip + '">\n\
                                            <span ' + arrowIcon + '></span>\n\
                                            <span class="nw-fm-tree-folder' + sharedfolder + '">' + htmlentities(fName) + '</span>\n\
                                            <span class="data-item-icon"></span>\n\
                                        </span>\n\
                                        <ul id="' + _sub + curItemHandle + '" ' + ulc + '></ul>\n\
                                    </li>';
                        /* jshint +W043 */

                        if (folders[ii - 1] && $('#' + _li + folders[ii - 1].h).length > 0) {
                            $('#' + _li + folders[ii - 1].h).after(html);
                        }
                        else if (ii === 0 && $('#' + _sub + n.h + ' li').length > 0) {
                            $($('#' + _sub + n.h + ' li')[0]).before(html);
                        }
                        else {
                            $('#' + _sub + n.h).append(html);
                        }
                    }

                    if (_ts_l) {
                        if (fName.toLowerCase().indexOf(_ts_l) === -1) {
                            $('#' + _li + curItemHandle).addClass('tree-item-on-search-hidden');
                        }
                        else {
                            $('#' + _li + curItemHandle).parents('li').removeClass('tree-item-on-search-hidden');
                        }
                    }
                    if (buildnode) {
                        this.buildtree(folders[ii], dialog, stype);
                    }

                    if (fminitialized) {
                        var nodeHandle = curItemHandle;

                        if ((M.d[nodeHandle] && M.d[nodeHandle].shares) || M.ps[nodeHandle]) {
                            sharedUInode(nodeHandle);
                        }
                    }
                }
            }// END of for folders loop
        }
    };// END buildtree()

    this.buildtree.FORCE_REBUILD = 34675890009;

    var icon = '<span class="context-menu-icon"></span>';
    var arrow = '<span class="context-top-arrow"></span><span class="context-bottom-arrow"></span>';

    this.buildRootSubMenu = function() {

        var cs = '',
            sm = '',
            html = '';

        for (var h in M.c[M.RootID]) {
            if (M.d[h] && M.d[h].t) {
                cs = ' contains-submenu';
                sm = '<span class="context-submenu" id="sm_' + this.RootID + '"><span id="csb_' + this.RootID + '"></span>' + arrow + '</span>';
                break;
            }
        }

        html = '<span class="context-submenu" id="sm_move"><span id="csb_move">';
        html += '<span class="context-menu-item cloud-item' + cs + '" id="fi_' + this.RootID + '">';
        html +=     icon + l[1687];
        html += '</span>' + sm;
        html += '<span class="context-menu-item remove-item" id="fi_' + this.RubbishID + '">';
        html +=     icon + l[5738];
        html += '</span>';
        html += '<span class="context-menu-divider"></span>'
              + '<span class="context-menu-item advanced-item">'
              +     '<span class="context-menu-icon"></span>'
              +     l[9108]
              + '</span>';
        html += arrow;
        html += '</span></span>';

        $('.context-menu-item.move-item').after(html);
    };

    /*
     * buildSubMenu - context menu related
     * Create sub-menu for context menu parent directory
     *
     * @param {string} id - parent folder handle
     */
    this.buildSubMenu = function(id) {

        var folders = [],
            sub, cs, sm, fid, sharedFolder, html;
        var nodeName = '';

        for (var i in this.c[id]) {
            if (this.d[i] && this.d[i].t === 1) {
                folders.push(this.d[i]);
            }
        }

        // Check existance of sub-menu
        if ($('#csb_' + id + ' > .context-menu-item').length !== folders.length)  {
            // localeCompare is not supported in IE10, >=IE11 only
            // sort by name is default in the tree
            folders.sort(function(a, b) {
                if (a.name) {
                    return a.name.localeCompare(b.name);
                }
            });

            for (var i in folders) {
                sub = false;
                cs = '';
                sm = '';
                fid = folders[i].h;

                for (var h in M.c[fid]) {
                    if (M.d[h] && M.d[h].t) {
                        sub = true;
                        cs = ' contains-submenu';
                        sm = '<span class="context-submenu" id="sm_' + fid + '"><span id="csb_' + fid + '"></span>' + arrow + '</span>';
                        break;
                    }
                }

                sharedFolder = 'folder-item';
                if (typeof M.d[fid].shares !== 'undefined') {
                    sharedFolder += ' shared-folder-item';
                }

                if (missingkeys[fid]) {
                    nodeName = l[8686];
                }
                else {
                    nodeName = this.d[fid].name;
                }

                html = '<span class="context-menu-item ' + sharedFolder + cs + '" id="fi_' + fid + '">' + icon + htmlentities(nodeName) + '</span>' + sm;

                $('#csb_' + id).append(html);
            }
        }
    };

    this.sortContacts = function(folders) {
        // in case of contacts we have custom sort/grouping:
        if (localStorage.csort)
            this.csort = localStorage.csort;
        if (localStorage.csortd)
            this.csortd = parseInt(localStorage.csortd);

        if (this.csort == 'shares')
        {
            folders.sort(function(a, b)
            {
                if (M.c[a.h] && M.c[b.h])
                {
                    if (a.name)
                        return a.name.localeCompare(b.name);
                }
                else if (M.c[a.h] && !M.c[b.h])
                    return 1 * M.csortd;
                else if (!M.c[a.h] && M.c[b.h])
                    return -1 * M.csortd;
                return 0;
            });
        }
        else if (this.csort == 'name')
        {
            folders.sort(function(a, b)
            {
                if (a.name)
                    return parseInt(a.name.localeCompare(b.name) * M.csortd);
            });
        }
        else if (this.csort == 'chat-activity')
        {
            folders.sort(function(a, b)
            {
                var aTime = M.u[a.h].lastChatActivity;
                var bTime = M.u[b.h].lastChatActivity;

                if (aTime && bTime)
                {
                    if (aTime > bTime) {
                        return 1 * M.csortd;
                    }
                    else if (aTime < bTime) {
                        return -1 * M.csortd;
                    }
                    else {
                        return 0;
                    }
                }
                else if (aTime && !bTime)
                    return 1 * M.csortd;
                else if (!aTime && bTime)
                    return -1 * M.csortd;

                return 0;
            });
        }

        return folders;
    };

    this.getPath = function(id) {

        var result = [];
        var loop = true;

        while (loop) {
            if ((id === 'contacts') && (result.length > 1)) {
                id = 'shares';
            }

            if (
                M.d[id]
                || (id === 'contacts')
                || (id === 'messages')
                || (id === 'shares')
                || (id === M.InboxID)
                || (id === 'opc')
                || (id === 'ipc')
                ) {
                result.push(id);
            }
            else if (!id || (id.length !== 11)) {
                return [];
            }

            if (
                (id === this.RootID)
                || (id === 'contacts')
                || (id === 'shares')
                || (id === 'messages')
                || (id === this.RubbishID)
                || (id === this.InboxID)
                || (id === 'opc')
                || (id === 'ipc')
                ) {
                loop = false;
            }

            if (loop) {
                if (!(this.d[id] && this.d[id].p)) {
                    break;
                }

                id = this.d[id].p;
            }
        }

        return result;
    };

    this.pathLength = function()
    {
        var length = $('.fm-breadcrumbs-block:visible').outerWidth() + $('.fm-header-buttons:visible').outerWidth();
        return length;
    };

    this.renderPath = function() {
        var name, hasnext = '', typeclass,
            html = '<div class="clear"></div>',
            a2 = this.getPath(this.currentdirid),
            contactBreadcrumb = '<a class="fm-breadcrumbs contacts has-next-button" id="path_contacts">'
                                    + '<span class="right-arrow-bg">'
                                        + '<span>' + l[950] + ' </span>'
                                    + '</span>'
                                + '</a>';

        if (a2.length > 2 && a2[a2.length - 2].length === 11) {
            delete a2[a2.length - 2];
        }

        for (var i in a2) {
            name = '';
            if (a2[i] === this.RootID) {
                if (folderlink && M.d[this.RootID]) {
                    name = M.d[this.RootID].name;
                    typeclass = 'folder';
                }
                else {
                    typeclass = 'cloud-drive';
                }
            }
            else if (a2[i] === 'contacts') {
                typeclass = 'contacts';
                name = l[165];
            }
            else if (a2[i] === 'opc') {
                typeclass = 'sent-requests';
                name = l[5862];
            }
            else if (a2[i] === 'ipc') {
                typeclass = 'received-requests';
                name = l[5863];
            }
            else if (a2[i] === 'shares') {
                typeclass = 'shared-with-me';
                name = '';
            }
            else if (a2[i] === this.RubbishID) {
                typeclass = 'rubbish-bin';
                name = l[167];
            }
            else if (a2[i] === 'messages' || a2[i] === M.InboxID) {
                typeclass = 'messages';
                name = l[166];
            }
            else {
                var n = M.d[a2[i]];
                if (n && n.name) {
                    name = n.name;
                }
                if (a2[i].length === 11) {
                    typeclass = 'contact';
                }
                else {
                    typeclass = 'folder';
                }
            }
            html = '<a class="fm-breadcrumbs ' + typeclass + ' ' + hasnext
                    + ' ui-droppable" id="path_' + htmlentities(a2[i]) + '">'
                        + '<span class="right-arrow-bg ui-draggable">'
                            + '<span>' + htmlentities(name)  + '</span>'
                        + '</span>'
                    + '</a>' + html;
            hasnext = 'has-next-button';
        }

        if (this.currentdirid && this.currentdirid.substr(0, 5) === 'chat/') {
            var contactName = $('a.fm-tree-folder.contact.lightactive span.contact-name').text();
            $('.fm-breadcrumbs-block').safeHTML('<a class="fm-breadcrumbs contacts has-next-button" id="path_contacts">'
                                                + '<span class="right-arrow-bg">'
                                                    + '<span>Contacts</span>'
                                                + '</span></a>'
                                            + '<a class="fm-breadcrumbs chat" id="path_'
                                            + htmlentities(M.currentdirid.replace("chat/", "")) + '">'
                                                + '<span class="right-arrow-bg">'
                                                    + '<span>' + htmlentities(contactName) + '</span>'
                                                + '</span>'
                                            + '</a>');
            $('.search-files-result').addClass('hidden');
        }
        else if (this.currentdirid && this.currentdirid.substr(0, 7) === 'search/') {
            $('.fm-breadcrumbs-block').safeHTML('<a class="fm-breadcrumbs search ui-droppable" id="'
                                            + htmlentities(a2[i]) + '">'
                                                + '<span class="right-arrow-bg ui-draggable">'
                                                    + '<span>' + htmlentities(this.currentdirid.replace('search/', ''))
                                                    + '</span>'
                                                + '</span>'
                                            + '</a>');
            $('.search-files-result .search-number').text(M.v.length);
            $('.search-files-result').removeClass('hidden');
            $('.search-files-result').addClass('last-button');
        }
        else if (this.currentdirid && this.currentdirid === 'opc') {
            DEBUG('Render Path OPC');
            $('.fm-breadcrumbs-block').html(contactBreadcrumb + html);
        }
        else if (this.currentdirid && this.currentdirid === 'ipc') {
            DEBUG('Render Path IPC');
            $('.fm-breadcrumbs-block').html(contactBreadcrumb + html);
        }
        else {
            $('.search-files-result').addClass('hidden');
            $('.fm-breadcrumbs-block').html(html);
        }

        $('.fm-new-folder span').text(l[68]);
        $('.fm-file-upload span').text(l[99]);
        $('.fm-folder-upload span').text(l[98]);

        var headerWidth = $('.fm-right-header:visible').outerWidth();

        $('.fm-right-header:visible').removeClass('long-path short-foldernames');
        if (M.pathLength() > headerWidth) {
            $('.fm-right-header:visible').addClass('long-path');
            $('.fm-new-folder span').text('');
            $('.fm-file-upload span').text('');
            $('.fm-folder-upload span').text('');
        }

        var el = $('.fm-breadcrumbs-block:visible .right-arrow-bg');
        var i = 0;
        var j = 0;
        headerWidth = $('.fm-right-header:visible').outerWidth();

        while (M.pathLength() > headerWidth) {
            if (i < el.length - 1) {
                $(el[i]).addClass('short-foldername');
                i++;
            } else if (j < el.length - 1) {
                $(el[j]).html('');
                j++;
            } else if (!$(el[j]).hasClass('short-foldername')) {
                $(el[j]).addClass('short-foldername');
            } else {
                $(el[j]).html('');
                break;
            }
        }

        if ($('.fm-breadcrumbs-block .fm-breadcrumbs').length > 1) {
            $('.fm-breadcrumbs-block').removeClass('deactivated');
        }
        else {
            $('.fm-breadcrumbs-block').addClass('deactivated');
        }

        $('.fm-breadcrumbs-block a').unbind('click');
        $('.fm-breadcrumbs-block a').bind('click', function() {
            var crumbId = $(this).attr('id');

            // When NOT deactivated
            if (!$('.fm-breadcrumbs-block').hasClass('deactivated')) {
                if (crumbId === 'path_opc' || crumbId === 'path_ipc') {
                    return false;
                }
                else if ((crumbId === 'chatcrumb') || (M.currentdirid && M.currentdirid.substr(0, 7) === 'search/')) {
                    return false;
                }

                // Remove focus from 'view ipc/opc' buttons
                $('.fm-received-requests').removeClass('active');
                $('.fm-contact-requests').removeClass('active');
                M.openFolder($(this).attr('id').replace('path_', ''));
            }
        });

        if (folderlink) {
            $('.fm-breadcrumbs:first').removeClass('folder').addClass('folder-link');
            $('.fm-breadcrumbs:first span').empty();
        }
    };

    this.addNode = function(n, ignoreDB) {
        if (!M.d[n.p] && n.p !== 'contacts') {
            if (n.sk) {
                n.p = n.u;
            }
            else if (n.su) {
                n.p = n.su;
            }
        }

        if (n.p && n.p.length === 11 && !M.d[n.p]) {
            var u = this.u[n.p];
            if (u) {
                u.h = u.u;
                u.t = 1;
                u.p = 'contacts';
                M.addNode(u);
            }
            else {
                console.log('No user record for incoming share', n.p, this.u[n.p]);
            }
        }

        if (n.p) {
            if (typeof this.c[n.p] === 'undefined') {
                this.c[n.p] = [];
            }
            this.c[n.p][n.h] = 1;

            // maintain special incoming shares index
            if (n.p.length === 11) {
                if (n.sk && !u_sharekeys[n.h]) {
                    // extract sharekey from node's sk property
                    var k = crypto_process_sharekey(n.h, n.sk);
                    if (k !== false) crypto_setsharekey(n.h, k);
                }

                if (u_sharekeys[n.h]) {
                    this.c.shares[n.h] = { su : n.su,
                                            r : n.r,
                                           sk : a32_to_base64(u_sharekeys[n.h][0]) };

                    // addNode() is called from:
                    // createFolder() (in response to API `p` - currently
                    // incorrect, but permissible in the future)
                    // __process_f1()
                    // process_u() (with pass-through ignoreDB)
                    if (fmdb && !ignoreDB) fmdb.add('s', { o_t : n.su + '*' + n.h,
                                                           d : this.c.shares[n.h]
                    });
                }
            }
        }

        if (n.t) {
            if (n.t === 2) {
                this.RootID = n.h;
            }
            else if (n.t === 3) {
                this.InboxID = n.h;
            }
            else if (n.t === 4) {
                this.RubbishID = n.h;
            }
        }

        if (n.t < 2) {
            crypto_decryptnode(n);
            M.nodeUpdated(n);
        }

        if (n.hash) {
            if (!this.h[n.hash]) {
                this.h[n.hash] = [];
            }
            this.h[n.hash].push(n.h);
        }

        if (this.d[n.h] && this.d[n.h].shares) {
            n.shares = this.d[n.h].shares;
        }

        // sync data objs M.u <-> M.d
        if (this.u[n.h] && this.u[n.h] !== n) {
            for (var k in n) {
                // merge changes from n->M.u[n.h]
                if (n.hasOwnProperty(k) && k !== 'name') {
                    this.u[n.h][k] = n[k];
                }
            }
            n = this.u[n.h];
        }

        this.d[n.h] = n;

        if (fminitialized) {
            // Handle Inbox/RubbishBin UI changes
            delay('fmtopUI', fmtopUI);

            newnodes.push(n);
        }

        // $(window).trigger("megaNodeAdded", [n]);
    };

    this.delNode = function(h, ignoreDB) {
        function ds(h) {
            if (fminitialized) {
                removeUInode(h);
            }
            if (M.c[h] && h.length < 11) {
                for (var h2 in M.c[h]) {
                    ds(h2);
                }
                delete M.c[h];
            }

            // FIXME: this gets called with M.d[h] already
            // deleted, which means that the test below cannot
            // take effect.
            if (fmdb) fmdb.del('f', h);

            if (M.d[h]) {
                if (fmdb && !ignoreDB) {
                    if (M.d[h].p && M.d[h].p.length == 11) {
                        fmdb.del('s', M.d[h].p + '*' + h);
                    }
                }

                M.delIndex(M.d[h].p, h);
                M.delHash(M.d[h]);
                delete M.d[h];
            }

            // Update M.v it's used for at least preview slideshow
            for (var k in M.v) {
                if (M.v[k].h === h) {
                    M.v.splice(k, 1);
                    break;
                }
            }
            // if (M.u[h]) delete M.u[h];
            if (typeof M.u[h] === 'object') {
                M.u[h].c = 0;
            }
        }
        ds(h);

        if (fminitialized) {
            // Handle Inbox/RubbishBin UI changes
            delay('fmtopUI', fmtopUI);
        }

        if (M.currentdirid === 'shares' && !M.viewmode)
            M.openFolder('shares', 1);
    };

    this.delHash = function(n) {
        if (n.hash && M.h[n.hash])
        {
            for (var i in M.h[n.hash])
            {
                if (M.h[n.hash][i] == n.h)
                {
                    M.h[n.hash].splice(i, 1);
                    break;
                }
            }
            if (!M.h[n.hash].length)
                delete M.h[n.hash];
        }
    };

    /** Don't report `newmissingkeys` unless there are *new* missing keys */
    this.checkNewMissingKeys = function() {
        var result = true;

        try {
            var keys = Object.keys(missingkeys).sort();
            var hash = MurmurHash3(JSON.stringify(keys));
            var prop = u_handle + '_lastMissingKeysHash';
            var oldh = parseInt(localStorage[prop]);

            if (oldh !== hash) {
                localStorage[prop] = hash;
            }
            else {
                result = false;
            }
        }
        catch (ex) {
            console.error(ex);
        }

        return result;
    };

    /**
     * Check existance of contact/pending contact
     *
     *
     * @param {email} email of invited contact
     *
     * @returns {number} error code, 0 proceed with request
     *
     * -12, Owner already invited user & expiration period didn't expired, fail.
     * -12 In case expiration period passed new upc is sent, but what to do with old request?
     * Delete it as soon as opc response is received for same email (idealy use user ID, if exist)
     * -10, User already invited Owner (ToDO. how to check diff emails for one account) (Check M.opc)
     * -2, User is already in contact list (check M.u)
     *
     */
    this.checkInviteContactPrerequisites = function(email) {
        var TIME_FRAME = 60 * 60 * 24 * 14;// 14 days in seconds

        // Check pending invitations
        var opc = M.opc;
        for (var i in opc) {
            if (M.opc[i].m === email) {
//                if (opc[i].rts + TIME_FRAME <= Math.floor(new Date().getTime() / 1000)) {
                return 0;
//                }
                return -12;
            }
        }

        // Check incoming invitations
        // This part of code is not necessary case server handle mutial
        // invitation and automatically translates invites into actual contacts
//        var ipc = M.ipc;
//        for (var i in ipc) {
//            if (M.ipc[i].m === email) {
//                return -10;
//            }
//        }

        // Check active contacts
        var result = 0;
        M.u.forEach(function(v, k) {
            if (v.m === email && v.c !== 0) {
                result = -2;
                return false; // break;
            }
        });

        return result;
    };

    /**
     * Invite contacts using email address, also known as ongoing pending contacts.
     * This uses API 2.0
     *
     * @param {String} owner, account owner email address.
     * @param {String} target, target email address.
     * @param {String} msg, optional custom text message.
     * @returns {Integer} proceed, API response code, if negative something is wrong
     * look at API response code table.
     */
    this.inviteContact = function(owner, target, msg) {
        DEBUG('inviteContact');
        var proceed = this.checkInviteContactPrerequisites(target);

        if (proceed === 0) {
            api_req({'a': 'upc', 'e': owner, 'u': target, 'msg': msg, 'aa': 'a', i: requesti}, {
                callback: function(resp) {
                    if (typeof resp === 'object') {
                        if (resp.p) {
                            proceed = resp.p;
                        }
                    }
                }
            });
        }

        this.inviteContactMessageHandler(proceed);

        return proceed;
    };

    /**
     * Handle all error codes for contact invitations and shows message
     *
     * @param {int} errorCode
     * @param {string} msg Can be undefined
     * @param {email} email  Can be undefined
     *
     */
    this.inviteContactMessageHandler = function(errorCode) {
        if (errorCode === -12) {

            // Invite already sent, and not expired
            msgDialog('info', '', 'Invite already sent, waiting for response');
        }
        else if (errorCode === -10) {

            // User already sent you an invitation
            msgDialog('info', '', 'User already sent you an invitation, check incoming contacts dialog');
        }
        else if (errorCode === -2) {

            // User already exist or owner
            msgDialog('info', '', l[1783]);
        }
    };

    this.cancelPendingContactRequest = function(target) {
        DEBUG('cancelPendingContactRequest');
        var proceed = this.checkCancelContactPrerequisites(target);

        if (proceed === 0) {
            api_req({ 'a': 'upc', 'u': target, 'aa': 'd', i: requesti }, {
                callback: function(resp) {
                    proceed = resp;
                }
            });
        }

        this.cancelContactMessageHandler(proceed);

        return proceed;
    };

    this.cancelContactMessageHandler = function(errorCode) {
        if (errorCode === -2) {
            msgDialog('info', '', 'This pending contact is already deleted.');
        }
    };

    this.checkCancelContactPrerequisites = function(email) {

        // Check pending invitations
        var opc = M.opc;
        var foundEmail = false;
        for (var i in opc) {
            if (M.opc[i].m === email) {
                foundEmail = true;
                if (M.opc[i].dts) {
                    return -2;// opc is already deleted
                }
            }
        }
        if (!foundEmail) {
            return -2;// opc doesn't exist for given email
        }

        return 0;
    };

    this.reinvitePendingContactRequest = function(target) {

        DEBUG('reinvitePendingContactRequest');
        api_req({'a': 'upc', 'u': target, 'aa': 'r', i: requesti});
    };

    // Answer on 'aa':'a', {"a":"upc","p":"0uUure4TCJw","s":2,"uts":1416434431,"ou":"fRSlXWOeSfo","i":"UAouV6Kori"}
    // Answer on 'aa':'i', "{"a":"upc","p":"t17TPe65rMM","s":1,"uts":1416438884,"ou":"nKv9P8pn64U","i":"qHzMjvvqTY"}"
    // ToDo, update M.ipc so we can have info about ipc status for view received requests
    this.ipcRequestHandler = function(id, action) {
        DEBUG('ipcRequestHandler');
        var proceed = this.checkIpcRequestPrerequisites(id);

        if (proceed === 0) {
            api_req({'a': 'upca', 'p': id, 'aa': action, i: requesti}, {
                callback: function(resp) {
                    proceed = resp;
                }
            });
        }

        this.ipcRequestMessageHandler(proceed);

        return proceed;
    };

    this.ipcRequestMessageHandler = function(errorCode) {
        if (errorCode === -2) {
            msgDialog('info', 'Already processed', 'Already handled request, something went wrong.');
        }

        // Server busy, ask them to retry the request
        else if (errorCode === -3 || errorCode === -4) {
            msgDialog('warninga', 'Server busy', 'The server was busy, please try again later.');
        }

        // Repeated request
        else if (errorCode === -12) {
            msgDialog('info', 'Repeated request', 'The contact has already been accepted.');
        }
    };

    this.checkIpcRequestPrerequisites = function(id) {
        var ipc = M.ipc;
        for (var i in ipc) {
            if (M.ipc[i].p === id) {
                return -0;
            }
        }

        return 0;
    };

    this.acceptPendingContactRequest = function(id) {
        return this.ipcRequestHandler(id, 'a');
    };

    this.denyPendingContactRequest = function(id) {
        return this.ipcRequestHandler(id, 'd');
    };

    this.ignorePendingContactRequest = function(id) {
        return this.ipcRequestHandler(id, 'i');
    };

    this.clearRubbish = function(sel)
    {
        if (d) {
            console.log('clearRubbish', sel);
            console.time('clearRubbish');
        }
        var selids = {};
        var c = this.c[sel === false ? M.RubbishID : M.currentdirid];
        var reqs = 0;

        if (sel && $.selected) {
            for (var i in $.selected) {
                if ($.selected.hasOwnProperty(i)) {
                    selids[$.selected[i]] = 1;
                }
            }
        }

        loadingDialog.show();

        var done = function() {
            if (d) {
                console.timeEnd('clearRubbish');
            }
            loadingDialog.hide();

            var hasItems = false;
            if (sel) {
                for (var h in c) {
                    if (c.hasOwnProperty(h)) {
                        hasItems = true;
                        break;
                    }
                }
            }

            if (!hasItems) {
                $('#treesub_' + M.RubbishID).remove();
                $('.fm-tree-header.recycle-item').removeClass('contains-subfolders expanded recycle-notification');

                if (M.RubbishID === M.currentdirid) {
                    $('.grid-table.fm tr').remove();
                    $('.file-block').remove();
                    $('.fm-empty-trashbin').removeClass('hidden');
                }
            }

            if (M.RubbishID === M.currentrootid) {
                if (M.viewmode) {
                    iconUI();
                }
                else {
                    gridUI();
                }
            }
            treeUI();
            delay('fmtopUI', fmtopUI);
        };

        var apiReq = function(handle) {
            api_req({a: 'd',
                     n: handle
                     //, i: requesti - DB update only upon receipt of actionpacket!
                    }, {
                callback: function(res, ctx) {
                    if (res !== 0) {
                        console.error('Failed to delete node from rubbish bin', handle, res);
                    }
                    else {
                        var h = handle;

                        M.delNode(h, true);

                        if (sel) {
                            $('.grid-table.fm#' + h).remove();
                            $('#' + h + '.file-block').remove();
                        }
                    }

                    if (!--reqs) {
                        done();
                    }
                }
            });
        };

        for (var h in c) {
            if (c.hasOwnProperty(h)) {
                if (!sel || selids[h]) {
                    reqs++;
                    apiReq(h);
                }
            }
        }

        if (!reqs) {
            done();
        }
    },

    this.syncUsersFullname = function(userId) {
        var self = this;

        if (M.u[userId].firstName || M.u[userId].lastName) {
            // already loaded.
            return;
        }

        var lastName = {name: 'lastname', value: null};
        var firstName = {name: 'firstname', value: null};

        MegaPromise.allDone([
            mega.attr.get(userId, 'firstname', -1)
                .done(function(r) {
                    firstName.value = r;
                }),
            mega.attr.get(userId, 'lastname', -1)
                .done(function(r) {
                    lastName.value = r;
                })
        ]).done(function(results) {
            if (!self.u[userId]) {
                return;
            }

            [firstName, lastName].forEach(function(obj) {
                // -1, -9, -2, etc...
                if (typeof obj.value === 'string') {
                    try {
                        obj.value = from8(base64urldecode(obj.value));
                    }
                    catch (ex) {
                        obj.value = ex;
                    }
                }

                if (typeof obj.value !== 'string' || !obj.value) {
                    obj.value = '';
                }
            });

            lastName = lastName.value;
            firstName = firstName.value;

            self.u[userId].firstName = firstName;
            self.u[userId].lastName = lastName;

            if (
                (firstName && $.trim(firstName).length > 0) ||
                (lastName && $.trim(lastName).length > 0)
            ) {
                self.u[userId].name = "";

                if (firstName && $.trim(firstName).length > 0) {
                    self.u[userId].name = firstName;
                }
                if (lastName && $.trim(lastName).length > 0) {
                    self.u[userId].name += (self.u[userId].name.length > 0 ? " " : "") + lastName;
                }
            } else {
                self.u[userId].name = "";
            }

            if (self.u[userId].avatar && self.u[userId].avatar.type != "image") {
                self.u[userId].avatar = false;
                useravatar.loaded(userId);
            }

            if (userId === u_handle) {
                u_attr.firstname = firstName;
                u_attr.lastname = lastName;
                u_attr.name = self.u[userId].name;

                $('.user-name').text(u_attr.firstname);

                $('.membership-big-txt.name:visible').text(
                    u_attr.name
                );

                if (fminitialized) {
                    M.avatars(u_handle);
                }
            }
        });
    },

    /**
     * Callback, that would be called when a contact is changed.
     */
    this.onContactChanged = function(contact) {
        if (fminitialized) {
            if (window.location.hash === "#fm/" + contact.u) {
                // re-render the contact view page if the presence had changed
                contactUI();
            }
        }
    };
    /**
     * Callback, that would be called when M.u had changed.
     */
    this.onContactsChanged = function() {
        if (fminitialized) {
            if (
                typeof $.sortTreePanel !== 'undefined' &&
                typeof $.sortTreePanel.contacts !== 'undefined' &&
                $.sortTreePanel.contacts.by === 'status'
            ) {
                M.contacts(); // we need to resort
            }

            if (window.location.hash === "#fm/contacts") {
                // re-render the contact view page if the presence had changed
                M.openFolder('contacts', true);
            }
        }
    };

    /**
     * addUser, updates global .u variable with new user data
     * adds/updates user indexedDB with newest user data
     *
     * @param {object} u, user object data
     * @param {boolean} ignoreDB, don't write to indexedDB
     */
    this.addUser = function(u, ignoreDB) {
        if (u && u.u) {
            var userId = u.u;

            if (this.u[userId]) {
                for (var key in u) {
                    if (this.u[userId].hasOwnProperty(key) && key !== 'name')  {
                        this.u[userId][key] = u[key];
                    }
                    else if (d) {
                        console.warn('addUser: property "%s" not updated.', key, u[key]);
                    }
                }

                u = this.u[userId];
            }
            else {
                this.u.set(userId, new MegaDataObject(MEGA_USER_STRUCT, true, u));
            }


            this.u[userId].addChangeListener(this.onContactChanged);

            if (fmdb && !ignoreDB && !pfkey) {
                // convert MegaDataObjects -> JS
                var cleanedUpUserData = clone(u.toJS ? u.toJS() : u);
                delete cleanedUpUserData.presence;
                delete cleanedUpUserData.presenceMtime;
                delete cleanedUpUserData.shortName;
                delete cleanedUpUserData.name;
                delete cleanedUpUserData.avatar;
                fmdb.add('u', { u : u.u, d : cleanedUpUserData });
            }

            this.syncUsersFullname(userId);
        }
    };

    // Update M.opc and related localStorage
    this.addOPC = function(u, ignoreDB) {
        this.opc[u.p] = u;
        if (fmdb && !ignoreDB && !pfkey) {
            fmdb.add('opc', { p : u.p, d : u });
        }
    };

    /**
     * Delete opc record from localStorage using id
     *
     * @param {string} id
     *
     */
    this.delOPC = function(id) {
        if (fmdb && !pfkey) {
            fmdb.del('opc', id);
        }
    };

    // Update M.ipc and related localStorage
    this.addIPC = function(u, ignoreDB) {
        this.ipc[u.p] = u;
        if (fmdb && !pfkey) {
            fmdb.add('ipc', { p : u.p, d : u });
        }
    };

    /**
     * Delete ipc record from indexedDb using id
     *
     * @param {string} id
     *
     */
    this.delIPC = function(id) {
        if (fmdb && !pfkey) {
            fmdb.del('ipc', id);
        }
    };

    /**
     * Update M.ps and indexedDb
     *
     * Structure of M.ps
     * <shared_item_id>:
     * [
     *  <pending_contact_request_id>:
     *  {h, p, r, ts},
     * ]
     * @param {JSON} ps, pending share
     * @param {boolean} ignoreDB
     *
     *
     */
    this.addPS = function(ps, ignoreDB) {
        if (!this.ps[ps.h]) {
            this.ps[ps.h] = {};
        }
        this.ps[ps.h][ps.p] = ps;

        if (fmdb && !ignoreDB && !pfkey) {
            fmdb.add('ps', { h_p : ps.h + '*' + ps.p, d : ps });
        }

        // maintain special outgoing shares index by user:
        if (!this.su[ps.p]) {
            this.su[ps.p] = [];
        }
        this.su[ps.p][ps.h] = 2;
    };

    /**
     * Maintain .ps and related indexedDb
     *
     * @param {string} pcrId, pending contact request id
     * @param {string} nodeId, shared item id
     *
     *
     */
    this.delPS = function(pcrId, nodeId) {

        // Delete the pending share
        if (this.ps[nodeId]) {
            if (this.ps[nodeId][pcrId]) {
                delete this.ps[nodeId][pcrId];
            }

            // If there's no pending shares for node left, clean M.ps
            if (Object.keys(this.ps[nodeId]).length === 0) {
                delete this.ps[nodeId];
            }
        }

        if (fmdb && !pfkey) {
            fmdb.del('ps', nodeId + '*' + pcrId);
        }
    };

    // This function has a special hacky purpose, don't use it if you don't know what it does, use M.copyNodes instead.
    this.injectNodes = function(nodes, target, callback) {
        if (!Array.isArray(nodes)) {
            nodes = [nodes];
        }

        var sane = nodes.filter(function(node) {
            return M.isFileNode(node);
        });

        if (sane.length !== nodes.length) {
            console.warn('injectNodes: Found invalid nodes.');
        }

        if (!sane.length) {
            return false;
        }

        nodes = [];

        sane = sane.map(function(node) {
            if (!M.d[node.h]) {
                nodes.push(node.h);
                M.d[node.h] = node;
            }
            return node.h;
        });

        this.copyNodes(sane, target, false, callback);

        nodes.forEach(function(handle) {
            delete M.d[handle];
        });

        return nodes.length;
    };

    /**
     * @param {Array}       cn            Array of nodes that needs to be copied
     * @param {String}      t             Destination node
     * @param {Boolean}     del           Should we delete the node after copying? (Like a move operation)
     * @param {MegaPromise} promise       promise to notify completion on (Optional)
     */
    this.copyNodes = function(cn, t, del, promise) {
        if (typeof promise === 'function') {
            var tmp = promise;
            promise = new MegaPromise();
            promise.always(tmp);
        }

        if ($.onImportCopyNodes && t.length === 11) {
            msgDialog('warninga', l[135], 'Operation not permitted.');
            promise.reject(EARGS);
            return promise;
        }

        loadingDialog.show();

        if (t.length === 11 && !u_pubkeys[t]) {
            var keyCachePromise = api_cachepubkeys([t]);
            keyCachePromise.always(function _cachepubkeyscomplete() {
                if (u_pubkeys[t]) {
                    M.copyNodes(cn, t, del, promise);
                }
                else {
                    loadingDialog.hide();
                    alert(l[200]);

                    // XXX: remove above alert() if promise is set?
                    if (promise) {
                        promise.reject(EKEY);
                    }
                }
            });

            return promise;
        }

        var a = this.isFileNode(cn) ? [cn] : ($.onImportCopyNodes || fm_getcopynodes(cn, t));
        var importNodes = Object(a).length;
        var nodesCount;
        var sconly = importNodes > 10;   // true -> new nodes delivered via SC `t` command only
        var ops = {a: 'p', t: t, n: a}; // FIXME: deploy API-side sn check

        var onCopyNodesDone = function() {
            loadingDialog.hide();
            if (promise) {
                promise.resolve(0);
            }
            if (!sconly) {
                renderNew();
            }

            if (importNodes && nodesCount < importNodes) {
                msgDialog('warninga', l[882],
                    (nodesCount ? l[8683] : l[2507])
                        .replace('%1', nodesCount)
                        .replace('%2', importNodes)
                );
            }
        };

        if (sconly) {
            ops.v = 3;
            ops.i = mRandomToken('pn');
            M.copynodeswaiter[ops.i] = onCopyNodesDone;
        }
        else {
            ops.v = 2;
            ops.i = requesti;
        }

        var s = fm_getsharenodes(t);

        if (s.length) {
            ops.cr = crypto_makecr(a, s, false);
        }

        if (importNodes) {
            // #4290 'strict mode'
            ops.sm = 1;
        }

        // encrypt nodekeys, either by RSA or by AES, depending on whether
        // we're sending them to a contact's inbox or not
        // FIXME: do this in a worker
        var c = (t || "").length == 11;
        for (var i = a.length; i--; ) {
            a[i].k = c ? base64urlencode(encryptto(t, a32_to_str(a[i].k)))
                       : a32_to_base64(encrypt_key(u_k_aes, a[i].k));
        }

        api_req(ops, {
            cn: cn,
            del: del,
            t: t,
            sconly: sconly,
            callback: function(res, ctx) {

                if (typeof res === 'number' && res < 0) {
                    loadingDialog.hide();
                    if (promise) {
                        return promise.reject(res);
                    }
                    return msgDialog('warninga', l[135], l[47], api_strerror(res));
                }

                if (ctx.del) {
                    for (var i in ctx.cn) {
                        M.delNode(ctx.cn[i], true); // must not update DB pre-API
                        if (!ctx.sconly || !res[i]) {
                            api_req({a: 'd', n: cn[i]/*, i: requesti*/});
                        }
                    }
                }

                if (ctx.sconly) {
                    nodesCount = importNodes - Object.keys(res).length;

                    // accelerate arrival of SC-conveyed new nodes by directly
                    // issuing a fetch
                    // (instead of waiting for waitxhr's connection to drop)
                    getsc();
                }
                else {
                    newnodes = [];

                    if (res.u) {
                        process_u(res.u, true);
                    }

                    if (res.f) {
                        nodesCount = Object(res.f).length;
                        process_f(res.f, onCopyNodesDone);
                    }
                    else {
                        onCopyNodesDone();
                    }
                }
            }
        });

        return promise;
    };

    this.moveNodes = function(n, t) {
        newnodes = [];
        for (var i in n) {
            var h = n[i];
            var node = M.d[h];

            var apireq = {
                a: 'm',
                n: h,
                t: t
                //i: requesti - DB update only after incoming actionpacket!
            };
            processmove(apireq);
            api_req(apireq);

            if (node && node.p) {
                var parent = node.p;

                if (M.c[parent] && M.c[parent][h]) {
                    delete M.c[node.p][h];
                }
                // Update M.v it's used for slideshow preview at least
                for (var k in M.v) {
                    if (M.v[k].h === h) {
                        M.v.splice(k, 1);
                        break;
                    }
                }
                if (typeof M.c[t] === 'undefined') {
                    M.c[t] = [];
                }
                M.c[t][h] = 1;
                node.p = t;
                removeUInode(h, parent);
                newnodes.push(node);
            }
        }
        renderNew();
        Soon(fmtopUI);
        $.tresizer();
    };

    this.accountSessions = function(cb) {
        /* x: 1, load the session ids
           useful to expire the session from the session manager */
        api_req({ a: 'usl', x: 1 }, {
            account: account,
            callback: function(res, ctx)
            {
                if (typeof res != 'object')
                    res = [];
                ctx.account.sessions = res;
                if (typeof cb === "function") {
                    cb();
                }
            }
        });
    };

    this.accountData = function(cb, blockui)
    {
        if (this.account && this.account.lastupdate > new Date().getTime() - 300000 && cb)
            cb(this.account);
        else
        {
            if (blockui)
                loadingDialog.show();

            account = {};

            api_req({a: 'uq', strg: 1, xfer: 1, pro: 1}, {
                account: account,
                callback: function(res, ctx)
                {
                    loadingDialog.hide();

                    if (typeof res == 'object')
                    {
                        for (var i in res) {
                            ctx.account[i] = res[i];
                        }
                        ctx.account.type = res.utype;
                        ctx.account.stype = res.stype;
                        // ctx.account.stime = res.scycle;
                        // ctx.account.scycle = res.snext;
                        ctx.account.expiry = res.suntil;
                        ctx.account.space = Math.round(res.mstrg);
                        ctx.account.space_used = Math.round(res.cstrg);
                        ctx.account.bw = Math.round(res.mxfer);
                        ctx.account.servbw_used = Math.round(res.csxfer);
                        ctx.account.downbw_used = Math.round(res.caxfer);
                        ctx.account.servbw_limit = res.srvratio;
                        ctx.account.balance = res.balance;
                        ctx.account.reseller = res.reseller;
                        ctx.account.prices = res.prices;

                        // If a subscription, get the timestamp it will be renewed
                        if (res.stype === 'S') {
                            ctx.account.srenew = res.srenew;
                        }

                        if (res.balance.length == 0)
                            ctx.account.balance = [['0.00', 'EUR']];

                        if (!u_attr.p)
                        {
                            ctx.account.servbw_used = 0;

                            if (res.tah)
                            {
                                var t = 0;

                                for (var i in res.tah)
                                    t += res.tah[i];

                                ctx.account.downbw_used = t;
                                ctx.account.bw = res.tal;
                            }
                        }
                    }
                }
            });

            api_req({a: 'uavl'}, {
                account: account,
                callback: function(res, ctx)
                {
                    if (typeof res != 'object')
                        res = [];
                    ctx.account.vouchers = voucherData(res);
                }
            });

            api_req({a: 'utt'}, {
                account: account,
                callback: function(res, ctx)
                {
                    if (typeof res != 'object')
                        res = [];
                    ctx.account.transactions = res;
                }
            });

            // Get (f)ull payment history
            // [[payment id, timestamp, price paid, currency, payment gateway id, payment plan id, num of months purchased]]
            api_req({ a: 'utp', f : 1 }, {
                account: account,
                callback: function(res, ctx)
                {
                    if (typeof res != 'object') {
                        res = [];
                    }
                    ctx.account.purchases = res;
                }
            });

            this.accountSessions();

            api_req({a: 'ug'}, {
                cb: cb,
                account: account,
                callback: function(res, ctx)
                {
                    if (typeof res == 'object')
                    {
                        if (res.p)
                        {
                            u_attr.p = res.p;
                            if (u_attr.p)
                                topmenuUI();
                        }
                    }

                    ctx.account.lastupdate = new Date().getTime();

                    if (!ctx.account.bw)
                        ctx.account.bw = 1024 * 1024 * 1024 * 10;
                    if (!ctx.account.servbw_used)
                        ctx.account.servbw_used = 0;
                    if (!ctx.account.downbw_used)
                        ctx.account.downbw_used = 0;

                    M.account = ctx.account;

                    if (ctx.cb)
                        ctx.cb(ctx.account);
                }
            });
        }
    };

    this.delIndex = function(p, h)
    {
        if (M.c[p] && M.c[p][h])
            delete M.c[p][h];
        var a = 0;
        for (var i in M.c[p]) {
            a++;
            break;
        }
        if (a == 0)
        {
            delete M.c[p];
            $('#treea_' + p).removeClass('contains-folders');
        }
    };

    this.nodeUpdated = function(n) {
        if (n.h && n.h.length == 8) {
            if (fmdb) {
                fmdb.add('f', { h : n.h,
                                p : n.p,
                                s : n.s >= 0 ? n.s : -n.t,
                                d : n });
            }

            // sync missingkeys with this node's key status
            if (crypto_keyok(n)) {
                // mark as fixed if necessary
                if (missingkeys[n.h]) crypto_keyfixed(n.h);
            }
            else {
                // always report missing keys as more shares may
                // now be affected
                if (n.k) {
                    crypto_reportmissingkey(n);
                }
            }
        }
    };

    /**
     * Fire DOM updating when a node gets a new name
     * @param {String} itemHandle  node's handle
     * @param {String} newItemName the new name
     */
    this.onRenameUIUpdate = function(itemHandle, newItemName) {
        if (fminitialized) {

            // DOM update, left and right panel in 'Cloud Drive' tab
            $('.grid-table.fm #' + itemHandle + ' .tranfer-filetype-txt').text(newItemName);
            $('#' + itemHandle + '.file-block .file-block-title').text(newItemName);

            // DOM update, left and right panel in "Shared with me' tab
            $('#treea_' + itemHandle + ' span:nth-child(2)').text(newItemName);
            $('#' + itemHandle + ' .shared-folder-info-block .shared-folder-name').text(newItemName);

            // DOM update, right panel view during browsing shared content
            $('.shared-details-block .shared-details-pad .shared-details-folder-name').text(newItemName);

            // DOM update, breadcrumbs in 'Shared with me' tab
            if ($('#path_' + itemHandle).length > 0) {
                if (this.onRenameUIUpdate.tick) {
                    clearTimeout(this.onRenameUIUpdate.tick);
                }
                this.onRenameUIUpdate.tick = setTimeout(function() {
                    M.renderPath();
                }, 90);
            }

            $(document).trigger('MegaNodeRename', [itemHandle, newItemName]);
        }
    };

    this.rename = function(itemHandle, newItemName) {
        var n = M.d[itemHandle];
        if (n) {
            n.name = newItemName;
            api_setattr(n);
            this.onRenameUIUpdate(itemHandle, newItemName);
        }
    };

    /**
     * Change node favourite state.
     * @param {Array}   handles  An array containing node handles
     * @param {Boolean} del      User action i.e. true - delete from favorites, false - add to favorite
     */
    this.favourite = function(handles, del) {

        var toRenderMain = false;
        var newFavStarState = (del) ? 0 : 1;
        var exportLink = new mega.Share.ExportLink({});

        if (!Array.isArray(handles)) {
            handles = [handles];
        }

        $.each(handles, function(index, handle) {
            var node = M.d[handle];
            if (node && (node.fav !== newFavStarState)
                    && !exportLink.isTakenDown(handle)) {

                node.fav = newFavStarState;
                api_setattr(node);

                // Add favourite
                if (!del) {
                    $('.grid-table.fm #' + node.h + ' .grid-status-icon').addClass('star');
                    $('#' + node.h + '.file-block .file-status-icon').addClass('star');
                }

                // Remove from favourites
                else {
                    $('.grid-table.fm #' + node.h + ' .grid-status-icon').removeClass('star');
                    $('#' + node.h + '.file-block .file-status-icon').removeClass('star');
                }

                toRenderMain = true;
            }
        });

        if (toRenderMain && M.sortmode && (M.sortmode.n === 'fav')) {
            M.doSort('fav', M.sortmode.d);
            M.renderMain();
        }
    };

    /**
     * isFavourite
     *
     * Search throught items via nodesId and report about fav attribute
     * @param {Array} nodesId Array of nodes Id
     * @returns {Boolean}
     */
    this.isFavourite = function(nodesId) {

        var result = false,
            nodes = nodesId;

        if (!Array.isArray(nodesId)) {
            nodes = [nodesId];
        }

        // On first favourite found break the loop
        $.each(nodes, function(index, value) {
            if (M.d[value] && M.d[value].fav) {
                result = true;
                return false;// Break each loop
            }
        });

        return result;
    };

    this.getNode = function(idOrObj) {
        if (isString(idOrObj) === true && M.d[idOrObj]) {
            return M.d[idOrObj];
        }
        else if (idOrObj && typeof(idOrObj.t) !== 'undefined') {
            return idOrObj;
        }
        else {
            return false;
        }
    };

    /**
     * Can be used to be passed to ['nodeId', {nodeObj}].every(...).
     *
     * @param element
     * @param index
     * @param array
     * @returns {boolean}
     * @private
     */
    this._everyTypeFile = function(element, index, array) {
        var node = M.getNode(element);
        return node && node.t === 0;
    };

    /**
     * Can be used to be passed to ['nodeId', {nodeObj}].every(...).
     *
     * @param element
     * @param index
     * @param array
     * @returns {boolean}
     * @private
     */
    this._everyTypeFolder = function(element, index, array) {
        var node = M.getNode(element);
        return node && node.t === 1;
    };

    /**
     * Will return true/false if the passed node Id/node object/array of nodeids or objects is/are all files.
     *
     * @param nodesId {String|Object|Array}
     * @returns {boolean}
     */
    this.isFile = function(nodesId) {
        var nodes = nodesId;
        if (!Array.isArray(nodesId)) {
            nodes = [nodesId];
        }

        return nodes.every(this._everyTypeFile);
    };

    /**
     * Will return true/false if the passed node Id/node object/array of nodeids or objects is/are all folders.
     *
     * @param nodesId {String|Object|Array}
     * @returns {boolean}
     */
    this.isFolder = function(nodesId) {
        var nodes = nodesId;
        if (!Array.isArray(nodesId)) {
            nodes = [nodesId];
        }

        return nodes.every(this._everyTypeFolder);
    };

    /**
     * Retrieve node share.
     * @param {String|Object} node cloud node or handle
     * @param {String} user The user's handle
     * @return {Object} the share object, or false if not found.
     */
    this.getNodeShare = function(node, user) {
        user = user || 'EXP';

        if (typeof node !== 'object') {
            node = this.getNodeByHandle(node);
        }

        if (node && Object(node.shares).hasOwnProperty(user)) {
            return node.shares[user];
        }

        return false;
    };

    /**
     * Retrieve all users a node is being shared with
     * @param {Object} node    The ufs-node
     * @param {String} exclude A list of users to exclude
     * @return {Array} users list
     */
    this.getNodeShareUsers = function(node, exclude) {
        var result = [];

        if (typeof node !== 'object') {
            node = this.getNodeByHandle(node);
        }

        if (node && node.shares) {
            var users = Object.keys(node.shares);

            if (exclude) {
                if (!Array.isArray(exclude)) {
                    exclude = [exclude];
                }

                users = users.filter(function(user) {
                    return exclude.indexOf(user) === -1;
                });
            }

            result = users;
        }

        return result;
    };

    this.nodeShare = function(h, s, ignoreDB) {
        if (this.d[h]) {
            if (typeof this.d[h].shares == 'undefined') {
                this.d[h].shares = [];
            }

            this.d[h].shares[s.u] = s;
            if (fmdb) {
                if (!ignoreDB && !pfkey) {
                    fmdb.add('s', { o_t : h + '*' + s.u, d : s });
                }
            }
            if (fminitialized) {
                sharedUInode(h);
            }
            if (fmdb && !pfkey && !ignoreDB) {
                if (!u_sharekeys[h]) {
                    if (d && !this.getNodeShare(h)) {
                        console.warn('No share key for node ' + h);
                    }
                }
                else {
                    fmdb.add('ok', {
                        h : h,
                        d : { k : a32_to_base64(encrypt_key(u_k_aes, u_sharekeys[h][0])),
                              ha : crypto_handleauth(h) }
                        });
                }
            }

            // maintain special outgoing shares index by user:
            if (!this.su[s.u]) {
                this.su[s.u] = [];
            }
            this.su[s.u][h] = 1;
        }
        else if (d) {
            console.log('nodeShare failed for node:', h, s, ignoreDB);
        }
    };

    /**
     * Delete node share.
     * @param {String}  h    Node handle.
     * @param {String}  u    User handle to remove the associated share
     * @param {Boolean} okd  Whether API notified the node is no longer
     *                       shared with anybody else and therefore the
     *                       owner share key must be removed too.
     */
    this.delNodeShare = function(h, u, okd) {
        if (this.d[h] && typeof this.d[h].shares !== 'undefined') {
            var updnode;

            if (fmdb) {
                fmdb.del('s', h + '*' + u);
            }

            api_updfkey(h);
            delete this.d[h].shares[u];

            if (u === 'EXP' && this.d[h].ph) {
                delete this.d[h].ph;
                updnode = true;
            }

            var a;
            for (var i in this.d[h].shares) {
                if (this.d[h].shares[i]) {
                    a = true;
                    break;
                }
            }

            if (!a) {
                delete this.d[h].shares;
                updnode = true;
            }

            if (updnode) {
                // XXX: is this really needed? we're no longer storing the whole node in DB...
                M.nodeUpdated(this.d[h]);

                if (fminitialized) {
                    sharedUInode(h);
                }
            }
        }

        if (okd) {
            // The node is no longer shared with anybody, ensure it's properly cleared..
            var users = this.getNodeShareUsers(h, 'EXP');

            if (users.length) {
                console.error('The node ' + h + ' still has shares on it!');

                users.forEach(function(user) {
                    M.delNodeShare(h, user);
                });
            }

            delete u_sharekeys[h];
            if (fmdb) {
                fmdb.del('ok', h);
            }
        }
    };

    // Searches M.opc for the pending contact
    this.findOutgoingPendingContactIdByEmail = function(email) {
        for (var index in M.opc) {
            var opc = M.opc[index];

            if (opc.m === email) {
                return opc.p;
            }
        }
    };

    /**
     * called when user try to remove pending contact from shared dialog
     * should be changed case M.ps structure is changed, take a look at processPS()
     *
     * @param {string} nodeHandle
     * @param {string} pendingContactId
     *
     *
     */
    this.deletePendingShare = function(nodeHandle, pendingContactId) {
        if (this.d[nodeHandle]) {

            if (this.ps[nodeHandle] && this.ps[nodeHandle][pendingContactId]) {
                M.delPS(pendingContactId, nodeHandle);
            }
        }
    };

    this.makeDir = function(n)
    {
        if (is_chrome_firefox & 4)
            return;

        var dirs = [];
        function getfolders(d, o)
        {
            var c = 0;
            for (var e in M.d)
            {
                if (M.d[e].t == 1 && M.d[e].p == d)
                {
                    var p = o || [];
                    if (!o) p.push(fm_safename(M.d[d].name));
                    p.push(fm_safename(M.d[e].name));
                    if (!getfolders(M.d[e].h, p))
                        dirs.push(p);
                    ++c;
                }
            }
            return c;
        }
        getfolders(n);

        if (d)
            console.log('makedir', dirs);

        if (is_chrome_firefox)
        {
            var root = mozGetDownloadsFolder();
            if (root)
                dirs.filter(String).forEach(function(p)
                {
                    try
                    {
                        p = mozFile(root, 0, p);
                        if (!p.exists())
                            p.create(Ci.nsIFile.DIRECTORY_TYPE, parseInt("0755", 8));
                    }
                    catch (e)
                    {
                        Cu.reportError(e);
                        console.log('makedir', e.message);
                    }
                });
        }
        else
        {
            // FIXME: add support once available
        }
    }

    this.getDownloadFolderNodes = function(n, md, nodes, paths) {
        if (md) this.makeDir(n);

        var subids = fm_getnodes(n);

        for (var j = 0; j < subids.length; j++) {
            var p = this.getPath(subids[j]);
            var path = '';

            for (var k = 0; k < p.length; k++) {
                if (M.d[p[k]] && M.d[p[k]].t)
                    path = fm_safename(M.d[p[k]].name) + '/' + path;
                if (p[k] == n)
                    break;
            }

            if (!M.d[subids[j]].t) {
                nodes.push(subids[j]);
                paths[subids[j]] = path;
            }
            else {
                console.log('0 path', path);
            }
        }
    };

    /**
     * Retrieve an user object by its handle
     * @param {String} handle The user's handle
     * @return {Object} The user object, of false if not found
     */
    this.getUserByHandle = function(handle) {
        var user = false;

        if (Object(M.u).hasOwnProperty(handle)) {
            user = M.u[handle];

            if (user instanceof MegaDataObject) {
                user = user._data;
            }
        }

        if (!user && handle === u_handle) {
            user = u_attr;
        }

        return user;
    };

    /**
     * Retrieve an user object by its email
     * @param {String} email The user's handle
     * @return {Object} The user object, of false if not found
     */
    this.getUserByEmail = function(email) {
        var user = false;

        M.u.every(function(contact, u) {
            if (M.u[u].m === email) {
                // Found the user object
                user = M.u[u];

                if (user instanceof MegaDataObject) {
                    user = user._data;
                }
                return false;
            }
            return true;
        });

        return user;
    };

    /**
     * Retrieve an user object
     * @param {String} str An email or handle
     * @return {Object} The user object, of false if not found
     */
    this.getUser = function(str) {
        var user = false;

        if (typeof str !== 'string') {
            // Check if it's an user object already..

            if (Object(str).hasOwnProperty('u')) {
                // Yup, likely.. let's see
                user = this.getUserByHandle(str.u);
            }
        }
        else if (str.length === 11) {
            // It's an user handle
            user = this.getUserByHandle(str);
        }
        else if (str.indexOf('@') > 0) {
            // It's an email..
            user = this.getUserByEmail(str);
        }

        return user;
    };

    /**
     * Retrieve the name of an user or ufs node by its handle
     * @param {String} handle The handle
     * @return {String} the name, of an empty string if not found
     */
    this.getNameByHandle = function(handle) {
        var result = '';

        handle = String(handle);

        if (handle.length === 11) {
            var user = this.getUserByHandle(handle);

            if (user) {
                // XXX: fallback to email
                result = user.name && $.trim(user.name) || user.m;
            }
        }
        else if (handle.length === 8) {
            var node = this.getNodeByHandle(handle);

            if (node) {
                result = node.name;
            }
        }

        return String(result);
    };

    /**
     * Retrieve an ufs node by its handle
     * @param {String} handle The node's handle
     * @return {Object} The node object, of false if not found
     */
    this.getNodeByHandle = function(handle) {
        if (Object(M.d).hasOwnProperty(handle)) {
            return M.d[handle];
        }

        for (var i in M.v) {
            if (M.v.hasOwnProperty(i)) {
                if (M.v[i].h === handle) {
                    return M.v[i];
                }
            }
        }

        return false;
    };

    /**
     * Check whether an object is a file node
     * @param {String} n The object to check
     * @return {Boolean}
     */
    this.isFileNode = function(n) {
        return crypto_keyok(n) && !n.t;
    };

    /** like addToTransferTable, but can take a download object */
    this.putToTransferTable = function(node, ttl) {
        var handle = node.h || node.dl_id;
        node.name = node.name || node.n;

        if (d && console.assert) {
            console.assert(this.isFileNode(node), 'Invalid putToTransferTable node.');
        }

        var gid = 'dl_' + handle;
        var isPaused = uldl_hold || dlQueue.isPaused(gid);

        var state = '';
        var pauseTxt = '';
        if (isPaused) {
            state = 'transfer-paused';
            pauseTxt = l[1651];
        }

        var flashhtml = '';
        if (dlMethod === FlashIO) {
            flashhtml = '<object width="1" height="1" id="dlswf_'
                + htmlentities(handle)
                + '" type="application/x-shockwave-flash">'
                + '<param name=FlashVars value="buttonclick=1" />'
                + '<param name="movie" value="' + location.origin + '/downloader.swf"/>'
                + '<param value="always" name="allowscriptaccess"/>'
                + '<param name="wmode" value="transparent"/>'
                + '<param value="all" name="allowNetworking">'
                + '</object>';
        }

        this.addToTransferTable(gid, ttl,
            '<tr id="dl_' + htmlentities(handle) + '" class="transfer-queued transfer-download ' + state + '">'
            + '<td><div class="transfer-type download">'
            + '<ul><li class="right-c"><p><span></span></p></li><li class="left-c"><p><span></span></p></li></ul>'
            + '</div>' + flashhtml + '</td>'
            + '<td><span class="transfer-filtype-icon ' + fileIcon(node) + '"></span>'
            + '<span class="tranfer-filetype-txt">' + htmlentities(node.name) + '</span></td>'
            + '<td>' + filetype(node.name) + '</td>'
            + '<td>' + bytesToSize(node.s) + '</td>'
            + '<td><span class="eta"></span><span class="speed">' + pauseTxt + '</span></td>'
            + '<td><span class="transfer-status">' + l[7227] + '</span></td>'
            + '<td class="grid-url-field"><a class="grid-url-arrow"></a>'
            + '<a class="clear-transfer-icon"></a></td>'
            + '<td><span class="row-number"></span></td>'
            + '</tr>');

        if (isPaused) {
            fm_tfspause('dl_' + handle);
        }
        if (ttl) {
            ttl.left--;
        }
    };

    this.addDownload = function(n, z, preview) {
        var args = arguments;
        var webdl = function() {
            M.addWebDownload.apply(M, args);
            args = undefined;
        };

        if (z || preview || !fmconfig.dlThroughMEGAsync) {
            return webdl();
        }

        dlmanager.isMEGAsyncRunning(0x02010100)
            .done(function(sync) {
                var cmd = {
                    a: 'd',
                    auth: folderlink ? M.RootID : u_sid
                };
                var files = [];

                var addNode = function(node) {
                    if (!node.a && node.k) {
                        var item = {
                            t: node.t,
                            h: node.h,
                            p: node.p,
                            n: base64urlencode(node.name),
                        };
                        if (!node.t) {
                            item.s = node.s;
                            item.ts = node.mtime || node.ts;
                            item.k = a32_to_base64(node.k);
                        }
                        files.push(item);
                    }

                    if (node.t) {
                        foreach(fm_getnodes(node.h));
                    }
                };

                var foreach = function(nodes) {
                    for (var i = 0; i < nodes.length; i++) {
                        var node = M.d[nodes[i]];

                        if (node) {
                            addNode(node);
                        }
                    }
                };

                foreach(n);

                if (!files.length) {
                    console.error('No files');
                    return webdl();
                }

                cmd.f = files;

                sync.megaSyncRequest(cmd)
                    .done(function() {
                        showToast('megasync', l[8635], 'Open');
                    })
                    .fail(webdl);
            })
            .fail(webdl);
    };

    this.addWebDownload = function(n, z, preview, zipname)
    {
        delete $.dlhash;
        var path;
        var added = 0;
        var nodes = [];
        var paths = {};
        var zipsize = 0;
        if (!is_extension && !preview && !z && (dlMethod === MemoryIO || dlMethod === FlashIO))
        {
            var nf = [], cbs = [];
            for (var i in n)
            {
                if (M.d[n[i]] && M.d[n[i]].t) {
                    var nn = [], pp = {};
                    this.getDownloadFolderNodes(n[i], false, nn, pp);
                    cbs.push(this.addDownload.bind(this, nn, 0x21f9A, pp, M.d[n[i]].name));
                }
                else {
                    nf.push(n[i]);
                }
            }

            n = nf;

            if (cbs.length) {
                for (var i in cbs) {
                    Soon(cbs[i]);
                }
            }
        }
        if (z === 0x21f9A)
        {
            nodes = n;
            paths = preview;
            preview = false;
        }
        else for (var i in n)
        {
            if (M.d[n[i]])
            {
                if (M.d[n[i]].t)
                {
                    this.getDownloadFolderNodes(n[i], !!z, nodes, paths);
                }
                else
                {
                    nodes.push(n[i]);
                }
            }
            else if (this.isFileNode(n[i])) {
                nodes.push(n[i]);
            }
        }

        if (z) {
            z = ++dlmanager.dlZipID;
            if (M.d[n[0]] && M.d[n[0]].t && M.d[n[0]].name) {
                zipname = M.d[n[0]].name + '.zip';
            }
            else {
                zipname = (zipname || ('Archive-' + Math.random().toString(16).slice(-4))) + '.zip';
            }
        }
        else {
            z = false;
        }
        if (!$.totalDL) {
            $.totalDL = 0;
        }

        var p = '';
        var pauseTxt = '';
        if (uldl_hold) {
            p = 'transfer-paused';
            pauseTxt = l[1651];
        }

        var ttl = this.getTransferTableLengths();
        for (var k in nodes) {
            /* jshint -W089 */
            if (!nodes.hasOwnProperty(k) || !this.isFileNode((n = M.d[nodes[k]]))) {
                n = nodes[k];
                if (this.isFileNode(n)) {
                    dlmanager.logger.info('Using plain provided node object.');
                }
                else {
                    dlmanager.logger.error('** CHECK THIS **', 'Invalid node', k, nodes[k]);
                    continue;
                }
            }
            path = paths[nodes[k]] || '';
            $.totalDL += n.s;
            var $tr = $('.transfer-table #dl_' + htmlentities(n.h));
            if ($tr.length) {
                if (!$tr.hasClass('transfer-completed')) {
                    continue;
                }
                $tr.remove();
            }
            dl_queue.push({
                id: n.h,
                key: n.k,
                n: n.name,
                t: n.mtime || n.ts,
                p: path,
                size: n.s,
                nauth: n_h,
                onDownloadProgress: this.dlprogress,
                onDownloadComplete: this.dlcomplete,
                onBeforeDownloadComplete: this.dlbeforecomplete,
                onDownloadError: this.dlerror,
                onDownloadStart: this.dlstart,
                zipid: z,
                zipname: zipname,
                preview: preview
            });
            added++;
            zipsize += n.s;

            if (!z) {
                this.putToTransferTable(n, ttl);
            }
        }

        if (!added) {
            if (d) {
                dlmanager.logger.warn('Nothing to download.');
            }
            return;
        }

        // If regular download using Firefox and the total download is over 1GB then show the dialog
        // to use the extension, but not if they've seen the dialog before and ticked the checkbox
        if (dlMethod == MemoryIO && !localStorage.firefoxDialog && $.totalDL > 1048576000 && navigator.userAgent.indexOf('Firefox') > -1) {
            Later(firefoxDialog);
        }

        var flashhtml = '';
        if (dlMethod === FlashIO) {
            flashhtml = '<object width="1" height="1" id="dlswf_zip_' + htmlentities(z) + '" type="application/x-shockwave-flash"><param name=FlashVars value="buttonclick=1" /><param name="movie" value="' + document.location.origin + '/downloader.swf"/><param value="always" name="allowscriptaccess"><param name="wmode" value="transparent"><param value="all" name="allowNetworking"></object>';
        }

        if (z && zipsize) {
            this.addToTransferTable('zip_' + z, ttl,
                '<tr id="zip_' + z + '" class="transfer-queued transfer-download ' + p + '">'
                + '<td><div class="transfer-type download">'
                + '<ul><li class="right-c"><p><span></span></p></li><li class="left-c"><p><span></span></p></li></ul>'
                + '</div>' + flashhtml + '</td>'
                + '<td><span class="transfer-filtype-icon ' + fileIcon({name: 'archive.zip'}) + '"></span>'
                + '<span class="tranfer-filetype-txt">' + htmlentities(zipname) + '</span></td>'
                + '<td>' + filetype({name: 'archive.zip'}) + '</td>'
                + '<td>' + bytesToSize(zipsize) + '</td>'
                + '<td><span class="eta"></span><span class="speed">' + pauseTxt + '</span></td>'
                + '<td><span class="transfer-status">' + l[7227] + '</span></td>'
                + '<td class="grid-url-field"><a class="grid-url-arrow"></a>'
                + '<a class="clear-transfer-icon"></a></td>'
                + '<td><span class="row-number"></span></td>'
                + '</tr>');


            if (uldl_hold) {
                fm_tfspause('zip_' + z);
            }
        }

        if (!preview)
        {
            this.onDownloadAdded(added, uldl_hold, z, zipsize);
            setupTransferAnalysis();
        }

        delete $.dlhash;
    };

    this.onDownloadAdded = function(added, isPaused, isZIP, zipSize) {
        if (!$.transferHeader) {
            transferPanelUI();
        }
        delay('fm_tfsupdate', fm_tfsupdate); // this will call $.transferHeader();

        if (!isZIP || zipSize) {
            M.addDownloadToast = ['d', isZIP ? 1 : added, isPaused];
        }
        openTransferpanel();
        initGridScrolling();
        initFileblocksScrolling();
        initTreeScroll();

        if ((dlmanager.isDownloading = Boolean(dl_queue.length))) {
            $('.transfer-pause-icon').removeClass('disabled');
            $('.transfer-clear-completed').removeClass('disabled');
            $('.transfer-clear-all-icon').removeClass('disabled');
        }
    };

    this.dlprogress = function(id, perc, bl, bt, kbps, dl_queue_num, force)
    {
        var st;
        if (dl_queue[dl_queue_num].zipid)
        {
            id = 'zip_' + dl_queue[dl_queue_num].zipid;
            var tl = 0;
            var ts = 0;
            for (var i in dl_queue)
            {
                if (dl_queue[i].zipid == dl_queue[dl_queue_num].zipid)
                {
                    if (!st)
                        st = dl_queue[i].st;
                    ts += dl_queue[i].size;
                    if (dl_queue[i].complete)
                        tl += dl_queue[i].size;
                    // TODO: check this for suitable GP use
                }
            }
            bt = ts;
            bl = tl + bl;
        }
        else
        {
            id = 'dl_' + id;
            st = dl_queue[dl_queue_num].st;
        }

        // var failed = parseInt($('#' + id).data('failed') || "0");
        // failed not long ago

        // if (failed+30000 > NOW()) return;

        if (!bl)
            return false;
        if (!$.transferprogress)
            $.transferprogress = {};
        if (kbps == 0) {
            if (!force && (perc != 100 || $.transferprogress[id]))
                return false;
        }

        var $tr = $('.transfer-table #' + id);
        if (!$tr.hasClass('transfer-started')) {
            $tr.find('.transfer-status').text('');
            $tr.addClass('transfer-started');
            $tr.removeClass('transfer-initiliazing transfer-queued');
            $('.transfer-table').prepend($tr);
            delay('fm_tfsupdate', fm_tfsupdate); // this will call $.transferHeader();
        }
        // var eltime = (new Date().getTime()-st)/1000;
        var bps = kbps * 1000;
        var retime = bps && (bt - bl) / bps;
        var transferDeg = 0;
        if (bt)
        {
            // $.transferprogress[id] = Math.floor(bl/bt*100);
            $.transferprogress[id] = [bl, bt, bps];
            if (!uldl_hold)
            {
                if (slideshowid == dl_queue[dl_queue_num].id && !previews[slideshowid])
                {
                    $('.slideshow-error').addClass('hidden');
                    $('.slideshow-pending').addClass('hidden');
                    $('.slideshow-progress').attr('class', 'slideshow-progress percents-' + perc);
                }

                $tr.find('.transfer-status').text(perc + '%');
                transferDeg = 360 * perc / 100;
                if (transferDeg <= 180) {
                    $tr.find('.right-c p').css('transform', 'rotate(' + transferDeg + 'deg)');
                }
                else {
                    $tr.find('.right-c p').css('transform', 'rotate(180deg)');
                    $tr.find('.left-c p').css('transform', 'rotate(' + (transferDeg - 180) + 'deg)');
                }
                if (retime > 0) {
                    var title = '';
                    try {
                        title = new Date((unixtime() + retime) * 1000).toLocaleString();
                    }
                    catch (ex) {
                    }
                    $tr.find('.eta')
                        .text(secondsToTime(retime))
                        .removeClass('unknown')
                        .attr('title', title);
                }
                else {
                    $tr.find('.eta').addClass('unknown').text('');
                }
                if (bps > 0) {
                    $tr.find('.speed').safeHTML(bytesToSize(bps, 1, 1) + '/s').removeClass('unknown');
                }
                else {
                    $tr.find('.speed').addClass('unknown').text('');
                }
                delay('percent_megatitle', percent_megatitle);

                if (page.substr(0, 2) !== 'fm')
                {
                    $('.widget-block').removeClass('hidden');
                    $('.widget-block').show();
                    if (!ulmanager.isUploading)
                        $('.widget-circle').attr('class', 'widget-circle percents-' + perc);
                    $('.widget-icon.downloading').removeClass('hidden');
                    $('.widget-speed-block.dlspeed').text(bytesToSize(bps, 1) + '/s');
                    $('.widget-block').addClass('active');
                }
            }
        }
    }

    this.dlcomplete = function(dl)
    {
        var id = dl.id, z = dl.zipid;

        if (slideshowid == id && !previews[slideshowid])
        {
            $('.slideshow-pending').addClass('hidden');
            $('.slideshow-error').addClass('hidden');
            $('.slideshow-progress').attr('class', 'slideshow-progress percents-100');
        }

        if (z)
            id = 'zip_' + z;
        else
            id = 'dl_' + id;

        var $tr = $('.transfer-table #' + id);
        $tr.removeClass('transfer-started').addClass('transfer-completed');
        $tr.find('.left-c p, .right-c p').css('transform', 'rotate(180deg)');
        $tr.find('.transfer-status').text(l[1418]);
        $tr.find('.eta, .speed').text('').removeClass('unknown');

        if ($('#dlswf_' + id.replace('dl_', '')).length > 0)
        {
            var flashid = id.replace('dl_', '');
            $('#dlswf_' + flashid).width(170);
            $('#dlswf_' + flashid).height(22);
            $('#' + id + ' .transfer-type')
                .removeClass('download')
                .addClass('safari-downloaded')
                .text('Save File');
        }
        if (dlMethod == FileSystemAPI)
        {
            setTimeout(fm_chromebar, 250, $.dlheight);
            setTimeout(fm_chromebar, 500, $.dlheight);
            setTimeout(fm_chromebar, 1000, $.dlheight);
        }
        if (page.substr(0, 2) !== 'fm') {
            var a = dl_queue.filter(isQueueActive).length;
            if (a < 2 && !ulmanager.isUploading) {
                $('.widget-block').fadeOut('slow', function(e) {
                    $('.widget-block').addClass('hidden').css({opacity: 1});
                });
            }
            else if (a < 2) {
                $('.widget-icon.downloading').addClass('hidden');
            }
            else {
                $('.widget-circle').attr('class', 'widget-circle percents-0');
            }
        }
        if ($.transferprogress && $.transferprogress[id])
        {
            if (!$.transferprogress['dlc'])
                $.transferprogress['dlc'] = 0;
            $.transferprogress['dlc'] += $.transferprogress[id][1];
            delete $.transferprogress[id];
        }

        delay('tfscomplete', function() {
            mega.utils.resetUploadDownload();
            $.tresizer();
        });
    }

    this.dlbeforecomplete = function()
    {
        $.dlheight = $('body').height();
    }

    this.dlerror = function(dl, error)
    {
        var x;
        var errorstr;
        var gid = dlmanager.getGID(dl);

        if (d) {
            dlmanager.logger.error('dlerror', gid, error);
        }
        else {
            if (error !== EOVERQUOTA) {
                srvlog('onDownloadError :: ' + error + ' [' + hostname(dl.url) + '] ' + (dl.zipid ? 'isZIP' : ''));
            }
            else if (!dl.log509 && !dl.logOverQuota && Object(u_attr).p) {
                dl.logOverQuota = 1;
                api_req({ a: 'log', e: 99615, m: 'PRO user got EOVERQUOTA' });
            }
        }

        switch (error) {
            case ETOOMANYCONNECTIONS:
                errorstr = l[18];
                break;
            case ESID:
                errorstr = l[19];
                break;
            case EBLOCKED:
            case ETOOMANY:
            case EACCESS:
                errorstr = l[23];
                break;
            case ENOENT:
                errorstr = l[22];
                break;
            case EKEY:
                errorstr = l[24];
                break;
            case EOVERQUOTA:
                errorstr = l[1673];
                break;
                // case EAGAIN:               errorstr = l[233]; break;
                // case ETEMPUNAVAIL:         errorstr = l[233]; break;
            default:
                errorstr = l[x = 233];
                break;
        }

        if (window.slideshowid == dl.id && !previews[slideshowid])
        {
            $('.slideshow-image-bl').addClass('hidden');
            $('.slideshow-pending').addClass('hidden');
            $('.slideshow-progress').addClass('hidden');
            $('.slideshow-error').removeClass('hidden');
            $('.slideshow-error-txt').text(errorstr);
        }

        if (errorstr) {
            var prog = Object(GlobalProgress[gid]);

            dl.failed = new Date;
            if (x != 233 || !prog.speed || !(prog.working || []).length) {
                /**
                 * a chunk may fail at any time, don't report a temporary error while
                 * there is network activity associated with the download, though.
                 */
                if (page === 'download') {
                    if (error === EOVERQUOTA) {
                        $('.download-info.time-txt .text').text('');
                        $('.download-info.speed-txt .text').text('');
                        $('.download.pause-button').addClass('active');
                        $('.download.info-block').addClass('overquota');
                    }
                    else {
                        $('.download.error-icon').text(errorstr);
                        $('.download.error-icon').removeClass('hidden');
                        $('.download.icons-block').addClass('hidden');
                    }
                }
                else {
                    var $tr = $('.transfer-table tr#' + gid);

                    $tr.addClass('transfer-error');
                    $tr.find('.eta, .speed').text('').addClass('unknown');
                    $tr.find('.transfer-status').text(errorstr);

                    if (error === EOVERQUOTA) {
                        $tr.find('.transfer-status').addClass('overquota');
                    }
                }
            }
        }
    }

    this.dlstart = function(dl)
    {
        var id = (dl.zipid ? 'zip_' + dl.zipid : 'dl_' + dl.dl_id);

        $('.transfer-table #' + id)
            .addClass('transfer-initiliazing')
            .find('.transfer-status').text(l[1042]);

        delay('fm_tfsupdate', fm_tfsupdate); // this will call $.transferHeader()
        dl.st = NOW();
        ASSERT(typeof dl_queue[dl.pos] === 'object', 'No dl_queue entry for the provided dl...');
        ASSERT(typeof dl_queue[dl.pos] !== 'object' || dl.n == dl_queue[dl.pos].n, 'No matching dl_queue entry...');
        if (typeof dl_queue[dl.pos] === 'object')
            M.dlprogress(id, 0, 0, 0, 0, dl.pos);
    }
    this.mobileuploads = [];

    this.doFlushTransfersDynList = function(aNumNodes) {
        aNumNodes = Object.keys(M.tfsdomqueue).slice(0, aNumNodes | 0);

        if (aNumNodes.length) {
            for (var i = 0, l = aNumNodes.length; i < l; ++i) {
                var item = aNumNodes[i];

                addToTransferTable(item, M.tfsdomqueue[item], 1);
                delete M.tfsdomqueue[item];
            }

            $.tresizer();
        }
    };

    this.handleEvent = function(ev) {
        if (d > 1) {
            console.debug(ev.type, ev);
        }

        var ttl;
        if (ev.type === 'ps-y-reach-end') {
            ttl = M.getTransferTableLengths();
            if (ttl.left > -100) {
                this.doFlushTransfersDynList(ttl.size);
            }
        }
        else if (ev.type === 'tfs-dynlist-flush') {
            ttl = M.getTransferTableLengths();
            if (ttl.left > -10) {
                this.doFlushTransfersDynList(ttl.size);
            }
        }
    };

    this.tfsResizeHandler = SoonFc(function() {

        // if (M.currentdirid === 'transfers')
        if (M.getTransferElements())
        {
            var T = M.getTransferTableLengths();

            if (d)
                console.log('resize.tfsdynlist', JSON.stringify(T));

            if (T.left > 0) {
                M.doFlushTransfersDynList(T.left + 3);
            }
        }
    });

    this.getTransferTableLengths = function()
    {
        var te   = this.getTransferElements();
        var used = te.domTable.querySelectorAll('tr').length;
        var size = Math.ceil(parseInt(te.domScrollingTable.style.height) / 24);

        return {size: size, used: used, left: size - used};
    };

    this.getTransferElements = function() {
        var obj               = {};
        obj.domTransfersBlock = document.querySelector('.fm-transfers-block');
        if (!obj.domTransfersBlock) {
            return false;
        }
        obj.domTableWrapper   = obj.domTransfersBlock.querySelector('.transfer-table-wrapper');
        obj.domTransferHeader = obj.domTransfersBlock.querySelector('.fm-transfers-header');
        obj.domPanelTitle     = obj.domTransferHeader.querySelector('.transfer-panel-title');
        obj.domTableEmptyTxt  = obj.domTableWrapper.querySelector('.transfer-panel-empty-txt');
        obj.domTableHeader    = obj.domTableWrapper.querySelector('.transfer-table-header');
        obj.domScrollingTable = obj.domTableWrapper.querySelector('.transfer-scrolling-table');
        obj.domTable          = obj.domScrollingTable.querySelector('.transfer-table');

        this.getTransferElements = function() {
            return obj;
        };

        return obj;
    };

    function addToTransferTable(gid, elem, q)
    {
        var te     = M.getTransferElements();
        var target = gid[0] === 'u'
            ? $('tr.transfer-upload.transfer-queued:last', te.domTable)
            : $('tr.transfer-download.transfer-queued:last', te.domTable);

        if (target.length) {
            target.after(elem);
        }
        else {
            if (gid[0] != 'u') {
                target = $('tr.transfer-upload.transfer-queued:first', te.domTable);
            }

            if (target.length) {
                target.before(elem);
            }
            else {
                target = $('tr.transfer-completed:first', te.domTable);

                if (target.length) {
                    target.before(elem);
                }
                else {
                    $(te.domTable).append(elem);
                }
            }
        }
        /*if ($.mSortableT) {
            $.mSortableT.sortable('refresh');
        }*/
        if (!q) {
            delay('fm_tfsupdate', fm_tfsupdate);
        }
    }
    this.addToTransferTable = function(gid, ttl, elem)
    {
        var T = ttl || this.getTransferTableLengths();

        if (d > 1) {
            var logger = (gid[0] === 'u' ? ulmanager : dlmanager).logger;
            logger.info('Adding Transfer', gid, JSON.stringify(T));
        }

        if (this.tfsResizeHandler)
        {
            M.getTransferElements()
                .domScrollingTable
                .addEventListener('ps-y-reach-end', M, {passive: true});
            mBroadcaster.addListener('tfs-dynlist-flush', M);

            $(window).bind('resize.tfsdynlist', this.tfsResizeHandler);
            delete this.tfsResizeHandler;
        }

        if (T.left > 0)
        {
            addToTransferTable(gid, elem, true);
            // In some cases UI is not yet initialized, nor transferHeader()
            $('.transfer-table-header').show(0);
        }
        else
        {
            var fit;

            if (gid[0] !== 'u')
            {
                var dl = $('.transfer-table tr.transfer-download.transfer-queued:last');

                if (dl.length)
                {
                    // keep inserting downloads as long there are uploads
                    // dl = +dl.closest('tr').children(':first').text();
                    dl = dl.prevAll().length;

                    if (dl && dl + 1 < T.used)
                    {
                        addToTransferTable(gid, elem);
                        fit = true;
                    }
                }
            }

            if (!fit)
                M.tfsdomqueue[gid] = elem;
        }
    };

    var __ul_id = 8000;
    this.addUpload = function(u, ignoreWarning) {
        var flag = 'ulMegaSyncAD';

        if (u.length > 99 && !ignoreWarning && !localStorage[flag]) {
            var showMEGAsyncDialog = function(button, syncData) {
                $('.download-button.light-red.download').safeHTML(button);
                $('.download-button.light-white.continue').safeHTML(l[8846]);
                $('.megasync-upload-overlay').show();
                var $chk = $('.megasync-upload-overlay .checkdiv');
                var hideMEGAsyncDialog = function() {
                    $('.megasync-upload-overlay').hide();
                    $(document).unbind('keyup.megasync-upload');
                    $('.download-button.light-white.continue, .fm-dialog-close').unbind('click');
                    $('.download-button.light-red.download').unbind('click');
                    $chk.unbind('click.dialog');
                    $chk = undefined;
                };
                $('.download-button.light-white.continue, .fm-dialog-close').rebind('click', function() {
                    hideMEGAsyncDialog();
                    M.addUpload(u, true);
                });
                $(document).rebind('keyup.megasync-upload', function() {
                    hideMEGAsyncDialog();
                    M.addUpload(u, true);
                });
                $('.download-button.light-red.download').rebind('click', function() {
                    hideMEGAsyncDialog();

                    if (!syncData) {
                        location.hash = '#sync';
                    }
                    // if the user is running MEGAsync 3.0+
                    else if (!syncData.verNotMeet) {
                        // Check whether the user logged in MEGAsync does match here
                        if (syncData.u === u_handle) {
                            // Let MEGAsync open the local file selector.
                            megasync.megaSyncRequest({ a: 'u' });
                        }
                    }
                });
                $chk.rebind('click.dialog', function() {
                    if ($chk.hasClass('checkboxOff')) {
                        $chk.removeClass('checkboxOff').addClass('checkboxOn');
                        localStorage[flag] = 1;
                    }
                    else {
                        $chk.removeClass('checkboxOn').addClass('checkboxOff');
                        delete localStorage[flag];
                    }
                });
            };
            dlmanager.isMEGAsyncRunning('3.0', 1)
                .done(function(ms, syncData) {
                    showMEGAsyncDialog(l[8912], syncData);
                })
                .fail(function() {
                    showMEGAsyncDialog(l[8847]);
                });
            return;
        }
        var target;
        var onChat;
        var filesize;
        var added = 0;
        var f;
        var ul_id;
        var pause = '';
        var pauseTxt = '';
        var ttl = this.getTransferTableLengths();

        if ($.onDroppedTreeFolder) {
            target = $.onDroppedTreeFolder;
            delete $.onDroppedTreeFolder;
        }
        else if ($('.nw-fm-left-icon.transfers').hasClass('active')) {
            target = M.lastSeenCloudFolder || M.RootID;
        }
        else {
            target = M.currentdirid;
        }

        if ((onChat = (M.currentdirid && M.currentdirid.substr(0, 4) === 'chat'))) {
            if (!$.ulBunch) {
                $.ulBunch = {};
            }
            if (!$.ulBunch[M.currentdirid]) {
                $.ulBunch[M.currentdirid] = {};
            }
        }

        if (uldl_hold) {
            pause = 'transfer-paused';
            pauseTxt = l[1651];
        }

        for (var i in u) {
            f = u[i];
            try {
                // this could throw NS_ERROR_FILE_NOT_FOUND
                filesize = f.size;
            }
            catch (ex) {
                ulmanager.logger.warn(f.name, ex);
                continue;
            }
            ul_id = ++__ul_id;
            if (!f.flashid) {
                f.flashid = false;
            }
            f.target = target;
            f.id = ul_id;

            var gid = 'ul_' + ul_id;
            this.addToTransferTable(gid, ttl,
                '<tr id="' + gid + '" class="transfer-queued transfer-upload ' + pause + '">'
                + '<td><div class="transfer-type upload">'
                + '<ul><li class="right-c"><p><span></span></p></li><li class="left-c"><p><span></span></p></li></ul>'
                + '</div></td>'
                + '<td><span class="transfer-filtype-icon ' + fileIcon({name: f.name}) + '"></span>'
                + '<span class="tranfer-filetype-txt">' + htmlentities(f.name) + '</span></td>'
                + '<td>' + filetype(f.name) + '</td>'
                + '<td>' + bytesToSize(filesize) + '</td>'
                + '<td><span class="eta"></span><span class="speed">' + pauseTxt + '</span></td>'
                + '<td><span class="transfer-status">' + l[7227] + '</span></td>'
                + '<td class="grid-url-field"><a class="grid-url-arrow"></a>'
                + '<a class="clear-transfer-icon"></a></td>'
                + '<td><span class="row-number"></span></td>'
                + '</tr>');

            ul_queue.push(f);
            ttl.left--;
            added++;

            if (uldl_hold) {
                fm_tfspause('ul_' + ul_id);
            }

            if (onChat) {
                $.ulBunch[M.currentdirid][ul_id] = 1;
            }
        }
        if (!added) {
            ulmanager.logger.warn('Nothing added to upload.');
            return;
        }
        if (!$.transferHeader) {
            transferPanelUI();
        }
        if (page == 'start') {
            ulQueue.pause();
            uldl_hold = true;
        }
        else {
            showTransferToast('u', added);
            openTransferpanel();
            delay('fm_tfsupdate', fm_tfsupdate); // this will call $.transferHeader()
        }

        setupTransferAnalysis();
        if ((ulmanager.isUploading = Boolean(ul_queue.length))) {
            $('.transfer-pause-icon').removeClass('disabled');
            $('.transfer-clear-completed').removeClass('disabled');
            $('.transfer-clear-all-icon').removeClass('disabled');
        }
    }

    this.ulprogress = function(ul, perc, bl, bt, bps)
    {
        var id  = ul.id;
        var $tr = $('#ul_' + id);
        if (!$tr.hasClass('transfer-started')) {
            $tr.find('.transfer-status').text('');
            $tr.removeClass('transfer-initiliazing transfer-queued');
            $tr.addClass('transfer-started');
            $('.transfer-table').prepend($tr);
            delay('fm_tfsupdate', fm_tfsupdate); // this will call $.transferHeader()
        }
        if (!bl || !ul.starttime)
            return false;
        var retime = bps > 1000 ? (bt - bl) / bps : -1;
        var transferDeg = 0;
        if (!$.transferprogress)
            $.transferprogress = {};
        if (bl && bt && !uldl_hold)
        {
            // $.transferprogress[id] = Math.floor(bl/bt*100);
            $.transferprogress['ul_' + id] = [bl, bt, bps];
            $tr.find('.transfer-status').text(perc + '%');
            transferDeg = 360 * perc / 100;
            if (transferDeg <= 180) {
                $tr.find('.right-c p').css('transform', 'rotate(' + transferDeg + 'deg)');
            }
            else {
                $tr.find('.right-c p').css('transform', 'rotate(180deg)');
                $tr.find('.left-c p').css('transform', 'rotate(' + (transferDeg - 180) + 'deg)');
            }
            if (retime > 0) {
                $tr.find('.eta').safeHTML(secondsToTime(retime, 1)).removeClass('unknown');
            } else {
                $tr.find('.eta').addClass('unknown').text('');
            }
            if (bps > 0) {
                $tr.find('.speed').safeHTML(bytesToSize(bps, 1, 1) + '/s').removeClass('unknown');
            } else {
                $tr.find('.speed').addClass('unknown').text('');
            }
            // $.transferHeader();

            if (page.substr(0, 2) !== 'fm')
            {
                $('.widget-block').removeClass('hidden');
                $('.widget-block').show();
                $('.widget-circle').attr('class', 'widget-circle percents-' + perc);
                $('.widget-icon.uploading').removeClass('hidden');
                $('.widget-speed-block.ulspeed').text(bytesToSize(bps, 1) + '/s');
                $('.widget-block').addClass('active');
            }
        }
        delay('percent_megatitle', percent_megatitle);
    }

    this.ulcomplete = function(ul, h, k)
    {
        var id  = ul.id;
        var $tr = $('#ul_' + id);

        if ($.ulBunch && $.ulBunch[ul.target])
        {
            var ub = $.ulBunch[ul.target], p;
            ub[id] = h;

            for (var i in ub)
            {
                if (ub[i] == 1)
                {
                    p = true;
                    break;
                }
            }

            if (!p)
            {
                var ul_target = ul.target;
                ub = Object.keys(ub).map(function(m) { return ub[m]});
                Soon(function() {
                    $(document).trigger('megaulcomplete', [ul_target, ub]);
                    delete $.ulBunch[ul_target];
                    if (!$.len($.ulBunch)) {
                        delete $.ulBunch;
                    }
                });
            }
        }

        if (ul.skipfile) {
            showToast('megasync', l[372] + ' "' + ul.name + '" (' + l[1668] + ')');
        }

        /*this.mobile_ul_completed = true;
        for (var i in this.mobileuploads)
        {
            if (id == this.mobileuploads[i].id)
                this.mobileuploads[i].done = 1;
            if (!this.mobileuploads[i].done)
                this.mobile_ul_completed = false;
        }
        if (this.mobile_ul_completed)
        {
            $('.upload-status-txt').text(l[1418]);
            $('#mobileuploadtime').addClass('complete');
            $('#uploadpopbtn').text(l[726]);
            $('#mobileupload_header').text(l[1418]);
         }*/
        $tr.removeClass('transfer-started').addClass('transfer-completed');
        $tr.find('.left-c p, .right-c p').css('transform', 'rotate(180deg)');
        $tr.find('.transfer-status').text(ul.skipfile ? l[1668] : l[1418]);
        $tr.find('.eta, .speed').text('').removeClass('unknown');

        ul_queue[ul.pos] = Object.freeze({});

        if (page.substr(0, 2) !== 'fm') {
            var a = ul_queue.filter(isQueueActive).length;
            if (a < 2 && !ulmanager.isDownloading) {
                $('.widget-block').fadeOut('slow', function(e) {
                    $('.widget-block').addClass('hidden').css({opacity: 1});
                });
            }
            else if (a < 2) {
                $('.widget-icon.uploading').addClass('hidden');
            }
            else {
                $('.widget-circle').attr('class', 'widget-circle percents-0');
            }
        }

        if ($.transferprogress && $.transferprogress['ul_'+ id])
        {
            if (!$.transferprogress['ulc']) $.transferprogress['ulc'] = 0;
            $.transferprogress['ulc'] += $.transferprogress['ul_'+ id][1];
            delete $.transferprogress['ul_'+ id];
        }
        // $.transferHeader();
        delay('tfscomplete', function() {
            mega.utils.resetUploadDownload();
            $.tresizer();
        });
    }

    this.ulstart = function(ul)
    {
        var id = ul.id;

        if (d) {
            ulmanager.logger.log('ulstart', id);
        }

        $('.transfer-table #ul_' + id)
            .addClass('transfer-initiliazing')
            .find('.transfer-status').text(l[1042]);

        delay('fm_tfsupdate', fm_tfsupdate); // this will call $.transferHeader()
        ul.starttime = new Date().getTime();
        M.ulprogress(ul, 0, 0, 0);
    };

    this.cloneChatNode = function(n, keepParent) {
        var n2 = clone(n);
        n2.k = a32_to_base64(n2.k);
        delete n2.k, n2.ph, n2.ar;
        if (!keepParent)
            delete n2.p;
        return n2;
    };

    /**
     * Handle a redirect from the mega.co.nz/#pro page to mega.nz/#pro page
     * and keep the user logged in at the same time
     */
    this.transferFromMegaCoNz = function()
    {
        // Get site transfer data from after the hash in the URL
        var urlParts = /#sitetransfer!(.*)/.exec(window.location);

        if (urlParts) {

            try {
                // Decode from Base64 and JSON
                urlParts = JSON.parse(atob(urlParts[1]));
            }
            catch (ex) {
                console.error(ex);
                window.location.hash = 'login';
                return false;
            }

            if (urlParts) {
                // If the user is already logged in here with the same account
                // we can avoid a lot and just take them to the correct page
                if (JSON.stringify(u_k) === JSON.stringify(urlParts[0])) {
                    window.location.hash = urlParts[2];
                    return false;
                }

                // If the user is already logged in but with a different account just load that account instead. The
                // hash they came from e.g. a folder link may not be valid for this account so just load the file manager.
                else if (u_k && (JSON.stringify(u_k) !== JSON.stringify(urlParts[0]))) {
                    if (!urlParts[2] || String(urlParts[2]).match(/^fm/)) {
                        window.location.hash = 'fm';
                        return false;
                    }
                    else {
                        window.location.hash = urlParts[2];
                        return false;
                    }
                }

                // Likely that they have never logged in here before so we must set this
                localStorage.wasloggedin = true;
                u_logout();

                // Get the page to load
                var toPage = String(urlParts[2] || 'fm').replace('#', '');

                // Set master key, session ID and RSA private key
                u_storage = init_storage(sessionStorage);
                u_k = urlParts[0];
                u_sid = urlParts[1];
                if (u_k) {
                    u_storage.k = JSON.stringify(u_k);
                }

                loadingDialog.show();

                var _goToPage = function() {
                    loadingDialog.hide();
                    window.location.hash = toPage;
                }

                var _rawXHR = function(url, data, callback) {
                    mega.utils.xhr(url, JSON.stringify([data]))
                        .always(function(ev, data) {
                            var resp;
                            if (typeof data === 'string' && data[0] === '[') {
                                try {
                                    resp = JSON.parse(data)[0];
                                }
                                catch (ex) {}
                            }
                            callback(resp);
                        });
                }

                // Performs a regular login as part of the transfer from mega.co.nz
                _rawXHR(apipath + 'cs?id=0&sid=' + u_sid, {'a': 'ug'}, function(data) {
                        var ctx = {
                            checkloginresult: function(ctx, result) {
                                u_type = result;
                                if (toPage.substr(0, 1) === '!' && toPage.length > 7) {
                                    _rawXHR(apipath + 'cs?id=0&domain=meganz',
                                        { 'a': 'g', 'p': toPage.substr(1, 8)},
                                        function(data) {
                                            if (data) {
                                                dl_res = data;
                                            }
                                            _goToPage();
                                        });
                                }
                                else {
                                    _goToPage();
                                }
                            }
                        };
                        if (data) {
                            api_setsid(u_sid);
                            u_storage.sid = u_sid;
                            u_checklogin3a(data, ctx);
                        }
                        else {
                            u_checklogin(ctx, false);
                        }
                    });

                // Successful transfer, continue load
                return false;
            }
        }
    };
}

function voucherData(arr)
{
    var vouchers = [];
    var varr = arr[0];
    var tindex = {};
    for (var i in arr[1])
        tindex[arr[1][i][0]] = arr[1][i];
    for (var i in varr)
    {
        var redeemed = 0;
        var cancelled = 0;
        var revoked = 0;
        var redeem_email = '';
        if ((varr[i].rdm) && (tindex[varr[i].rdm]))
        {
            redeemed = tindex[varr[i].rdm][1];
            redeemed_email = tindex[varr[i].rdm][2];
        }
        if (varr[i].xl && tindex[varr[i].xl])
            cancelled = tindex[varr[i].xl][1];
        if (varr[i].rvk && tindex[varr[i].rvk])
            revoked = tindex[varr[i].rvk][1];
        vouchers.push({
            id: varr[i].id,
            amount: varr[i].g,
            currency: varr[i].c,
            iss: varr[i].iss,
            date: tindex[varr[i].iss][1],
            code: varr[i].v,
            redeemed: redeemed,
            redeem_email: redeem_email,
            cancelled: cancelled,
            revoked: revoked
        });
    }
    return vouchers;
}

function onUploadError(ul, errorstr, reason, xhr)
{
    var hn = hostname(ul.posturl);

    /*if (!d && (!xhr || xhr.readyState < 2 || xhr.status)) {
        var details = [
            browserdetails(ua).name,
            String(reason)
        ];
        if (xhr || reason === 'peer-err') {
            if (xhr && xhr.readyState > 1) {
                details.push(xhr.status);
            }
            details.push(hn);
        }
        if (details[1].indexOf('mtimeout') == -1 && -1 == details[1].indexOf('BRFS [l:Unk]')) {
            srvlog('onUploadError :: ' + errorstr + ' [' + details.join("] [") + ']');
        }
    }*/

    if (d) {
        ulmanager.logger.error('onUploadError', ul.id, ul.name, errorstr, reason, hn);
    }

    $('.transfer-table #ul_' + ul.id).addClass('transfer-error');
    $('.transfer-table #ul_' + ul.id + ' .transfer-status').text(errorstr);
}

function addupload(u)
{
    M.addUpload(u);
}
function onUploadStart(id)
{
    M.ulstart(id);
}
function onUploadProgress(id, p, bl, bt, speed)
{
    M.ulprogress(id, p, bl, bt, speed);
}
function onUploadSuccess(id, bl, bt)
{
    M.ulcomplete(id, bl, bt);
}

function fm_chromebar(height)
{
    if (window.navigator.userAgent.toLowerCase().indexOf('mac') >= 0 || localStorage.chromeDialog == 1)
        return false;
    var h = height - $('body').height();
    if ((h > 33) && (h < 41))
    {
        setTimeout(fm_chromebarcatchclick, 500, $('body').height());
        chromeDialog();
    }
}

function fm_chromebarcatchclick(height)
{
    if ($('body').height() != height)
    {
        chromeDialog(1);
        return false;
    }
    setTimeout(fm_chromebarcatchclick, 200, height);
}

function fm_safename(name)
{
    // http://msdn.microsoft.com/en-us/library/aa365247(VS.85)
    name = ('' + name).replace(/[:\/\\<">|?*]+/g, '.').replace(/\s*\.+/g, '.');
    if (name.length > 250)
        name = name.substr(0, 250) + '.' + name.split('.').pop();
    name = name.replace(/\s+/g, ' ').trim();
    var end = name.lastIndexOf('.');
    end = ~end && end || name.length;
    if (/^(?:CON|PRN|AUX|NUL|COM\d|LPT\d)$/i.test(name.substr(0, end)))
        name = '!' + name;
    return name;
}

function fm_safepath(path, file)
{
    path = ('' + (path || '')).split(/[\\\/]+/).map(fm_safename).filter(String);
    if (file)
        path.push(fm_safename(file));
    return path;
}

function fm_matchname(p, name)
{
    var a = [];
    for (var i in M.d)
    {
        var n = M.d[i];
        if (n.p == p && name == n.name)
            a.push({id: n.h, size: n.s, name: n.name});
    }
    return a;
}

var t;

function renderfm() {
    if (d) {
        console.time('renderfm');
    }

    initUI();
    loadingDialog.hide();
    M.sortByName();
    M.renderTree();
    M.renderPath();
    var c = $('#treesub_' + M.RootID).attr('class');
    if (c && c.indexOf('opened') < 0) {
        $('.fm-tree-header.cloud-drive-item').addClass('opened');
        $('#treesub_' + M.RootID).addClass('opened');
    }

    M.openFolder(M.currentdirid);
    if (megaChatIsReady) {
        megaChat.renderMyStatus();
    }

    if (d) {
        console.timeEnd('renderfm');
    }
}

function renderNew() {
    var newNode, tb,
        treebuild = [],
        UImain = false,
        UItree = false,
        newcontact = false,
        newpath = false,
        newshare = false;

    if (d) {
        console.time('rendernew');
    }

    for (var i in newnodes) {
        newNode = newnodes[i];
        if (newNode.h.length === 11) {
            newcontact = true;
        }
        if (newNode.su) {
            newshare = true;
        }
        if (newNode.p && newNode.t) {
            treebuild[newNode.p] = 1;
        }
        if (newNode.p === M.currentdirid || newNode.h === M.currentdirid) {
            UImain = true;
        }
        if (!newpath && document.getElementById('path_' + newNode.h)) {
            newpath = true;
        }
    }

    for (var h in treebuild) {
        tb = M.d[h];
        if (tb) {
            M.buildtree(tb, M.buildtree.FORCE_REBUILD);
            UItree = true;
        }
    }

    if (UImain) {
        M.filterByParent(M.currentdirid);
        M.sort();
        M.renderMain(true);
        // M.renderPath();
        $.tresizer();
    }

    if (UItree) {
        treeUI();
        if (M.currentrootid === 'shares') {
            M.renderTree();
        }
        if (M.currentdirid === 'shares' && !M.viewmode) {
            M.openFolder('shares', 1);
        }
        treeUIopen(M.currentdirid);
    }
    if (newcontact) {
        M.avatars();
        M.contacts();
        treeUI();

        if (megaChatIsReady) {
            //megaChat.renderContactTree();
            megaChat.renderMyStatus();
        }
    }
    if (newshare) {
        M.buildtree({h: 'shares'}, M.buildtree.FORCE_REBUILD);
    }
    // initContextUI();
    if (newpath) {
        M.renderPath();
    }

    if (u_type === 0) {
        // Show "ephemeral session warning"
        topmenuUI();
    }

    newnodes = [];
    if (d) {
        console.timeEnd('rendernew');
    }
}

// FIXME: call during some initialisation routine, not during file load
// (had to be moved over from crypto.js, as it now references stuff
// defined in mega.js)
api_reset();

// execute actionpacket
// actionpackets are received and executed strictly in order. receiving and
// execution run concurrently (a connection drop while the execution is
// ongoing invalidates the IndexedDB state and forces a reload!)
var scq = {};   // hash of [actionpacket, [nodes]]
var scqtail = 0;    // next scq index to process
var scqhead = 0;    // next scq index to write
var shareworker = {};   // which worker knows about which sharekeys?

var scinflight = false; // don't run more than one execsc() "thread"
var sccount = 0;        // number of actionpackets processed at connection loss

var nodesinflight = {};  // number of nodes being processed in the worker for scqi

// enqueue parsed actionpacket
function sc_packet(a) {
    if ((a.a == 's' || a.a == 's2') && a.k) {
        if (a.k.length > 43) {
            // RSA-keyed share command: run through worker
            rsasharekeys[a.n] = true;

            if (workers) {
                a.scqi = scqhead++;     // set scq slot number
                workers[a.scqi % workers.length].postMessage(a);
                return;
            }
        }

        var k = crypto_process_sharekey(a.n, a.k);

        if (k !== false) a.k = k;
        else console.log("Failed to decrypt RSA share key for " + a.n + ": " + a.k);
    }

    // other packet types do not warrant the worker detour
    if (scq[scqhead]) scq[scqhead++][0] = a;
    else scq[scqhead++] = [a, []];

    // resume processing if needed
    resumesc();
}

// submit nodes from `t` actionpacket to worker
function sc_node(n) {
    var p, id;

    crypto_rsacheck(n);

    if (!workers) {
        crypto_decryptnode(n);
        if (scq[scqhead]) scq[scqhead][1].push(n);
        else scq[scqhead] = [null, [n]];
        // sc_packet() call will follow
        return;
    }

    // own node?
    if (n.k && n.k.substr(0, 11) === u_handle) p = -1;
    else {
        // no - do we have an existing share key?
        for (p = 8; (p = n.k.indexOf(':', p)) >= 0; ) {
            if (++p == 9 || n.k[p-10] == '/') {
                id = n.k.substr(p-9, 8);
                if (u_sharekeys[id]) {
                    break;
                }
            }
        }
    }

    if (p >= 0) {
        var pp = n.k.indexOf('/', p+21);

        if (pp < 0) {
            pp = n.k.length;
        }

        // rewrite key to the minimum
        n.k = id + ':' + n.k.substr(p, pp-p);

        if (shareworker[id] >= 0) {
            // the key is already known to a worker
            p = shareworker[id];
        }
        else {
            // pick a pseudorandom worker (round robin)
            p = scqhead % workers.length;

            // record for future nodes in the same share
            shareworker[id] = p;

            // send sharekey
            workers[p].postMessage({ h : id, sk : u_sharekeys[id][0] });
        }
    }
    else {
        p = scqhead % workers.length;
    }

    if (nodesinflight[scqhead]) nodesinflight[scqhead]++;
    else nodesinflight[scqhead] = 1;

    n.scni = scqhead;       // set scq slot number (sc_packet() call will follow)
    workers[p].postMessage(n);
}

// inter-actionpacket state, gets reset in getsc()
var tparentid,
    trights,
    tmoveid,
    rootsharenodes = [],
    loadavatars = [];

// if no execsc() thread is running, check if one should be, and start it if so.
function resumesc() {
    if (!scinflight) {
        if (scq[scqtail] && scq[scqtail][0] && !nodesinflight[scqtail]) {
            scinflight = true;
            execsc();
        }
    }
}

// execute actionpackets from scq[scqtail] onwards
function execsc() {
    var n, i;
    var tick = Date.now();
    var tickcount = 0;

    do {
        if (!scq[scqtail] || !scq[scqtail][0] || (scq[scqtail][0].a == 't' && nodesinflight[scqtail])) {
            // scq ran empty - nothing to do for now
            if (d) console.log((sccount-1) + " SC command(s) processed.");

            // perform post-execution UI work
            if (newnodes.length && fminitialized) {
                renderNew();
            }

            if (loadavatars.length) {
                M.avatars(loadavatars);
                loadavatars = [];
            }

            if (M.viewmode) {
                delay('thumbnails', fm_thumbnails, 3200);
            }

            if ($.dialog === 'properties') {
                propertiesDialog();
            }

            sccount = 0;
            scinflight = false;
            return;
        }

        sccount++;

        var a = scq[scqtail][0];
        var scnodes = scq[scqtail][1];
        delete scq[scqtail++];

        if (d) {
            console.log('Received SC command ', a);
        }

        if (a.i === requesti) {
            if (d) {
                console.log('(triggered locally)');
            }

            switch (a.a) {
                case 'c':
                    // contact notification
                    process_u(a.u);

                    // only show a notification if we did not trigger the action ourselves
                    if (!pfid && u_attr && a.ou !== u_attr.u) {
                        notify.notifyFromActionPacket(a);
                    }

                    if (megaChatIsReady) {
                        $.each(a.u, function (k, v) {
                            if (v.c !== 0) {
                                crypt.getPubRSA(v.u);
                            }
                            megaChat[v.c == 0 ? "processRemovedUser" : "processNewUser"](v.u);
                        });
                    }
                    break;

                case 's':
                case 's2':
                    // share modification
                    // (used during share dialog removal of contact from share list)
                    // is this a full share delete?
                    if (a.r === undefined) {
                        // fill DDL with removed contact
                        if (a.u && M.u[a.u] && M.u[a.u].m) {
                            var email = M.u[a.u].m;
                            var contactName = M.getNameByHandle(a.u);

                            addToMultiInputDropDownList('.share-multiple-input', [{ id: email, name: contactName }]);
                            addToMultiInputDropDownList('.add-contact-multiple-input', [{ id: email, name: contactName }]);
                        }
                    }

                    if (a.okd) {
                        M.delNodeShare(a.n, a.u, a.okd);
                    }

                    if (a.a == 's2') {
                        processPS([a]);
                    }

                    if (fminitialized) {
                        // a full share contains .h param
                        sharedUInode(a.h);
                    }
                    break;

                case 'opc':
                    // outgoing pending contact
                    processOPC([a]);

                    // don't append to sent grid on deletion
                    if (!a.dts) {
                        M.drawSentContactRequests([a]);
                    }
                    break;

                case 'ipc':
                    // incoming pending contact
                    processIPC([a]);
                    M.drawReceivedContactRequests([a]);
                    notify.notifyFromActionPacket(a);
                    break;

                case 'ph':
                    // exported link
                    processPH([a]);
                    break;

                case 'upci':
                    // update to incoming pending contact request
                    processUPCI([a]);
                    break;

                case 'upco':
                    // update to outgoing pending contact request
                    processUPCO([a]);

                    // request is accepted ('2') then this will be followed by a contact packet and we do not need to notify
                    if (a.s != 2) notify.notifyFromActionPacket(a);
                    break;

                case 'ua':
                    mega.attr.handleUserAttributeActionPackets(a, loadavatars);
            }
        } // end of own action packet section
        else {
            switch (a.a) {
                case '_sn':
                    // sn update?
                    if (d) console.log("New SN: " + a.sn);
                    setsn(a.sn);

                    // rewrite accumulated RSA keys to AES to save CPU & bandwidth & space
                    crypto_node_rsa2aes();

                    // rewrite accumulated RSA keys to AES to save CPU & bandwidth & space
                    crypto_share_rsa2aes();

                    // reset state
                    tparentid = false;
                    trights = false;
                    tmoveid = false;
                    rootsharenodes = [];
                    break;

                case '_fm':
                    // completed initial processing, enable UI
                    crypto_fixmissingkeys(missingkeys);
                    loadfm_done(true);
                    break;

                case 'e':
                    // CMS update
                    var str = hex2bin(a.c || "");
                    if (str.substr(0, 5) === ".cms.") {
                        var cmsType = str.split(".")[2];
                        var cmsId = str.substr(6 + cmsType.length).split(".");
                        CMS.reRender(cmsType, cmsId);
                    }
                    break;

                case 'fa':
                    // file attribute change/addition
                    if (n = M.d[a.n]) {
                        n.fa = a.fa;
                        M.nodeUpdated(n);
                    }
                    break;

                case 's':
                case 's2':
                    if (!folderlink) {
                        var tsharekey = '';
                        var prockey = false;

                        if (a.o === u_handle) {
                            if (!a.u) {
                                // this must be a pending share
                                if (a.a != 's2') {
                                    console.error('INVALID SHARE, missing user handle', a);
                                }
                            }
                            // if access right are undefined, then share is deleted
                            else if (typeof a.r == 'undefined') {
                                M.delNodeShare(a.n, a.u, a.okd);
                            }
                            else {
                                var handle = a.n;
                                var shares = Object(M.d[handle]).shares || {};

                                if (shares.hasOwnProperty(a.u)
                                        || (a.ha === crypto_handleauth(a.n))) {

                                    // I updated or created my share
                                    var k = decrypt_key(u_k_aes, base64_to_a32(a.ok));
                                    crypto_setsharekey(handle, k);
                                    M.nodeShare(handle, {
                                        h: a.n,
                                        r: a.r,
                                        u: a.u,
                                        ts: a.ts
                                    });
                                }
                            }
                        }
                        else {
                            if (a.n && typeof a.k != 'undefined' && !u_sharekeys[a.n]) {
                                if (!a.k) {
                                    // XXX: We need to find out which API call is causing it
                                    //      (it might be a bug in the SDK or the webclient)
                                    // How to reproduce: Delete folder with pending shares,
                                    // on client side we will have this situation
                                    srvlog('Got share action-packet with no key.');
                                }
                                else {
                                    // a.k has been processed by the worker
                                    crypto_setsharekey(a.n, a.k);
                                    tsharekey = a32_to_base64(u_k_aes.encrypt(a.k));
                                    prockey = true;
                                }
                            }

                            if (a.u == 'EXP') {
                                var exportLink = new mega.Share.ExportLink({ 'nodesToProcess': [a.h] });
                                exportLink.getExportLink();
                            }

                            if (a.o) {
                                if (typeof a.r == 'undefined') {
                                    if (d) {
                                        console.log('Share deletion');
                                    }

                                    // delete a share:
                                    n = M.d[a.n];
                                    if (n && n.p.length != 11) {
                                        // outgoing share removed
                                        delete n.r;
                                        delete n.su;

                                        if (fmdb) {
                                            M.nodeUpdated(n);
                                            fmdb.del('s', u_handle + '*' + a.n);
                                        }
                                    }
                                    else {
                                        M.delNode(a.n);
                                    }

                                    if (!folderlink && a.u != 'EXP' && fminitialized) {
                                        notify.notifyFromActionPacket({
                                            a: 'dshare',
                                            n: a.n,
                                            u: a.o
                                        });
                                    }
                                    delete u_sharekeys[a.n];
                                }
                                else {
                                    if (d) {
                                        console.log('I received a share, preparing for receiving tree a');
                                    }
                                    // I received a share, prepare for receiving tree
                                    tparentid = a.o;
                                    trights = a.r;
                                    if (n = M.d[a.n]) {
                                        // update rights:
                                        n.r = a.r;
                                        n.su = a.o;
                                        M.nodeUpdated(n);
                                    }
                                    else {
                                        if (d) {
                                            console.log('Looking up other share nodes from this user');
                                        }

                                        if (M.c[a.o]) {
                                            for (i in M.c[a.o]) {
                                                if (M.d[i] && M.d[i].t == 1) {
                                                    rootsharenodes[i] = 1;
                                                }
                                            }
                                        }

                                        if (!folderlink && fminitialized) {
                                            notify.notifyFromActionPacket({
                                                a: 'share',
                                                n: a.n,
                                                u: a.o
                                            });
                                        }
                                    }
                                }
                            }
                        }

                        if (prockey) {
                            var nodes = fm_getnodes(a.n, true);

                            for (i = a.length; i--; ) {
                                if (n = M.d[nodes[i]]) {
                                    if (typeof n.k == 'string') {
                                        crypto_decryptnode(n);
                                        newnodes.push(M.d[n.h]);
                                    }
                                }
                            }
                        }

                        if (a.a == 's2') {
                            processPS([a]);
                        }

                        if (fminitialized) {
                            M.buildtree({h: 'shares'}, M.buildtree.FORCE_REBUILD);
                            sharedUInode(a.n);
                        }
                    }
                    break;

                case 'k':
                    // key request
                    if (a.sr) crypto_procsr(a.sr);
                    if (a.cr) crypto_proccr(a.cr);
                    // FIXME: obsolete - remove & replace
                    /*else
                        if (!folderlink) api_req({
                            a: 'k',
                            cr: crypto_makecr(actionPacket.n, [actionPacket.h], true)
                        });*/

                    if (fminitialized) {
                        M.buildtree({h: 'shares'}, M.buildtree.FORCE_REBUILD);
                    }
                    break;

                case 't':
                    // node tree
                    // the nodes have been pre-parsed and stored in scnodes
                    if (tparentid) {
                        for (i = 0; i < scnodes.length; i++) {
                            if (rootsharenodes[scnodes[i].h] && M.d[scnodes[i].h]) {
                                scnodes[i].r = M.d[scnodes[i].h].r;
                                scnodes[i].su = M.d[scnodes[i].h].su;
                                M.delNode(scnodes[i].h);
                            }
                        }

                        if (!M.d[scnodes[0].p]) {
                            scnodes[0].p = tparentid;
                        }

                        scnodes[0].su = tparentid;
                        scnodes[0].r = trights;

                        // FIXME: put this earler
                        if (tsharekey) {
                            scnodes[0].sk = tsharekey;
                            tsharekey = false;
                        }

                        rootsharenodes = [];
                    }

                    // notification logic
                    if (fminitialized && !folderlink && a.ou && a.ou != u_handle
                        && scnodes.length && scnodes[0].p && scnodes[0].p.length < 11
                        && !tmoveid && !tparentid) {

                        var targetid = scnodes[0].p;
                        var pnodes = [];

                        for (i = 0; i < scnodes.length; i++) {
                            if (scnodes[i].p === targetid) {
                                pnodes.push({
                                    h: scnodes[i].h,
                                    t: scnodes[i].t
                                });
                            }
                        }

                        notify.notifyFromActionPacket({
                            a: 'put',
                            n: targetid,
                            u: a.ou,
                            f: pnodes
                        });
                    }

                    tparentid = false;
                    trights = false;

                    for (i = 0; i < scnodes.length; i++) M.addNode(scnodes[i]);

                    if (typeof M.copynodeswaiter[a.i] === 'function') {
                        M.copynodeswaiter[a.i](scnodes);
                        delete M.copynodeswaiter[a.i];
                    }
                    break;

                case 'u':
                    // update node attributes
                    if (n = M.d[a.n]) {
                        var oldattr;
                        var oldname = n.name;
                        var oldfav = n.fav;

                        // key update - no longer supported
                        // API sends keys only for backwards compatibility
                        // if (a.k) n.k = a.k;

                        // attribute update - replaces all existing attributes!
                        if (a.at) {
                            oldattr = crypto_clearattr(n);
                            oldattr.u = n.u;
                            oldattr.ts = n.ts;
                            n.a = a.at;
                        }

                        // owner update
                        if (a.u) n.u = a.u;

                        // timestamp update
                        if (a.ts) n.ts = a.ts;

                        // try to decrypt new attributes
                        crypto_decryptnode(n);

                        // we got a new attribute string, but it didn't pass muster?
                        // revert to previous state (effectively ignoring the SC command)
                        if (a.at && n.a) {
                            if (d) console.warn("Ignored bad attribute update for node " + a.n);
                            crypto_restoreattr(n, oldattr);
                            delete n.a;
                        }
                        else {
                            // success - check what changed and redraw
                            if (a.at) {
                                if (n.name !== oldname) {
                                    M.onRenameUIUpdate(n.h, n.name);
                                }
                                if (fminitialized && n.fav !== oldfav) {
                                    if (n.fav) {
                                        $('.grid-table.fm #' + n.h + ' .grid-status-icon').addClass('star');
                                        $('#' + n.h + '.file-block .file-status-icon').addClass('star');
                                    }
                                    else {
                                        $('.grid-table.fm #' + n.h + ' .grid-status-icon').removeClass('star');
                                        $('#' + n.h + '.file-block .file-status-icon').removeClass('star');
                                    }
                                }
                            }

                            // save modified node
                            M.nodeUpdated(n);
                        }
                    }
                    break;

                case 'c':
                    // contact update
                    process_u(a.u);

                    // contact is deleted on remote computer, remove contact from contacts left panel
                    if (fminitialized && a.u[0].c === 0) {
                        $('#contact_' + a.ou).remove();

                        $.each(a.u, function(k, v) {
                            var userHandle = v.u;

                            // hide the context menu if it is currently visible and this contact was removed.
                            if ($.selected && ($.selected[0] === userHandle)) {

                                // was selected
                                $.selected = [];
                                if ($('.context-menu.files-menu').is(":visible")) {
                                    $.hideContextMenu();
                                }
                            }
                        });

                        M.handleEmptyContactGrid();
                    }

                    // only show a notification if we did not trigger the action ourselves
                    if (!pfid && u_attr && a.ou !== u_attr.u) {
                        notify.notifyFromActionPacket(a);
                    }

                    if (megaChatIsReady) {
                        $.each(a.u, function(k, v) {
                            if (v.c !== 0) {
                                crypt.getPubRSA(v.u);
                            }
                            megaChat[v.c == 0 ? "processRemovedUser" : "processNewUser"](v.u);
                        });
                    }
                    break;

                case 'd':
                    // node deletion
                    M.delNode(a.n);

                    // Only show a notification if we did not trigger the action ourselves
                    if (!pfid && u_attr && a.ou !== u_attr.u) {
                        notify.notifyFromActionPacket(a);
                    }
                    break;

                case 'ua':
                    // user attributes
                    if (fminitialized) {
                        var attrs = a.ua;
                        var actionPacketUserId = a.u;

                        for (var j in attrs) {
                            var attributeName = attrs[j];

                            attribCache.uaPacketParser(
                                attributeName,
                                actionPacketUserId,
                                false,
                                a.v && a.v[j] ? a.v[j] : undefined
                            );
                        }
                    }
                    break;

                case 'la':
                    // last seen/acknowledged notification sn
                    notify.countAndShowNewNotifications();
                    break;

                case 'usc':
                    // user state cleared - mark local DB as invalid
                    return fm_forcerefresh();

                // FIXME: duplicated code
                case 'opc':
                    // outgoing pending contact
                    processOPC([a]);

                    if (fminitialized) {
                        M.drawSentContactRequests([a]);
                    }
                    break;

                // FIXME: duplicated code
                case 'ipc':
                    // incoming pending contact
                    processIPC([a]);

                    if (fminitialized) {
                        M.drawReceivedContactRequests([a]);
                    }

                    notify.notifyFromActionPacket(a);
                    break;

                // FIXME: duplicated code
                case 'ph':
                    // exported link
                    processPH([a]);

                    // not applicable - don't return anything, or it will show a blank notification
                    if (typeof a.up !== 'undefined' && typeof a.down != 'undefined') {
                        notify.notifyFromActionPacket(a);
                    }
                    break;

                // FIXME: duplicated code
                case 'upci':
                    processUPCI([a]);
                    break;

                // FIXME: duplicated code
                case 'upco':
                    processUPCO([a]);

                    // if the status is accepted ('2'), then this will be followed
                    // by a contact packet and we do not need to notify
                    if (a.s != 2) {
                        notify.notifyFromActionPacket(a);
                    }
                    break;

                case 'psts':
                    proPage.processPaymentReceived(a);
                    break;

                case 'mcc':
                    // MEGAchat
                    if (!megaChatIsDisabled) {
                        if (megaChatIsReady) {
                            $(window).trigger('onChatdChatUpdatedActionPacket', a);
                        }
                        else {
                            ChatdIntegration._queuedChats[a.id] = a;
                        }
                    }
                    break;

                case 'se':
                    // set email
                    var emailChangeAccepted = (a.s == 3
                                               && typeof a.e == 'string'
                                               && a.e.indexOf('@') != -1);

                    if (emailChangeAccepted) {
                        var user = M.getUserByHandle(a.u);

                        if (user) {
                            user.m = a.e;
                            process_u([user]);

                            if (a.u === u_handle) {
                                u_attr.email = user.m;

                                if (M.currentdirid === 'account/profile') {
                                    $('.nw-fm-left-icon.account').trigger('click');
                                }
                            }
                        }
                    }
                    break;

                default:
                    if (d) {
                        console.log('Ignoring unsupported SC command', a);
                    }
            }
        }

        tickcount++;
    } while (Date.now()-tick < 200);

    if (d) console.log("Processed " + tickcount + " SC commands in the past 200 ms");
    setTimeout(execsc, 1);
}

// a node was updated significantly: write to DB and redraw
function fm_updated(n) {
    M.nodeUpdated(n);

    if (fminitialized) {
        removeUInode(n.h);
        newnodes.push(n);
        if (M.megaRender) delete M.megaRender.nodeMap[n.h];
        renderNew();
    }
}

var treelogger;

// load tree for active GLOBAL context - either we load a folderlink or the user tree,
// they never coexist, there is no encapsulation/separation of state.
// (this "constructor" merely initialises the relevant *global* variables!)
// FIXME: remove all global state and allow multiple client states to coexist peacefully
function TreeFetcher() {
    // next round-robin worker to assign
    nextworker = 0;

    // mapping of parent node to worker (to keep child nodes local to their sharekeys)
    parentworker = {};

    // worker pending state dump counter
    dumpsremaining = 0;

    // residual fm (minus ok/f elements) post-filtration
    residualfm = false;

    // console logging
    treelogger = MegaLogger.getLogger('TreeFetcher');

    // erase existing RootID
    // reason: tree_node must set up the workers as soon as the first node of a folder
    // link arrives, and this is how it knows that it is the first node.
    M.RootID = false;
}

// worker pool
var workers;

function killworkerpool() {
    // terminate existing workers
    if (workers) {
        var l = workers.length;
        while (l--) {
            workers[l].onmessage = null;
            workers[l].terminate();
        }
        workers = null;
    }
}
function initworkerpool() {
    killworkerpool();

    workers = [];
    var workerstate;

    if (!pfid) {
        // worker state for a user account fetch
        workerstate = {
            u_handle : u_handle,
            u_privk  : u_privk,
            u_k      : u_k,
            d        : d
        };
    }

    for (var i = Math.min(mega.maxWorkers, 10); i--;) {
        try {
            var w = new Worker(mega.nodedecBlobURI || "nodedec.js");

            w.onmessage = worker_procmsg;
            w.onerror   = function(err) {
                console.error('[nodedec worker error]', err);

                // TODO: retry gettree
<<<<<<< HEAD
                if (workers) {
                    var l = workers.length;
                    while (l--) {
                        workers[l].terminate();
                    }

                    // workers === false implies "no workers available here"
                    workers = false;
                }
=======
                killworkerpool();
>>>>>>> 5f8c49ab
            };
            if (workerstate) {
                w.postMessage(workerstate);
            }
            workers.push(w);
        }
        catch (ex) {
            console.error(ex);
            if (!workers.length) {
                workers = null;
            }
            break;
        }
    }
}

// queue a DB invalidation-plus-reload request to the FMDB subsystem
// if it isn't up, reload directly
// the server-side treecache is wiped (otherwise, we could run into
// an endless loop)
function fm_forcerefresh() {
    localStorage.force = 1;

    if (fmdb && !fmdb.crashed) {
        execsc = function() {}; // stop further SC processing
        fmdb.invalidate(function(){
            location.reload();
        });
    }
    else {
        location.reload();
    }
}

// initiate fetch of node tree
// FIXME: what happens when the user pastes a folder link over his loaded/loading account?
TreeFetcher.prototype.fetch = function treefetcher_fetch(force) {
    var req_params = {
        a: 'f',
        c: 1,
        r: 1
    };

    // we disallow treecache usage if this is a forced reload
    force = force || localStorage.force;
    if (!force) {
        req_params.ca = 1;
    }
    else {
        delete localStorage.force;
    }

    if (!megaChatIsDisabled && typeof Chatd !== 'undefined') {
        req_params['cv'] = Chatd.VERSION;
    }

    api_req(req_params, {
        progress: function(perc) {
            loadingInitDialog.step2(parseInt(perc));    // FIXME: make generic

            if (perc > 99 && !mega.loadReport.ttlb) {
                // Load performance report -- time to last byte
                mega.loadReport.ttlb          = Date.now() - mega.loadReport.stepTimeStamp;
                mega.loadReport.stepTimeStamp = Date.now();

                mega.loadReport.ttlb += mega.loadReport.ttfb;
                mega.loadReport.ttfm = mega.loadReport.stepTimeStamp;
            }
        }
    }, 4);
};

// triggers a full reload including wiping the remote treecache
// (e.g. because the treecache is damaged or too old)
function fm_fullreload(q) {
    api_cancel(q);

    // FIXME: properly encapsulate ALL client state in an object
    // that supports destruction.
    // (at the moment, if we wipe the DB and then call loadfm(),
    // there will be way too much attribute, key and chat stuff already
    // churning away - we simply cannot just delete their databases
    // without restarting them.
    // until then - it's the sledgehammer method; can't be anything
    // more surgical :(
    localStorage.force = 1;

    if (fmdb) {
        // bring DB to a defined state
        fmdb.invalidate(function() {
            location.reload();
        });
    }
    else {
        location.reload();
    }
}

// FIXME: make part of comprehensive client state object
var nextworker;
var parentworker = {};

// get next worker index (round robin)
function treefetcher_getnextworker() {
    if (nextworker >= workers.length) {
        nextworker = 0;
    }
    return nextworker++;
};

// this receives the ok elements one by one as per the filter rule
// to facilitate the decryption of outbound shares, the API now sends ok before f
function tree_ok0(ok) {
    if (fmdb) fmdb.add('ok', { h : ok.h, d : ok });

    // bind outbound share root to specific worker, post ok element to that worker
    // FIXME: check if nested outbound shares are returned with all shareufskeys!
    // if that is not the case, we need to bind all ok handles to the same worker
    if (workers) {
        workers[parentworker[ok.h] = treefetcher_getnextworker()].postMessage(ok);
    }
    else if (crypto_handleauthcheck(ok.h, ok.ha)) {
        if (d) console.log("Successfully decrypted sharekeys for " + ok.h);
        var key = decrypt_key(u_k_aes, base64_to_a32(ok.k));
        u_sharekeys[ok.h] = [key, new sjcl.cipher.aes(key)];
    }
    else {
        treelogger.error("handleauthcheck() failed for " + ok.h);
    }
};

// returns true if no further processing is needed
// FIXME: move to M
// FIXME: call from M.addNode() to avoid code duplication
function emplacenode(node) {
    if (node.p) {
        if (!M.c[node.p]) {
            M.c[node.p] = [];
        }
        M.c[node.p][node.h] = node.t + 1;
        if (node.hash) {
            if (!M.h[node.hash]) {
                M.h[node.hash] = [];
            }
            M.h[node.hash].push(node.h);
        }
    }
    else if (node.t > 1 && node.t < 5) {
        M[['RootID', 'InboxID', 'RubbishID'][node.t - 2]] = node.h;
    }
    else {
        console.error("Received parent-less node of type " + node.t + ": " + node.h);

        srvlog2('parent-less', node.t, node.h);
    }

    M.d[node.h] = node;
}

// this receives the node objects one by one as per the filter rule
function tree_node(node) {
    if (pfkey && !M.RootID) {
        // set up the workers for folder link decryption
        workerstate = {
            n_h   : node.h,
            pfkey : pfkey,
            d: d
        };

        if (workers) {
            for (var i = workers.length; i--; ) workers[i].postMessage(workerstate);
        }
        else {
            var key = base64_to_a32(pfkey);
            u_sharekeys[node.h] = [key, new sjcl.cipher.aes(key)];
        }

        M.RootID = node.h;
    }

    crypto_rsacheck(node);

    // RSA share key? need to rewrite, too.
    if (node.sk && node.sk.length > 43) {
        rsasharekeys[node.h] = true;
    }

    // children inherit their parents' worker bindings; unbound inshare roots receive a new binding
    // unbound nodes go to a random worker (round-robin assignment)
    if (!workers) {
        crypto_decryptnode(node);
        worker_procmsg({data: node});
    }
    else if (node.p && parentworker[node.p] >= 0) {
        workers[parentworker[node.h] = parentworker[node.p]].postMessage(node);
    }
    else if (parentworker[node.h] >= 0) {
        workers[parentworker[node.h]].postMessage(node);
    }
    else if (node.sk) {
        workers[parentworker[node.h] = treefetcher_getnextworker()].postMessage(node);
    }
    else {
        workers[treefetcher_getnextworker()].postMessage(node);
    }
};

// FIXME: move all of these globals to a future "ClientSession" global object encapsulating
// all state and functionality
var residualfm;
var dumpsremaining;

// this receives the remainder of the JSON after the filter was applied
function tree_residue(fm, ctx) {
    // store the residual f response for perusal once all workers signal that they're done
    residualfm = fm[0];

    // request an "I am done" confirmation ({}) from all workers
    if (workers) {
        var i = workers.length;
        dumpsremaining = i;

        while (i--) {
            workers[i].postMessage({});
        }
    }
    else {
<<<<<<< HEAD
        dumpsremaining = 1;
        worker_procmsg({ data: {} });
=======
        this.dumpsremaining = 1;
        worker_procmsg.call({ctx: this}, {data:{done:1}});
>>>>>>> 5f8c49ab
    }

    // (mandatory steps at the conclusion of a successful split response)
    api_ready(this.q);
    api_proc(this.q);
};

// process worker responses (decrypted nodes, processed actionpackets, state dumps...)
function worker_procmsg(ev) {
    var h;

    if (ev.data.scqi >= 0) {
        // enqueue processed actionpacket
        if (scq[ev.data.scqi]) scq[ev.data.scqi][0] = ev.data;
        else scq[ev.data.scqi] = [ev.data, []];

        // resume processing, if appropriate and needed
        resumesc();
    }
    else if (ev.data.h) {
        // enqueue or emplace processed node
        if (ev.data.t < 2 && !crypto_keyok(ev.data)) {
            crypto_reportmissingkey(ev.data);
        }

        // inbound share?
        if (ev.data.sk && typeof ev.data.sk == 'object') {
            u_sharekeys[ev.data.h] = [ev.data.sk, new sjcl.cipher.aes(ev.data.sk)];
            delete ev.data.sk;
        }

        if (ev.data.scni >= 0) {
            // enqueue processed node
            if (scq[ev.data.scni]) scq[ev.data.scni][1].push(ev.data);
            else scq[ev.data.scni] = [null, [ev.data]];

            if (!--nodesinflight[ev.data.scni]) {
                delete nodesinflight[ev.data.scni];

                // resume processing, if appropriate and needed
                resumesc();
            }
        }
        else {
            // maintain special incoming shares index
            if (ev.data.p.length == 11) {
                M.c.shares[ev.data.h] = { su : ev.data.p, r : ev.data.r };
                if (u_sharekeys[ev.data.h]) M.c.shares[ev.data.h].sk = u_sharekeys[ev.data.h][0];
            }

            if (fmdb) {
                fmdb.add('f', {
                    h : ev.data.h,
                    p : ev.data.p,
                    s : ev.data.s >= 0 ? ev.data.s : -ev.data.t,
                    d : ev.data
                });
            }

            emplacenode(ev.data);
        }
    }
    else if (ev.data[0] === 'console') {
        if (d) {
            var args = ev.data[1];
            args.unshift('[nodedec worker]');
            console.log.apply(console, args);
        }
    }
    else if (ev.data[0] === 'srvlog2') {
        srvlog2.apply(null, ev.data[1]);
    }
    else if (ev.data.done) {
        if (d) console.log("Worker done, " + dumpsremaining + " remaining");

        if (!--dumpsremaining) {
            // store incoming shares
            for (h in M.c.shares) {
                if (u_sharekeys[h]) M.c.shares[h].sk = a32_to_base64(u_sharekeys[h][0]);

                if (fmdb) fmdb.add('s', { o_t : M.c.shares[h].su + '*' + h,
                                          d : M.c.shares[h] });
            }

            loadfm_callback(residualfm);
            residualfm = false;
        }
    }
    else {
        console.error("Unidentified nodedec worker response:", ev.data);
    }
}

// the FM DB engine (cf. mDB.js)
var fmdb;

function loadfm(force) {
    if (workers !== false) initworkerpool();

    if (force) {
        localStorage.force = true;
        loadfm.loaded = false;
    }
    if (loadfm.loaded) {
        Soon(loadfm_done.bind(this, -0x800e0fff));
    }
    else {
        if (is_fm()) {
            loadingDialog.hide();
            loadingInitDialog.show();
            loadingInitDialog.step1();
        }
        if (!loadfm.loading) {
            M.reset();

            fminitialized  = false;
            loadfm.loading = true;

            // is this a folder link? or do we have no valid cache for this session?
            if (pfid) {
                fmdb = false;
                fetchfm(false);
            }
            else {
                fmdb = FMDB(u_handle, {
                    // channel 0: transactional by _sn update
                    f   : '&h, p, s',   // nodes - handle, parent, size (negative size: type)
                    s   : '&o_t',       // shares - origin/target; both incoming & outgoing
                    ok  : '&h',         // ownerkeys for outgoing shares - handle
                    mk  : '&h',         // missing node keys - handle
                    u   : '&u',         // users - handle
                    opc : '&p',         // outgoing pending contact - id
                    ipc : '&p',         // incoming pending contact - id
                    ps  : '&h_p',       // pending share - handle/id
                    mcf : '&id',        // chats - id
                    _sn  : '&i',        // sn - fixed index 1
                    // channel 1: non-transactional, used by IndexedDBKVStorage
                    attrib : '&k',      // user attribute cache - k
                    chatqueuedmsgs : '&k' // queued chat messages - k
                }, { attrib : 1, chatqueuedmsgs : 1 });

                fmdb.init(fetchfm, localStorage.force);
            }
        }
    }
}

function fetchfm(sn) {
    // we always intially fetch historical actionpactions
    // before showing the filemanager
    initialscfetch = true;

    // activate/prefetch attribute cache at this early stage
    attribCache.prefillMemCache(fmdb).then(function(){

        if (u_type == 3) {
            // moved here from index.js
            useravatar.loadAvatar(u_handle);
            mega.config.fetch();

            // load/initialise the authentication system
            authring.initAuthenticationSystem();
        }

        if (sn) {
            currsn = sn;
            dbfetchfm();
        }
        else {
            // no cache requested or available - get from API
            fetcher = new TreeFetcher();
            fetcher.fetch();

            mega.loadReport.mode = 2;

            if (!folderlink) {
                // dbToNet holds the time wasted trying to read local DB, and having found we have to query the server.
                mega.loadReport.dbToNet       = Date.now() - mega.loadReport.startTime;
                mega.loadReport.stepTimeStamp = Date.now();
            }
        }
    });
}

// to reduce peak mem usage, we fetch f in 64 small chunks
function fetchfchunked(chunk, procresult) {
    fmdb.get('f', function(r) {
        for (var i = r.length; i--;) emplacenode(r[i]);
        if (chunk == 64) procresult();
        else fetchfchunked(chunk, procresult);
    }, 'h', b64[chunk++]);
}

function dbfetchfm() {
    var i;

    loadingInitDialog.step2();

    fmdb.get('ok', function(r){
        process_ok(r, true);

        // FIXME: remove this step and replace with dynamic on-demand loading
        fetchfchunked(0, function(r){

            mega.loadReport.recvNodes     = Date.now() - mega.loadReport.stepTimeStamp;
            mega.loadReport.stepTimeStamp = Date.now();

            fmdb.get('mk', function(r){
                crypto_missingkeysfromdb(r);

                fmdb.get('u', function(r){
                    process_u(r, true);

                    fmdb.get('s', function(r){
                        for (i = r.length; i--; ) {
                            if (r[i].o.length == 11) {
                                // this is an inbound share
                                M.c.shares[r[i].t] = r[i];
                                crypto_setsharekey(r[i].t, base64_to_a32(r[i].sk));
                            }
                            else {
                                // this is an outbound share
                                M.nodeShare(r[i].h, r[i], true);
                            }
                        }

                        fmdb.get('opc', function(r){
                            processOPC(r, true);

                            fmdb.get('ipc', function(r){
                                processIPC(r, true);

                                fmdb.get('ps', function(r){
                                    processPS(r, true);

                                    fmdb.get('mcf', function(r){
                                        if (!megaChatIsDisabled) {
                                            processMCF(r, true);
                                        }

                                        mega.loadReport.procNodeCount = Object.keys(M.d || {}).length;
                                        mega.loadReport.procNodes     = Date.now() - mega.loadReport.stepTimeStamp;
                                        mega.loadReport.stepTimeStamp = Date.now();

                                        // fetch & process new actionpackets
                                        loadingInitDialog.step3();
                                        getsc(true);
                                    });
                                });
                            });
                        });
                    });
                });
            });
        });
    });
}

function RightsbyID(id) {

    if (folderlink || (id && id.length > 8)) {
        return false;
    }

    var p = M.getPath(id);

    if ((p[p.length - 1] === 'contacts') || (p[p.length - 1] === 'shares')) {
        return (M.d[p[p.length - 3]] || {}).r;
    }
    else {
        return 2;
    }
}

function isCircular(fromid, toid)
{
    var n = M.d[fromid];
    if (n && n.t && toid != fromid)
    {
        var p1 = M.getPath(fromid);
        var p2 = M.getPath(toid);
        p1.reverse();
        p2.reverse();
        var c = 1;
        for (var i in p1) {
            if (p1[i] !== p2[i]) {
                c = 0;
                break;
            }
        }
        return !!c;
    }
    return false;
}

function RootbyId(id)
{
    if (id)
        id = id.replace('chat/', '');
    var p = M.getPath(id);
    return p[p.length - 1];
}

function ddtype(ids, toid, alt)
{
    if (folderlink)
        return false;

    var r = false, toid_r = RootbyId(toid);
    for (var i in ids)
    {
        var fromid = ids[i], fromid_r;

        if (fromid == toid || !M.d[fromid]) return false;
        fromid_r = RootbyId(fromid);

        // never allow move to own inbox, or to own contacts
        if (toid == M.InboxID || toid == 'contacts')
            return false;

        // to a contact, always allow a copy
        if (toid_r == 'contacts' && M.d[toid].p == 'contacts')
            r = 'copy';

        // to a shared folder, only with write rights
        if ((toid_r == 'contacts' || toid_r == 'shares') && RightsbyID(toid) > 0)
        {
            if (isCircular(fromid, toid))
                return false;
            else
                r = 'copy';
        }
        // cannot move or copy to the existing parent
        if (toid == M.d[fromid].p)
            return false;

        // from own cloud to own cloud / trashbin, always move
        if ((toid == M.RootID || toid == M.RubbishID || M.d[toid].t) && (fromid_r == M.RootID) && (toid_r == M.RootID || toid == M.RubbishID))
        {
            if (isCircular(fromid, toid))
                return false;
            else
                r = 'move';
        }
        // from trashbin or inbox to own cloud, always move
        if ((fromid_r == M.RubbishID || fromid_r == M.InboxID) && toid_r == M.RootID)
            r = 'move';

        // from inbox to trashbin, always move
        if (fromid_r == M.InboxID && toid_r == M.RubbishID)
            r = 'move';

        // from trashbin or inbox to a shared folder with write permission, always copy
        if ((fromid_r == M.RubbishID || fromid_r == M.InboxID) && (toid_r == 'contacts' || toid_r == 'shares') && RightsbyID(toid) > 0)
            r = 'copy';

        // copy from a share to cloud
        if ((fromid_r == 'contacts' || fromid_r == 'shares') && (toid == M.RootID || toid_r == M.RootID))
            r = 'copy';

        // move from a share to trashbin only with full control rights (do a copy + del for proper handling)
        if ((fromid_r == 'contacts' || fromid_r == 'shares') && toid == M.RubbishID && RightsbyID(fromid) > 1)
            r = 'copydel';
    }
    return r;
}

// returns all nodes under root (the entire tree)
// optionally includes root itself
// optionally prunes everything that's undecryptable - good nodes
// under a bad parent will NOT be returned to keep the result tree-shaped.
// FIXME: add reporting about how many nodes were dropped in the process
function fm_getnodes(root, includeroot, excludebad) {
    var nodes = [];
    var parents = [root], newparents;
    var i;

    while (i = parents.length) {
        newparents = [];

        while (i--) {
            // must exist and optionally be fully decrypted to qualify
            if (M.d[parents[i]] && (!excludebad || !M.d[parents[i]].a)) {
                nodes.push(parents[i]);
                if (M.c[parents[i]]) {
                    newparents = newparents.concat(Object.keys(M.c[parents[i]]));
                }
            }
        }

        parents = newparents;
    }

    if (!includeroot) nodes.shift();

    return nodes;
}

// get all parent nodes having a u_sharekey
// optionally, return the path root
function fm_getsharenodes(h, root) {
    var sn = [];
    var n = M.d[h];

    while (n && n.p) {
        if (u_sharekeys[n.h])
            sn.push(n.h);
        n = M.d[n.p];
    }

    if (root) {
        root.handle = n && n.h;
    }

    return sn;
}

// get all clean (decrypted) subtrees under cn
// FIXME: return total number of nodes omitted because of decryption issues
function fm_getcopynodes(cn, t) {
    var a = [];
    var r = [];
    var i, j;

    // add all subtrees under cn[], including the roots
    for (i = 0; i < cn.length; i++) {
        r = r.concat(fm_getnodes(cn[i], true, true));
    }

    for (i = 0; i < r.length; i++) {
        var n = M.d[r[i]];

        // repackage/-encrypt n for processing by the `p` API
        nn = {};

        // copied folders receive a new random key
        // copied files must retain their existing key
        if (!n.t) nn.k = n.k;

        // new node inherits all attributes
        nn.a = ab_to_base64(crypto_makeattr(n, nn));

        // new node inherits handle, parent and type
        nn.h = n.h;
        nn.p = n.p;
        nn.t = n.t;

        // remove parent unless child
        for (j = 0; j < cn.length; j++) {
            if (cn[j] === nn.h) {
                delete nn.p;
                break;
            }
        }

        a.push(nn);
    }

    return a;
}

/**
 * Create new folder on the cloud
 * @param {String} toid The handle where the folder will be created.
 * @param {String|Array} name Either a string with the folder name to create, or an array of them.
 * @param {Object|MegaPromise} ulparams Either an old-fashion object with a `callback` function or a MegaPromise.
 * @return {Object} The `ulparams`, whatever it is.
 */
function createFolder(toid, name, ulparams) {

    // This will be called when the folder creation succeed, pointing
    // the caller with the handle of the deeper created folder.
    var resolve = function(folderHandle) {
        if (ulparams) {
            if (ulparams instanceof MegaPromise) {
                ulparams.resolve(folderHandle);
            }
            else {
                ulparams.callback(ulparams, folderHandle);
            }
        }
        return ulparams;
    };

    // This will be called when the operation failed.
    var reject = function(error) {
        if (ulparams instanceof MegaPromise) {
            ulparams.reject(error);
        }
        else {
            msgDialog('warninga', l[135], l[47], api_strerror(error));
        }
    };

    toid = toid || M.RootID;

    if (Array.isArray(name)) {
        name = name.map(String.trim).filter(String).slice(0);

        if (!name.length) {
            name = undefined;
        }
        else {
            // Iterate through the array of folder names, creating one at a time
            var next = function(target, folderName) {
                createFolder(target, folderName, new MegaPromise())
                    .done(function(folderHandle) {
                        if (!name.length) {
                            resolve(folderHandle);
                        }
                        else {
                            next(folderHandle, name.shift());
                        }
                    })
                    .fail(function(error) {
                        reject(error);
                    });
            };
            next(toid, name.shift());
            return ulparams;
        }
    }

    if (!name) {
        return resolve(toid);
    }

    if (M.c[toid]) {
        // Check if a folder with the same name already exists.
        for (var handle in M.c[toid]) {
            if (M.d[handle] && M.d[handle].t && M.d[handle].name === name) {
                return resolve(M.d[handle].h);
            }
        }
    }

    var n = { name: name },
        attr = ab_to_base64(crypto_makeattr(n)),
        key = a32_to_base64(encrypt_key(u_k_aes, n.k)),
        req = { a: 'p', t: toid, n: [{ h: 'xxxxxxxx', t: 1, a: attr, k: key }], i: requesti },
        sn = fm_getsharenodes(toid);

    if (sn.length) {
        req.cr = crypto_makecr([n], sn, false);
        req.cr[1][0] = 'xxxxxxxx';
    }

    if (!ulparams) {
        loadingDialog.show();
    }

    api_req(req, {
        ulparams: ulparams,
        callback: function(res, ctx) {
            if (typeof res !== 'number') {
                $('.fm-new-folder').removeClass('active');
                $('.create-new-folder').addClass('hidden');
                $('.create-folder-input-bl input').val('');
                newnodes = [];

                // this is only safe once sn enforcement has been deployed
                M.addNode(res.f[0]);
                renderNew();
                refreshDialogContent();
                loadingDialog.hide();

                resolve(res.f[0].h);
            }
            else {
                loadingDialog.hide();
                reject(res);
            }
        }
    });

    return ulparams;
}

function getuid(email) {
    var result = false;

    M.u.forEach(function(v, k) {
        if (v.m == email) {
            result = k;
            return false; // break;
        }
    });

    return result;
};

/**
 * Gets the user handle of a contact if they already exist in M.u
 * @param {String} emailAddress The email address to get the user handle for
 * @returns {String|false} Returns either the user handle or false if it doesn't exist
 */
function getUserHandleFromEmail(emailAddress) {
    var foundHandle = false;

    // Search known users for matching email address then get the handle of that contact
    M.u.forEach(function(c, userHandle) {
        if (
            M.u[userHandle] &&
            M.u[userHandle].c &&
            (M.u[userHandle].c !== 0) &&
            (M.u[userHandle].m === emailAddress)
        ) {

            foundHandle = userHandle;
        }
    });

    return foundHandle;
}

/**
 * Share a node with other users.
 *
 * Recreate target/users list and call appropriate api_setshare function.
 * @param {String} nodeId
 *     Selected node id
 * @param {Array} targets
 *     List of JSON_Object containing user email or user handle and access permission,
 *     i.e. `{ u: <user_email>, r: <access_permission> }`.
 * @param {Boolean} dontShowShareDialog
 *     If set to `true`, don't show the share dialogue.
 * @returns {doShare.$promise|MegaPromise}
 */
function doShare(nodeId, targets, dontShowShareDialog) {

    var masterPromise = new MegaPromise();
    var logger = MegaLogger.getLogger('doShare');

    /** Settle function for API set share command. */
    var _shareDone = function(result, users) {

        // Loose comparison is important (incoming JSON).
        if (result.r && result.r[0] == '0') {
            for (var i in result.u) {
                if (result.u.hasOwnProperty(i)) {
                    M.addUser(result.u[i]);
                }
            }

            for (var k in result.r) {
                if (result.r.hasOwnProperty(k)) {
                    if ((result.r[k] === 0) && users && users[k] && users[k].u) {
                        var rights = users[k].r;
                        var user = users[k].u;

                        if (user.indexOf('@') >= 0) {
                            user = getuid(users[k].u);
                        }

                        // A pending share may not have a corresponding user and should not be added
                        // A pending share can also be identified by a user who is only a '0' contact
                        // level (passive)
                        if (M.u[user] && M.u[user].c !== 0) {
                            M.nodeShare(nodeId, {
                                h: nodeId,
                                r: rights,
                                u: user,
                                ts: unixtime()
                            });
                            setLastInteractionWith(user, "0:" + unixtime());
                        }
                        else {
                            logger.debug('invalid user:', user, M.u[user], users[k]);
                        }
                    }
                }
            }
            if (dontShowShareDialog !== true) {
                $('.fm-dialog.share-dialog').removeClass('hidden');
            }
            loadingDialog.hide();
            M.renderShare(nodeId);

            if (dontShowShareDialog !== true) {
                shareDialog();
            }
            masterPromise.resolve();
        }
        else {
            $('.fm-dialog.share-dialog').removeClass('hidden');
            loadingDialog.hide();
            masterPromise.reject(result);
        }
    };

    // Get complete children directory structure for root node with id === nodeId
    var childNodesId = fm_getnodes(nodeId, true);

    // Create new lists of users, active (with user handle) and non existing (pending)
    targets.forEach(function(value) {

        var email = value.u;
        var accessRights = value.r;

        // Search by email only don't use handle cause user can re-register account
        crypt.getPubKeyAttribute(email, 'RSA', {
            targetEmail: email,
            shareAccessRightsLevel: accessRights
        })
            .always(function (pubKey, result) {

                var sharePromise = new MegaPromise();

                // parse [api-result, user-data-ctx]
                var ctx = result[1];
                result = result[0];

                if (result.pubk) {
                    var userHandle = result.u;

                    // 'u' is returned user handle, 'r' is access right
                    var usersWithHandle = [];

                    if (M.u[userHandle] && M.u[userHandle].c !== 0) {
                        usersWithHandle.push({ 'r': ctx.shareAccessRightsLevel, 'u': userHandle });
                    }
                    else {
                        usersWithHandle.push({
                            'r': ctx.shareAccessRightsLevel,
                            'u': userHandle,
                            'k': result.pubk,
                            'm': ctx.targetEmail
                        });
                    }

                    sharePromise = api_setshare(nodeId, usersWithHandle, childNodesId);
                    sharePromise.done(function _sharePromiseWithHandleDone(result) {
                        _shareDone(result, usersWithHandle);
                    });
                    masterPromise.linkFailTo(sharePromise);
                }
                else {
                    // NOT ok, user doesn't have account yet
                    var usersWithoutHandle = [];
                    usersWithoutHandle.push({ 'r': ctx.shareAccessRightsLevel, 'u': ctx.targetEmail });
                    sharePromise = api_setshare1({
                        node: nodeId,
                        targets: usersWithoutHandle,
                        sharenodes: childNodesId
                    });
                    sharePromise.done(function _sharePromiseWithoutHandleDone(result) {
                        _shareDone(result, ctx.targetEmail);
                    });
                    masterPromise.linkFailTo(sharePromise);
                }
            });
    });

    return masterPromise;
}

// moving a foreign node (one that is not owned by u_handle) from an outshare
// to a location not covered by any u_sharekey requires taking ownership
// and re-encrypting its key with u_k.
// moving a tree to a (possibly nested) outshare requires a full set of keys
// to be provided. FIXME: record which keys are known to the API and exclude
// those that are to reduce API traffic.
function processmove(apireq) {
    if (d) console.log('processmove', apireq);

    var root = {};
    var tsharepath = fm_getsharenodes(apireq.t);
    var nsharepath = fm_getsharenodes(apireq.n, root);
    var movingnodes = false;

    // is the node to be moved in an outshare (or possibly multiple nested ones)?
    if (nsharepath.length && root.handle) {
        // yes, it is - are we moving to an outshare?
        if (!tsharepath.length) {
            // we are not - check for any foreign nodes being moved
            movingnodes = fm_getnodes(apireq.n, true);

            var foreignnodes = [];

            for (var i = movingnodes.length; i--; ) {
                if (M.d[movingnodes[i]].u != u_handle) {
                    foreignnodes.push(movingnodes[i]);
                }
            }

            if (foreignnodes.length) {
                if (d) console.log('rekeying foreignnodes', foreignnodes.length);

                // update all foreign nodes' keys and take ownership
                api_updfkey(movingnodes);
            }
        }
    }

    // is the target location in any shares? add CR element.
    if (tsharepath.length) {
        if (!movingnodes) {
            movingnodes = fm_getnodes(apireq.n, true);
        }

        apireq.cr = crypto_makecr(movingnodes, tsharepath, true);
    }
}

function process_f(f, cb) {
    if (f) {
        for (var i = 0; i < f.length; i++) {
            M.addNode(f[i]);
        }

        if (cb) {
            cb(newmissingkeys && M.checkNewMissingKeys());
        }
    }
    else if (cb) cb();
}

/**
 * Handle incoming pending contacts
 *
 * @param {array.<JSON_objects>} pending contacts
 *
 */
function processIPC(ipc, ignoreDB) {

    DEBUG('processIPC');

    for (var i in ipc) {
        if (ipc.hasOwnProperty(i)) {

            // Update ipc status
            M.addIPC(ipc[i], ignoreDB);

            // Deletion of incomming pending contact request, user who sent request, canceled it
            if (ipc[i].dts) {
                M.delIPC(ipc[i].p);
                $('#ipc_' + ipc[i].p).remove();
                delete M.ipc[ipc[i].p];
                if ((Object.keys(M.ipc).length === 0) && (M.currentdirid === 'ipc')) {
                    $('.contact-requests-grid').addClass('hidden');
                    $('.fm-empty-contacts .fm-empty-cloud-txt').text(l[6196]);
                    $('.fm-empty-contacts').removeClass('hidden');
                }

                // Update token.input plugin
                removeFromMultiInputDDL('.share-multiple-input', { id: ipc[i].m, name: ipc[i].m });
            }
            else {

                var contactName = M.getNameByHandle(ipc[i].p);

                // Update token.input plugin
                addToMultiInputDropDownList('.share-multiple-input', [{ id: ipc[i].m, name: contactName }]);
                // Don't prevent contact creation when there's already IPC available
                // When user add contact who already sent IPC, server will automatically create full contact
            }
        }
    }
}

/**
 * Handle outgoing pending contacts
 *
 * @param {array.<JSON_objects>} pending contacts
 */
function processOPC(opc, ignoreDB) {

    DEBUG('processOPC');

    for (var i in opc) {
        M.addOPC(opc[i], ignoreDB);
        if (opc[i].dts) {
            M.delOPC(opc[i].p);

            // Update tokenInput plugin
            removeFromMultiInputDDL('.share-multiple-input', { id: opc[i].m, name: opc[i].m });
            removeFromMultiInputDDL('.add-contact-multiple-input', { id: opc[i].m, name: opc[i].m });
        }
        else {
            // Search through M.opc to find duplicated e-mail with .dts
            // If found remove deleted opc
            // And update sent-request grid
            for (var k in M.opc) {
                if (M.opc[k].dts && (M.opc[k].m === opc[i].m)) {
                    $('#opc_' + k).remove();
                    delete M.opc[k];
                    if ((Object.keys(M.opc).length === 0) && (M.currentdirid === 'opc')) {
                        $('.sent-requests-grid').addClass('hidden');
                        $('.fm-empty-contacts .fm-empty-cloud-txt').text(l[6196]);
                        $('.fm-empty-contacts').removeClass('hidden');
                    }
                    break;
                }
            }

            var contactName = M.getNameByHandle(opc[i].p);

            // Update tokenInput plugin
            addToMultiInputDropDownList('.share-multiple-input', [{ id: opc[i].m, name: contactName }]);
            addToMultiInputDropDownList('.add-contact-multiple-input', [{ id: opc[i].m, name: contactName }]);
        }
    }
}

/**
 * processPH
 *
 * Process export link (public handle) action packet and 'f' tree response.
 * @param {Object} publicHandles The Public Handles action packet i.e. a: 'ph'.
 */
function processPH(publicHandles) {
    var nodeId;
    var publicHandleId;
    var timeNow = unixtime();
    var UiExportLink = fminitialized && new mega.UI.Share.ExportLink();

    for (var i = publicHandles.length; i--; ) {
        value = publicHandles[i];

        nodeId = value.h;
        if (!M.d[nodeId]) continue;

        publicHandleId = value.ph;

        // remove exported link, down: 1
        if (value.d) {
            M.delNodeShare(nodeId, 'EXP');

            if (UiExportLink) {
                UiExportLink.removeExportLinkIcon(nodeId);
            }
        }
        else {
            var share = clone(value);
            delete share.a;
            delete share.i;
            delete share.n;
            share.ts = timeNow;
            share.u = 'EXP';
            share.r = 0;

            if (M.d[nodeId].ph !== publicHandleId) {
                M.d[nodeId].ph = publicHandleId;
                M.nodeUpdated(M.d[nodeId]);
            }

            M.nodeShare(share.h, share);

            if (UiExportLink) {
                UiExportLink.addExportLinkIcon(nodeId);
            }
        }

        if (UiExportLink && (value.down !== undefined)) {
            UiExportLink.updateTakenDownItem(nodeId, value.down);
        }
    }
}

/**
 * Handle pending shares
 *
 * @param {array.<JSON_objects>} pending shares
 */
function processPS(pendingShares, ignoreDB) {
    DEBUG('processPS');
    var ps;
    var nodeHandle = '';
    var pendingContactId = '';
    var shareRights = 0;
    var timeStamp = 0;
    var contactName = '';

    for (var i in pendingShares) {
        ps = pendingShares[i];

        // From gettree
        if (ps.h) {
            M.addPS(ps, ignoreDB);
        }
        // Situation different from gettree, s2 from API response, doesn't have .h attr instead have .n
        else {
            nodeHandle = ps.n;
            pendingContactId = ps.p;
            shareRights = ps.r;
            timeStamp = ps.ts;
            contactName = M.getNameByHandle(pendingContactId);

            // shareRights is undefined when user denies pending contact request
            // .op is available when user accepts pending contact request and
            // remaining pending share should be updated to full share
            if ((typeof shareRights === 'undefined') || ps.op) {
                M.delPS(pendingContactId, nodeHandle);

                if (ps.op) {
                    M.nodeShare(nodeHandle, ps);
                }

                if (M.opc && M.opc[ps.p]) {
                    // Update tokenInput plugin
                    addToMultiInputDropDownList('.share-multiple-input', [{
                            id: M.opc[pendingContactId].m,
                            name: contactName
                        }]);
                    addToMultiInputDropDownList('.add-contact-multiple-input', {
                        id: M.opc[pendingContactId].m,
                        name: contactName
                    });
                }
            }
            else {
                // Add the pending share to state
                M.addPS({
                    'h':nodeHandle,
                    'p':pendingContactId,
                    'r':shareRights,
                    'ts':timeStamp
                }, ignoreDB);
            }

            if (fminitialized) {
                sharedUInode(nodeHandle);
            }
        }
    }
}

/**
 * Handle upca response, upci, pending contact request updated (for whom it's incomming)
 *
 * @param {array.<JSON_objects>} ap (actionpackets)
 *
 */
function processUPCI(ap) {
    DEBUG('processUPCI');
    for (var i in ap) {
        if (ap[i].s) {
            delete M.ipc[ap[i].p];
            M.delIPC(ap[i].p);// Remove from localStorage
            $('#ipc_' + ap[i].p).remove();
            if ((Object.keys(M.ipc).length === 0) && (M.currentdirid === 'ipc')) {
                $('.contact-requests-grid').addClass('hidden');
                $('.fm-empty-contacts .fm-empty-cloud-txt').text(l[6196]);
                $('.fm-empty-contacts').removeClass('hidden');
            }
        }
    }
}

/**
 * processUPCO
 *
 * Handle upco response, upco, pending contact request updated (for whom it's outgoing).
 * @param {Array} ap (actionpackets) <JSON_objects>.
 */
function processUPCO(ap) {

    DEBUG('processUPCO');

    var psid = '';// pending id

    // Loop through action packets
    for (var i in ap) {
        if (ap.hasOwnProperty(i)) {

            // Have status of pending share
            if (ap[i].s) {

                psid = ap[i].p;
                delete M.opc[psid];
                delete M.ipc[psid];
                M.delOPC(psid);
                M.delIPC(psid);

                // Delete all matching pending shares
                for (var k in M.ps) {
                    if (M.ps.hasOwnProperty(k)) {
                        M.delPS(psid, k);
                    }
                }

                // Update tokenInput plugin
                removeFromMultiInputDDL('.share-multiple-input', { id: ap[i].m, name: ap[i].m });
                removeFromMultiInputDDL('.add-contact-multiple-input', { id: ap[i].m, name: ap[i].m });
                $('#opc_' + psid).remove();

                // Update sent contact request tab, set empty message with Add contact... button
                if ((Object.keys(M.opc).length === 0) && (M.currentdirid === 'opc')) {
                    $('.sent-requests-grid').addClass('hidden');
                    $('.fm-empty-contacts .fm-empty-cloud-txt').text(l[6196]); // No requests pending at this time
                    $('.fm-empty-contacts').removeClass('hidden');
                }
            }
        }
    }
}

/*
 * process_u
 *
 * Updates contact/s data in global variable M.u, local dB and
 * taking care of items in share and add contacts dialogs dropdown
 *
 * .c param is contact level i.e. [0-(inactive/deleted), 1-(active), 2-(owner)]
 *
 * @param {Object} u Users informations
 */
function process_u(u, ignoreDB) {
    for (var i in u) {
        if (u.hasOwnProperty(i)) {
            if (u[i].c === 1) {
                u[i].h = u[i].u;
                u[i].t = 1;
                u[i].p = 'contacts';
                M.addNode(u[i], ignoreDB);

                var contactName = M.getNameByHandle(u[i].h);

                // Update token.input plugin
                addToMultiInputDropDownList('.share-multiple-input', [{ id: u[i].m, name: contactName }]);
                addToMultiInputDropDownList('.add-contact-multiple-input', [{ id: u[i].m, name: contactName }]);
            }
            else if (M.d[u[i].u]) {
                M.delNode(u[i].u, ignoreDB);

                // Update token.input plugin
                removeFromMultiInputDDL('.share-multiple-input', { id: u[i].m, name: u[i].m });
                removeFromMultiInputDDL('.add-contact-multiple-input', { id: u[i].m, name: u[i].m });
            }

            // Update user attributes M.u
            M.addUser(u[i], ignoreDB);

            if (u[i].c === 1) {
                // sync data objs M.u <-> M.d
                M.d[u[i].u] = M.u[u[i].u];
            }
        }
    }
}

function process_ok(ok, ignoreDB) {
    for (var i = ok.length; i--; ) {
        if (ok[i].ha == crypto_handleauth(ok[i].h))
        {
            if (fmdb && !pfkey && !ignoreDB) {
                fmdb.add('ok', { h : ok[i].h, d : ok[i] });
            }
            crypto_setsharekey(ok[i].h, decrypt_key(u_k_aes, base64_to_a32(ok[i].k)));
        }
    }
}

function processMCF(mcfResponse, ignoreDB) {
    if (megaChatIsDisabled) {
        console.error('Chat is disabled!');
        return;
    }

    if (mcfResponse === EEXPIRED) {
        ChatdIntegration.requiresUpdate = true;
        return;
    }
    else {
        ChatdIntegration.requiresUpdate = true;
    }

    // reopen chats from the MCF response.
    if (typeof mcfResponse !== 'undefined' && typeof mcfResponse.length !== 'undefined' && mcfResponse.forEach) {
        mcfResponse.forEach(function (chatRoomInfo) {
            if (chatRoomInfo.active === 0) {
                // skip non active chats for now...
                return;
            }
            if (fmdb && !pfkey && !ignoreDB) {
                fmdb.add('mcf', { id : chatRoomInfo.id, d : chatRoomInfo });
            }

            ChatdIntegration._queuedChats[chatRoomInfo.id] = chatRoomInfo;
        });
        ChatdIntegration.deviceId = mcfResponse.d;

        ChatdIntegration.mcfHasFinishedPromise.resolve(mcfResponse);
    }
    else {
        ChatdIntegration.mcfHasFinishedPromise.reject(mcfResponse);
    }
}

function folderreqerr()
{
    loadingDialog.hide();
    loadingInitDialog.hide();

    loadfm.loaded = false;
    loadfm.loading = false;

    msgDialog('warninga', l[1043], l[1044] + '<ul><li>' + l[1045] + '</li><li>' + l[247] + '</li><li>' + l[1046] + '</li>', false, function()
    {
        location.hash = '#login'; // if the user is logged-in, he'll be redirected to the cloud

        // FIXME: no location.reload() should be needed..
        location.reload();
    });
}

function init_chat() {
    function __init_chat() {
        if (u_type && !megaChatIsReady) {
            if (d) console.log('Initializing the chat...');

            // XXX: Prevent known Strophe exceptions...
            ['_onIdle', '_connect'].forEach(function(fn) {
                var proto = Strophe.Websocket.prototype;
                var unsafeFn = '_unsafe' + fn;

                if (!proto[unsafeFn]) {
                    proto[unsafeFn] = proto[fn];
                    proto[fn] = function() {
                        try {
                            this[unsafeFn].apply(this, arguments);
                        }
                        catch (ex) {
                            console.error('Caught Strophe exception.', ex);
                        }
                    };
                }
                proto = undefined;
            });

            var _chat = new Chat();

            // `megaChatIsDisabled` might be set if `new Karere()` failed (Ie, in older browsers)
            if (!window.megaChatIsDisabled) {
                window.megaChat = _chat;
                megaChat.init();

                if (fminitialized) {
                    if (String(M.currentdirid).substr(0, 5) === 'chat/') {
                        chatui(M.currentdirid);
                    }
                    //megaChat.renderContactTree();
                    megaChat.renderMyStatus();
                }
            }
        }
    }
    if (folderlink) {
        if (d) console.log('Will not initialize chat [branch:1]');
    }
    else if (!megaChatIsDisabled) {
        if (pubEd25519[u_handle]) {
            Soon(__init_chat);
        }
        else {
            mBroadcaster.once('pubEd25519', __init_chat);
            if (d) console.log('Will not initialize chat [branch:2]');
        }
    }
    else {
        if (d) console.log('Will not initialize chat [branch:3]');
    }
}

function loadfm_callback(res) {
    if (res[0] == '-') {
        msgDialog('warninga', l[1311], "Sorry, we were unable to retrieve the Cloud Drive contents.", api_strerror(res));
        return;
    }

    loadingInitDialog.step3();

    mega.loadReport.recvNodes     = Date.now() - mega.loadReport.stepTimeStamp;
    mega.loadReport.stepTimeStamp = Date.now();

    if (pfkey) {
        folderlink = pfid;
    }

    if (res.noc) {
        mega.loadReport.noc = res.noc;
    }
    if (res.tct) {
        mega.loadReport.tct = res.tct;
    }
    if (res.ok && !res.ok0) {
        // this is a legacy cached tree without an ok0 element
        process_ok(res.ok);
    }
    if (res.u) {
        process_u(res.u);
    }
    if (res.opc) {
        processOPC(res.opc);
    }
    if (res.ipc) {
        processIPC(res.ipc);
    }
    if (res.ps) {
        processPS(res.ps);
    }
    if (res.mcf && !megaChatIsDisabled) {
        processMCF(res.mcf.c ? res.mcf.c : res.mcf);
    }

    process_f(res.f, function onLoadFMDone(hasMissingKeys) {

        // Check if the key for a folderlink was correct
        if (folderlink && missingkeys[M.RootID]) {
            loadingDialog.hide();
            loadingInitDialog.hide();

            loadfm.loaded = false;
            loadfm.loading = false;

            return mKeyDialog(pfid, true, true)
                .fail(function() {
                    location.hash = 'start';
                });
        }

        // If we have shares, and if a share is for this node, record it on the nodes share list
        if (res.s) {
            for (var i in res.s) {
                if (res.s.hasOwnProperty(i)) {

                    var nodeHandle = res.s[i].h;
                    M.nodeShare(nodeHandle, res.s[i]);
                }
            }
        }

        // Handle public/export links. Why here? Make sure that M.d already exist
        if (res.ph) {
            processPH(res.ph);
        }

        // decrypt hitherto undecrypted nodes
        crypto_fixmissingkeys(missingkeys);

        // commit transaction and set sn
        setsn(res.sn);
        currsn = res.sn;

        if (res.cr) {
            crypto_procmcr(res.cr);
        }

        if (res.sr) {
            crypto_procsr(res.sr);
        }

        mega.loadReport.procNodeCount = Object.keys(M.d || {}).length;
        mega.loadReport.procNodes     = Date.now() - mega.loadReport.stepTimeStamp;
        mega.loadReport.stepTimeStamp = Date.now();

        // retrieve initial batch of action packets, if any
        // we'll then complete the process using loadfm_done
        getsc(true);

        if (hasMissingKeys) {
            srvlog('Got missing keys processing gettree...', null, true);
        }
    });
}

/**
 * Function to be invoked when the cloud has finished loading,
 * being the nodes loaded from either server or local cache.
 */
function loadfm_done() {
    loadfm.loaded = Date.now();
    loadfm.loading = false;

    if (d > 1) console.error('loadfm_done', is_fm());

    mega.loadReport.procAPs       = Date.now() - mega.loadReport.stepTimeStamp;
    mega.loadReport.stepTimeStamp = Date.now();

    mega.config.ready(function() {
        init_chat();

        mega.loadReport.fmConfigFetch = Date.now() - mega.loadReport.stepTimeStamp;
        mega.loadReport.stepTimeStamp = Date.now();

        // are we actually on an #fm/* page?
        if (page !== 'start' && is_fm() || $('.fm-main.default').is(":visible")) {
            renderfm();

            mega.loadReport.renderfm      = Date.now() - mega.loadReport.stepTimeStamp;
            mega.loadReport.stepTimeStamp = Date.now();

            // load report - time to fm after last byte received
            mega.loadReport.ttfm = Date.now() - mega.loadReport.ttfm;
        }
        else {
            mega.loadReport.ttfm = -1;
            mega.loadReport.renderfm = -1;
        }

        if (!CMS.isLoading()) {
            loadingDialog.hide();
            loadingInitDialog.hide();
        }

        // FIXME: remove this condition?
        // -0x800e0fff indicates a call to loadfm() when it was already loaded
        //if (mDBload !== -0x800e0fff) {
            Soon(function _initialNotify() {
                // After the first SC request all subsequent requests can generate notifications
                notify.initialLoadComplete = true;

                // If this was called from the initial fm load via gettree or db load, we should request the
                // latest notifications. These must be done after the first getSC call.
                if (!folderlink) {
                    notify.getInitialNotifications();
                }
            });

            if (mBroadcaster.crossTab.master && !mega.loadReport.sent) {
                mega.loadReport.sent = true;

                var r = mega.loadReport;
                r.totalTimeSpent = Date.now() - mega.loadReport.startTime;
                r = [
                    r.mode, // 1: DB, 2: API
                    r.recvNodes, r.procNodes, r.procAPs,
                    r.fmConfigFetch, r.renderfm,
                    r.dbToNet | 0, // see mDB.js comment
                    r.totalTimeSpent,
                    Object.keys(M.d || {}).length, // total account nodes
                    r.procNodeCount, // nodes before APs processing
                    buildVersion.timestamp || -1, // -- VERSION TAG --
                    navigator.hardwareConcurrency | 0, // cpu cores
                    folderlink ? 1 : 0,
                    pageLoadTime, // secureboot's resources load time
                    r.ttfb | 0, // time-to-first-byte (for gettree)
                    r.noc | 0, // tree not cached
                    r.tct | 0, // tree compute time
                    r.recvAPs, // time waiting to receive APs
                    r.EAGAINs, // -3/-4s while loading
                    r.e500s, // http err 500 while loading
                    r.errs, // any other errors while loading
                    workers && workers.length || -666,
                    r.ttlb | 0, // time to last byte
                    r.ttfm | 0, // time to fm since ttlb
                    u_type == 3 ? (mBroadcaster.crossTab.master | 0) : -1, // master, or slave tab?
                ];

                if (d) {
                    console.debug('loadReport', r);
                }
                api_req({a: 'log', e: 99626, m: JSON.stringify(r)});
            }
        //}
        clearInterval(mega.loadReport.aliveTimer);
        mega.flags &= ~window.MEGAFLAG_LOADINGCLOUD;

//        u_kdnodecache = {};
        watchdog.notify('loadfm_done');
    });
}

function fmtreenode(id, e)
{
    if (RootbyId(id) == 'contacts')
        return false;
    var treenodes = {};
    if (typeof fmconfig.treenodes !== 'undefined')
        treenodes = fmconfig.treenodes;
    if (e)
        treenodes[id] = 1;
    else
    {
        $('#treesub_' + id + ' .expanded').each(function(i, e)
        {
            var id2 = $(e).attr('id');
            if (id2)
            {
                id2 = id2.replace('treea_', '');
                $('#treesub_' + id2).removeClass('opened');
                $('#treea_' + id2).removeClass('expanded');
                delete treenodes[id2];
            }
        });
        delete treenodes[id];
    }
    mega.config.set('treenodes', treenodes);

    M.treenodes = JSON.stringify(treenodes);
}

function fmsortmode(id, n, d)
{
    var sortmodes = {};
    if (typeof fmconfig.sortmodes !== 'undefined')
        sortmodes = fmconfig.sortmodes;
    if (n == 'name' && d > 0)
        delete sortmodes[id];
    else
        sortmodes[id] = {n: n, d: d};
    mega.config.set('sortmodes', sortmodes);
}

function fmviewmode(id, e)
{
    var viewmodes = {};
    if (typeof fmconfig.viewmodes !== 'undefined')
        viewmodes = fmconfig.viewmodes;
    if (e)
        viewmodes[id] = 1;
    else
        viewmodes[id] = 0;
    mega.config.set('viewmodes', viewmodes);
}

function fm_requestfolderid(h, name, ulparams)
{
    return createFolder(h, name, ulparams);
}

var isNativeObject = function(obj) {
    var objConstructorText = obj.constructor.toString();
    return objConstructorText.indexOf("[native code]") !== -1 && objConstructorText.indexOf("Object()") === -1;
};

function clone(obj)
{

    if (null == obj || "object" != typeof obj)
        return obj;
    if (obj instanceof Date)
    {
        var copy = new Date();
        copy.setTime(obj.getTime());
        return copy;
    }
    if (obj instanceof Array)
    {

        var copy = [];
        for (var i = 0, len = obj.length; i < len; i++) {
            copy[i] = clone(obj[i]);
        }
        return copy;
    }
    if (obj instanceof Object)
    {
        var copy = {};
        for (var attr in obj)
        {
            if (obj.hasOwnProperty(attr)) {
                if (!(obj[attr] instanceof Object)) {
                    copy[attr] = obj[attr];
                }
                else if (obj[attr] instanceof Array) {
                    copy[attr] = clone(obj[attr]);
                }
                else if (!isNativeObject(obj[attr])) {
                    copy[attr] = clone(obj[attr]);
                }
                else if ($.isFunction(obj[attr])) {
                    copy[attr] = obj[attr];
                }
                else {
                    copy[attr] = {};
                }
            }
        }

        return copy;
    }
}

function balance2pro(callback)
{
    api_req({a: 'uq', pro: 1},
    {
        cb: callback,
        callback: function(res, ctx)
        {
            if (typeof res == 'object' && res['balance'] && res['balance'][0])
            {
                var pjson = JSON.parse(pro_json);

                for (var i in pjson[0])
                {
                    if (pjson[0][i][5] == res['balance'][0][0])
                    {
                        api_req({a: 'uts', it: 0, si: pjson[0][i][0], p: pjson[0][i][5], c: pjson[0][i][6]},
                        {
                            cb: ctx.cb,
                            callback: function(res, ctx)
                            {
                                if (typeof res == 'number' && res < 0 && ctx.cb)
                                    ctx.cb(false);
                                else
                                {
                                    api_req({a: 'utc', s: [res], m: 0},
                                    {
                                        cb: ctx.cb,
                                        callback: function(res, ctx)
                                        {
                                            if (ctx.cb)
                                                ctx.cb(true);
                                            u_checklogin({checkloginresult: function(u_ctx, r)
                                                {
                                                    if (M.account)
                                                        M.account.lastupdate = 0;
                                                    u_type = r;
                                                    topmenuUI();
                                                    if (u_attr.p)
                                                        msgDialog('info', l[1047], l[1048]);
                                                }});
                                        }
                                    });
                                }
                            }
                        });
                    }
                }
            }
        }
    });
}<|MERGE_RESOLUTION|>--- conflicted
+++ resolved
@@ -6454,7 +6454,9 @@
             workers[l].onmessage = null;
             workers[l].terminate();
         }
-        workers = null;
+
+        // workers === false implies "no workers available here"
+        workers = false;
     }
 }
 function initworkerpool() {
@@ -6482,19 +6484,7 @@
                 console.error('[nodedec worker error]', err);
 
                 // TODO: retry gettree
-<<<<<<< HEAD
-                if (workers) {
-                    var l = workers.length;
-                    while (l--) {
-                        workers[l].terminate();
-                    }
-
-                    // workers === false implies "no workers available here"
-                    workers = false;
-                }
-=======
                 killworkerpool();
->>>>>>> 5f8c49ab
             };
             if (workerstate) {
                 w.postMessage(workerstate);
@@ -6722,13 +6712,8 @@
         }
     }
     else {
-<<<<<<< HEAD
         dumpsremaining = 1;
-        worker_procmsg({ data: {} });
-=======
-        this.dumpsremaining = 1;
-        worker_procmsg.call({ctx: this}, {data:{done:1}});
->>>>>>> 5f8c49ab
+        worker_procmsg({ data: { done: 1 } });
     }
 
     // (mandatory steps at the conclusion of a successful split response)
