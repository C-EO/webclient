--- conflicted
+++ resolved
@@ -3491,7 +3491,7 @@
                                 delete M.c[parent][h];
                             }
                             if (typeof M.c[t] === 'undefined') {
-                                M.c[t] = [];
+                                M.c[t] = Object.create(null);
                             }
                             M.c[t][h] = 1;
                             node.p    = t;
@@ -3526,42 +3526,8 @@
                 i: requesti
             };
             processmove(apireq);
-<<<<<<< HEAD
-            api_req(apireq);
-
-            if (node && node.p) {
-                var parent = node.p;
-
-                if (M.c[parent] && M.c[parent][h]) {
-                    delete M.c[node.p][h];
-                }
-                // Update M.v it's used for slideshow preview at least
-                for (var k in M.v) {
-                    if (M.v[k].h === h) {
-                        M.v.splice(k, 1);
-                        break;
-                    }
-                }
-                if (typeof M.c[t] === 'undefined') {
-                    M.c[t] = Object.create(null);
-                }
-                M.c[t][h] = 1;
-                node.p = t;
-                removeUInode(h, parent);
-                newnodes.push(node);
-            }
-        }
-
-        // FIXME: track down all moveNodes usages
-        return renderNew()
-            .always(function() {
-                Soon(fmtopUI);
-                $.tresizer();
-            });
-=======
             apiReq(apireq, h);
         }
->>>>>>> 80318007
     };
 
     this.accountSessions = function(cb) {
@@ -6624,11 +6590,7 @@
                         if (prockey) {
                             var nodes = M.getNodesSync(a.n, true);
 
-<<<<<<< HEAD
                             for (i = nodes.length; i--;) {
-=======
-                            for (i = nodes.length; i--; ) {
->>>>>>> 80318007
                                 if (n = M.d[nodes[i]]) {
                                     if (typeof n.k == 'string') {
                                         crypto_decryptnode(n);
