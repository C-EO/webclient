var newnodes;
var fminitialized=false;

if (typeof seqno == 'undefined') var seqno = Math.ceil(Math.random()*1000000000);
if (typeof n_h == 'undefined') var n_h = false;
if (typeof requesti == 'undefined') var requesti = makeid(10);
if (typeof folderlink == 'undefined') var folderlink = false;
if (typeof lang == 'undefined') var lang = 'en';
if (typeof Ext == 'undefined') var Ext = false;
if (typeof ie9 == 'undefined') var ie9 = false;
if (typeof loadingDialog == 'undefined')
{
	var loadingDialog = {};
	loadingDialog.show = function()
	{
		$('.dark-overlay').show();
		$('.loading-spinner').show();
	};
	loadingDialog.hide = function()
	{
		$('.dark-overlay').hide();
		$('.loading-spinner').hide();
	};
}

var fmconfig ={};
if (localStorage.fmconfig) fmconfig = JSON.parse(localStorage.fmconfig);
var maxaction;
var zipid=0;

function jsrand()
{
	return Math.floor(Math.random()*Math.random()*Math.random()*Math.random()*10000000);
}

function MegaData ()
{
	this.d = {};
	this.v = [];
	this.c = {};
	this.u = {};
	this.t = {};
	this.sn = false;
	this.filter = false;
	this.sortfn = false;
	this.sortd = false;
	this.rendered = false;
	this.currentdirid = false;
	this.viewmode = 0;

	this.reset = function()
	{
		this.d = {};
		this.v = [];
		this.c = {};
		this.u = {};
		this.t = {};
		this.sn = false;
		this.filter = false;
		this.sortfn = false;
		this.sortd = false;
		this.rendered = false;
		this.currentdirid = false;
		this.RootID=undefined;
		this.RubbishID=undefined;
		this.InboxID=undefined;
		this.viewmode = 0;
	}

	this.sortBy = function(fn,d)
	{
		this.v.sort(function(a,b)
		{
			if (!d) d=1;
			if (a.t > b.t) return -1;
			else if (a.t < b.t) return 1;
			return fn(a,b,d);
		});
		this.sortfn=fn;
		this.sortd=d;
	};

	this.sort = function()
	{
		this.sortBy(this.sortfn,this.sortd);
		this.sortBy(this.sortfn,this.sortd);
		this.sortBy(this.sortfn,this.sortd);
	};

	this.sortReverse = function()
	{
		var d= 1;
		if (this.sortd > 0) d=-1;
		this.sortBy(this.sortfn,d);
	};

	this.sortByName = function(d)
	{
		this.sortfn = function(a,b,d)
		{
			if (typeof a.name == 'string' && typeof b.name == 'string') return a.name.localeCompare(b.name)*d;
			else return -1;
		};
		this.sortd=d;
		this.sort();
	};

	this.sortByDateTime = function(d)
	{
		this.sortfn = function(a,b,d)
		{
			if (a.ts < b.ts) return -1*d;
			else return 1*d;
		}
		this.sortd=d;
		this.sort();
	};

	this.sortBySize = function(d)
	{
		this.sortfn = function(a,b,d)
		{
			if (typeof a.s !== 'undefined' && typeof b.s !== 'undefined' && a.s < b.s) return -1*d;
			else return 1*d;
		}
		this.sortd=d;
		this.sort();
	};

	this.sortByType = function(d)
	{
		this.sortfn = function(a,b,d)
		{
			if (typeof a.name == 'string' && typeof b.name == 'string') return filetype(a.name).localeCompare(filetype(b.name))*d;
			else return -1;
		}
		this.sortd=d;
		this.sort();
	};

	this.doSort = function(n,d)
	{
		$('.grid-table-header .arrow').removeClass('asc desc');
		if (d > 0) $('.arrow.'+n).addClass('desc');
		else $('.arrow.'+n).addClass('asc');
		if (n == 'name') M.sortByName(d);
		else if (n == 'size') M.sortBySize(d);
		else if (n == 'type') M.sortByType(d);
		else if (n == 'date') M.sortByDateTime(d);
		if (fmconfig.uisorting) storefmconfig('sorting',{n:n,d:d});
		else fmsortmode(M.currentdirid,n,d);
	};

	/* Filters: */
	this.filterBy = function (f)
	{
		this.filter=f;
		this.v= [];
		for (var i in this.d)
		{
			if (f(this.d[i])) this.v.push(this.d[i]);
		}
	};

	this.filterByParent = function(id)
	{
		this.filterBy(function(node)
		{
		  if (node.name && node.p == id) return true;
		});
	};

	this.filterBySearch = function(str)
	{
		str = str.replace('search/','');
		this.filterBy(function(node)
		{
		  if (node.name && str && node.name.toLowerCase().indexOf(str.toLowerCase()) > -1) return true;
		});
	};

	this.avatars = function()
	{
		var ops = [];
		for (var u in M.c['contacts']) if (!avatars[u]) ops.push({"a":"uga","u":u,"ua":"+a"});
		if (!avatars[u_handle]) ops.push({"a":"uga","u":u_handle,"ua":"+a"});
		api_req(ops,
		{
			ops:ops,
			callback: function(e,ctx)
			{
				for (var i in e)
				{
					if (typeof e[i] !== 'number')
					{
						var blob = new Blob([str_to_ab(base64urldecode(e[i]))],{ type: 'image/jpeg' });
						avatars[ctx.ops[i].u] =
						{
							data: blob,
							url: myURL.createObjectURL(blob)
						}
						var el = $('.contact-block-view-avatar.' + ctx.ops[i].u + ',.avatar.' + ctx.ops[i].u + ',.contacts-avatar.' + ctx.ops[i].u);
						if (el.length > 0) el.find('img').attr('src',avatars[ctx.ops[i].u].url);

						if (u_handle == ctx.ops[i].u) $('.fm-avatar img,.fm-account-avatar img').attr('src',avatars[ctx.ops[i].u].url);
					}
				}
			}
		});
	}

	this.renderAvatars = function()
	{
		$('.contact-block-view-avatar').each(function(i,e)
		{
			var c = $(e).attr('class');
		});

		$('.avatar').each(function(i,e)
		{
			var c = $(e).attr('class');
		});
	}

	this.contactstatus = function(h)
	{
		var folders=0;
		var files=0;
		var ts=0;
		if (M.d[h])
		{
			var a = fm_getnodes(h);
			for (var i in a)
			{
				var n = M.d[a[i]];
				if (n)
				{
					if (ts < n.ts) ts=n.ts;
					if (n.t) folders++;
					else  files++;
				}
			}
		}
		return {files:files,folders:folders,ts:ts};
	};

	this.renderMain = function(u)
	{
		hideEmptyMsg();
		var jsp = $('.file-block-scrolling').data('jsp');
		if (jsp) jsp.destroy();
		var jsp = $('.contacts-blocks-scrolling').data('jsp');
		if (jsp) jsp.destroy();
		if (!u)
		{
			$('.grid-table.fm tr').remove();
			$('.file-block-scrolling div').remove();
			$('.file-block-scrolling a').remove();
			$('.contacts-blocks-scrolling div').remove();
			$('.contacts-grid-table tr').not('.clone-of-header').remove();
		}
		if (this.v.length == 0)
		{
			if (M.currentdirid == M.RubbishID) $('.fm-empty-trashbin').removeClass('hidden');
			else if (M.currentdirid == 'contacts') $('.fm-empty-contacts').removeClass('hidden');
			else if (M.currentdirid.substr(0,7) == 'search/') $('.fm-empty-search').removeClass('hidden');
			else if (M.currentdirid == M.RootID) $('.fm-empty-cloud').removeClass('hidden');
			else if (M.currentdirid == M.InboxID) $('.fm-empty-messages').removeClass('hidden');
		}

		for (var i in this.v)
		{
			if (this.v[i].name)
			{
				var s='';
				var t = '';
				var c = '';
				if (this.v[i].t)
				{
					t = l[1049];
					c = ' folder';
				}
				else
				{
					t = filetype(this.v[i].name);
					s = htmlentities(bytesToSize(this.v[i].s));
				}
				var html,t,el,star='';
				if (this.v[i].fav) star = ' star';
				if (this.viewmode == 1)
				{
					if (this.currentdirid == 'contacts')
					{
						var avatar = staticpath + 'images/mega/default-avatar.png';
						if (avatars[this.v[i].h]) avatar = avatars[this.v[i].h].url;
						el = 'div';
						t = '.contacts-blocks-scrolling';
						html = '<div id="' + htmlentities(this.v[i].h) + '" class="contact-block-view"><span class="contact-status no-status"></span><div class="contact-block-view-avatar '+this.v[i].h+'"><span><img alt="" src="' + avatar + '" /></span></div><div class="contact-block-view-name">' + htmlentities(this.v[i].name) + '</div></div>';
					}
					else
					{
						t = '.file-block-scrolling';
						el = 'a';
						html = '<a class="file-block' + c + '" id="' + htmlentities(this.v[i].h) + '"><span class="file-status-icon'+star+'"></span><img alt=""  src="' + fileicon(this.v[i],'m') + '" /><span class="file-block-title">' + htmlentities(this.v[i].name) + '</span></a>';
					}
				}
				else
				{
					el='tr';
					if (this.currentdirid == 'contacts')
					{
						var cs = this.contactstatus(this.v[i].h);
						var contains = fm_contains(cs.files,cs.folders);
						var time = time2last(cs.ts);
						if (cs.files == 0 && cs.folders == 0)
						{
							contains = l[1050];
							time = l[1051];
						}

						var avatar = staticpath + 'images/mega/default-avatar.png';
						if (avatars[this.v[i].h]) avatar = avatars[this.v[i].h].url;

						html = '<tr id="' + htmlentities(this.v[i].h) + '"><td><span class="contacts-avatar ' + this.v[i].h + '"><span><img src="' + avatar + '" alt=""/></span></span><span class="contacts-username">' + htmlentities(this.v[i].name) + '</span></td><td width="130" class="hidden"><span class="contact-status online-status"></span><span class="contact-status-text">Online</span></td><td  width="200">' + htmlentities(contains) + '</td><td width="200">' + htmlentities(time) + '</td></tr>';
						t = '.contacts-grid-table';
					}
					else
					{
						html = '<tr id="' + htmlentities(this.v[i].h) + '" class="' + c + '"><td width="30"><span class="grid-status-icon'+star+'"></span></td><td><span class="transfer-filtype-icon"><img alt="" src="' + fileicon(this.v[i],'s') + '" /></span><span class="tranfer-filetype-txt">' + htmlentities(this.v[i].name) + '</span></td><td width="100">' + s + '</td><td width="130">' + t + '</td><td width="120">' + time2date(this.v[i].ts) + '</td><td width="50" class="grid-url-field"><a href="" class="grid-url-arrow"></a></td></tr>';
						t = '.grid-table.fm';
					}
				}
				if (!u || $(t + ' '+el).length == 0)
				{
					// if the current view does not have any nodes, just append it
					if (d) console.log('option1');
					$(t).append(html);
				}
				else if (u && $(t+' #'+this.v[i].h).length == 0 && this.v[i-1] && $(t+' #'+this.v[i-1].h).length > 0)
				{
					// if there is a node before the new node in the current view, add it after that node:
					if (d) console.log('option2');
					$(t+' #'+this.v[i-1].h).after(html);
				}
				else if (u && $(t+' #'+this.v[i].h).length == 0 && this.v[i+1] &&  $(t+' #'+this.v[i+1].h).length > 0)
				{
					// if there is a node after the new node in the current view, add it before that node:
					if (d) console.log('option3');
					$(t+' #'+this.v[i+1].h).before(html);
				}
				else if ($(t+' #'+this.v[i].h).length == 0 && this.v[i].t)
				{
					// new folder: insert new node before the first folder in the current view
					if (d) console.log('option4 (folder)');
					$($(t+' '+el)[0]).before(html);
				}
				else if ($(t+' #'+this.v[i].h).length == 0 && !this.v[i].t)
				{
					// new file: insert new node before the first file in the current view
					if (d) console.log('option5 (file)');					
					var a = $(t+' '+el).not('.folder');
					if (a.length > 0) $(a[0]).before(html);
					else
					{
						// if this view does not have any files, insert after the last folder
						a = $(t+' '+el);
						$(a[a.length-1]).after(html);
					}
				}				
			}
		}
		$('.grid-url-arrow').unbind('click');
		$('.grid-url-arrow').bind('click',function()
		{
			$.selected = [$(this).closest('tr').attr('id')];
			if (u_type === 0) ephemeralDialog(l[1005]);
			else M.getlinks([$.selected]);
		});

		if (this.viewmode == 1)
		{
			$('.file-block-scrolling').append('<div class="clear"></div>');
			iconUI();
			fm_thumbnails();
		}
		else gridUI();
		fmtopUI();
	};

	this.renderShare = function(h)
	{
		var html ='';
		if (M.d[h].shares)
		{
			for(var u in M.d[h].shares)
			{
				if (M.u[u])
				{
					var rt='';
					var sr={r0:'',r1:'',r2:''};
					if (M.d[h].shares[u].r == 0)
					{
						rt = l[55];
						sr.r0 = ' active';
					}
					else if (M.d[h].shares[u].r == 1)
					{
						rt = l[56];
						sr.r1 = ' active';
					}
					else if (M.d[h].shares[u].r == 2)
					{
						rt = l[57];
						sr.r2 = ' active';
					}

					var avatar = staticpath + 'images/mega/default-avatar.png';
					if (avatars[M.u[u].h]) avatar = avatars[M.u[u].h].url;

					html += '<div class="add-contact-item" id="' + u + '"><div class="add-contact-pad"><span class="avatar ' + M.u[u].h + '"><span><img src="' + avatar + '" alt=""/></span></span><span class="add-contact-username">'+ htmlentities(M.u[u].m)+'</span><div class="fm-share-dropdown">'+rt+'</div><div class="fm-share-permissions-block hidden"><div class="fm-share-permissions'+sr.r0+'" id="rights_0">' + l[55] + '</div><div class="fm-share-permissions'+sr.r1+'" id="rights_1">' + l[56] + '</div><div class="fm-share-permissions'+sr.r2+'" id="rights_2">' + l[57] + '</div><div class="fm-share-permissions" id="rights_3">' + l[83] + '</div></div></div></div>';
				}
			}
			$('.share-dialog .fm-shared-to').html(html);
			$('.share-dialog .fm-share-empty').addClass('hidden');
			$('.share-dialog .fm-shared-to').removeClass('hidden');
		}
		else
		{
			$('.share-dialog .fm-share-empty').removeClass('hidden');
			$('.share-dialog .fm-shared-to').addClass('hidden');
		}
	};

	this.renderTree = function()
	{
		$('.cloudsub').attr('id','treesub_' + M.RootID);
		if (!folderlink) $('.rubbishsub').attr('id','treesub_' + M.RubbishID);
		$('#treesub_' + M.RootID).html('');
		this.buildtree(this.d[this.RootID]);
		$('#treesub_contacts').html('');
		this.buildtree({h:'contacts'});
		$('#treesub_' + M.RubbishID).html('');
		this.buildtree({h:M.RubbishID});
		treeUI();
	};

	this.openFolder = function(id,force)
	{
		if (d) console.log('openFolder()',M.currentdirid,id);
		if (id !== 'notifications' && $('.fm-main.notifications').attr('class').indexOf('hidden') == -1) notificationsUI(1);
		this.search=false;
		if (!fminitialized)
		{
			fminitialized=true;
			$('.top-search-bl').show();
		}
		else if (id == this.currentdirid && !force) return false;
		if (id == 'rubbish') id = this.RubbishID;
		else if (id == 'inbox') id = this.InboxID;
		else if (id == 'cloudroot') id = this.RootID;
		else if (id == 'contacts') id = 'contacts';
		else if (id && id.substr(0,7) == 'account') accountUI();
		else if (id && id.substr(0,13) == 'notifications') notificationsUI();
		else if (id && id.substr(0,7) == 'search/') this.search=true;
		else if (!M.d[id]) id = this.RootID;
		this.currentdirid = id;

		if (id == this.RootID) $('.fm-connector-first').removeClass('active');

		if (id.substr(0,7) !== 'account' && id.substr(0,13) !== 'notifications')
		{
			$('.fm-right-files-block').removeClass('hidden');
			$('.fm-right-account-block').addClass('hidden');
			var tt = new Date().getTime();

			if (id.substr(0,6) == 'search') M.filterBySearch(M.currentdirid);
			else M.filterByParent(M.currentdirid);

			var viewmode=0;

			if (typeof fmconfig.uiviewmode !== 'undefined' && fmconfig.uiviewmode)
			{
				if (fmconfig.viewmode) viewmode = fmconfig.viewmode;
			}
			else if (typeof fmconfig.viewmodes !== 'undefined' && typeof fmconfig.viewmodes[id] !== 'undefined') viewmode=fmconfig.viewmodes[id];
			else
			{
				for (var i in M.v)
				{
					var ext = fileext(M.v[i].name);
					var images = '|jpg|gif|png|';
					if (images.indexOf('|'+ext+'|') > -1) viewmode=1;
				}
			}
			M.viewmode=viewmode;

			if (fmconfig.uisorting && fmconfig.sorting) M.doSort(fmconfig.sorting.n,fmconfig.sorting.d);
			else if (fmconfig.sortmodes && fmconfig.sortmodes[id]) M.doSort(fmconfig.sortmodes[id].n,fmconfig.sortmodes[id].d);
			else M.doSort('name',1);
			M.renderMain();
			M.renderPath();
			if (fminitialized && (id.substr(0,6) !== 'search'))
			{
				if ($('treea_'+M.currentdirid).length == 0)
				{
					var n = M.d[M.currentdirid];
					if (n && n.p) treeUIopen(n.p,false,true);
				}
				treeUIopen(M.currentdirid,1);
			}
			if (d) console.log('time for rendering:',tt-new Date().getTime());

			setTimeout(function()
			{
				M.renderPath();
			},1);
		}
		if (!n_h) window.location.hash = '#fm/' + M.currentdirid;
	};
	
	
	this.runbugfix = function()
	{
		for (var i in M.d)
		{
			if (M.d[i].t && M.d[i].shares)
			{
				var nodes = fm_getnodes(M.d[i].h);
				console.log(nodes);
				
				for (var j in nodes)
				{
					var n = M.d[nodes[j]];
					if (n.name)
					{
						 
						console.log(n.name);
						console.log(n.key);
					}
				}
			}
		}
	};
	
	

	this.buildtree = function(n)
	{
		if (this.c[n.h])
		{
			var folders = [];
			for(var i in this.c[n.h]) if (this.d[i].t == 1 && this.d[i].name) folders.push(this.d[i]);
			if (n.h == M.RubbishID) $('.fm-tree-header.recycle-item').addClass('recycle-notification');
			if (folders.length > 0)
			{
				if (n.h == M.RootID) $('.fm-left-panel .fm-tree-header.cloud-drive-item').addClass('contains-subfolders');
				else if (n.h == M.RubbishID) $('.fm-left-panel .fm-tree-header.recycle-item').addClass('contains-subfolders');
				else if (n.h == 'contacts') $('.fm-left-panel .fm-tree-header.contacts-item').addClass('contains-subfolders');
				else $('#treesub_'+n.h).siblings('a').addClass('contains-folders');
			}
			folders.sort(function(a,b)
			{
				if (a.name) return a.name.localeCompare(b.name);
			});
			for (var i in folders)
			{
				var treenode = '<span>' + htmlentities(folders[i].name) + '</span>';
				var contactc = '';
				var statusc = '';
				if (n.h == 'contacts')
				{
					contactc = 'contact';
					statusc = 'no-status';
					var avatar = staticpath + 'images/mega/default-avatar.png';
					if (avatars[folders[i].h]) avatar = avatars[folders[i].h].url;
					treenode = '<span><span class="avatar ' + folders[i].h + '"><span><img src="'+ avatar + '" alt=""/></span></span><span class="messages-icon"><span class="active">2</span></span><span class="contact-name">' + htmlentities(folders[i].name) +'</span></span>';
				}
				var s = '';
				if (typeof folders[i].shares != 'undefined') s = 'shared-folder';
				var ulc = '';
				var expandedc = '';
				var buildnode=false;
				if (fmconfig && fmconfig.treenodes && fmconfig.treenodes[folders[i].h] && typeof M.c[folders[i].h] !== 'undefined')
				{
					ulc = 'class="opened"';
					expandedc = 'expanded';
					buildnode = true;
				}
				var containsc='';
				var cns = M.c[folders[i].h];
				if (cns) for (var cn in cns) if (M.d[cn] && M.d[cn].t) containsc = 'contains-folders';
				var html = '<li id="treeli_' + folders[i].h + '"><span class="fm-connector ' + contactc + '"></span><span class="fm-horizontal-connector ' + contactc + '"></span><a class="fm-tree-folder ' + contactc + ' ' + s + ' ' + statusc + ' ' + expandedc + ' ' + containsc +'" id="treea_' + folders[i].h + '">' + treenode + '</a><ul id="treesub_' + folders[i].h + '" ' + ulc + '></ul></li>';
				if ($('#treeli_'+folders[i].h).length == 0)
				{
					if (folders[i-1] && $('#treeli_' + folders[i-1].h).length > 0) $('#treeli_' + folders[i-1].h).after(html);
					else if (i == 0 && $('#treesub_' + n.h + ' li').length > 0) $($('#treesub_' + n.h + ' li')[0]).before(html);
					else $('#treesub_' + n.h).append(html);
				}
				if (buildnode) this.buildtree(folders[i]);
			}
		}
	};

	this.getPath = function(id)
	{
		var a = [];
		var g=1;
		while(g)
		{
			if (M.d[id] || id == 'contacts' || id == 'messages' || id == M.InboxID) a.push(id);
			else return [];
			if (id == this.RootID || id == 'contacts' || id == 'messages' || id == this.RubbishID || id == this.InboxID) g=0;
			if (g) id = this.d[id].p;
		}
		return a;
	};

	this.pathLength = function()
	{
		var length=0;
		var c = $('.fm-new-folder').attr('class');
		if (c && c.indexOf('hidden') == -1) length += $('.fm-new-folder').width();
		var c = $('.fm-folder-upload').attr('class');
		if (c && c.indexOf('hidden') == -1) length += $('.fm-folder-upload').width();
		var c = $('.fm-file-upload').attr('class');
		if (c && c.indexOf('hidden') == -1) length += $('.fm-file-upload').width();
		var c = $('.fm-clearbin-button').attr('class');
		if (c && c.indexOf('hidden') == -1) length += $('.fm-clearbin-button').width();
		var c = $('.fm-add-user').attr('class');
		if (c && c.indexOf('hidden') == -1) length += $('.fm-add-user').width();
		length += $('.fm-breadcrumbs-block').width();
		length += $('.fm-back-button').width();
		return length;
	};

	this.renderPath = function()
	{
		var hasnext='';
		var html = '<div class="clear"></div>';
		var a = this.getPath(this.currentdirid);
		for (var i in a)
		{
			if (a[i] == this.RootID)
			{
				typeclass = 'cloud-drive';
				name = l[164];
			}
			else if (a[i] == 'contacts')
			{
				typeclass = 'contacts';
				name = l[165];
			}
			else if (a[i] == this.RubbishID)
			{
				typeclass = 'recycle-bin';
				name = l[167];
			}
			else if (a[i] == 'messages' || a[i] == M.InboxID)
			{
				typeclass = 'messages';
				name = l[166];
			}
			else
			{
				name = htmlentities(this.d[a[i]].name);
				typeclass = 'folder';
			}
			html = '<a class="fm-breadcrumbs ' + typeclass + ' contains-directories ' + hasnext + ' ui-droppable" id="path_'+htmlentities(a[i])+'"><span class="right-arrow-bg ui-draggable"><span>' +  name + '</span></span></a>' + html;
			hasnext = 'has-next-button';
		}

		if (this.currentdirid && this.currentdirid.substr(0,7) == 'search/')
		{
			$('.fm-breadcrumbs-block').html('<a class="fm-breadcrumbs cloud-drive contains-directories ui-droppable" id="'+htmlentities(a[i])+'"><span class="right-arrow-bg ui-draggable"><span>' +  htmlentities(this.currentdirid.replace('search/',''))	+ '</span></span></a>');
		}
		else  $('.fm-breadcrumbs-block').html(html);

		$('.fm-new-folder span').text(l[68]);
		$('.fm-file-upload span').text(l[99]);
		$('.fm-folder-upload span').text(l[98]);

		$('.fm-right-header').removeClass('long-path');
		if (M.pathLength()+250 > $('.fm-right-header').width())
		{
			$('.fm-right-header').addClass('long-path');
			$('.fm-new-folder span').text('');
			$('.fm-file-upload span').text('');
			$('.fm-folder-upload span').text('');
		}

		var el = $('.fm-breadcrumbs-block .fm-breadcrumbs span span');
		var i =0;

		while (M.pathLength()+250 > $('.fm-right-header').width() && i < el.length)
		{
			$(el[i]).text('');
			i++;
		}

		$('.fm-breadcrumbs-block a').unbind('click');
		$('.fm-breadcrumbs-block a').bind('click',function(event)
		{
			M.openFolder($(this).attr('id').replace('path_',''));
		});
	};

	this.getById = function(id)
	{
		if (this.d[id]) return this.d[id];
		else return false;
	};

	this.addNode = function(n,ignoreDB)
	{
		if (!M.d[n.p])
		{
			if (n.sk) n.p = n.u;
			else if (n.su) n.p = n.su;
		}

		if (n.p.length == 11 && !M.d[n.p])
		{
			var u = this.u[n.p];
			if (u)
			{
				u.name = u.m;
				u.h = u.u;
				u.t=1;
				u.p = 'contacts';
				M.addNode(u);
			}
		}

		if (mDB && !ignoreDB && !pfkey) mDBadd('f',clone(n));
		if (n.p)
		{
			if (typeof this.c[n.p] == 'undefined') this.c[n.p] = [];
			this.c[n.p][n.h]=1;
		}
		if (n.t == 2) this.RootID 		= n.h;
		if (n.t == 3) this.InboxID 		= n.h;
		if (n.t == 4) this.RubbishID 	= n.h;
		if (!n.c)
		{
			if (n.sk) u_sharekeys[n.h] = crypto_process_sharekey(n.h,n.sk);
			if (n.t !== 2 && n.t !== 3 && n.t !== 4 && n.k)
			{
				crypto_processkey(u_handle,u_k_aes,n);
				u_nodekeys[n.h] = n.key;
			}
			else if (!n.k)
			{
				if (n.a)
				{
				  if (!missingkeys[n.h])
				  {
					missingkeys[n.h] =true;
					newmissingkeys = true;
				  }
				}
			}
		}
		if (this.d[n.h] && this.d[n.h].shares) n.shares = this.d[n.h].shares;
		this.d[n.h] = n;
		if (typeof newnodes !== 'undefined') newnodes.push(n);
	};

	this.delNode = function(h)
	{
		var a =0;
		function ds(h)
		{
			if (M.c[h] && h.length < 11)
			{
				for(var h2 in M.c[h]) ds(h2);
				delete M.c[h];
			}
			if (mDB && !pfkey) mDBdel('f',h);
			if (M.d[h])
			{
				M.delIndex(M.d[h].p,h);
				delete M.d[h];
			}
			if (M.v[h]) delete M.v[h];
			removeUInode(h);
		}
		ds(h);
	};

	this.addContact = function(email)
	{
		api_req([{a: 'ur',u: email,l: '1',i: requesti}],
		{
		  callback : function (json,params)
		  {
			if (json[0].u)
			{
				newnodes=[];
				process_u([{ c: 1, m: json[0].m,h:json[0].u, u: json[0].u, ts: (new Date().getTime()/1000) }],false);
				rendernew();
			}
			else if ((json[0] == 0) || (json[0] == -303))
			{
				var talready='';
				if (json[0] == -303) talready = 'already ';
				msgDialog('info',l[150],l[151].replace('[X]',talready));
			}
			else if (json[0] == -2) msgDialog('info',l[135],l[152]);
			$('.add-user-popup input').val('');
			loadingDialog.hide();
		  }
		});
	};

	this.clearRubbish = function(sel)
	{
		var selids = [];
		if (sel && $.selected) for (var i in $.selected) selids[$.selected[i]]=1;
		var j = [];
		for (var h in M.c[M.RubbishID])
		{
			if (!sel || selids[h])
			{
				this.delNode(h);
				j.push({a:'d',n:h,i:requesti});
				if (sel)
				{
					$('.grid-table.fm#'+h).remove();
					$('.file-block#'+h).remove();
				}
			}
		}
		var hasFolders=false;
		if (sel) for (var h in M.c[M.RubbishID]) if (M.d[h].t) hasFolders=true;
		if (!hasFolders)
		{
			$('#treesub_' + M.RubbishID).remove();
			$('.fm-tree-header.recycle-item').removeClass('contains-subfolders expanded recycle-notification');
			if (this.RubbishID == this.currentdirid)
			{
				$('.grid-table.fm tr').remove();
				$('.file-block').remove();
				$('.fm-empty-trashbin').removeClass('hidden');
			}
		}
		if (this.RubbishID == this.currentdirid)
		{
			if (M.viewmode) iconUI();
			else gridUI();
		}
		this.rubbishIco();
		treeUI();
		api_req(j);
	}

	this.addUser = function(u,ignoreDB)
	{
		this.u[u.u]=u;
		if (mDB && !ignoreDB && !pfkey) mDBadd('u',clone(u));
	};

	this.copyNodes = function(cn,t)
	{
		loadingDialog.show();
		if (t.length == 11 && !u_pubkeys[t])
		{
			api_cachepubkeys(
			{
				cachepubkeyscomplete: function(ctx)
				{
					if (u_pubkeys[ctx.t]) M.copyNodes(ctx.cn,ctx.t);
					else
					{
						loadingDialog.hide();
						alert(l[200]);
					}
				},
				cn: cn,
				t: t
			},[t]);
			return false;
		}
		var a=[];
		var r=[];
		for (var i in cn)
		{
			var s = fm_getnodes(cn[i]);
			for (var j in s) r.push(s[j]);
			r.push(cn[i]);
		}
		for(var i in r)
		{
			var n = M.d[r[i]];
			if (n)
			{
				var ar = clone(n.ar);
				if (typeof ar.fav !== 'undefined') delete ar.fav;
				var mkat = enc_attr(ar,n.key);
				var attr = ab_to_base64(mkat[0]);
				var key;
				if (t.length == 11) key = base64urlencode(encryptto(t,a32_to_str(mkat[1])));
				else key = a32_to_base64(encrypt_key(u_k_aes,mkat[1]));
				var nn = {h:n.h,t:n.t,a:attr,k:key};

				var p=n.p;
				for (var j in cn) if (cn[j] == nn.h) p=false;
				if (p) nn.p=p;

				a.push(nn);
			}
		}
		var ops = [{a:'p',t:t,n:a,i:requesti}];
		var s = fm_getsharenodes(t);
		if (s.length > 0)
		{
			var mn = [];
			for (i in a) mn.push(a[i].h);
			ops[0].cr =  crypto_makecr(mn,s,true);
		}
		api_req(ops,
		{
			t:t,
			callback : function (json,ctx)
			{
				newnodes = [];
				if (json[0].u) process_u(json[0].u,true);
				if (json[0].f) process_f(json[0].f);
				loadingDialog.hide();
				rendernew();
			}
		});
	};

	this.moveNodes = function(n,t)
	{
		newnodes=[];
		var j = [];
		for (var i in n)
		{
			var h = n[i];
			j.push(
			{
				a: 'm',
				n: 	h,
				t: 	t,
				i:  requesti
			});
			if (M.d[h] && M.d[h].p)
			{
				this.delIndex(M.d[h].p,h);
				if (typeof M.c[t] == 'undefined') M.c[t]=[];
				M.c[t][h]=1;
				removeUInode(h);
				this.nodeAttr({h:h,p:t});
				newnodes.push(M.d[h]);
			}
		}
		rendernew();
		this.rubbishIco();
		processmove(j);
	}

	this.accountData = function(cb,blockui)
	{
		if (this.account && this.account.lastupdate > new Date().getTime()-300000 && cb) cb(this.account);
		else
		{
			if (blockui) loadingDialog.show();
			api_req([{a:'uq',strg:1,xfer:1,pro:1},{a:'uavl'},{a:'utt'},{a: 'utp'},{a: 'usl'},{a:'ug'}],
			{
				cb: cb,
				callback: function(json,ctx)
				{
					loadingDialog.hide();
					if (json[5] && json[5].p)
					{
						u_attr.p = json[5].p;
						if (u_attr.p) topmenuUI();
					}
					if (json)
					{
						M.account =
						{
							type: json[0].utype,
							stype: json[0].stype,
							stime: json[0].scycle,
							scycle: json[0].snext,
							expiry: json[0].suntil,
							space: Math.round(json[0].mstrg),
							space_used: Math.round(json[0].cstrg),
							bw: Math.round(json[0].mxfer),
							servbw_used: Math.round(json[0].csxfer),
							downbw_used: Math.round(json[0].caxfer),
							servbw_limit: json[0].srvratio,
							balance: json[0].balance,
							reseller: json[0].reseller,
							prices: json[0].prices,
							vouchers: json[1],
							transactions: json[2],
							purchases: json[3],
							sessions: json[4],
							lastupdate: new Date().getTime()
						}
						if (!u_attr.p)
						{
							M.account.servbw_used=0;

							if (json[0].tah)
							{
								var t=0;
								for (var i in json[0].tah)
								{
									t+=json[0].tah[i];
								}
								M.account.downbw_used = t;
								M.account.bw = json[0].tal;
							}
						}
						if (!M.account.bw) M.account.bw=1024*1024*1024*10;
						if (!M.account.servbw_used) M.account.servbw_used=0;
						if (!M.account.downbw_used) M.account.downbw_used=0;
						if (json[0].balance.length == 0) M.account.balance = [['0.00','EUR']];
						if (ctx.cb) ctx.cb(M.account);
					}
				}
			});
		}
	}

	this.delIndex = function(p,h)
	{
		if (d) console.log('delIndex',p,h);
		if (M.c[p] && M.c[p][h]) delete M.c[p][h];
		var a=0;
		for (var i in M.c[p]) a++;
		if (a == 0)
		{
			delete M.c[p];
			$('#treea'+p).removeClass('contains-folders');
		}
	}

	this.rubbishIco = function()
	{
		var i=0;
		if (typeof M.c[M.RubbishID] !== 'undefined') for (var a in M.c[M.RubbishID]) i++;
		if (i > 0) $('.fm-tree-header.recycle-item').addClass('recycle-notification contains-subfolders');
		else
		{
			$('.fm-tree-header.recycle-item').removeClass('recycle-notification expanded contains-subfolders');
			$('.fm-tree-header.recycle-item').prev('.fm-connector-first').removeClass('active');
		}
	}

	this.nodeAttr = function(a)
	{
		var n = M.d[a.h];
		if (n)
		{
			for (var i in a) n[i]=a[i];
			if (mDB && !pfkey) mDBadd('f',clone(n));
		}
	}

	this.rename = function(h,name)
	{
		if (M.d[h])
		{
			var n = M.d[h];
			if (n && n.ar)
			{
				n.ar.n = name;
				var mkat = enc_attr(n.ar,n.key);
				var attr = ab_to_base64(mkat[0]);
				var key = a32_to_base64(encrypt_key(u_k_aes,mkat[1]));
				M.nodeAttr({h:h,name:name,a:attr});
				api_req([{a:'a',n:h,attr:attr,key:key,i:requesti}]);
				$('.grid-table.fm #' + h + ' .tranfer-filetype-txt').text(name);
				$('.file-block#' + h + ' .file-block-title').text(name);
				$('#treea_' + h + ' span').text(name);
				if ($('#path_' + h).length > 0) M.renderPath();
			}
		}
	}

	this.favourite = function(h_ar,del)
	{
		if (del) del=0;
		else del=1;
		var ops = [];
		for (var i in h_ar)
		{
			if (M.d[h_ar[i]])
			{
				var n = M.d[h_ar[i]];
				if (n && n.ar)
				{
					n.ar.fav = del;
					var mkat = enc_attr(n.ar,n.key);
					var attr = ab_to_base64(mkat[0]);
					var key = a32_to_base64(encrypt_key(u_k_aes,mkat[1]));
					M.nodeAttr({h:n.h,fav:del,a:attr});
					ops.push({a:'a',n:n.h,attr:attr,key:key,i:requesti});
					if (!m)
					{
						if (del)
						{
							$('.grid-table.fm #' + n.h + ' .grid-status-icon').addClass('star');
							$('.file-block#' + n.h + ' .file-status-icon').addClass('star');
						}
						else
						{
							$('.grid-table.fm #' + n.h + ' .grid-status-icon').removeClass('star');
							$('.file-block#' + n.h + ' .file-status-icon').removeClass('star');
						}
					}
				}
			}
		}
		if (ops.length > 0) api_req(ops);
	}

	this.nodeShare = function(h,s,ignoreDB)
	{
		if (this.d[h])
		{
			if (typeof this.d[h].shares == 'undefined') this.d[h].shares = [];
			this.d[h].shares[s.u] = s;
			if (mDB)
			{
				s['h_u'] = h + '_' + s.u;
				if (mDB && !ignoreDB && !pfkey) mDBadd('s',clone(s));
			}
			sharedUInode(h,1);
			if ($.dialog == 'sharing' && $.selected && $.selected[0] == h) shareDialog();
			
			if (mDB && !pfkey) mDBadd('ok',{h:h,k:a32_to_base64(encrypt_key(u_k_aes,u_sharekeys[h])),ha:crypto_handleauth(h)});
		}
	}

	this.delnodeShare = function(h,u)
	{
		if (this.d[h] && typeof this.d[h].shares !== 'undefined')
		{
			delete this.d[h].shares[u];
			var a = 0;
			for (var i in this.d[h].shares) if (this.d[h].shares[i]) a++;
			if (a == 0)
			{
				delete this.d[h].shares;
				M.nodeAttr({h:h,shares:undefined});
				delete u_sharekeys[h];
				sharedUInode(h,0);
				if (mDB) mDBdel('ok',h);
			}
			if (mDB) mDBdel('s',h + '_' + u);
			if ($.dialog == 'sharing' && $.selected && $.selected[0] == h) shareDialog();
		}
	}

	this.getlinks = function(h)
	{
		loadingDialog.show();
		this.links = [];
		this.folderlinks = [];
		for (var i in h)
		{
			var n = M.d[h[i]];
			if (n)
			{
				if (n.t) this.folderlinks.push(n.h);
				this.links.push(n.h);
			}
		}
		if (d) console.log('getlinks',this.links);
		if (this.folderlinks.length > 0) this.getFolderlinks();
		else this.getlinksDone();
	}

	this.getlinksDone = function()
	{
		var ops = [];
		for (var i in this.links) ops.push({a: 'l',n: this.links[i]});
		api_req(ops,
		{
		  callback : function (json,params)
		  {
			if (typeof json == 'object')
			{
				for(var i in json)
				{
					var r=[];
					if (!((typeof json[i] == 'number') && (json[i] < 0)))
					{
						var n = M.d[M.links[i]];
						M.nodeAttr({h:n.h,ph:json[i]});
					}
				}
				linksDialog();
				loadingDialog.hide();
			}
			else loadingDialog.hide();
		  }
		});
	}

	this.getFolderlinks = function()
	{
		if (this.folderlinks.length > 0)
		{
			var n = M.d[this.folderlinks[0]];
			this.folderlinks.splice(0,1);
			if (n)
			{
				this.fln=n;
				if (n.shares && n.shares['EXP']) this.getFolderlinks();
				else
				{
					var h = fm_getnodes(n.h);
					h.push(n.h);
					api_setshare1(n.h,[{u: 'EXP',r: 0}],h,
					{
						userid : 'EXP',
						done: function(c)
						{
							c.req.i = requesti;
							api_req([c.req],
							{
							  callback : function (j,params)
							  {
								api_setshare2(j,M.fln.h);
								if (j[0].r && j[0].r[0] == 0) M.nodeShare(M.fln.h,{h:M.fln.h,r:0,u:'EXP',ts:Math.ceil(new Date().getTime()/1000)});
								M.getFolderlinks();
							  }
							});
						}
					});
				}
			}
			else this.getFolderlinks();
		}
		else this.getlinksDone();
	}

	this.makeDir = function(n)
	{
		var dirs = [];
		function getfolders(d,o) 
		{
			var c = 0;
			for (var e in M.d) 
			{
				if(M.d[e].t == 1 && M.d[e].p == d) 
				{
					var p = o || [];
					if(!o) p.push(fm_safename(M.d[d].name));
					p.push(fm_safename(M.d[e].name));
					if(!getfolders(M.d[e].h,p)) 
					{
						dirs.push(p);
					}
					++c;
				}
			}
			return c;
		}
		getfolders(n);

		if (d) console.log('makedir',dirs);

		if(is_chrome_firefox) 
		{
			var root = mozPrefs.getCharPref('dir');
			dirs.forEach(function(p) 
			{
				try 
				{
					p = mozFile(root,0,p);
					if(!p.exists()) p.create(Ci.nsIFile.DIRECTORY_TYPE, parseInt("0755",8));
				} 
				catch(e) 
				{
					Cu.reportError(e);
					console.log('makedir', e.message);
				}
			});
		} 
		else 
		{
			if (d) console.log('MAKEDIR: TODO');
		}
	}

	this.addDownload = function(n,z)
	{
		delete $.dlhash;
		var zipname,path;
		var nodes = [];
		var paths={};
		for (var i in n)
		{
			if (M.d[n[i]])
			{
				if (M.d[n[i]].t)
				{
					if(!z) this.makeDir(n[i]);
					var subids = fm_getnodes(n[i]);					
					for(var j in subids)
					{
						var p = this.getPath(subids[j]);
						var path = '';
						
						for(var k in p)
						{
							if (p[k],M.d[p[k]].t) path = fm_safename(M.d[p[k]].name) + '/' + path;
							if (p[k] == n[i]) break;
						}
						
						if (!M.d[subids[j]].t)
						{
							nodes.push(subids[j]);
							paths[subids[j]]=path;
							
							console.log('1 path',path, subids[j]);
						}
						else console.log('0 path',path);
					}
				}
				else
				{
					nodes.push(n[i]);
				}
			}
		}

		if (z)
		{
			zipid++;
			z=zipid;
			if (M.d[n[0]] && M.d[n[0]].t) zipname = M.d[n[0]].name + '.zip';
			else zipname = 'Archive.zip';
			var zipsize = 0;
		}
		else z = false;
		if (!$.totalDL) $.totalDL=0;
		for (var i in nodes)
		{
			console.log('paths',paths);
			
			n = M.d[nodes[i]];
			if (paths[nodes[i]]) path = paths[nodes[i]];
			else path ='';
			$.totalDL+=n.s;
			var li = $('.transfer-table #' + 'dl_'+htmlentities(n.h));
			if (li.length == 0)
			{
				dl_queue.push(
				{
					id: n.h,
					key: n.key,
					n: n.name,
					t: n.ts,
					p: path,
					size: n.s,
					onDownloadProgress: this.dlprogress,
					onDownloadComplete: this.dlcomplete,
					onBeforeDownloadComplete: this.dlbeforecomplete,
					onDownloadError: this.dlerror,
					onDownloadStart: this.dlstart,
					zipid: z,
					zipname: zipname
				});
				zipsize += n.s;

				var flashhtml='';
				if (dl_method == 1)
				{
					flashhtml = '<object width="1" height="1" id="dlswf_'+ htmlentities(n.h) + '" type="application/x-shockwave-flash"><param name=FlashVars value="buttonclick=1" /><param name="movie" value="' + document.location.origin + '/downloader.swf"/><param value="always" name="allowscriptaccess"><param name="wmode" value="transparent"><param value="all" name="allowNetworking"></object>';
				}

				if (!z) $('.transfer-table').append('<tr id="dl_'+htmlentities(n.h)+'"><td><span class="transfer-filtype-icon"><img alt="" src="' + fileicon(n,'s') +'"></span><span class="tranfer-filetype-txt">' + htmlentities(n.name) + '</span></td><td>' + bytesToSize(n.s) + '</td><td><span class="transfer-type download">' + l[373] + '</span>' + flashhtml + '</td><td><span class="transfer-status queued">Queued</span></td><td></td><td></td><td></td></tr>');
			}
		}

		if (dl_method == 4 && !localStorage.firefoxDialog && $.totalDL > 104857600) setTimeout(firefoxDialog,1000);

		if (z) $('.transfer-table').append('<tr id="zip_'+zipid+'"><td><span class="transfer-filtype-icon"><img alt="" src="' + fileicon({name:'archive.zip'},'s') + '"></span><span class="tranfer-filetype-txt">' + htmlentities(zipname) + '</span></td><td>' + bytesToSize(zipsize) + '</td><td><span class="transfer-type download">' + l[373] + '</span></td><td><span class="transfer-status queued">Queued</span></td><td></td><td></td><td></td></tr>');
//		$('.tranfer-view-icon').addClass('active');
//		$('.fmholder').addClass('transfer-panel-opened');
//		$.transferHeader();

<<<<<<< HEAD
        openTransferpanel();
=======
        $('.tranfer-view-icon:not(.active)').trigger('click');
>>>>>>> 3fc13623

		initGridScrolling();
		initFileblocksScrolling();
		initTreeScroll();
		startdownload();

		delete $.dlhash;
	}

	this.dlprogress = function (id, bl, bt,kbps)
	{
		var st;
		if (dl_queue[dl_queue_num].zipid)
		{
			id = 'zip_' + dl_queue[dl_queue_num].zipid;
			var tl=0;
			var ts=0;
			for (var i in dl_queue)
			{
				if (dl_queue[i].zipid == dl_queue[dl_queue_num].zipid)
				{
					if (!st) st = dl_queue[i].st;
					ts+=dl_queue[i].size;
					if (dl_queue[i].complete) tl+=dl_queue[i].size;
				}
			}
			bt = ts;
			bl = tl + bl;
		}
		else
		{
			id = 'dl_' + id;
			st = dl_queue[dl_queue_num].st;
		}
		if ($('.transfer-table #' + id + ' .progress-block').length == 0)
		{
			$('.transfer-table #' + id + ' td:eq(3)').html('<div class="progress-block" style=""><div class="progressbar-percents">0%</div><div class="progressbar"><div class="progressbarfill" style="width:0%;"></div></div><div class="clear"></div></div>');
			$.transferHeader();
		}
		if (!bl) return false;
		if (!$.transferprogress) $.transferprogress=[];
		if (kbps == 0) return false;
		var eltime = (new Date().getTime()-st)/1000;
		var bps = kbps*1000;
		var retime = (bt-bl)/bps;
		var perc = Math.floor(bl/bt*100);
		if (bl && bt)
		{
			$.transferprogress[id] = Math.floor(bl/bt*100);
			if (!uldl_hold)
			{
				$('.transfer-table #' + id + ' .progressbarfill').css('width',Math.round(bl/bt*100)+'%');
				$('.transfer-table #' + id + ' .progressbar-percents').text(Math.round(bl/bt*100)+'%');
				$('.transfer-table #' + id + ' td:eq(4)').text(bytesToSize(bps,1) +'/s');
				$('.transfer-table #' + id + ' td:eq(5)').text(secondsToTime(eltime));
				$('.transfer-table #' + id + ' td:eq(6)').text(secondsToTime(retime));
				if ((!ul_uploading) && (perc == 100)) megatitle();
				else if (!ul_uploading) megatitle(' ' + perc + '%');
				$.transferHeader();

				if (page.substr(0,2) !== 'fm')
				{
					$('.widget-block').removeClass('hidden');
					$('.widget-block').show();
					if (!ul_uploading) $('.widget-circle').attr('class','widget-circle percents-'+perc);
					$('.widget-icon.downloading').removeClass('hidden');
					$('.widget-speed-block.dlspeed').text(bytesToSize(bps,1) +'/s');
					$('.widget-block').addClass('active');
				}
			}
		}
	}

	this.dlcomplete = function (id,z)
	{
		if (z) id = 'zip_' + z;
		else id = 'dl_' + id;
		$('.transfer-table #' + id + ' td:eq(3)').html('<span class="transfer-status completed">' + l[554] + '</span>');
		if ($('#dlswf_'+id.replace('dl_','')).length > 0)
		{
			var flashid = id.replace('dl_','');
			$('#dlswf_'+flashid).width(170);
			$('#dlswf_'+flashid).height(22);
			$('#' + id + ' .transfer-type').removeClass('download');
			$('#' + id + ' .transfer-type').addClass('safari-downloaded');
			$('#' + id + ' .transfer-type').text('Save File');
		}
		else
		{
			$('.transfer-table #' + id).fadeOut('slow', function(e)
			{
				$(this).remove();
			});
		}
		$.transferHeader();

		if (dl_method === 0)
		{
			setTimeout(fm_chromebar,250,$.dlheight);
			setTimeout(fm_chromebar,500,$.dlheight);
			setTimeout(fm_chromebar,1000,$.dlheight);
		}
		megatitle();

		var a=0;
		for(var i in dl_queue) if (dl_queue[i]) a++;
		if (a < 2 && !ul_uploading)
		{
			$('.widget-block').fadeOut('slow',function(e)
			{
				$('.widget-block').addClass('hidden');
				$('.widget-block').css({opacity:1});
			});
		}
		else if (a < 2) $('.widget-icon.downloading').addClass('hidden');
		else $('.widget-circle').attr('class','widget-circle percents-0');
	}

	this.dlbeforecomplete = function()
	{
		$.dlheight = $('body').height();
	}

	this.dlerror = function(fileid,error)
	{
		var errorstr=false;
		if (d) console.log('dlerror',fileid,error);
		if (error == EOVERQUOTA)
		{
			if (d) console.log('Quota error');
			errorstr = l[233];
		}
		else if (error == ETOOMANYCONNECTIONS) errorstr = l[18];
		else if (error == ESID) errorstr = l[19];
		else if (error == ETEMPUNAVAIL) errorstr = l[233];
		else if (error == EBLOCKED) errorstr=l[21];
		else if (error == ENOENT) errorstr=l[22];
		else if (error == EACCESS) errorstr = l[23];
		else if (error == EKEY) errorstr = l[24];
		else if (error == EAGAIN) errorstr = l[233];
		else errorstr = l[233];

		if (errorstr) $('.transfer-table #dl_' + fileid + ' td:eq(3)').html('<span class="transfer-status error">'+htmlentities(errorstr)+'</span>');
	}

	this.dlstart = function(id,name,size)
	{
		$('.transfer-table #dl_' + id + ' td:eq(3)').html('<span class="transfer-status initiliazing">'+htmlentities(l[1042])+'</span>');
		if (dl_queue[dl_queue_num].zipid) id = 'zip_' + dl_queue[dl_queue_num].zipid;
		else id = 'dl_' + id;
		$('.transfer-table').prepend($('.transfer-table #' + id));
		dl_queue[dl_queue_num].st = new Date().getTime();
		M.dlprogress(id);
		$.transferHeader();
	}
	this.mobileuploads = [];
	this.addUpload = function(u)
	{
		for (var i in u)
		{
			var f = u[i];
			var ul_id = ul_queue.length;
			if (!f.flashid) f.flashid = false;
			f.target = M.currentdirid;
			f.id = ul_id;
			ul_queue.push(f);
			$('.transfer-table').append('<tr id="ul_'+ul_id+'"><td><span class="transfer-filtype-icon"><img alt="" src="' + fileicon({name:f.name},'s') +'"></span><span class="tranfer-filetype-txt">' + htmlentities(f.name) + '</span></td><td>' + bytesToSize(f.size) + '</td><td><span class="transfer-type upload">' + l[372] + '</span></td><td><span class="transfer-status queued">Queued</span></td><td></td><td></td><td></td></tr>');
		}
		if (page !== 'start') openTransferpanel();
	}

	this.ulprogress = function(id,bl,bt)
	{
		if ($('.transfer-table #ul_' + id + ' .progress-block').length == 0)
		{
			$('.transfer-table #ul_' + id + ' .transfer-status').removeClass('queued');
			$('.transfer-table #ul_' + id + ' .transfer-status').addClass('download');
			$('.transfer-table #ul_' + id + ' td:eq(3)').html('<div class="progress-block" style=""><div class="progressbar-percents">0%</div><div class="progressbar"><div class="progressbarfill" style="width:0%;"></div></div><div class="clear"></div></div>');
			$.transferHeader();
		}
		if (!bl) return false;
		var eltime = (new Date().getTime()-ul_queue[id]['starttime'])/1000;
		var bps = Math.round(bl / eltime);
		var retime = (bt-bl)/bps;
		if (!$.transferprogress) $.transferprogress=[];
		var perc = Math.floor(bl/bt*100);
		if (bl && bt && !uldl_hold)
		{
			$.transferprogress[id] = Math.floor(bl/bt*100);
			$('.transfer-table #ul_' + id + ' .progressbarfill').css('width',Math.round(bl/bt*100)+'%');
			$('.transfer-table #ul_' + id + ' .progressbar-percents').text(Math.round(bl/bt*100)+'%');
			$('.transfer-table #ul_' + id + ' td:eq(4)').text(bytesToSize(bps,1) +'/s');
			$('.transfer-table #ul_' + id + ' td:eq(5)').text(secondsToTime(eltime));
			$('.transfer-table #ul_' + id + ' td:eq(6)').text(secondsToTime(retime));
			if ((!ul_uploading) && (perc == 100)) megatitle();
			else if (!ul_uploading) megatitle(' ' + perc + '%');
			$.transferHeader();

			if (page.substr(0,2) !== 'fm')
			{
				$('.widget-block').removeClass('hidden');
				$('.widget-block').show();
				$('.widget-circle').attr('class','widget-circle percents-'+perc);
				$('.widget-icon.uploading').removeClass('hidden');
				$('.widget-speed-block.ulspeed').text(bytesToSize(bps,1) +'/s');
				$('.widget-block').addClass('active');
			}
		}
	}

	this.ulcomplete = function(id,h,k)
	{
		this.mobile_ul_completed=true;
		for(var i in this.mobileuploads)
		{
			if (id == this.mobileuploads[i].id) this.mobileuploads[i].done=1;
			if (!this.mobileuploads[i].done) this.mobile_ul_completed=false;
		}
		if (this.mobile_ul_completed)
		{
			$('.upload-status-txt').text(l[554]);
			$('#mobileuploadtime').addClass('complete');
			$('#uploadpopbtn').text(l[726]);
			$('#mobileupload_header').text(l[554]);
		}
		$('.transfer-table #ul_' + id + ' td:eq(3)').html('<span class="transfer-status completed">' + l[554] + '</span>');
		$('.transfer-table #ul_' + id).fadeOut('slow', function(e)
		{
			$(this).remove();
		});
		$.transferHeader();
		var a=0;
		for(var i in dl_queue) if (dl_queue[i]) a++;
		if (a < 2 && !downloading)
		{
			$('.widget-block').fadeOut('slow',function(e)
			{
				$('.widget-block').addClass('hidden');
				$('.widget-block').css({opacity:1});
			});
		}
		else if (a < 2) $('.widget-icon.uploading').addClass('hidden');
		else $('.widget-circle').attr('class','widget-circle percents-0');
	}

	this.ulstart = function(id)
	{
		if (d) console.log('ulstart',id);
		$('.transfer-table #dl_' + id + ' td:eq(3)').html('<span class="transfer-status initiliazing">'+htmlentities(l[1042])+'</span>');
		ul_queue[id].starttime = new Date().getTime();
		$('.transfer-table').prepend($('.transfer-table #ul_' + id));
		M.ulprogress(id);
		$.transferHeader();
	}
}

function onUploadError(fileid,error)
{
	if (d) console.log('OnUploadError ' + fileid + ' ' + error);
}

function addupload(u)
{
	M.addUpload(u);
}
function onUploadStart(id)
{
	M.ulstart(id);
}
function onUploadProgress(id, bl, bt)
{
	M.ulprogress(id,bl,bt);
}
function onUploadSuccess(id, bl, bt)
{
	M.ulcomplete(id,bl,bt);
}

function fm_zipcomplete(id)
{
	M.dlcomplete(false,id);
}

function fm_chromebar(height)
{
	if (window.navigator.userAgent.toLowerCase().indexOf('mac') > -1 || localStorage.chromeDialog == 1) return false;
	var h = height - $('body').height();
	if ((h > 33) && (h < 41))
	{
		setTimeout(fm_chromebarcatchclick,500,$('body').height());
		chromeDialog();
	}
}

function fm_chromebarcatchclick(height)
{
	if ($('body').height() != height)
	{
		chromeDialog(1);
		return false;
	}
	setTimeout(fm_chromebarcatchclick,200,height);
}

function fm_safename(n)
{
	return n.replace(/[/\\:*?<>|]/g,'_');
}

function fm_matchname(p,name)
{
	var a= [];
	for (var i in M.d)
	{
		var n = M.d[i];
		if (n.p == p && name == n.name) a.push({id:n.h,size:n.s,name:n.name});
	}
	return a;
}

var t;

function renderfm()
{
	var t = new Date().getTime();
	initUI();
	loadingDialog.hide();
	M.sortByName();
	M.renderTree();
	M.renderPath();
	var c = $('#treesub_' + M.RootID).attr('class');
	if (c && c.indexOf('opened') == -1)
	{
		$('.fm-tree-header.cloud-drive-item').addClass('opened');
		$('#treesub_' + M.RootID).addClass('opened');
	}
	M.openFolder(M.currentdirid);
	if (d) console.log('renderfm() time:',t-new Date().getTime());
}

function rendernew()
{
	var t = new Date().getTime();
	var treebuild=[];
	var UImain=false;
	var newcontact=false;
	var newpath=false;
	for (var i in newnodes)
	{
		var n = newnodes[i];
		if (n.h.length == 11) newcontact=true;
		if (n && n.p && n.t) treebuild[n.p]=1;
		if (n.p == M.currentdirid || n.h == M.currentdirid) UImain=true;
		if ($('#path_' + n.h).length > 0) newpath=true;
	}
	var UItree=false;
	for (var h in treebuild)
	{
		var n = M.d[h];
		if (n)
		{
			M.buildtree(n);
			UItree=true;
		}
	}

	if (UImain)
	{
		M.filterByParent(M.currentdirid);
		M.sort();
		M.renderMain(true);
		M.renderPath();
	}

	if (UItree)
	{
		treeUI();
		treeUIopen(M.currentdirid);
	}
	if (newcontact)
	{
		M.avatars();
		M.buildtree({h:'contacts'});
		treeUIopen('contacts');
		treeUI();
	}

	if (newpath) M.renderPath();
	newnodes=undefined;
}

function execsc(ap)
{
	var tparentid = false;
	var trights = false;
	var tmoveid = false;
	var rootsharenodes = [];

	var loadavatars=false;

	newnodes = [];

	// actionpackets:
	for (var i in ap)
	{
		var a = ap[i];
		if (d) console.log('actionpacket',a);
		if (a.i == requesti)
		{
			if (d) console.log('OWN ACTION PACKET');
		}
		else if (a.a == 'fa')
		{
			M.nodeAttr({h:a.n,fa:a.fa});
		}
		else if (a.a == 's' && !folderlink)
		{
			var tsharekey = '';
			var prockey = false;
			if (typeof u_sharekeys[a.n] == 'undefined' && typeof a.k != 'undefined')
			{
				u_sharekeys[a.n] = crypto_process_sharekey(a.n,a.k);
				tsharekey = a32_to_base64(u_k_aes.encrypt(u_sharekeys[a.n]));
				prockey=true;
			}

			if (a.o == u_handle)
			{
				if (typeof a.r == "undefined")
				{
					// I deleted my share
					M.delnodeShare(a.n,a.u);
				}
				else if (typeof M.d[a.n].shares != 'undefined' && M.d[a.n].shares[a.u] || a.ha == crypto_handleauth(a.n))
				{
					// I updated or created my share
					M.nodeShare(a.n,{h:a.n,r:a.r,u:a.u,ts:a.ts});
				}
			}
			else if (typeof a.o != 'undefined')
			{
				if (typeof a.r == "undefined")
				{
					// delete a share:
					var n = M.d[a.n];
					if (n && n.p.length != 11) M.nodeAttr({h:a.n,r:0,su:''});
					else M.delNode(a.n);
					if (!folderlink && a.u !== 'EXP' && fminitialized) addnotification({t: 'dshare',n: a.n,u:a.o});
					delete u_sharekeys[a.n];
				}
				else
				{
					// I receive a share, prepare for receiving tree a
					tparentid 	= a.o;
					trights 	= a.r;
					if (M.d[a.n])
					{
						// update rights:
						M.nodeAttr({h:a.n,r:a.r,su:a.o});
					}
					else
					{
						// look up other root-share-nodes from this user:
						if (typeof M.c[a.o] != 'undefined') for(var i in M.c[a.o]) if (M.d[i] && M.d[i].t == 1) rootsharenodes[i]=1;

						if (!folderlink && fminitialized) addnotification(
						{
							t: 'share',
							n: a.n,
							u: a.o
						});
					}
				}
			}
			else if (prockey)
			{
				var nodes = fm_getnodes(a.n,1);
				nodes.push(a.n);
				for (var i in nodes)
				{
					var n = M.d[nodes[i]];
					if (n)
					{
						var f = {a:n.a,h:n.h,k:n.k};
						crypto_processkey(u_handle,u_k_aes,f);
						M.nodeAttr({h:nodes[i],name:f.name,key:f.key,sk:tsharekey});
						newnodes.push(M.d[n.h]);
					}
				}
			}
			crypto_share_rsa2aes();
		}
		else if (a.a == 'k' && !folderlink)
		{
			if (a.sr) crypto_procsr(a.sr);
			else if (a.cr) crypto_proccr(a.cr);
			else api_req([{a:'k',cr:crypto_makecr(a.n,[a.h],true)}]);
		}
		else if (a.a == 't')
		{
			if (tparentid)
			{
				for (var b in a.t.f)
				{
					if (rootsharenodes[a.t.f[b].h])
					{
						a.t.f[b].r  = M.d[a.t.f[b].h].r;
						a.t.f[b].su = M.d[a.t.f[b].h].su;
						M.delNode(a.t.f[b].h);
					}
				}

				if (!M.d[a.t.f[0].p]) a.t.f[0].p = tparentid;

				a.t.f[0].su = tparentid;
				a.t.f[0].r  = trights;

				if (tsharekey)
				{
					a.t.f[0].sk  = tsharekey;
					tsharekey=false;
				}
				rootsharenodes=[];
			}

			// notification logic:
			if (fminitialized && !folderlink && a.ou && a.ou != u_handle && a.t && a.t.f && a.t.f[0] && a.t.f[0].p.length < 11 && !tmoveid && !tparentid)
			{
				var targetid = a.t.f[0].p;
				var pnodes = [];
				for (var i in a.t.f) if (a.t.f[i].p == targetid) pnodes.push({ h: a.t.f[i].h, t: a.t.f[i].t});
				addnotification({t: 'put',n: targetid,u: a.ou,f: pnodes});
			}

			tparentid = false;
			trights = false;
			process_f(a.t.f);
		}
		else if (a.a == 'c')
		{
			process_u(a.u);
		}
		else if (a.a == 'd')
		{
			M.delNode(a.n);
		}
		else if (a.a == 'ua' && fminitialized)
		{
			for (var i in a.ua)
			{
				if (a.ua[i] == '+a')
				{
					avatars[a.u]=undefined;
					loadavatars=true;
				}
			}
		}
		else if (a.a == 'u' && !folderlink)
		{
			var n = M.d[a.n];
			if (n)
			{
				var f = {h:a.n,k:a.k,a:a.at},newpath=0;
				crypto_processkey(u_handle,u_k_aes,f);
				if (f.key)
				{
					u_nodekeys[a.n] = f.key;
					if (f.name !== n.name)
					{
						$('.grid-table.fm #' + n.h + ' .tranfer-filetype-txt').text(f.name);
						$('.file-block#' + n.h + ' .file-block-title').text(f.name);
						$('#treea_' + n.h + ' span').text(f.name);
						if ($('#path_' + n.h).length > 0) newpath=1;
					}
					if (f.fav !== n.fav)
					{
						if (f.fav)
						{
							$('.grid-table.fm #' + n.h + ' .grid-status-icon').addClass('star');
							$('.file-block#' + n.h + ' .file-status-icon').addClass('star');
						}
						else
						{
							$('.grid-table.fm #' + n.h + ' .grid-status-icon').removeClass('star');
							$('.file-block#' + n.h + ' .file-status-icon').removeClass('star');
						}
					}
					M.nodeAttr({h:a.n,fav:f.fav,name:f.name,key:f.key,a:a.at});
					if (newpath) M.renderPath();
				}
				if (a.cr) crypto_proccr(a.cr);
			}
		}
		else if (a.a == 'la')
		{
			notifymarkcount(true);
			donotify();
		}
		else
		{
			if (d) console.log('not processing this action packet',a);
		}
	}
	if (newnodes.length > 0 && fminitialized) rendernew();
	if (loadavatars) M.avatars();
	fm_thumbnails();
	getsc();
}

var M = new MegaData();

function fm_updatekey(h,k)
{
	var n = M.d[h];
	if (n)
	{
		var f = {h:h,k:k,a:M.d[h].a};
		crypto_processkey(u_handle,u_k_aes,f);
		u_nodekeys[h] = f.key;
		M.nodeAttr({h:h,name:f.name,key:f.key,k:k});
	}
}

function fm_commitkeyupdate()
{
		// refresh render?
}

function loadfm()
{
	fminitialized=false;
	loadingDialog.show();
	api_req([{a:'f', c:1, r:1}],
	{
		callback : loadfm_callback
	});
}

function RightsbyID(id)
{
	if (folderlink) return false;
	if (id.length > 8) return false;
	var p = M.getPath(id);
	if (p[p.length-1] == 'contacts') return M.d[p[p.length-3]].r;
	else return 2;
}

function isCircular(fromid,toid)
{
	var n = M.d[fromid];
	if (n && n.t)
	{
		if (toid == fromid) return false;
		var p1 = M.getPath(fromid);
		var p2 = M.getPath(toid);
		p1.reverse();
		p2.reverse();
		var c=1;
		for (var i in p1) if (p1[i] !== p2[i]) c=0;
		if (c) return true;
		else return false;
	}
	else return false;
}

function RootbyId(id)
{
	var p = M.getPath(id);
	return p[p.length-1];
}

function ddtype(ids,toid)
{
	var r=false;
	for (var i in ids)
	{
		var fromid = ids[i];

		if (folderlink) return false;

		if (fromid == toid) return false;

		// never allow move to own inbox, or to own contacts
		if (toid == M.InboxID || toid == 'contacts') return false;

		// to a contact, always allow a copy
		if (RootbyId(toid) == 'contacts' && M.d[toid].p == 'contacts') r = 'copy';

		// to a shared folder, only with write rights
		if (RootbyId(toid) == 'contacts' && RightsbyID(toid) > 0)
		{
			if (isCircular(fromid,toid)) return false;
			else r = 'copy';
		}
		// cannot move or copy to the existing parent
		if (toid == M.d[fromid].p) return false;

		// from own cloud to own cloud / trashbin, always move
		if ((toid == M.RootID || toid == M.RubbishID || M.d[toid].t) && (RootbyId(fromid) == M.RootID) && (RootbyId(toid) == M.RootID || toid == M.RubbishID))
		{
			if (isCircular(fromid,toid)) return false;
			else r = 'move';
		}
		// from trashbin or inbox to own cloud, always move
		if ((RootbyId(fromid) == M.RubbishID || RootbyId(fromid) == M.InboxID) && RootbyId(toid) == M.RootID) r = 'move';

		// from inbox to trashbin, always move
		if (RootbyId(fromid) == M.InboxID && RootbyId(toid) == M.RubbishID) r = 'move';

		// from trashbin or inbox to a shared folder with write permission, always copy
		if ((RootbyId(fromid) == M.RubbishID || RootbyId(fromid) == M.InboxID) && RootbyId(toid) == 'contacts' && RightsbyID(toid) > 0) r = 'copy';

		// copy from a share to cloud
		if (RootbyId(fromid) == 'contacts' && (toid == M.RootID  || RootbyId(toid) == M.RootID)) r = 'copy';

		// move from a share to trashbin only with full control rights (do a copy + del for proper handling)
		if (RootbyId(fromid) == 'contacts' && toid == M.RubbishID && RightsbyID(fromid) > 1) r = 'copydel';
	}
	return r;
}

function fm_getnodes(h,ignore)
{
	var nodes = [];
	function procnode(h)
	{
		if (M.c[h])
		{
			for (var n in M.c[h])
			{
				if (M.d[n].name || ignore) nodes.push(n);
				if (M.d[n].t == 1) procnode(n);
			}
		}
	}
	procnode(h);
	return nodes;
}

function fm_getsharenodes(h)
{
	var sn=[];
	var n=M.d[h];
	while (n && n.p && n)
	{
		if (typeof n.shares !== 'undefined' || u_sharekeys[n.h]) sn.push(n.h);
		n = M.d[n.p];
	}
	return sn;
}

function createfolder(toid,name,ulparams)
{
	var mkat = enc_attr({ n : name },[]);
	var attr = ab_to_base64(mkat[0]);
	var key = a32_to_base64(encrypt_key(u_k_aes,mkat[1]));
	var req = { a: 'p',t: toid,n: [{ h:'xxxxxxxx', t:1, a:attr, k:key }],i: requesti};
	var sn = fm_getsharenodes(toid);
	if (sn.length)
	{

		req.cr = crypto_makecr([mkat[1]],sn,false);
		req.cr[1][0] = 'xxxxxxxx';
	}
	if (!ulparams) loadingDialog.show();
	api_req([req],
	{
	  ulparams: ulparams,
	  callback : function (json,params)
	  {
		if (typeof json[0] !== 'number')
		{
			$('.fm-new-folder').removeClass('active');
			$('.create-folder-input-bl input').val('');
			newnodes=[];
			M.addNode(json[0].f[0]);
			rendernew();
			loadingDialog.hide();
			if (params.ulparams) ulparams.callback(params.ulparams,json[0].f[0].h);
		}
	  }
	});
}

function getuid(email)
{
	for(var j in M.u) if (M.u[j].m == email)  return j;
	return false;
}

function doshare(h,t)
{
	nodeids = fm_getnodes(h);
	nodeids.push(h);
	api_setshare1(h,t,nodeids,
	{
		t : t,
		h : h,
		done: function(c)
		{
			c.req.i = requesti;
			api_req([c.req],
			{
			  t: c.t,
			  h: c.h,
			  callback : function (json,c)
			  {
				api_setshare2(json,c.h);
				if (json[0].r && json[0].r[0] == '0')
				{
					if (json[0])
					{
						for (var i in json[0].u) M.addUser(json[0].u[i]);

						for (var i in json[0].r)
						{
							if (json[0].r[i] == 0)
							{
								var rights = c.t[i].r;
								var user = c.t[i].u;
								if (user.indexOf('@') > -1) user = getuid(c.t[i].u);
								M.nodeShare(c.h,{h:$.selected[0],r:rights,u:user,ts:Math.ceil(new Date().getTime()/1000)});
							}
						}
						$('.fm-dialog.share-dialog').removeClass('hidden');
						loadingDialog.hide();
						M.renderShare($.selected[0]);
						shareDialog();
						renderfm();
					}
				}
				else
				{
					$('.fm-dialog.share-dialog').removeClass('hidden');
					loadingDialog.hide();
				}
			  }
			});
		}
	});
}

function processmove(jsonmove)
{
	for (i in jsonmove)
	{
		var sharingnodes = fm_getsharenodes(jsonmove[i].t);
		if (sharingnodes.length > 0)
		{
			var movingnodes = fm_getnodes(jsonmove[i].n);
			movingnodes.push(jsonmove[i].n);
			jsonmove[i].cr = crypto_makecr(movingnodes,sharingnodes,true);
		}
	}
	api_req(jsonmove);
}

function process_f(f)
{
	for (var i in f) M.addNode(f[i]);
}

function process_u(u)
{
	for (var i in u)
	{
		if (u[i].c == 1)
		{
			u[i].name = u[i].m;
			u[i].h = u[i].u;
			u[i].t=1;
			u[i].p = 'contacts';
			M.addNode(u[i]);
		}
		else if (M.d[u[i].u]) M.delNode(u[i].u);
		M.addUser(u[i]);
	}
}

function process_ok(ok)
{
	for(i in ok)
	{
		if (mDB && !pfkey) mDBadd('ok',ok[i]);
		if (ok[i].ha ==  crypto_handleauth(ok[i].h)) u_sharekeys[ok[i].h] = decrypt_key(u_k_aes,base64_to_a32(ok[i].k));
	}
}

function loadfm_callback(json)
{
	if (pfid && ((typeof json == 'number' && json < 0) || (json[0] && typeof json[0] == 'number' && json[0] < 0)))
	{
		loadingDialog.hide();
		msgDialog('warninga',l[1043],l[1044] + '<ul><li>' + l[1045] + '</li><li>' + l[247] + '</li><li>' + l[1046] + '</li>',false,function()
		{
			folderlink=pfid;
			document.location.hash='';
		});
		return false;
	}
	else if (pfkey && json[0] && json[0].f && json[0].f[0])
	{
		M.RootID = json[0].f[0].h;
		u_sharekeys[json[0].f[0].h] = base64_to_a32(pfkey);
		folderlink=pfid;
	}

	if (json[0].ok) process_ok(json[0].ok);
	process_f(json[0].f);
	if (json[0].u) process_u(json[0].u);
	if (json[0].s) for(var i in json[0].s) M.nodeShare(json[0].s[i].h,json[0].s[i]);
	maxaction = json[0].sn;
	localStorage[u_handle + '_maxaction'] = maxaction;
	renderfm();
	if (!pfkey) pollnotifications();

	if (json[0].cr) crypto_procmcr(json[0].cr);
	if (json[0].sr) crypto_procsr(json[0].sr);

	getsc();
}

function storefmconfig(n,c)
{
	fmconfig[n] = c;
	localStorage.fmconfig = JSON.stringify(fmconfig);
}

function fmtreenode(id,e)
{
	if (RootbyId(id) == 'contacts') return false;
	var treenodes = {};
	if (typeof fmconfig.treenodes !== 'undefined') treenodes = fmconfig.treenodes;
	if (e) treenodes[id] = 1;
	else
	{
		$('#treesub_'+id+' .expanded').each(function(i,e)
		{
			var id2 = $(e).attr('id');
			if (id2)
			{
				id2 = id2.replace('treea_','');
				$('#treesub_'+id2).removeClass('opened');
				$('#treea_'+id2).removeClass('expanded');
				delete treenodes[id2];
			}
		});
		delete treenodes[id];
	}
	storefmconfig('treenodes',treenodes);
}

function fmsortmode(id,n,d)
{
	var sortmodes = {};
	if (typeof fmconfig.sortmodes !== 'undefined') sortmodes = fmconfig.sortmodes;
	if (n == 'name' && d > 0) delete sortmodes[id];
	else sortmodes[id] = {n:n,d:d};
	storefmconfig('sortmodes',sortmodes);
}

function fmviewmode(id,e)
{
	var viewmodes = {};
	if (typeof fmconfig.viewmodes !== 'undefined') viewmodes = fmconfig.viewmodes;
	if (e) viewmodes[id]=1;
	else viewmodes[id]=0;
	storefmconfig('viewmodes',viewmodes);
}

function fm_requestfolderid(h,name,ulparams)
{
	if (!h) h = M.RootID;
	if (M.c[h])
	{
		for (var n in M.c[h])
		{
			if (M.d[n] && M.d[n].t && M.d[n].name == name)
			{
				ulparams.callback(ulparams,M.d[n].h);
				return true;
			}
		}
	}
	createfolder(h,name,ulparams);
}

function clone(obj)
{
    if (null == obj || "object" != typeof obj) return obj;
    if (obj instanceof Date)
	{
        var copy = new Date();
        copy.setTime(obj.getTime());
        return copy;
    }
    if (obj instanceof Array)
	{
        var copy = [];
        for (var i = 0, len = obj.length; i < len; i++) {
            copy[i] = clone(obj[i]);
        }
        return copy;
    }
    if (obj instanceof Object)
	{
        var copy = {};
        for (var attr in obj)
		{
            if (obj.hasOwnProperty(attr)) copy[attr] = clone(obj[attr]);
        }
        return copy;
    }
}

function balance2pro(callback)
{
	api_req([{a: 'uq',pro: 1}],
	{
		cb: callback,
		callback : function (json,params)
		{
			if (json[0] && json[0]['balance'] && json[0]['balance'][0])
			{
				var pjson = JSON.parse(pro_json);
				for (var i in pjson[0])
				{
					if (pjson[0][i][5] == json[0]['balance'][0][0])
					{
						api_req([{a:'uts',it:0,si:pjson[0][i][0],p:pjson[0][i][5], c: pjson[0][i][6]}],
						{
							cb: params.cb,
							callback : function (json,params)
							{
								if (typeof json[0] == 'number' && json[0] < 0 && params.cb) params.cb(false);
								else
								{
									api_req([{ a : 'utc', s: [json[0]], m: 0}],
									{
										cb: params.cb,
										callback : function (json,params)
										{
											if (params.cb) params.cb(true);
											u_checklogin({checkloginresult: function(u_ctx,r)
											{
												if (M.account) M.account.lastupdate=0;
												u_type = r;
												topmenuUI();
												if (u_attr.p)
												{
													msgDialog('info',l[1047],l[1048]);
												}
											}});
										}
									});
								}
							}
						});
					}
				}
			}
		}
	});
}<|MERGE_RESOLUTION|>--- conflicted
+++ resolved
@@ -1389,12 +1389,7 @@
 //		$('.fmholder').addClass('transfer-panel-opened');
 //		$.transferHeader();
 
-<<<<<<< HEAD
         openTransferpanel();
-=======
-        $('.tranfer-view-icon:not(.active)').trigger('click');
->>>>>>> 3fc13623
-
 		initGridScrolling();
 		initFileblocksScrolling();
 		initTreeScroll();
