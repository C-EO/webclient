var newnodes;
var fminitialized=false;
var panelDomQueue = []
	, DOM_TRANSFER_LIMIT = 15

if (typeof seqno == 'undefined') var seqno = Math.floor(Math.random()*1000000000);
if (typeof n_h == 'undefined') var n_h = false;
if (typeof requesti == 'undefined') var requesti = makeid(10);
if (typeof folderlink == 'undefined') var folderlink = false;
if (typeof lang == 'undefined') var lang = 'en';
if (typeof Ext == 'undefined') var Ext = false;
if (typeof ie9 == 'undefined') var ie9 = false;
if (typeof loadingDialog == 'undefined')
{
	var loadingDialog = {};
	loadingDialog.show = function()
	{
		$('.dark-overlay').show();
		$('.loading-spinner').show();
	};
	loadingDialog.hide = function()
	{
		$('.dark-overlay').hide();
		$('.loading-spinner').hide();
	};
}

var fmconfig ={};
if (localStorage.fmconfig) fmconfig = JSON.parse(localStorage.fmconfig);
var maxaction;
var zipid=1;



function MegaData ()
{
	this.d = {};
	this.v = [];
	this.c = {};
	this.u = {};
	this.t = {};
	this.h = {};
	this.sn = false;
	this.filter = false;
	this.sortfn = false;
	this.sortd = false;
	this.rendered = false;
	this.currentdirid = false;
	this.viewmode = 0;
	
	this.csortd = -1;
	this.csort = 'name';

	this.reset = function()
	{
		this.d = {};
		this.v = [];
		this.c = {};
		this.u = {};
		this.t = {};
		this.sn = false;
		this.filter = false;
		this.sortfn = false;
		this.sortd = false;
		this.rendered = false;
		this.RootID=undefined;
		this.RubbishID=undefined;
		this.InboxID=undefined;
		this.viewmode = 0;
	}

	this.sortBy = function(fn,d)
	{
		this.v.sort(function(a,b)
		{
			if (!d) d=1;
			if (a.t > b.t) return -1;
			else if (a.t < b.t) return 1;
			return fn(a,b,d);
		});
		this.sortfn=fn;
		this.sortd=d;
	};

	this.sort = function()
	{
		this.sortBy(this.sortfn,this.sortd);
		this.sortBy(this.sortfn,this.sortd);
	};

	this.sortReverse = function()
	{
		var d= 1;
		if (this.sortd > 0) d=-1;
		this.sortBy(this.sortfn,d);
	};

	this.sortByName = function(d)
	{
		this.sortfn = function(a,b,d)
		{
			if (typeof a.name == 'string' && typeof b.name == 'string') return a.name.localeCompare(b.name)*d;
			else return -1;
		};
		this.sortd=d;
		this.sort();
	};

	this.sortByDateTime = function(d)
	{
		this.sortfn = function(a,b,d)
		{
			if (a.ts < b.ts) return -1*d;
			else return 1*d;
		}
		this.sortd=d;
		this.sort();
	};

	this.sortBySize = function(d)
	{
		this.sortfn = function(a,b,d)
		{
			if (typeof a.s !== 'undefined' && typeof b.s !== 'undefined' && a.s < b.s) return -1*d;
			else return 1*d;
		}
		this.sortd=d;
		this.sort();
	};

	this.sortByType = function(d)
	{
		this.sortfn = function(a,b,d)
		{
			if (typeof a.name == 'string' && typeof b.name == 'string') return filetype(a.name).localeCompare(filetype(b.name))*d;
			else return -1;
		}
		this.sortd=d;
		this.sort();
	};

	this.doSort = function(n,d)
	{
		$('.grid-table-header .arrow').removeClass('asc desc');
		if (d > 0) $('.arrow.'+n).addClass('desc');
		else $('.arrow.'+n).addClass('asc');
		if (n == 'name') M.sortByName(d);
		else if (n == 'size') M.sortBySize(d);
		else if (n == 'type') M.sortByType(d);
		else if (n == 'date') M.sortByDateTime(d);
		if (fmconfig.uisorting) storefmconfig('sorting',{n:n,d:d});
		else fmsortmode(M.currentdirid,n,d);
	};

	/* Filters: */
	this.filterBy = function (f)
	{
		this.filter=f;
		this.v= [];
		for (var i in this.d)
		{
			if (f(this.d[i])) this.v.push(this.d[i]);
		}
	};


    /**
     * The same as filterBy, but instead of pushing the stuff in M.v, will return a new array.
     *
     * @param f function, with 1 arguments (node) that returns true when a specific node should be returned in the list
     * of filtered results
     */
    this.getFilterBy = function (f)
    {
        var v= [];
        for (var i in this.d) {
            if (f(this.d[i])) v.push(this.d[i]);
        }

        return v;
    };

	this.filterByParent = function(id)
	{
		this.filterBy(function(node)
		{
		  if ((node.name && node.p == id) || (node.name && node.p && node.p.length == 11 && id == 'shares')) return true;
		});
	};

	this.filterBySearch = function(str)
	{
		str = str.replace('search/','');
		this.filterBy(function(node)
		{
		  if (node.name && str && node.name.toLowerCase().indexOf(str.toLowerCase()) >= 0) return true;
		});
	};

	this.avatars = function()
	{
		if (!M.c.contacts) M.c.contacts = { };
		M.c.contacts[u_handle] = 1;
		
		for (var u in M.c['contacts']) if (!avatars[u])
		{
			api_req({a:'uga',u:u,ua:'+a'},
			{
				u : u,
				callback: function(res,ctx)
				{
					if (typeof res !== 'number')
					{
						var blob = new Blob([str_to_ab(base64urldecode(res))],{ type: 'image/jpeg' });
						avatars[ctx.u] =
						{
							data: blob,
							url: myURL.createObjectURL(blob)
						}
						var el = $('.contact-block-view-avatar.' + ctx.u + ',.avatar.' + ctx.u + ',.contacts-avatar.' + ctx.u);
						if (el.length > 0) el.find('img').attr('src',avatars[ctx.u].url);
						
						var el = $('#contact_' + ctx.u);						
						if (el.length > 0) el.find('img').attr('src',avatars[ctx.u].url);

						if (u_handle == ctx.u) $('.fm-avatar img,.fm-account-avatar img').attr('src',avatars[ctx.u].url);
					}
				}
			});
		}
		
		delete M.c.contacts[u_handle];
	}

	this.renderAvatars = function()
	{
		$('.contact-block-view-avatar').each(function(i,e)
		{
			var c = $(e).attr('class');
		});

		$('.avatar').each(function(i,e)
		{
			var c = $(e).attr('class');
		});
	}

	this.contactstatus = function(h)
	{
		var folders=0;
		var files=0;
		var ts=0;
		if (M.d[h])
		{
			var a = fm_getnodes(h);
			for (var i in a)
			{
				var n = M.d[a[i]];
				if (n)
				{
					if (ts < n.ts) ts=n.ts;
					if (n.t) folders++;
					else  files++;
				}
			}
		}
		return {files:files,folders:folders,ts:ts};
	};




	this.renderMain = function(u)
	{
		hideEmptyMsg();
		var jsp = $('.file-block-scrolling').data('jsp');
		if (jsp) jsp.destroy();
		var jsp = $('.contacts-blocks-scrolling').data('jsp');
		if (jsp) jsp.destroy();
		if (!u)
		{
			$('.grid-table.fm tr').remove();
			$('.file-block-scrolling div').remove();
			$('.file-block-scrolling a').remove();
			$('.contacts-blocks-scrolling div').remove();
			$('.contacts-grid-table tr').not('.clone-of-header').remove();
		}
		if (this.v.length == 0)
		{
			if (M.currentdirid == M.RubbishID) $('.fm-empty-trashbin').removeClass('hidden');
			else if (M.currentdirid == 'contacts') $('.fm-empty-contacts').removeClass('hidden');
			else if (M.currentdirid.substr(0,7) == 'search/') $('.fm-empty-search').removeClass('hidden');
			else if (M.currentdirid == M.RootID) $('.fm-empty-cloud').removeClass('hidden');
			else if (M.currentdirid == M.InboxID) $('.fm-empty-messages').removeClass('hidden');
		}

		for (var i in this.v)
		{
			if (this.v[i].name)
			{
				var s='';
				var t = '';
				var c = '';
				if (this.v[i].t)
				{
					t = l[1049];
					c = ' folder';
				}
				else
				{
					t = filetype(this.v[i].name);
					s = htmlentities(bytesToSize(this.v[i].s));
				}
				var html,t,el,star='';
				if (this.v[i].fav) star = ' star';
				if (this.viewmode == 1)
				{
					if (this.currentdirid == 'contacts')
					{
						var avatar = staticpath + 'images/mega/default-avatar.png';
						if (avatars[this.v[i].h]) avatar = avatars[this.v[i].h].url;
						el = 'div';
						t = '.contacts-blocks-scrolling';
						html = '<div id="' + htmlentities(this.v[i].h) + '" class="contact-block-view"><span class="contact-status no-status"></span><div class="contact-block-view-avatar '+this.v[i].h+'"><span><img alt="" src="' + avatar + '" /></span></div><div class="contact-block-view-name">' + htmlentities(this.v[i].name) + '</div></div>';						
					}
					else
					{
						t = '.file-block-scrolling';
						el = 'a';
						html = '<a class="file-block' + c + '" id="' + htmlentities(this.v[i].h) + '"><span class="file-status-icon'+star+'"></span><span class="file-settings-icon"></span><span class="file-icon-area"><span class="block-view-file-type '+ fileicon(this.v[i]) + '"><img alt="" /></span></span><span class="file-block-title">' + htmlentities(this.v[i].name) + '</span></a>';
					}
				}
				else
				{
					el='tr';
					if (this.currentdirid == 'contacts')
					{
						var cs = this.contactstatus(this.v[i].h);
						var contains = fm_contains(cs.files,cs.folders);
						var time = time2last(cs.ts);
						if (cs.files == 0 && cs.folders == 0)
						{
							contains = l[1050];
							time = l[1051];
						}

						var avatar = staticpath + 'images/mega/default-avatar.png';
						if (avatars[this.v[i].h]) avatar = avatars[this.v[i].h].url;

						html = '<tr id="' + htmlentities(this.v[i].h) + '"><td><span class="contacts-avatar ' + this.v[i].h + '"><span><img src="' + avatar + '" alt=""/></span></span><span class="contacts-username">' + htmlentities(this.v[i].name) + '</span></td><td width="130" class="hidden"><span class="contact-status online-status"></span><span class="contact-status-text">Online</span></td><td  width="200">' + htmlentities(contains) + '</td><td width="200">' + htmlentities(time) + '</td></tr>';
						t = '.contacts-grid-table';
					}
					else
					{
						html = '<tr id="' + htmlentities(this.v[i].h) + '" class="' + c + '"><td width="30"><span class="grid-status-icon'+star+'"></span></td><td><span class="transfer-filtype-icon ' + fileicon(this.v[i]) + '"> </span><span class="tranfer-filetype-txt">' + htmlentities(this.v[i].name) + '</span></td><td width="100">' + s + '</td><td width="130">' + t + '</td><td width="120">' + time2date(this.v[i].ts) + '</td><td width="60" class="grid-url-field"><a href="" class="grid-url-arrow"></a></td></tr>';
						t = '.grid-table.fm';
					}
				}
				if (!u || $(t + ' '+el).length == 0)
				{
					// if the current view does not have any nodes, just append it
					$(t).append(html);
				}
				else if (u && $(t+' #'+this.v[i].h).length == 0 && this.v[i-1] && $(t+' #'+this.v[i-1].h).length > 0)
				{
					// if there is a node before the new node in the current view, add it after that node:
					$(t+' #'+this.v[i-1].h).after(html);
				}
				else if (u && $(t+' #'+this.v[i].h).length == 0 && this.v[i+1] &&  $(t+' #'+this.v[i+1].h).length > 0)
				{
					// if there is a node after the new node in the current view, add it before that node:
					$(t+' #'+this.v[i+1].h).before(html);
				}
				else if ($(t+' #'+this.v[i].h).length == 0 && this.v[i].t)
				{
					// new folder: insert new node before the first folder in the current view
					$($(t+' '+el)[0]).before(html);
				}
				else if ($(t+' #'+this.v[i].h).length == 0 && !this.v[i].t)
				{
					// new file: insert new node before the first file in the current view
					var a = $(t+' '+el).not('.folder');
					if (a.length > 0) $(a[0]).before(html);
					else
					{
						// if this view does not have any files, insert after the last folder
						a = $(t+' '+el);
						$(a[a.length-1]).after(html);
					}
				}				
			}
		}
		$('.grid-scrolling-table .grid-url-arrow,.file-block .file-settings-icon').unbind('click');
		$('.grid-scrolling-table .grid-url-arrow').bind('click',function(e) {
			var target = $(this).closest('tr');
			if (target.attr('class').indexOf('ui-selected') == -1) {
				target.parent().find('tr').removeClass('ui-selected');
			}
			target.addClass('ui-selected');
			e.preventDefault(); e.stopPropagation(); // do not treat it as a regular click on the file
			e.currentTarget = target;
			cacheselect();
			searchPath();
			contextmenuUI(e,1);
		});

		$('.file-block .file-settings-icon').bind('click',function(e) {
			var target = $(this).parents('.file-block')
			if (target.attr('class').indexOf('ui-selected') == -1) {
				target.parent().find('a').removeClass('ui-selected');
			}
			target.addClass('ui-selected');
			e.preventDefault(); e.stopPropagation(); // do not treat it as a regular click on the file
			e.currentTarget = target;
			cacheselect();
			searchPath();
			contextmenuUI(e,1);
		});

		if (this.viewmode == 1)
		{
			$('.file-block-scrolling').append('<div class="clear"></div>');
			iconUI();
			fa_duplicates = {};
			fm_thumbnails();
		}
		else gridUI();
		fmtopUI();
	};

	this.renderShare = function(h)
	{
		var html ='';
		if (M.d[h].shares)
		{
			for(var u in M.d[h].shares)
			{
				if (M.u[u])
				{
					var rt='';
					var sr={r0:'',r1:'',r2:''};
					if (M.d[h].shares[u].r == 0)
					{
						rt = l[55];
						sr.r0 = ' active';
					}
					else if (M.d[h].shares[u].r == 1)
					{
						rt = l[56];
						sr.r1 = ' active';
					}
					else if (M.d[h].shares[u].r == 2)
					{
						rt = l[57];
						sr.r2 = ' active';
					}

					var avatar = staticpath + 'images/mega/default-avatar.png';
					if (avatars[M.u[u].h]) avatar = avatars[M.u[u].h].url;

					html += '<div class="add-contact-item" id="' + u + '"><div class="add-contact-pad"><span class="avatar ' + M.u[u].h + '"><span><img src="' + avatar + '" alt=""/></span></span><span class="add-contact-username">'+ htmlentities(M.u[u].m)+'</span><div class="fm-share-dropdown">'+rt+'</div><div class="fm-share-permissions-block hidden"><div class="fm-share-permissions'+sr.r0+'" id="rights_0">' + l[55] + '</div><div class="fm-share-permissions'+sr.r1+'" id="rights_1">' + l[56] + '</div><div class="fm-share-permissions'+sr.r2+'" id="rights_2">' + l[57] + '</div><div class="fm-share-permissions" id="rights_3">' + l[83] + '</div></div></div></div>';
				}
			}
			$('.share-dialog .fm-shared-to').html(html);
			$('.share-dialog .fm-share-empty').addClass('hidden');
			$('.share-dialog .fm-shared-to').removeClass('hidden');
		}
		else
		{
			$('.share-dialog .fm-share-empty').removeClass('hidden');
			$('.share-dialog .fm-shared-to').addClass('hidden');
		}
	};

	this.renderTree = function()
	{
		this.buildtree({h:'shares'});		
		this.buildtree(this.d[this.RootID]);
		this.buildtree({h:M.RubbishID});
		this.contacts();
		/*
		$('.cloudsub').attr('id','treesub_' + M.RootID);
		if (!folderlink) $('.rubbishsub').attr('id','treesub_' + M.RubbishID);
		$('#treesub_' + M.RootID).html('');
		
		$('#treesub_contacts').html('');
		this.buildtree({h:'contacts'});
		$('#treesub_' + M.RubbishID).html('');
		this.buildtree({h:M.RubbishID});
		*/
		treeUI();

        if(MegaChatEnabled) {
            megaChat.renderContactTree();
        }
	};

	this.openFolder = function(id,force,chat)
	{
		$('.fm-right-account-block').addClass('hidden');		
		$('.fm-files-view-icon').removeClass('hidden');		
		
		if (d) console.log('openFolder()',M.currentdirid,id);
		if (id !== 'notifications' && $('.fm-main.notifications').attr('class').indexOf('hidden') < 0) notificationsUI(1);
		this.search=false;
		this.chat=false;
		if (!fminitialized)
		{
			fminitialized=true;
			$('.top-search-bl').show();
		}
		else if (id == this.currentdirid && !force) return false;
		if (id == 'rubbish') id = this.RubbishID;
		else if (id == 'inbox') id = this.InboxID;
		else if (id == 'cloudroot') id = this.RootID;
		else if (id == 'contacts') id = 'contacts';
		else if (id == 'shares') id = 'shares';
		else if (id == 'chat')
		{
			this.chat=true;
			id = 'chat';
            //TODO: show something? some kind of list of conversations summary/overview screen or something?
            sectionUIopen('conversations');

			treeUI();
		}
		else if (id && id.substr(0,7) == 'account') accountUI();
		else if (id && id.substr(0,13) == 'notifications') notificationsUI();
		else if (id && id.substr(0,7) == 'search/') this.search=true;
		else if (id && id.substr(0,5) == 'chat/')
		{
			this.chat=true;
            treeUI();

            chatui(id); // XX: using the old code...for now
		}
		else if (!M.d[id]) id = this.RootID;
		
		if (!this.chat) {
            if(megaChat.getCurrentRoom()) {
                megaChat.getCurrentRoom().hide();
            }
        }
		
		this.currentdirid = id;

		if (this.chat)
		{
			// do nothing here		
		}
		else if (id.substr(0,7) !== 'account' && id.substr(0,13) !== 'notifications')
		{
			$('.fm-right-files-block').removeClass('hidden');
			
			var tt = new Date().getTime();

			if (id.substr(0,6) == 'search') M.filterBySearch(M.currentdirid);
			else M.filterByParent(M.currentdirid);
			
			

			var viewmode=0;

			if (typeof fmconfig.uiviewmode !== 'undefined' && fmconfig.uiviewmode)
			{
				if (fmconfig.viewmode) viewmode = fmconfig.viewmode;
			}
			else if (typeof fmconfig.viewmodes !== 'undefined' && typeof fmconfig.viewmodes[id] !== 'undefined') viewmode=fmconfig.viewmodes[id];
			else
			{
				for (var i in M.v)
				{
					var ext = fileext(M.v[i].name);
					var images = '|jpg|gif|png|';
					if (images.indexOf('|'+ext+'|') >= 0) viewmode=1;
				}
			}
			M.viewmode=viewmode;

			if (fmconfig.uisorting && fmconfig.sorting) M.doSort(fmconfig.sorting.n,fmconfig.sorting.d);
			else if (fmconfig.sortmodes && fmconfig.sortmodes[id]) M.doSort(fmconfig.sortmodes[id].n,fmconfig.sortmodes[id].d);
			else M.doSort('name',1);
			M.renderMain();
			M.renderPath();
			if (fminitialized && (id.substr(0,6) !== 'search'))
			{
				if ($('treea_'+M.currentdirid).length == 0)
				{
					var n = M.d[M.currentdirid];
					if (n && n.p) treeUIopen(n.p,false,true);
				}
				treeUIopen(M.currentdirid,1);
			}		
			if (d) console.log('time for rendering:',new Date().getTime()-tt);

			setTimeout(function()
			{
				M.renderPath();
			},1);
		}	
		if (!n_h) window.location.hash = '#fm/' + M.currentdirid;
		searchPath();
	};
	
	
	this.runbugfix = function()
	{
		for (var i in M.d)
		{
			if (M.d[i].t && M.d[i].shares)
			{
				var nodes = fm_getnodes(M.d[i].h);
				console.log(nodes);
				
				for (var j in nodes)
				{
					var n = M.d[nodes[j]];
					if (n.name)
					{
						 
						console.log(n.name);
						console.log(n.key);
					}
				}
			}
		}
	};
	
	this.contacts = function()
	{
		var contacts = [];
		for (var i in M.u) if (M.u[i].c) contacts.push(M.u[i]);
		if (localStorage.csort) this.csort = localStorage.csort;
		if (localStorage.csortd) this.csortd= parseInt(localStorage.csortd);
		if (this.csort == 'shares')
		{				
			contacts.sort(function(a,b)
			{
				if (M.c[a.h] && M.c[b.h])
				{
					if (a.name) return a.name.localeCompare(b.name);
				}
				else if (M.c[a.h] && !M.c[b.h]) return 1*M.csortd;
				else if (!M.c[a.h] && M.c[b.h]) return -1*M.csortd;
				return 0;
			});
		}
		else if (this.csort == 'name')
		{				
			contacts.sort(function(a,b)
			{						
				if (a.m) return parseInt(b.m.localeCompare(a.m)*M.csortd);
			});
		}
		var html = '',html2 = '',status='',img;
		// status can be: "online"/"away"/"busy"/"offline"
		for (var i in contacts)
		{						
			var img = staticpath + 'images/mega/default-small-avatar.png';
			if (avatars[contacts[i].u]) img = avatars[contacts[i].u].url;
			html += '<div class="nw-contact-item offline" id="contact_' + htmlentities(contacts[i].u) + '"><div class="nw-contact-status"></div><div class="nw-contact-avatar"><img alt="" src="' + img + '"></div><div class="nw-contact-name">' + htmlentities(contacts[i].m) + '</div></div>';
			
			html2 += '<div class="nw-conversations-item offline" id="contact2_' + htmlentities(contacts[i].u) + '"><div class="nw-contact-status"></div><div class="nw-conversations-unread"></div><div class="nw-conversations-name">' + htmlentities(contacts[i].m) + '</div></div>';
		}
		$('.content-panel.contacts').html(html);	
		$('.content-panel.conversations').html(html2);
	};

    this.getContacts = function(n) {
        var folders = [];
        for(var i in this.c[n.h]) if (this.d[i].t == 1 && this.d[i].name) folders.push(this.d[i]);

        return folders;
    };

	this.buildtree = function(n)
	{
		if (n.h == M.RootID && $('.content-panel.cloud-drive lu').length == 0)
		{
			$('.content-panel.cloud-drive').html('<ul id="treesub_' + htmlentities(M.RootID) + '"></ul>');
		}
		else if (n.h == 'shares' && $('.content-panel.shared-with-me lu').length == 0)
		{
			$('.content-panel.shared-with-me').html('<ul id="treesub_shares"></ul>');			
		}
		else if (n.h == M.RubbishID && $('.content-panel.rubbish-bin lu').length == 0)
		{
			$('.content-panel.rubbish-bin').html('<ul id="treesub_' + htmlentities(M.RubbishID) + '"></ul>');
		}
		
		if (this.c[n.h])
		{
			var folders = [];
			for(var i in this.c[n.h]) if (this.d[i] && this.d[i].t == 1 && this.d[i].name) folders.push(this.d[i]);
			
			// sort by name is default in the tree
			folders.sort(function(a,b)
			{
				if (a.name) return a.name.localeCompare(b.name);
			});
			
			/*
			if (n.h == 'contacts')
			{
				// in case of contacts we have custom sort/grouping:
				if (localStorage.csort) this.csort = localStorage.csort;
				if (localStorage.csortd) this.csortd= parseInt(localStorage.csortd);
				
				
				
				if (this.csort == 'shares')
				{				
					folders.sort(function(a,b)
					{
						if (M.c[a.h] && M.c[b.h])
						{
							if (a.name) return a.name.localeCompare(b.name);
						}
						else if (M.c[a.h] && !M.c[b.h]) return 1*M.csortd;
						else if (!M.c[a.h] && M.c[b.h]) return -1*M.csortd;
						return 0;
					});
				}
				else if (this.csort == 'name')
				{				
					folders.sort(function(a,b)
					{						
						if (a.name) return parseInt(a.name.localeCompare(b.name)*M.csortd);
					});
				}
				
				$('.contacts-sorting-by').removeClass('active');
				$('.contacts-sorting-by.' + this.csort).addClass('active');				
				$('.contacts-sorting-type').removeClass('active');				
				$('.contacts-sorting-type.' + (this.csortd > 0 ? 'asc' : 'desc')).addClass('active');
			}
			*/
			
			for (var i in folders)
			{
				var ulc = '';
				var expandedc = '';
				var buildnode=false;
				
				if (fmconfig && fmconfig.treenodes && fmconfig.treenodes[folders[i].h] && typeof M.c[folders[i].h] !== 'undefined')
				{
					for (var h in M.c[folders[i].h])
					{
						var n2 = M.d[h];						
						if (n2 && n2.t) buildnode = true;
					}
				}
				
				if (buildnode)
				{
					ulc = 'class="opened"';
					expandedc = 'expanded';				
				}
				else if (fmconfig && fmconfig.treenodes && fmconfig.treenodes[folders[i].h]) fmtreenode(folders[i].h,false);
				
				var containsc='';
				var cns = M.c[folders[i].h];						
				if (cns) for (var cn in cns) if (M.d[cn] && M.d[cn].t) containsc = 'contains-folders';				
				
				var html = '<li id="treeli_' + folders[i].h + '"><span class="nw-fm-tree-item ' + containsc + ' ' + expandedc + '" id="treea_'+ htmlentities(folders[i].h) +'"><span class="nw-fm-arrow-icon"></span><span class="nw-fm-tree-folder">' + htmlentities(folders[i].name) + '</span></span><ul id="treesub_' + folders[i].h + '" ' + ulc + '></ul></li>';
				
				if ($('#treeli_'+folders[i].h).length == 0)
				{				
					if (folders[i-1] && $('#treeli_' + folders[i-1].h).length > 0) $('#treeli_' + folders[i-1].h).after(html);					
					else if (i == 0 && $('#treesub_' + n.h + ' li').length > 0) $($('#treesub_' + n.h + ' li')[0]).before(html);				
					else $('#treesub_' + n.h).append(html);					
				}
				if (buildnode) this.buildtree(folders[i]);				
			}
		}
	};

    this.sortContacts = function(folders) {
        // in case of contacts we have custom sort/grouping:
        if (localStorage.csort) this.csort = localStorage.csort;
        if (localStorage.csortd) this.csortd = parseInt(localStorage.csortd);



        if (this.csort == 'shares')
        {
            folders.sort(function(a,b)
            {
                if (M.c[a.h] && M.c[b.h])
                {
                    if (a.name) return a.name.localeCompare(b.name);
                }
                else if (M.c[a.h] && !M.c[b.h]) return 1*M.csortd;
                else if (!M.c[a.h] && M.c[b.h]) return -1*M.csortd;
                return 0;
            });
        }
        else if (this.csort == 'name')
        {
            folders.sort(function(a,b)
            {
                if (a.name) return parseInt(a.name.localeCompare(b.name)*M.csortd);
            });
        }
        else if (this.csort == 'chat-activity')
        {
            folders.sort(function(a,b)
            {
                var aTime = M.u[a.h].lastChatActivity;
                var bTime = M.u[b.h].lastChatActivity;

                if (aTime && bTime)
                {
                    if (aTime > bTime) {
                        return 1 * M.csortd;
                    } else if(aTime < bTime) {
                        return -1 * M.csortd;
                    } else {
                        return 0;
                    }
                }
                else if (aTime && !bTime) return 1*M.csortd;
                else if (!aTime && bTime) return -1*M.csortd;

                return 0;
            });
        }

        return folders;
    }

	this.getPath = function(id)
	{
		var a = [];
		var g=1;
		while(g)
		{
			if (M.d[id] || id == 'contacts' || id == 'messages' || id == M.InboxID) a.push(id);
			else return [];
			if (id == this.RootID || id == 'contacts' || id == 'messages' || id == this.RubbishID || id == this.InboxID) g=0;
			if (g) id = this.d[id].p;
		}
		return a;
	};

	this.pathLength = function()
	{
		var length=0;
		var c = $('.fm-new-folder').attr('class');
		if (c && c.indexOf('hidden') < 0) length += $('.fm-new-folder').width();
		var c = $('.fm-folder-upload').attr('class');
		if (c && c.indexOf('hidden') < 0) length += $('.fm-folder-upload').width();
		var c = $('.fm-file-upload').attr('class');
		if (c && c.indexOf('hidden') < 0) length += $('.fm-file-upload').width();
		var c = $('.fm-clearbin-button').attr('class');
		if (c && c.indexOf('hidden') < 0) length += $('.fm-clearbin-button').width();
		var c = $('.fm-add-user').attr('class');
		if (c && c.indexOf('hidden') < 0) length += $('.fm-add-user').width();
		length += $('.fm-breadcrumbs-block').width();
		length += $('.fm-back-button').width();
		return length;
	};

	this.renderPath = function()
	{
		var hasnext='', typeclass;
		var html = '<div class="clear"></div>';
		var a = this.getPath(this.currentdirid);
		for (var i in a)
		{
			if (a[i] == this.RootID)
			{
				if (folderlink && M.d[this.RootID])
				{
					name = htmlentities(M.d[this.RootID].name);
					typeclass = 'folder';
				}
				else
				{
					name = l[164];
					typeclass = 'cloud-drive';
				}
			}
			else if (a[i] == 'contacts')
			{
				typeclass = 'contacts';
				name = l[165];
			}
			else if (a[i] == this.RubbishID)
			{
				typeclass = 'recycle-bin';
				name = l[167];
			}
			else if (a[i] == 'messages' || a[i] == M.InboxID)
			{
				typeclass = 'messages';
				name = l[166];
			}
			else
			{
				name = htmlentities(this.d[a[i]].name);
				typeclass = 'folder';
			}
			html = '<a class="fm-breadcrumbs ' + typeclass + ' contains-directories ' + hasnext + ' ui-droppable" id="path_'+htmlentities(a[i])+'"><span class="right-arrow-bg ui-draggable"><span>' +  name + '</span></span></a>' + html;
			hasnext = 'has-next-button';
		}

		if (this.currentdirid && this.currentdirid.substr(0,5) == 'chat/')
		{

            var contactName = $('a.fm-tree-folder.contact.lightactive span.contact-name').text();
			$('.fm-breadcrumbs-block').html('<a class="fm-breadcrumbs contacts contains-directories has-next-button" id="path_contacts"><span class="right-arrow-bg"><span>Contacts</span></span></a><a class="fm-breadcrumbs chat" id="path_'+htmlentities(M.currentdirid.replace("chat/", ""))+'"><span class="right-arrow-bg"><span>' + htmlentities(contactName) + '</span></span></a>');
			
			$('.search-files-result').addClass('hidden');						
		}
		else if (this.currentdirid && this.currentdirid.substr(0,7) == 'search/')
		{
			$('.fm-breadcrumbs-block').html('<a class="fm-breadcrumbs search contains-directories ui-droppable" id="'+htmlentities(a[i])+'"><span class="right-arrow-bg ui-draggable"><span>' +  htmlentities(this.currentdirid.replace('search/',''))	+ '</span></span></a>');
			$('.search-files-result .search-number').text(M.v.length);
			$('.search-files-result').removeClass('hidden');			
			$('.search-files-result').addClass('last-button');
		}
		else 
		{
			$('.search-files-result').addClass('hidden');
			$('.fm-breadcrumbs-block').html(html);
		}
		$('.fm-new-folder span').text(l[68]);
		$('.fm-file-upload span').text(l[99]);
		$('.fm-folder-upload span').text(l[98]);

		$('.fm-right-header.fm').removeClass('long-path');
		if (M.pathLength()+260 > $('.fm-right-header.fm').width())
		{
			$('.fm-right-header.fm').addClass('long-path');
			$('.fm-new-folder span').text('');
			$('.fm-file-upload span').text('');
			$('.fm-folder-upload span').text('');
		}

		var el = $('.fm-breadcrumbs-block .fm-breadcrumbs span span');
		var i =0;

		while (M.pathLength()+260 > $('.fm-right-header.fm').width() && i < el.length)
		{
			$(el[i]).text('');
			i++;
		}
		$('.fm-breadcrumbs-block a').unbind('click');
		$('.fm-breadcrumbs-block a').bind('click',function(event)
		{
			if ($(this).attr('id') == 'chatcrumb') return false;
			else if (M.currentdirid && M.currentdirid.substr(0,7) == 'search/') return false;
			M.openFolder($(this).attr('id').replace('path_',''));
		});
	};

	this.getById = function(id)
	{
		if (this.d[id]) return this.d[id];
		else return false;
	};

	this.addNode = function(n,ignoreDB)
	{
		if (!this.c['shares']) this.c['shares'] = [];
		if (!M.d[n.p] && n.p !== 'contacts')
		{
			if (n.sk) n.p = n.u;
			else if (n.su) n.p = n.su;
		}
		if (n.p && n.p.length == 11 && !M.d[n.p])
		{
			var u = this.u[n.p];
			if (u)
			{
				u.name = u.m;
				u.h = u.u;
				u.t=1;
				u.p = 'contacts';
				M.addNode(u);
			}
			else console.log('something went wrong!',n.p,this.u[n.p]);
		}
		if (mDB && !ignoreDB && !pfkey) mDBadd('f',clone(n));
		if (n.p)
		{			
			if (typeof this.c[n.p] == 'undefined') this.c[n.p] = [];
			this.c[n.p][n.h]=1;
			// maintain special incoming shares index:
			if (n.p.length == 11) this.c['shares'][n.h]=1;			
		}
		
		if (n.t == 2) this.RootID 		= n.h;
		if (n.t == 3) this.InboxID 		= n.h;
		if (n.t == 4) this.RubbishID 	= n.h;
		if (!n.c)
		{
			if (n.sk) u_sharekeys[n.h] = crypto_process_sharekey(n.h,n.sk);
			
			if (n.t !== 2 && n.t !== 3 && n.t !== 4 && n.k)
			{
				crypto_processkey(u_handle,u_k_aes,n);
				u_nodekeys[n.h] = n.key;
			}
			else if (!n.k)
			{
				if (n.a)
				{
				  if (!missingkeys[n.h])
				  {
					missingkeys[n.h] =true;
					newmissingkeys = true;
				  }
				}
			}			
			if (n.hash)
			{
				if (!this.h[n.hash]) this.h[n.hash]=[];
				this.h[n.hash].push(n.h);
			}
		}
		if (this.d[n.h] && this.d[n.h].shares) n.shares = this.d[n.h].shares;
		this.d[n.h] = n;
		if (typeof newnodes !== 'undefined') newnodes.push(n);
	};

	this.delNode = function(h)
	{
		var a =0;
		function ds(h)
		{
			removeUInode(h);
			if (M.c[h] && h.length < 11)
			{
				for(var h2 in M.c[h]) ds(h2);
				delete M.c[h];
			}
			if (mDB && !pfkey) mDBdel('f',h);
			if (M.d[h])
			{
				M.delIndex(M.d[h].p,h);				
				M.delHash(M.d[h]);				
				delete M.d[h];
			}
			if (M.v[h]) delete M.v[h];			
		}
		ds(h);
	};
	
	this.delHash = function(n)
	{
		if (n.hash && M.h[n.hash])
		{
			for (var i in M.h[n.hash])
			{
				if (M.h[n.hash][i] == n.h) 
				{
					M.h[n.hash].splice(i,1);
					break;
				}
			}			
			if (M.h[n.hash].length == 0) delete M.h[n.hash];
		}
	}

	this.addContact = function(email)
	{
		api_req({a:'ur',u:email,l:'1',i:requesti},
		{
		  callback : function (res,params)
		  {
			if (typeof res == 'object')
			{
				if (res.u)
				{
					newnodes=[];

					process_u([{ c: 1, m: res.m, h:res.u, u: res.u, ts: (new Date().getTime()/1000) }],false);

					rendernew();
				}
			}
			else if ((res == 0) || (res == -303))
			{
				var talready='';
				if (res == -303) talready = 'already ';
				msgDialog('info',l[150],l[151].replace('[X]',talready));
			}
			else if (res == -2) msgDialog('info',l[135],l[152]);
			$('.add-user-popup input').val('');
			loadingDialog.hide();
		  }
		});
	};

	this.clearRubbish = function(sel)
	{
		var selids = [];
		if (sel && $.selected) for (var i in $.selected) selids[$.selected[i]]=1;

		for (var h in M.c[M.RubbishID])
		{
			if (!sel || selids[h])
			{
				this.delNode(h);
				api_req({a:'d',n:h,i:requesti});
				if (sel)
				{
					$('.grid-table.fm#'+h).remove();
					$('.file-block#'+h).remove();
				}
			}
		}
		var hasFolders=false;
		if (sel) for (var h in M.c[M.RubbishID]) if (M.d[h].t) hasFolders=true;
		if (!hasFolders)
		{
			$('#treesub_' + M.RubbishID).remove();
			$('.fm-tree-header.recycle-item').removeClass('contains-subfolders expanded recycle-notification');
			if (this.RubbishID == this.currentdirid)
			{
				$('.grid-table.fm tr').remove();
				$('.file-block').remove();
				$('.fm-empty-trashbin').removeClass('hidden');
			}
		}
		if (this.RubbishID == this.currentdirid)
		{
			if (M.viewmode) iconUI();
			else gridUI();
		}
		this.rubbishIco();
		treeUI();
	}

	this.addUser = function(u,ignoreDB)
	{
		this.u[u.u]=u;
		if (mDB && !ignoreDB && !pfkey) mDBadd('u',clone(u));
	};

	this.copyNodes = function(cn,t,del)
	{
		loadingDialog.show();
		if (t.length == 11 && !u_pubkeys[t])
		{
			api_cachepubkeys({
				cachepubkeyscomplete : function(ctx)
				{
					if (u_pubkeys[ctx.t]) M.copyNodes(ctx.cn,ctx.t);
					else
					{
						loadingDialog.hide();
						alert(l[200]);
					}
				},
				cn: cn,
				t: t
			},[t]);
			return false;
		}

		var a=[];
		var r=[];
		for (var i in cn)
		{
			var s = fm_getnodes(cn[i]);
			for (var j in s) r.push(s[j]);
			r.push(cn[i]);
		}
		for(var i in r)
		{
			var n = M.d[r[i]];
			if (n)
			{
				var ar = clone(n.ar);
				if (typeof ar.fav !== 'undefined') delete ar.fav;
				var mkat = enc_attr(ar,n.key);
				var attr = ab_to_base64(mkat[0]);
				var key;
				if (t.length == 11) key = base64urlencode(encryptto(t,a32_to_str(mkat[1])));
				else key = a32_to_base64(encrypt_key(u_k_aes,mkat[1]));
				var nn = {h:n.h,t:n.t,a:attr,k:key};
				var p=n.p;
				for (var j in cn) if (cn[j] == nn.h) p=false;
				if (p) nn.p=p;
				a.push(nn);
			}
		}
		var ops = {a:'p',t:t,n:a,i:requesti};
		var s = fm_getsharenodes(t);
		if (s.length > 0)
		{
			var mn = [];
			for (i in a) mn.push(a[i].h);
			ops.cr = crypto_makecr(mn,s,true);
		}
		api_req(ops,
		{
			cn:cn,
			del:del,
			t:t,
			callback : function (res,ctx)
			{
				if (ctx.del)
				{
					var j =[];
					for (var i in ctx.cn)
					{
						M.delNode(ctx.cn[i]);									
						api_req({a:'d',n:cn[i],i:requesti});
					}					
				}		
				newnodes = [];
				if (res.u) process_u(res.u,true);
				if (res.f) process_f(res.f);
				loadingDialog.hide();
				rendernew();
			}
		});
	};

	this.moveNodes = function(n,t)
	{
		newnodes=[];
		var j = [];
		for (var i in n)
		{
			var h = n[i];
			j.push(
			{
				a: 'm',
				n: 	h,
				t: 	t,
				i:  requesti
			});
			if (M.d[h] && M.d[h].p)
			{
				if (M.c[M.d[h].p] && M.c[M.d[h].p][h]) delete M.c[M.d[h].p][h];				
				if (typeof M.c[t] == 'undefined') M.c[t]=[];
				M.c[t][h]=1;
				removeUInode(h);
				this.nodeAttr({h:h,p:t});
				newnodes.push(M.d[h]);
			}
		}
		rendernew();
		this.rubbishIco();
		processmove(j);
	}

	this.accountData = function(cb,blockui)
	{
		if (this.account && this.account.lastupdate > new Date().getTime()-300000 && cb) cb(this.account);
		else
		{
			if (blockui) loadingDialog.show();
			
			account = { };

			api_req({a:'uq',strg:1,xfer:1,pro:1},{
				account : account,
				callback: function(res,ctx)
				{
					loadingDialog.hide();

					if (typeof res == 'object')
					{
						ctx.account.type = res.utype;
						ctx.account.stype = res.stype;
						ctx.account.stime = res.scycle;
						ctx.account.scycle = res.snext;
						ctx.account.expiry = res.suntil;
						ctx.account.space = Math.round(res.mstrg);
						ctx.account.space_used = Math.round(res.cstrg);
						ctx.account.bw = Math.round(res.mxfer);
						ctx.account.servbw_used = Math.round(res.csxfer);
						ctx.account.downbw_used = Math.round(res.caxfer);
						ctx.account.servbw_limit = res.srvratio;
						ctx.account.balance = res.balance;
						ctx.account.reseller = res.reseller;
						ctx.account.prices = res.prices;
						
						if (res.balance.length == 0) ctx.account.balance = [['0.00','EUR']];					

						if (!u_attr.p)
						{
							ctx.account.servbw_used = 0;

							if (res.tah)
							{
								var t = 0;

								for (var i in res.tah) t += res.tah[i];

								ctx.account.downbw_used = t;
								ctx.account.bw = res.tal;
							}
						}
					}
				}
			});

			api_req({a:'uavl'},{
				account : account,
				callback: function(res,ctx)
				{
					if (typeof res != 'object') res = [];
					ctx.account.vouchers = voucherData(res);
				}
			});

			api_req({a:'utt'},{
				account : account,
				callback: function(res,ctx)
				{
					if (typeof res != 'object') res = [];				
					ctx.account.transactions = res;
				}
			});

			api_req({a:'utp'},{
				account : account,
				callback: function(res,ctx)
				{
					if (typeof res != 'object') res = [];
					ctx.account.purchases = res;
				}
			});

			api_req({a:'usl'},{
				account : account,
				callback: function(res,ctx)
				{
					if (typeof res != 'object') res = [];
					ctx.account.sessions = res;
				}
			});

			api_req({a:'ug'},{
				cb : cb,
				account : account,
				callback: function(res,ctx)
				{
					if (typeof res == 'object')
					{
						if (res.p)
						{
							u_attr.p = res.p;
							if (u_attr.p) topmenuUI();
						}
					}
					
					ctx.account.lastupdate = new Date().getTime();

					if (!ctx.account.bw) ctx.account.bw = 1024*1024*1024*10;
					if (!ctx.account.servbw_used) ctx.account.servbw_used = 0;
					if (!ctx.account.downbw_used) ctx.account.downbw_used = 0;

					M.account = ctx.account;
					
					if (ctx.cb) ctx.cb(ctx.account);
				}
			});
		}
	}

	this.delIndex = function(p,h)
	{
		if (M.c[p] && M.c[p][h]) delete M.c[p][h];
		var a=0;
		for (var i in M.c[p]) a++;
		if (a == 0)
		{
			delete M.c[p];
			$('#treea'+p).removeClass('contains-folders');
		}
	}

	this.rubbishIco = function()
	{
		var i=0;
		if (typeof M.c[M.RubbishID] !== 'undefined') for (var a in M.c[M.RubbishID]) i++;
		if (i > 0) $('.fm-tree-header.recycle-item').addClass('recycle-notification contains-subfolders');
		else
		{
			$('.fm-tree-header.recycle-item').removeClass('recycle-notification expanded contains-subfolders');
			$('.fm-tree-header.recycle-item').prev('.fm-connector-first').removeClass('active');
		}
	}

	this.nodeAttr = function(a)
	{
		var n = M.d[a.h];
		if (n)
		{
			for (var i in a) n[i]=a[i];
			if (mDB && !pfkey) mDBadd('f',clone(n));
		}
	}

	this.rename = function(h,name)
	{
		if (M.d[h])
		{
			var n = M.d[h];
			if (n && n.ar)
			{
				n.ar.n = name;
				var mkat = enc_attr(n.ar,n.key);
				var attr = ab_to_base64(mkat[0]);
				var key = a32_to_base64(encrypt_key(u_k_aes,mkat[1]));
				M.nodeAttr({h:h,name:name,a:attr});
				api_req({a:'a',n:h,attr:attr,key:key,i:requesti});
				$('.grid-table.fm #' + h + ' .tranfer-filetype-txt').text(name);
				$('.file-block#' + h + ' .file-block-title').text(name);
				$('#treea_' + h + ' span').text(name);
				if ($('#path_' + h).length > 0) M.renderPath();
			}
		}
	}

	this.favourite = function(h_ar,del)
	{
		if (del) del=0;
		else del=1;

		for (var i in h_ar)
		{
			if (M.d[h_ar[i]])
			{
				var n = M.d[h_ar[i]];
				if (n && n.ar)
				{
					n.ar.fav = del;
					var mkat = enc_attr(n.ar,n.key);
					var attr = ab_to_base64(mkat[0]);
					var key = a32_to_base64(encrypt_key(u_k_aes,mkat[1]));
					M.nodeAttr({h:n.h,fav:del,a:attr});
					api_req({a:'a',n:n.h,attr:attr,key:key,i:requesti});
					if (!m)
					{
						if (del)
						{
							$('.grid-table.fm #' + n.h + ' .grid-status-icon').addClass('star');
							$('.file-block#' + n.h + ' .file-status-icon').addClass('star');
						}
						else
						{
							$('.grid-table.fm #' + n.h + ' .grid-status-icon').removeClass('star');
							$('.file-block#' + n.h + ' .file-status-icon').removeClass('star');
						}
					}
				}
			}
		}
	}

	this.nodeShare = function(h,s,ignoreDB)
	{		
		if (this.d[h])
		{
			if (typeof this.d[h].shares == 'undefined') this.d[h].shares = [];
			this.d[h].shares[s.u] = s;
			if (mDB)
			{
				s['h_u'] = h + '_' + s.u;
				if (mDB && !ignoreDB && !pfkey) mDBadd('s',clone(s));
			}
			sharedUInode(h,1);
			if ($.dialog == 'sharing' && $.selected && $.selected[0] == h) shareDialog();
			if (mDB && !pfkey) mDBadd('ok',{h:h,k:a32_to_base64(encrypt_key(u_k_aes,u_sharekeys[h])),ha:crypto_handleauth(h)});
		}
	}

	this.delnodeShare = function(h,u)
	{
		console.log('delnodeShare');

		
		if (this.d[h] && typeof this.d[h].shares !== 'undefined')
		{
			delete this.d[h].shares[u];
			var a = 0;
			for (var i in this.d[h].shares) if (this.d[h].shares[i]) a++;
			if (a == 0)
			{
				delete this.d[h].shares;
				M.nodeAttr({h:h,shares:undefined});
				delete u_sharekeys[h];
				sharedUInode(h,0);
				if (mDB) mDBdel('ok',h);
			}
			if (mDB) mDBdel('s',h + '_' + u);
			if ($.dialog == 'sharing' && $.selected && $.selected[0] == h) shareDialog();
		}
	}

	this.getlinks = function(h)
	{
        this.$getLinkPromise = new $.Deferred();

		loadingDialog.show();
		this.links = [];
		this.folderlinks = [];
		for (var i in h)
		{
			var n = M.d[h[i]];
			if (n)
			{
				if (n.t) this.folderlinks.push(n.h);
				this.links.push(n.h);
			}
		}
		if (d) console.log('getlinks',this.links);
		if (this.folderlinks.length > 0) this.getFolderlinks();
		else this.getlinksDone();

        return this.$getLinkPromise;
	}

	this.getlinksDone = function()
	{
        var self = this;

		for (var i in this.links) api_req({a:'l',n:this.links[i]},{
			node : this.links[i],
			last : i == this.links.length-1,
			callback : function(res,ctx)
			{
				if (typeof res != 'number') M.nodeAttr({h:M.d[ctx.node].h,ph:res});

				if (ctx.last)
				{
                    self.$getLinkPromise.resolve();
					loadingDialog.hide();
				}
			}
		});
	}

	this.getFolderlinks = function()
	{
		if (this.folderlinks.length > 0)
		{
			var n = M.d[this.folderlinks[0]];
			this.folderlinks.splice(0,1);

			if (n)
			{
				this.fln=n;
				if (n.shares && n.shares['EXP']) this.getFolderlinks();
				else
				{
					var h = fm_getnodes(n.h);
					h.push(n.h);

					api_setshare(n.h,[{u:'EXP',r:0}],h,
					{
						done : function(res)
						{
							if (res.r && res.r[0] == 0) M.nodeShare(M.fln.h,{h:M.fln.h,r:0,u:'EXP',ts:Math.floor(new Date().getTime()/1000)});
							M.getFolderlinks();
						}
					});
				}
			}
			else this.getFolderlinks();
		}
		else this.getlinksDone();
	}

	this.makeDir = function(n)
	{
		if (is_chrome_firefox & 4) return;

		var dirs = [];
		function getfolders(d,o) 
		{
			var c = 0;
			for (var e in M.d) 
			{
				if(M.d[e].t == 1 && M.d[e].p == d) 
				{
					var p = o || [];
					if (!o) p.push(fm_safename(M.d[d].name));
					p.push(fm_safename(M.d[e].name));
					if (!getfolders(M.d[e].h,p)) dirs.push(p);
					++c;
				}
			}
			return c;
		}
		getfolders(n);

		if (d) console.log('makedir',dirs);

		if(is_chrome_firefox) 
		{
			var root = mozGetDownloadsFolder();
			if (root) dirs.forEach(function(p) 
			{
				try 
				{
					p = mozFile(root,0,p);
					if(!p.exists()) p.create(Ci.nsIFile.DIRECTORY_TYPE, parseInt("0755",8));
				} 
				catch(e) 
				{
					Cu.reportError(e);
					console.log('makedir', e.message);
				}
			});
		} 
		else 
		{
			if (d) console.log('MAKEDIR: TODO');
		}
	}

	this.addDownload = function(n,z,preview)
	{
		// todo cesar: preview parameter indicates that this is a image fpreview download
		delete $.dlhash;
		var zipname,path;
		var nodes = [];
		var paths={};
		for (var i in n)
		{
			if (M.d[n[i]])
			{
				if (M.d[n[i]].t)
				{
					if(!z) this.makeDir(n[i]);
					var subids = fm_getnodes(n[i]);					
					for(var j in subids)
					{
						var p = this.getPath(subids[j]);
						var path = '';
						
						for(var k in p)
						{
							if (p[k],M.d[p[k]].t) path = fm_safename(M.d[p[k]].name) + '/' + path;
							if (p[k] == n[i]) break;
						}
						
						if (!M.d[subids[j]].t)
						{
							nodes.push(subids[j]);
							paths[subids[j]]=path;							
						}
						else console.log('0 path',path);
					}
				}
				else
				{
					nodes.push(n[i]);
				}
			}
		}

		if (z)
		{
			zipid++;
			z=zipid;
			if (M.d[n[0]] && M.d[n[0]].t) zipname = M.d[n[0]].name + '.zip';
			else zipname = 'Archive-'+ Math.random().toString(16).slice(-4) + '.zip';
			var zipsize = 0;
		}
		else z = false;
		if (!$.totalDL) $.totalDL=0;
		for (var i in nodes)
		{
			n = M.d[nodes[i]];
			if (paths[nodes[i]]) path = paths[nodes[i]];
			else path ='';
			$.totalDL+=n.s;
			var li = $('.transfer-table #' + 'dl_'+htmlentities(n.h));
			if (li.length == 0)
			{
				dl_queue.push(
				{
					id: n.h,
					key: n.key,
					n: n.name,
					t: n.ts,
					p: path,
					size: n.s,
					onDownloadProgress: this.dlprogress,
					onDownloadComplete: this.dlcomplete,
					onBeforeDownloadComplete: this.dlbeforecomplete,
					onDownloadError: this.dlerror,
					onDownloadStart: this.dlstart,
					zipid: z,
					zipname: zipname,
					preview: preview
				});
				zipsize += n.s;

				var flashhtml='';
				if (dlMethod == FlashIO) {
					flashhtml = '<object width="1" height="1" id="dlswf_'+ htmlentities(n.h) + '" type="application/x-shockwave-flash"><param name=FlashVars value="buttonclick=1" /><param name="movie" value="' + document.location.origin + '/downloader.swf"/><param value="always" name="allowscriptaccess"><param name="wmode" value="transparent"><param value="all" name="allowNetworking"></object>';
				}

				if (!z) $('.transfer-table').append('<tr id="dl_'+htmlentities(n.h)+'"><td><span class="transfer-filtype-icon ' + fileicon(n) +'"></span><span class="tranfer-filetype-txt">' + htmlentities(n.name) + '</span></td><td>' + bytesToSize(n.s) + '</td><td><span class="transfer-type download">' + l[373] + '</span>' + flashhtml + '</td><td><span class="transfer-status queued">Queued</span></td><td></td><td></td><td></td><td class="grid-url-field"><a href="" class="grid-url-arrow"></a></td></tr>');
			}
		}

		if (dlMethod == MemoryIO && !localStorage.firefoxDialog && $.totalDL > 104857600) setTimeout(firefoxDialog,1000);		

		var flashhtml='';
		if (dlMethod == FlashIO) {
			flashhtml = '<object width="1" height="1" id="dlswf_zip_'+ htmlentities(z) + '" type="application/x-shockwave-flash"><param name=FlashVars value="buttonclick=1" /><param name="movie" value="' + document.location.origin + '/downloader.swf"/><param value="always" name="allowscriptaccess"><param name="wmode" value="transparent"><param value="all" name="allowNetworking"></object>';
		}
		if (z) $('.transfer-table').append('<tr id="zip_'+zipid+'"><td><span class="transfer-filtype-icon ' + fileicon({name:'archive.zip'}) + '"></span><span class="tranfer-filetype-txt">' + htmlentities(zipname) + '</span></td><td>' + bytesToSize(zipsize) + '</td><td><span class="transfer-type download">' + l[373] + '</span>'+ flashhtml +'</td><td><span class="transfer-status queued">Queued</span></td><td></td><td></td><td></td><td class="grid-url-field"><a href="" class="grid-url-arrow"></a></td></tr>');
//		$('.tranfer-view-icon').addClass('active');
//		$('.fmholder').addClass('transfer-panel-opened');
//		$.transferHeader();

        if (!preview) 
		{
			openTransferpanel();
			initGridScrolling();
			initFileblocksScrolling();
			initTreeScroll();
		}

		delete $.dlhash;
	};



	this.dlprogress = function (id, perc, bl, bt,kbps, dl_queue_num, force)
	{
		var st;
		if (dl_queue[dl_queue_num].zipid)
		{
			id = 'zip_' + dl_queue[dl_queue_num].zipid;
			var tl=0;
			var ts=0;
			for (var i in dl_queue)
			{
				if (dl_queue[i].zipid == dl_queue[dl_queue_num].zipid)
				{
					if (!st) st = dl_queue[i].st;
					ts+=dl_queue[i].size;
					if (dl_queue[i].complete) tl+=dl_queue[i].size;
				}
			}
			bt = ts;
			bl = tl + bl;
		}
		else
		{
			id = 'dl_' + id;
			st = dl_queue[dl_queue_num].st;
		}

		// var failed = parseInt($('#' + id).data('failed') || "0");
		// failed not long ago
<<<<<<< HEAD
		if (failed+30000 > NOW()) return;

		if ($('.transfer-table #' + id + ' .progress-block').length == 0) {
			$('.transfer-table #' + id + ' td:eq(3)').html('<div class="progress-block" style=""><div class="progressbar"><div class="progressbarfill" style="width:0%;"></div></div></div>');
			$.transferHeader();
		}
=======
		// if (failed+30000 > NOW()) return;
>>>>>>> 26c46d4a

		if (!bl) return false;
		if (!$.transferprogress) $.transferprogress={};
		if (kbps == 0) {
			if (!force && (perc != 100 || $.transferprogress[id])) return false;
		}

		if ($('.transfer-table #' + id + ' .progress-block').length == 0) {
			$('.transfer-table #' + id + ' td:eq(3)').html('<div class="progress-block" style=""><div class="progressbar-percents">0%</div><div class="progressbar"><div class="progressbarfill" style="width:0%;"></div></div><div class="clear"></div></div>');
			$.transferHeader();
		}

		var eltime = (new Date().getTime()-st)/1000;
		var bps = kbps*1000;
		var retime = bps && (bt-bl)/bps;
		if (bt)
		{
			// $.transferprogress[id] = Math.floor(bl/bt*100);
			$.transferprogress[id] = [bl,bt];
			if (!uldl_hold)
			{
				if (slideshowid == dl_queue[dl_queue_num].id && !previews[slideshowid])
				{
					$('.slideshow-error').addClass('hidden');
					$('.slideshow-pending').addClass('hidden');
					$('.slideshow-progress').attr('class','slideshow-progress percents-'+perc);
				}

				$('.transfer-table #' + id + ' .progressbarfill').css('width', perc +'%');
				$('.transfer-table #' + id + ' td:eq(4)').text(bytesToSize(bps,1) +'/s');
				$('.transfer-table #' + id + ' td:eq(5)').text(secondsToTime(eltime));
				$('.transfer-table #' + id + ' td:eq(6)').text(secondsToTime(retime));
				percent_megatitle();

				if (page.substr(0,2) !== 'fm')
				{
					$('.widget-block').removeClass('hidden');
					$('.widget-block').show();
					if (!ul_uploading) $('.widget-circle').attr('class','widget-circle percents-'+perc);
					$('.widget-icon.downloading').removeClass('hidden');
					$('.widget-speed-block.dlspeed').text(bytesToSize(bps,1) +'/s');
					$('.widget-block').addClass('active');
				}
			}
		}
	}

	this.dlcomplete = function (id,z, dl_queue_num)
	{
		if (slideshowid == dl_queue[dl_queue_num].id && !previews[slideshowid]) 
		{
			$('.slideshow-pending').addClass('hidden');
			$('.slideshow-error').addClass('hidden');
			$('.slideshow-progress').attr('class','slideshow-progress percents-100');
		}		
		
		if (z) id = 'zip_' + z;
		else id = 'dl_' + id;
		$('.transfer-table #' + id + ' td:eq(3)').html('<span class="transfer-status completed">' + l[554] + '</span>');
		if ($('#dlswf_'+id.replace('dl_','')).length > 0)
		{
			var flashid = id.replace('dl_','');
			$('#dlswf_'+flashid).width(170);
			$('#dlswf_'+flashid).height(22);
			$('#' + id + ' .transfer-type')
				.removeClass('download')
				.addClass('safari-downloaded')
				.text('Save File');
		}
		else
		{
			$('.transfer-table #' + id).fadeOut('slow', function(e)
			{
				$(this).remove();
			});
		}
		$.transferHeader();

		if (dlMethod == FileSystemAPI)
		{
			setTimeout(fm_chromebar,250,$.dlheight);
			setTimeout(fm_chromebar,500,$.dlheight);
			setTimeout(fm_chromebar,1000,$.dlheight);
		}

		var a=0;
		for(var i in dl_queue) if (dl_queue[i]) a++;
		if (a < 2 && !ul_uploading)
		{
			$('.widget-block').fadeOut('slow',function(e)
			{
				$('.widget-block').addClass('hidden');
				$('.widget-block').css({opacity:1});
			});
		}
		else if (a < 2) $('.widget-icon.downloading').addClass('hidden');
		else $('.widget-circle').attr('class','widget-circle percents-0');
		if ($.transferprogress && $.transferprogress[id])
		{
			if (!$.transferprogress['dlc']) $.transferprogress['dlc'] = 0;
			$.transferprogress['dlc'] += $.transferprogress[id][1];
			delete $.transferprogress[id];
		}

		percent_megatitle();
	}

	this.dlbeforecomplete = function()
	{
		$.dlheight = $('body').height();
	}

	this.dlerror = function(dl, error)
	{
		var errorstr, fileid=dl.dl_id, x;
		if (d) console.log('dlerror',fileid,error);

		switch (error) {
			case ETOOMANYCONNECTIONS:  errorstr = l[18];  break;
			case ESID:                 errorstr = l[19];  break;
			case EBLOCKED:
			case ETOOMANY:
			case EACCESS:              errorstr = l[23];  break;
			case ENOENT:               errorstr = l[22];  break;
			case EKEY:                 errorstr = l[24];  break;
			case EOVERQUOTA:
				if (d) console.log('Quota error');
				// errorstr = l[233];
				// break;
			// case EAGAIN:               errorstr = l[233]; break;
			// case ETEMPUNAVAIL:         errorstr = l[233]; break;
			default:                   errorstr = l[x=233]; break;
		}

		if (slideshowid == dl.id && !previews[slideshowid]) 
		{
			$('.slideshow-image-bl').addClass('hidden');
			$('.slideshow-pending').addClass('hidden');
			$('.slideshow-progress').addClass('hidden');
			$('.slideshow-error').removeClass('hidden');
			$('.slideshow-error-txt').text(errorstr);
		}

		if (errorstr)  {
			dl.failed = new Date;
			var id = (dl.zipid ? 'zip_' + dl.zipid : 'dl_' + fileid);
			if (x != 233 || !(GlobalProgress[id] || {}).speed) {
				/**
				 * a chunk may fail at any time, don't report a temporary error while
				 * there is network activity associated with the download, though.
				 */
				$('.transfer-table #' + id + ' td:eq(3)')
					.html('<span class="transfer-status error">'+htmlentities(errorstr)+'</span>')
					// .parents('tr').data({'failed' : NOW()});
				$('.transfer-table #' + id + ' td:eq(4)').text('');
				$('.transfer-table #' + id + ' td:eq(6)').text('--:--:--');
			}
		}
	}

	this.dlstart = function(id,name,size, dl_queue_num)
	{
		$('.transfer-table #dl_' + id + ' td:eq(3)').html('<span class="transfer-status initiliazing">'+htmlentities(l[1042])+'</span>');
		if (dl_queue[dl_queue_num].zipid) id = 'zip_' + dl_queue[dl_queue_num].zipid;
		else id = 'dl_' + id;
		$('.transfer-table').prepend($('.transfer-table #' + id));
		dl_queue[dl_queue_num].st = new Date().getTime();
		M.dlprogress(id, 0, 0, 0, 0, dl_queue_num);
		$.transferHeader();
	}
	this.mobileuploads = [];

	$(document).on('remove', '.transfer-table tr', function() {
		var toClean = 0
		$.each(panelDomQueue, function(i, html) {
			if ($('.transfer-table tr:visible').length-1 > DOM_TRANSFER_LIMIT) {
				return false;
			}
			$(html).appendTo('.transfer-table')
			toClean++
		});

		panelDomQueue.splice(0, toClean);

		if (panelDomQueue.length == 0 && $('.transfer-table tr').length-1 == 1) {
			$.transferClose();
			resetUploadDownload();
		}
	});

	this.addToTransferTable = function(elem) {
		if ($('.transfer-table tr').length > DOM_TRANSFER_LIMIT) {
			return panelDomQueue.push(elem);
		}
		$(elem).appendTo('.transfer-table')
	}

	this.addUpload = function(u)
	{
		for (var i in u)
		{
			var f = u[i];
			var ul_id = ul_queue.length;
			if (!f.flashid) f.flashid = false;
			f.target = M.currentdirid;
			f.id = ul_id;

			this.addToTransferTable(
				'<tr id="ul_'+ul_id+'"><td><span class="transfer-filtype-icon ' + fileicon({name:f.name}) +'"></span><span class="tranfer-filetype-txt">' + htmlentities(f.name) + '</span></td><td>' + bytesToSize(f.size) + '</td><td><span class="transfer-type upload">' + l[372] + '</span></td><td><span class="transfer-status queued">Queued</span></td><td></td><td></td><td></td><td class="grid-url-field"><a href="" class="grid-url-arrow"></a></td></tr>'
			);
			ul_queue.push(f);			
			
		}
		if (page == 'start') {
			ulQueue.pause();
			uldl_hold = false; /* this isn't a pause generated by the UI */
		}
		else openTransferpanel();
	}

	this.ulprogress = function(id, perc, bl, bt, bps)
	{
		if ($('.transfer-table #ul_' + id + ' .progress-block').length == 0)
		{
			$('.transfer-table #ul_' + id + ' .transfer-status').removeClass('queued');
			$('.transfer-table #ul_' + id + ' .transfer-status').addClass('download');
			$('.transfer-table #ul_' + id + ' td:eq(3)').html('<div class="progress-block" style=""><div class="progressbar"><div class="progressbarfill" style="width:0%;"></div></div></div>');
			$.transferHeader();
		}
		if (!bl || !ul_queue[id]['starttime']) return false;
		var eltime = (new Date().getTime()-ul_queue[id]['starttime'])/1000;
		var retime = bps > 1000 ? (bt-bl)/bps : -1;
		if (!$.transferprogress) $.transferprogress={};
		if (bl && bt && !uldl_hold)
		{
			// $.transferprogress[id] = Math.floor(bl/bt*100);
			$.transferprogress['ul_' + id] = [bl,bt];
			$('.transfer-table #ul_' + id + ' .progressbarfill').css('width',perc+'%');
			$('.transfer-table #ul_' + id + ' td:eq(4)').text(bps ? bytesToSize(bps,1) +'/s' : '');
			$('.transfer-table #ul_' + id + ' td:eq(5)').text(secondsToTime(eltime));
			$('.transfer-table #ul_' + id + ' td:eq(6)').text(secondsToTime(retime));
			percent_megatitle();
			$.transferHeader();

			if (page.substr(0,2) !== 'fm')
			{
				$('.widget-block').removeClass('hidden');
				$('.widget-block').show();
				$('.widget-circle').attr('class','widget-circle percents-'+perc);
				$('.widget-icon.uploading').removeClass('hidden');
				$('.widget-speed-block.ulspeed').text(bytesToSize(bps,1) +'/s');
				$('.widget-block').addClass('active');
			}
		}
	}

	this.ulcomplete = function(id,h,k)
	{
		this.mobile_ul_completed=true;
		for(var i in this.mobileuploads)
		{
			if (id == this.mobileuploads[i].id) this.mobileuploads[i].done=1;
			if (!this.mobileuploads[i].done) this.mobile_ul_completed=false;
		}
		if (this.mobile_ul_completed)
		{
			$('.upload-status-txt').text(l[554]);
			$('#mobileuploadtime').addClass('complete');
			$('#uploadpopbtn').text(l[726]);
			$('#mobileupload_header').text(l[554]);
		}
		$('.transfer-table #ul_' + id + ' td:eq(3)').html('<span class="transfer-status completed">' + l[554] + '</span>');
		$('.transfer-table #ul_' + id).fadeOut('slow', function(e)
		{
			$(this).remove();
		});
		$.transferHeader();
		var a=0;
		for(var i in dl_queue) if (dl_queue[i]) a++;
		if (a < 2 && !downloading)
		{
			$('.widget-block').fadeOut('slow',function(e)
			{
				$('.widget-block').addClass('hidden');
				$('.widget-block').css({opacity:1});
			});
		}
		else if (a < 2) $('.widget-icon.uploading').addClass('hidden');
		else $('.widget-circle').attr('class','widget-circle percents-0');
		if ($.transferprogress && $.transferprogress['ul_'+ id])
		{
			if (!$.transferprogress['ulc']) $.transferprogress['ulc'] = 0;
			$.transferprogress['ulc'] += $.transferprogress['ul_'+ id][1];
			delete $.transferprogress['ul_'+ id];
		}
	}

	this.ulstart = function(id)
	{
		if (d) console.log('ulstart',id);
		$('.transfer-table #ul_' + id + ' td:eq(3)').html('<span class="transfer-status initiliazing">'+htmlentities(l[1042])+'</span>');
		ul_queue[id].starttime = new Date().getTime();
		$('.transfer-table').prepend($('.transfer-table #ul_' + id));
		M.ulprogress(id, 0, 0, 0);
		$.transferHeader();
	};


    this.cloneChatNode = function(n,keepParent) {
        var n2 = clone(n);
        n2.k = a32_to_base64(n2.key);
        delete n2.key,n2.ph,n2.ar;
        if (!keepParent) delete n2.p;
        return n2;
    };
}


function voucherData(arr)
{
	var vouchers = [];
	var varr = arr[0];
	var tindex = {};
	for (var i in arr[1]) tindex[arr[1][i][0]]=arr[1][i];			
	for (var i in varr)				
	{									
		var redeemed = 0;
		var cancelled = 0;
		var revoked = 0;
		var redeem_email = '';					
		if ((varr[i].rdm) && (tindex[varr[i].rdm]))
		{
			redeemed = tindex[varr[i].rdm][1];
			redeemed_email = tindex[varr[i].rdm][2];					
		}					
		if (varr[i].xl) cancelled = tindex[varr[i].xl][1];					
		if (varr[i].rvk) revoked = tindex[varr[i].rvk][1];		
		vouchers.push({
			id: varr[i].id,
			amount: varr[i].g,
			currency: varr[i].c,
			iss: varr[i].iss,
			date: tindex[varr[i].iss][1],
			code: varr[i].v,
			redeemed: redeemed,
			redeem_email: redeem_email,
			cancelled: cancelled,
			revoked: revoked						
		});
	}
	return vouchers;
}

function onUploadError(fileid, errorstr)
{
	DEBUG('OnUploadError ' + fileid + ' ' + errorstr);

	$('.transfer-table #ul_' + fileid + ' td:eq(3)')
		.html('<span class="transfer-status error">'+htmlentities(errorstr)+'</span>')
		.parents('tr').data({'failed' : NOW()});
}

function addupload(u)
{
	M.addUpload(u);
}
function onUploadStart(id)
{
	M.ulstart(id);
}
function onUploadProgress(id, p, bl, bt, speed)
{
	M.ulprogress(id, p, bl, bt, speed);
}
function onUploadSuccess(id, bl, bt)
{
	M.ulcomplete(id,bl,bt);
}

function fm_chromebar(height)
{
	if (window.navigator.userAgent.toLowerCase().indexOf('mac') >= 0 || localStorage.chromeDialog == 1) return false;
	var h = height - $('body').height();
	if ((h > 33) && (h < 41))
	{
		setTimeout(fm_chromebarcatchclick,500,$('body').height());
		chromeDialog();
	}
}

function fm_chromebarcatchclick(height)
{
	if ($('body').height() != height)
	{
		chromeDialog(1);
		return false;
	}
	setTimeout(fm_chromebarcatchclick,200,height);
}

function fm_safename(n)
{
	return n.replace(/[/\\:*?<>|]/g,'_');
}

function fm_matchname(p,name)
{
	var a= [];
	for (var i in M.d)
	{
		var n = M.d[i];
		if (n.p == p && name == n.name) a.push({id:n.h,size:n.s,name:n.name});
	}
	return a;
}

var t;

function renderfm()
{
	var t = new Date().getTime();
	initUI();
	loadingDialog.hide();
	M.sortByName();
	M.renderTree();
	M.renderPath();
	var c = $('#treesub_' + M.RootID).attr('class');
	if (c && c.indexOf('opened') < 0)
	{
		$('.fm-tree-header.cloud-drive-item').addClass('opened');
		$('#treesub_' + M.RootID).addClass('opened');
	}
	M.openFolder(M.currentdirid);
    if(MegaChatEnabled) {
        megaChat.renderContactTree();
        megaChat.renderMyStatus();
    }
	if (d) console.log('renderfm() time:',t-new Date().getTime());
}

function rendernew()
{
	var t = new Date().getTime();
	var treebuild=[];
	var UImain=false;
	var newcontact=false;
	var newpath=false;
	for (var i in newnodes)
	{
		var n = newnodes[i];
		if (n.h.length == 11) newcontact=true;
		if (n && n.p && n.t) treebuild[n.p]=1;
		if (n.p == M.currentdirid || n.h == M.currentdirid) UImain=true;
		if ($('#path_' + n.h).length > 0) newpath=true;
	}
	var UItree=false;
	for (var h in treebuild)
	{
		var n = M.d[h];
		if (n)
		{
			M.buildtree(n);
			UItree=true;
		}
	}

	if (UImain)
	{
		M.filterByParent(M.currentdirid);
		M.sort();
		M.renderMain(true);
		M.renderPath();
		$(window).trigger('resize');
	}

	if (UItree)
	{
		treeUI();
		treeUIopen(M.currentdirid);
	}
	if (newcontact)
	{
		M.avatars();	
		M.contacts();
		treeUI();

        if(MegaChatEnabled) {
            megaChat.renderContactTree();
            megaChat.renderMyStatus();
        }
	}
	if (newpath) M.renderPath();
	newnodes=undefined;
}



function execsc(ap)
{
	var tparentid = false;
	var trights = false;
	var tmoveid = false;
	var rootsharenodes = [];

	var loadavatars=false;

	newnodes = [];

	// actionpackets:
	for (var i in ap)
	{
		var a = ap[i];
		if (d) console.log('actionpacket',a);
		if (a.i == requesti)
		{
			if (d) console.log('OWN ACTION PACKET');

            if(a.a == 'c') {
                if(megaChat && megaChat.is_initialized) {
                    $.each(a.u, function(k, v) {
                        megaChat[v.c == 0 ? "processRemovedUser" : "processNewUser"](
                            v.u
                        );
                    });
                };
            }
		}
		else if (a.a == 'fa')
		{
			M.nodeAttr({h:a.n,fa:a.fa});
		}
		else if (a.a == 's' && !folderlink)
		{
			var tsharekey = '';
			var prockey = false;			

			if (a.o == u_handle)
			{
				if (typeof a.r == "undefined")
				{
					// I deleted my share							
					M.delnodeShare(a.n,a.u);
				}
				else if (typeof M.d[a.n].shares != 'undefined' && M.d[a.n].shares[a.u] || a.ha == crypto_handleauth(a.n))
				{
					// I updated or created my share
					u_sharekeys[a.n] = decrypt_key(u_k_aes,base64_to_a32(a.ok));
					M.nodeShare(a.n,{h:a.n,r:a.r,u:a.u,ts:a.ts});				
				}
			}
			else
            {
                if (typeof a.n != 'undefined' && typeof a.k != 'undefined' && typeof u_sharekeys[a.n] == 'undefined')
                {
                    u_sharekeys[a.n] = crypto_process_sharekey(a.n,a.k);
                    tsharekey = a32_to_base64(u_k_aes.encrypt(u_sharekeys[a.n]));
                    prockey = true;
                }

                if (typeof a.o != 'undefined')
                {
                    if (typeof a.r == "undefined")
                    {
                        console.log('delete a share');
                        // delete a share:
                        var n = M.d[a.n];
                        if (n && n.p.length != 11) M.nodeAttr({h:a.n,r:0,su:''});
                        else M.delNode(a.n);
                        if (!folderlink && a.u !== 'EXP' && fminitialized) addnotification({t: 'dshare',n: a.n,u:a.o});
                        delete u_sharekeys[a.n];
                    }
                    else
                    {
                        console.log('I receive a share, prepare for receiving tree a');
                        // I receive a share, prepare for receiving tree a
                        tparentid 	= a.o;
                        trights 	= a.r;
                        if (M.d[a.n])
                        {
                            // update rights:
                            M.nodeAttr({h:a.n,r:a.r,su:a.o});
                        }
                        else
                        {
                            console.log('look up other root-share-nodes from this user');
                            // look up other root-share-nodes from this user:
                            if (typeof M.c[a.o] != 'undefined') for(var i in M.c[a.o]) if (M.d[i] && M.d[i].t == 1) rootsharenodes[i]=1;

                            if (!folderlink && fminitialized) addnotification(
                            {
                                t: 'share',
                                n: a.n,
                                u: a.o
                            });
                        }
                    }
                }
            }

			if (prockey)
			{
				var nodes = fm_getnodes(a.n,1);
				nodes.push(a.n);
				for (var i in nodes)
				{
					var n = M.d[nodes[i]];

					if (n)
					{
						var f = {a:n.a,h:n.h,k:n.k};
						crypto_processkey(u_handle,u_k_aes,f);
						M.nodeAttr({h:nodes[i],name:f.name,key:f.key,sk:tsharekey});
						newnodes.push(M.d[n.h]);
					}
				}
			}

			crypto_share_rsa2aes();
		}
		else if (a.a == 'k' && !folderlink)
		{
			if (a.sr) crypto_procsr(a.sr);
			else if (a.cr) crypto_proccr(a.cr);
			else api_req({a:'k',cr:crypto_makecr(a.n,[a.h],true)});
		}
		else if (a.a == 't')
		{
			if (tparentid)
			{
				for (var b in a.t.f)
				{
					if (rootsharenodes[a.t.f[b].h] && M.d[a.t.f[b].h])
					{
						a.t.f[b].r  = M.d[a.t.f[b].h].r;
						a.t.f[b].su = M.d[a.t.f[b].h].su;
						M.delNode(a.t.f[b].h);
					}
				}

				if (!M.d[a.t.f[0].p]) a.t.f[0].p = tparentid;

				a.t.f[0].su = tparentid;
				a.t.f[0].r  = trights;

				if (tsharekey)
				{
					a.t.f[0].sk  = tsharekey;
					tsharekey=false;
				}
				rootsharenodes=[];
			}

			// notification logic:
			if (fminitialized && !folderlink && a.ou && a.ou != u_handle && a.t && a.t.f && a.t.f[0] && a.t.f[0].p.length < 11 && !tmoveid && !tparentid)
			{
				var targetid = a.t.f[0].p;
				var pnodes = [];
				for (var i in a.t.f) if (a.t.f[i].p == targetid) pnodes.push({ h: a.t.f[i].h, t: a.t.f[i].t});
				addnotification({t: 'put',n: targetid,u: a.ou,f: pnodes});
			}

			tparentid = false;
			trights = false;
			process_f(a.t.f);
		}
		else if (a.a == 'c')
		{
			process_u(a.u);

            if(megaChat && megaChat.is_initialized) {
                $.each(a.u, function(k, v) {
                    megaChat[v.c == 0 ? "processRemovedUser" : "processNewUser"](
                        v.u
                    );
                });
            };

		}
		else if (a.a == 'd')
		{
			M.delNode(a.n);
		}
		else if (a.a == 'ua' && fminitialized)
		{
			for (var i in a.ua)
			{
				if (a.ua[i] == '+a')
				{
					avatars[a.u]=undefined;
					loadavatars=true;
				}
			}
		}
		else if (a.a == 'u')
		{
			var n = M.d[a.n];
			if (n)
			{
				var f = {h:a.n,k:a.k,a:a.at},newpath=0;
				crypto_processkey(u_handle,u_k_aes,f);
				if (f.key)
				{
					u_nodekeys[a.n] = f.key;
					if (f.name !== n.name)
					{
						$('.grid-table.fm #' + n.h + ' .tranfer-filetype-txt').text(f.name);
						$('.file-block#' + n.h + ' .file-block-title').text(f.name);
						$('#treea_' + n.h + ' span').text(f.name);
						if ($('#path_' + n.h).length > 0) newpath=1;						
						if (n.h == M.RootID) $('.fm-tree-header.cloud-drive-item span').text(f.name);
					}
					if (f.fav !== n.fav)
					{
						if (f.fav)
						{
							$('.grid-table.fm #' + n.h + ' .grid-status-icon').addClass('star');
							$('.file-block#' + n.h + ' .file-status-icon').addClass('star');
						}
						else
						{
							$('.grid-table.fm #' + n.h + ' .grid-status-icon').removeClass('star');
							$('.file-block#' + n.h + ' .file-status-icon').removeClass('star');
						}
					}
					M.nodeAttr({h:a.n,fav:f.fav,name:f.name,key:f.key,a:a.at});
					if (newpath) M.renderPath();
				}
				if (a.cr) crypto_proccr(a.cr);
			}
		}
		else if (a.a == 'la')
		{
			notifymarkcount(true);
			donotify();
		}
		else
		{
			if (d) console.log('not processing this action packet',a);
		}
	}
	if (newnodes.length > 0 && fminitialized) rendernew();
	if (loadavatars) M.avatars();
	fm_thumbnails();	
	if ($.dialog == 'properties') propertiesDialog();	
	getsc();
}

var M = new MegaData();

function fm_updatekey(h,k)
{
	var n = M.d[h];
	if (n)
	{
		var f = {h:h,k:k,a:M.d[h].a};
		crypto_processkey(u_handle,u_k_aes,f);
		u_nodekeys[h] = f.key;
		M.nodeAttr({h:h,name:f.name,key:f.key,k:k});
	}
}

function fm_commitkeyupdate()
{
		// refresh render?
}

function loadfm()
{
	M.reset();
	fminitialized=false;
	loadingDialog.show();
	api_req({a:'f',c:1,r:1},{
		callback : loadfm_callback
	},n_h ? 1 : 0);
}

function RightsbyID(id)
{
	if (folderlink) return false;
	if (id.length > 8) return false;
	var p = M.getPath(id);
	if (p[p.length-1] == 'contacts') return M.d[p[p.length-3]].r;
	else return 2;
}

function isCircular(fromid,toid)
{
	var n = M.d[fromid];
	if (n && n.t)
	{
		if (toid == fromid) return false;
		var p1 = M.getPath(fromid);
		var p2 = M.getPath(toid);
		p1.reverse();
		p2.reverse();
		var c=1;
		for (var i in p1) if (p1[i] !== p2[i]) c=0;
		if (c) return true;
		else return false;
	}
	else return false;
}

function RootbyId(id)
{
	if (id) id = id.replace('chat/','');
	var p = M.getPath(id);
	return p[p.length-1];
}

function ddtype(ids,toid)
{
	var r=false;
	for (var i in ids)
	{
		var fromid = ids[i];

		if (folderlink) return false;

		if (fromid == toid) return false;

		// never allow move to own inbox, or to own contacts
		if (toid == M.InboxID || toid == 'contacts') return false;

		// to a contact, always allow a copy
		if (RootbyId(toid) == 'contacts' && M.d[toid].p == 'contacts') r = 'copy';

		// to a shared folder, only with write rights
		if (RootbyId(toid) == 'contacts' && RightsbyID(toid) > 0)
		{
			if (isCircular(fromid,toid)) return false;
			else r = 'copy';
		}
		// cannot move or copy to the existing parent
		if (toid == M.d[fromid].p) return false;

		// from own cloud to own cloud / trashbin, always move
		if ((toid == M.RootID || toid == M.RubbishID || M.d[toid].t) && (RootbyId(fromid) == M.RootID) && (RootbyId(toid) == M.RootID || toid == M.RubbishID))
		{
			if (isCircular(fromid,toid)) return false;
			else r = 'move';
		}
		// from trashbin or inbox to own cloud, always move
		if ((RootbyId(fromid) == M.RubbishID || RootbyId(fromid) == M.InboxID) && RootbyId(toid) == M.RootID) r = 'move';

		// from inbox to trashbin, always move
		if (RootbyId(fromid) == M.InboxID && RootbyId(toid) == M.RubbishID) r = 'move';

		// from trashbin or inbox to a shared folder with write permission, always copy
		if ((RootbyId(fromid) == M.RubbishID || RootbyId(fromid) == M.InboxID) && RootbyId(toid) == 'contacts' && RightsbyID(toid) > 0) r = 'copy';

		// copy from a share to cloud
		if (RootbyId(fromid) == 'contacts' && (toid == M.RootID  || RootbyId(toid) == M.RootID)) r = 'copy';

		// move from a share to trashbin only with full control rights (do a copy + del for proper handling)
		if (RootbyId(fromid) == 'contacts' && toid == M.RubbishID && RightsbyID(fromid) > 1) r = 'copydel';
	}
	return r;
}

function fm_getnodes(h,ignore)
{
	var nodes = [];
	function procnode(h)
	{
		if (M.c[h])
		{
			for (var n in M.c[h])
			{
				if (M.d[n].name || ignore) nodes.push(n);
				if (M.d[n].t == 1) procnode(n);
			}
		}
	}
	procnode(h);
	return nodes;
}

function fm_getsharenodes(h)
{
	var sn=[];
	var n=M.d[h];
	while (n && n.p && n)
	{
		if (typeof n.shares !== 'undefined' || u_sharekeys[n.h]) sn.push(n.h);
		n = M.d[n.p];
	}
	return sn;
}

function createfolder(toid,name,ulparams)
{
	var mkat = enc_attr({ n : name },[]);
	var attr = ab_to_base64(mkat[0]);
	var key = a32_to_base64(encrypt_key(u_k_aes,mkat[1]));
	var req = { a: 'p',t: toid,n: [{ h:'xxxxxxxx', t:1, a:attr, k:key }],i: requesti};
	var sn = fm_getsharenodes(toid);
	if (sn.length)
	{
		req.cr = crypto_makecr([mkat[1]],sn,false);
		req.cr[1][0] = 'xxxxxxxx';
	}
	if (!ulparams) loadingDialog.show();
	api_req(req,
	{
	  ulparams: ulparams,
	  callback : function(res,ctx)
	  {
		if (typeof res != 'number')
		{
			$('.fm-new-folder').removeClass('active');
			$('.create-folder-input-bl input').val('');
			newnodes=[];
			M.addNode(res.f[0]);
			rendernew();
			loadingDialog.hide();
			if (ctx.ulparams) ulparams.callback(ctx.ulparams,res.f[0].h);
		}
	  }
	});
}

function getuid(email)
{
	for(var j in M.u) if (M.u[j].m == email)  return j;
	return false;
}

function doshare(h,t, dontShowShareDialog)
{
    var $promise = new $.Deferred();

	nodeids = fm_getnodes(h);
	nodeids.push(h);

	api_setshare(h,t,nodeids,
	{
		t : t,
		h : h,

		done : function(res,ctx)
		{
			var i;

			if (res.r && res.r[0] == '0')
			{
				for (i in res.u) M.addUser(res.u[i]);

				for (i in res.r)
				{
					if (res.r[i] == 0)
					{
						var rights = ctx.t[i].r;
						var user = ctx.t[i].u;
						if (user.indexOf('@') >= 0) user = getuid(ctx.t[i].u);
						M.nodeShare(ctx.h,{h:h,r:rights,u:user,ts:Math.floor(new Date().getTime()/1000)});
					}
				}
                if(dontShowShareDialog != true) {
				    $('.fm-dialog.share-dialog').removeClass('hidden');
                }
				loadingDialog.hide();
				M.renderShare(h);

                if(dontShowShareDialog != true) {
                    shareDialog();
                }

				renderfm();
                $promise.resolve();
			}
			else
			{
				$('.fm-dialog.share-dialog').removeClass('hidden');
				loadingDialog.hide();
                $promise.reject(res);
			}
		}
	});
    return $promise;
}

function processmove(jsonmove)
{
	for (i in jsonmove)
	{
		var sharingnodes = fm_getsharenodes(jsonmove[i].t);

		if (sharingnodes.length)
		{
			var movingnodes = fm_getnodes(jsonmove[i].n);
			movingnodes.push(jsonmove[i].n);
			jsonmove[i].cr = crypto_makecr(movingnodes,sharingnodes,true);
		}

		api_req(jsonmove[i]);
	}
}

function process_f(f)
{
	for (var i in f) M.addNode(f[i]);
}

function process_u(u)
{
	for (var i in u)
	{
		if (u[i].c == 1)
		{
			u[i].name = u[i].m;
			u[i].h = u[i].u;
			u[i].t=1;
			u[i].p = 'contacts';
			M.addNode(u[i]);
		}
		else if (M.d[u[i].u]) M.delNode(u[i].u);
		M.addUser(u[i]);
	}
}

function process_ok(ok)
{
	for(i in ok)
	{
		if (mDB && !pfkey) mDBadd('ok',ok[i]);
		if (ok[i].ha ==  crypto_handleauth(ok[i].h)) u_sharekeys[ok[i].h] = decrypt_key(u_k_aes,base64_to_a32(ok[i].k));
	}
}


function folderreqerr(c,e)
{
    loadingDialog.hide();
	msgDialog('warninga',l[1043],l[1044] + '<ul><li>' + l[1045] + '</li><li>' + l[247] + '</li><li>' + l[1046] + '</li>',false,function()
	{
		folderlink=pfid;
		document.location.hash='';
	});
}

function loadfm_callback(res)
{
	if (pfkey && res.f && res.f[0])
	{
		M.RootID = res.f[0].h;
		u_sharekeys[res.f[0].h] = base64_to_a32(pfkey);
		folderlink=pfid;
	}	
	if (res.u) process_u(res.u);
	if (res.ok) process_ok(res.ok);
	process_f(res.f);	
	if (res.s) for (var i in res.s) M.nodeShare(res.s[i].h,res.s[i]);
	maxaction = res.sn;
	if (mDB) localStorage[u_handle + '_maxaction'] = maxaction;
	renderfm();
	if (!pfkey) pollnotifications();

	if (res.cr) crypto_procmcr(res.cr);
	if (res.sr) crypto_procsr(res.sr);

	getsc();
}

function storefmconfig(n,c)
{
	fmconfig[n] = c;
	localStorage.fmconfig = JSON.stringify(fmconfig);
}

function fmtreenode(id,e)
{
	if (RootbyId(id) == 'contacts') return false;
	var treenodes = {};
	if (typeof fmconfig.treenodes !== 'undefined') treenodes = fmconfig.treenodes;
	if (e) treenodes[id] = 1;
	else
	{
		$('#treesub_'+id+' .expanded').each(function(i,e)
		{
			var id2 = $(e).attr('id');
			if (id2)
			{
				id2 = id2.replace('treea_','');
				$('#treesub_'+id2).removeClass('opened');
				$('#treea_'+id2).removeClass('expanded');
				delete treenodes[id2];
			}
		});
		delete treenodes[id];
	}
	storefmconfig('treenodes',treenodes);
}

function fmsortmode(id,n,d)
{
	var sortmodes = {};
	if (typeof fmconfig.sortmodes !== 'undefined') sortmodes = fmconfig.sortmodes;
	if (n == 'name' && d > 0) delete sortmodes[id];
	else sortmodes[id] = {n:n,d:d};
	storefmconfig('sortmodes',sortmodes);
}

function fmviewmode(id,e)
{
	var viewmodes = {};
	if (typeof fmconfig.viewmodes !== 'undefined') viewmodes = fmconfig.viewmodes;
	if (e) viewmodes[id]=1;
	else viewmodes[id]=0;
	storefmconfig('viewmodes',viewmodes);
}

function fm_requestfolderid(h,name,ulparams)
{
	if (!h) h = M.RootID;
	if (M.c[h])
	{
		for (var n in M.c[h])
		{
			if (M.d[n] && M.d[n].t && M.d[n].name == name)
			{
				ulparams.callback(ulparams,M.d[n].h);
				return true;
			}
		}
	}
	createfolder(h,name,ulparams);
}

function clone(obj)
{

    if (null == obj || "object" != typeof obj) return obj;
    if (obj instanceof Date)
	{
        var copy = new Date();
        copy.setTime(obj.getTime());
        return copy;
    }
    if (obj instanceof Array)
	{

        var copy = [];
        for (var i = 0, len = obj.length; i < len; i++) {
            copy[i] = clone(obj[i]);
        }
        return copy;
    }
    if (obj instanceof Object)
	{
        var copy = {};
        for (var attr in obj)
		{
            if (obj.hasOwnProperty(attr)) copy[attr] = clone(obj[attr]);
        }
        return copy;
    }
}

function balance2pro(callback)
{
	api_req({a:'uq',pro:1},
	{
		cb: callback,
		callback : function (res,ctx)
		{
			if (typeof res == 'object' && res['balance'] && res['balance'][0])
			{
				var pjson = JSON.parse(pro_json);

				for (var i in pjson[0])
				{
					if (pjson[0][i][5] == res['balance'][0][0])
					{
						api_req({a:'uts',it:0,si:pjson[0][i][0],p:pjson[0][i][5],c:pjson[0][i][6]},
						{
							cb: ctx.cb,
							callback : function (res,ctx)
							{
								if (typeof res == 'number' && res < 0 && ctx.cb) ctx.cb(false);
								else
								{
									api_req({ a : 'utc', s: [res], m: 0},
									{
										cb: ctx.cb,
										callback : function (res,ctx)
										{
											if (ctx.cb) ctx.cb(true);
											u_checklogin({checkloginresult: function(u_ctx,r)
											{
												if (M.account) M.account.lastupdate=0;
												u_type = r;
												topmenuUI();
												if (u_attr.p) msgDialog('info',l[1047],l[1048]);
											}});
										}
									});
								}
							}
						});
					}
				}
			}
		}
	});
}<|MERGE_RESOLUTION|>--- conflicted
+++ resolved
@@ -1759,16 +1759,8 @@
 
 		// var failed = parseInt($('#' + id).data('failed') || "0");
 		// failed not long ago
-<<<<<<< HEAD
-		if (failed+30000 > NOW()) return;
-
-		if ($('.transfer-table #' + id + ' .progress-block').length == 0) {
-			$('.transfer-table #' + id + ' td:eq(3)').html('<div class="progress-block" style=""><div class="progressbar"><div class="progressbarfill" style="width:0%;"></div></div></div>');
-			$.transferHeader();
-		}
-=======
+
 		// if (failed+30000 > NOW()) return;
->>>>>>> 26c46d4a
 
 		if (!bl) return false;
 		if (!$.transferprogress) $.transferprogress={};
