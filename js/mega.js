var newnodes = [];
var currsn;     // current *network* sn (not to be confused with the IndexedDB/memory state)
var fminitialized = false;
var dl_interval, ul_interval;

var fmconfig = Object.create(null);
if (localStorage.fmconfig) {
    fmconfig = JSON.parse(localStorage.fmconfig);
}

// Set up the MegaLogger's root logger
MegaLogger.rootLogger = new MegaLogger(
    "",
    {
        onCritical: function(msg, pkg) {
            if (typeof pkg === 'string') {
                pkg = pkg.split('[').shift();
                if (pkg) {
                    msg = '[' + pkg + '] ' + msg;
                }
            }
            srvlog(msg, 0, 1);
        },
        isEnabled: !!window.d
    },
    false
);

if (typeof seqno === 'undefined')
    var seqno = Math.floor(Math.random() * 1000000000);
if (typeof n_h === 'undefined')
    var n_h = false;
if (typeof requesti === 'undefined')
    var requesti = makeid(10);
if (typeof folderlink === 'undefined')
    var folderlink = false;
if (typeof lang === 'undefined')
    var lang = 'en';
if (typeof Ext === 'undefined')
    var Ext = false;
if (typeof ie9 === 'undefined')
    var ie9 = false;
if (typeof loadingDialog === 'undefined') {
    var loadingDialog = Object.create(null);
    loadingDialog.show = function() {
        $('.dark-overlay').show();
        $('.loading-spinner:not(.manual-management)').removeClass('hidden').addClass('active');
        this.active = true;
    };
    loadingDialog.hide = function() {
        $('.dark-overlay').hide();
        $('.loading-spinner:not(.manual-management)').addClass('hidden').removeClass('active');
        this.active = false;
    };
    loadingDialog.nest = 0;
    loadingDialog.pshow = function() {
        if (!this.nest++) {
            this.show();
        }
    };
    loadingDialog.phide = function() {
        if (--this.nest < 1) {
            this.hide();
            this.nest = 0;
        }
    };
}
if (typeof loadingInitDialog === 'undefined') {
    var loadingInitDialog = Object.create(null);
    loadingInitDialog.progress = false;
    loadingInitDialog.active = false;
    loadingInitDialog.show = function() {
        var $loadingSpinner = $('.loading-spinner');

        // Folder link load
        if (pfid) {
            $loadingSpinner.find('.step1').text(l[8584]);   // Requesting folder data
            $loadingSpinner.find('.step2').text(l[8585]);   // Receiving folder data
            $loadingSpinner.find('.step3').text(l[8586]);   // Decrypting folder data
        }
        else {
            // Regular account load
            $loadingSpinner.find('.step1').text(l[8577]);   // Requesting account data
            $loadingSpinner.find('.step2').text(l[8578]);   // Receiving account data
            $loadingSpinner.find('.step3').text(l[8579]);   // Decrypting
        }

        // On mobile, due to reduced screen size we just want a simpler single step with the text 'Loading'
        if (is_mobile) {
            $loadingSpinner.find('.step1').text(l[1456]);
        }

        this.hide();
        $('.light-overlay').removeClass('hidden');
        $('body').addClass('loading');
        $('.loading-spinner:not(.manual-management)').removeClass('hidden').addClass('init active');
        this.active = true;
    };
    loadingInitDialog.step1 = function() {
        $('.loading-info li.loading').addClass('loaded').removeClass('loading');
        $('.loading-info li.step1').addClass('loading');
    };
    loadingInitDialog.step2 = function(progress) {
        if (!this.active) {
            return;
        }
        if (this.progress === false) {

            // Don't show step 2 loading if on mobile
            if (!is_mobile) {
                $('.loading-info li.loading').addClass('loaded').removeClass('loading');
                $('.loading-info li.step2').addClass('loading');
            }
            $('.loader-progressbar').addClass('active');

            // Load performance report
            mega.loadReport.ttfb          = Date.now() - mega.loadReport.stepTimeStamp;
            mega.loadReport.stepTimeStamp = Date.now();

            // If the PSA is visible reposition the account loading bar
            if (!is_mobile) {
                psa.repositionAccountLoadingBar();
            }
        }
        if (progress) {
            $('.loader-percents').width(progress + '%');
        }
        this.progress = true;
    };
    loadingInitDialog.step3 = function() {
        if (this.progress) {

            // Don't show step 3 loading if on mobile
            if (!is_mobile) {
                $('.loading-info li.loading').addClass('loaded').removeClass('loading');
                $('.loading-info li.step3').addClass('loading');
            }
            $('.loader-progressbar').removeClass('active').css('bottom', 0);
        }
    };
    loadingInitDialog.hide = function() {
        this.active = false;
        this.progress = false;
        $('.light-overlay').addClass('hidden');
        $('body').removeClass('loading');
        $('.loading-spinner:not(.manual-management)').addClass('hidden').removeClass('init active');
        $('.loading-info li').removeClass('loading loaded');
        $('.loader-progressbar').removeClass('active');
        $('.loader-percents').width('0%');
        $('.loader-percents').removeAttr('style');
    };
}

/**
 * @typedef {Object} MEGA_USER_STRUCT
 *      Access using namespace mega.u
 *      Access using global variable M.u
 *      An object holding informations about specific contacts/user identified
 *      by "handle" as base64 URL encoded 88-bit value.
 *      Caches informations for current/past full contacts.
 *      Pending contacts informations are not stored here.
 * @property {String} u
 *     Mega user handle as base64 URL encoded 88-bit value.
 * @property {Number} c
 *     Contact access right/status: 2: owner, 1: active contact, 0: otherwise.
 * @property {String} m
 *     Email address of the contact.
 * @property {Array} m2
 *     Array of all emails/phone numbers of a user.
 * @property {String} name
 *     Combines users First and Last name defined in user profile.
 *     If First and Last name in user profile are undefined holds users email.
 *     It's used at least like index field for search contacts in share dialog.
 *     It combines `firstname` and `lastname` of user attributes.
 * @property {String} h
 *     Holds user handle, value equal to 'u' param. Used only when synching with
 *     M.d, deeply rooted in code. should not be removed.
 *     Reason behind it should be searched in file/folders caching structure,
 *     'h' represents file/folder "handle" as base64 URL encoded 64-bit value.
 * @property {Number} t
 *     For active contacts but not for the owner 't' is set to 1. For non active
 *     contacts and owner it's 'undefined'. Used when synching with M.d, deeply
 *     rooted in code. should not be removed.
 *     Reason behind it should be searched in file/folders caching structure,
 *     't' represents type of item: 2: Cloud Drive root, 1: folder, 0: file
 * @property {String} p
 *     Logic inherited from file manager where parent directory 'p' is
 *     represented by base64 URL encoded 64-bit value.
 *     Root directory for Cloud Drive is cached in M.RootID.
 *     This parameter represents top level/root/parent for 'Contacts' tab.
 *     All contacts are bind to account owner but instead of owners "handle"
 *     as base64 URL encoded 88-bit value we are using 'contacts'.
 * @property {Number} ts
 *     UNIX epoch time stamp as an integer in seconds to record last change of
 *     parameters values.
 * @property {Number} lastChatActivity
 *     UNIX epoch time stamp as an integer in seconds for the last chat
 *     activity.
 */
var MEGA_USER_STRUCT = {
    "u": undefined,
    "c": undefined,
    "m": undefined,
    "m2": undefined,
    "name": undefined,
    "h": undefined,
    "t": undefined,
    "p": undefined,
    "presence": undefined,
    "presenceMtime": undefined,
    "displayColor": NaN,
    "shortName": "",
    "firstName": "",
    "lastName": "",
    "ts": undefined,
    "avatar": undefined
};

function MegaData()
{
<<<<<<< HEAD
    this.csortd = -1;
    this.csort = 'name';
    this.tfsdomqueue = Object.create(null);
    this.copynodeswaiter = Object.create(null);
=======
    this.h               = {};
    this.csortd          = -1;
    this.csort           = 'name';
    this.tfsdomqueue     = {};
    this.scAckQueue = {};
>>>>>>> 87eb1e4f

    this.reset = function()
    {
        this.d = {};
        this.v = [];
        this.h = Object.create(null);
        this.c = {shares: Object.create(null)};

        if (typeof MegaDataMap !== 'undefined') {
            this.u = new MegaDataMap();
            this.u.addChangeListener(function() {
                M.onContactsChanged();
            });
        }

        this.t = Object.create(null);
        this.opc = {};
        this.ipc = {};
        this.ps = {};
        this.sn = false;
        this.filter = false;
        this.sortfn = false;
        this.sortd = false;
        this.rendered = false;
        this.RootID = undefined;
        this.RubbishID = undefined;
        this.InboxID = undefined;
        this.viewmode = 0; // 0 list view, 1 block view
        this.su = Object.create(null);

        mBroadcaster.sendMessage("MegaDataReset");
    };
    this.reset();

    this.getPropNames = function(memb) {
        return Object.getOwnPropertyNames(Object(this[memb]));
    };

    this.sortBy = function(fn, d)
    {
        this.v.sort(function(a, b)
        {
            if (!d)
                d = 1;
            if (a.t > b.t)
                return -1;
            else if (a.t < b.t)
                return 1;

            return fn(a, b, d);
        });
        this.sortfn = fn;
        this.sortd = d;
    };

    this.sort = function()
    {
        this.sortBy(this.sortfn, this.sortd);
    };

    this.sortReverse = function()
    {
        var d = 1;
        if (this.sortd > 0)
            d = -1;

        this.sortBy(this.sortfn, d);
    };

    this.getSortByNameFn = function() {
        var sortfn;

        if (typeof Intl !== 'undefined' && Intl.Collator) {
            var intl = new Intl.Collator('co', { numeric: true });

            sortfn = function(a, b, d) {

                // a.m part is related to contacts only. In case that user doesn't
                // have defined first or last name then email address will be used
                // for comparasion. Files and folders doesn't have .m field but
                // it's not possible to rename them to null i.e. '', => no side effects.
                var itemA = ((typeof a.name === 'string') && (a.name.length)) ? a.name : a.m;
                var itemB = ((typeof b.name === 'string') && (b.name.length)) ? b.name : b.m;

                return intl.compare(itemA, itemB) * d;
            };
        }
        else {
            sortfn = function(a, b, d) {

                // a.m part is related to contacts only. In case that user doesn't
                // have defined first or last name then email address will be used
                // for comparasion. Files and folders doesn't have .m field but
                // it's not possible to rename them to null i.e. '' => no side effects.
                var itemA = ((typeof a.name === 'string') && (a.name.length)) ? a.name : a.m || '';
                var itemB = ((typeof b.name === 'string') && (b.name.length)) ? b.name : b.m || '';

                return itemA.localeCompare(itemB) * d;
            };
        }

        return sortfn;
    };

    this.sortByName = function(d) {
        if (typeof Intl !== 'undefined' && Intl.Collator) {
            var intl = new Intl.Collator('co', { numeric: true });

            this.sortfn = function(a, b, d) {
                return intl.compare(a.name, b.name) * d;
            };
        }
        else
        {
            this.sortfn = function(a,b,d)
            {
                if (typeof a.name == 'string' && typeof b.name == 'string')
                    return a.name.localeCompare(b.name) * d;
                else
                    return -1;
            };
        }
        this.sortd = d;
        this.sort();
    };

    this.sortByModTime = function(d) {
        this.sortfn = function(a, b, d) {
            return (a.mtime < b.mtime) ? -1 * d : d;
        };
        this.sortd = d;
        this.sort();
    };

    this.sortByDateTime = function(d) {
        this.sortfn = this.getSortByDateTimeFn();
        this.sortd = d;
        this.sort();
    };

    this.getSortByDateTimeFn = function() {

        var sortfn;

        sortfn = function(a, b, d) {
            if (a.ts < b.ts) {
                return -1 * d;
            }
            else {
                return 1 * d;
            }
        };

        return sortfn;
    };

    this.sortByFav = function(d) {
        this.sortfn = this.getSortByFavFn();
        this.sortd = d;
        this.sort();
    };

    this.getSortByFavFn = function() {

        var sortfn;

        sortfn = function(a, b, d) {
            if (a.fav) {
                return -1 * d;
            }

            if (b.fav) {
                return d;
            }

            return 0;
        };

        return sortfn;
    };

    this.sortBySize = function(d)
    {
        this.sortfn = function(a, b, d)
        {
            if (typeof a.s !== 'undefined' && typeof b.s !== 'undefined' && a.s < b.s)
                return -1 * d;
            else
                return 1 * d;
        }
        this.sortd = d;
        this.sort();
    };

    this.sortByType = function(d)
    {
        this.sortfn = function(a, b, d)
        {
            if (typeof a.name == 'string' && typeof b.name == 'string')
                return filetype(a.name).localeCompare(filetype(b.name)) * d;
            else
                return -1;
        }
        this.sortd = d;
        this.sort();
    };

    this.sortByOwner = function(d)
    {
        this.sortfn = function(a, b, d)
        {
            var usera = Object(M.d[a.p]);
            var userb = Object(M.d[b.p]);

            if (typeof usera.name === 'string' && typeof userb.name === 'string') {
                return usera.name.localeCompare(userb.name) * d;
            }
            else {
                return -1;
            }
        }
        this.sortd = d;
        this.sort();
    };

    this.sortByAccess = function(d)
    {
        this.sortfn = function(a, b, d)
        {
            if (typeof a.r !== 'undefined' && typeof b.r !== 'undefined' && a.r < b.r)
                return -1 * d;
            else
                return 1 * d;
        }
        this.sortd = d;
        this.sort();
    };

    this.getSortStatus = function(u)
    {
        var status = megaChatIsReady && megaChat.karere.getPresence(megaChat.getJidFromNodeId(u));
        if (status == 'chat')
            return 1;
        else if (status == 'dnd')
            return 2;
        else if (status == 'away')
            return 3;
        else
            return 4;
    };

    this.getSortByStatusFn = function(d) {

        var sortfn;

        sortfn = function(a, b, d) {
            var statusa = M.getSortStatus(a.u), statusb = M.getSortStatus(b.u);
            if (statusa < statusb) {
                return -1 * d;
            }
            else if (statusa > statusb) {
                return 1 * d;
            }
            else if ((typeof a.name === 'string') && (typeof b.name === 'string')) {
                return a.name.localeCompare(b.name) * d;
            }
            else {
                return 0;
            }
        };

        return sortfn;
    };

    this.sortByStatus = function(d) {
        this.sortfn = this.getSortByStatusFn(d);
        this.sortd = d;
        this.sort();
    };

    this.getSortByInteractionFn = function() {

        var sortfn;

        sortfn = mega.utils.sortObjFn(
            function(r) {

                // Since the M.sort is using a COPY of the data,
                // we need an up-to-date .ts value directly from M.u[...]
                return M.u[r.h].ts;
            }, d
        );

        return sortfn;
    };

    this.sortByInteraction = function(d) {
        this.sortfn = this.getSortByInteractionFn();
        this.sortd = d;
        this.sort();
    };

    this.sortRules = {
        'name': this.sortByName.bind(this),
        'size': this.sortBySize.bind(this),
        'type': this.sortByType.bind(this),
        'date': this.sortByDateTime.bind(this),
        'ts': this.sortByDateTime.bind(this),
        'owner': this.sortByOwner.bind(this),
        'modified': this.sortByModTime.bind(this),
        'mtime': this.sortByModTime.bind(this),
        'interaction': this.sortByInteraction.bind(this),
        'access': this.sortByAccess.bind(this),
        'status': this.sortByStatus.bind(this),
        'fav': this.sortByFav.bind(this)
    };

    this.setLastColumn = function(col) {
        switch (col) {
        case 'ts':
        case 'mtime':
            // It's valid
            break;
        default:
            // Default value
            col = "ts";
            break;
        }

        if (col === this.lastColumn) {
            return;
        }

        this.lastColumn = col;
        localStorage._lastColumn = this.lastColumn;

        if ($('.do-sort[data-by="' + col + '"]').length > 0) {
            // swap the column label
            $('.dropdown-item.do-sort').removeClass('selected');
            $('.grid-url-header').prev().find('div')
                .removeClass().addClass('arrow ' + col)
                .text($('.do-sort[data-by="' + col + '"]').text());
            $('.do-sort[data-by="' + col + '"]').addClass('selected');
        }

    };

    this.lastColumn = null;

    this.doSort = function(n, d) {
        $('.grid-table-header .arrow').removeClass('asc desc');

        if (d > 0) {
            $('.arrow.' + n).addClass('desc');
        }
        else {
            $('.arrow.' + n).addClass('asc');
        }

        if (!M.sortRules[n]) {
            throw new Error("Cannot sort by " + n);
        }
        M.sortRules[n](d);

        M.sortmode = {n: n, d: d};

        if (fmconfig.uisorting) {
            mega.config.set('sorting', M.sortmode);
        }
        else {
            fmsortmode(M.currentdirid, n, d);
        }
    };

    /* Filters: */
    this.filterBy = function(f) {
        this.filter = f;
        this.v = [];
        for (var i in this.d) {
            if (f(this.d[i])) {
                this.v.push(this.d[i]);
            }
        }
    };

    /**
     * The same as filterBy, but instead of pushing the stuff in M.v, will return a new array.
     *
     * @param f function, with 1 arguments (node) that returns true when a specific node should be returned in the list
     * of filtered results
     */
    this.getFilterBy = function(f) {
        var v = [];
        for (var i in this.d) {
            if (f(this.d[i])) {
                v.push(this.d[i]);
            }
        }
        return v;
    };

    /* legacy method
    this.filterByParent = function(id) {
        this.filterBy(function(node) {
            return (node.p === id) || (node.p && (node.p.length === 11) && (id === 'shares'));
        });
    };*/

    this.filterByParent = function(id) {
        if (id === 'shares') {
            this.filterBy(function(node) {
                return (node.p === 'shares') || (node.p && node.p.length === 11);
            });
        }
        else if (id === 'contacts') {
            this.filterBy(function(node) {
                // Fill M.v with active contacts only
                return (node.p === 'contacts') && (node.c === 1);
            });
        }
        // We should have a parent's childs into M.c, no need to traverse the whole M.d
        else if (M.c[id]) {
            this.v = [];
            for (var handle in this.c[id]) {
                if (this.d[handle]) {
                    this.v.push(this.d[handle]);
                }
            }
        }
        else {
            this.filterBy(function(node) {
                return (node.p === id);
            });
        }
    };

    this.filterBySearch = function(str) {
        str = decodeURIComponent(String(str || '').replace('search/', '')).toLowerCase();

        if (str[0] === '~') {
            var command = str.substr(1);
            str = null;

            /*jshint -W089 */
            if (command === 'findupes') {
                var nodesByHash = {};

                for (var node in M.d) {
                    node = M.d[node];

                    if (node && node.hash && node.h && RootbyId(node.h) === M.RootID) {
                        if (!nodesByHash[node.hash]) {
                            nodesByHash[node.hash] = [];
                        }
                        nodesByHash[node.hash].push(node);
                    }
                }

                var dupes = Object.keys(nodesByHash).filter(function(hash) {
                    return nodesByHash[hash].length > 1;
                });

                M.v = [];
                for (var i in dupes) {
                    M.v = M.v.concat(nodesByHash[dupes[i]]);
                }

                if (M.overrideModes) {
                    M.overrideModes = 0;
                    M.overrideViewMode = 1;
                    M.overrideSortMode = ['size', -1];
                }

                // Wait for M.openFolder to finish and set colors to matching hashes
                M.onRenderFinished = function() {
                    var find = M.viewmode ? 'a' : 'tr';
                    $(window).trigger('dynlist.flush');
                    $(M.fsViewSel).find(find).each(function() {
                        var $this = $(this);
                        var node = M.d[$this.attr('id')];

                        if (node) {
                            var color = crc32(asmCrypto.SHA256.hex(node.hash)) >>> 8;

                            if (M.viewmode) {
                                var r = (color >> 16) & 0xff;
                                var g = (color >> 8) & 0xff;
                                var b = color & 0xff;

                                $this.find('.file-block-title')
                                    .css({
                                        'border-radius': '0 0 8px 8px',
                                        'background-color': 'rgba(' + r + ',' + g + ',' + b + ',0.3)'
                                    });
                            }
                            else {
                                color = ("00" + color.toString(16)).slice(-6);

                                $this.find('.transfer-filtype-icon')
                                    .css('background-color', '#' + color);
                            }
                        }
                    });
                    loadingDialog.hide();
                };
            }
            else {
                console.error('Unknown search command', command);
                str = '~' + command;
            }
            /*jshint +W089 */
        }

        if (str) {
            // Simple glob/wildcard support.
            // spaces are replaced with *, and * moved to regexp's .* matching
            var regex;
            str = str.replace(/\s+/g, '*');

            if (str.indexOf('*') !== -1) {
                try {
                    regex = RegExp(str.replace(/(\W)/g, '\\$1').replace(/\\\*/g, '.*'), 'i');
                }
                catch (ex) {}
            }

            if (regex) {
                this.filterBy(function(node) {
                    return regex.test(node.name);
                });
            }
            else {
                this.filterBy(function(node) {
                    return (node.name && node.name.toLowerCase().indexOf(str) !== -1);
                });
            }
        }
    };

    this.hasInboxItems = function() {
        return $.len(M.c[M.InboxID] || {}) > 0;
    };

    this.getInboxUsers = function() {
        var uniqueUsersList = {};
        this.getInboxItems().forEach(function(v, k) {
            assert(M.u[v.u], 'user is not in M.u when trying to access inbox item users');
            uniqueUsersList[v.u] = M.u[v.u];
        });

        return obj_values(uniqueUsersList);
    };

    this.getInboxItems = function() {
        return M.getFilterBy(function(node) { return node.p === M.InboxID; });
    };

    this.avatars = function(userPurgeList)
    {
        if (u_type !== 3) {
            return false;
        }
        if (!M.c.contacts) {
            M.c.contacts = Object.create(null);
        }
        if (u_handle) {
            M.c.contacts[u_handle] = 1;
        }

        if (userPurgeList) {
            // if provided, invalidate the pointed user avatars.
            if (!Array.isArray(userPurgeList)) {
                userPurgeList = [userPurgeList];
            }
            userPurgeList.forEach(useravatar.invalidateAvatar);
        }

        if (d) {
            console.time('M.avatars');
        }

        var waitingPromises = [];
        M.u.forEach(function(c, u) {
            if (!avatars[u] && (M.u[u].c === 1 || M.u[u].c === 2 || M.u[u].c === 0)) {

                waitingPromises.push(useravatar.loadAvatar(u));
            }
        });

        MegaPromise
            .allDone(
                waitingPromises
            ).always(function() {

                if (d) {
                    console.timeEnd('M.avatars');
                }
            });

        delete M.c.contacts[u_handle];
    };

    this.contactstatus = function(h, wantTimeStamp) {
        var folders = 0;
        var files = 0;
        var ts = 0;
        if (M.d[h]) {
            if (!wantTimeStamp || !M.d[h].ts) {
                // FIXME: include root?
                var a = M.getNodesSync(h);

                for (var i = a.length; i--; ) {
                    var n = M.d[a[i]];
                    if (n) {
                        if (ts < n.ts) {
                            ts = n.ts;
                        }
                        if (n.t) {
                            folders++;
                        }
                        else {
                            files++;
                        }
                    }
                }
                if (!M.d[h].ts) {
                    M.d[h].ts = ts;
                }
            }
            else {
                ts = M.d[h].ts;
            }
        }

        return { files: files, folders: folders, ts: ts };
    };

    this.onlineStatusClass = function(os) {
        if (os === 'dnd') {
            return [l[5925], 'busy'];
        }
        else if (os === 'away') {
            return [l[5924], 'away'];
        }
        else if ((os === 'chat') || (os === 'available')) {
            return [l[5923], 'online'];
        }
        else {
            return [l[5926], 'offline'];
        }
    };

    this.onlineStatusEvent = function(u, status) {
        if (u && megaChatIsReady) {
            // this event is triggered for a specific resource/device (fullJid), so we need to get the presen for the
            // user's devices, which is aggregated by Karere already
            status = megaChat.karere.getPresence(megaChat.getJidFromNodeId(u.u));
            var e = $('.ustatus.' + u.u);
            if (e.length > 0) {
                $(e).removeClass('offline online busy away');
                $(e).addClass(this.onlineStatusClass(status)[1]);
            }
            var e = $('.fm-chat-user-status.' + u.u);
            if (e.length > 0) {
                $(e).html(this.onlineStatusClass(status)[0]);
            }

            if (
                typeof $.sortTreePanel !== 'undefined' &&
                typeof $.sortTreePanel.contacts !== 'undefined' &&
                $.sortTreePanel.contacts.by === 'status'
            ) {
                // we need to resort
                M.contacts();
            }

            if (window.location.hash === "#fm/" + u.u) {
                // re-render the contact view page if the presence had changed
                contactUI();
            }
        }
    };

    this.emptySharefolderUI = function(lSel) {
        if (!lSel) {
            lSel = this.fsViewSel;
        }

        $(lSel).before($('.fm-empty-folder .fm-empty-pad:first').clone().removeClass('hidden').addClass('fm-empty-sharef'));
        $(lSel).hide().parent().children('table').hide();

        $('.files-grid-view.fm.shared-folder-content').addClass('hidden');

        $.tresizer();
    };

    Object.defineProperty(this, 'fsViewSel', {
        value: '.files-grid-view.fm .grid-scrolling-table, .fm-blocks-view.fm .file-block-scrolling',
        configurable: false
    });

    (function(self) {
        var maf   = false;
        var saved = 0;

        Object.defineProperty(self, 'maf', {
            get: function() {
                if (Object(M.account).maf && saved !== M.account.maf) {
                    saved = M.account.maf;
                    maf   = mega.achievem.prettify(M.account.maf);
                }
                return maf;
            }
        })
    })(this);

    /**
     *
     * @param {array.<JSON_objects>} ipc - received requests
     * @param {bool} clearGrid
     *
     */
    this.drawReceivedContactRequests = function(ipc, clearGrid) {
        DEBUG('Draw received contacts grid.');
        var html, email, ps, trClass, id,
            type = '',
            drawn = false,
            t = '.grid-table.contact-requests';
        var contactName = '';

        if (M.currentdirid === 'ipc') {

            if (clearGrid) {
                $(t + ' tr').remove();
            }

            for (var i in ipc) {
                id = ipc[i].p;
                // Make sure that denied and ignored requests are shown properly
                // don't be fooled, we need M.ipc here and not ipc
                if (M.ipc[id]) {
                    if (M.ipc[id].dts || (M.ipc[id].s && (M.ipc[id].s === 3))) {
                        type = 'deleted';
                    }
                    else if (M.ipc[id].s && M.ipc[id].s === 1) {
                        type = 'ignored';
                    }
                    trClass = (type !== '') ? ' class="' + type + '"' : '';
                    email = ipc[i].m;
                    contactName = M.getNameByHandle(ipc[i].p);

                    if (ipc[i].ps && ipc[i].ps !== 0) {
                        ps = '<span class="contact-request-content">' + ipc[i].ps + ' ' + l[105] + ' ' + l[813] + '</span>';
                    }
                    else {
                        ps = '<span class="contact-request-content">' + l[5851] + '</span>';
                    }
                    html = '<tr id="ipc_' + id + '"' + trClass + '>' +
                        '<td>' +
                            useravatar.contact(email, 'nw-contact-avatar')  +
                            '<div class="fm-chat-user-info">' +
                                '<div class="fm-chat-user">' + htmlentities(contactName) + '</div>' +
                                '<div class="contact-email">' + htmlentities(email) + '</div>' +
                            '</div>' +
                        '</td>' +
                        '<td>' + ps + '</td>' +
                        '<td>' +
                            '<div class="contact-request-button default-white-button grey-txt small right delete"><span>' + l[5858] + '</span></div>' +
                            '<div class="contact-request-button default-white-button grey-txt small right accept"><span>' + l[5856] + '</span></div>' +
                            '<div class="contact-request-button default-white-button grey-txt small right ignore"><span>' + l[5860] + '</span></div>' +
                            '<div class="contact-request-ignored"><span>' + l[5864] + '</span></div>' +
                            '<div class="clear"></div>' +
                        '</td>' +
                    '</tr>';

                    $(t).append(html);

                    drawn = true;
                }
            }

            // If at least one new item is added then ajust grid
            if (drawn) {
                $('.fm-empty-contacts').addClass('hidden');

                // hide/show sent/received grid
                $('.sent-requests-grid').addClass('hidden');
                $('.contact-requests-grid').removeClass('hidden');

                initIpcGridScrolling();
                initBindIPC();
            }
        }
    };

    this.handleEmptyContactGrid = function() {

        var haveActiveContact = false;

        // If focus is on contacts tab
        if (M.currentdirid === 'contacts') {
            M.u.forEach(function(v, k) {
                if (v.c === 1) {
                    haveActiveContact = true;
                    return false; // break
                }
            });

            // We do NOT have active contacts, set empty contacts grid
            if (!haveActiveContact) {
                $('.files-grid-view.contacts-view').addClass('hidden');
                $('.fm-empty-contacts .fm-empty-cloud-txt').text(l[784]);
                $('.fm-empty-contacts').removeClass('hidden');
            }
        }

        return haveActiveContact;
    };

    /**
     *
     * @param {array.<JSON_objects>} opc - sent requests
     * @param {bool} clearGrid
     *
     */
    this.drawSentContactRequests = function(opc, clearGrid) {

        DEBUG('Draw sent invites.');

        var html, hideCancel, hideReinvite, hideOPC,
            drawn = false,
            TIME_FRAME = 60 * 60 * 24 * 14,// 14 days in seconds
            utcDateNow = Math.floor(Date.now() / 1000),
            t = '.grid-table.sent-requests';

        if (M.currentdirid === 'opc') {

            if (clearGrid) {
                $(t + ' tr').remove();
            }

            for (var i in opc) {
                if (opc.hasOwnProperty(i)) {
                    hideCancel = '';
                    hideReinvite = '';
                    hideOPC = '';
                    if (opc[i].dts) {
                        hideOPC = 'deleted';
                        hideReinvite = 'hidden';
                        hideCancel = 'hidden';
                    }
                    else {
                        if (utcDateNow < (opc[i].rts + TIME_FRAME)) {
                            hideReinvite = 'hidden';
                        }
                    }

                    hideOPC = (hideOPC !== '') ? ' class="' + hideOPC + '"' : '';
                    html = '<tr id="opc_' + htmlentities(opc[i].p) + '"' + hideOPC + '>' +
                        '<td>' +
                            '<div class="left email">' +
                                '<div class="nw-contact-avatar"></div>' +
                                '<div class="fm-chat-user-info">' +
                                    '<div class="contact-email">' + htmlentities(opc[i].m) + '</div>' +
                                '</div>' +
                            '</div>' +
                            '<div class="default-white-button grey-txt small ' +
                                'contact-request-button right cancel ' + hideCancel + '">' +
                                    '<span>' + escapeHTML(l[5930]) + '</span>' +
                            '</div>' +
                            '<div class="default-white-button grey-txt small ' +
                                'contact-request-button right reinvite ' + hideReinvite + '">' +
                                    '<span>' + escapeHTML(l[5861]) + '</span>' +
                            '</div>' +
                        '</td></tr>';

                    $(t).append(html);

                    drawn = true;
                }
            }

            if (drawn) {
                $('.fm-empty-contacts').addClass('hidden');

                // hide/show received/sent grids
                $('.contact-requests-grid').addClass('hidden');
                $('.sent-requests-grid').removeClass('hidden');

                initOpcGridScrolling();
                initBindOPC();
            }
        }
    };

    /**
     * Render cloud listing layout.
     * @param {Boolean} aUpdate  Whether we're updating the list
     */
    this.renderMain = function(aUpdate) {
        var numRenderedNodes = -1;

        if (d) {
            console.time('renderMain');
        }

        // Disable aUpdate flag if a new item was added to an empty
        // folder, so that MegaRender properly uses JSP container..
        if (aUpdate && M.v.length === 1) {
            aUpdate = false;
        }

        if (!aUpdate) {
            this.megaRender = new MegaRender(this.viewmode);
        }

        // cleanupLayout will render an "empty grid" layout if there
        // are no nodes in the current list (Ie, M.v), if so no need
        // to call renderLayout therefore.
        if (this.megaRender.cleanupLayout(aUpdate, this.v, this.fsViewSel)) {

            if (this.currentdirid === 'opc') {
                this.drawSentContactRequests(this.v, 'clearGrid');
            }
            else if (this.currentdirid === 'ipc') {
                this.drawReceivedContactRequests(this.v, 'clearGrid');
            }
            else {
                numRenderedNodes = this.megaRender.renderLayout(aUpdate, this.v);
            }
        }

        // No need to bind mouse events etc (gridUI/iconUI/selecddUI)
        // if there weren't new rendered nodes (Ie, they were cached)
        if (numRenderedNodes) {

            if (!aUpdate) {
                contactUI();

                if (this.viewmode) {
                    fa_duplicates = Object.create(null);
                    fa_reqcnt = 0;
                }

                if ($.rmItemsInView) {
                    $.rmInitJSP = this.fsViewSel;
                }
            }

            this.rmSetupUI(aUpdate);
        }

        if (d) {
            console.timeEnd('renderMain');
        }
    };

    this.rmSetupUI = function(u) {
        if (this.viewmode === 1) {
            if (this.v.length > 0) {
                var o = $('.fm-blocks-view.fm .file-block-scrolling');
                o.find('div.clear').remove();
                o.append('<div class="clear"></div>');
            }
            iconUI(u);
            if (!u) {
                fm_thumbnails();
            }
        }
        else {
            Soon(gridUI);
        }
        Soon(fmtopUI);

        if (M.onRenderFinished) {
            Soon(M.onRenderFinished);
            delete M.onRenderFinished;
        }
        $('.grid-scrolling-table .grid-url-arrow').rebind('click', function(e) {
            var target = $(this).closest('tr');
            if (target.attr('class').indexOf('ui-selected') == -1) {
                target.parent().find('tr').removeClass('ui-selected');
            }
            target.addClass('ui-selected');
            e.preventDefault();
            e.stopPropagation(); // do not treat it as a regular click on the file
            e.currentTarget = target;
            cacheselect();
            searchPath();
            if (!$(this).hasClass('active')) {
                contextMenuUI(e, 1);
                $(this).addClass('active');
            }
            else {
                $.hideContextMenu();
                $(this).removeClass('active');
            }
        });

        $('.file-block .file-settings-icon').rebind('click', function(e) {
            var target = $(this).parents('.file-block');
            if (target.attr('class').indexOf('ui-selected') == -1) {
                target.parent().find('a').removeClass('ui-selected');
            }
            target.addClass('ui-selected');
            e.preventDefault();
            e.stopPropagation(); // do not treat it as a regular click on the file
            e.currentTarget = target;
            cacheselect();
            searchPath();
            if (!$(this).hasClass('active')) {
                $(this).addClass('active');
                contextMenuUI(e, 1);
            }
            else {
                $(this).removeClass('active');
                $.hideContextMenu();
            }
        });

        if (!u) {

            if (this.currentrootid === 'shares') {

                function prepareShareMenuHandler(e) {
                    e.preventDefault();
                    e.stopPropagation();
                    e.currentTarget = $('#treea_' + M.currentdirid);
                    e.calculatePosition = true;
                    $.selected = [M.currentdirid];
                }

                $('.shared-details-info-block .grid-url-arrow').rebind('click', function (e) {
                    prepareShareMenuHandler(e);
                    if (!$(this).hasClass('active')) {
                        contextMenuUI(e, 1);
                        $(this).addClass('active');
                    }
                    else {
                        $.hideContextMenu();
                        $(this).removeClass('active');
                    }
                });

                $('.shared-details-info-block .fm-share-download').rebind('click', function (e) {
                    prepareShareMenuHandler(e);
                    var $this = $(this);
                    e.clientX = $this.offset().left;
                    e.clientY = $this.offset().top + $this.height()

                    if (!$(this).hasClass('active')) {
                        contextMenuUI(e, 3);
                        $(this).addClass('active');
                    }
                    else {
                        $.hideContextMenu();
                        $(this).removeClass('active');
                    }
                });

                $('.shared-details-info-block .fm-share-copy').rebind('click', function (e) {
                    $.copyDialog = 'copy'; // this is used like identifier when key with key code 27 is pressed
                    $.mcselected = M.RootID;
                    $('.copy-dialog .dialog-copy-button').addClass('active');
                    $('.copy-dialog').removeClass('hidden');
                    handleDialogContent('cloud-drive', 'ul', true, 'copy', 'Paste');
                    $('.fm-dialog-overlay').removeClass('hidden');
                    $('body').addClass('overlayed');
                });

                // From inside a shared directory e.g. #fm/INlx1Kba and the user clicks the 'Leave share' button
                $('.shared-details-info-block .fm-leave-share').rebind('click', function (e) {
                    loadingDialog.show();

                    // Get the share ID from the hash in the URL
                    var shareId = window.location.hash.replace('#fm/', '');

                    // Remove user from the share
                    removeShare(shareId)
                        .always(function() {

                            // Open the shares folder
                            M.openFolder('shares', true)
                                .always(function() {
                                    loadingDialog.hide();
                                });
                        });
                });
            }
        }
    };

    this.renderShare = function(h)
    {
        var html = '';
        if (M.d[h].shares)
        {
            for (var u in M.d[h].shares)
            {
                if (M.u[u])
                {
                    var rt = '';
                    var sr = {r0: '', r1: '', r2: ''};
                    if (M.d[h].shares[u].r == 0)
                    {
                        rt = l[55];
                        sr.r0 = ' active';
                    }
                    else if (M.d[h].shares[u].r == 1)
                    {
                        rt = l[56];
                        sr.r1 = ' active';
                    }
                    else if (M.d[h].shares[u].r == 2)
                    {
                        rt = l[57];
                        sr.r2 = ' active';
                    }

                    html += '<div class="add-contact-item" id="' + u + '"><div class="add-contact-pad">' + useravatar.contact(u) + 'span class="add-contact-username">' + htmlentities(M.u[u].m) + '</span><div class="fm-share-dropdown">' + rt + '</div><div class="fm-share-permissions-block hidden"><div class="fm-share-permissions' + sr.r0 + '" id="rights_0">' + l[55] + '</div><div class="fm-share-permissions' + sr.r1 + '" id="rights_1">' + l[56] + '</div><div class="fm-share-permissions' + sr.r2 + '" id="rights_2">' + l[57] + '</div><div class="fm-share-permissions" id="rights_3">' + l[83] + '</div></div></div></div>';
                }
            }
            $('.share-dialog .fm-shared-to').html(html);
            $('.share-dialog .fm-share-empty').addClass('hidden');
            $('.share-dialog .fm-shared-to').removeClass('hidden');
        }
        else
        {
            $('.share-dialog .fm-share-empty').removeClass('hidden');
            $('.share-dialog .fm-shared-to').addClass('hidden');
        }
    };

    this.renderTree = function()
    {
        var build = function(h) {
            return M.buildtree({h: h}, M.buildtree.FORCE_REBUILD);
        };

        var promise = MegaPromise.allDone([build('shares'), build(M.RootID), build(M.RubbishID), build(M.InboxID)]);

        promise.done(function() {
            M.contacts();
            treeUI();
        });

        return promise;
    };

<<<<<<< HEAD
    /**
     * Open Cloud Folder or Site Section/Page
     *
     * @param {String}  id      The folder id
     * @param {Boolean} [force] If that folder is already open, re-render it
     * @param {Boolean} [chat]  Some chat flag..
     * @returns {MegaPromise}
     */
=======
>>>>>>> 87eb1e4f
    this.openFolder = function(id, force, chat) {
        var newHashLocation;
        var fetchdbnodes;
        var firstopen;

        $('.fm-right-account-block, .fm-right-block.dashboard').addClass('hidden');
        $('.fm-files-view-icon').removeClass('hidden');

        if (d) {
            console.log('openFolder()', M.currentdirid, id, force, loadfm.loaded);
        }

        if (!loadfm.loaded) {
            console.error('Internal error, do not call openFolder before the cloud finished loading.');
<<<<<<< HEAD
            return MegaPromise.reject(EACCESS);
=======
            return false;
        }

        if (!folderlink) {
            // open the dashboard by default
            /*id = id || 'dashboard';
                disabled for now
             */
>>>>>>> 87eb1e4f
        }

        if (!is_mobile && (id !== 'notifications') && !$('.fm-main.notifications').hasClass('hidden')) {
            notificationsUI(1);
        }

        this.search = false;
        this.chat = false;

        if (!fminitialized) {
            firstopen = true;
        }
<<<<<<< HEAD
        else if (id && id === this.currentdirid && !force) {
            // Do nothing if same path is chosen
            return MegaPromise.resolve(EEXIST);
=======
        else if (id && id === this.currentdirid && !force) {// Do nothing if same path is choosen
            return false;
>>>>>>> 87eb1e4f
        }


        if (id === 'rubbish')
            id = this.RubbishID;
        else if (id === 'inbox')
            id = this.InboxID;
        else if (id === 'cloudroot')
            id = this.RootID;
        else if (id === 'contacts')
            id = 'contacts';
        else if (id === 'opc')
            id = 'opc';
        else if (id === 'ipc')
            id = 'ipc';
        else if (id === 'shares')
            id = 'shares';
        else if (id === 'chat') {
            if (!megaChatIsReady) {
                id = this.RootID;
            }
            else {
                this.chat = true;

                megaChat.refreshConversations();
                treeUI();
                var room = megaChat.renderListing();

                if (room) {
                    newHashLocation = room.getRoomUrl();
                }
            }
        }
        else if (id && id.substr(0, 7) === 'account')
            accountUI();
        else if (id && id.substr(0, 9) === 'dashboard')
            dashboardUI();
        else if (id && id.substr(0, 13) === 'notifications')
            notificationsUI();
        else if (id && id.substr(0, 7) === 'search/')
            this.search = true;
        else if (id && id.substr(0, 5) === 'chat/') {
            this.chat = true;
            treeUI();

            if (megaChatIsReady) {
                // XX: using the old code...for now
                chatui(id);
            }
        }
        else if (id !== 'transfers') {
            if (!id) {
                id = this.RootID;
            }
            else if (!M.d[id] || (M.d[id].t && !M.c[id])) {
                fetchdbnodes = true;
            }
        }

        if (megaChatIsReady) {
            if (!this.chat) {
                if (megaChat.getCurrentRoom()) {
                    megaChat.getCurrentRoom().hide();
                }
            }
        }

<<<<<<< HEAD
        var promise = new MegaPromise();

        if (fetchdbnodes) {

            dbfetch.get(id)
                .always(function() {
                    if (!M.d[id]) {
                        id = M.RootID;
                    }
                    _openFolderCompletion.call(M, id, newHashLocation, firstopen, promise);
                });
        }
        else {
            _openFolderCompletion.call(this, id, newHashLocation, firstopen, promise);
        }

        return promise;
    };

    /**
     * Invoke M.openFolder() completion.
     *
     * @param {String}      id               The folder id
     * @param {String}      newHashLocation  location change
     * @param {MegaPromise} promise          Completion promise
     * @private
     */
    var _openFolderCompletion = function(id, newHashLocation, first, promise) {
        this.previousdirid = this.currentdirid;
        this.currentdirid  = id;
        this.currentrootid = RootbyId(id);

        if (first) {
            fminitialized = true;
            $('.top-search-bl').show();
            mBroadcaster.sendMessage('fm:initialized');
        }

=======
        this.previousdirid = this.currentdirid;
        this.currentdirid = id;
        this.currentrootid = RootbyId(id);

>>>>>>> 87eb1e4f
        if (M.currentrootid === M.RootID) {
            M.lastSeenCloudFolder = M.currentdirid;
        }

        $('.nw-fm-tree-item').removeClass('opened');

        if (this.chat) {
            M.v = [];
            sharedFolderUI(); // remove shares-specific UI
            //$.tresizer();
        }
        else if (id === undefined && folderlink) {
            // Error reading shared folder link! (Eg, server gave a -11 (EACCESS) error)
            // Force cleaning the current cloud contents and showing an empty msg
<<<<<<< HEAD
            M.renderMain();
        }
        else if (id && (id.substr(0, 7) !== 'account') && (id.substr(0, 13) !== 'notifications')) {
            $('.fm-right-files-block').removeClass('hidden');
            if (d) {
                console.time('time for rendering');
            }
            if (id === 'transfers') {
                M.v = [];
            }
            else if (id.substr(0, 6) === 'search') {
                M.filterBySearch(M.currentdirid);
            }
            else {
                M.filterByParent(M.currentdirid);
            }

=======
            if (!is_mobile) {
                    M.renderMain();
                }
                else {
                    // Trigger rendering of mobile file manager
                    mobilefm.renderLayout();
                }
        }
        else if (id && (id.substr(0, 7) !== 'account')
                && (id.substr(0, 9) !== 'dashboard')
                && (id.substr(0, 13) !== 'notifications')) {

            $('.fm-right-files-block').removeClass('hidden');
            if (d) {
                console.time('time for rendering');
            }
            if (id === 'transfers') {
                M.v = [];
            }
            else if (id.substr(0, 6) === 'search') {
                M.filterBySearch(M.currentdirid);
            }
            else {
                M.filterByParent(M.currentdirid);
            }

>>>>>>> 87eb1e4f
            var viewmode = 0;// 0 is list view, 1 block view
            if (M.overrideViewMode !== undefined) {
                viewmode = M.overrideViewMode;
                delete M.overrideViewMode;
            }
            else if (typeof fmconfig.uiviewmode !== 'undefined' && fmconfig.uiviewmode) {
                if (fmconfig.viewmode) {
                    viewmode = fmconfig.viewmode;
                }
            }
            else if (typeof fmconfig.viewmodes !== 'undefined' && typeof fmconfig.viewmodes[id] !== 'undefined') {
                viewmode = fmconfig.viewmodes[id];
            }
            else {
                for (var i in M.v) {
                    if (is_image(M.v[i])) {
                        viewmode = 1;
                        break;
                    }
                }
            }
            M.viewmode = viewmode;
            if (M.overrideSortMode) {
                M.doSort(M.overrideSortMode[0], M.overrideSortMode[1]);
                delete M.overrideSortMode;
            }
            else if (fmconfig.uisorting && fmconfig.sorting) {
                M.doSort(fmconfig.sorting.n, fmconfig.sorting.d);
            }
            else if (fmconfig.sortmodes && fmconfig.sortmodes[id]) {
                M.doSort(fmconfig.sortmodes[id].n, fmconfig.sortmodes[id].d);
            }
            else if (M.currentdirid === 'contacts') {
                M.doSort('status', 1);
            }
            else {
                M.doSort('name', 1);
            }
<<<<<<< HEAD

            if (M.currentdirid === 'opc') {
                this.v = [];
                for (var i in M.opc) {
                    this.v.push(M.opc[i]);
                }
            }
            else if (M.currentdirid === 'ipc') {
                this.v = [];
                for (var i in M.ipc) {
                    this.v.push(M.ipc[i]);
=======

            if (M.currentdirid === 'opc') {
                this.v = [];
                for (var i in M.opc) {
                    this.v.push(M.opc[i]);
                }
            }
            else if (M.currentdirid === 'ipc') {
                this.v = [];
                for (var i in M.ipc) {
                    this.v.push(M.ipc[i]);
                }
            }

            if (!is_mobile) {
                    M.renderMain();
                }
                else {
                    // Trigger rendering of mobile file manager
                    mobilefm.renderLayout();
                }

            if (fminitialized) {
                var currentdirid = M.currentdirid;
                if (id.substr(0, 6) === 'search') {
                    currentdirid = M.RootID;

                    if (M.d[M.previousdirid]) {
                        currentdirid = M.previousdirid;
                    }
>>>>>>> 87eb1e4f
                }
            }

<<<<<<< HEAD
            M.renderMain();

            if (fminitialized) {
                var currentdirid = M.currentdirid;
                if (id.substr(0, 6) === 'search') {
                    currentdirid = M.RootID;

                    if (M.d[M.previousdirid]) {
                        currentdirid = M.previousdirid;
                    }
                }

                if ($('#treea_' + currentdirid).length === 0) {
                    var n = M.d[currentdirid];
                    if (n && n.p) {
                        treeUIopen(n.p, false, true);
                    }
                }
                treeUIopen(currentdirid, currentdirid === 'contacts');

                $('#treea_' + currentdirid).addClass('opened');
=======
                if (!is_mobile) {
                        if ($('#treea_' + currentdirid).length === 0) {
                            var n = M.d[currentdirid];
                            if (n && n.p) {
                                treeUIopen(n.p, false, true);
                            }
                        }
                        treeUIopen(currentdirid, currentdirid === 'contacts');

                        $('#treea_' + currentdirid).addClass('opened');
                    }
>>>>>>> 87eb1e4f
            }
            if (d) {
                console.timeEnd('time for rendering');
            }

            Soon(function() {
                M.renderPath();
            });
        }
<<<<<<< HEAD


=======


>>>>>>> 87eb1e4f
        // If a folderlink, and entering a new folder.
        if (pfid && this.currentrootid === this.RootID) {
            var target = '';
            if (this.currentdirid !== this.RootID) {
<<<<<<< HEAD
                target = '!' + this.currentdirid;
            }
            newHashLocation = '#F!' + pfid + '!' + pfkey + target;
            M.lastSeenFolderLink = newHashLocation;
        }
        else {
            // new hash location can be altered already by the chat logic in the previous lines in this func
            if (!newHashLocation) {
                newHashLocation = '#fm/' + M.currentdirid;
            }
        }
        try {
            window.location.hash = newHashLocation;
        }
        catch (ex) {
            console.error(ex);
        }
        searchPath();

        var sortMenu = new mega.SortMenu();
        sortMenu.treeSearchUI();

        promise.resolve(id);
        mBroadcaster.sendMessage('mega:openfolder');
=======
                target = '!' +  this.currentdirid;
            }
            newHashLocation = '#F!' + pfid + '!' + pfkey + target;
            M.lastSeenFolderLink = newHashLocation;
        }
        else {
            // new hash location can be altered already by the chat logic in the previous lines in this func
            if (!newHashLocation) {
                newHashLocation = '#fm/' + M.currentdirid;
            }
        }
        try {
            window.location.hash = newHashLocation;
        }
        catch (ex) {
            console.error(ex);
        }
        if (!is_mobile) {
                searchPath();

                var sortMenu = new mega.SortMenu();
                sortMenu.treeSearchUI();
            }

        $(document).trigger('MegaOpenFolder');
    };

    this.getActiveContacts = function() {
        var res = [];

        if (typeof M.c.contacts === 'object') {
            Object.keys(M.c.contacts)
                .forEach(function(userHandle) {
                    if (Object(M.u[userHandle]).c === 1) {
                        res.push(userHandle);
                    }
                });
        }

        return res;
>>>>>>> 87eb1e4f
    };

    // Contacts left panel handling
    this.contacts = function() {

        var i;
        var activeContacts = this.getActiveContacts()
            .map(function(handle) {
                return M.d[handle];
            });

        if (typeof this.i_cache !== "object") {
            this.i_cache = {};
        }

        var sortBy = $.sortTreePanel['contacts'].by;
        var sortFn;

        if (sortBy === 'last-interaction') {
            sortFn = this.getSortByInteractionFn();
        }
        else if (sortBy === 'name') {
            sortFn = this.getSortByNameFn();
        }
        else if (sortBy === 'status') {
            sortFn = this.getSortByStatusFn();
        }
        else if (sortBy === 'created') {
            sortFn = this.getSortByDateTimeFn();
        }
        else if (sortBy === 'fav') {
            sortFn = this.getSortByFavFn();
        }

        var sortDirection = $.sortTreePanel['contacts'].dir;
        activeContacts.sort(
            function(a, b) {
                return sortFn(a, b, sortDirection);
            }
        );

        var html = '';
        var onlinestatus;

        // status can be: "online"/"away"/"busy"/"offline"
        for (i in activeContacts) {
            if (activeContacts.hasOwnProperty(i)) {
                if (megaChatIsReady) {
                    var jId = megaChat.getJidFromNodeId(activeContacts[i].u);
                    onlinestatus = M.onlineStatusClass(megaChat.karere.getPresence(jId));
                }
                else {
                    onlinestatus = [l[5926], 'offline'];
                }

                var name = M.getNameByHandle(activeContacts[i].u);

                if (!treesearch || name.toLowerCase().indexOf(treesearch.toLowerCase()) > -1) {

                    html += '<div class="nw-contact-item ui-droppable '
                    + onlinestatus[1] + '" id="contact_' + htmlentities(activeContacts[i].u)
                    + '"><div class="nw-contact-status"></div><div class="nw-contact-name">'
                    + htmlentities(name)
                    + ' <a href="#" class="button start-chat-button"><span></span></a></div></div>';
                }
                $('.fm-start-chat-dropdown').addClass('hidden');
            }
        }

        $('.content-panel.contacts').html(html);

        if (megaChatIsReady) {
            $('.fm-tree-panel').undelegate('.start-chat-button', 'click.megaChat');
            $('.fm-tree-panel').delegate('.start-chat-button', 'click.megaChat', function() {
                var m = $('.fm-start-chat-dropdown'),
                    scrollPos = 0;

                var $this = $(this);
                var $userDiv = $this.parent().parent();

                $.hideContextMenu();

                if (!$this.is(".active")) {
                    $('.start-chat-button').removeClass('active');

                    $('.dropdown-item', m).removeClass("disabled");

                    if ($userDiv.is(".offline")) {
                        $('.dropdown-item.startaudio-item, .dropdown-item.startvideo-item', m)
                            .addClass("disabled");
                    }

                    $this.addClass('active');
                    var y = $this.offset().top + 21;
                    m
                        .css('top', y)
                        .removeClass('hidden')
                        .addClass('active')
                        .data("triggeredBy", $this);
                }
                else {
                    $this.removeClass('active');
                    m
                        .removeClass('active')
                        .addClass('hidden')
                        .removeData("triggeredBy");
                }

                $.selected = [$userDiv.attr('id').replace('contact_', '')];

                return false; // stop propagation!
            });

            $('.fm-start-chat-dropdown .dropdown-item.startchat-item').rebind('click.treePanel', function() {
                var $this = $(this);

                if (!$this.is(".disabled")) {
                    var user_handle = $.selected && $.selected[0];
                    window.location = "#fm/chat/" + user_handle;
                }
            });

            $('.fm-start-chat-dropdown .dropdown-item.startaudio-item').rebind('click.treePanel', function() {
                var $this = $(this);
                var $triggeredBy = $this.parent().data("triggeredBy");
                var $userDiv = $triggeredBy.parent().parent();

                if (!$this.is(".disabled") && !$userDiv.is(".offline")) {
                    var user_handle = $userDiv.attr('id').replace("contact_", "");

                    window.location = "#fm/chat/" + user_handle;
                    var room = megaChat.createAndShowPrivateRoomFor(user_handle);
                    if (room) {
                        room.startAudioCall();
                    }
                }
            });

            $('.fm-start-chat-dropdown .dropdown-item.startvideo-item').rebind('click.treePanel', function() {
                var $this = $(this);
                var $triggeredBy = $this.parent().data("triggeredBy");
                var $userDiv = $triggeredBy.parent().parent();

                if (!$this.is(".disabled") && !$userDiv.is(".offline")) {
                    var user_handle = $userDiv.attr('id').replace("contact_", "");

                    window.location = "#fm/chat/" + user_handle;
                    var room = megaChat.createAndShowPrivateRoomFor(user_handle);
                    if (room) {
                        room.startVideoCall();
                    }
                }
            });
        }

        $('.fm-tree-panel').undelegate('.nw-contact-item', 'click');
        $('.fm-tree-panel').delegate('.nw-contact-item', 'click', function() {
            var id = $(this).attr('id');
            if (id) {
                id = id.replace('contact_', '');
            }
            M.openFolder(id);

            return false; // stop propagation!
        });

        // On the Contacts screen, initiate a call by double clicking a contact name in the left panel
        $('.fm-tree-panel').delegate('.nw-contact-item.online', 'dblclick', function() {

            // Get the element ID
            var $this = $(this);
            var id = $this.attr('id');

            // Get the user handle and change to conversations screen
            var user_handle = id.replace('contact_', '');
            window.location = '#fm/chat/' + user_handle;

        });
    };

    this.getContacts = function(n) {
        var folders = [];
        for (var i in this.c[n.h])
            if (this.d[i].t == 1 && this.d[i].name)
                folders.push(this.d[i]);

        return folders;
    };
    this.getContactByEmail = function(email) {
        var self = this;

        var found = false;

        self.u.forEach(function(v, k) {
            if (v.t == 1 && v.name && v.m == email) {
                found = v;
                // break
                return false;
            }
        });

        return found;
    };

    /**
     * buildtree
     *
     * Re-creates tree DOM elements in given order i.e. { ascending, descending }
     * for given parameters i.e. { name, [last interaction, status] },
     * Sorting for status and last interaction are available only for contacts.
     * @param {String} n, node id.
     * @param {String} dialog, dialog identifier or force rebuild constant.
     * @param {type} stype, what to sort.
     * @returns {MegaPromise}
     */
    this.buildtree = function(n, dialog, stype) {

        if (!n) {
            console.error('Invalid node passed to M.buildtree');
            return MegaPromise.reject();
        }
        var levels  = 1;
        var promise = new MegaPromise();
        var args    = toArray.apply(null, arguments);

        // Retrieve whole cloud for copy/move dialogs...
        // FIXME: find a proper way to retrieve folders only
        /* TODO: make move/copy dialogs logic async
        if (dialog === 'copy-dialog' || dialog === 'move-dialog') {
            levels = -1;
        }*/

        if (dialog !== M.buildtree.FORCE_REBUILD && levels > 0) {
            _buildtree.apply(M, args);
            promise.resolve();
        }
        else {
            var folders;

            if (n.h === 'shares') {

                folders = Object.keys(M.c[n.h] || {});
            }
            else {
                folders = [n.h];
            }

            dbfetch.geta(folders)
                .always(function() {
                    _buildtree.apply(M, args);
                    promise.resolve();
                });
        }

        return promise;
    };
    var _buildtree = function(n, dialog, stype) {

        var folders = [],
            _ts_l = treesearch && treesearch.toLowerCase(),
            _li = 'treeli_',
            _sub = 'treesub_',
            _a = 'treea_',
            rebuild = false,
            sharedfolder, openedc, arrowIcon,
            ulc, expandedc, buildnode, containsc, cns, html, sExportLink,
            fName = '',
            curItemHandle = '',
            undecryptableClass = '',
            titleTooltip = '',
            fIcon = '',
            prefix;

        var share = new mega.Share({});

        /*
         * XXX: Initially this function was designed to render new nodes only,
         * but due to a bug the entire tree was being rendered/created from
         * scratch every time. Trying to fix this now is a pain because a lot
         * of the New-design code was made with that bug in place and therefore
         * with the assumption the tree panels are recreated always.
         */

        if (dialog === this.buildtree.FORCE_REBUILD) {
            rebuild = true;
            dialog = undefined;
        }
        stype = stype || "cloud-drive";
        if (n.h === M.RootID) {
            if (typeof dialog === 'undefined') {
                if (rebuild || $('.content-panel.cloud-drive ul').length === 0) {
                    $('.content-panel.cloud-drive').html('<ul id="treesub_' + htmlentities(M.RootID) + '"></ul>');
                }
            }
            else {
                $('.' + dialog + ' .cloud-drive .dialog-content-block').html('<ul id="mctreesub_' + htmlentities(M.RootID) + '"></ul>');
            }
        }
        else if (n.h === 'shares') {
            if (typeof dialog === 'undefined') {
                $('.content-panel.shared-with-me').html('<ul id="treesub_shares"></ul>');
            }
            else {
                $('.' + dialog + ' .shared-with-me .dialog-content-block').html('<ul id="mctreesub_shares"></ul>');
            }
            stype = "shared-with-me";
        }
        else if (n.h === M.InboxID) {
            if (typeof dialog === 'undefined') {
                $('.content-panel.inbox').html('<ul id="treesub_' + htmlentities(M.InboxID) + '"></ul>');
            }
            else {
                $('.' + dialog + ' .inbox .dialog-content-block').html('<ul id="mctreesub_' + htmlentities(M.InboxID) + '"></ul>');
            }
            stype = "inbox";
        }
        else if (n.h === M.RubbishID) {
            if (typeof dialog === 'undefined') {
                $('.content-panel.rubbish-bin').html('<ul id="treesub_' + htmlentities(M.RubbishID) + '"></ul>');
            }
            else {
                $('.' + dialog + ' .rubbish-bin .dialog-content-block').html('<ul id="mctreesub_' + htmlentities(M.RubbishID) + '"></ul>');
            }
            stype = "rubbish-bin";
        }
        else if (folderlink) {
            stype = "folder-link";
        }

        prefix = stype;
        // Detect copy and move dialogs, make sure that right DOMtree will be sorted.
        // copy and move dialogs have their own trees and sorting is done independently
        if (dialog) {
            if (dialog.indexOf('copy-dialog') !== -1) {
                prefix = 'Copy' + stype;
            }
            else if (dialog.indexOf('move-dialog') !== -1) {
                prefix = 'Move' + stype;
            }
        }

        if (this.c[n.h]) {

            folders = [];
            for (var i in this.c[n.h]) {
                if (this.d[i] && (this.d[i].t === 1)) {
                    folders.push(this.d[i]);
                }
            }

            var sortFn = this.getSortByNameFn();
            var sortDirection = $.sortTreePanel[prefix].dir;
            folders.sort(
                function(a, b) {
                    return sortFn(a, b, sortDirection);
                }
            );

            // In case of copy and move dialogs
            if (typeof dialog !== 'undefined') {
                 _a = 'mctreea_';
                 _li = 'mctreeli_';
                 _sub = 'mctreesub_';
            }

            for (var ii in folders) {
                if (folders.hasOwnProperty(ii)) {

                    ulc = '';
                    expandedc = '';
                    buildnode = false;
                    containsc = '';
                    curItemHandle = folders[ii].h;
                    cns = M.c[curItemHandle];
                    undecryptableClass = '';
                    titleTooltip = '';
                    fIcon = '';

                    fName = folders[ii].name;

                    if (cns) {
                        for (var cn in cns) {
                            /* jshint -W073 */
                            if (M.d[cn] && M.d[cn].t) {
                                containsc = 'contains-folders';
                                break;
                            }
                            /* jshint +W073 */
                        }
                    }
                    if (fmconfig && fmconfig.treenodes && fmconfig.treenodes[curItemHandle]) {
                        buildnode = Boolean(containsc);
                    }
                    if (buildnode) {
                        ulc = 'class="opened"';
                        expandedc = 'expanded';
                    }
                    else if (Object(fmconfig.treenodes).hasOwnProperty(curItemHandle)) {
                        fmtreenode(curItemHandle, false);
                    }
                    sharedfolder = '';

                    // Check is there a full and pending share available, exclude public link shares i.e. 'EXP'
                    if (share.isShareExist([curItemHandle], true, true, false)) {
                        sharedfolder = ' shared-folder';
                    }

                    openedc = '';
                    if (M.currentdirid === curItemHandle) {
                        openedc = 'opened';
                    }

                    var k = $('#' + _li + curItemHandle).length;

                    if (k) {
                        if (containsc) {
                            $('#' + _li + curItemHandle + ' .nw-fm-tree-item').addClass(containsc)
                                .find('span').eq(0).addClass('nw-fm-arrow-icon');
                        }
                        else {
                            $('#' + _li + curItemHandle + ' .nw-fm-tree-item').removeClass('contains-folders')
                                .find('span').eq(0).removeClass('nw-fm-arrow-icon');
                        }
                    }
                    else {

                        // Undecryptable node indicators
                        if (missingkeys[curItemHandle]) {
                            undecryptableClass = 'undecryptable';
                            fName = l[8686];
                            fIcon = 'generic';

                            var exportLink = new mega.Share.ExportLink({});
                            titleTooltip = exportLink.isTakenDown(curItemHandle) ? (l[7705] + '\n') : '';
                            titleTooltip += l[8595];
                        }

                        sExportLink = (M.d[curItemHandle].shares && M.d[curItemHandle].shares.EXP) ? 'linked' : '';
                        arrowIcon = '';

                        if (containsc) {
                            arrowIcon = 'class="nw-fm-arrow-icon"';
                        }
                        /* jshint -W043 */
                        html = '<li id="' + _li + curItemHandle + '">\n\
                                        <span  id="' + _a + htmlentities(curItemHandle)
                            + '" class="nw-fm-tree-item ' + containsc + ' ' + expandedc + ' '
                            + openedc + ' ' + sExportLink + ' ' + undecryptableClass
                            + '" title="' + titleTooltip + '">\n\
                                            <span ' + arrowIcon + '></span>\n\
                                            <span class="nw-fm-tree-folder' + sharedfolder + '">' + htmlentities(fName) + '</span>\n\
                                            <span class="data-item-icon"></span>\n\
                                        </span>\n\
                                        <ul id="' + _sub + curItemHandle + '" ' + ulc + '></ul>\n\
                                    </li>';
                        /* jshint +W043 */

                        if (folders[ii - 1] && $('#' + _li + folders[ii - 1].h).length > 0) {
                            $('#' + _li + folders[ii - 1].h).after(html);
                        }
                        else if (ii === 0 && $('#' + _sub + n.h + ' li').length > 0) {
                            $($('#' + _sub + n.h + ' li')[0]).before(html);
                        }
                        else {
                            $('#' + _sub + n.h).append(html);
                        }
                    }

                    if (_ts_l) {
                        if (fName.toLowerCase().indexOf(_ts_l) === -1) {
                            $('#' + _li + curItemHandle).addClass('tree-item-on-search-hidden');
                        }
                        else {
                            $('#' + _li + curItemHandle).parents('li').removeClass('tree-item-on-search-hidden');
                        }
                    }
                    if (buildnode) {
                        _buildtree.call(this, folders[ii], dialog, stype);
                    }

                    if (fminitialized) {
                        var nodeHandle = curItemHandle;
                        var currNode = M.d[nodeHandle];

                        if ((currNode && currNode.shares) || M.ps[nodeHandle]) {
                            sharedUInode(nodeHandle);
                        }

                        if (currNode && currNode.lbl) {
                            M.colourLabelDomUpdate(nodeHandle, currNode.lbl);
                        }
                    }
                }
            }// END of for folders loop
        }
    };// END buildtree()

    this.buildtree.FORCE_REBUILD = 34675890009;

    var arrow = '<span class="context-top-arrow"></span><span class="context-bottom-arrow"></span>';

    this.buildRootSubMenu = function() {

        var cs = '',
            sm = '',
            html = '';

        for (var h in M.c[M.RootID]) {
            if (M.d[h] && M.d[h].t) {
                cs = ' contains-submenu';
                sm = '<span class="dropdown body submenu" id="sm_' + this.RootID + '">'
                    + '<span id="csb_' + this.RootID + '"></span>' + arrow + '</span>';
                break;
            }
        }

        html = '<span class="dropdown body submenu" id="sm_move"><span id="csb_move">'
            + '<span class="dropdown-item cloud-item' + cs + '" id="fi_' + this.RootID + '">'
            + '<i class="small-icon context cloud"></i>' + l[164] + '</span>' + sm
            + '<span class="dropdown-item remove-item" id="fi_' + this.RubbishID + '">'
            + '<i class="small-icon context remove-to-bin"></i>' + l[168] + '</span>'
            + '<hr /><span class="dropdown-item advanced-item"><i class="small-icon context aim"></i>'
            + l[9108] + '</span>' + arrow + '</span></span>';

        $('.dropdown-item.move-item').after(html);
    };

    /*
     * buildSubMenu - context menu related
     * Create sub-menu for context menu parent directory
     *
     * @param {string} id - parent folder handle
     */
    this.buildSubMenu = function(id) {

        var folders = [],
            sub, cs, sm, fid, sharedFolder, html;
        var nodeName = '';

        for (var i in this.c[id]) {
            if (this.d[i] && this.d[i].t === 1) {
                folders.push(this.d[i]);
            }
        }

        // Check existance of sub-menu
        if ($('#csb_' + id + ' > .dropdown-item').length !== folders.length)  {
            // localeCompare is not supported in IE10, >=IE11 only
            // sort by name is default in the tree
            folders.sort(function(a, b) {
                if (a.name) {
                    return a.name.localeCompare(b.name);
                }
            });

            for (var i in folders) {
                sub = false;
                cs = '';
                sm = '';
                fid = folders[i].h;

                for (var h in M.c[fid]) {
                    if (M.d[h] && M.d[h].t) {
                        sub = true;
                        cs = ' contains-submenu';
                        sm = '<span class="dropdown body submenu" id="sm_' + fid + '">'
                            + '<span id="csb_' + fid + '"></span>' + arrow + '</span>';
                        break;
                    }
                }

                sharedFolder = 'folder-item';
                if (typeof M.d[fid].shares !== 'undefined') {
                    sharedFolder += ' shared-folder-item';
                }

                if (missingkeys[fid]) {
                    nodeName = l[8686];
                }
                else {
                    nodeName = this.d[fid].name;
                }

                html = '<span class="dropdown-item ' + sharedFolder + cs + '" id="fi_' + fid + '">'
                    + '<i class="small-icon context ' + sharedFolder + '"></i>'
                    + htmlentities(nodeName) + '</span>' + sm;

                $('#csb_' + id).append(html);
            }
        }
    };

    this.sortContacts = function(folders) {
        // in case of contacts we have custom sort/grouping:
        if (localStorage.csort)
            this.csort = localStorage.csort;
        if (localStorage.csortd)
            this.csortd = parseInt(localStorage.csortd);

        if (this.csort == 'shares')
        {
            folders.sort(function(a, b)
            {
                if (M.c[a.h] && M.c[b.h])
                {
                    if (a.name)
                        return a.name.localeCompare(b.name);
                }
                else if (M.c[a.h] && !M.c[b.h])
                    return 1 * M.csortd;
                else if (!M.c[a.h] && M.c[b.h])
                    return -1 * M.csortd;
                return 0;
            });
        }
        else if (this.csort == 'name')
        {
            folders.sort(function(a, b)
            {
                if (a.name)
                    return parseInt(a.name.localeCompare(b.name) * M.csortd);
            });
        }
        else if (this.csort == 'chat-activity')
        {
            folders.sort(function(a, b)
            {
                var aTime = M.u[a.h].lastChatActivity;
                var bTime = M.u[b.h].lastChatActivity;

                if (aTime && bTime)
                {
                    if (aTime > bTime) {
                        return 1 * M.csortd;
                    }
                    else if (aTime < bTime) {
                        return -1 * M.csortd;
                    }
                    else {
                        return 0;
                    }
                }
                else if (aTime && !bTime)
                    return 1 * M.csortd;
                else if (!aTime && bTime)
                    return -1 * M.csortd;

                return 0;
            });
        }

        return folders;
    };

    this.getPath = function(id) {

        var result = [];
        var loop = true;

        while (loop) {
            if ((id === 'contacts') && (result.length > 1)) {
                id = 'shares';
            }

            if (
                M.d[id]
                || (id === 'contacts')
                || (id === 'messages')
                || (id === 'shares')
                || (id === M.InboxID)
                || (id === 'opc')
                || (id === 'ipc')
                ) {
                result.push(id);
            }
            else if (!id || (id.length !== 11)) {
                return [];
            }

            if (
                (id === this.RootID)
                || (id === 'contacts')
                || (id === 'shares')
                || (id === 'messages')
                || (id === this.RubbishID)
                || (id === this.InboxID)
                || (id === 'opc')
                || (id === 'ipc')
                ) {
                loop = false;
            }

            if (loop) {
                if (!(this.d[id] && this.d[id].p)) {
                    break;
                }

                id = this.d[id].p;
            }
        }

        return result;
    };

    this.pathLength = function()
    {
        var length = $('.fm-breadcrumbs-block:visible').outerWidth() + $('.fm-header-buttons:visible').outerWidth();
        return length;
    };

    this.renderPath = function() {
        var name, hasnext = '', typeclass,
            html = '<div class="clear"></div>',
            a2 = this.getPath(this.currentdirid),
            contactBreadcrumb = '<a class="fm-breadcrumbs contacts has-next-button" id="path_contacts">'
                                    + '<span class="right-arrow-bg">'
                                        + '<span>' + l[950] + ' </span>'
                                    + '</span>'
                                + '</a>';

        if (a2.length > 2 && a2[a2.length - 2].length === 11) {
            delete a2[a2.length - 2];
        }

        for (var i in a2) {
            name = '';
            if (a2[i] === this.RootID) {
                if (folderlink && M.d[this.RootID]) {
                    name = M.d[this.RootID].name;
                    typeclass = 'folder';
                }
                else {
                    typeclass = 'cloud-drive';
                }
            }
            else if (a2[i] === 'contacts') {
                typeclass = 'contacts';
                name = l[165];
            }
            else if (a2[i] === 'opc') {
                typeclass = 'sent-requests';
                name = l[5862];
            }
            else if (a2[i] === 'ipc') {
                typeclass = 'received-requests';
                name = l[5863];
            }
            else if (a2[i] === 'shares') {
                typeclass = 'shared-with-me';
                name = '';
            }
            else if (a2[i] === this.RubbishID) {
                typeclass = 'rubbish-bin';
                name = l[167];
            }
            else if (a2[i] === 'messages' || a2[i] === M.InboxID) {
                typeclass = 'messages';
                name = l[166];
            }
            else {
                var n = M.d[a2[i]];
                if (n && n.name) {
                    name = n.name;
                }
                if (a2[i].length === 11) {
                    typeclass = 'contact';
                }
                else {
                    typeclass = 'folder';
                }
            }
            html = '<a class="fm-breadcrumbs ' + typeclass + ' ' + hasnext
                    + ' ui-droppable" id="path_' + htmlentities(a2[i]) + '">'
                        + '<span class="right-arrow-bg ui-draggable">'
                            + '<span>' + htmlentities(name)  + '</span>'
                        + '</span>'
                    + '</a>' + html;
            hasnext = 'has-next-button';
        }

        if (this.currentdirid && this.currentdirid.substr(0, 5) === 'chat/') {
            var contactName = $('a.fm-tree-folder.contact.lightactive span.contact-name').text();
            $('.fm-breadcrumbs-block').safeHTML('<a class="fm-breadcrumbs contacts has-next-button" id="path_contacts">'
                                                + '<span class="right-arrow-bg">'
                                                    + '<span>Contacts</span>'
                                                + '</span></a>'
                                            + '<a class="fm-breadcrumbs chat" id="path_'
                                            + htmlentities(M.currentdirid.replace("chat/", "")) + '">'
                                                + '<span class="right-arrow-bg">'
                                                    + '<span>' + htmlentities(contactName) + '</span>'
                                                + '</span>'
                                            + '</a>');
            $('.search-files-result').addClass('hidden');
        }
        else if (this.currentdirid && this.currentdirid.substr(0, 7) === 'search/') {
            $('.fm-breadcrumbs-block').safeHTML('<a class="fm-breadcrumbs search ui-droppable" id="'
                                            + htmlentities(a2[i]) + '">'
                                                + '<span class="right-arrow-bg ui-draggable">'
                                                    + '<span>' + htmlentities(this.currentdirid.replace('search/', ''))
                                                    + '</span>'
                                                + '</span>'
                                            + '</a>');
            $('.search-files-result .search-number').text(M.v.length);
            $('.search-files-result').removeClass('hidden');
            $('.search-files-result').addClass('last-button');
        }
        else if (this.currentdirid && this.currentdirid === 'opc') {
            DEBUG('Render Path OPC');
            $('.fm-breadcrumbs-block').html(contactBreadcrumb + html);
        }
        else if (this.currentdirid && this.currentdirid === 'ipc') {
            DEBUG('Render Path IPC');
            $('.fm-breadcrumbs-block').html(contactBreadcrumb + html);
        }
        else {
            $('.search-files-result').addClass('hidden');
            $('.fm-breadcrumbs-block').html(html);
        }

        $('.fm-new-folder span').text(l[68]);
        $('.fm-file-upload span').text(l[99]);
        $('.fm-folder-upload span').text(l[98]);

        var headerWidth = $('.fm-right-header:visible').outerWidth();

        $('.fm-right-header:visible').removeClass('long-path short-foldernames');
        if (M.pathLength() > headerWidth) {
            $('.fm-right-header:visible').addClass('long-path');
            $('.fm-new-folder span').text('');
            $('.fm-file-upload span').text('');
            $('.fm-folder-upload span').text('');
        }

        var el = $('.fm-breadcrumbs-block:visible .right-arrow-bg');
        var i = 0;
        var j = 0;
        headerWidth = $('.fm-right-header:visible').outerWidth();

        while (M.pathLength() > headerWidth) {
            if (i < el.length - 1) {
                $(el[i]).addClass('short-foldername');
                i++;
            } else if (j < el.length - 1) {
                $(el[j]).html('');
                j++;
            } else if (!$(el[j]).hasClass('short-foldername')) {
                $(el[j]).addClass('short-foldername');
            } else {
                $(el[j]).html('');
                break;
            }
        }

        if ($('.fm-breadcrumbs-block .fm-breadcrumbs').length > 1) {
            $('.fm-breadcrumbs-block').removeClass('deactivated');
        }
        else {
            $('.fm-breadcrumbs-block').addClass('deactivated');
        }

        $('.fm-breadcrumbs-block a').unbind('click');
        $('.fm-breadcrumbs-block a').bind('click', function() {
            var crumbId = $(this).attr('id');

            // When NOT deactivated
            if (!$('.fm-breadcrumbs-block').hasClass('deactivated')) {
                if (crumbId === 'path_opc' || crumbId === 'path_ipc') {
                    return false;
                }
                else if ((crumbId === 'chatcrumb') || (M.currentdirid && M.currentdirid.substr(0, 7) === 'search/')) {
                    return false;
                }

                // Remove focus from 'view ipc/opc' buttons
                $('.fm-received-requests').removeClass('active');
                $('.fm-contact-requests').removeClass('active');
                M.openFolder($(this).attr('id').replace('path_', ''));
            }
        });

        if (folderlink) {
            $('.fm-breadcrumbs:first').removeClass('folder').addClass('folder-link');
            $('.fm-breadcrumbs:first span').empty();
        }
    };

    this.addNode = function(n, ignoreDB) {
        if (!M.d[n.p] && n.p !== 'contacts') {
            if (n.sk) {
                n.p = n.u;
            }
            else if (n.su) {
                n.p = n.su;
            }
        }

        if (n.p && n.p.length === 11 && !M.d[n.p]) {
            var u = this.u[n.p];
            if (u) {
                u.h = u.u;
                u.t = 1;
                u.p = 'contacts';
                M.addNode(u);
            }
            else {
                console.log('No user record for incoming share', n.p, this.u[n.p]);
            }
        }

        if (n.t < 2) {
            crypto_decryptnode(n);
            M.nodeUpdated(n);
        }
        if (this.d[n.h] && this.d[n.h].shares) {
            n.shares = this.d[n.h].shares;
        }
        emplacenode(n);

        if (n.p) {
            // maintain special incoming shares index
            if (n.p.length === 11) {
                if (n.sk && !u_sharekeys[n.h]) {
                    // extract sharekey from node's sk property
                    var k = crypto_process_sharekey(n.h, n.sk);
                    if (k !== false) crypto_setsharekey(n.h, k, ignoreDB);
                }

                this.c.shares[n.h] = { su : n.su,
                                        r : n.r };

                if (u_sharekeys[n.h]) {
<<<<<<< HEAD
                    this.c.shares[n.h] = { su : n.su,
                                            r : n.r,
                                           sk : a32_to_base64(u_sharekeys[n.h][0]) };

                    // addNode() is called from:
                    // createFolder() (in response to API `p` - currently
                    // incorrect, but permissible in the future)
                    // __process_f1()
                    // process_u() (with pass-through ignoreDB)
                    if (fmdb && !ignoreDB) {
                        fmdb.add('s', {o_t: n.su + '*' + n.h, d: this.c.shares[n.h]});
                    }
=======
                    this.c.shares[n.h].sk = a32_to_base64(u_sharekeys[n.h][0]);
                }

                if (fmdb && !ignoreDB) {
                    fmdb.add('s', { o_t : n.su + '*' + n.h,
                                    d : this.c.shares[n.h]
                    });
>>>>>>> 87eb1e4f
                }
            }
        }

        // sync data objs M.u <-> M.d
        if (this.u[n.h] && this.u[n.h] !== n) {
            for (var k in n) {
                // merge changes from n->M.u[n.h]
                if (n.hasOwnProperty(k) && k !== 'name') {
                    this.u[n.h][k] = n[k];
                }
            }
            n = this.u[n.h];
        }

        this.d[n.h] = n;

        if (fminitialized) {
            // Handle Inbox/RubbishBin UI changes
            delay('fmtopUI', fmtopUI);

            newnodes.push(n);
        }

        // $(window).trigger("megaNodeAdded", [n]);
    };

<<<<<<< HEAD
=======
    if (is_mobile) {
        this.addNode = function() {
            return false;
        };
    }

>>>>>>> 87eb1e4f
    var delInShareQueue = Object.create(null);
    this.delNode = function(h, ignoreDB) {
        function ds(h) {
            if (fminitialized) {
                removeUInode(h);
            }
            if (M.c[h] && h.length < 11) {
                for (var h2 in M.c[h]) {
                    ds(h2);
                }
                delete M.c[h];
            }

<<<<<<< HEAD
            if (fmdb) fmdb.del('f', h);
=======
            if (fmdb) {
                fmdb.del('f', h);
                fmdb.del('ph', h);
            }
>>>>>>> 87eb1e4f

            if (M.d[h]) {
                if (M.d[h].p && M.d[h].p.length === 11) {
                    // this is an inbound share
                    delete M.c.shares[h];
                    delInShareQ.push(M.d[h].p + '*' + h);
                }

                M.delIndex(M.d[h].p, h);
                M.delHash(M.d[h]);
                delete M.d[h];
            }

<<<<<<< HEAD
=======
            // if (M.u[h]) delete M.u[h];
>>>>>>> 87eb1e4f
            if (typeof M.u[h] === 'object') {
                M.u[h].c = 0;
            }
        }
<<<<<<< HEAD

=======
>>>>>>> 87eb1e4f
        var delInShareQ = delInShareQueue[h] = delInShareQueue[h] || [];
        ds(h);

        if (fmdb && !ignoreDB) {
            // Perform DB deletions once we got acknowledge from API (action-packets)
            // which we can't do above because M.d[h] might be already deleted.
            for (var i = delInShareQ.length; i--;) {
                fmdb.del('s', delInShareQ[i]);
            }
            delete delInShareQueue[h];
        }
<<<<<<< HEAD

=======
>>>>>>> 87eb1e4f
        if (fminitialized) {
            // Handle Inbox/RubbishBin UI changes
            delay('fmtopUI', fmtopUI);

            if (M.currentdirid === 'shares' && !M.viewmode) {
                M.openFolder('shares', 1);
            }
            else {
                // Update M.v it's used for at least preview slideshow
                for (var k = M.v.length; k--;) {
                    if (M.v[k].h === h) {
                        M.v.splice(k, 1);
                        break;
                    }
                }
            }
        }
    };

    this.delHash = function(n) {
        if (this.h[n.hash]) {
            delete this.h[n.hash][n.h];
            if (!this.h[n.hash].length) {
                delete this.h[n.hash];
            }
<<<<<<< HEAD
        }
        if (fmdb) {
            fmdb.del('h', n.h);
=======
            if (fmdb) {
                fmdb.del('h', n.h);
            }
            if (!M.h[n.hash].length)
                delete M.h[n.hash];
>>>>>>> 87eb1e4f
        }
    };

    /** Don't report `newmissingkeys` unless there are *new* missing keys */
    this.checkNewMissingKeys = function() {
        var result = true;

        try {
            var keys = Object.keys(missingkeys).sort();
            var hash = MurmurHash3(JSON.stringify(keys));
            var prop = u_handle + '_lastMissingKeysHash';
            var oldh = parseInt(localStorage[prop]);

            if (oldh !== hash) {
                localStorage[prop] = hash;
            }
            else {
                result = false;
            }
        }
        catch (ex) {
            console.error(ex);
        }

        return result;
    };

    /**
     * Check existance of contact/pending contact
     *
     *
     * @param {email} email of invited contact
     *
     * @returns {number} error code, 0 proceed with request
     *
     * -12, Owner already invited user & expiration period didn't expired, fail.
     * -12 In case expiration period passed new upc is sent, but what to do with old request?
     * Delete it as soon as opc response is received for same email (idealy use user ID, if exist)
     * -10, User already invited Owner (ToDO. how to check diff emails for one account) (Check M.opc)
     * -2, User is already in contact list (check M.u)
     *
     */
    this.checkInviteContactPrerequisites = function(email) {
        var TIME_FRAME = 60 * 60 * 24 * 14;// 14 days in seconds

        // Check pending invitations
        var opc = M.opc;
        for (var i in opc) {
            if (M.opc[i].m === email) {
//                if (opc[i].rts + TIME_FRAME <= Math.floor(new Date().getTime() / 1000)) {
                return 0;
//                }
                // return -12;
            }
        }

        // Check incoming invitations
        // This part of code is not necessary case server handle mutial
        // invitation and automatically translates invites into actual contacts
//        var ipc = M.ipc;
//        for (var i in ipc) {
//            if (M.ipc[i].m === email) {
//                return -10;
//            }
//        }

        // Check active contacts
        var result = 0;
        M.u.forEach(function(v, k) {
            if (v.m === email && v.c !== 0) {
                result = -2;
                return false; // break;
            }
        });

        return result;
    };

    /**
     * Invite contacts using email address, also known as ongoing pending contacts.
     * This uses API 2.0
     *
     * @param {String} owner, account owner email address.
     * @param {String} target, target email address.
     * @param {String} msg, optional custom text message.
     * @returns {Integer} proceed, API response code, if negative something is wrong
     * look at API response code table.
     */
    this.inviteContact = function(owner, target, msg) {
        DEBUG('inviteContact');
        var proceed = this.checkInviteContactPrerequisites(target);

        if (proceed === 0) {
            api_req({'a': 'upc', 'e': owner, 'u': target, 'msg': msg, 'aa': 'a', i: requesti}, {
                callback: function(resp) {
                    if (typeof resp === 'object') {
                        if (resp.p) {
                            proceed = resp.p;
                        }
                    }
                }
            });
        }

        // In case of invite-dialog we will use notifications
        if ($.dialog !== 'invite-friend') {
            this.inviteContactMessageHandler(proceed);
        }

        return proceed;
    };

    /**
     * Handle all error codes for contact invitations and shows message
     *
     * @param {int} errorCode
     * @param {string} msg Can be undefined
     * @param {email} email  Can be undefined
     *
     */
    this.inviteContactMessageHandler = function(errorCode) {
        if (errorCode === -12) {

            // Invite already sent, and not expired
            msgDialog('info', '', 'Invite already sent, waiting for response');
        }
        else if (errorCode === -10) {

            // User already sent you an invitation
            msgDialog('info', '', 'User already sent you an invitation, check incoming contacts dialog');
        }
        else if (errorCode === -2) {

            // User already exist or owner
            msgDialog('info', '', l[1783]);
        }
    };

    this.cancelPendingContactRequest = function(target) {
        DEBUG('cancelPendingContactRequest');
        var proceed = this.checkCancelContactPrerequisites(target);

        if (proceed === 0) {
            api_req({ 'a': 'upc', 'u': target, 'aa': 'd', i: requesti }, {
                callback: function(resp) {
                    proceed = resp;
                }
            });
        }

        this.cancelContactMessageHandler(proceed);

        return proceed;
    };

    this.cancelContactMessageHandler = function(errorCode) {
        if (errorCode === -2) {
            msgDialog('info', '', 'This pending contact is already deleted.');
        }
    };

    this.checkCancelContactPrerequisites = function(email) {

        // Check pending invitations
        var opc = M.opc;
        var foundEmail = false;
        for (var i in opc) {
            if (M.opc[i].m === email) {
                foundEmail = true;
                if (M.opc[i].dts) {
                    return -2;// opc is already deleted
                }
            }
        }
        if (!foundEmail) {
            return -2;// opc doesn't exist for given email
        }

        return 0;
    };

    this.reinvitePendingContactRequest = function(target) {

        DEBUG('reinvitePendingContactRequest');
        api_req({'a': 'upc', 'u': target, 'aa': 'r', i: requesti});
    };

    // Answer on 'aa':'a', {"a":"upc","p":"0uUure4TCJw","s":2,"uts":1416434431,"ou":"fRSlXWOeSfo","i":"UAouV6Kori"}
    // Answer on 'aa':'i', "{"a":"upc","p":"t17TPe65rMM","s":1,"uts":1416438884,"ou":"nKv9P8pn64U","i":"qHzMjvvqTY"}"
    // ToDo, update M.ipc so we can have info about ipc status for view received requests
    this.ipcRequestHandler = function(id, action) {
        DEBUG('ipcRequestHandler');
        var proceed = this.checkIpcRequestPrerequisites(id);

        if (proceed === 0) {
            api_req({'a': 'upca', 'p': id, 'aa': action, i: requesti}, {
                callback: function(resp) {
                    proceed = resp;
                }
            });
        }

        this.ipcRequestMessageHandler(proceed);

        return proceed;
    };

    this.ipcRequestMessageHandler = function(errorCode) {
        if (errorCode === -2) {
            msgDialog('info', 'Already processed', 'Already handled request, something went wrong.');
        }

        // Server busy, ask them to retry the request
        else if (errorCode === -3 || errorCode === -4) {
            msgDialog('warninga', 'Server busy', 'The server was busy, please try again later.');
        }

        // Repeated request
        else if (errorCode === -12) {
            msgDialog('info', 'Repeated request', 'The contact has already been accepted.');
        }
    };

    this.checkIpcRequestPrerequisites = function(id) {
        var ipc = M.ipc;
        for (var i in ipc) {
            if (M.ipc[i].p === id) {
                return -0;
            }
        }

        return 0;
    };

    this.acceptPendingContactRequest = function(id) {
        return this.ipcRequestHandler(id, 'a');
    };

    this.denyPendingContactRequest = function(id) {
        return this.ipcRequestHandler(id, 'd');
    };

    this.ignorePendingContactRequest = function(id) {
        return this.ipcRequestHandler(id, 'i');
    };

    this.clearRubbish = function(sel)
    {
        if (d) {
            console.log('clearRubbish', sel);
            console.time('clearRubbish');
        }
        var selids = Object.create(null);
        var c = this.c[sel === false ? M.RubbishID : M.currentdirid];
        var reqs = 0;

        if (sel && $.selected) {
            for (var i in $.selected) {
                if ($.selected.hasOwnProperty(i)) {
                    selids[$.selected[i]] = 1;
                }
            }
        }

        loadingDialog.show();

        var done = function() {
            if (d) {
                console.timeEnd('clearRubbish');
            }
            loadingDialog.hide();

            var hasItems = false;
            if (sel) {
                for (var h in c) {
                    hasItems = true;
                    break;
                }
            }

            if (!hasItems) {
                $('#treesub_' + M.RubbishID).remove();
                $('.fm-tree-header.recycle-item').removeClass('contains-subfolders expanded recycle-notification');

                if (M.RubbishID === M.currentdirid) {
                    $('.grid-table.fm tr').remove();
                    $('.file-block').remove();
                    $('.fm-empty-trashbin').removeClass('hidden');
                }
            }

            if (M.RubbishID === M.currentrootid) {
                if (M.viewmode) {
                    iconUI();
                }
                else {
                    gridUI();
                }
            }
            treeUI();
            delay('fmtopUI', fmtopUI);
        };

        var apiReq = function(handle) {
            api_req({a: 'd',
                     n: handle
                     //, i: requesti - DB update only upon receipt of actionpacket!
                    }, {
                callback: function(res, ctx) {
                    if (res !== 0) {
                        console.error('Failed to delete node from rubbish bin', handle, res);
                    }
                    else {
                        var h = handle;

                        M.delNode(h, true);

                        if (sel) {
                            $('.grid-table.fm#' + h).remove();
                            $('#' + h + '.file-block').remove();
                        }
                    }

                    if (!--reqs) {
                        done();
                    }
                }
            });
        };

        for (var h in c) {
            if (!sel || selids[h]) {
                reqs++;
                apiReq(h);
            }
        }

        if (!reqs) {
            done();
        }
    },

    this.syncUsersFullname = function(userId) {
        var self = this;

        if (M.u[userId].firstName || M.u[userId].lastName) {
            // already loaded.
            return;
        }

        var lastName = {name: 'lastname', value: null};
        var firstName = {name: 'firstname', value: null};

        MegaPromise.allDone([
            mega.attr.get(userId, 'firstname', -1)
                .done(function(r) {
                    firstName.value = r;
                }),
            mega.attr.get(userId, 'lastname', -1)
                .done(function(r) {
                    lastName.value = r;
                })
        ]).done(function(results) {
            if (!self.u[userId]) {
                return;
            }

            [firstName, lastName].forEach(function(obj) {
                // -1, -9, -2, etc...
                if (typeof obj.value === 'string') {
                    try {
                        obj.value = from8(base64urldecode(obj.value));
                    }
                    catch (ex) {
                        obj.value = ex;
                    }
                }

                if (typeof obj.value !== 'string' || !obj.value) {
                    obj.value = '';
                }
            });

            lastName = lastName.value;
            firstName = firstName.value;

            self.u[userId].firstName = firstName;
            self.u[userId].lastName = lastName;

            if (
                (firstName && $.trim(firstName).length > 0) ||
                (lastName && $.trim(lastName).length > 0)
            ) {
                self.u[userId].name = "";

                if (firstName && $.trim(firstName).length > 0) {
                    self.u[userId].name = firstName;
                }
                if (lastName && $.trim(lastName).length > 0) {
                    self.u[userId].name += (self.u[userId].name.length > 0 ? " " : "") + lastName;
                }
            } else {
                self.u[userId].name = "";
            }

            if (self.u[userId].avatar && self.u[userId].avatar.type != "image") {
                self.u[userId].avatar = false;
                useravatar.loaded(userId); // FIXME: why is this needed here?
            }

            if (userId === u_handle) {
                u_attr.firstname = firstName;
                u_attr.lastname = lastName;
                u_attr.name = self.u[userId].name;

                $('.user-name').text(u_attr.name);

                $('.membership-big-txt.name:visible').text(
                    u_attr.name
                );

                // XXX: why are we invalidating avatars on first/last-name change?
                /*if (fminitialized) {
                    M.avatars(u_handle);
                }*/
            }
        });
    },

    /**
     * Callback, that would be called when a contact is changed.
     */
    this.onContactChanged = function(contact) {
        if (fminitialized) {
            if (window.location.hash === "#fm/" + contact.u) {
                // re-render the contact view page if the presence had changed
                contactUI();
            }
        }
    };
    /**
     * Callback, that would be called when M.u had changed.
     */
    this.onContactsChanged = function() {
        if (fminitialized) {
            if (
                typeof $.sortTreePanel !== 'undefined' &&
                typeof $.sortTreePanel.contacts !== 'undefined' &&
                $.sortTreePanel.contacts.by === 'status'
            ) {
                M.contacts(); // we need to resort
            }

            if (window.location.hash === "#fm/contacts") {
                // re-render the contact view page if the presence had changed
                M.openFolder('contacts', true);
            }
        }
    };

    /**
     * addUser, updates global .u variable with new user data
     * adds/updates user indexedDB with newest user data
     *
     * @param {object} u, user object data
     * @param {boolean} ignoreDB, don't write to indexedDB
     */
    this.addUser = function(u, ignoreDB) {
        if (u && u.u) {
            var userId = u.u;

            if (this.u[userId]) {
                for (var key in u) {
                    if (this.u[userId].hasOwnProperty(key) && key !== 'name')  {
                        this.u[userId][key] = u[key];
                    }
                    else if (d) {
                        console.warn('addUser: property "%s" not updated.', key, u[key]);
                    }
                }

                u = this.u[userId];
            }
            else {
                this.u.set(userId, new MegaDataObject(MEGA_USER_STRUCT, true, u));
            }


            this.u[userId].addChangeListener(this.onContactChanged);

            if (fmdb && !ignoreDB && !pfkey) {
                // convert MegaDataObjects -> JS
                var cleanedUpUserData = clone(u.toJS ? u.toJS() : u);
                delete cleanedUpUserData.presence;
                delete cleanedUpUserData.presenceMtime;
                delete cleanedUpUserData.shortName;
                delete cleanedUpUserData.name;
                delete cleanedUpUserData.avatar;
                fmdb.add('u', { u : u.u, d : cleanedUpUserData });
            }

            this.syncUsersFullname(userId);
        }
    };

    // Update M.opc and related localStorage
    this.addOPC = function(u, ignoreDB) {
        this.opc[u.p] = u;
        if (fmdb && !ignoreDB && !pfkey) {
            fmdb.add('opc', { p : u.p, d : u });
        }
    };

    /**
     * Delete opc record from localStorage using id
     *
     * @param {string} id
     *
     */
    this.delOPC = function(id) {
        if (fmdb && !pfkey) {
            fmdb.del('opc', id);
        }
    };

    // Update M.ipc and related localStorage
    this.addIPC = function(u, ignoreDB) {
        this.ipc[u.p] = u;
        if (fmdb && !pfkey) {
            fmdb.add('ipc', { p : u.p, d : u });
        }
    };

    /**
     * Delete ipc record from indexedDb using id
     *
     * @param {string} id
     *
     */
    this.delIPC = function(id) {
        if (fmdb && !pfkey) {
            fmdb.del('ipc', id);
        }
    };

    /**
     * Update M.ps and indexedDb
     *
     * Structure of M.ps
     * <shared_item_id>:
     * [
     *  <pending_contact_request_id>:
     *  {h, p, r, ts},
     * ]
     * @param {JSON} ps, pending share
     * @param {boolean} ignoreDB
     *
     *
     */
    this.addPS = function(ps, ignoreDB) {
        if (!this.ps[ps.h]) {
            this.ps[ps.h] = {};
        }
        this.ps[ps.h][ps.p] = ps;

        if (fmdb && !ignoreDB && !pfkey) {
            fmdb.add('ps', { h_p : ps.h + '*' + ps.p, d : ps });
        }

        // maintain special outgoing shares index by user:
        if (!this.su[ps.p]) {
            this.su[ps.p] = Object.create(null);
        }
        this.su[ps.p][ps.h] = 2;
    };

    /**
     * Maintain .ps and related indexedDb
     *
     * @param {string} pcrId, pending contact request id
     * @param {string} nodeId, shared item id
     *
     *
     */
    this.delPS = function(pcrId, nodeId) {

        // Delete the pending share
        if (this.ps[nodeId]) {
            if (this.ps[nodeId][pcrId]) {
                delete this.ps[nodeId][pcrId];
            }

            // If there's no pending shares for node left, clean M.ps
            if (Object.keys(this.ps[nodeId]).length === 0) {
                delete this.ps[nodeId];
            }
        }

        if (fmdb && !pfkey) {
            fmdb.del('ps', nodeId + '*' + pcrId);
        }
    };

    // This function has a special hacky purpose, don't use it if you don't know what it does, use M.copyNodes instead.
    this.injectNodes = function(nodes, target, callback) {
        if (!Array.isArray(nodes)) {
            nodes = [nodes];
        }

        var sane = nodes.filter(function(node) {
            return M.isFileNode(node);
        });

        if (sane.length !== nodes.length) {
            console.warn('injectNodes: Found invalid nodes.');
        }

        if (!sane.length) {
            return false;
        }

        nodes = [];

        sane = sane.map(function(node) {
            if (!M.d[node.h]) {
                nodes.push(node.h);
                M.d[node.h] = node;
            }
            return node.h;
        });

        this.copyNodes(sane, target, false, new MegaPromise())
            .always(function(res) {

                nodes.forEach(function(handle) {
                    delete M.d[handle];
                });

                callback(res);
            });

        return nodes.length;
    };

    /**
     * @param {Array}       cn            Array of nodes that needs to be copied
     * @param {String}      t             Destination node
     * @param {Boolean}     del           Should we delete the node after copying? (Like a move operation)
     * @param {MegaPromise} [promise]     promise to notify completion on (Optional)
     * @param {Array}       [tree]        optional tree from M.getCopyNodes
     */
    this.copyNodes = function copynodes(cn, t, del, promise, tree) {
        if (typeof promise === 'function') {
            var tmp = promise;
            promise = new MegaPromise();
            promise.always(tmp);
        }

        if ($.onImportCopyNodes && t.length === 11) {
            msgDialog('warninga', l[135], 'Operation not permitted.');
            promise.reject(EARGS);
            return promise;
        }

        loadingDialog.pshow();

        if (t.length === 11 && !u_pubkeys[t]) {
            var keyCachePromise = api_cachepubkeys([t]);
            keyCachePromise.always(function _cachepubkeyscomplete() {
                if (u_pubkeys[t]) {
                    M.copyNodes(cn, t, del, promise);
                }
                else {
                    loadingDialog.phide();
                    alert(l[200]);

                    // XXX: remove above alert() if promise is set?
                    if (promise) {
                        promise.reject(EKEY);
                    }
                }
            });

            return promise;
        }

        if (!tree) {
            if (this.isFileNode(cn)) {
                tree = [cn];
            }
            else if ($.onImportCopyNodes) {
                tree = $.onImportCopyNodes;
            }
            else {
                M.getCopyNodes(cn, t)
                    .always(function _(tree) {
                        assert(tree, 'No tree provided...');
                        M.copyNodes(cn, t, del, promise, tree);
                    });

                return promise;
            }
        }

        var a = tree;
        var importNodes = Object(a).length;
        var nodesCount;
        var sconly = importNodes > 10;   // true -> new nodes delivered via SC `t` command only
        var ops = {a: 'p', t: t, n: a}; // FIXME: deploy API-side sn check

        var onCopyNodesDone = function() {
            loadingDialog.phide();
            if (promise) {
                promise.resolve(0);
            }
            if (!sconly) {
                renderNew();
            }

            if (importNodes && nodesCount < importNodes) {
                msgDialog('warninga', l[882],
                    (nodesCount ? l[8683] : l[2507])
                        .replace('%1', nodesCount)
                        .replace('%2', importNodes)
                );
            }
        };

        if (sconly) {
            ops.v = 3;
            ops.i = mRandomToken('pn');
            M.scAckQueue[ops.i] = onCopyNodesDone;
        }
        else {
            // ops.v = 2;
            ops.i = requesti;
        }

        var s = M.getShareNodesSync(t);

        if (s.length) {
            ops.cr = crypto_makecr(a, s, false);
        }

        if (importNodes) {
            // #4290 'strict mode'
            ops.sm = 1;
        }

        // encrypt nodekeys, either by RSA or by AES, depending on whether
        // we're sending them to a contact's inbox or not
        // FIXME: do this in a worker
        var c = (t || "").length == 11;
        for (var i = a.length; i--; ) {
            a[i].k = c ? base64urlencode(encryptto(t, a32_to_str(a[i].k)))
                       : a32_to_base64(encrypt_key(u_k_aes, a[i].k));
        }

        api_req(ops, {
            cn: cn,
            del: del,
            t: t,
            sconly: sconly,
            callback: function(res, ctx) {

                if (typeof res === 'number' && res < 0) {
                    loadingDialog.phide();
                    if (promise) {
                        return promise.reject(res);
                    }
                    return msgDialog('warninga', l[135], l[47], api_strerror(res));
                }

                if (ctx.del) {
                    for (var i in ctx.cn) {
                        M.delNode(ctx.cn[i], true); // must not update DB pre-API
                        if (!ctx.sconly || !res[i]) {
                            api_req({a: 'd', n: cn[i]/*, i: requesti*/});
                        }
                    }
                }

                if (ctx.sconly) {
                    nodesCount = importNodes - Object.keys(res).length;

                    // accelerate arrival of SC-conveyed new nodes by directly
                    // issuing a fetch
                    // (instead of waiting for waitxhr's connection to drop)
                    getsc();
                }
                else {
                    newnodes = [];

                    if (res.u) {
                        process_u(res.u, true);
                    }

                    if (res.f) {
                        nodesCount = Object(res.f).length;
                        process_f(res.f, onCopyNodesDone);
                    }
                    else {
                        onCopyNodesDone();
                    }
                }
            }
        });

        return promise;
    };

    /**
     * Move nodes.
     * @param {Array} n   Array of node handles
     * @param {String} t  Target folder node handle
     * @returns {MegaPromise}
     */
    this.moveNodes = function moveNodes(n, t) {
        var promise = new MegaPromise();

        loadingDialog.pshow();
        dbfetch.coll(n.concat(t))
            .always(function() {
                var pending = {value: 0};
                var apiReq = function(apireq, h) {
                    pending.value++;

                    api_req(apireq, {
                        handle: h,
                        target: t,
                        pending: pending,
                        callback: function(res, ctx) {
                            // if the move operation succeed (res == 0), perform the actual move locally
                            if (!res) {
                                var node = M.getNodeByHandle(ctx.handle);

                                if (node && node.p) {
                                    var h = ctx.handle;
                                    var t = ctx.target;
                                    var parent = node.p;

                                    // Update M.v it's used for slideshow preview at least
                                    for (var k = M.v.length; k--;) {
                                        if (M.v[k].h === h) {
                                            M.v.splice(k, 1);
                                            break;
                                        }
                                    }

                                    if (M.c[parent] && M.c[parent][h]) {
                                        delete M.c[parent][h];
                                    }
                                    if (typeof M.c[t] === 'undefined') {
                                        M.c[t] = Object.create(null);
                                    }
                                    M.c[t][h] = 1;
                                    node.p = t;
                                    removeUInode(h, parent);
                                    M.nodeUpdated(node);
                                    newnodes.push(node);
                                }
                            }

                            if (!--ctx.pending.value) {
                                var renderPromise = MegaPromise.resolve();

                                if (newnodes.length) {
                                    // force fmdb flush by writing the sn, so that we don't have to
                                    // wait for the packet to do so if the operation succeed here.
                                    setsn(currsn);

                                    renderPromise = renderNew();
                                }

                                renderPromise.always(function() {
                                    Soon(fmtopUI);
                                    $.tresizer();

                                    loadingDialog.phide();
                                    promise.resolve();
                                });
                            }
                        }
                    });
                };

                for (var i = 0; i < n.length; i++) {
                    var h = n[i];

                    var apireq = {
                        a: 'm',
                        n: h,
                        t: t,
                        i: requesti
                    };
                    processmove(apireq);
                    apiReq(apireq, h);
                }
            });

        return promise;
    };

    /**
     * Helper function to move nodes falling back to copy+delete under inshares.
     *
     * @param {String} target  The handle for the target folder to move nodes into
     * @param {Array} [nodes]  Array of nodes to move, $.selected if none provided
     * @returns {MegaPromise}
     */
    this.safeMoveNodes = function safeMoveNodes(target, nodes) {
        var promise = new MegaPromise();

        nodes = nodes || $.selected || [];

        dbfetch.coll(nodes.concat(target))
            .always(function() {
                var copy = [];
                var move = [];
                var promises = [];

                // Always copy if the target's root is an inshare
                if (RootbyId(target) === 'shares') {
                    move = copy;
                }

                for (var i = nodes.length; i--;) {
                    var node = nodes[i];

                    if (!isCircular(node, target)) {
                        if (RootbyId(node) === 'shares') {
                            copy.push(node);
                        }
                        else {
                            move.push(node);
                        }
                    }
                }

                if (copy.length) {
                    promises.push(M.copyNodes(copy, target, true, new MegaPromise()));
                }
                if (move.length && copy !== move) {
                    promises.push(M.moveNodes(move, target));
                }

                promise.linkDoneAndFailTo(MegaPromise.allDone(promises));
            });

        return promise;
    };

    /**
     * Helper function to move nodes falling back to copy+delete under inshares.
     *
     * @param {String} target  The handle for the target folder to move nodes into
     * @param {Array} [nodes]  Array of nodes to move, $.selected if none provided
     * @returns {MegaPromise}
     */
    this.safeMoveNodes = function safeMoveNodes(target, nodes) {
        var copy    = [];
        var move    = [];
        var promise = new MegaPromise();

        nodes = nodes || $.selected || [];

        // Always copy if the target's root is an inshare
        if (RootbyId(target) === 'shares') {
            move = copy;
        }

        for (var i = nodes.length; i--;) {
            var node = nodes[i];

            if (!isCircular(node, target)) {
                if (RootbyId(node) === 'shares') {
                    copy.push(node);
                }
                else {
                    move.push(node);
                }
            }
        }

        if (copy.length) {
            this.copyNodes(copy, target, true);
        }
        if (move.length && copy !== move) {
            this.moveNodes(move, target);
        }

        // TODO: promises support (realdbpaging)
        return promise;
    };


    this.accountData = function(cb, blockui)
    {
        var account = Object(this.account);

        if (account.lastupdate > Date.now() - 300000 && cb) {
            cb(account);
        }
        else {

            if (blockui) {
                loadingDialog.show();
            }

            api_req({a: 'uq', strg: 1, xfer: 1, pro: 1}, {
                account: account,
                callback: function(res, ctx)
                {
                    loadingDialog.hide();

                    if (typeof res == 'object')
                    {
                        for (var i in res) {
                            ctx.account[i] = res[i];
                        }
                        ctx.account.type = res.utype;
                        ctx.account.stype = res.stype;
                        // ctx.account.stime = res.scycle;
                        // ctx.account.scycle = res.snext;
                        ctx.account.expiry = res.suntil;
                        ctx.account.space = Math.round(res.mstrg);
                        ctx.account.space_used = Math.round(res.cstrg);
                        ctx.account.bw = Math.round(res.mxfer);
                        ctx.account.servbw_used = Math.round(res.csxfer);
                        ctx.account.downbw_used = Math.round(res.caxfer);
                        ctx.account.servbw_limit = res.srvratio;
                        ctx.account.balance = res.balance;
                        ctx.account.reseller = res.reseller;
                        ctx.account.prices = res.prices;

                        // If a subscription, get the timestamp it will be renewed
                        if (res.stype === 'S') {
                            ctx.account.srenew = res.srenew;
                        }

                        if (res.balance.length == 0)
                            ctx.account.balance = [['0.00', 'EUR']];

                        if (!u_attr.p)
                        {
                            ctx.account.servbw_used = 0;

                            if (res.tah)
                            {
                                var t = 0;

                                for (var i in res.tah)
                                    t += res.tah[i];

                                ctx.account.downbw_used = t;
                                ctx.account.bw = res.tal;
                            }
                        }
                    }
                }
            });

            api_req({a: 'uavl'}, {
                account: account,
                callback: function(res, ctx)
                {
                    if (typeof res != 'object')
                        res = [];
                    ctx.account.vouchers = voucherData(res);
                }
            });

            api_req({a: 'maf', v: mega.achievem.RWDLVL}, {
                account: account,
                callback: function(res, ctx) {
                    if (typeof res === 'object') {
                        ctx.account.maf = res;
                    }
                }
            });

            api_req({a: 'utt'}, {
                account: account,
                callback: function(res, ctx)
                {
                    if (typeof res != 'object')
                        res = [];
                    ctx.account.transactions = res;
                }
            });

            // Get (f)ull payment history
            // [[payment id, timestamp, price paid, currency, payment gateway id, payment plan id, num of months purchased]]
            api_req({ a: 'utp', f : 1 }, {
                account: account,
                callback: function(res, ctx)
                {
                    if (typeof res != 'object') {
                        res = [];
                    }
                    ctx.account.purchases = res;
                }
            });

            /* x: 1, load the session ids
               useful to expire the session from the session manager */
            api_req({ a: 'usl', x: 1 }, {
                account: account,
                callback: function(res, ctx) {
                    if (typeof res != 'object') {
                        res = [];
                    }
                    ctx.account.sessions = res;
                }
            });

            api_req({a: 'ug'}, {
                cb: cb,
                account: account,
                callback: function(res, ctx)
                {
                    if (typeof res == 'object')
                    {
                        if (res.p)
                        {
                            u_attr.p = res.p;
                            if (u_attr.p)
                                topmenuUI();
                        }
                    }

                    ctx.account.lastupdate = new Date().getTime();

                    if (!ctx.account.bw)
                        ctx.account.bw = 1024 * 1024 * 1024 * 10;
                    if (!ctx.account.servbw_used)
                        ctx.account.servbw_used = 0;
                    if (!ctx.account.downbw_used)
                        ctx.account.downbw_used = 0;

                    M.account = ctx.account;

                    if (M.maf) {
                        // Add achieved storage quota
                        ctx.account.space += M.maf.storage.current;
                        // Add achieved transfer quota
                        ctx.account.bw += M.maf.transfer.current;
                    }

                    if (ctx.cb)
                        ctx.cb(ctx.account);
                }
            });
        }
    };

    this.delIndex = function(p, h)
    {
        if (M.c[p] && M.c[p][h])
            delete M.c[p][h];
        var a = 0;
        for (var i in M.c[p]) {
            a++;
            break;
        }
        if (a == 0)
        {
            delete M.c[p];
            if (fminitialized) {
                $('#treea_' + p).removeClass('contains-folders');
            }
        }
    };

    this.nodeUpdated = function(n) {
        if (n.h && n.h.length == 8) {
            if (fmdb) {
                fmdb.add('f', { h : n.h,
                                p : n.p,
                                s : n.s >= 0 ? n.s : -n.t,
                                d : n });

                if (n.hash) {
                    fmdb.add('h', {h: n.h, c: n.hash});
                }
            }

            // sync missingkeys with this node's key status
            if (crypto_keyok(n)) {
                // mark as fixed if necessary
                if (missingkeys[n.h]) crypto_keyfixed(n.h);
            }
            else {
                // always report missing keys as more shares may
                // now be affected
                if (n.k) {
                    crypto_reportmissingkey(n);
                }
            }
        }
    };

    /**
     * Fire DOM updating when a node gets a new name
     * @param {String} itemHandle  node's handle
     * @param {String} newItemName the new name
     */
    this.onRenameUIUpdate = function(itemHandle, newItemName) {
        if (fminitialized) {

            // DOM update, left and right panel in 'Cloud Drive' tab
            $('.grid-table.fm #' + itemHandle + ' .tranfer-filetype-txt').text(newItemName);
            $('#' + itemHandle + '.file-block .file-block-title').text(newItemName);

            // DOM update, left and right panel in "Shared with me' tab
            $('#treea_' + itemHandle + ' span:nth-child(2)').text(newItemName);
            $('#' + itemHandle + ' .shared-folder-info-block .shared-folder-name').text(newItemName);

            // DOM update, right panel view during browsing shared content
            $('.shared-details-block .shared-details-pad .shared-details-folder-name').text(newItemName);

            // DOM update, breadcrumbs in 'Shared with me' tab
            if ($('#path_' + itemHandle).length > 0) {
                if (this.onRenameUIUpdate.tick) {
                    clearTimeout(this.onRenameUIUpdate.tick);
                }
                this.onRenameUIUpdate.tick = setTimeout(function() {
                    M.renderPath();
                }, 90);
            }

            $(document).trigger('MegaNodeRename', [itemHandle, newItemName]);
        }
    };

    this.rename = function(itemHandle, newItemName) {
        var n = M.d[itemHandle];
        if (n) {
            n.name = newItemName;
            api_setattr(n, mRandomToken('mv'));
            this.onRenameUIUpdate(itemHandle, newItemName);
        }
    };


    /* Colour Label context menu update
    *
    * @param {String} node Selected Node
    */
    this.colourLabelcmUpdate = function(node) {

        var $items = $('.files-menu .dropdown-colour-item');
        var value;

        value = node.lbl;

        // Reset label submenu
        $items.removeClass('active');

        // Add active state label`
        if (value) {
            $items.filter('[data-label-id=' + value + ']').addClass('active');
        }
    };

    this.getColourClassFromId = function(id) {

        return ({
                '1': 'red', '2': 'orange', '3': 'yellow',
                '4': 'green', '5': 'blue', '6': 'purple', '7': 'grey'
            })[id] || '';
    };

    /**
     * colourLabelDomUpdate
     *
     * @param {String} handle
     * @param {Number} value Current labelId
     */
    this.colourLabelDomUpdate = function(handle, value) {

        if (fminitialized) {
            var labelId       = parseInt(value);
            var removeClasses = 'colour-label red orange yellow blue green grey purple';

            // Remove all colour label classes
            $('#' + handle).removeClass(removeClasses);
            $('#' + handle + ' a').removeClass(removeClasses);

            if (labelId) {
                // Add colour label classes.
                var colourClass = 'colour-label ' + M.getColourClassFromId(labelId);

                $('#' + handle).addClass(colourClass);
                $('#' + handle + ' a').addClass(colourClass);
            }
        }
    };

    /*
    * colourLabeling Handles colour labeling of nodes updates DOM and API
    *
    * @param {Array | string} handles Selected nodes handles
    * @param {Integer} labelId Numeric value of label
    */
    this.colourLabeling = function(handles, labelId) {

        var newLabelState = 0;

        if (fminitialized && handles) {
            if (!Array.isArray(handles)) {
                handles = [handles];
            }

            $.each(handles, function(index, handle) {

                var node = M.d[handle];
                newLabelState = labelId;

                if (node.lbl === labelId) {
                    newLabelState = 0;
                }
                node.lbl = newLabelState;

                api_setattr(node, mRandomToken('lbl'));
                M.colourLabelDomUpdate(handle, newLabelState);
            });
        }
    };

    /**
    * favouriteDomUpdate
    *
    * @param {Object} node      Node object
    * @param {Number} favState  Favourites state 0 or 1
     */
    this.favouriteDomUpdate = function(node, favState) {
        var $gridView  = $('#' + node.h + ' .grid-status-icon');
        var $blockView = $('#' + node.h + '.file-block .file-status-icon');

        if (favState) {// Add favourite
            $gridView.addClass('star');
            $blockView.addClass('star');
        }
        else {// Remove from favourites
            $gridView.removeClass('star');
            $blockView.removeClass('star');
        }
    };

    /**
     * Change node favourite state.
     * @param {Array}   handles     An array containing node handles
     * @param {Number}  newFavState Favourites state 0 or 1
     */
    this.favourite = function(handles, newFavState) {
        var exportLink = new mega.Share.ExportLink({});

        if (fminitialized) {
            if (!Array.isArray(handles)) {
                handles = [handles];
            }

            $.each(handles, function(index, handle) {
                var node = M.d[handle];

                if (node && !exportLink.isTakenDown(handle)) {
                    node.fav = newFavState;
                    api_setattr(node, mRandomToken('fav'));
                    M.favouriteDomUpdate(node, newFavState);
                }
            });
        }
    };

    /**
     * isFavourite
     *
     * Search throught items via nodesId and report about fav attribute
     * @param {Array} nodesId Array of nodes Id
     * @returns {Boolean}
     */
    this.isFavourite = function(nodesId) {

        var result = false;
        var nodes = nodesId;

        if (!Array.isArray(nodesId)) {
            nodes = [nodesId];
        }

        // On first favourite found break the loop
        $.each(nodes, function(index, value) {
            if (M.d[value] && M.d[value].fav) {
                result = true;
                return false;// Break the loop
            }
        });

        return result;
    };

    this.getNode = function(idOrObj) {
        if (isString(idOrObj) === true && M.d[idOrObj]) {
            return M.d[idOrObj];
        }
        else if (idOrObj && typeof(idOrObj.t) !== 'undefined') {
            return idOrObj;
        }
        else {
            return false;
        }
    };

    /**
     * Returns all nodes under root (the entire tree)
     * FIXME: add reporting about how many nodes were dropped in the process
     *
     * @param {String}  root
     * @param {Boolean} [includeroot]  includes root itself
     * @param {Boolean} [excludebad]   prunes everything that's undecryptable - good nodes under a
     *                                 bad parent will NOT be returned to keep the result tree-shaped.
     * @returns {MegaPromise}
     */
    this.getNodes = function fm_getnodes(root, includeroot, excludebad) {
        var promise = new MegaPromise();

        dbfetch.coll([root])
            .always(function() {
                var result = M.getNodesSync(root, includeroot, excludebad);
                promise.resolve(result);
            });

        return promise;
    };

    /**
     * Returns all nodes under root (the entire tree)
     * FIXME: add reporting about how many nodes were dropped in the process
     *
     * @param {String}  root
     * @param {Boolean} [includeroot]  includes root itself
     * @param {Boolean} [excludebad]   prunes everything that's undecryptable - good nodes under a
     *                                 bad parent will NOT be returned to keep the result tree-shaped.
     * @returns {Array}
     */
    this.getNodesSync = function fm_getnodessync(root, includeroot, excludebad) {
        var nodes   = [];
        var parents = [root];
        var newparents;
        var i;

        while (i = parents.length) {
            newparents = [];

            while (i--) {
                // must exist and optionally be fully decrypted to qualify
                if (M.d[parents[i]] && (!excludebad || !M.d[parents[i]].a)) {
                    nodes.push(parents[i]);
                    if (M.c[parents[i]]) {
                        newparents = newparents.concat(Object.keys(M.c[parents[i]]));
                    }
                }
            }

            parents = newparents;
        }

        if (!includeroot) {
            nodes.shift();
        }

        return nodes;
    };

    /**
     * Get all clean (decrypted) subtrees under cn
     * FIXME: return total number of nodes omitted because of decryption issues
     *
     * @param {Array}        handles  Node handles
     * @param {Array|String} [hadd]   Additional node handles to fetch, not included in the result
     * @returns {MegaPromise}
     */
    this.getCopyNodes = function fm_getcopynodes(handles, hadd) {
        var promise = new MegaPromise();

        dbfetch.coll(handles.concat(hadd || []))
            .always(function() {
                var result = M.getCopyNodesSync(handles);
                promise.resolve(result);
            });

        return promise;
    };

    /**
     * Get all clean (decrypted) subtrees under cn
     * FIXME: return total number of nodes omitted because of decryption issues
     *
     * @param handles
     * @returns {Array}
     */
    this.getCopyNodesSync = function fm_getcopynodesync(handles) {
        var a = [];
        var r = [];
        var i, j;

        // add all subtrees under handles[], including the roots
        for (i = 0; i < handles.length; i++) {
            r = r.concat(this.getNodesSync(handles[i], true, true));
        }

        for (i = 0; i < r.length; i++) {
            var n = this.d[r[i]];

            if (!n) {
                if (d) {
                    console.warn('Node not found', r[i]);
                }
                continue;
            }

            // repackage/-encrypt n for processing by the `p` API
            var nn = {};

            // copied folders receive a new random key
            // copied files must retain their existing key
            if (!n.t) {
                nn.k = n.k;
            }

            // new node inherits all attributes
            nn.a = ab_to_base64(crypto_makeattr(n, nn));

            // new node inherits handle, parent and type
            nn.h = n.h;
            nn.p = n.p;
            nn.t = n.t;

            // remove parent unless child
            for (j = 0; j < handles.length; j++) {
                if (handles[j] === nn.h) {
                    delete nn.p;
                    break;
                }
            }

            a.push(nn);
        }

        return a;
    };

    /**
     * Get all parent nodes having a u_sharekey
     *
     * @param {String} h       Node handle
     * @param {Object} [root]  output object to get the path root
     * @returns {MegaPromise}
     */
    this.getShareNodes = function fm_getsharenodes(h, root) {
        var promise = new MegaPromise();

        dbfetch.get(h)
            .always(function() {
                var out = {};
                var result = M.getShareNodesSync(h, out);
                promise.resolve(result, out.handle);
            });

        return promise;
    };

    /**
     * Get all parent nodes having a u_sharekey
     *
     * @param {String} h       Node handle
     * @param {Object} [root]  output object to get the path root
     * @returns {Array}
     */
    this.getShareNodesSync = function fm_getsharenodessync(h, root) {
        var sn = [];
        var n  = M.d[h];

        while (n && n.p) {
            if (u_sharekeys[n.h]) {
                sn.push(n.h);
            }
            n = M.d[n.p];
        }

        if (root) {
            root.handle = n && n.h;
        }

        return sn;
    };

    /**
     * Can be used to be passed to ['nodeId', {nodeObj}].every(...).
     *
     * @param element
     * @param index
     * @param array
     * @returns {boolean}
     * @private
     */
    this._everyTypeFile = function(element, index, array) {
        var node = M.getNode(element);
        return node && node.t === 0;
    };

    /**
     * Can be used to be passed to ['nodeId', {nodeObj}].every(...).
     *
     * @param element
     * @param index
     * @param array
     * @returns {boolean}
     * @private
     */
    this._everyTypeFolder = function(element, index, array) {
        var node = M.getNode(element);
        return node && node.t === 1;
    };

    /**
     * Will return true/false if the passed node Id/node object/array of nodeids or objects is/are all files.
     *
     * @param nodesId {String|Object|Array}
     * @returns {boolean}
     */
    this.isFile = function(nodesId) {
        var nodes = nodesId;
        if (!Array.isArray(nodesId)) {
            nodes = [nodesId];
        }

        return nodes.every(this._everyTypeFile);
    };

    /**
     * Will return true/false if the passed node Id/node object/array of nodeids or objects is/are all folders.
     *
     * @param nodesId {String|Object|Array}
     * @returns {boolean}
     */
    this.isFolder = function(nodesId) {
        var nodes = nodesId;
        if (!Array.isArray(nodesId)) {
            nodes = [nodesId];
        }

        return nodes.every(this._everyTypeFolder);
    };

    /**
     * Retrieve node share.
     * @param {String|Object} node cloud node or handle
     * @param {String} user The user's handle
     * @return {Object} the share object, or false if not found.
     */
    this.getNodeShare = function(node, user) {
        user = user || 'EXP';

        if (typeof node !== 'object') {
            node = this.getNodeByHandle(node);
        }

        if (node && Object(node.shares).hasOwnProperty(user)) {
            return node.shares[user];
        }

        return false;
    };

    /**
     * Retrieve all users a node is being shared with
     * @param {Object} node    The ufs-node
     * @param {String} exclude A list of users to exclude
     * @return {Array} users list
     */
    this.getNodeShareUsers = function(node, exclude) {
        var result = [];

        if (typeof node !== 'object') {
            node = this.getNodeByHandle(node);
        }

        if (node && node.shares) {
            var users = Object.keys(node.shares);

            if (exclude) {
                if (!Array.isArray(exclude)) {
                    exclude = [exclude];
                }

                users = users.filter(function(user) {
                    return exclude.indexOf(user) === -1;
                });
            }

            result = users;
        }

        return result;
    };

    this.nodeShare = function(h, s, ignoreDB) {
        // TODO: having moved to promises, ensure all calls are safe...
        if (!this.d[h]) {
            return dbfetch.get(h)
                .always(function() {
                    if (M.d[h]) {
                        M.nodeShare(h, s, ignoreDB);
                    }
                    else {
                        console.warn('nodeShare failed for node:', h, s, ignoreDB);
                    }
                });
        }
        if (this.d[h]) {
            if (typeof this.d[h].shares == 'undefined') {
                this.d[h].shares = [];
            }
            this.d[h].shares[s.u] = s;

            if (fmdb && !ignoreDB && !pfkey) {
                fmdb.add('s', {o_t: h + '*' + s.u, d: s});

                if (!u_sharekeys[h]) {
                    if (d && !this.getNodeShare(h)) {
                        console.warn('No share key for node ' + h);
                    }
                }
                else {
                    fmdb.add('ok', {
                        h: h,
                        d: {
                            k: a32_to_base64(encrypt_key(u_k_aes, u_sharekeys[h][0])),
                            ha: crypto_handleauth(h)
                        }
                    });
                }
            }

            if (fminitialized) {
                sharedUInode(h);
            }

            // maintain special outgoing shares index by user:
            if (!this.su[s.u]) {
                this.su[s.u] = Object.create(null);
            }
            this.su[s.u][h] = 1;
        }
        else if (d) {
            console.log('nodeShare failed for node:', h, s, ignoreDB);
        }

        return MegaPromise.resolve();
    };

    /**
     * Remove outbound share.
     * @param {String}  h    Node handle.
     * @param {String}  u    User handle to remove the associated share
     * @param {Boolean} okd  Whether API notified the node is no longer
     *                       shared with anybody else and therefore the
     *                       owner share key must be removed too.
     */
    this.delNodeShare = function(h, u, okd) {
        if (this.d[h] && typeof this.d[h].shares !== 'undefined') {
            var updnode;

            if (fmdb) {
                fmdb.del('s', h + '*' + u);
            }

            api_updfkey(h);
            delete this.d[h].shares[u];

            if (u === 'EXP' && this.d[h].ph) {
                delete this.d[h].ph;

                if (fmdb) {
                    fmdb.del('ph', h);
                }

                updnode = true;
            }

            var a;
            for (var i in this.d[h].shares) {
                if (this.d[h].shares[i]) {
                    a = true;
                    break;
                }
            }

            if (!a) {
                delete this.d[h].shares;
                updnode = true;
            }

            if (updnode) {
                M.nodeUpdated(this.d[h]);

                if (fminitialized) {
                    sharedUInode(h);
                }
            }
        }

        if (okd) {
            // The node is no longer shared with anybody, ensure it's properly cleared..
            var users = this.getNodeShareUsers(h, 'EXP');

            if (users.length) {
                console.error('The node ' + h + ' still has shares on it!');

                users.forEach(function(user) {
                    M.delNodeShare(h, user);
                });
            }

            delete u_sharekeys[h];
            if (fmdb) {
                fmdb.del('ok', h);
            }
        }
    };

    // Searches M.opc for the pending contact
    this.findOutgoingPendingContactIdByEmail = function(email) {
        for (var index in M.opc) {
            var opc = M.opc[index];

            if (opc.m === email) {
                return opc.p;
            }
        }
    };

    /**
     * called when user try to remove pending contact from shared dialog
     * should be changed case M.ps structure is changed, take a look at processPS()
     *
     * @param {string} nodeHandle
     * @param {string} pendingContactId
     *
     *
     */
    this.deletePendingShare = function(nodeHandle, pendingContactId) {
        if (this.d[nodeHandle]) {

            if (this.ps[nodeHandle] && this.ps[nodeHandle][pendingContactId]) {
                M.delPS(pendingContactId, nodeHandle);
            }
        }
    };

    this.makeDir = function(n)
    {
        if (is_chrome_firefox & 4)
            return;

        var dirs = [];
        function getfolders(d, o)
        {
            var c = 0;
            for (var e in M.d)
            {
                if (M.d[e].t == 1 && M.d[e].p == d)
                {
                    var p = o || [];
                    if (!o) p.push(fm_safename(M.d[d].name));
                    p.push(fm_safename(M.d[e].name));
                    if (!getfolders(M.d[e].h, p))
                        dirs.push(p);
                    ++c;
                }
            }
            return c;
        }
        getfolders(n);

        if (d)
            console.log('makedir', dirs);

        if (is_chrome_firefox)
        {
            var root = mozGetDownloadsFolder();
            if (root)
                dirs.filter(String).forEach(function(p)
                {
                    try
                    {
                        p = mozFile(root, 0, p);
                        if (!p.exists())
                            p.create(Ci.nsIFile.DIRECTORY_TYPE, parseInt("0755", 8));
                    }
                    catch (e)
                    {
                        Cu.reportError(e);
                        console.log('makedir', e.message);
                    }
                });
        }
        else
        {
            // FIXME: add support once available
        }
    }

    this.getDownloadFolderNodes = function(n, md, nodes, paths) {
        if (md) this.makeDir(n);

        var subids = M.getNodesSync(n);

        for (var j = 0; j < subids.length; j++) {
            var p = this.getPath(subids[j]);
            var path = '';

            for (var k = 0; k < p.length; k++) {
                if (M.d[p[k]] && M.d[p[k]].t)
                    path = fm_safename(M.d[p[k]].name) + '/' + path;
                if (p[k] == n)
                    break;
            }

            if (!M.d[subids[j]].t) {
                nodes.push(subids[j]);
                paths[subids[j]] = path;
            }
            else {
                console.log('0 path', path);
            }
        }
    };

    /**
     * Retrieve an user object by its handle
     * @param {String} handle The user's handle
     * @return {Object} The user object, of false if not found
     */
    this.getUserByHandle = function(handle) {
        var user = false;

        if (Object(M.u).hasOwnProperty(handle)) {
            user = M.u[handle];

            if (user instanceof MegaDataObject) {
                user = user._data;
            }
        }

        if (!user && handle === u_handle) {
            user = u_attr;
        }

        return user;
    };

    /**
     * Retrieve an user object by its email
     * @param {String} email The user's handle
     * @return {Object} The user object, of false if not found
     */
    this.getUserByEmail = function(email) {
        var user = false;

        M.u.every(function(contact, u) {
            if (M.u[u].m === email) {
                // Found the user object
                user = M.u[u];

                if (user instanceof MegaDataObject) {
                    user = user._data;
                }
                return false;
            }
            return true;
        });

        return user;
    };

    /**
     * Retrieve an user object
     * @param {String} str An email or handle
     * @return {Object} The user object, of false if not found
     */
    this.getUser = function(str) {
        var user = false;

        if (typeof str !== 'string') {
            // Check if it's an user object already..

            if (Object(str).hasOwnProperty('u')) {
                // Yup, likely.. let's see
                user = this.getUserByHandle(str.u);
            }
        }
        else if (str.length === 11) {
            // It's an user handle
            user = this.getUserByHandle(str);
        }
        else if (str.indexOf('@') > 0) {
            // It's an email..
            user = this.getUserByEmail(str);
        }

        return user;
    };

    /**
     * Retrieve the name of an user or ufs node by its handle
     * @param {String} handle The handle
     * @return {String} the name, of an empty string if not found
     */
    this.getNameByHandle = function(handle) {
        var result = '';

        handle = String(handle);

        if (handle.length === 11) {
            var user = this.getUserByHandle(handle);

            if (user) {
                // XXX: fallback to email
                result = user.name && $.trim(user.name) || user.m;
            }
        }
        else if (handle.length === 8) {
            var node = this.getNodeByHandle(handle);

            if (node) {
                result = node.name;
            }
        }

        return String(result);
    };

    /**
     * Retrieve an ufs node by its handle
     * @param {String} handle The node's handle
     * @return {Object} The node object, of false if not found
     */
    this.getNodeByHandle = function(handle) {
        if (Object(M.d).hasOwnProperty(handle)) {
            return M.d[handle];
        }

        for (var i in M.v) {
            if (M.v.hasOwnProperty(i)) {
                if (M.v[i].h === handle) {
                    return M.v[i];
                }
            }
        }

        return false;
    };

    /**
     * Recursively retrieve node properties
     * @param {String|Array} aNodes  ufs-node handle, or a list of them
     */
    this.getNodeProperties = function(aNodes) {
        var res = {
            favs: { cnt: 0, size: 0 },
            links: { cnt: 0, size: 0 },
            files: { cnt: 0, size: 0 },
            folders: { cnt: 0, size: 0 },
            oshares: { cnt: 0, size: 0 },
        };

        var forEach = function(nodes) {
            var node;
            var size;

            for (var i = 0; i < nodes.length; i++) {
                node = M.d[nodes[i]];

                if (node) {
                    if (node.t) {
                        size = 0;

                        if (M.c[node.h]) {
                            var fs = res.folders.size;
                            size = res.files.size;

                            forEach(Object.keys(M.c[node.h]));
                            size = (res.files.size - size);
                            res.folders.size = fs;
                        }

                        if (M.getNodeShareUsers(node, 'EXP').length) {
                            res.oshares.cnt++;
                            res.oshares.size += size;
                        }

                        res.folders.cnt++;
                        res.folders.size += size;
                    }
                    else {
                        size = node.s || 0;

                        res.files.cnt++;
                        res.files.size += size;

                        if (node.ph) {
                            res.links.cnt++;
                            res.links.size += size;
                        }
                        if (node.fav) {
                            res.favs.cnt++;
                            res.favs.size += size;
                        }
                    }
                }
            }
        };

        if (!Array.isArray(aNodes)) {
            if (M.c[aNodes]) {
                aNodes = Object.keys(M.c[aNodes]);
            }
            else {
                aNodes = [aNodes];
            }
        }

        forEach(aNodes);

        return res;
    };

    /**
     * Retrieve dashboard statistics data
     */
    this.getDashboardData = function() {
        var res = this.getNodeProperties(M.RootID);

        [M.RubbishID, 'shares']
            .forEach(function(handle) {
                var key = 'rubbish';
                var tmp = M.getNodeProperties(handle);

                // remove unwanted properties
                ['favs', 'links', 'oshares']
                    .forEach(function(k) {
                        if (d && tmp[k].cnt) {
                            console.warn('getDashboardData: Found "%s" items for "%s"', k, handle);
                        }
                        delete tmp[k];
                    });

                tmp.cnt = tmp.files.cnt;
                tmp.size = tmp.folders.size;

                tmp.files = tmp.files.cnt;
                tmp.folders = tmp.folders.cnt;

                if (handle === 'shares') {
                    key = 'ishares';
                    tmp.cnt = Object.keys(M.c.shares || {}).length;
                }
                else if (!M.c[handle]) {
                    // The rubbish is empty
                    tmp.folders = 0;
                }

                res[key] = tmp;
            });

        return res;
    };

    /**
     * Check whether an object is a file node
     * @param {String} n The object to check
     * @return {Boolean}
     */
    this.isFileNode = function(n) {
        return crypto_keyok(n) && !n.t;
    };

    /** like addToTransferTable, but can take a download object */
    this.putToTransferTable = function(node, ttl) {
        var handle = node.h || node.dl_id;
        node.name = node.name || node.n;

        if (d) {
            var isDownload = node.owner instanceof ClassFile;
            console.assert(this.isFileNode(node) || isDownload, 'Invalid putToTransferTable node.');
        }

        var gid = 'dl_' + handle;
        var isPaused = uldl_hold || dlQueue.isPaused(gid);

        var state = '';
        var pauseTxt = '';
        if (isPaused) {
            state = 'transfer-paused';
            pauseTxt = l[1651];
        }

        var flashhtml = '';
        if (dlMethod === FlashIO) {
            flashhtml = '<object width="1" height="1" id="dlswf_'
                + htmlentities(handle)
                + '" type="application/x-shockwave-flash">'
                + '<param name=FlashVars value="buttonclick=1" />'
                + '<param name="movie" value="' + location.origin + '/downloader.swf"/>'
                + '<param value="always" name="allowscriptaccess"/>'
                + '<param name="wmode" value="transparent"/>'
                + '<param value="all" name="allowNetworking">'
                + '</object>';
        }

        this.addToTransferTable(gid, ttl,
            '<tr id="dl_' + htmlentities(handle) + '" class="transfer-queued transfer-download ' + state + '">'
            + '<td><div class="transfer-type download">'
            + '<ul><li class="right-c"><p><span></span></p></li><li class="left-c"><p><span></span></p></li></ul>'
            + '</div>' + flashhtml + '</td>'
            + '<td><span class="transfer-filtype-icon ' + fileIcon(node) + '"></span>'
            + '<span class="tranfer-filetype-txt">' + htmlentities(node.name) + '</span></td>'
            + '<td>' + filetype(node.name) + '</td>'
            + '<td>' + bytesToSize(node.s) + '</td>'
            + '<td><span class="eta"></span><span class="speed">' + pauseTxt + '</span></td>'
            + '<td><span class="transfer-status">' + l[7227] + '</span></td>'
            + '<td class="grid-url-field"><a class="grid-url-arrow"></a>'
            + '<a class="clear-transfer-icon"></a></td>'
            + '<td><span class="row-number"></span></td>'
            + '</tr>');

        if (isPaused) {
            fm_tfspause('dl_' + handle);
        }
        if (ttl) {
            ttl.left--;
        }
    };

    this.addDownload = function(n, z, preview) {
        var args = toArray.apply(null, arguments);

        // fetch all nodes needed by M.getNodesSync
        dbfetch.coll(n)
            .always(function() {
                M.addDownloadReady.apply(M, args);
            });
    };

    this.addDownloadReady = function(n, z, preview) {
        var args  = toArray.apply(null, arguments);
        var webdl = function() {
            M.addWebDownload.apply(M, args);
            args = undefined;
        };

        if (z || preview || !fmconfig.dlThroughMEGAsync) {
            return webdl();
        }

        dlmanager.isMEGAsyncRunning(0x02010100)
            .done(function(sync) {
                var cmd = {
                    a: 'd',
                    auth: folderlink ? M.RootID : u_sid
                };
                var files = [];

                var addNode = function(node) {
                    if (!node.a && node.k) {
                        var item = {
                            t: node.t,
                            h: node.h,
                            p: node.p,
                            n: base64urlencode(node.name),
                        };
                        if (!node.t) {
                            item.s = node.s;
                            item.ts = node.mtime || node.ts;
                            item.k = a32_to_base64(node.k);
                        }
                        files.push(item);
                    }

                    if (node.t) {
                        foreach(M.getNodesSync(node.h));
                    }
                };

                var foreach = function(nodes) {
                    for (var i = 0; i < nodes.length; i++) {
                        var node = M.d[nodes[i]];

                        if (node) {
                            addNode(node);
                        }
                    }
                };

                foreach(n);

                if (!files.length) {
                    console.error('No files');
                    return webdl();
                }

                cmd.f = files;

                sync.megaSyncRequest(cmd)
                    .done(function() {
                        showToast('megasync', l[8635], 'Open');
                    })
                    .fail(webdl);
            })
            .fail(webdl);
    };

    this.addWebDownload = function(n, z, preview, zipname)
    {
        delete $.dlhash;
        var path;
        var added = 0;
        var nodes = [];
        var paths = {};
        var zipsize = 0;
        if (!is_extension && !preview && !z && (dlMethod === MemoryIO || dlMethod === FlashIO))
        {
            var nf = [], cbs = [];
            for (var i in n)
            {
                if (M.d[n[i]] && M.d[n[i]].t) {
                    var nn = [], pp = {};
                    this.getDownloadFolderNodes(n[i], false, nn, pp);
                    cbs.push(this.addDownload.bind(this, nn, 0x21f9A, pp, M.d[n[i]].name));
                }
                else {
                    nf.push(n[i]);
                }
            }

            n = nf;

            if (cbs.length) {
                for (var i in cbs) {
                    Soon(cbs[i]);
                }
            }
        }
        if (z === 0x21f9A)
        {
            nodes = n;
            paths = preview;
            preview = false;
        }
        else for (var i in n)
        {
            if (M.d[n[i]])
            {
                if (M.d[n[i]].t)
                {
                    this.getDownloadFolderNodes(n[i], !!z, nodes, paths);
                }
                else
                {
                    nodes.push(n[i]);
                }
            }
            else if (this.isFileNode(n[i])) {
                nodes.push(n[i]);
            }
        }

        if (z) {
            z = ++dlmanager.dlZipID;
            if (M.d[n[0]] && M.d[n[0]].t && M.d[n[0]].name) {
                zipname = M.d[n[0]].name + '.zip';
            }
            else {
                zipname = (zipname || ('Archive-' + Math.random().toString(16).slice(-4))) + '.zip';
            }
        }
        else {
            z = false;
        }
        if (!$.totalDL) {
            $.totalDL = 0;
        }

        var p = '';
        var pauseTxt = '';
        if (uldl_hold) {
            p = 'transfer-paused';
            pauseTxt = l[1651];
        }

        var ttl = this.getTransferTableLengths();
        for (var k in nodes) {
            /* jshint -W089 */
            if (!nodes.hasOwnProperty(k) || !this.isFileNode((n = M.d[nodes[k]]))) {
                n = nodes[k];
                if (this.isFileNode(n)) {
                    dlmanager.logger.info('Using plain provided node object.');
                }
                else {
                    dlmanager.logger.error('** CHECK THIS **', 'Invalid node', k, nodes[k]);
                    continue;
                }
            }
            path = paths[nodes[k]] || '';
            $.totalDL += n.s;
            var $tr = $('.transfer-table #dl_' + htmlentities(n.h));
            if ($tr.length) {
                if (!$tr.hasClass('transfer-completed')) {
                    continue;
                }
                $tr.remove();
            }
            dl_queue.push({
                id: n.h,
                key: n.k,
                n: n.name,
                t: n.mtime || n.ts,
                p: path,
                size: n.s,
                nauth: n_h,
                onDownloadProgress: this.dlprogress,
                onDownloadComplete: this.dlcomplete,
                onBeforeDownloadComplete: this.dlbeforecomplete,
                onDownloadError: this.dlerror,
                onDownloadStart: this.dlstart,
                zipid: z,
                zipname: zipname,
                preview: preview
            });
            added++;
            zipsize += n.s;

            if (!z) {
                this.putToTransferTable(n, ttl);
            }
        }

        if (!added) {
            if (d) {
                dlmanager.logger.warn('Nothing to download.');
            }
            return;
        }

        // If regular download using Firefox and the total download is over 1GB then show the dialog
        // to use the extension, but not if they've seen the dialog before and ticked the checkbox
        if (dlMethod == MemoryIO && !localStorage.firefoxDialog && $.totalDL > 1048576000 && navigator.userAgent.indexOf('Firefox') > -1) {
            Later(firefoxDialog);
        }

        var flashhtml = '';
        if (dlMethod === FlashIO) {
            flashhtml = '<object width="1" height="1" id="dlswf_zip_' + htmlentities(z) + '" type="application/x-shockwave-flash"><param name=FlashVars value="buttonclick=1" /><param name="movie" value="' + document.location.origin + '/downloader.swf"/><param value="always" name="allowscriptaccess"><param name="wmode" value="transparent"><param value="all" name="allowNetworking"></object>';
        }

        if (z && zipsize) {
            this.addToTransferTable('zip_' + z, ttl,
                '<tr id="zip_' + z + '" class="transfer-queued transfer-download ' + p + '">'
                + '<td><div class="transfer-type download">'
                + '<ul><li class="right-c"><p><span></span></p></li><li class="left-c"><p><span></span></p></li></ul>'
                + '</div>' + flashhtml + '</td>'
                + '<td><span class="transfer-filtype-icon ' + fileIcon({name: 'archive.zip'}) + '"></span>'
                + '<span class="tranfer-filetype-txt">' + htmlentities(zipname) + '</span></td>'
                + '<td>' + filetype({name: 'archive.zip'}) + '</td>'
                + '<td>' + bytesToSize(zipsize) + '</td>'
                + '<td><span class="eta"></span><span class="speed">' + pauseTxt + '</span></td>'
                + '<td><span class="transfer-status">' + l[7227] + '</span></td>'
                + '<td class="grid-url-field"><a class="grid-url-arrow"></a>'
                + '<a class="clear-transfer-icon"></a></td>'
                + '<td><span class="row-number"></span></td>'
                + '</tr>');


            if (uldl_hold) {
                fm_tfspause('zip_' + z);
            }
        }

        if (!preview)
        {
            this.onDownloadAdded(added, uldl_hold, z, zipsize);
            setupTransferAnalysis();
        }

        delete $.dlhash;
    };

    this.onDownloadAdded = function(added, isPaused, isZIP, zipSize) {
        if (!$.transferHeader) {
            transferPanelUI();
        }
        delay('fm_tfsupdate', fm_tfsupdate); // this will call $.transferHeader();

        if (!isZIP || zipSize) {
            M.addDownloadToast = ['d', isZIP ? 1 : added, isPaused];
        }
        openTransferpanel();
        initGridScrolling();
        initFileblocksScrolling();
        initTreeScroll();

        if ((dlmanager.isDownloading = Boolean(dl_queue.length))) {
            $('.transfer-pause-icon').removeClass('disabled');
            $('.transfer-clear-completed').removeClass('disabled');
            $('.transfer-clear-all-icon').removeClass('disabled');
        }
    };

    this.dlprogress = function(id, perc, bl, bt, kbps, dl_queue_num, force)
    {
        var st;
        if (dl_queue[dl_queue_num].zipid)
        {
            id = 'zip_' + dl_queue[dl_queue_num].zipid;
            var tl = 0;
            var ts = 0;
            for (var i in dl_queue)
            {
                if (dl_queue[i].zipid == dl_queue[dl_queue_num].zipid)
                {
                    if (!st)
                        st = dl_queue[i].st;
                    ts += dl_queue[i].size;
                    if (dl_queue[i].complete)
                        tl += dl_queue[i].size;
                    // TODO: check this for suitable GP use
                }
            }
            bt = ts;
            bl = tl + bl;
        }
        else
        {
            id = 'dl_' + id;
            st = dl_queue[dl_queue_num].st;
        }

        // var failed = parseInt($('#' + id).data('failed') || "0");
        // failed not long ago

        // if (failed+30000 > NOW()) return;

        if (!bl)
            return false;
        if (!$.transferprogress)
            $.transferprogress = {};
        if (kbps == 0) {
            if (!force && (perc != 100 || $.transferprogress[id]))
                return false;
        }

        var $tr = $('.transfer-table #' + id);
        if (!$tr.hasClass('transfer-started')) {
            $tr.find('.transfer-status').text('');
            $tr.addClass('transfer-started');
            $tr.removeClass('transfer-initiliazing transfer-queued');
            $('.transfer-table').prepend($tr);
            delay('fm_tfsupdate', fm_tfsupdate); // this will call $.transferHeader();
        }
        // var eltime = (new Date().getTime()-st)/1000;
        var bps = kbps * 1000;
        var retime = bps && (bt - bl) / bps;
        var transferDeg = 0;
        if (bt)
        {
            // $.transferprogress[id] = Math.floor(bl/bt*100);
            $.transferprogress[id] = [bl, bt, bps];
            if (!uldl_hold)
            {
                if (slideshowid == dl_queue[dl_queue_num].id && !previews[slideshowid])
                {
                    $('.slideshow-error').addClass('hidden');
                    $('.slideshow-pending').addClass('hidden');
                    $('.slideshow-progress').attr('class', 'slideshow-progress percents-' + perc);
                }

                $tr.find('.transfer-status').text(perc + '%');
                transferDeg = 360 * perc / 100;
                if (transferDeg <= 180) {
                    $tr.find('.right-c p').css('transform', 'rotate(' + transferDeg + 'deg)');
                }
                else {
                    $tr.find('.right-c p').css('transform', 'rotate(180deg)');
                    $tr.find('.left-c p').css('transform', 'rotate(' + (transferDeg - 180) + 'deg)');
                }
                if (retime > 0) {
                    var title = '';
                    try {
                        title = new Date((unixtime() + retime) * 1000).toLocaleString();
                    }
                    catch (ex) {
                    }
                    $tr.find('.eta')
                        .text(secondsToTime(retime))
                        .removeClass('unknown')
                        .attr('title', title);
                }
                else {
                    $tr.find('.eta').addClass('unknown').text('');
                }
                if (bps > 0) {
                    $tr.find('.speed').safeHTML(bytesToSize(bps, 1, 1) + '/s').removeClass('unknown');
                }
                else {
                    $tr.find('.speed').addClass('unknown').text('');
                }
                delay('percent_megatitle', percent_megatitle);

                if (page.substr(0, 2) !== 'fm')
                {
                    $('.widget-block').removeClass('hidden');
                    $('.widget-block').show();
                    if (!ulmanager.isUploading)
                        $('.widget-circle').attr('class', 'widget-circle percents-' + perc);
                    $('.widget-icon.downloading').removeClass('hidden');
                    $('.widget-speed-block.dlspeed').text(bytesToSize(bps, 1) + '/s');
                    $('.widget-block').addClass('active');
                }
            }
        }
    }

    this.dlcomplete = function(dl)
    {
        var id = dl.id, z = dl.zipid;

        if (slideshowid == id && !previews[slideshowid])
        {
            $('.slideshow-pending').addClass('hidden');
            $('.slideshow-error').addClass('hidden');
            $('.slideshow-progress').attr('class', 'slideshow-progress percents-100');
        }

        if (z)
            id = 'zip_' + z;
        else
            id = 'dl_' + id;

        var $tr = $('.transfer-table #' + id);
        $tr.removeClass('transfer-started').addClass('transfer-completed');
        $tr.find('.left-c p, .right-c p').css('transform', 'rotate(180deg)');
        $tr.find('.transfer-status').text(l[1418]);
        $tr.find('.eta, .speed').text('').removeClass('unknown');

        if ($('#dlswf_' + id.replace('dl_', '')).length > 0)
        {
            var flashid = id.replace('dl_', '');
            $('#dlswf_' + flashid).width(170);
            $('#dlswf_' + flashid).height(22);
            $('#' + id + ' .transfer-type')
                .removeClass('download')
                .addClass('safari-downloaded')
                .text('Save File');
        }
        if (dlMethod == FileSystemAPI)
        {
            setTimeout(fm_chromebar, 250, $.dlheight);
            setTimeout(fm_chromebar, 500, $.dlheight);
            setTimeout(fm_chromebar, 1000, $.dlheight);
        }
        if (page.substr(0, 2) !== 'fm') {
            var a = dl_queue.filter(isQueueActive).length;
            if (a < 2 && !ulmanager.isUploading) {
                $('.widget-block').fadeOut('slow', function(e) {
                    $('.widget-block').addClass('hidden').css({opacity: 1});
                });
            }
            else if (a < 2) {
                $('.widget-icon.downloading').addClass('hidden');
            }
            else {
                $('.widget-circle').attr('class', 'widget-circle percents-0');
            }
        }
        if ($.transferprogress && $.transferprogress[id])
        {
            if (!$.transferprogress['dlc'])
                $.transferprogress['dlc'] = 0;
            $.transferprogress['dlc'] += $.transferprogress[id][1];
            delete $.transferprogress[id];
        }

        delay('tfscomplete', function() {
            mega.utils.resetUploadDownload();
            $.tresizer();
        });
    }

    this.dlbeforecomplete = function()
    {
        $.dlheight = $('body').height();
    }

    this.dlerror = function(dl, error)
    {
        var x;
        var errorstr;
        var gid = dlmanager.getGID(dl);

        if (d) {
            dlmanager.logger.error('dlerror', gid, error);
        }
        else {
            if (error !== EOVERQUOTA) {
                srvlog('onDownloadError :: ' + error + ' [' + hostname(dl.url) + '] ' + (dl.zipid ? 'isZIP' : ''));
            }
            else if (!dl.log509 && !dl.logOverQuota && Object(u_attr).p) {
                dl.logOverQuota = 1;
                api_req({ a: 'log', e: 99615, m: 'PRO user got EOVERQUOTA' });
            }
        }

        switch (error) {
            case ETOOMANYCONNECTIONS:
                errorstr = l[18];
                break;
            case ESID:
                errorstr = l[19];
                break;
            case EBLOCKED:
            case ETOOMANY:
            case EACCESS:
                errorstr = l[23];
                break;
            case ENOENT:
                errorstr = l[22];
                break;
            case EKEY:
                errorstr = l[24];
                break;
            case EOVERQUOTA:
                errorstr = l[1673];
                break;
                // case EAGAIN:               errorstr = l[233]; break;
                // case ETEMPUNAVAIL:         errorstr = l[233]; break;
            default:
                errorstr = l[x = 233];
                break;
        }

        if (window.slideshowid == dl.id && !previews[slideshowid])
        {
            $('.slideshow-image-bl').addClass('hidden');
            $('.slideshow-pending').addClass('hidden');
            $('.slideshow-progress').addClass('hidden');
            $('.slideshow-error').removeClass('hidden');
            $('.slideshow-error-txt').text(errorstr);
        }

        if (errorstr) {
            var prog = Object(GlobalProgress[gid]);

            dl.failed = new Date;
            if (x != 233 || !prog.speed || !(prog.working || []).length) {
                /**
                 * a chunk may fail at any time, don't report a temporary error while
                 * there is network activity associated with the download, though.
                 */
                if (page === 'download') {
                    if (error === EOVERQUOTA) {
                        $('.download-info.time-txt .text').text('');
                        $('.download-info.speed-txt .text').text('');
                        $('.download.pause-button').addClass('active');
                        $('.download.info-block').addClass('overquota');
                    }
                    else {
                        $('.download.error-icon').text(errorstr);
                        $('.download.error-icon').removeClass('hidden');
                        $('.download.icons-block').addClass('hidden');
                    }
                }
                else {
                    var $tr = $('.transfer-table tr#' + gid);

                    $tr.addClass('transfer-error');
                    $tr.find('.eta, .speed').text('').addClass('unknown');
                    $tr.find('.transfer-status').text(errorstr);

                    if (error === EOVERQUOTA) {
                        $tr.find('.transfer-status').addClass('overquota');
                    }
                }
            }
        }
    }

    this.dlstart = function(dl)
    {
        var id = (dl.zipid ? 'zip_' + dl.zipid : 'dl_' + dl.dl_id);

        if (M.tfsdomqueue[id]) {
            // flush the transfer from the DOM queue
            addToTransferTable(id, M.tfsdomqueue[id]);
            delete M.tfsdomqueue[id];
        }

        $('.transfer-table #' + id)
            .addClass('transfer-initiliazing')
            .find('.transfer-status').text(l[1042]);

        delay('fm_tfsupdate', fm_tfsupdate); // this will call $.transferHeader()
        dl.st = NOW();
        ASSERT(typeof dl_queue[dl.pos] === 'object', 'No dl_queue entry for the provided dl...');
        ASSERT(typeof dl_queue[dl.pos] !== 'object' || dl.n == dl_queue[dl.pos].n, 'No matching dl_queue entry...');
        if (typeof dl_queue[dl.pos] === 'object')
            M.dlprogress(id, 0, 0, 0, 0, dl.pos);
    }
    this.mobileuploads = [];

    this.doFlushTransfersDynList = function(aNumNodes) {
        aNumNodes = Object.keys(M.tfsdomqueue).slice(0, aNumNodes | 0);

        if (aNumNodes.length) {
            for (var i = 0, l = aNumNodes.length; i < l; ++i) {
                var item = aNumNodes[i];

                addToTransferTable(item, M.tfsdomqueue[item], 1);
                delete M.tfsdomqueue[item];
            }

            $.tresizer();
        }
    };

    this.handleEvent = function(ev) {
        if (d > 1) {
            console.debug(ev.type, ev);
        }

        var ttl;
        if (ev.type === 'ps-y-reach-end') {
            ttl = M.getTransferTableLengths();
            if (ttl.left > -100) {
                this.doFlushTransfersDynList(ttl.size);
            }
        }
        else if (ev.type === 'tfs-dynlist-flush') {
            ttl = M.getTransferTableLengths();
            if (ttl.left > -10) {
                this.doFlushTransfersDynList(ttl.size);
            }
        }
    };

    this.tfsResizeHandler = SoonFc(function() {

        // if (M.currentdirid === 'transfers')
        if (M.getTransferElements())
        {
            var T = M.getTransferTableLengths();

            if (d)
                console.log('resize.tfsdynlist', JSON.stringify(T));

            if (T.left > 0) {
                M.doFlushTransfersDynList(T.left + 3);
            }
        }
    });

    this.getTransferTableLengths = function()
    {
        var te   = this.getTransferElements();
        var used = te.domTable.querySelectorAll('tr').length;
        var size = Math.ceil(parseInt(te.domScrollingTable.style.height) / 24);

        return {size: size, used: used, left: size - used};
    };

    this.getTransferElements = function() {
        var obj               = {};
        obj.domTransfersBlock = document.querySelector('.fm-transfers-block');
        if (!obj.domTransfersBlock) {
            return false;
        }
        obj.domTableWrapper   = obj.domTransfersBlock.querySelector('.transfer-table-wrapper');
        obj.domTransferHeader = obj.domTransfersBlock.querySelector('.fm-transfers-header');
        obj.domPanelTitle     = obj.domTransferHeader.querySelector('.transfer-panel-title');
        obj.domTableEmptyTxt  = obj.domTableWrapper.querySelector('.transfer-panel-empty-txt');
        obj.domTableHeader    = obj.domTableWrapper.querySelector('.transfer-table-header');
        obj.domScrollingTable = obj.domTableWrapper.querySelector('.transfer-scrolling-table');
        obj.domTable          = obj.domScrollingTable.querySelector('.transfer-table');

        this.getTransferElements = function() {
            return obj;
        };

        return obj;
    };

    function addToTransferTable(gid, elem, q)
    {
        var te     = M.getTransferElements();
        var target = gid[0] === 'u'
            ? $('tr.transfer-upload.transfer-queued:last', te.domTable)
            : $('tr.transfer-download.transfer-queued:last', te.domTable);

        if (target.length) {
            target.after(elem);
        }
        else {
            if (gid[0] != 'u') {
                target = $('tr.transfer-upload.transfer-queued:first', te.domTable);
            }

            if (target.length) {
                target.before(elem);
            }
            else {
                target = $('tr.transfer-completed:first', te.domTable);

                if (target.length) {
                    target.before(elem);
                }
                else {
                    $(te.domTable).append(elem);
                }
            }
        }
        /*if ($.mSortableT) {
            $.mSortableT.sortable('refresh');
        }*/
        if (!q) {
            delay('fm_tfsupdate', fm_tfsupdate);
        }
    }
    this.addToTransferTable = function(gid, ttl, elem)
    {
        var T = ttl || this.getTransferTableLengths();

        if (d > 1) {
            var logger = (gid[0] === 'u' ? ulmanager : dlmanager).logger;
            logger.info('Adding Transfer', gid, JSON.stringify(T));
        }

        if (this.tfsResizeHandler)
        {
            M.getTransferElements()
                .domScrollingTable
                .addEventListener('ps-y-reach-end', M, {passive: true});
            mBroadcaster.addListener('tfs-dynlist-flush', M);

            $(window).bind('resize.tfsdynlist', this.tfsResizeHandler);
            delete this.tfsResizeHandler;
        }

        if (T.left > 0)
        {
            addToTransferTable(gid, elem, true);
            // In some cases UI is not yet initialized, nor transferHeader()
            $('.transfer-table-header').show(0);
        }
        else
        {
            var fit;

            if (gid[0] !== 'u')
            {
                // keep inserting downloads as long there are uploads
                var dl = $('.transfer-table tr.transfer-download.transfer-queued:last');

                if (dl.length) {
                    dl = dl.prevAll().length;

                    fit = (dl && dl + 1 < T.used);
                }
                else {
                    fit = !document.querySelector('.transfer-table tr.transfer-download');
                }

                if (fit) {
                    addToTransferTable(gid, elem);
                }
            }

            if (!fit)
                M.tfsdomqueue[gid] = elem;
        }
    };

    var __ul_id = 8000;
    this.addUpload = function(u, ignoreWarning) {
        var flag = 'ulMegaSyncAD';

        if (u.length > 999 && !ignoreWarning && !localStorage[flag]) {
            var showMEGAsyncDialog = function(button, syncData) {
                $('.download-button.light-red.download').safeHTML(button);
                $('.download-button.light-white.continue').safeHTML(l[8846]);
                $('.megasync-upload-overlay').show();
                var $chk = $('.megasync-upload-overlay .checkdiv');
                var hideMEGAsyncDialog = function() {
                    $('.megasync-upload-overlay').hide();
                    $(document).unbind('keyup.megasync-upload');
                    $('.download-button.light-white.continue, .fm-dialog-close').unbind('click');
                    $('.download-button.light-red.download').unbind('click');
                    $chk.unbind('click.dialog');
                    $chk = undefined;
                };
                $('.download-button.light-white.continue, .fm-dialog-close').rebind('click', function() {
                    hideMEGAsyncDialog();
                    M.addUpload(u, true);
                });
                $(document).rebind('keyup.megasync-upload', function() {
                    hideMEGAsyncDialog();
                    M.addUpload(u, true);
                });
                $('.download-button.light-red.download').rebind('click', function() {
                    hideMEGAsyncDialog();

                    if (!syncData) {
                        location.hash = '#sync';
                    }
                    // if the user is running MEGAsync 3.0+
                    else if (!syncData.verNotMeet) {
                        // Check whether the user logged in MEGAsync does match here
                        if (syncData.u === u_handle) {
                            // Let MEGAsync open the local file selector.
                            megasync.megaSyncRequest({ a: 'u' });
                        }
                    }
                });
                $chk.rebind('click.dialog', function() {
                    if ($chk.hasClass('checkboxOff')) {
                        $chk.removeClass('checkboxOff').addClass('checkboxOn');
                        localStorage[flag] = 1;
                    }
                    else {
                        $chk.removeClass('checkboxOn').addClass('checkboxOff');
                        delete localStorage[flag];
                    }
                });
            };
            dlmanager.isMEGAsyncRunning('3.0', 1)
                .done(function(ms, syncData) {
                    showMEGAsyncDialog(l[8912], syncData);
                })
                .fail(function() {
                    showMEGAsyncDialog(l[8847]);
                });
            return;
        }
        var target;
        var onChat;
        var filesize;
        var added = 0;
        var f;
        var ul_id;
        var pause = '';
        var pauseTxt = '';
        var ttl = this.getTransferTableLengths();

        if ($.onDroppedTreeFolder) {
            target = $.onDroppedTreeFolder;
            delete $.onDroppedTreeFolder;
        }
        else if (String(M.currentdirid).length !== 8) {
            target = M.lastSeenCloudFolder || M.RootID;
        }
        else {
            target = M.currentdirid;
        }

        if ((onChat = (M.currentdirid && M.currentdirid.substr(0, 4) === 'chat'))) {
            if (!$.ulBunch) {
                $.ulBunch = Object.create(null);
            }
            if (!$.ulBunch[M.currentdirid]) {
                $.ulBunch[M.currentdirid] = Object.create(null);
            }
            target = M.currentdirid;
        }

        if (uldl_hold) {
            pause = 'transfer-paused';
            pauseTxt = l[1651];
        }

        for (var i in u) {
            f = u[i];
            try {
                // this could throw NS_ERROR_FILE_NOT_FOUND
                filesize = f.size;
            }
            catch (ex) {
                ulmanager.logger.warn(f.name, ex);
                continue;
            }
            ul_id = ++__ul_id;
            if (!f.flashid) {
                f.flashid = false;
            }
            f.target = target;
            f.id = ul_id;

            var gid = 'ul_' + ul_id;
            this.addToTransferTable(gid, ttl,
                '<tr id="' + gid + '" class="transfer-queued transfer-upload ' + pause + '">'
                + '<td><div class="transfer-type upload">'
                + '<ul><li class="right-c"><p><span></span></p></li><li class="left-c"><p><span></span></p></li></ul>'
                + '</div></td>'
                + '<td><span class="transfer-filtype-icon ' + fileIcon({name: f.name}) + '"></span>'
                + '<span class="tranfer-filetype-txt">' + htmlentities(f.name) + '</span></td>'
                + '<td>' + filetype(f.name) + '</td>'
                + '<td>' + bytesToSize(filesize) + '</td>'
                + '<td><span class="eta"></span><span class="speed">' + pauseTxt + '</span></td>'
                + '<td><span class="transfer-status">' + l[7227] + '</span></td>'
                + '<td class="grid-url-field"><a class="grid-url-arrow"></a>'
                + '<a class="clear-transfer-icon"></a></td>'
                + '<td><span class="row-number"></span></td>'
                + '</tr>');

            ul_queue.push(f);
            ttl.left--;
            added++;

            if (uldl_hold) {
                fm_tfspause('ul_' + ul_id);
            }

            if (onChat) {
                $.ulBunch[M.currentdirid][ul_id] = 1;
            }
        }
        if (!added) {
            ulmanager.logger.warn('Nothing added to upload.');
            return;
        }
        if (!$.transferHeader) {
            transferPanelUI();
        }
        if (page == 'start') {
            ulQueue.pause();
            uldl_hold = true;
        }
        else {
            showTransferToast('u', added);
            openTransferpanel();
            delay('fm_tfsupdate', fm_tfsupdate); // this will call $.transferHeader()
        }

        setupTransferAnalysis();
        if ((ulmanager.isUploading = Boolean(ul_queue.length))) {
            $('.transfer-pause-icon').removeClass('disabled');
            $('.transfer-clear-completed').removeClass('disabled');
            $('.transfer-clear-all-icon').removeClass('disabled');
        }
    }

    this.ulprogress = function(ul, perc, bl, bt, bps)
    {
        var id  = ul.id;
        var $tr = $('#ul_' + id);
        if (!$tr.hasClass('transfer-started')) {
            $tr.find('.transfer-status').text('');
            $tr.removeClass('transfer-initiliazing transfer-queued');
            $tr.addClass('transfer-started');
            $('.transfer-table').prepend($tr);
            delay('fm_tfsupdate', fm_tfsupdate); // this will call $.transferHeader()
        }
        if (!bl || !ul.starttime)
            return false;
        var retime = bps > 1000 ? (bt - bl) / bps : -1;
        var transferDeg = 0;
        if (!$.transferprogress)
            $.transferprogress = {};
        if (bl && bt && !uldl_hold)
        {
            // $.transferprogress[id] = Math.floor(bl/bt*100);
            $.transferprogress['ul_' + id] = [bl, bt, bps];
            $tr.find('.transfer-status').text(perc + '%');
            transferDeg = 360 * perc / 100;
            if (transferDeg <= 180) {
                $tr.find('.right-c p').css('transform', 'rotate(' + transferDeg + 'deg)');
            }
            else {
                $tr.find('.right-c p').css('transform', 'rotate(180deg)');
                $tr.find('.left-c p').css('transform', 'rotate(' + (transferDeg - 180) + 'deg)');
            }
            if (retime > 0) {
                $tr.find('.eta').safeHTML(secondsToTime(retime, 1)).removeClass('unknown');
            } else {
                $tr.find('.eta').addClass('unknown').text('');
            }
            if (bps > 0) {
                $tr.find('.speed').safeHTML(bytesToSize(bps, 1, 1) + '/s').removeClass('unknown');
            } else {
                $tr.find('.speed').addClass('unknown').text('');
            }
            // $.transferHeader();

            if (page.substr(0, 2) !== 'fm')
            {
                $('.widget-block').removeClass('hidden');
                $('.widget-block').show();
                $('.widget-circle').attr('class', 'widget-circle percents-' + perc);
                $('.widget-icon.uploading').removeClass('hidden');
                $('.widget-speed-block.ulspeed').text(bytesToSize(bps, 1) + '/s');
                $('.widget-block').addClass('active');
            }
        }
        delay('percent_megatitle', percent_megatitle);
    }

    this.ulcomplete = function(ul, h, k)
    {
        var id  = ul.id;
        var $tr = $('#ul_' + id);

        if ($.ulBunch && $.ulBunch[ul.target])
        {
            var ub = $.ulBunch[ul.target], p;
            ub[id] = h;

            for (var i in ub)
            {
                if (ub[i] == 1)
                {
                    p = true;
                    break;
                }
            }

            if (!p)
            {
                var ul_target = ul.target;
                ub = Object.keys(ub).map(function(m) { return ub[m]});
                Soon(function() {
                    $(document).trigger('megaulcomplete', [ul_target, ub]);
                    delete $.ulBunch[ul_target];
                    if (!$.len($.ulBunch)) {
                        delete $.ulBunch;
                    }
                });
            }
        }

        if (ul.skipfile) {
            showToast('megasync', l[372] + ' "' + ul.name + '" (' + l[1668] + ')');
        }

        /*this.mobile_ul_completed = true;
        for (var i in this.mobileuploads)
        {
            if (id == this.mobileuploads[i].id)
                this.mobileuploads[i].done = 1;
            if (!this.mobileuploads[i].done)
                this.mobile_ul_completed = false;
        }
        if (this.mobile_ul_completed)
        {
            $('.upload-status-txt').text(l[1418]);
            $('#mobileuploadtime').addClass('complete');
            $('#uploadpopbtn').text(l[726]);
            $('#mobileupload_header').text(l[1418]);
         }*/
        $tr.removeClass('transfer-started').addClass('transfer-completed');
        $tr.find('.left-c p, .right-c p').css('transform', 'rotate(180deg)');
        $tr.find('.transfer-status').text(ul.skipfile ? l[1668] : l[1418]);
        $tr.find('.eta, .speed').text('').removeClass('unknown');

        ul_queue[ul.pos] = Object.freeze({});

        if (page.substr(0, 2) !== 'fm') {
            var a = ul_queue.filter(isQueueActive).length;
            if (a < 2 && !ulmanager.isDownloading) {
                $('.widget-block').fadeOut('slow', function(e) {
                    $('.widget-block').addClass('hidden').css({opacity: 1});
                });
            }
            else if (a < 2) {
                $('.widget-icon.uploading').addClass('hidden');
            }
            else {
                $('.widget-circle').attr('class', 'widget-circle percents-0');
            }
        }

        if ($.transferprogress && $.transferprogress['ul_'+ id])
        {
            if (!$.transferprogress['ulc']) $.transferprogress['ulc'] = 0;
            $.transferprogress['ulc'] += $.transferprogress['ul_'+ id][1];
            delete $.transferprogress['ul_'+ id];
        }
        // $.transferHeader();
        delay('tfscomplete', function() {
            mega.utils.resetUploadDownload();
            $.tresizer();
        });
    }

    this.ulstart = function(ul)
    {
        var id = ul.id;

        if (d) {
            ulmanager.logger.log('ulstart', id);
        }

        $('.transfer-table #ul_' + id)
            .addClass('transfer-initiliazing')
            .find('.transfer-status').text(l[1042]);

        delay('fm_tfsupdate', fm_tfsupdate); // this will call $.transferHeader()
        ul.starttime = new Date().getTime();
        M.ulprogress(ul, 0, 0, 0);
    };

    this.cloneChatNode = function(n, keepParent) {
        var n2 = clone(n);
        n2.k = a32_to_base64(n2.k);
        delete n2.k, n2.ph, n2.ar;
        if (!keepParent)
            delete n2.p;
        return n2;
    };

    /**
     * Handle a redirect from the mega.co.nz/#pro page to mega.nz/#pro page
     * and keep the user logged in at the same time
     */
    this.transferFromMegaCoNz = function()
    {
        // Get site transfer data from after the hash in the URL
        var urlParts = /#sitetransfer!(.*)/.exec(window.location);

        if (urlParts) {

            try {
                // Decode from Base64 and JSON
                urlParts = JSON.parse(atob(urlParts[1]));
            }
            catch (ex) {
                console.error(ex);
                window.location.hash = 'login';
                return false;
            }

            if (urlParts) {
                // If the user is already logged in here with the same account
                // we can avoid a lot and just take them to the correct page
                if (JSON.stringify(u_k) === JSON.stringify(urlParts[0])) {
                    window.location.hash = urlParts[2];
                    return false;
                }

                // If the user is already logged in but with a different account just load that account instead. The
                // hash they came from e.g. a folder link may not be valid for this account so just load the file manager.
                else if (u_k && (JSON.stringify(u_k) !== JSON.stringify(urlParts[0]))) {
                    if (!urlParts[2] || String(urlParts[2]).match(/^fm/)) {
                        window.location.hash = 'fm';
                        return false;
                    }
                    else {
                        window.location.hash = urlParts[2];
                        return false;
                    }
                }

                // Likely that they have never logged in here before so we must set this
                localStorage.wasloggedin = true;
                u_logout();

                // Get the page to load
                var toPage = String(urlParts[2] || 'fm').replace('#', '');

                // Set master key, session ID and RSA private key
                u_storage = init_storage(sessionStorage);
                u_k = urlParts[0];
                u_sid = urlParts[1];
                if (u_k) {
                    u_storage.k = JSON.stringify(u_k);
                }

                loadingDialog.show();

                var _goToPage = function() {
                    loadingDialog.hide();
                    window.location.hash = toPage;
                }

                var _rawXHR = function(url, data, callback) {
                    mega.utils.xhr(url, JSON.stringify([data]))
                        .always(function(ev, data) {
                            var resp;
                            if (typeof data === 'string' && data[0] === '[') {
                                try {
                                    resp = JSON.parse(data)[0];
                                }
                                catch (ex) {}
                            }
                            callback(resp);
                        });
                }

                // Performs a regular login as part of the transfer from mega.co.nz
                _rawXHR(apipath + 'cs?id=0&sid=' + u_sid, {'a': 'ug'}, function(data) {
                        var ctx = {
                            checkloginresult: function(ctx, result) {
                                u_type = result;
                                if (toPage.substr(0, 1) === '!' && toPage.length > 7) {
                                    _rawXHR(apipath + 'cs?id=0&domain=meganz',
                                        { 'a': 'g', 'p': toPage.substr(1, 8)},
                                        function(data) {
                                            if (data) {
                                                dl_res = data;
                                            }
                                            _goToPage();
                                        });
                                }
                                else {
                                    _goToPage();
                                }
                            }
                        };
                        if (data) {
                            api_setsid(u_sid);
                            u_storage.sid = u_sid;
                            u_checklogin3a(data, ctx);
                        }
                        else {
                            u_checklogin(ctx, false);
                        }
                    });

                // Successful transfer, continue load
                return false;
            }
        }
    };
}

function voucherData(arr)
{
    var vouchers = [];
    var varr = arr[0];
    var tindex = {};
    for (var i in arr[1])
        tindex[arr[1][i][0]] = arr[1][i];
    for (var i in varr)
    {
        var redeemed = 0;
        var cancelled = 0;
        var revoked = 0;
        var redeem_email = '';
        if ((varr[i].rdm) && (tindex[varr[i].rdm]))
        {
            redeemed = tindex[varr[i].rdm][1];
            redeemed_email = tindex[varr[i].rdm][2];
        }
        if (varr[i].xl && tindex[varr[i].xl])
            cancelled = tindex[varr[i].xl][1];
        if (varr[i].rvk && tindex[varr[i].rvk])
            revoked = tindex[varr[i].rvk][1];
        vouchers.push({
            id: varr[i].id,
            amount: varr[i].g,
            currency: varr[i].c,
            iss: varr[i].iss,
            date: tindex[varr[i].iss][1],
            code: varr[i].v,
            redeemed: redeemed,
            redeem_email: redeem_email,
            cancelled: cancelled,
            revoked: revoked
        });
    }
    return vouchers;
}

function onUploadError(ul, errorstr, reason, xhr)
{
    var hn = hostname(ul.posturl);

    /*if (!d && (!xhr || xhr.readyState < 2 || xhr.status)) {
        var details = [
            browserdetails(ua).name,
            String(reason)
        ];
        if (xhr || reason === 'peer-err') {
            if (xhr && xhr.readyState > 1) {
                details.push(xhr.status);
            }
            details.push(hn);
        }
        if (details[1].indexOf('mtimeout') == -1 && -1 == details[1].indexOf('BRFS [l:Unk]')) {
            srvlog('onUploadError :: ' + errorstr + ' [' + details.join("] [") + ']');
        }
    }*/

    if (d) {
        ulmanager.logger.error('onUploadError', ul.id, ul.name, errorstr, reason, hn);
    }

    $('.transfer-table #ul_' + ul.id).addClass('transfer-error');
    $('.transfer-table #ul_' + ul.id + ' .transfer-status').text(errorstr);
}

function addupload(u)
{
    M.addUpload(u);
}
function onUploadStart(id)
{
    M.ulstart(id);
}
function onUploadProgress(id, p, bl, bt, speed)
{
    M.ulprogress(id, p, bl, bt, speed);
}
function onUploadSuccess(id, bl, bt)
{
    M.ulcomplete(id, bl, bt);
}

function fm_chromebar(height)
{
    if (window.navigator.userAgent.toLowerCase().indexOf('mac') >= 0 || localStorage.chromeDialog == 1)
        return false;
    var h = height - $('body').height();
    if ((h > 33) && (h < 41))
    {
        setTimeout(fm_chromebarcatchclick, 500, $('body').height());
        chromeDialog();
    }
}

function fm_chromebarcatchclick(height)
{
    if ($('body').height() != height)
    {
        chromeDialog(1);
        return false;
    }
    setTimeout(fm_chromebarcatchclick, 200, height);
}

function fm_safename(name)
{
    // http://msdn.microsoft.com/en-us/library/aa365247(VS.85)
    name = ('' + name).replace(/[:\/\\<">|?*]+/g, '.').replace(/\s*\.+/g, '.');
    if (name.length > 250)
        name = name.substr(0, 250) + '.' + name.split('.').pop();
    name = name.replace(/\s+/g, ' ').trim();
    var end = name.lastIndexOf('.');
    end = ~end && end || name.length;
    if (/^(?:CON|PRN|AUX|NUL|COM\d|LPT\d)$/i.test(name.substr(0, end)))
        name = '!' + name;
    return name;
}

function fm_safepath(path, file)
{
    path = ('' + (path || '')).split(/[\\\/]+/).map(fm_safename).filter(String);
    if (file)
        path.push(fm_safename(file));
    return path;
}

function fm_matchname(p, name)
{
    var a = [];
    for (var i in M.d)
    {
        var n = M.d[i];
        if (n.p == p && name == n.name)
            a.push({id: n.h, size: n.s, name: n.name});
    }
    return a;
}

var t;

function renderfm() {
    var promise = new MegaPromise();

    if (d) {
        console.time('renderfm');
    }

    if (!is_mobile) {
        initUI();
    }

    M.sortByName();
<<<<<<< HEAD
    M.renderTree()
        .always(function() {
            M.renderPath();
            var $treesub = $('#treesub_' + M.RootID);
            if (!$treesub.hasClass('opened')) {
                $('.fm-tree-header.cloud-drive-item').addClass('opened');
                $treesub.addClass('opened');
            }
=======

    if (!is_mobile) {
        M.renderTree();
        M.renderPath();
    }

    var c = $('#treesub_' + M.RootID).attr('class');
    if (c && c.indexOf('opened') < 0) {
        $('.fm-tree-header.cloud-drive-item').addClass('opened');
        $('#treesub_' + M.RootID).addClass('opened');
    }
>>>>>>> 87eb1e4f

            M.openFolder(M.currentdirid)
                .always(function() {
                    if (megaChatIsReady) {
                        megaChat.renderMyStatus();
                    }

                    if (d) {
                        console.timeEnd('renderfm');
                    }

                    promise.resolve.apply(promise, arguments);
                });
        });

    return promise;
}

function renderNew() {
    var newNode, tb,
        treebuild = [],
        UImain = false,
        UItree = false,
        newcontact = false,
        newpath = false,
        newshare = false;

    if (d) {
        console.time('rendernew');
    }

    for (var i in newnodes) {
        newNode = newnodes[i];
        if (newNode.h.length === 11) {
            newcontact = true;
        }
        if (newNode.su) {
            newshare = true;
        }
        if (newNode.p && newNode.t) {
            treebuild[newNode.p] = 1;
        }
        if (newNode.p === M.currentdirid || newNode.h === M.currentdirid) {
            UImain = true;
        }
        if (!newpath && document.getElementById('path_' + newNode.h)) {
            newpath = true;
        }
    }

    var masterPromise = new MegaPromise();
    var treePromises  = [];

    for (var h in treebuild) {
        tb = M.d[h];
        if (tb) {
            treePromises.push(M.buildtree(tb, M.buildtree.FORCE_REBUILD));
            UItree = true;
        }
    }

    if (d) {
        console.log('rendernew, dir=%s, root=%s, mode=%d', M.currentdirid, M.currentrootid, M.viewmode);
        console.log('rendernew.stat', newcontact, newshare, UImain, newpath);
        console.log('rendernew.tree', treePromises.length, Object.keys(treebuild));
    }

    MegaPromise.allDone(treePromises)
        .always(function() {

            if (UImain) {
                M.filterByParent(M.currentdirid);
                M.sort();
                M.renderMain(true);
                // M.renderPath();
                $.tresizer();
            }

            var renderPromise = MegaPromise.resolve();

            if (UItree) {
                if (M.currentrootid === 'shares') {
                    renderPromise = M.renderTree();
                }
                else {
                    treeUI();
                }

                if (M.currentdirid === 'shares' && !M.viewmode) {
                    renderPromise.pipe(function() {
                        return M.openFolder('shares', 1);
                    });
                }

                renderPromise.always(function() {
                    treeUIopen(M.currentdirid);
                });
            }

            renderPromise.always(function() {
                if (newcontact) {
                    M.avatars();
                    M.contacts();
                    treeUI();

                    if (megaChatIsReady) {
                        //megaChat.renderContactTree();
                        megaChat.renderMyStatus();
                    }
                }
                if (newshare) {
                    M.buildtree({h: 'shares'}, M.buildtree.FORCE_REBUILD);
                }
                if (newpath) {
                    M.renderPath();
                }

                if (u_type === 0) {
                    // Show "ephemeral session warning"
                    topmenuUI();
                }

                if (d) {
                    console.timeEnd('rendernew');
                }

                masterPromise.resolve();
            });
        });

    if (M.currentdirid === 'dashboard') {
        delay('dashboard:upd', dashboardUI, 2000);
    }

    newnodes = [];
    return masterPromise;
}

// execute actionpacket
// actionpackets are received and executed strictly in order. receiving and
// execution run concurrently (a connection drop while the execution is
// ongoing invalidates the IndexedDB state and forces a reload!)
var scq = Object.create(null);           // hash of [actionpacket, [nodes]]
var scqtail = 0;                         // next scq index to process
var scqhead = 0;                         // next scq index to write
var shareworker = Object.create(null);   // which worker knows about which sharekeys?

var scinflight = false;                  // don't run more than one execsc() "thread"
var sccount = 0;                         // number of actionpackets processed at connection loss
var scfetches = Object.create(null);     // holds pending nodes to be retrieved from fmdb
var scwaitnodes = Object.create(null);   // supplements scfetches per scqi index

var nodesinflight = Object.create(null); // number of nodes being processed in the worker for scqi

// enqueue nodes needed to process packets
function sc_fqueue(handle, packet) {
    if (handle && !M.d[handle]) {
        if (scwaitnodes[packet.scqi]) {
            scwaitnodes[packet.scqi]++;
        }
        else {
            scwaitnodes[packet.scqi] = 1;
        }
        if (!scfetches[handle]) {
            scfetches[handle] = [];
        }
        scfetches[handle].push(packet.scqi);
        return 1;
    }
    return 0;
}

// queue 't' packet nodes for db retrieval
function sc_fqueuet(scni, packet) {
    var result  = 0;
    var scnodes = scq[scni] && scq[scni][1];

    if (scnodes && scnodes.length) {
        packet = packet || scq[scni][0];

        if (!packet) {
            console.error('sc_fqueuet: invalid packet!');
        }
        else {
            for (var i = scnodes.length; i--;) {
                result += sc_fqueue(scnodes[i].h, packet);
                // result += sc_fqueue(scnodes[i].p, packet);
            }
        }
    }

    return result;
}

// fetch from db the queued scfetches
function sc_fetcher() {
    var queue   = scfetches;
    var handles = Object.keys(queue);
    scfetches = Object.create(null);

    dbfetch.coll(handles, new MegaPromise())
        .always(function() {
            for (var i = handles.length; i--;) {
                var h = handles[i];
                for (var p = queue[h].length; p--;) {
                    var scqi = queue[h][p];
                    if (!--scwaitnodes[scqi]) {
                        delete scwaitnodes[scqi];
                    }
                }
            }

            resumesc();
        });
}

// enqueue parsed actionpacket
function sc_packet(a) {
    var inflight = $.len(scfetches);

    // set scq slot number
    a.scqi = scqhead;

    // check if this packet needs nodes to be present.
    switch (a.a) {
        case 's':
        case 's2':
        case 'fa':
        case 'u':
        case 'd':
            sc_fqueue(a.n, a);
        /* fall-through */
        case 'ph':
            sc_fqueue(a.h, a); // s, s2, ph
            break;
        case 't':
            // If no workers, all scnodes should be ready
            // OR the scnodes are ready but not the ap set yet
            if (!workers || (scq[scqhead] && !scq[scqhead][0])) {
                sc_fqueuet(scqhead, a);
            }
            break;
    }

    if ($.len(scfetches) !== inflight) {
        sc_fetcher();
    }

    if ((a.a == 's' || a.a == 's2') && a.k) {
        if (a.k.length > 43) {
            // RSA-keyed share command: run through worker
            rsasharekeys[a.n] = true;

            if (workers) {
                scqhead++; // bump scq slot number
                workers[a.scqi % workers.length].postMessage(a);
                return;
            }
        }

        var k = crypto_process_sharekey(a.n, a.k);

        if (k !== false) a.k = k;
        else console.log("Failed to decrypt RSA share key for " + a.n + ": " + a.k);
    }

    // other packet types do not warrant the worker detour
    if (scq[scqhead]) scq[scqhead++][0] = a;
    else scq[scqhead++] = [a, []];

    // resume processing if needed
    resumesc();
}

// submit nodes from `t` actionpacket to worker
function sc_node(n) {
    var p, id;

    crypto_rsacheck(n);

    if (!workers) {
        crypto_decryptnode(n);
        if (scq[scqhead]) scq[scqhead][1].push(n);
        else scq[scqhead] = [null, [n]];
        // sc_packet() call will follow
        return;
    }

    // own node?
    if (n.k && n.k.substr(0, 11) === u_handle) p = -1;
    else {
        // no - do we have an existing share key?
        for (p = 8; (p = n.k.indexOf(':', p)) >= 0; ) {
            if (++p == 9 || n.k[p-10] == '/') {
                id = n.k.substr(p-9, 8);
                if (u_sharekeys[id]) {
                    break;
                }
            }
        }
    }

    if (p >= 0) {
        var pp = n.k.indexOf('/', p+21);

        if (pp < 0) {
            pp = n.k.length;
        }

        // rewrite key to the minimum
        n.k = id + ':' + n.k.substr(p, pp-p);

        if (shareworker[id] >= 0) {
            // the key is already known to a worker
            p = shareworker[id];
        }
        else {
            // pick a pseudorandom worker (round robin)
            p = scqhead % workers.length;

            // record for future nodes in the same share
            shareworker[id] = p;

            // send sharekey
            workers[p].postMessage({ h : id, sk : u_sharekeys[id][0] });
        }
    }
    else {
        p = scqhead % workers.length;
    }

    if (nodesinflight[scqhead]) nodesinflight[scqhead]++;
    else nodesinflight[scqhead] = 1;

    n.scni = scqhead;       // set scq slot number (sc_packet() call will follow)
    workers[p].postMessage(n);
}

// inter-actionpacket state, gets reset in getsc()
var tparentid,
    trights,
    tmoveid,
    rootsharenodes = [],
    loadavatars = [];

// if no execsc() thread is running, check if one should be, and start it if so.
function resumesc() {
    if (!scinflight) {
        if (scq[scqtail] && scq[scqtail][0] && !scwaitnodes[scqtail] && !nodesinflight[scqtail]) {
            scinflight = true;
            execsc();
        }
    }
}

// execute actionpackets from scq[scqtail] onwards
function execsc() {
    var n, i;
    var tick = Date.now();
    var tickcount = 0;
    var updateRights = false;

    do {
        if (!scq[scqtail] || !scq[scqtail][0] || scwaitnodes[scqtail]
                || (scq[scqtail][0].a == 't' && nodesinflight[scqtail])) {

            // scq ran empty - nothing to do for now
            if (d) {
                console.log(sccount + " SC command(s) processed.");
            }

            // perform post-execution UI work
            if (fminitialized) {
                var promise = MegaPromise.resolve();

                if (newnodes.length) {
                    promise = renderNew();
                }

                promise.always(function() {

                    if (loadavatars.length) {
                        M.avatars(loadavatars);
                        loadavatars = [];
                    }

                    if (M.viewmode) {
                        delay('thumbnails', fm_thumbnails, 3200);
                    }

                    if ($.dialog === 'properties') {
                        propertiesDialog();
                    }

                    sccount = 0;
                    scinflight = false;
                });
            }
            else {
                sccount = 0;
                scinflight = false;
            }
            return;
        }

        sccount++;

        var a = scq[scqtail][0];
        var scnodes = scq[scqtail][1];
        delete scq[scqtail++];
        delete a.scqi;

        if (d) {
            console.log('Received SC command ', a);
        }

        if (a.i === requesti) {
            if (d) {
                console.log('(triggered locally)');
            }

            switch (a.a) {
                case 'c':
                    // contact notification
                    process_u(a.u);

                    // only show a notification if we did not trigger the action ourselves
                    if (!pfid && u_attr && a.ou !== u_attr.u) {
                        notify.notifyFromActionPacket(a);
                    }

                    if (megaChatIsReady) {
                        $.each(a.u, function (k, v) {
                            if (v.c !== 0) {
                                crypt.getPubRSA(v.u);
                            }
                            megaChat[v.c == 0 ? "processRemovedUser" : "processNewUser"](v.u);
                        });
                    }
                    break;

                case 's':
                case 's2':
                    // share modification
                    // (used during share dialog removal of contact from share list)
                    // is this a full share delete?
                    if (a.r === undefined) {
                        // fill DDL with removed contact
                        if (a.u && M.u[a.u] && M.u[a.u].m) {
                            var email = M.u[a.u].m;
                            var contactName = M.getNameByHandle(a.u);

                            addToMultiInputDropDownList('.share-multiple-input', [{ id: email, name: contactName }]);
                            addToMultiInputDropDownList('.add-contact-multiple-input', [{ id: email, name: contactName }]);
                        }
                    }

                    if (a.okd) {
                        M.delNodeShare(a.n, a.u, a.okd);
                    }

                    if (a.a == 's2') {
                        // store ownerkey
                        if (fmdb) {
                            fmdb.add('ok', { h : a.n, d : { k : a.ok, ha : a.ha } });
                        }

                        processPS([a]);
                    }

                    if (fminitialized) {
                        // a full share contains .h param
                        sharedUInode(a.h);
                    }
                    break;

                case 'opc':
                    // outgoing pending contact
                    processOPC([a]);

                    // don't append to sent grid on deletion
                    if (!a.dts) {
                        M.drawSentContactRequests([a]);
                    }
                    break;

                case 'ipc':
                    // incoming pending contact
                    processIPC([a]);
                    M.drawReceivedContactRequests([a]);
                    notify.notifyFromActionPacket(a);
                    break;

                case 'ph':
                    // exported link
                    processPH([a]);
                    break;

                case 'upci':
                    // update to incoming pending contact request
                    processUPCI([a]);
                    break;

                case 'upco':
                    // update to outgoing pending contact request
                    processUPCO([a]);

                    // request is accepted ('2') then this will be followed by a contact packet and we do not need to notify
                    if (a.s != 2) notify.notifyFromActionPacket(a);
                    break;

                case 'ua':
                    mega.attr.handleUserAttributeActionPackets(a, loadavatars);
            }
        } // end of own action packet section
        else {
            switch (a.a) {
                case '_sn':
                    // sn update?
                    if (d) console.log("New SN: " + a.sn);
                    setsn(a.sn);

                    // rewrite accumulated RSA keys to AES to save CPU & bandwidth & space
                    crypto_node_rsa2aes();

                    // rewrite accumulated RSA keys to AES to save CPU & bandwidth & space
                    crypto_share_rsa2aes();

                    // reset state
                    tparentid = false;
                    trights = false;
                    tmoveid = false;
                    rootsharenodes = [];
                    break;

                case '_fm':
                    // completed initial processing, enable UI
                    crypto_fixmissingkeys(missingkeys);
                    loadfm_done();
                    break;

                case 'e':
                    // CMS update
                    var str = hex2bin(a.c || "");
                    if (str.substr(0, 5) === ".cms.") {
                        var cmsType = str.split(".")[2];
                        var cmsId = str.substr(6 + cmsType.length).split(".");
                        CMS.reRender(cmsType, cmsId);
                    }
                    break;

                case 'fa':
                    // file attribute change/addition
                    if (n = M.d[a.n]) {
                        n.fa = a.fa;
                        M.nodeUpdated(n);
                    }
                    break;

                case 's':
                case 's2':
                    if (!folderlink) {
                        var tsharekey = '';
                        var prockey = false;

                        if (a.o === u_handle) {
                            // if access right are undefined, then share is deleted
                            if (typeof a.r == 'undefined') {
                                M.delNodeShare(a.n, a.u, a.okd);
                            }
                            else {
                                var handle = a.n;
                                var shares = Object(M.d[handle]).shares || {};

                                if (shares.hasOwnProperty(a.u)
                                    || a.ha === crypto_handleauth(a.n)) {

                                    // I updated or created my share
                                    var k = decrypt_key(u_k_aes, base64_to_a32(a.ok));

                                    if (k) {
                                        crypto_setsharekey(handle, k);

                                        if (!a.u) {
                                            // this must be a pending share
                                            if (a.a == 's2') {
                                                // store ownerkey
                                                if (fmdb) {
                                                    fmdb.add('ok', { h : handle, d : { k : a.ok, ha : a.ha } });
                                                }
                                            }
                                            else {
                                                console.error('INVALID SHARE, missing user handle', a);
                                            }
                                        }
                                        else {
                                            M.nodeShare(handle, {
                                                h: a.n,
                                                r: a.r,
                                                u: a.u,
                                                ts: a.ts
                                            });
                                        }
                                    }
                                }
                            }
                        }
                        else {
                            if (a.n && typeof a.k != 'undefined' && !u_sharekeys[a.n]) {
                                if (!a.k) {
                                    // XXX: We need to find out which API call is causing it
                                    //      (it might be a bug in the SDK or the webclient)
                                    // How to reproduce: Delete folder with pending shares,
                                    // on client side we will have this situation
                                    srvlog('Got share action-packet with no key.');
                                }
                                else {
                                    // a.k has been processed by the worker
                                    crypto_setsharekey(a.n, a.k);
                                    tsharekey = a32_to_base64(u_k_aes.encrypt(a.k));
                                    prockey = true;
                                }
                            }

                            if (a.u == 'EXP') {
                                var exportLink = new mega.Share.ExportLink({ 'nodesToProcess': [a.h] });
                                exportLink.getExportLink();
                            }

                            if (a.o) {
                                if (typeof a.r == 'undefined') {
                                    if (d) {
                                        console.log('Share deletion');
                                    }

                                    // delete a share:
                                    n = M.d[a.n];
                                    if (n && n.p.length != 11) {
                                        // outgoing share removed
                                        delete n.r;
                                        delete n.su;

                                        if (fmdb) {
                                            M.nodeUpdated(n);
                                            fmdb.del('s', u_handle + '*' + a.n);
                                        }
                                    }
                                    else {
                                        M.delNode(a.n);
                                    }

                                    if (!folderlink && a.u != 'EXP' && fminitialized) {
                                        notify.notifyFromActionPacket({
                                            a: 'dshare',
                                            n: a.n,
                                            u: a.o
                                        });
                                    }
                                    delete u_sharekeys[a.n];
                                }
                                else {
                                    if (d) {
                                        console.log('I received a share, preparing for receiving tree a');
                                    }
                                    // I received a share, prepare for receiving tree
                                    tparentid = a.o;
                                    trights = a.r;
                                    if (n = M.d[a.n]) {
                                        // update rights:
                                        n.r = a.r;
                                        n.su = a.o;
                                        M.nodeUpdated(n);
                                        updateRights = true;
                                    }
                                    else {
                                        if (d) {
                                            console.log('Looking up other share nodes from this user');
                                        }

                                        if (M.c[a.o]) {
                                            for (i in M.c[a.o]) {
                                                if (M.d[i] && M.d[i].t == 1) {
                                                    rootsharenodes[i] = 1;
                                                }
                                            }
                                        }

                                        if (!folderlink && fminitialized) {
                                            notify.notifyFromActionPacket({
                                                a: 'share',
                                                n: a.n,
                                                u: a.o
                                            });
                                        }
                                    }
                                }
                            }
                        }

                        if (prockey) {
                            var nodes = M.getNodesSync(a.n, true);

                            for (i = nodes.length; i--;) {
                                if (n = M.d[nodes[i]]) {
                                    if (typeof n.k == 'string') {
                                        crypto_decryptnode(n);
                                        newnodes.push(M.d[n.h]);
                                    }
                                }
                            }
                        }

                        if (a.a == 's2') {
                            processPS([a]);
                        }

                        if (fminitialized) {
                            M.buildtree({h: 'shares'}, M.buildtree.FORCE_REBUILD);
                            sharedUInode(a.n);
                            treeUI();

                            // Inshares permission DOM update
                            if (updateRights) {
                                sharedFolderUI();
                            }
                        }
                    }
                    break;

                case 'k':
                    // key request
                    if (a.sr) crypto_procsr(a.sr);
                    if (a.cr) crypto_proccr(a.cr);
                    // FIXME: obsolete - remove & replace
                    /*else
                        if (!folderlink) api_req({
                            a: 'k',
                            cr: crypto_makecr(actionPacket.n, [actionPacket.h], true)
                        });*/

                    if (fminitialized) {
                        M.buildtree({h: 'shares'}, M.buildtree.FORCE_REBUILD);
                    }
                    break;

                case 't':
                    // node tree
                    // the nodes have been pre-parsed and stored in scnodes
                    if (tparentid) {
                        for (i = 0; i < scnodes.length; i++) {
                            if (rootsharenodes[scnodes[i].h] && M.d[scnodes[i].h]) {
                                scnodes[i].r = M.d[scnodes[i].h].r;
                                scnodes[i].su = M.d[scnodes[i].h].su;
                                M.delNode(scnodes[i].h);
                            }
                        }

                        if (!M.d[scnodes[0].p]) {
                            scnodes[0].p = tparentid;
                        }

                        scnodes[0].su = tparentid;
                        scnodes[0].r = trights;

                        // FIXME: put this earler
                        if (tsharekey) {
                            scnodes[0].sk = tsharekey;
                            tsharekey = false;
                        }

                        rootsharenodes = [];
                    }

                    // notification logic
                    if (fminitialized && !pfid && a.ou && a.ou != u_handle
                        && scnodes.length && scnodes[0].p && scnodes[0].p.length < 11
                        && !tmoveid && !tparentid) {

                        var targetid = scnodes[0].p;
                        var pnodes = [];

                        for (i = 0; i < scnodes.length; i++) {
                            if (scnodes[i].p === targetid) {
                                pnodes.push({
                                    h: scnodes[i].h,
                                    t: scnodes[i].t
                                });
                            }
                        }

                        notify.notifyFromActionPacket({
                            a: 'put',
                            n: targetid,
                            u: a.ou,
                            f: pnodes
                        });
                    }

                    tparentid = false;
                    trights = false;

                    for (i = 0; i < scnodes.length; i++) {
                        delete scnodes[i].i;
                        delete scnodes[i].scni;
                        M.addNode(scnodes[i]);
                    }

                    if (typeof M.scAckQueue[a.i] === 'function') {
                        M.scAckQueue[a.i](scnodes);
                        delete M.scAckQueue[a.i];
                    }
                    break;

                case 'u':
                    // update node attributes
                    if (n = M.d[a.n]) {
                        var oldattr;
                        var oldname = n.name;
                        var oldfav = n.fav;
                        var oldlbl = n.lbl;

                        // key update - no longer supported
                        // API sends keys only for backwards compatibility
                        // if (a.k) n.k = a.k;

                        // attribute update - replaces all existing attributes!
                        if (a.at) {
                            oldattr = crypto_clearattr(n);
                            oldattr.u = n.u;
                            oldattr.ts = n.ts;
                            n.a = a.at;
                        }

                        // owner update
                        if (a.u) n.u = a.u;

                        // timestamp update
                        if (a.ts) n.ts = a.ts;

                        // try to decrypt new attributes
                        crypto_decryptnode(n);

                        // we got a new attribute string, but it didn't pass muster?
                        // revert to previous state (effectively ignoring the SC command)
                        if (a.at && n.a) {
                            if (d) console.warn("Ignored bad attribute update for node " + a.n);
                            crypto_restoreattr(n, oldattr);
                            delete n.a;
                        }
                        else {
                            // success - check what changed and redraw
                            if (M.scAckQueue[a.i]) {
                                // Triggered locally, being DOM already updated.
                                if (d) {
                                    console.log('scAckQueue - triggered locally.', a.i);
                                }
                                delete M.scAckQueue[a.i];
                            }
                            else if (a.at) {
                                if (fminitialized) {
                                    if (n.name !== oldname) {
                                        M.onRenameUIUpdate(n.h, n.name);
                                    }
                                    if (n.fav !== oldfav) {
                                        M.favouriteDomUpdate(n, n.fav);
                                    }
                                    if (n.lbl !== oldlbl) {
                                        M.colourLabelDomUpdate(n.h, n.lbl);
                                    }
                                }
                            }

                            // save modified node
                            M.nodeUpdated(n);
                        }
                    }
                    break;

                case 'c':
                    // contact update
                    process_u(a.u);

                    // contact is deleted on remote computer, remove contact from contacts left panel
                    if (fminitialized && a.u[0].c === 0) {
                        $('#contact_' + a.ou).remove();

                        $.each(a.u, function(k, v) {
                            var userHandle = v.u;

                            // hide the context menu if it is currently visible and this contact was removed.
                            if ($.selected && ($.selected[0] === userHandle)) {

                                // was selected
                                $.selected = [];
                                if ($('.dropdown.body.files-menu').is(":visible")) {
                                    $.hideContextMenu();
                                }
                            }
                        });

                        M.handleEmptyContactGrid();
                    }

                    // only show a notification if we did not trigger the action ourselves
                    if (!pfid && u_attr && a.ou !== u_attr.u) {
                        notify.notifyFromActionPacket(a);
                    }

                    if (megaChatIsReady) {
                        $.each(a.u, function(k, v) {
                            if (v.c !== 0) {
                                crypt.getPubRSA(v.u);
                            }
                            megaChat[v.c == 0 ? "processRemovedUser" : "processNewUser"](v.u);
                        });
                    }
                    break;

                case 'd':
                    // node deletion
                    M.delNode(a.n);

                    // Only show a notification if we did not trigger the action ourselves
                    if (!pfid && u_attr && a.ou !== u_attr.u) {
                        notify.notifyFromActionPacket(a);
                    }
                    break;

                case 'ua':
                    // user attributes
                    if (fminitialized) {
                        var attrs = a.ua;
                        var actionPacketUserId = a.u;

                        for (var j in attrs) {
                            var attributeName = attrs[j];

                            attribCache.uaPacketParser(
                                attributeName,
                                actionPacketUserId,
                                false,
                                a.v && a.v[j] ? a.v[j] : undefined
                            );
                        }
                    }
                    break;

                case 'la':
                    // last seen/acknowledged notification sn
                    notify.countAndShowNewNotifications();
                    break;

                case 'usc':
                    // user state cleared - mark local DB as invalid
                    return fm_forcerefresh();

                // FIXME: duplicated code
                case 'opc':
                    // outgoing pending contact
                    processOPC([a]);

                    if (fminitialized) {
                        M.drawSentContactRequests([a]);
                    }
                    break;

                // FIXME: duplicated code
                case 'ipc':
                    // incoming pending contact
                    processIPC([a]);

                    if (fminitialized) {
                        M.drawReceivedContactRequests([a]);
                    }

                    notify.notifyFromActionPacket(a);
                    break;

                // FIXME: duplicated code
                case 'ph':
                    // exported link
                    processPH([a]);

                    // not applicable - don't return anything, or it will show a blank notification
                    if (typeof a.up !== 'undefined' && typeof a.down != 'undefined') {
                        notify.notifyFromActionPacket(a);
                    }
                    break;

                // FIXME: duplicated code
                case 'upci':
                    processUPCI([a]);
                    break;

                // FIXME: duplicated code
                case 'upco':
                    processUPCO([a]);

                    // if the status is accepted ('2'), then this will be followed
                    // by a contact packet and we do not need to notify
                    if (a.s != 2) {
                        notify.notifyFromActionPacket(a);
                    }
                    break;

                case 'psts':
                    proPage.processPaymentReceived(a);
                    break;

                case 'mcc':
                    // MEGAchat
                    if (!megaChatIsDisabled) {
                        if (megaChatIsReady) {
                            $(window).trigger('onChatdChatUpdatedActionPacket', a);
                        }
                        else if (typeof ChatdIntegration !== 'undefined') {
                            ChatdIntegration._queuedChats[a.id] = a;
                        }
                        else if (Array.isArray(loadfm.chatmcf)) {
                            loadfm.chatmcf.push(a);
                        }
                        else if (d) {
                            console.error('FIXME: unable to parse mcc packet');
                        }
                    }
                    if (fmdb) {
                        delete a.a;
                        fmdb.add('mcf', { id : a.id, d : a });
                    }
                    break;

                case 'se':
                    // set email
                    var emailChangeAccepted = (a.s == 3
                                               && typeof a.e == 'string'
                                               && a.e.indexOf('@') != -1);

                    if (emailChangeAccepted) {
                        var user = M.getUserByHandle(a.u);

                        if (user) {
                            user.m = a.e;
                            process_u([user]);

                            if (a.u === u_handle) {
                                u_attr.email = user.m;

                                if (M.currentdirid === 'account/profile') {
                                    $('.nw-fm-left-icon.account').trigger('click');
                                }
                            }
                        }
                    }
                    break;

                default:
                    if (d) {
                        console.log('Ignoring unsupported SC command', a);
                    }
            }
        }

        tickcount++;
    } while (Date.now()-tick < 200);

    if (d) console.log("Processed " + tickcount + " SC commands in the past 200 ms");
    setTimeout(execsc, 1);
}

// a node was updated significantly: write to DB and redraw
function fm_updated(n) {
    M.nodeUpdated(n);

    if (fminitialized) {
        removeUInode(n.h);
        newnodes.push(n);
        if (M.megaRender) delete M.megaRender.nodeMap[n.h];
        renderNew();
        // FIXME: ...?
    }
}

var treelogger;

// load tree for active GLOBAL context - either we load a folderlink or the user tree,
// they never coexist, there is no encapsulation/separation of state.
// (this "constructor" merely initialises the relevant *global* variables!)
// FIXME: remove all global state and allow multiple client states to coexist peacefully
function TreeFetcher() {
    // next round-robin worker to assign
    nextworker = 0;

    // mapping of parent node to worker (to keep child nodes local to their sharekeys)
    parentworker = Object.create(null);

    // worker pending state dump counter
    dumpsremaining = 0;

    // residual fm (minus ok/f elements) post-filtration
    residualfm = false;

    // console logging
    treelogger = MegaLogger.getLogger('TreeFetcher');

    // erase existing RootID
    // reason: tree_node must set up the workers as soon as the first node of a folder
    // link arrives, and this is how it knows that it is the first node.
    M.RootID = false;
}

// worker pool
var workers;

function killworkerpool() {
    // terminate existing workers
    if (workers) {
        var l = workers.length;
        while (l--) {
            workers[l].onmessage = null;
            workers[l].terminate();
        }

        // workers === false implies "no workers available here"
        workers = false;
    }
}
function initworkerpool() {
    killworkerpool();

    workers = [];
    var workerstate;

    if (!pfid) {
        // worker state for a user account fetch
        workerstate = {
            u_handle : u_handle,
            u_privk  : u_privk,
            u_k      : u_k,
            d        : d
        };
    }

    for (var i = Math.min(mega.maxWorkers, 10); i--;) {
        try {
            var w = new Worker(mega.nodedecBlobURI || "nodedec.js");

            w.onmessage = worker_procmsg;
            w.onerror = function(err) {
                console.error('[nodedec worker error]', err);

                // TODO: retry gettree
                killworkerpool();
            };
            if (workerstate) {
                w.postMessage(workerstate);
            }
            workers.push(w);
        }
        catch (ex) {
            console.error(ex);
            if (!workers.length) {
                workers = null;
            }
            break;
        }
    }
}

// queue a DB invalidation-plus-reload request to the FMDB subsystem
// if it isn't up, reload directly
// the server-side treecache is wiped (otherwise, we could run into
// an endless loop)
function fm_forcerefresh() {
    localStorage.force = 1;

    if (fmdb && !fmdb.crashed) {
        execsc = function() {}; // stop further SC processing
        fmdb.invalidate(function(){
            location.reload();
        });
    }
    else {
        location.reload();
    }
}

// initiate fetch of node tree
// FIXME: what happens when the user pastes a folder link over his loaded/loading account?
TreeFetcher.prototype.fetch = function treefetcher_fetch(force) {
    var req_params = {
        a: 'f',
        c: 1,
        r: 1
    };

    // we disallow treecache usage if this is a forced reload
    force = force || localStorage.force;
    if (!force) {
        req_params.ca = 1;
    }
    else if (mBroadcaster.crossTab.master) {
        delete localStorage.force;
    }

    if (!megaChatIsDisabled && typeof Chatd !== 'undefined') {
        req_params['cv'] = Chatd.VERSION;
    }

    api_req(req_params, {
        progress: function(perc) {
            loadingInitDialog.step2(parseInt(perc));    // FIXME: make generic

            if (perc > 99 && !mega.loadReport.ttlb) {
                // Load performance report -- time to last byte
                mega.loadReport.ttlb          = Date.now() - mega.loadReport.stepTimeStamp;
                mega.loadReport.stepTimeStamp = Date.now();

                mega.loadReport.ttlb += mega.loadReport.ttfb;
                mega.loadReport.ttfm = mega.loadReport.stepTimeStamp;
            }
        }
    }, 4);
};

// triggers a full reload including wiping the remote treecache
// (e.g. because the treecache is damaged or too old)
function fm_fullreload(q, logMsg) {
    if (q) {
        api_cancel(q);
    }

    // FIXME: properly encapsulate ALL client state in an object
    // that supports destruction.
    // (at the moment, if we wipe the DB and then call loadfm(),
    // there will be way too much attribute, key and chat stuff already
    // churning away - we simply cannot just delete their databases
    // without restarting them.
    // until then - it's the sledgehammer method; can't be anything
    // more surgical :(
    localStorage.force = 1;

    // done reload callback
    var step = 1;
    var done = function() {
        if (!--step) {
            location.reload();
        }
    };

    // log event if message provided
    if (logMsg) {
        api_req({a: 'log', e: 99624, m: logMsg}, {callback: done});
        step++;
    }

    if (fmdb) {
        // bring DB to a defined state
        fmdb.invalidate(done);
    }
    else {
        done();
    }
}

// FIXME: make part of comprehensive client state object
var nextworker;
var parentworker = Object.create(null);

// get next worker index (round robin)
function treefetcher_getnextworker() {
    if (nextworker >= workers.length) {
        nextworker = 0;
    }
    return nextworker++;
};

// this receives the ok elements one by one as per the filter rule
// to facilitate the decryption of outbound shares, the API now sends ok before f
function tree_ok0(ok) {
    if (fmdb) {
        fmdb.add('ok', { h : ok.h, d : ok });
    }

    // bind outbound share root to specific worker, post ok element to that worker
    // FIXME: check if nested outbound shares are returned with all shareufskeys!
    // if that is not the case, we need to bind all ok handles to the same worker
    if (workers) {
        workers[parentworker[ok.h] = treefetcher_getnextworker()].postMessage(ok);
    }
    else if (crypto_handleauthcheck(ok.h, ok.ha)) {
        if (d) console.log("Successfully decrypted sharekeys for " + ok.h);
        var key = decrypt_key(u_k_aes, base64_to_a32(ok.k));
        u_sharekeys[ok.h] = [key, new sjcl.cipher.aes(key)];
    }
    else {
        treelogger.error("handleauthcheck() failed for " + ok.h);
    }
};

/**
 * Emplace node into M.d and M.c
 *
 * @param {Object} node  The node to add
 * @param {Boolean} noc  Whether adding to M.c should be skipped, only used by fetchchildren!
 */
function emplacenode(node, noc) {
    if (node.p) {
        if (!noc) {
            if (!M.c[node.p]) {
                M.c[node.p] = Object.create(null);
            }
            M.c[node.p][node.h] = node.t + 1;

            if (fmdb && node.hash) {
                fmdb.add('h', {h: node.h, c: node.hash});
            }
        }

        if (node.hash) {
            if (!M.h[node.hash]) {
                M.h[node.hash] = newNodeHash();
            }
            M.h[node.hash][node.h] = 1;
        }
    }
    else if (node.t > 1 && node.t < 5) {
        M[['RootID', 'InboxID', 'RubbishID'][node.t - 2]] = node.h;
    }
    else {
        if (d) {
            console.error("Received parent-less node of type " + node.t + ": " + node.h);
        }

        srvlog2('parent-less', node.t, node.h);
    }

    M.d[node.h] = node;
}

// this receives the node objects one by one as per the filter rule
function tree_node(node) {
    if (pfkey && !M.RootID) {
        // set up the workers for folder link decryption
        workerstate = {
            n_h   : node.h,
            pfkey : pfkey,
            d: d
        };

        if (workers) {
            for (var i = workers.length; i--; ) workers[i].postMessage(workerstate);
        }
        else {
            var key = base64_to_a32(pfkey);
            u_sharekeys[node.h] = [key, new sjcl.cipher.aes(key)];
        }

        M.RootID = node.h;
    }

    crypto_rsacheck(node);

    // RSA share key? need to rewrite, too.
    if (node.sk && node.sk.length > 43) {
        rsasharekeys[node.h] = true;
    }

    // children inherit their parents' worker bindings; unbound inshare roots receive a new binding
    // unbound nodes go to a random worker (round-robin assignment)
    if (!workers) {
        crypto_decryptnode(node);
        worker_procmsg({data: node});
    }
    else if (node.p && parentworker[node.p] >= 0) {
        workers[parentworker[node.h] = parentworker[node.p]].postMessage(node);
    }
    else if (parentworker[node.h] >= 0) {
        workers[parentworker[node.h]].postMessage(node);
    }
    else if (node.sk) {
        workers[parentworker[node.h] = treefetcher_getnextworker()].postMessage(node);
    }
    else {
        workers[treefetcher_getnextworker()].postMessage(node);
    }
};

// FIXME: move all of these globals to a future "ClientSession" global object encapsulating
// all state and functionality
var residualfm;
var dumpsremaining;

// this receives the remainder of the JSON after the filter was applied
function tree_residue(fm, ctx) {
    // store the residual f response for perusal once all workers signal that they're done
    residualfm = fm[0];

    // request an "I am done" confirmation ({}) from all workers
    if (workers) {
        var i = workers.length;
        dumpsremaining = i;

        while (i--) {
            workers[i].postMessage({});
        }
    }
    else {
        dumpsremaining = 1;
        worker_procmsg({ data: { done: 1 } });
    }

    // (mandatory steps at the conclusion of a successful split response)
    api_ready(this.q);
    api_proc(this.q);
};

// process worker responses (decrypted nodes, processed actionpackets, state dumps...)
function worker_procmsg(ev) {
    var h;

    if (ev.data.scqi >= 0) {
        // enqueue processed actionpacket
        if (scq[ev.data.scqi]) scq[ev.data.scqi][0] = ev.data;
        else scq[ev.data.scqi] = [ev.data, []];

        // resume processing, if appropriate and needed
        resumesc();
    }
    else if (ev.data.h) {
        // enqueue or emplace processed node
        if (ev.data.t < 2 && !crypto_keyok(ev.data)) {
            // report as missing
            crypto_reportmissingkey(ev.data);
        }

        if (ev.data.scni >= 0) {
            // enqueue processed node
            if (scq[ev.data.scni]) scq[ev.data.scni][1].push(ev.data);
            else scq[ev.data.scni] = [null, [ev.data]];

            if (!--nodesinflight[ev.data.scni]) {
                delete nodesinflight[ev.data.scni];

                if (scq[ev.data.scni][0] && sc_fqueuet(ev.data.scni)) {
                    // fetch required nodes from db
                    sc_fetcher();
                }
                else {
                    // resume processing, if appropriate and needed
                    resumesc();
                }
            }
        }
        else {
            // maintain special incoming shares index
            if (ev.data.p.length == 11) {
                M.c.shares[ev.data.h] = { su : ev.data.p, r : ev.data.r };

                if (u_sharekeys[ev.data.h]) {
                    M.c.shares[ev.data.h].sk = u_sharekeys[ev.data.h][0];
                }
            }

            if (fmdb) {
                fmdb.add('f', {
                    h : ev.data.h,
                    p : ev.data.p,
                    s : ev.data.s >= 0 ? ev.data.s : -ev.data.t,
                    d : ev.data
                });

                if (ev.data.hash) {
                    fmdb.add('h', {h: ev.data.h, c: ev.data.hash});
                }
            }

            emplacenode(ev.data);
        }
    }
    else if (ev.data[0] === 'console') {
        if (d) {
            var args = ev.data[1];
            args.unshift('[nodedec worker]');
            console.log.apply(console, args);
        }
    }
    else if (ev.data[0] === 'srvlog2') {
        srvlog2.apply(null, ev.data[1]);
    }
    else if (ev.data.done) {
        if (d) console.log("Worker done, " + dumpsremaining + " remaining");

        if (ev.data.sharekeys) {
            for (var h in ev.data.sharekeys) {
                crypto_setsharekey(h, ev.data.sharekeys[h]);
            }
        }

        if (!--dumpsremaining) {
            // store incoming shares
            for (h in M.c.shares) {
                if (u_sharekeys[h]) M.c.shares[h].sk = a32_to_base64(u_sharekeys[h][0]);

                if (fmdb) fmdb.add('s', { o_t : M.c.shares[h].su + '*' + h,
                                          d : M.c.shares[h] });
            }

            loadfm_callback(residualfm);
            residualfm = false;
        }
    }
    else {
        console.error("Unidentified nodedec worker response:", ev.data);
    }
}

// the FM DB engine (cf. mDB.js)
var fmdb;

function loadfm(force) {
    if (force) {
        localStorage.force = true;
        loadfm.loaded = false;
    }
    if (loadfm.loaded) {
        Soon(loadfm_done.bind(this, -0x800e0fff));
    }
    else {
        if (is_fm()) {
            loadingDialog.hide();
            loadingInitDialog.show();
            loadingInitDialog.step1();
        }
        if (!loadfm.loading) {
            if (workers !== false) {
                initworkerpool();
            }
            M.reset();

            fminitialized  = false;
            loadfm.loading = true;

            // is this a folder link? or do we have no valid cache for this session?
            if (pfid) {
                fmdb = false;
                fetchfm(false);
            }
            else {
                fmdb = FMDB(u_handle, {
                    // channel 0: transactional by _sn update
                    f   : '&h, p, s',   // nodes - handle, parent, size (negative size: type)
                    s   : '&o_t',       // shares - origin/target; both incoming & outgoing
                    ok  : '&h',         // ownerkeys for outgoing shares - handle
                    mk  : '&h',         // missing node keys - handle
                    u   : '&u',         // users - handle
                    h   : '&h, c',      // hashes - handle, checksum
                    ph  : '&h',         // exported links - handle
                    opc : '&p',         // outgoing pending contact - id
                    ipc : '&p',         // incoming pending contact - id
                    ps  : '&h_p',       // pending share - handle/id
                    mcf : '&id',        // chats - id
                    ua  : '&k',         // user attributes - key (maintained by IndexedBKVStorage)
                    _sn : '&i',         // sn - fixed index 1

                    // channel 1: non-transactional (maintained by IndexedDBKVStorage)
                    chatqueuedmsgs : '&k', // queued chat messages - k
                    pta: '&k' // persisted type messages - k
                }, {
                    chatqueuedmsgs : 1,
                    pta: 1
                });

                fmdb.init(fetchfm, localStorage.force);
            }
        }
    }
}

function fetchfm(sn) {
    // we always intially fetch historical actionpactions
    // before showing the filemanager
    initialscfetch = true;

<<<<<<< HEAD
    // activate/prefetch attribute cache at this early stage
    attribCache.prefillMemCache(fmdb).always(function() {
=======
    if (!is_mobile) {
        // activate/prefetch attribute cache at this early stage
        attribCache.prefillMemCache(fmdb).then(function() {
>>>>>>> 87eb1e4f

            if (sn) {
                currsn = sn;
                dbfetchfm();
            }
            else {
                // no cache requested or available - get from API
                loadFromApi();
            }
        });
    }
    else {
        loadFromApi();
    }
}

/**
 * No cache requested or available - get from API
 */
function loadFromApi() {

    fetcher = new TreeFetcher();
    fetcher.fetch();

    mega.loadReport.mode = 2;

    if (!folderlink) {
        // dbToNet holds the time wasted trying to read local DB, and having found we have to query the server.
        mega.loadReport.dbToNet       = Date.now() - mega.loadReport.startTime;
        mega.loadReport.stepTimeStamp = Date.now();
    }
}

function dbfetchfm() {
    var i;

    loadingInitDialog.step2();

    fmdb.get('ok').always(function get_ok(r) {
        process_ok(r, true);

        var promise;
        if (mBroadcaster.crossTab.master && !localStorage.fmall) {
            promise = dbfetch.root();
        }
        else {
            // fetch the whole cloud on slave tabs..
            promise = dbfetch.chunked(0);
        }

        promise.always(function get_f(folders) {
            loadfm.onDemandFolders = folders;

            mega.loadReport.recvNodes     = Date.now() - mega.loadReport.stepTimeStamp;
            mega.loadReport.stepTimeStamp = Date.now();

            fmdb.get('mk').always(function get_mk(r) {
                crypto_missingkeysfromdb(r);

                fmdb.get('u').always(function get_u(r) {
                    process_u(r, true);

                    fmdb.get('s').always(function get_s(r) {
                        var promises = [];

                        for (i = r.length; i--;) {
                            if (r[i].o.length == 11) {
                                // this is an inbound share
                                M.c.shares[r[i].t] = r[i];
                                if (r[i].sk) {
                                    crypto_setsharekey(r[i].t, base64_to_a32(r[i].sk), true);
                                }
                            }
                            else {
                                // this is an outbound share
                                promises.push(M.nodeShare(r[i].h, r[i], true));
                            }
                        }

                        var tables = {
                            opc: processOPC,
                            ipc: processIPC,
                            ps: processPS,
                            mcf: 1
                        };
                        Object.keys(tables).forEach(function(t) {
                            promise = fmdb.get(t);
                            promise.always(function(r) {
                                if (tables[t] === 1) {
                                    loadfm.chatmcf = r;
                                }
                                else {
                                    tables[t](r, true);
                                }
                            });
                            promises.push(promise);
                        });

                        MegaPromise.allDone(promises).wait(function dbfetchfm_done() {

                            mega.loadReport.procNodeCount = Object.keys(M.d || {}).length;
                            mega.loadReport.procNodes     = Date.now() - mega.loadReport.stepTimeStamp;
                            mega.loadReport.stepTimeStamp = Date.now();

                            if (!mBroadcaster.crossTab.master) {
                                // on a secondary tab, prevent writing to DB once we have read its contents
                                fmdb.crashed = 'slave';
                            }

                            // fetch & process new actionpackets
                            loadingInitDialog.step3();
                            getsc(true);
                        });
                    });
                });
            });
        });
    });
}

function RightsbyID(id) {

    if (folderlink || (id && id.length > 8)) {
        return false;
    }

    var p = M.getPath(id);

    if ((p[p.length - 1] === 'contacts') || (p[p.length - 1] === 'shares')) {
        return (M.d[p[p.length - 3]] || {}).r;
    }
    else {
        return 2;
    }
}

function isCircular(fromid, toid)
{
    var n = M.d[fromid];
    if (n && n.t && toid != fromid)
    {
        var p1 = M.getPath(fromid);
        var p2 = M.getPath(toid);
        p1.reverse();
        p2.reverse();
        var c = 1;
        for (var i in p1) {
            if (p1[i] !== p2[i]) {
                c = 0;
                break;
            }
        }
        return !!c;
    }
    return false;
}

function RootbyId(id)
{
    if (id)
        id = id.replace('chat/', '');
    var p = M.getPath(id);
    return p[p.length - 1];
}

function ddtype(ids, toid, alt)
{
    if (folderlink)
        return false;

    var r = false, toid_r = RootbyId(toid);
    for (var i in ids)
    {
        var fromid = ids[i], fromid_r;

        if (fromid == toid || !M.d[fromid]) return false;
        fromid_r = RootbyId(fromid);

        // never allow move to own inbox, or to own contacts
        if (toid == M.InboxID || toid == 'contacts')
            return false;

        // to a contact, always allow a copy
        if (toid_r == 'contacts' && M.d[toid].p == 'contacts')
            r = 'copy';

        // to a shared folder, only with write rights
        if ((toid_r == 'contacts' || toid_r == 'shares') && RightsbyID(toid) > 0)
        {
            if (isCircular(fromid, toid))
                return false;
            else
                r = 'copy';
        }
        // cannot move or copy to the existing parent
        if (toid == M.d[fromid].p)
            return false;

        // from own cloud to own cloud / trashbin, always move
        if ((toid == M.RootID || toid == M.RubbishID || M.d[toid].t) && (fromid_r == M.RootID) && (toid_r == M.RootID || toid == M.RubbishID))
        {
            if (isCircular(fromid, toid))
                return false;
            else
                r = 'move';
        }
        // from trashbin or inbox to own cloud, always move
        if ((fromid_r == M.RubbishID || fromid_r == M.InboxID) && toid_r == M.RootID)
            r = 'move';

        // from inbox to trashbin, always move
        if (fromid_r == M.InboxID && toid_r == M.RubbishID)
            r = 'move';

        // from trashbin or inbox to a shared folder with write permission, always copy
        if ((fromid_r == M.RubbishID || fromid_r == M.InboxID) && (toid_r == 'contacts' || toid_r == 'shares') && RightsbyID(toid) > 0)
            r = 'copy';

        // copy from a share to cloud
        if ((fromid_r == 'contacts' || fromid_r == 'shares') && (toid == M.RootID || toid_r == M.RootID))
            r = 'copy';

        // move from a share to trashbin only with full control rights (do a copy + del for proper handling)
        if ((fromid_r == 'contacts' || fromid_r == 'shares') && toid == M.RubbishID && RightsbyID(fromid) > 1)
            r = 'copydel';
    }
    return r;
}

/**
 * Create new folder on the cloud
 * @param {String} toid The handle where the folder will be created.
 * @param {String|Array} name Either a string with the folder name to create, or an array of them.
 * @param {Object|MegaPromise} ulparams Either an old-fashion object with a `callback` function or a MegaPromise.
 * @return {Object} The `ulparams`, whatever it is.
 */
function createFolder(toid, name, ulparams) {

    // This will be called when the folder creation succeed, pointing
    // the caller with the handle of the deeper created folder.
    var resolve = function(folderHandle) {
        if (ulparams) {
            if (ulparams instanceof MegaPromise) {
                ulparams.resolve(folderHandle);
            }
            else {
                ulparams.callback(ulparams, folderHandle);
            }
        }
        return ulparams;
    };

    // This will be called when the operation failed.
    var reject = function(error) {
        if (ulparams instanceof MegaPromise) {
            ulparams.reject(error);
        }
        else {
            msgDialog('warninga', l[135], l[47], api_strerror(error));
        }
    };

    toid = toid || M.RootID;

    if (Array.isArray(name)) {
        name = name.map(String.trim).filter(String).slice(0);

        if (!name.length) {
            name = undefined;
        }
        else {
            // Iterate through the array of folder names, creating one at a time
            var next = function(target, folderName) {
                createFolder(target, folderName, new MegaPromise())
                    .done(function(folderHandle) {
                        if (!name.length) {
                            resolve(folderHandle);
                        }
                        else {
                            next(folderHandle, name.shift());
                        }
                    })
                    .fail(function(error) {
                        reject(error);
                    });
            };
            next(toid, name.shift());
            return ulparams;
        }
    }

    if (!name) {
        return resolve(toid);
    }

    var _done = function cfDone() {

<<<<<<< HEAD
        if (M.c[toid]) {
            // Check if a folder with the same name already exists.
            for (var handle in M.c[toid]) {
                if (M.d[handle] && M.d[handle].t && M.d[handle].name === name) {
                    return resolve(M.d[handle].h);
                }
=======
    if (!ulparams) {
        loadingDialog.show();
    }

    api_req(req, {
        ulparams: ulparams,
        callback: function(res, ctx) {
            if (typeof res !== 'number') {
                $('.fm-new-folder').removeClass('active');
                $('.create-new-folder').addClass('hidden');
                $('.create-new-folder input').val('');
                newnodes = [];

                // this is only safe once sn enforcement has been deployed
                M.addNode(res.f[0]);
                renderNew();
                refreshDialogContent();
                loadingDialog.hide();

                resolve(res.f[0].h);
            }
            else {
                loadingDialog.hide();
                reject(res);
>>>>>>> 87eb1e4f
            }
        }

        var n = {name: name};
        var attr = ab_to_base64(crypto_makeattr(n));
        var key = a32_to_base64(encrypt_key(u_k_aes, n.k));
        var req = {a: 'p', t: toid, n: [{h: 'xxxxxxxx', t: 1, a: attr, k: key}], i: requesti};
        var sn = M.getShareNodesSync(toid);

        if (sn.length) {
            req.cr = crypto_makecr([n], sn, false);
            req.cr[1][0] = 'xxxxxxxx';
        }

        if (!ulparams) {
            loadingDialog.show();
        }

        api_req(req, {
            callback: function(res) {
                if (typeof res !== 'number') {
                    $('.fm-new-folder').removeClass('active');
                    $('.create-new-folder').addClass('hidden');
                    $('.create-folder-input-bl input').val('');
                    newnodes = [];

                    // this is only safe once sn enforcement has been deployed
                    M.addNode(res.f[0]);
                    renderNew()
                        .always(function() {
                            refreshDialogContent();
                            loadingDialog.hide();

                            resolve(res.f[0].h);
                        });
                }
                else {
                    loadingDialog.hide();
                    reject(res);
                }
            }
        });
    };

    if (M.c[toid]) {
        _done();
    }
    else {
        dbfetch.get(toid, new MegaPromise()).always(_done);
    }

    return ulparams;
}

/**
 * Share a node with other users.
 *
 * Recreate target/users list and call appropriate api_setshare function.
 * @param {String} nodeId
 *     Selected node id
 * @param {Array} targets
 *     List of JSON_Object containing user email or user handle and access permission,
 *     i.e. `{ u: <user_email>, r: <access_permission> }`.
 * @param {Boolean} dontShowShareDialog
 *     If set to `true`, don't show the share dialogue.
 * @returns {doShare.$promise|MegaPromise}
 */
function doShare(nodeId, targets, dontShowShareDialog) {

    var masterPromise = new MegaPromise();
    var logger = MegaLogger.getLogger('doShare');

    /** Settle function for API set share command. */
    var _shareDone = function(result, users) {

        // Loose comparison is important (incoming JSON).
        if (result.r && result.r[0] == '0') {
            for (var i in result.u) {
                if (result.u.hasOwnProperty(i)) {
                    M.addUser(result.u[i]);
                }
            }

            for (var k in result.r) {
                if (result.r.hasOwnProperty(k)) {
                    if ((result.r[k] === 0) && users && users[k] && users[k].u) {
                        var rights = users[k].r;
                        var user = users[k].u;

                        if (user.indexOf('@') >= 0) {
                            user = M.getUserByEmail(user).u;
                        }

                        // A pending share may not have a corresponding user and should not be added
                        // A pending share can also be identified by a user who is only a '0' contact
                        // level (passive)
                        if (M.u[user] && M.u[user].c !== 0) {
                            M.nodeShare(nodeId, {
                                h: nodeId,
                                r: rights,
                                u: user,
                                ts: unixtime()
                            });
                            setLastInteractionWith(user, "0:" + unixtime());
                        }
                        else {
                            logger.warn('invalid user:', user, M.u[user], users[k]);
                        }
                    }
                }
            }
            if (dontShowShareDialog !== true) {
                $('.fm-dialog.share-dialog').removeClass('hidden');
            }
            loadingDialog.hide();
            M.renderShare(nodeId);

            if (dontShowShareDialog !== true) {
                shareDialog();
            }
            masterPromise.resolve();
        }
        else {
            $('.fm-dialog.share-dialog').removeClass('hidden');
            loadingDialog.hide();
            masterPromise.reject(result);
        }
    };

    // Get complete children directory structure for root node with id === nodeId
    var childNodesId;

    M.getNodes(nodeId, true)
        .wait(function(r) {
            childNodesId = r;
            targets.forEach(targetsForeach);
        });

    // Create new lists of users, active (with user handle) and non existing (pending)
    var targetsForeach = function(value) {

        var email = value.u;
        var accessRights = value.r;

        // Search by email only don't use handle cause user can re-register account
        crypt.getPubKeyAttribute(email, 'RSA', {
            targetEmail: email,
            shareAccessRightsLevel: accessRights
        })
            .always(function (pubKey, result) {

                var sharePromise = new MegaPromise();

                // parse [api-result, user-data-ctx]
                var ctx = result[1];
                result = result[0];

                if (result.pubk) {
                    var userHandle = result.u;

                    // 'u' is returned user handle, 'r' is access right
                    var usersWithHandle = [];

                    if (M.u[userHandle] && M.u[userHandle].c !== 0) {
                        usersWithHandle.push({ 'r': ctx.shareAccessRightsLevel, 'u': userHandle });
                    }
                    else {
                        usersWithHandle.push({
                            'r': ctx.shareAccessRightsLevel,
                            'u': userHandle,
                            'k': result.pubk,
                            'm': ctx.targetEmail
                        });
                    }

                    sharePromise = api_setshare(nodeId, usersWithHandle, childNodesId);
                    sharePromise.done(function _sharePromiseWithHandleDone(result) {
                        _shareDone(result, usersWithHandle);
                    });
                    masterPromise.linkFailTo(sharePromise);
                }
                else {
                    // NOT ok, user doesn't have account yet
                    var usersWithoutHandle = [];
                    usersWithoutHandle.push({ 'r': ctx.shareAccessRightsLevel, 'u': ctx.targetEmail });
                    sharePromise = api_setshare1({
                        node: nodeId,
                        targets: usersWithoutHandle,
                        sharenodes: childNodesId
                    });
                    sharePromise.done(function _sharePromiseWithoutHandleDone(result) {
                        _shareDone(result, ctx.targetEmail);
                    });
                    masterPromise.linkFailTo(sharePromise);
                }
            });
    };

    return masterPromise;
}

// moving a foreign node (one that is not owned by u_handle) from an outshare
// to a location not covered by any u_sharekey requires taking ownership
// and re-encrypting its key with u_k.
// moving a tree to a (possibly nested) outshare requires a full set of keys
// to be provided. FIXME: record which keys are known to the API and exclude
// those that are to reduce API traffic.
function processmove(apireq) {
    if (d) console.log('processmove', apireq);

    var root = {};
    var tsharepath = M.getShareNodesSync(apireq.t);
    var nsharepath = M.getShareNodesSync(apireq.n, root);
    var movingnodes = false;

    // is the node to be moved in an outshare (or possibly multiple nested ones)?
    if (nsharepath.length && root.handle) {
        // yes, it is - are we moving to an outshare?
        if (!tsharepath.length) {
            // we are not - check for any foreign nodes being moved
            movingnodes = M.getNodesSync(apireq.n, true);

            var foreignnodes = [];

            for (var i = movingnodes.length; i--; ) {
                if (M.d[movingnodes[i]].u != u_handle) {
                    foreignnodes.push(movingnodes[i]);
                }
            }

            if (foreignnodes.length) {
                if (d) console.log('rekeying foreignnodes', foreignnodes.length);

                // update all foreign nodes' keys and take ownership
                api_updfkey(movingnodes);
            }
        }
    }

    // is the target location in any shares? add CR element.
    if (tsharepath.length) {
        if (!movingnodes) {
            movingnodes = M.getNodesSync(apireq.n, true);
        }

        apireq.cr = crypto_makecr(movingnodes, tsharepath, true);
    }
}

function process_f(f, cb) {
    if (f) {
        for (var i = 0; i < f.length; i++) {
            M.addNode(f[i]);
        }

        if (cb) {
            cb(newmissingkeys && M.checkNewMissingKeys());
        }
    }
    else if (cb) cb();
}

/**
 * Handle incoming pending contacts
 *
 * @param {array.<JSON_objects>} pending contacts
 *
 */
function processIPC(ipc, ignoreDB) {

    DEBUG('processIPC');

    for (var i in ipc) {
        if (ipc.hasOwnProperty(i)) {

            // Update ipc status
            M.addIPC(ipc[i], ignoreDB);

            // Deletion of incomming pending contact request, user who sent request, canceled it
            if (ipc[i].dts) {
                M.delIPC(ipc[i].p);
                $('#ipc_' + ipc[i].p).remove();
                delete M.ipc[ipc[i].p];
                if ((Object.keys(M.ipc).length === 0) && (M.currentdirid === 'ipc')) {
                    $('.contact-requests-grid').addClass('hidden');
                    $('.fm-empty-contacts .fm-empty-cloud-txt').text(l[6196]);
                    $('.fm-empty-contacts').removeClass('hidden');
                }

                // Update token.input plugin
                removeFromMultiInputDDL('.share-multiple-input', { id: ipc[i].m, name: ipc[i].m });
            }
            else {

                var contactName = M.getNameByHandle(ipc[i].p);

                // Update token.input plugin
                addToMultiInputDropDownList('.share-multiple-input', [{ id: ipc[i].m, name: contactName }]);
                // Don't prevent contact creation when there's already IPC available
                // When user add contact who already sent IPC, server will automatically create full contact
            }
        }
    }
}

/**
 * Handle outgoing pending contacts
 *
 * @param {array.<JSON_objects>} pending contacts
 */
function processOPC(opc, ignoreDB) {

    DEBUG('processOPC');

    for (var i in opc) {
        M.addOPC(opc[i], ignoreDB);
        if (opc[i].dts) {
            M.delOPC(opc[i].p);

            // Update tokenInput plugin
            removeFromMultiInputDDL('.share-multiple-input', { id: opc[i].m, name: opc[i].m });
            removeFromMultiInputDDL('.add-contact-multiple-input', { id: opc[i].m, name: opc[i].m });
        }
        else {
            // Search through M.opc to find duplicated e-mail with .dts
            // If found remove deleted opc
            // And update sent-request grid
            for (var k in M.opc) {
                if (M.opc[k].dts && (M.opc[k].m === opc[i].m)) {
                    $('#opc_' + k).remove();
                    delete M.opc[k];
                    if ((Object.keys(M.opc).length === 0) && (M.currentdirid === 'opc')) {
                        $('.sent-requests-grid').addClass('hidden');
                        $('.fm-empty-contacts .fm-empty-cloud-txt').text(l[6196]);
                        $('.fm-empty-contacts').removeClass('hidden');
                    }
                    break;
                }
            }

            var contactName = M.getNameByHandle(opc[i].p);

            // Update tokenInput plugin
            addToMultiInputDropDownList('.share-multiple-input', [{ id: opc[i].m, name: contactName }]);
            addToMultiInputDropDownList('.add-contact-multiple-input', [{ id: opc[i].m, name: contactName }]);
        }
    }
}

/**
 * processPH
 *
 * Process export link (public handle) action packet and 'f' tree response.
 * @param {Object} publicHandles The Public Handles action packet i.e. a: 'ph'.
 */
function processPH(publicHandles) {
    var nodeId;
    var publicHandleId;
    var timeNow = unixtime();
    var UiExportLink = fminitialized && new mega.UI.Share.ExportLink();

    for (var i = publicHandles.length; i--; ) {
        value = publicHandles[i];

        nodeId = value.h;
        if (!M.d[nodeId]) continue;

        if (fmdb) {
            if (value.d) {
                fmdb.del('ph', nodeId);
            }
            else {
                fmdb.add('ph', { h : nodeId });
            }
        }

        publicHandleId = value.ph;

        // remove exported link, down: 1
        if (value.d) {
            M.delNodeShare(nodeId, 'EXP');

            if (UiExportLink) {
                UiExportLink.removeExportLinkIcon(nodeId);
            }
        }
        else {
            var share = clone(value);
            delete share.a;
            delete share.i;
            delete share.n;
            share.ts = timeNow;
            share.u = 'EXP';
            share.r = 0;

            if (M.d[nodeId].ph !== publicHandleId) {
                M.d[nodeId].ph = publicHandleId;
                M.nodeUpdated(M.d[nodeId]);
            }

            M.nodeShare(share.h, share);

            if (UiExportLink) {
                UiExportLink.addExportLinkIcon(nodeId);
            }
        }

        if (UiExportLink && (value.down !== undefined)) {
            UiExportLink.updateTakenDownItem(nodeId, value.down);
        }
    }
}

/**
 * Handle pending shares
 *
 * @param {array.<JSON_objects>} pending shares
 */
function processPS(pendingShares, ignoreDB) {
    DEBUG('processPS');
    var ps;
    var nodeHandle = '';
    var pendingContactId = '';
    var shareRights = 0;
    var timeStamp = 0;
    var contactName = '';

    for (var i in pendingShares) {
        ps = pendingShares[i];

        // From gettree
        if (ps.h) {
            M.addPS(ps, ignoreDB);
        }
        // Situation different from gettree, s2 from API response, doesn't have .h attr instead have .n
        else {
            nodeHandle = ps.n;
            pendingContactId = ps.p;
            shareRights = ps.r;
            timeStamp = ps.ts;
            contactName = M.getNameByHandle(pendingContactId);

            // shareRights is undefined when user denies pending contact request
            // .op is available when user accepts pending contact request and
            // remaining pending share should be updated to full share
            if ((typeof shareRights === 'undefined') || ps.op) {
                M.delPS(pendingContactId, nodeHandle);

                if (ps.op) {
                    M.nodeShare(nodeHandle, ps);
                }

                if (M.opc && M.opc[ps.p]) {
                    // Update tokenInput plugin
                    addToMultiInputDropDownList('.share-multiple-input', [{
                            id: M.opc[pendingContactId].m,
                            name: contactName
                        }]);
                    addToMultiInputDropDownList('.add-contact-multiple-input', {
                        id: M.opc[pendingContactId].m,
                        name: contactName
                    });
                }
            }
            else {
                // Add the pending share to state
                M.addPS({
                    'h':nodeHandle,
                    'p':pendingContactId,
                    'r':shareRights,
                    'ts':timeStamp
                }, ignoreDB);
            }

            if (fminitialized) {
                sharedUInode(nodeHandle);
            }
        }
    }
}

/**
 * Handle upca response, upci, pending contact request updated (for whom it's incomming)
 *
 * @param {array.<JSON_objects>} ap (actionpackets)
 *
 */
function processUPCI(ap) {
    DEBUG('processUPCI');
    for (var i in ap) {
        if (ap[i].s) {
            delete M.ipc[ap[i].p];
            M.delIPC(ap[i].p);// Remove from localStorage
            $('#ipc_' + ap[i].p).remove();
            if ((Object.keys(M.ipc).length === 0) && (M.currentdirid === 'ipc')) {
                $('.contact-requests-grid').addClass('hidden');
                $('.fm-empty-contacts .fm-empty-cloud-txt').text(l[6196]);
                $('.fm-empty-contacts').removeClass('hidden');
            }
        }
    }
}

/**
 * processUPCO
 *
 * Handle upco response, upco, pending contact request updated (for whom it's outgoing).
 * @param {Array} ap (actionpackets) <JSON_objects>.
 */
function processUPCO(ap) {

    DEBUG('processUPCO');

    var psid = '';// pending id

    // Loop through action packets
    for (var i in ap) {
        if (ap.hasOwnProperty(i)) {

            // Have status of pending share
            if (ap[i].s) {

                psid = ap[i].p;
                delete M.opc[psid];
                delete M.ipc[psid];
                M.delOPC(psid);
                M.delIPC(psid);

                // Delete all matching pending shares
                for (var k in M.ps) {
                    if (M.ps.hasOwnProperty(k)) {
                        M.delPS(psid, k);
                    }
                }

                // Update tokenInput plugin
                removeFromMultiInputDDL('.share-multiple-input', { id: ap[i].m, name: ap[i].m });
                removeFromMultiInputDDL('.add-contact-multiple-input', { id: ap[i].m, name: ap[i].m });
                $('#opc_' + psid).remove();

                // Update sent contact request tab, set empty message with Add contact... button
                if ((Object.keys(M.opc).length === 0) && (M.currentdirid === 'opc')) {
                    $('.sent-requests-grid').addClass('hidden');
                    $('.fm-empty-contacts .fm-empty-cloud-txt').text(l[6196]); // No requests pending at this time
                    $('.fm-empty-contacts').removeClass('hidden');
                }
            }
        }
    }
}

/*
 * process_u
 *
 * Updates contact/s data in global variable M.u, local dB and
 * taking care of items in share and add contacts dialogs dropdown
 *
 * .c param is contact level i.e. [0-(inactive/deleted), 1-(active), 2-(owner)]
 *
 * @param {Object} u Users informations
 */
function process_u(u, ignoreDB) {
    for (var i in u) {
        if (u.hasOwnProperty(i)) {
            if (u[i].c === 1) {
                u[i].h = u[i].u;
                u[i].t = 1;
                u[i].p = 'contacts';
                M.addNode(u[i], ignoreDB);

                var contactName = M.getNameByHandle(u[i].h);

                // Update token.input plugin
                addToMultiInputDropDownList('.share-multiple-input', [{ id: u[i].m, name: contactName }]);
                addToMultiInputDropDownList('.add-contact-multiple-input', [{ id: u[i].m, name: contactName }]);
            }
            else if (M.d[u[i].u]) {
                M.delNode(u[i].u, ignoreDB);

                // Update token.input plugin
                removeFromMultiInputDDL('.share-multiple-input', { id: u[i].m, name: u[i].m });
                removeFromMultiInputDDL('.add-contact-multiple-input', { id: u[i].m, name: u[i].m });
            }

            // Update user attributes M.u
            M.addUser(u[i], ignoreDB);

            if (u[i].c === 1) {
                // sync data objs M.u <-> M.d
                M.d[u[i].u] = M.u[u[i].u];
            }
        }
    }

    if (M.currentdirid === 'dashboard') {
        delay('dashboard:updcontacts', dashboardUI.updateContactsWidget);
    }
}

function process_ok(ok, ignoreDB) {
    for (var i = ok.length; i--; ) {
        if (ok[i].ha == crypto_handleauth(ok[i].h))
        {
            if (fmdb && !pfkey && !ignoreDB) {
                fmdb.add('ok', { h : ok[i].h, d : ok[i] });
            }
            crypto_setsharekey(ok[i].h, decrypt_key(u_k_aes, base64_to_a32(ok[i].k)), ignoreDB);
        }
    }
}

function processMCF(mcfResponse, ignoreDB) {

    if (typeof ChatdIntegration !== 'undefined') {
        ChatdIntegration.requiresUpdate = true;
    }

    if (mcfResponse === EEXPIRED) {
        return;
    }

    // reopen chats from the MCF response.
    if (typeof mcfResponse !== 'undefined' && typeof mcfResponse.length !== 'undefined' && mcfResponse.forEach) {
        mcfResponse.forEach(function (chatRoomInfo) {
            if (chatRoomInfo.active === 0) {
                // skip non active chats for now...
                return;
            }
            if (fmdb && !pfkey && !ignoreDB) {
                fmdb.add('mcf', { id : chatRoomInfo.id, d : chatRoomInfo });
            }

            if (typeof ChatdIntegration !== 'undefined') {
                ChatdIntegration._queuedChats[chatRoomInfo.id] = chatRoomInfo;
            }
        });

        if (typeof ChatdIntegration !== 'undefined') {
            ChatdIntegration.deviceId = mcfResponse.d;

            ChatdIntegration.mcfHasFinishedPromise.resolve(mcfResponse);
        }
    }
    else if (typeof ChatdIntegration !== 'undefined') {
        ChatdIntegration.mcfHasFinishedPromise.reject(mcfResponse);
    }
}

function folderreqerr()
{
    loadingDialog.hide();
    loadingInitDialog.hide();

    loadfm.loaded = false;
    loadfm.loading = false;

    msgDialog('warninga', l[1043], l[1044] + '<ul><li>' + l[1045] + '</li><li>' + l[247] + '</li><li>' + l[1046] + '</li>', false, function()
    {
        location.hash = '#login'; // if the user is logged-in, he'll be redirected to the cloud

        // FIXME: no location.reload() should be needed..
        location.reload();
    });
}

function init_chat() {
    function __init_chat() {
        if (u_type && !megaChatIsReady) {
            if (d) console.log('Initializing the chat...');

            // XXX: Prevent known Strophe exceptions...
            ['_onIdle', '_connect'].forEach(function(fn) {
                var proto = Strophe.Websocket.prototype;
                var unsafeFn = '_unsafe' + fn;

                if (!proto[unsafeFn]) {
                    proto[unsafeFn] = proto[fn];
                    proto[fn] = function() {
                        try {
                            this[unsafeFn].apply(this, arguments);
                        }
                        catch (ex) {
                            console.error('Caught Strophe exception.', ex);
                        }
                    };
                }
                proto = undefined;
            });

            var _chat = new Chat();

            // `megaChatIsDisabled` might be set if `new Karere()` failed (Ie, in older browsers)
            if (!window.megaChatIsDisabled) {
                window.megaChat = _chat;
                megaChat.init();

                if (fminitialized) {
                    if (String(M.currentdirid).substr(0, 5) === 'chat/') {
                        chatui(M.currentdirid);
                    }
                    //megaChat.renderContactTree();
                    megaChat.renderMyStatus();
                }
            }
        }

        if (!loadfm.loading) {
            loadingDialog.hide();
            loadingInitDialog.hide();
        }
    }

    if (pfid) {
        if (d) console.log('Will not initialize chat [branch:1]');
    }
    else {
        authring.onAuthringReady('chat').done(__init_chat);
    }
}

function loadfm_callback(res) {
    if (res[0] == '-') {
        msgDialog('warninga', l[1311], "Sorry, we were unable to retrieve the Cloud Drive contents.", api_strerror(res));
        return;
    }

    loadingInitDialog.step3();

    mega.loadReport.recvNodes     = Date.now() - mega.loadReport.stepTimeStamp;
    mega.loadReport.stepTimeStamp = Date.now();

    if (pfkey) {
        folderlink = pfid;
    }

    if (res.noc) {
        mega.loadReport.noc = res.noc;
    }
    if (res.tct) {
        mega.loadReport.tct = res.tct;
    }
    if (res.ok && !res.ok0) {
        // this is a legacy cached tree without an ok0 element
        process_ok(res.ok);
    }
    if (res.u) {
        process_u(res.u);
    }
    if (res.opc) {
        processOPC(res.opc);
    }
    if (res.ipc) {
        processIPC(res.ipc);
    }
    if (res.ps) {
        processPS(res.ps);
    }
    if (res.mcf) {
        // save the response to be processed later once chat files were loaded
        loadfm.chatmcf = res.mcf.c || res.mcf;
        // ensure the response is saved in fmdb, even if the chat is disabled or not loaded yet
        processMCF(loadfm.chatmcf);
    }
    M.avatars();
    loadfm.fromapi = true;

    process_f(res.f, function onLoadFMDone(hasMissingKeys) {

        // Check if the key for a folderlink was correct
        if (folderlink && missingkeys[M.RootID]) {
            loadingDialog.hide();
            loadingInitDialog.hide();

            loadfm.loaded = false;
            loadfm.loading = false;

            return mKeyDialog(pfid, true, true)
                .fail(function() {
                    location.hash = 'start';
                });
        }

        // If we have shares, and if a share is for this node, record it on the nodes share list
        if (res.s) {
            for (var i in res.s) {
                if (res.s.hasOwnProperty(i)) {

                    var nodeHandle = res.s[i].h;
                    M.nodeShare(nodeHandle, res.s[i]);
                }
            }
        }

        // Handle public/export links. Why here? Make sure that M.d already exists
        if (res.ph) {
            processPH(res.ph);
        }

        // decrypt hitherto undecrypted nodes
        crypto_fixmissingkeys(missingkeys);

        // commit transaction and set sn
        setsn(res.sn);
        currsn = res.sn;

        if (res.cr) {
            crypto_procmcr(res.cr);
        }

        if (res.sr) {
            crypto_procsr(res.sr);
        }

        mega.loadReport.procNodeCount = Object.keys(M.d || {}).length;
        mega.loadReport.procNodes     = Date.now() - mega.loadReport.stepTimeStamp;
        mega.loadReport.stepTimeStamp = Date.now();

        // retrieve initial batch of action packets, if any
        // we'll then complete the process using loadfm_done
        getsc(true);

        if (hasMissingKeys) {
            srvlog('Got missing keys processing gettree...', null, true);
        }
    });
}

/**
 * Function to be invoked when the cloud has finished loading,
 * being the nodes loaded from either server or local cache.
 */
function loadfm_done(mDBload) {
    mDBload = mDBload || !loadfm.fromapi;

    loadfm.loaded = Date.now();
    loadfm.loading = false;
    loadfm.fromapi = false;

    if (d > 1) console.error('loadfm_done', is_fm());

    mega.loadReport.procAPs       = Date.now() - mega.loadReport.stepTimeStamp;
    mega.loadReport.stepTimeStamp = Date.now();

    if (!pfid && u_type == 3) {

        // load/initialise the authentication system
        mega.config.fetch()
            .always(function() {
                authring.initAuthenticationSystem();
            });
    }

<<<<<<< HEAD
    // This function is invoked once the M.openFolder promise (through renderfm()) is fulfilled.
    var _completion = function() {
        var hideLoadingDialog = !CMS.isLoading();
=======
    mega.config.ready(function() {
        var hideLoadingDialog = (!is_mobile && !CMS.isLoading());
>>>>>>> 87eb1e4f

        if ((location.host === 'mega.nz' || !megaChatIsDisabled) && !is_mobile) {

            if (!pfid && u_type === 3 && !loadfm.chatloading) {
                loadfm.chatloading = true;

                mega.utils.require('chat')
                    .always(function() {

                        if (typeof ChatRoom !== 'undefined') {

                            if (loadfm.chatmcf) {
                                processMCF(loadfm.chatmcf, true);
                                loadfm.chatmcf = null;
                            }
                            init_chat();
                        }
                        else {
                            // FIXME: this won't be reached because the request will fail silently
                            console.error('Chat resources failed to load...');
                        }

                        loadfm.chatloading = false;
                        loadfm.chatloaded  = Date.now();
                    });

                if (location.hash.substr(0, 8) === '#fm/chat') {
                    // Keep the "decrypting" step until the chat have loaded.
                    hideLoadingDialog = false;
                }
            }
        }

        if (hideLoadingDialog) {
            loadingDialog.hide();
            loadingInitDialog.hide();
        }

        // -0x800e0fff indicates a call to loadfm() when it was already loaded
        if (!is_mobile && mDBload !== -0x800e0fff) {
            Soon(function _initialNotify() {
                // After the first SC request all subsequent requests can generate notifications
                notify.initialLoadComplete = true;

                // If this was called from the initial fm load via gettree or db load, we should request the
                // latest notifications. These must be done after the first getSC call.
                if (!folderlink) {
                    notify.getInitialNotifications();
                }
            });

            if (mBroadcaster.crossTab.master && !mega.loadReport.sent) {
                mega.loadReport.sent = true;

                var r = mega.loadReport;
                r.totalTimeSpent = Date.now() - mega.loadReport.startTime;
                r = [
                    r.mode, // 1: DB, 2: API
                    r.recvNodes, r.procNodes, r.procAPs,
                    r.fmConfigFetch, r.renderfm,
                    r.dbToNet | 0, // see mDB.js comment
                    r.totalTimeSpent,
                    Object.keys(M.d || {}).length, // total account nodes
                    r.procNodeCount, // nodes before APs processing
                    buildVersion.timestamp || -1, // -- VERSION TAG --
                    navigator.hardwareConcurrency | 0, // cpu cores
                    folderlink ? 1 : 0,
                    pageLoadTime, // secureboot's resources load time
                    r.ttfb | 0, // time-to-first-byte (for gettree)
                    r.noc | 0, // tree not cached
                    r.tct | 0, // tree compute time
                    r.recvAPs, // time waiting to receive APs
                    r.EAGAINs, // -3/-4s while loading
                    r.e500s, // http err 500 while loading
                    r.errs, // any other errors while loading
                    workers && workers.length || -666,
                    r.ttlb | 0, // time to last byte
                    r.ttfm | 0, // time to fm since ttlb
                    u_type === 3 ? (mBroadcaster.crossTab.master ? 1 : 0) : -1, // master, or slave tab?
                ];

                if (d) {
                    console.debug('loadReport', r);
                }
                api_req({a: 'log', e: 99626, m: JSON.stringify(r)});
            }

            if (mDBload) {
                M.avatars();
            }
        }
        clearInterval(mega.loadReport.aliveTimer);
        mega.flags &= ~window.MEGAFLAG_LOADINGCLOUD;

        watchdog.notify('loadfm_done');
    };

    mega.config.ready(function() {
        var promise = MegaPromise.resolve();

        mega.loadReport.fmConfigFetch = Date.now() - mega.loadReport.stepTimeStamp;
        mega.loadReport.stepTimeStamp = Date.now();

        if (loadfm.onDemandFolders) {
            // fetch second-level and tree nodes (to show the little arrows in the tree)
            var folders = loadfm.onDemandFolders;
            if (fmconfig.treenodes) {
                folders = array_unique(folders.concat(Object.keys(fmconfig.treenodes)));
            }

            for (var i = folders.length; i--;) {
                if (M.c[folders[i]]) {
                    folders.splice(i, 1);
                }
            }

            if (folders.length) {
                promise = new MegaPromise();
                fmdb.getbykey('f', 'h', ['p', folders])
                    .always(function(r) {
                        for (var i = r.length; i--;) {
                            emplacenode(r[i]);
                        }
                        promise.resolve();
                    });
            }
        }

        promise.always(function() {
            // are we actually on an #fm/* page?
            if (page !== 'start' && is_fm() || $('.fm-main.default').is(":visible")) {
                promise = renderfm();

                mega.loadReport.renderfm      = Date.now() - mega.loadReport.stepTimeStamp;
                mega.loadReport.stepTimeStamp = Date.now();

                // load report - time to fm after last byte received
                mega.loadReport.ttfm = Date.now() - mega.loadReport.ttfm;
            }
            else {
                mega.loadReport.ttfm = -1;
                mega.loadReport.renderfm = -1;
            }

            promise.always(_completion);
        });
    });
}

function fmtreenode(id, e)
{
    if (RootbyId(id) == 'contacts')
        return false;
    var treenodes = {};
    if (typeof fmconfig.treenodes !== 'undefined')
        treenodes = fmconfig.treenodes;
    if (e)
        treenodes[id] = 1;
    else
    {
        $('#treesub_' + id + ' .expanded').each(function(i, e)
        {
            var id2 = $(e).attr('id');
            if (id2)
            {
                id2 = id2.replace('treea_', '');
                $('#treesub_' + id2).removeClass('opened');
                $('#treea_' + id2).removeClass('expanded');
                delete treenodes[id2];
            }
        });
        delete treenodes[id];
    }
    mega.config.set('treenodes', treenodes);

    M.treenodes = JSON.stringify(treenodes);
}

function fmsortmode(id, n, d)
{
    var sortmodes = {};
    if (typeof fmconfig.sortmodes !== 'undefined')
        sortmodes = fmconfig.sortmodes;
    if (n == 'name' && d > 0)
        delete sortmodes[id];
    else
        sortmodes[id] = {n: n, d: d};
    mega.config.set('sortmodes', sortmodes);
}

function fmviewmode(id, e)
{
    var viewmodes = {};
    if (typeof fmconfig.viewmodes !== 'undefined')
        viewmodes = fmconfig.viewmodes;
    if (e)
        viewmodes[id] = 1;
    else
        viewmodes[id] = 0;
    mega.config.set('viewmodes', viewmodes);
}

function fm_requestfolderid(h, name, ulparams)
{
    return createFolder(h, name, ulparams);
}

var isNativeObject = function(obj) {
    var objConstructorText = obj.constructor.toString();
    return objConstructorText.indexOf("[native code]") !== -1 && objConstructorText.indexOf("Object()") === -1;
};

function clone(obj)
{

    if (null == obj || "object" != typeof obj)
        return obj;
    if (obj instanceof Date)
    {
        var copy = new Date();
        copy.setTime(obj.getTime());
        return copy;
    }
    if (obj instanceof Array)
    {

        var copy = [];
        for (var i = 0, len = obj.length; i < len; i++) {
            copy[i] = clone(obj[i]);
        }
        return copy;
    }
    if (obj instanceof Object)
    {
        var copy = {};
        for (var attr in obj)
        {
            if (obj.hasOwnProperty(attr)) {
                if (!(obj[attr] instanceof Object)) {
                    copy[attr] = obj[attr];
                }
                else if (obj[attr] instanceof Array) {
                    copy[attr] = clone(obj[attr]);
                }
                else if (!isNativeObject(obj[attr])) {
                    copy[attr] = clone(obj[attr]);
                }
                else if ($.isFunction(obj[attr])) {
                    copy[attr] = obj[attr];
                }
                else {
                    copy[attr] = {};
                }
            }
        }

        return copy;
    }
}

function balance2pro(callback)
{
    api_req({a: 'uq', pro: 1},
    {
        cb: callback,
        callback: function(res, ctx)
        {
            if (typeof res == 'object' && res['balance'] && res['balance'][0])
            {
                var pjson = JSON.parse(pro_json);

                for (var i in pjson[0])
                {
                    if (pjson[0][i][5] == res['balance'][0][0])
                    {
                        api_req({a: 'uts', it: 0, si: pjson[0][i][0], p: pjson[0][i][5], c: pjson[0][i][6]},
                        {
                            cb: ctx.cb,
                            callback: function(res, ctx)
                            {
                                if (typeof res == 'number' && res < 0 && ctx.cb)
                                    ctx.cb(false);
                                else
                                {
                                    api_req({a: 'utc', s: [res], m: 0},
                                    {
                                        cb: ctx.cb,
                                        callback: function(res, ctx)
                                        {
                                            if (ctx.cb)
                                                ctx.cb(true);
                                            u_checklogin({checkloginresult: function(u_ctx, r)
                                                {
                                                    if (M.account)
                                                        M.account.lastupdate = 0;
                                                    u_type = r;
                                                    topmenuUI();
                                                    if (u_attr.p)
                                                        msgDialog('info', l[1047], l[1048]);
                                                }});
                                        }
                                    });
                                }
                            }
                        });
                    }
                }
            }
        }
    });
}

// MEGA Achievements
Object.defineProperty(mega, 'achievem', {
    value: Object.create(null, {
        RWDLVL: { value: 0 },

        toString: {
            value: function toString(ach) {
                if (ach !== undefined) {
                    var res = Object.keys(this)
                        .filter(function(v) {
                            return this[v] === ach;
                        }.bind(this));

                    return String(res);
                }

                return '[object MegaAchievements]';
            }
        },

        bind: {
            value: function bind(action) {
                this.rebind('click', function() {
                    if (action) {
                        switch (action[0]) {
                            case '#':
                                location.hash = action;
                                break;

                            case '~':
                                var fn = action.substr(1);
                                if (typeof window[fn] === 'function') {
                                    if (fn.toLowerCase().indexOf('dialog') > 0) {
                                        closeDialog();
                                    }
                                    window[fn]();
                                }
                                break;
                        }
                    }
                    return false;
                });
            }
        },

        prettify: {
            value: function prettify(maf) {
                var data  = Object(clone(maf.u));
                var quota = {
                    storage: {base: 0, current: 0, max: 0},
                    transfer: {base: 0, current: 0, max: 0}
                };

                var setExpiry = function(data, out) {
                    var time = String(data[2]).split('');
                    var unit = time.pop();
                    time = time.join('') | 0;

                    if (time === 1 && unit === 'y') {
                        time = 12;
                        unit = 'm';
                    }

                    var result = {
                        unit: unit,
                        value: time
                    };

                    // TODO: translate this
                    switch (unit) {
                        case 'd': result.utxt = (time < 2) ? 'day'   : 'days';    break;
                        case 'w': result.utxt = (time < 2) ? 'week'  : 'weeks';   break;
                        case 'm': result.utxt = (time < 2) ? 'month' : 'months';  break;
                        case 'y': result.utxt = (time < 2) ? 'year'  : 'years';   break;
                    }

                    out = out || data;
                    out.expiry = result;
                    return result;
                };

                Object.keys(data)
                    .forEach(function(k) {
                        setExpiry(data[k]);
                    });

                var mafr = Object(maf.r);
                var mafa = Object(maf.a);
                var alen = mafa.length;
                while (alen--) {
                    var ach = clone(mafa[alen]);

                    if (!data[ach.a]) {
                        data[ach.a] = Object(clone(mafr[ach.r]));
                        setExpiry(data[ach.a]);
                    }
                    var exp = setExpiry(mafr[ach.r] || data[ach.a], ach);

                    var ts = ach.ts * 1000;
                    var date = moment(ts);

                    switch (exp.unit) {
                        case 'd': date.add(exp.value, 'days');    break;
                        case 'w': date.add(exp.value, 'weeks');   break;
                        case 'm': date.add(exp.value, 'months');  break;
                        case 'y': date.add(exp.value, 'years');   break;
                    }

                    ach.date = new Date(ts);
                    ach.left = Math.round(date.diff(ach.date) / 86400000);

                    if (data[ach.a].rwds) {
                        data[ach.a].rwds.push(ach);
                    }
                    else if (data[ach.a].rwd) {
                        data[ach.a].rwds = [data[ach.a].rwd, ach];
                    }
                    else {
                        data[ach.a].rwd = ach;
                    }
                }

                Object.keys(data)
                    .forEach(function(k) {
                        var ach          = data[k];
                        var base         = Object(ach.rwds).length || 1;
                        var storageValue = ach[0] * base;

                        if (ach.rwd) {
                            quota.storage.current += storageValue;
                        }
                        quota.storage.max += storageValue;

                        if (ach[1]) {
                            var transferValue = ach[1] * base;

                            if (ach.rwd) {
                                quota.transfer.current += transferValue;
                            }
                            quota.transfer.max += transferValue;
                        }
                    });

                if (Object(u_attr).p) {
                    quota.storage.base  = Object(M.account).space;
                    quota.transfer.base = Object(M.account).bw;
                }
                else {
                    quota.storage.base = maf.s;
                }

                data = Object.create(quota, Object.getOwnPropertyDescriptors(data));

                return data;
            }
        }
    })
});

(function(o) {
    var map = {
        /*  1 */ 'WELCOME':     'ach-create-account:#register',
        /*  2 */ 'TOUR':        'ach-take-tour',
        /*  3 */ 'INVITE':      'ach-invite-friend:~inviteFriendDialog',
        /*  4 */ 'SYNCINSTALL': 'ach-install-megasync:#sync',
        /*  5 */ 'APPINSTALL':  'ach-install-mobile-app:#mobile',
        /*  6 */ 'VERIFYE164':  'ach-verify-number',
        /*  7 */ 'GROUPCHAT':   'ach-group-chat:#fm/chat',
        /*  8 */ 'FOLDERSHARE': 'ach-share-folder:#fm/contacts'
    };
    var mapToAction = Object.create(null);
    var mapToElement = Object.create(null);

    Object.keys(map).forEach(function(k, idx) {
        Object.defineProperty(o, 'ACH_' + k, {
            value: idx + 1,
            enumerable: true
        });

        var tmp = map[k].split(':');
        mapToAction[idx + 1] = tmp[1];
        mapToElement[idx + 1] = tmp[0];
    });

    Object.defineProperty(o, 'mapToAction', {
        value: Object.freeze(mapToAction)
    });
    Object.defineProperty(o, 'mapToElement', {
        value: Object.freeze(mapToElement)
    });

    Object.freeze(o);
})(mega.achievem);

// Account Notifications (preferences)
(function(map) {
    var _enum = [];
    var _tag = 'ACCNOTIF_';

    Object.keys(map)
        .forEach(function(k) {
            map[k] = map[k].map(function(m) {
                return k.toUpperCase() + '_' + m.toUpperCase();
            });

            var rsv = 0;
            var memb = clone(map[k]);

            while (memb.length < 10) {
                memb.push(k.toUpperCase() + '_RSV' + (++rsv));
            }

            if (memb.length > 10) {
                throw new Error('Stack overflow..');
            }

            _enum = _enum.concat(memb);
        });

    makeEnum(_enum, _tag, mega);

    Object.defineProperty(mega, 'notif', {
        value: Object.freeze((function(flags) {
            function check(flag, tag) {
                if (typeof flag === 'string') {
                    if (tag !== undefined) {
                        flag = tag + '_' + flag;
                    }
                    flag = String(flag).toUpperCase();
                    flag = mega[flag] || mega[_tag + flag] || 0;
                }
                return flag;
            }
            return {
                get flags() {
                    return flags;
                },

                setup: function setup(oldFlags) {
                    if (oldFlags === undefined) {
                        // Initialize account notifications to defaults (all enabled)
                        assert(!fmconfig.anf, 'Account notification flags already set');

                        Object.keys(map)
                            .forEach(function(k) {
                                var grp = map[k];
                                var len = grp.length;

                                while (len--) {
                                    this.set(grp[len]);
                                }
                            }.bind(this));
                    }
                    else {
                        flags = oldFlags;
                    }
                },

                has: function has(flag, tag) {
                    return flags & check(flag, tag);
                },

                set: function set(flag, tag) {
                    flags |= check(flag, tag);
                    mega.config.set('anf', flags);
                },

                unset: function unset(flag, tag) {
                    flags &= ~check(flag, tag);
                    mega.config.set('anf', flags);
                }
            };
        })(0))
    });

    _enum = undefined;

})({
    chat: ['ENABLED'],
    cloud: ['ENABLED', 'NEWSHARE', 'DELSHARE', 'NEWFILES'],
    contacts: ['ENABLED', 'FCRIN', 'FCRACPT', 'FCRDEL']
});

// jscs:disable
// jshint ignore:start
var thumbnails = [];
var thumbnailblobs = [];
var th_requested = [];
var fa_duplicates = {};
var fa_reqcnt = 0;
var fa_addcnt = 8;
var fa_tnwait = 0;

function fm_thumbnails()
{
    var treq = {}, a = 0, max = Math.max($.rmItemsInView || 1, 71) + fa_addcnt, u = max - Math.floor(max / 3), y;
    if (!fa_reqcnt)
        fa_tnwait = y;
    if (d)
        console.time('fm_thumbnails');
    if (M.viewmode || M.chat)
    {
        for (var i in M.v)
        {
            var n = M.v[i];
            if (n && !missingkeys[n.h] && n.fa && String(n.fa).indexOf(':0') > 0)
            {
                if (fa_tnwait == n.h && n.seen)
                    fa_tnwait = 0;
                // if (!fa_tnwait && !thumbnails[n.h] && !th_requested[n.h])
                if (n.seen && !thumbnails[n.h] && !th_requested[n.h])
                {
                    if (typeof fa_duplicates[n.fa] == 'undefined')
                        fa_duplicates[n.fa] = 0;
                    else
                        fa_duplicates[n.fa] = 1;
                    treq[n.h] =
                        {
                            fa: n.fa,
                            k: n.k
                        };
                    th_requested[n.h] = 1;

                    if (u == a)
                        y = n.h;
                    if (++a > max)
                    {
                        if (!n.seen)
                            break;
                        y = n.h;
                    }
                }
                else if (n.seen && n.seen !== 2)
                {
                    fm_thumbnail_render(n);
                }
            }
        }
        if (y)
            fa_tnwait = y;
        if (a > 0)
        {
            fa_reqcnt += a;
            if (d)
                console.log('Requesting %d thumbs (%d loaded)', a, fa_reqcnt);

            var rt = Date.now();
            var cdid = M.currentdirid;
            api_getfileattr(treq, 0, function(ctx, node, uint8arr)
            {
                if (uint8arr === 0xDEAD)
                {
                    if (d)
                        console.log('Aborted thumbnail retrieval for ' + node);
                    delete th_requested[node];
                    return;
                }
                if (rt)
                {
                    if (((Date.now() - rt) > 4000) && ((fa_addcnt += u) > 300))
                        fa_addcnt = 301;
                    rt = 0;
                }
                try {
                    var blob = new Blob([uint8arr], {type: 'image/jpeg'});
                } catch (err) {}
                if (blob.size < 25)
                    blob = new Blob([uint8arr.buffer]);
                // thumbnailblobs[node] = blob;
                thumbnails[node] = myURL.createObjectURL(blob);

                var targetNode = M.getNodeByHandle(node);

                if (targetNode && targetNode.seen && M.currentdirid === cdid) {
                    fm_thumbnail_render(targetNode);
                }

                // deduplicate in view when there is a duplicate fa:
                if (targetNode && fa_duplicates[targetNode.fa] > 0)
                {
                    for (var i in M.v)
                    {
                        if (M.v[i].h !== node && M.v[i].fa === targetNode.fa && !thumbnails[M.v[i].h])
                        {
                            thumbnails[M.v[i].h] = thumbnails[node];
                            if (M.v[i].seen && M.currentdirid === cdid)
                                fm_thumbnail_render(M.v[i]);
                        }
                    }
                }
            });
        }
    }
    if (d)
        console.timeEnd('fm_thumbnails');
}

function fm_thumbnail_render(n) {
    if (n && thumbnails[n.h]) {
        var imgNode = document.getElementById(n.h);

        if (imgNode && (imgNode = imgNode.querySelector('img'))) {
            n.seen = 2;
            imgNode.setAttribute('src', thumbnails[n.h]);
            imgNode.parentNode.classList.add('thumb');
        }
    }
}
// jscs:enable
// jshint ignore:end

/**
 * Code to trigger the mobile file manager download overlay and related behaviour
 */
var mobileDownload = {

    /** Supported max file size of 100 MB */
    maxFileSize: 100 * (1024 * 1024),

    /** Supported file types for download on mobile */
    supportedFileTypes: {
        docx: 'word',
        jpeg: 'image',
        jpg: 'image',
        mp3: 'audio',
        mp4: 'video',
        pdf: 'pdf',
        png: 'image',
        xlsx: 'word'
    },

    /** Download start time in milliseconds */
    startTime: null,

    /** jQuery selector for the download overlay */
    $overlay: null,

    /**
     * Initialise the overlay
     * @param {String} nodeHandle A public or regular node handle
     */
    showOverlay: function(nodeHandle) {

        // Store the selector as it is re-used
        this.$overlay = $('#mobile-ui-main');

        // Get initial overlay details
        var node = M.d[nodeHandle];
        var fileName = node.name;
        var fileSizeBytes = node.s;
        var fileSize = numOfBytes(fileSizeBytes);
        var fileSizeFormatted = fileSize.size + ' ' + fileSize.unit;
        var fileIconName = fileIcon(node);
        var fileIconPath = 'images/mobile/extensions/' + fileIconName + '.png';

        // Set file name, size and image
        this.$overlay.find('.filename').text(fileName);
        this.$overlay.find('.filesize').text(fileSizeFormatted);
        this.$overlay.find('.filetype-img').attr('src', fileIconPath);

        // Initialise overlay buttons
        this.initBrowserFileDownloadButton(nodeHandle);
        this.initAppFileDownloadButton(nodeHandle);
        this.initOverlayCloseButton();

        // Change depending on platform and file size/type
        this.setMobileAppInfo();
        this.adjustMaxFileSize();
        this.checkSupportedFile(node);

        // Disable scrolling of the file manager in the background to fix a bug on iOS Safari
        $('.mobile.fm-block').addClass('disable-scroll');

        // Show the overlay
        this.$overlay.removeClass('hidden').addClass('overlay');
    },

    /**
     * Initialise the Open in Browser button on the file download overlay
     * @param {String} nodeHandle The node handle for this file
     */
    initBrowserFileDownloadButton: function(nodeHandle) {

        this.$overlay.find('.first.dl-browser').off('tap').on('tap', function() {

            // Start the download
            mobileDownload.startFileDownload(nodeHandle);

            // Prevent default anchor link behaviour
            return false;
        });
    },

    /**
     * Initialise the Open in Mega App button on the file download overlay
     * @param {String} nodeHandle The node handle for this file
     */
    initAppFileDownloadButton: function(nodeHandle) {

        this.$overlay.find('.second.dl-megaapp').off('tap').on('tap', function() {

            // Start the download
            mega.utils.redirectToApp($(this));  // ToDo: make the app start the download by node handle directly

            // Prevent default anchor link behaviour
            return false;
        });
    },

    /**
     * Initialises the close button on the overlay with download button options and also the download progress overlay
     */
    initOverlayCloseButton: function() {

        var $closeButton = this.$overlay.find('.fm-dialog-close');

        // Show close button for folder links
        $closeButton.removeClass('hidden');

        // Add tap handler
        $closeButton.off('tap').on('tap', function() {

            // Hide overlay with download button options
            mobileDownload.$overlay.addClass('hidden');

            // Hide downloading progress overlay
            $('body').removeClass('downloading');

            // Re-show the file manager and re-enable scrolling
            $('.mobile.fm-block').removeClass('hidden disable-scroll');
        });
    },

    /**
     * Start the file download
     * @param {String} nodeHandle The node handle for this file
     */
    startFileDownload: function(nodeHandle) {

        // Show downloading overlay
        $('body').addClass('downloading');

        // Reset state from past downloads
        this.$overlay.find('.download-progress').removeClass('complete');
        this.$overlay.find('.download-percents').text('');
        this.$overlay.find('.download-speed').text('');
        this.$overlay.find('.download-progress span').text(l[1624] + '...');  // Downloading...
        this.$overlay.find('.download-progress .bar').width('0%');

        // Change message to 'Did you know that you can download the entire folder at once...'
        this.$overlay.find('.file-manager-download-message').removeClass('hidden');

        // Set the start time
        this.startTime = new Date().getTime();

        // Start download and show progress
        mega.utils.gfsfetch(nodeHandle, 0, -1, this.showDownloadProgress).always(function(data) {

            mobileDownload.showDownloadComplete(data, nodeHandle);
        });
    },

    /**
     * Download progress handler
     * @param {Number} percentComplete The number representing the percentage complete e.g. 49.23, 51.5 etc
     * @param {Number} bytesLoaded The number of bytes loaded so far
     * @param {Number} bytesTotal The total number of bytes in the file
     */
    showDownloadProgress: function(percentComplete, bytesLoaded, bytesTotal) {

        var $downloadButtonText = mobileDownload.$overlay.find('.download-progress span');
        var $downloadProgressBar = mobileDownload.$overlay.find('.download-progress .bar');
        var $downloadPercent = mobileDownload.$overlay.find('.download-percents');
        var $downloadSpeed = mobileDownload.$overlay.find('.download-speed');

        // Calculate the download speed
        var percentCompleteRounded = Math.round(percentComplete);
        var currentTime = new Date().getTime();
        var secondsElapsed = (currentTime - mobileDownload.startTime) / 1000;
        var bytesPerSecond = (secondsElapsed) ? (bytesLoaded / secondsElapsed) : 0;
        var speed = numOfBytes(bytesPerSecond);
        var speedText = speed.size + speed.unit + '/s';

        // Display the download progress and speed
        $downloadPercent.text(percentCompleteRounded + '%');
        $downloadProgressBar.width(percentComplete + '%');
        $downloadSpeed.text(speedText);

        // If the download is complete e.g. 99/100%, change button text to Decrypting... which can take some time
        if (percentComplete >= 99) {
            $downloadButtonText.text(l[8579] + '...');
        }
    },

    /**
     * Download complete handler, activate the Open File button and let the user download the file
     * @param {Object} data The download data
     * @param {String} nodeHandle The node handle for this file
     */
    showDownloadComplete: function(data, nodeHandle) {

        var $downloadButton = this.$overlay.find('.download-progress');
        var $downloadButtonText = this.$overlay.find('.download-progress span');
        var $downloadPercent = this.$overlay.find('.download-percents');
        var $downloadSpeed = this.$overlay.find('.download-speed');

        // Change button text to full white and hide the download percentage and speed
        $downloadButton.addClass('complete');
        $downloadPercent.text('');
        $downloadSpeed.text('');
        $downloadButtonText.text(l[8949]);  // Open File

        // Make download button clickable
        $downloadButton.off('tap').on('tap', function() {

            // Get the file's mime type
            var node = M.d[nodeHandle];
            var fileName = node.name;
            var mimeType = filemime(fileName);

            // Create object URL to download the file to the client
            location.href = mObjectURL([data.buffer], mimeType);
        });
    },

    /**
     * Change the max file size supported for various platforms based on device testing
     */
    adjustMaxFileSize: function() {

        // If Chrome or Firefox on iOS, reduce the size to 1.3 MB
        if ((navigator.userAgent.match(/CriOS/i)) || (navigator.userAgent.match(/FxiOS/i))) {
            this.maxFileSize = 1.3 * (1024 * 1024);
        }
    },

    /**
     * Checks if the file download can be performed in the browser or shows an error overlay
     * @param {Object} node The file node information
     */
    checkSupportedFile: function(node) {

        var $openInBrowserButton = this.$overlay.find('.first.dl-browser');
        var $fileTypeUnsupportedMessage = this.$overlay.find('.file-unsupported');
        var $fileSizeUnsupportedMessage = this.$overlay.find('.file-too-large');

        // Get the name, size, extension and whether supported
        var fileName = node.name;
        var fileSize = node.s;
        var fileExtension = fileext(fileName);
        var fileExtensionIsSupported = this.supportedFileTypes[fileExtension];

        // Check if the download is supported
        if ((fileSize > this.maxFileSize) || !fileExtensionIsSupported) {

            // Show an error overlay
            $('body').addClass('wrong-file');

            // Remove the tap/click handler and show as greyed out
            $openInBrowserButton.off('tap').addClass('disabled');

            // Change error message
            if (!fileExtensionIsSupported) {
                $fileTypeUnsupportedMessage.removeClass('hidden');
            }
            else {
                $fileSizeUnsupportedMessage.removeClass('hidden');
            }
        }
    },

    /**
     * Gets the app store link based on the user agent
     * @returns {String} Returns the link to the relevant app store for the user's platform
     */
    getStoreLink: function() {

        switch (ua.details.os) {
            case 'iPad':
            case 'iPhone':
                return 'https://itunes.apple.com/app/mega/id706857885';

            case 'Windows Phone':
                return 'zune://navigate/?phoneappID=1b70a4ef-8b9c-4058-adca-3b9ac8cc194a';

            case 'Android':
                return 'https://play.google.com/store/apps/details?id=mega.privacy.android.app' +
                       '&referrer=meganzindexandroid';
        }
    },

    /**
     * Changes the footer image and text depending on what platform they are on
     */
    setMobileAppInfo: function() {

        var $downloadOnAppStoreButton = $('.mobile.download-app');
        var $appInfoBlock = $('.app-info-block');
        var $openInBrowserButton = $('.mobile.dl-browser');

        // Change the link
        $downloadOnAppStoreButton.attr('href', this.getStoreLink());

        switch (ua.details.os) {
            case 'iPad':
            case 'iPhone':
                $appInfoBlock.addClass('ios');
                break;

            case 'Windows Phone':
                $appInfoBlock.addClass('wp');
                $openInBrowserButton.off('tap').addClass('disabled');
                break;

            case 'Android':
                $appInfoBlock.addClass('android');
                break;
        }
    }
};<|MERGE_RESOLUTION|>--- conflicted
+++ resolved
@@ -218,18 +218,10 @@
 
 function MegaData()
 {
-<<<<<<< HEAD
-    this.csortd = -1;
-    this.csort = 'name';
+    this.csortd      = -1;
+    this.csort       = 'name';
     this.tfsdomqueue = Object.create(null);
-    this.copynodeswaiter = Object.create(null);
-=======
-    this.h               = {};
-    this.csortd          = -1;
-    this.csort           = 'name';
-    this.tfsdomqueue     = {};
-    this.scAckQueue = {};
->>>>>>> 87eb1e4f
+    this.scAckQueue  = Object.crfeate(null);
 
     this.reset = function()
     {
@@ -1142,6 +1134,12 @@
             aUpdate = false;
         }
 
+        // Disable aUpdate flag if a new item was added to an empty
+        // folder, so that MegaRender properly uses JSP container..
+        if (aUpdate && M.v.length === 1) {
+            aUpdate = false;
+        }
+
         if (!aUpdate) {
             this.megaRender = new MegaRender(this.viewmode);
         }
@@ -1379,7 +1377,6 @@
         return promise;
     };
 
-<<<<<<< HEAD
     /**
      * Open Cloud Folder or Site Section/Page
      *
@@ -1388,8 +1385,6 @@
      * @param {Boolean} [chat]  Some chat flag..
      * @returns {MegaPromise}
      */
-=======
->>>>>>> 87eb1e4f
     this.openFolder = function(id, force, chat) {
         var newHashLocation;
         var fetchdbnodes;
@@ -1404,10 +1399,7 @@
 
         if (!loadfm.loaded) {
             console.error('Internal error, do not call openFolder before the cloud finished loading.');
-<<<<<<< HEAD
             return MegaPromise.reject(EACCESS);
-=======
-            return false;
         }
 
         if (!folderlink) {
@@ -1415,7 +1407,6 @@
             /*id = id || 'dashboard';
                 disabled for now
              */
->>>>>>> 87eb1e4f
         }
 
         if (!is_mobile && (id !== 'notifications') && !$('.fm-main.notifications').hasClass('hidden')) {
@@ -1428,16 +1419,10 @@
         if (!fminitialized) {
             firstopen = true;
         }
-<<<<<<< HEAD
         else if (id && id === this.currentdirid && !force) {
             // Do nothing if same path is chosen
             return MegaPromise.resolve(EEXIST);
-=======
-        else if (id && id === this.currentdirid && !force) {// Do nothing if same path is choosen
-            return false;
->>>>>>> 87eb1e4f
-        }
-
+        }
 
         if (id === 'rubbish')
             id = this.RubbishID;
@@ -1503,7 +1488,6 @@
             }
         }
 
-<<<<<<< HEAD
         var promise = new MegaPromise();
 
         if (fetchdbnodes) {
@@ -1542,12 +1526,6 @@
             mBroadcaster.sendMessage('fm:initialized');
         }
 
-=======
-        this.previousdirid = this.currentdirid;
-        this.currentdirid = id;
-        this.currentrootid = RootbyId(id);
-
->>>>>>> 87eb1e4f
         if (M.currentrootid === M.RootID) {
             M.lastSeenCloudFolder = M.currentdirid;
         }
@@ -1562,10 +1540,17 @@
         else if (id === undefined && folderlink) {
             // Error reading shared folder link! (Eg, server gave a -11 (EACCESS) error)
             // Force cleaning the current cloud contents and showing an empty msg
-<<<<<<< HEAD
-            M.renderMain();
-        }
-        else if (id && (id.substr(0, 7) !== 'account') && (id.substr(0, 13) !== 'notifications')) {
+            if (!is_mobile) {
+                    M.renderMain();
+                }
+                else {
+                    // Trigger rendering of mobile file manager
+                    mobilefm.renderLayout();
+                }
+        }
+        else if (id && (id.substr(0, 7) !== 'account')
+                && (id.substr(0, 9) !== 'dashboard')
+                && (id.substr(0, 13) !== 'notifications')) {
             $('.fm-right-files-block').removeClass('hidden');
             if (d) {
                 console.time('time for rendering');
@@ -1580,34 +1565,6 @@
                 M.filterByParent(M.currentdirid);
             }
 
-=======
-            if (!is_mobile) {
-                    M.renderMain();
-                }
-                else {
-                    // Trigger rendering of mobile file manager
-                    mobilefm.renderLayout();
-                }
-        }
-        else if (id && (id.substr(0, 7) !== 'account')
-                && (id.substr(0, 9) !== 'dashboard')
-                && (id.substr(0, 13) !== 'notifications')) {
-
-            $('.fm-right-files-block').removeClass('hidden');
-            if (d) {
-                console.time('time for rendering');
-            }
-            if (id === 'transfers') {
-                M.v = [];
-            }
-            else if (id.substr(0, 6) === 'search') {
-                M.filterBySearch(M.currentdirid);
-            }
-            else {
-                M.filterByParent(M.currentdirid);
-            }
-
->>>>>>> 87eb1e4f
             var viewmode = 0;// 0 is list view, 1 block view
             if (M.overrideViewMode !== undefined) {
                 viewmode = M.overrideViewMode;
@@ -1646,7 +1603,6 @@
             else {
                 M.doSort('name', 1);
             }
-<<<<<<< HEAD
 
             if (M.currentdirid === 'opc') {
                 this.v = [];
@@ -1658,18 +1614,6 @@
                 this.v = [];
                 for (var i in M.ipc) {
                     this.v.push(M.ipc[i]);
-=======
-
-            if (M.currentdirid === 'opc') {
-                this.v = [];
-                for (var i in M.opc) {
-                    this.v.push(M.opc[i]);
-                }
-            }
-            else if (M.currentdirid === 'ipc') {
-                this.v = [];
-                for (var i in M.ipc) {
-                    this.v.push(M.ipc[i]);
                 }
             }
 
@@ -1681,22 +1625,7 @@
                     mobilefm.renderLayout();
                 }
 
-            if (fminitialized) {
-                var currentdirid = M.currentdirid;
-                if (id.substr(0, 6) === 'search') {
-                    currentdirid = M.RootID;
-
-                    if (M.d[M.previousdirid]) {
-                        currentdirid = M.previousdirid;
-                    }
->>>>>>> 87eb1e4f
-                }
-            }
-
-<<<<<<< HEAD
-            M.renderMain();
-
-            if (fminitialized) {
+            if (fminitialized && !is_mobile) {
                 var currentdirid = M.currentdirid;
                 if (id.substr(0, 6) === 'search') {
                     currentdirid = M.RootID;
@@ -1715,19 +1644,6 @@
                 treeUIopen(currentdirid, currentdirid === 'contacts');
 
                 $('#treea_' + currentdirid).addClass('opened');
-=======
-                if (!is_mobile) {
-                        if ($('#treea_' + currentdirid).length === 0) {
-                            var n = M.d[currentdirid];
-                            if (n && n.p) {
-                                treeUIopen(n.p, false, true);
-                            }
-                        }
-                        treeUIopen(currentdirid, currentdirid === 'contacts');
-
-                        $('#treea_' + currentdirid).addClass('opened');
-                    }
->>>>>>> 87eb1e4f
             }
             if (d) {
                 console.timeEnd('time for rendering');
@@ -1737,18 +1653,12 @@
                 M.renderPath();
             });
         }
-<<<<<<< HEAD
-
-
-=======
-
-
->>>>>>> 87eb1e4f
+
+
         // If a folderlink, and entering a new folder.
         if (pfid && this.currentrootid === this.RootID) {
             var target = '';
             if (this.currentdirid !== this.RootID) {
-<<<<<<< HEAD
                 target = '!' + this.currentdirid;
             }
             newHashLocation = '#F!' + pfid + '!' + pfkey + target;
@@ -1766,55 +1676,15 @@
         catch (ex) {
             console.error(ex);
         }
-        searchPath();
-
-        var sortMenu = new mega.SortMenu();
-        sortMenu.treeSearchUI();
+        if (!is_mobile) {
+                searchPath();
+
+                var sortMenu = new mega.SortMenu();
+                sortMenu.treeSearchUI();
+            }
 
         promise.resolve(id);
         mBroadcaster.sendMessage('mega:openfolder');
-=======
-                target = '!' +  this.currentdirid;
-            }
-            newHashLocation = '#F!' + pfid + '!' + pfkey + target;
-            M.lastSeenFolderLink = newHashLocation;
-        }
-        else {
-            // new hash location can be altered already by the chat logic in the previous lines in this func
-            if (!newHashLocation) {
-                newHashLocation = '#fm/' + M.currentdirid;
-            }
-        }
-        try {
-            window.location.hash = newHashLocation;
-        }
-        catch (ex) {
-            console.error(ex);
-        }
-        if (!is_mobile) {
-                searchPath();
-
-                var sortMenu = new mega.SortMenu();
-                sortMenu.treeSearchUI();
-            }
-
-        $(document).trigger('MegaOpenFolder');
-    };
-
-    this.getActiveContacts = function() {
-        var res = [];
-
-        if (typeof M.c.contacts === 'object') {
-            Object.keys(M.c.contacts)
-                .forEach(function(userHandle) {
-                    if (Object(M.u[userHandle]).c === 1) {
-                        res.push(userHandle);
-                    }
-                });
-        }
-
-        return res;
->>>>>>> 87eb1e4f
     };
 
     // Contacts left panel handling
@@ -2746,20 +2616,6 @@
                                         r : n.r };
 
                 if (u_sharekeys[n.h]) {
-<<<<<<< HEAD
-                    this.c.shares[n.h] = { su : n.su,
-                                            r : n.r,
-                                           sk : a32_to_base64(u_sharekeys[n.h][0]) };
-
-                    // addNode() is called from:
-                    // createFolder() (in response to API `p` - currently
-                    // incorrect, but permissible in the future)
-                    // __process_f1()
-                    // process_u() (with pass-through ignoreDB)
-                    if (fmdb && !ignoreDB) {
-                        fmdb.add('s', {o_t: n.su + '*' + n.h, d: this.c.shares[n.h]});
-                    }
-=======
                     this.c.shares[n.h].sk = a32_to_base64(u_sharekeys[n.h][0]);
                 }
 
@@ -2767,7 +2623,6 @@
                     fmdb.add('s', { o_t : n.su + '*' + n.h,
                                     d : this.c.shares[n.h]
                     });
->>>>>>> 87eb1e4f
                 }
             }
         }
@@ -2795,15 +2650,12 @@
         // $(window).trigger("megaNodeAdded", [n]);
     };
 
-<<<<<<< HEAD
-=======
     if (is_mobile) {
         this.addNode = function() {
             return false;
         };
     }
 
->>>>>>> 87eb1e4f
     var delInShareQueue = Object.create(null);
     this.delNode = function(h, ignoreDB) {
         function ds(h) {
@@ -2817,14 +2669,10 @@
                 delete M.c[h];
             }
 
-<<<<<<< HEAD
-            if (fmdb) fmdb.del('f', h);
-=======
             if (fmdb) {
                 fmdb.del('f', h);
                 fmdb.del('ph', h);
             }
->>>>>>> 87eb1e4f
 
             if (M.d[h]) {
                 if (M.d[h].p && M.d[h].p.length === 11) {
@@ -2838,18 +2686,11 @@
                 delete M.d[h];
             }
 
-<<<<<<< HEAD
-=======
-            // if (M.u[h]) delete M.u[h];
->>>>>>> 87eb1e4f
             if (typeof M.u[h] === 'object') {
                 M.u[h].c = 0;
             }
         }
-<<<<<<< HEAD
-
-=======
->>>>>>> 87eb1e4f
+
         var delInShareQ = delInShareQueue[h] = delInShareQueue[h] || [];
         ds(h);
 
@@ -2861,10 +2702,7 @@
             }
             delete delInShareQueue[h];
         }
-<<<<<<< HEAD
-
-=======
->>>>>>> 87eb1e4f
+
         if (fminitialized) {
             // Handle Inbox/RubbishBin UI changes
             delay('fmtopUI', fmtopUI);
@@ -2890,17 +2728,9 @@
             if (!this.h[n.hash].length) {
                 delete this.h[n.hash];
             }
-<<<<<<< HEAD
         }
         if (fmdb) {
             fmdb.del('h', n.h);
-=======
-            if (fmdb) {
-                fmdb.del('h', n.h);
-            }
-            if (!M.h[n.hash].length)
-                delete M.h[n.hash];
->>>>>>> 87eb1e4f
         }
     };
 
@@ -6488,6 +6318,7 @@
 
 function renderfm() {
     var promise = new MegaPromise();
+    var tpromise;
 
     if (d) {
         console.time('renderfm');
@@ -6496,30 +6327,25 @@
     if (!is_mobile) {
         initUI();
     }
-
     M.sortByName();
-<<<<<<< HEAD
-    M.renderTree()
+
+    if (is_mobile) {
+        tpromise = MegaPromise.resolve();
+    }
+    else {
+        tpromise = M.renderTree();
+        tpromise.always(function() {
+            M.renderPath();
+        });
+    }
+
+    tpromise
         .always(function() {
-            M.renderPath();
             var $treesub = $('#treesub_' + M.RootID);
             if (!$treesub.hasClass('opened')) {
                 $('.fm-tree-header.cloud-drive-item').addClass('opened');
                 $treesub.addClass('opened');
             }
-=======
-
-    if (!is_mobile) {
-        M.renderTree();
-        M.renderPath();
-    }
-
-    var c = $('#treesub_' + M.RootID).attr('class');
-    if (c && c.indexOf('opened') < 0) {
-        $('.fm-tree-header.cloud-drive-item').addClass('opened');
-        $('#treesub_' + M.RootID).addClass('opened');
-    }
->>>>>>> 87eb1e4f
 
             M.openFolder(M.currentdirid)
                 .always(function() {
@@ -6642,6 +6468,10 @@
                     topmenuUI();
                 }
 
+                if (M.currentdirid === 'dashboard') {
+                    delay('dashboard:upd', dashboardUI, 2000);
+                }
+
                 if (d) {
                     console.timeEnd('rendernew');
                 }
@@ -6649,10 +6479,6 @@
                 masterPromise.resolve();
             });
         });
-
-    if (M.currentdirid === 'dashboard') {
-        delay('dashboard:upd', dashboardUI, 2000);
-    }
 
     newnodes = [];
     return masterPromise;
@@ -8102,46 +7928,37 @@
     // we always intially fetch historical actionpactions
     // before showing the filemanager
     initialscfetch = true;
-
-<<<<<<< HEAD
+    
+    var promise;
+    if (is_mobile) {
+        promise = MegaPromise.resolve();
+        sn = false;
+    }
+    else {
+        promise = attribCache.prefillMemCache(fmdb);
+    }
+
     // activate/prefetch attribute cache at this early stage
-    attribCache.prefillMemCache(fmdb).always(function() {
-=======
-    if (!is_mobile) {
-        // activate/prefetch attribute cache at this early stage
-        attribCache.prefillMemCache(fmdb).then(function() {
->>>>>>> 87eb1e4f
-
-            if (sn) {
-                currsn = sn;
-                dbfetchfm();
-            }
-            else {
-                // no cache requested or available - get from API
-                loadFromApi();
-            }
-        });
-    }
-    else {
-        loadFromApi();
-    }
-}
-
-/**
- * No cache requested or available - get from API
- */
-function loadFromApi() {
-
-    fetcher = new TreeFetcher();
-    fetcher.fetch();
-
-    mega.loadReport.mode = 2;
-
-    if (!folderlink) {
-        // dbToNet holds the time wasted trying to read local DB, and having found we have to query the server.
-        mega.loadReport.dbToNet       = Date.now() - mega.loadReport.startTime;
-        mega.loadReport.stepTimeStamp = Date.now();
-    }
+    promise.always(function() {
+
+        if (sn) {
+            currsn = sn;
+            dbfetchfm();
+        }
+        else {
+            // no cache requested or available - get from API
+            fetcher = new TreeFetcher();
+            fetcher.fetch();
+
+            mega.loadReport.mode = 2;
+
+            if (!folderlink) {
+                // dbToNet holds the time wasted trying to read local DB, and having found we have to query the server.
+                mega.loadReport.dbToNet       = Date.now() - mega.loadReport.startTime;
+                mega.loadReport.stepTimeStamp = Date.now();
+            }
+        }
+    });
 }
 
 function dbfetchfm() {
@@ -8408,39 +8225,12 @@
 
     var _done = function cfDone() {
 
-<<<<<<< HEAD
         if (M.c[toid]) {
             // Check if a folder with the same name already exists.
             for (var handle in M.c[toid]) {
                 if (M.d[handle] && M.d[handle].t && M.d[handle].name === name) {
                     return resolve(M.d[handle].h);
                 }
-=======
-    if (!ulparams) {
-        loadingDialog.show();
-    }
-
-    api_req(req, {
-        ulparams: ulparams,
-        callback: function(res, ctx) {
-            if (typeof res !== 'number') {
-                $('.fm-new-folder').removeClass('active');
-                $('.create-new-folder').addClass('hidden');
-                $('.create-new-folder input').val('');
-                newnodes = [];
-
-                // this is only safe once sn enforcement has been deployed
-                M.addNode(res.f[0]);
-                renderNew();
-                refreshDialogContent();
-                loadingDialog.hide();
-
-                resolve(res.f[0].h);
-            }
-            else {
-                loadingDialog.hide();
-                reject(res);
->>>>>>> 87eb1e4f
             }
         }
 
@@ -8464,7 +8254,7 @@
                 if (typeof res !== 'number') {
                     $('.fm-new-folder').removeClass('active');
                     $('.create-new-folder').addClass('hidden');
-                    $('.create-folder-input-bl input').val('');
+                    $('.create-new-folder input').val('');
                     newnodes = [];
 
                     // this is only safe once sn enforcement has been deployed
@@ -9293,14 +9083,9 @@
             });
     }
 
-<<<<<<< HEAD
-    // This function is invoked once the M.openFolder promise (through renderfm()) is fulfilled.
+    // This function is invoked once the M.openFolder()'s promise (through renderfm()) is fulfilled.
     var _completion = function() {
-        var hideLoadingDialog = !CMS.isLoading();
-=======
-    mega.config.ready(function() {
-        var hideLoadingDialog = (!is_mobile && !CMS.isLoading());
->>>>>>> 87eb1e4f
+        var hideLoadingDialog = !is_mobile && !CMS.isLoading();
 
         if ((location.host === 'mega.nz' || !megaChatIsDisabled) && !is_mobile) {
 
@@ -9898,10 +9683,9 @@
 
 // jscs:disable
 // jshint ignore:start
-var thumbnails = [];
-var thumbnailblobs = [];
-var th_requested = [];
-var fa_duplicates = {};
+var thumbnails = Object.create(null);
+var th_requested = Object.create(null);
+var fa_duplicates = Object.create(null);
 var fa_reqcnt = 0;
 var fa_addcnt = 8;
 var fa_tnwait = 0;
