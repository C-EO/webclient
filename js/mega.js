--- conflicted
+++ resolved
@@ -465,15 +465,9 @@
 					}
 					else
 					{
-<<<<<<< HEAD
 						t = '.shared-grid-view .grid-table.shared-with-me';
 						el='tr';						
 						html = '<tr id="' + htmlentities(this.v[i].h) + '"><td width="30"><span class="grid-status-icon '+star+'"></span></td><td><div class="shared-folder-icon"></div><div class="shared-folder-info-block"><div class="shared-folder-name">' + htmlentities(this.v[i].name) + '</div><div class="shared-folder-info">' + contains + '</div></div> </td><td width="240"><div class="nw-contact-avatar ' + htmlentities(u_h) + ' color' + av_color + '">' + avatar + '</div><div class="fm-chat-user-info todo-star ustatus '+ htmlentities(u_h) + ' ' + onlinestatus[1] + '"><div class="todo-fm-chat-user-star"></div><div class="fm-chat-user">' + htmlentities(user.name) + '</div><div class="nw-contact-status"></div><div class="fm-chat-user-status ' + htmlentities(u_h) + '">' + onlinestatus[0] + '</div><div class="clear"></div></div></td><td width="270"><div class="shared-folder-access' + rightsclass + '">' + rights + '</div></td></tr>';						
-=======
-						t = '.grid-table.shared-with-me';
-						el='tr';
-						html = '<tr id="' + htmlentities(this.v[i].h) + '"><td width="30"><span class="grid-status-icon '+star+'"></span></td><td><div class="shared-folder-icon"></div><div class="shared-folder-info-block"><div class="shared-folder-name">' + htmlentities(this.v[i].name) + '</div><div class="shared-folder-info">' + contains + '</div></div> </td><td width="240"><div class="nw-contact-avatar ' + htmlentities(u_h) + ' color' + av_color + '">' + avatar + '</div><div class="fm-chat-user-info todo-star ustatus '+ htmlentities(u_h) + ' ' + onlinestatus[1] + '"><div class="todo-fm-chat-user-star"></div><div class="fm-chat-user">' + htmlentities(user.name) + '</div><div class="nw-contact-status"></div><div class="fm-chat-user-status ' + htmlentities(u_h) + '">' + onlinestatus[0] + '</div><div class="clear"></div></div></td><td width="270"><div class="shared-folder-access' + rightsclass + '">' + rights + '</div></td></tr>';
->>>>>>> 6eec45b9
 					}
 				}
 				else if (this.currentdirid.length == 11)
@@ -511,10 +505,6 @@
 				if (!u || $(t + ' '+el).length == 0)
 				{
 					// if the current view does not have any nodes, just append it
-<<<<<<< HEAD
-					if (cc && ++files > n_cache) cache.push(html);
-					else $(t).append(html);					
-=======
 					if (cc && ++files > n_cache)
 					{
 						this.v[i].seen = false;
@@ -525,7 +515,6 @@
 						this.v[i].seen = true;
 						$(t).append(html);
 					}
->>>>>>> 6eec45b9
 				}
 				else if (u && $(t+' #'+this.v[i].h).length == 0 && this.v[i-1] && $(t+' #'+this.v[i-1].h).length > 0)
 				{
@@ -558,13 +547,8 @@
 		}
 
 		sharedfolderUI();
-<<<<<<< HEAD
-		
 		contactUI();
 		
-=======
-
->>>>>>> 6eec45b9
 		$(window).unbind('dynlist.flush');
 		$(window).bind('dynlist.flush', function()
 		{
