--- conflicted
+++ resolved
@@ -390,18 +390,6 @@
 				}				
 			}
 		}
-<<<<<<< HEAD
-		$('.grid-url-arrow').unbind('click');
-		$('.grid-url-arrow').bind('click',function()
-		{
-			$.selected = [$(this).closest('tr').attr('id')];
-			if (u_type === 0) ephemeralDialog(l[1005]);
-			else {
-                M.getlinks([$.selected]).done(function() {
-                    linksDialog();
-                });
-            }
-=======
 		$('.grid-scrolling-table .grid-url-arrow,.file-block .file-settings-icon').unbind('click');
 		$('.grid-scrolling-table .grid-url-arrow').bind('click',function(e) {
 			var target = $(this).closest('tr');
@@ -427,7 +415,6 @@
 			cacheselect();
 			searchPath();
 			contextmenuUI(e,1);
->>>>>>> 06cb09c1
 		});
 
 		if (this.viewmode == 1)
@@ -623,15 +610,6 @@
 		}
 	};
 	
-<<<<<<< HEAD
-
-    this.getContacts = function(n) {
-        var folders = [];
-        for(var i in this.c[n.h]) if (this.d[i].t == 1 && this.d[i].name) folders.push(this.d[i]);
-
-        return folders;
-    };
-=======
 	this.contacts = function()
 	{
 		var contacts = [];
@@ -668,7 +646,13 @@
 		}		
 		$('.content-panel.contacts').html(html);
 	};
->>>>>>> 06cb09c1
+
+    this.getContacts = function(n) {
+        var folders = [];
+        for(var i in this.c[n.h]) if (this.d[i].t == 1 && this.d[i].name) folders.push(this.d[i]);
+
+        return folders;
+    };
 
 	this.buildtree = function(n)
 	{
@@ -683,20 +667,8 @@
 		
 		if (this.c[n.h])
 		{
-<<<<<<< HEAD
-			var folders = this.getContacts(n);
-			if (n.h == M.RubbishID) $('.fm-tree-header.recycle-item').addClass('recycle-notification');
-			if (folders.length > 0)
-			{
-				if (n.h == M.RootID) $('.fm-left-panel .fm-tree-header.cloud-drive-item').addClass('contains-subfolders');
-				else if (n.h == M.RubbishID) $('.fm-left-panel .fm-tree-header.recycle-item').addClass('contains-subfolders');
-				else if (n.h == 'contacts') $('.fm-left-panel .fm-tree-header.contacts-item').addClass('contains-subfolders');
-				else $('#treesub_'+n.h).siblings('a').addClass('contains-folders');
-			}
-=======
 			var folders = [];
 			for(var i in this.c[n.h]) if (this.d[i].t == 1 && this.d[i].name) folders.push(this.d[i]);
->>>>>>> 06cb09c1
 			
 			// sort by name is default in the tree
 			folders.sort(function(a,b)
@@ -743,22 +715,6 @@
 			
 			for (var i in folders)
 			{
-<<<<<<< HEAD
-				var treenode = '<span>' + htmlentities(folders[i].name) + '</span>';
-				var contactc = '';
-				var statusc = '';
-				if (n.h == 'contacts')
-				{
-					contactc = 'contact';
-					statusc = 'no-status';
-					var avatar = staticpath + 'images/mega/default-avatar.png';
-					if (avatars[folders[i].h]) avatar = avatars[folders[i].h].url;
-					treenode = '<span><span class="avatar ' + folders[i].h + '"><span><img src="'+ avatar + '" alt=""/></span></span><span class="messages-icon"><span class="active"></span></span><span class="contact-name">' + htmlentities(folders[i].name) +'</span></span>';
-				}
-				var s = '';
-				if (typeof folders[i].shares != 'undefined') s = 'shared-folder';
-=======
->>>>>>> 06cb09c1
 				var ulc = '';
 				var expandedc = '';
 				var buildnode=false;
