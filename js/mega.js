--- conflicted
+++ resolved
@@ -1322,19 +1322,7 @@
                     var shareId = getSitePath().replace('/fm/', '');
 
                     // Remove user from the share
-<<<<<<< HEAD
-                    removeShare(shareId)
-                        .always(function() {
-
-                            // Open the shares folder
-                            M.openFolder('shares', true)
-                                .always(function() {
-                                    loadingDialog.hide();
-                                });
-                        });
-=======
                     leaveShare(shareId);
->>>>>>> 2e5749a1
                 });
             }
         }
@@ -1383,7 +1371,6 @@
 
     this.renderTree = function()
     {
-<<<<<<< HEAD
         var build = function(h) {
             return M.buildtree({h: h}, M.buildtree.FORCE_REBUILD);
         };
@@ -1392,18 +1379,10 @@
 
         promise.done(function() {
             M.contacts();
-            treeUI();
+            delay(treeUI);
         });
 
         return promise;
-=======
-        this.buildtree({h: 'shares'},       this.buildtree.FORCE_REBUILD);
-        this.buildtree(this.d[this.RootID], this.buildtree.FORCE_REBUILD);
-        this.buildtree({h: M.RubbishID},    this.buildtree.FORCE_REBUILD);
-        this.buildtree({h: M.InboxID},    this.buildtree.FORCE_REBUILD);
-        this.contacts();
-        delay(treeUI);
->>>>>>> 2e5749a1
     };
 
     /**
@@ -1688,7 +1667,7 @@
         if (pfid && this.currentrootid === this.RootID) {
             var target = '';
             if (this.currentdirid !== this.RootID) {
-                target = '!' + this.currentdirid;
+                target = '!' +  this.currentdirid;
             }
             newHashLocation = 'F!' + pfid + '!' + pfkey + target;
             M.lastSeenFolderLink = newHashLocation;
@@ -2092,11 +2071,6 @@
         if (this.c[n.h]) {
 
             folders = [];
-<<<<<<< HEAD
-            for (var i in this.c[n.h]) {
-                if (this.d[i] && (this.d[i].t === 1)) {
-                    folders.push(this.d[i]);
-=======
 
             var handles = Object.keys(this.c[n.h]);
 
@@ -2108,7 +2082,6 @@
                     if (node.t && !(inshares && this.d[node.p])) {
                         folders.push(node);
                     }
->>>>>>> 2e5749a1
                 }
             }
             if (btd) {
@@ -2239,17 +2212,12 @@
                     if (fName.toLowerCase().indexOf(_ts_l) === -1) {
                         $('#' + _li + curItemHandle).addClass('tree-item-on-search-hidden');
                     }
-<<<<<<< HEAD
-                    if (buildnode) {
-                        _buildtree.call(this, folders[ii], dialog, stype);
-=======
                     else {
                         $('#' + _li + curItemHandle).parents('li').removeClass('tree-item-on-search-hidden');
->>>>>>> 2e5749a1
                     }
                 }
                 if (buildnode) {
-                    this.buildtree(folders[idx], dialog, stype);
+                    _buildtree.call(this, folders[idx], dialog, stype);
                 }
 
                 if (fminitialized) {
@@ -2682,77 +2650,15 @@
             }
         }
 
-<<<<<<< HEAD
-        if (n.t < 2) {
-            crypto_decryptnode(n);
-            M.nodeUpdated(n);
-        }
-        if (this.d[n.h] && this.d[n.h].shares) {
-            n.shares = this.d[n.h].shares;
-        }
-        emplacenode(n);
-
-        if (n.p) {
-            // maintain special incoming shares index
-            if (n.p.length === 11) {
-                if (n.sk && !u_sharekeys[n.h]) {
-                    // extract sharekey from node's sk property
-                    var k = crypto_process_sharekey(n.h, n.sk);
-                    if (k !== false) crypto_setsharekey(n.h, k, ignoreDB);
-                }
-
-                this.c.shares[n.h] = { su : n.su,
-                                        r : n.r };
-
-                if (u_sharekeys[n.h]) {
-                    this.c.shares[n.h].sk = a32_to_base64(u_sharekeys[n.h][0]);
-                }
-
-                if (fmdb && !ignoreDB) {
-                    fmdb.add('s', { o_t : n.su + '*' + n.h,
-                                    d : this.c.shares[n.h]
-                    });
-                }
-            }
-        }
-
-=======
-        if (n.p) {
-            if (typeof this.c[n.p] === 'undefined') {
-                this.c[n.p] = [];
-            }
-            this.c[n.p][n.h] = 1;
-        }
-
-        if (n.t) {
-            if (n.t === 2) {
-                this.RootID = n.h;
-            }
-            else if (n.t === 3) {
-                this.InboxID = n.h;
-            }
-            else if (n.t === 4) {
-                this.RubbishID = n.h;
-            }
-        }
-
         if (n.t < 2) {
             crypto_decryptnode(n);
             M.nodeUpdated(n, ignoreDB);
         }
-
-        if (n.hash) {
-            if (!this.h[n.hash]) {
-                this.h[n.hash] = [];
-            }
-            this.h[n.hash].push(n.h);
-        }
-
         if (this.d[n.h] && this.d[n.h].shares) {
             n.shares = this.d[n.h].shares;
         }
-
->>>>>>> 2e5749a1
+        emplacenode(n);
+
         // sync data objs M.u <-> M.d
         if (this.u[n.h] && this.u[n.h] !== n) {
             for (var k in n) {
@@ -6718,7 +6624,6 @@
     if ($.len(scfetches) !== inflight) {
         sc_fetcher();
     }
-
     if ((a.a == 's' || a.a == 's2') && a.k) {
         /**
          * There are two occasions where `crypto_process_sharekey()` must not be called:
@@ -6753,13 +6658,7 @@
                 // (it is the only one that knows the sharekey)
                 shareworker[a.n] = p;
 
-<<<<<<< HEAD
-            if (workers) {
-                scqhead++; // bump scq slot number
-                workers[a.scqi % workers.length].postMessage(a);
-=======
                 workers[p].postMessage(a);
->>>>>>> 2e5749a1
                 return;
             }
 
@@ -6896,9 +6795,23 @@
                         delay('thumbnails', fm_thumbnails, 3200);
                     }
 
-<<<<<<< HEAD
                     if ($.dialog === 'properties') {
                         propertiesDialog();
+                    }
+                    
+                    if (scsharesuiupd) {
+                        onIdle(function() {
+                            M.buildtree({h: 'shares'}, M.buildtree.FORCE_REBUILD);
+
+                            if (M.currentrootid === 'shares') {
+                                M.openFolder(M.currentdirid, true)
+                                    .always(function() {
+                                        loadingDialog.hide(); // TODO: from leaveShare, check if ok..
+                                    });
+                            }
+                        });
+
+                        scsharesuiupd = false;
                     }
 
                     sccount = 0;
@@ -6909,25 +6822,6 @@
                 sccount = 0;
                 scinflight = false;
             }
-=======
-            if (scsharesuiupd) {
-                if (fminitialized) {
-                    onIdle(function() {
-                        M.buildtree({h: 'shares'}, M.buildtree.FORCE_REBUILD);
-
-                        if (M.currentrootid === 'shares') {
-                            M.openFolder(M.currentdirid, true);
-                            loadingDialog.hide(); // TODO: from leaveShare, check if ok..
-                        }
-                    });
-                }
-
-                scsharesuiupd = false;
-            }
-
-            sccount = 0;
-            scinflight = false;
->>>>>>> 2e5749a1
             return;
         }
 
@@ -7292,14 +7186,8 @@
                     }
 
                     // notification logic
-<<<<<<< HEAD
                     if (fminitialized && !pfid && a.ou && a.ou != u_handle
-                        && scnodes.length && scnodes[0].p && scnodes[0].p.length < 11
-                        && !tmoveid && !tparentid) {
-=======
-                    if (fminitialized && !folderlink && a.ou && a.ou != u_handle
                         && rootNode && rootNode.p && !rootNode.su) {
->>>>>>> 2e5749a1
 
                         var targetid = rootNode.p;
                         var pnodes = [];
@@ -7321,20 +7209,12 @@
                         });
                     }
 
-<<<<<<< HEAD
-                    tparentid = false;
-                    trights = false;
-
-                    for (i = 0; i < scnodes.length; i++) {
-                        delete scnodes[i].i;
-                        delete scnodes[i].scni;
-                        M.addNode(scnodes[i]);
-=======
                     for (i = 0; i < scnodes.length; i++) {
                         if (scnodes[i]) {
+                            delete scnodes[i].i;
+                            delete scnodes[i].scni;
                             M.addNode(scnodes[i]);
                         }
->>>>>>> 2e5749a1
                     }
 
                     if (typeof M.scAckQueue[a.i] === 'function') {
@@ -7849,25 +7729,19 @@
  */
 function emplacenode(node, noc) {
     if (node.p) {
-<<<<<<< HEAD
-        if (!noc) {
-            if (!M.c[node.p]) {
-                M.c[node.p] = Object.create(null);
-            }
-            M.c[node.p][node.h] = node.t + 1;
-=======
         // we have to add M.c[sharinguserhandle] records explicitly as
         // node.p has ceased to be the sharing user handle
         if (node.su) {
             if (!M.c[node.su]) {
-                M.c[node.su] = [];
+                M.c[node.su] = Object.create(null);
             }
             M.c[node.su][node.h] = node.t + 1;
         }
-
-        if (!M.c[node.p]) {
-            M.c[node.p] = [];
->>>>>>> 2e5749a1
+        if (!noc) {
+            if (!M.c[node.p]) {
+                M.c[node.p] = Object.create(null);
+            }
+            M.c[node.p][node.h] = node.t + 1;
         }
 
         if (node.hash) {
@@ -8196,17 +8070,11 @@
                 fmdb.get('u').always(function get_u(r) {
                     process_u(r, true);
 
-<<<<<<< HEAD
                     fmdb.get('s').always(function get_s(r) {
                         var promises = [];
 
                         for (i = r.length; i--;) {
-                            if (r[i].o.length == 11) {
-=======
-                    fmdb.get('s', function(r){
-                        for (i = r.length; i--; ) {
                             if (r[i].su) {
->>>>>>> 2e5749a1
                                 // this is an inbound share
                                 M.c.shares[r[i].t] = r[i];
                                 if (r[i].sk) {
