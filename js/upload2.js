function UploadQueue() {}
inherits(UploadQueue, Array);

/* Helper functions {{{ */
var ul_completion = [];
var ul_completing;

function ul_completepending(target)
{
	if (ul_completion.length) {
		console.error("I'm weak, debug me.")
		var ul = ul_completion.shift();
		// var ctx = {
			// target : target,
			// ul_queue_num : ul[3],
			// size: ul_queue[ul[3]].size,
			// callback : ul_completepending2,
			// faid : ul[1].faid,
			// file : ul[1]
		// };
		//api_completeupload(ul[0],ul[1],ul[2],ctx);

		var file = ul[1];
		file.response = ul[0]
		file.filekey  = ul[2]
		ul_finalize(file)
	}
	else ul_completing = false;
}

function ul_completepending2(res,ctx)
{
	DEBUG("ul_completepending2", res, ctx)
	if (typeof res == 'object' && res.f)
	{
		if (ctx.faid) storedattr[ctx.faid].target = res.f[0].h;

		newnodes = [];
		process_f(res.f);
		rendernew();
		fm_thumbnails();
		if (ctx.faid) api_attachfileattr(res.f[0].h,ctx.faid);
		onUploadSuccess(ul_queue[ctx.ul_queue_num].id);
		ul_queue[ctx.ul_queue_num] = {}
		ctx.file.ul_failed = false;
		ctx.file.retries   = 0;
		ul_completepending(ctx.target);
	}
	if (ctx.file.mFiU) ctx.file.mFiU.destroy();
	else oDestroy(ctx.file);
	oDestroy(ctx);
	Later(resetUploadDownload);
}

function ul_deduplicate(File, identical) {
	var n, uq = File.ul;
	if (identical && ul_skipIdentical) {
		n = identical;
	} else if (!M.h[uq.hash] && !identical) {
		return ul_start(File)
	} else if (M.h[uq.hash]) {
		n = M.d[M.h[uq.hash][0]];
	}
	if (!n) return ul_start(File);
	DEBUG(File.file.name, "ul_deduplicate", n)
	api_req({a:'g',g:1,ssl:use_ssl,n:n.h}, {
		uq:uq,
		n:n,
		skipfile:(ul_skipIdentical && identical),
		callback: function(res,ctx) {
			if (res.e == ETEMPUNAVAIL && ctx.skipfile) {
				ctx.uq.repair = ctx.n.key;
				ul_start(File);
			} else if (typeof res == 'number' || res.e) {
				ul_start(File);
			} else if (ctx.skipfile) {
				onUploadSuccess(uq.id);
				File.file.ul_failed = false;
				File.file.retries   = 0;
				File.file.done_starting();
			} else {
				File.file.filekey  = ctx.n.key
				File.file.response = ctx.n.h
				File.file.faid     = ctx.n.fa
				File.file.path     = ctx.uq.path
				File.file.name     = ctx.uq.name
				File.file.done_starting();
				ul_finalize(File.file)
			}
		}
	});
}

function ul_Identical(target, path, hash,size)
{
	if (!target || !path) return false;
	var p = path.split('/');
	var n = M.d[target];
	for (var i in p)
	{
		var foldername = p[i];
		var h = n.h;
		if (!n) return false;
		var n = false;
		for (var j in M.c[h])
		{
			if (M.d[j] && M.d[j].name == foldername)
			{
				if (M.d[j].t) n = M.d[j];
				else if (p.length == parseInt(i)+1 && (hash == M.d[j].hash || size == M.d[j].s)) return M.d[j];
			}
		}
	}
	return false;
}
/* }}} */

/**
 *	Check if the network is up!
 *
 *	This function is called when an error happen at the upload
 *	stage *and* it is anything *but* network issue.
 */
function network_error_check() {
	var i =0
		, ul = { error: 0, retries: 0}
		, dl = { error: 0, retries: 0}

	for (i = 0; i < dl_queue.length; i++) {
		if (dl_queue[i] && dl_queue[i].dl_failed) {
			if (d) console.log('Failed download:', dl_queue[i].zipname||dl_queue[i].n, 'Retries: ' + dl_queue[i].retries, dl_queue[i].zipid);
			dl.retries += dl_queue[i].retries
			if (dl_queue[i].retries++ == 5) {
				/**
				 *	The user has internet yet the download keeps failing
				 *	we request the server a new download url but unlike in upload
				 *	this is fine because we resume the download
				 */
				DownloadManager.newUrl( dl_queue[i] );
				dl.retries = 0;
			}
			dl.error++
		}
	}

	for (i = 0; i < ul_queue.length; i++) {
		if (ul_queue[i] && ul_queue[i].ul_failed) {
			ul.retries += ul_queue[i].retries
			if (ul_queue[i].retries++ == 10) {
				/**
				 *	Worst case ever. The client has internet *but*
				 *	this upload keeps failing in the last 10 minutes.
				 *
				 *	We request a new upload URL to the server, and the upload
				 *	starts from scratch
				 */
				ERRDEBUG("restarting because it failed", ul_queue[i].retries, 'times',  ul);
				UploadManager.restart( ul_queue[i] );
				ul_queue[i].retries = 0;
			}
			ul.error++;
		}
	}

	/**
	 *	Check for error on upload and downloads
	 *
	 *	If we have many errors (average of 3 errors)
	 *	we try to shrink the number of connections to the
	 *	server to see if that fixes the problem
	 */
	$([ul, dl]).each(function(i, k) {
		var ratio = k.retries/k.error
		if (ratio > 0 && ratio%8 == 0) {
			// if we're failing in average for the 3rd time,
			// lets shrink our upload queue size
			ERRDEBUG('shrinking: ' + (k == ul ? 'ul' : 'dl'))
			var queue = (k == ul ? ulQueue : dlQueue)
			queue.shrink();
		}
	});
}

var UploadManager =
{
	GetGID : function UM_GetGID(ul)
	{
		return 'ul_' + ul.id;
	},

	abort : function UM_abort(gid)
	{
		if (gid === null || Array.isArray(gid)) // all || grp
		{
			this._multiAbort = 1;

			if (gid) gid.forEach(this.abort.bind(this));
			else ul_queue.filter(isQueueActive).forEach(this.abort.bind(this));

			delete this._multiAbort;
			Soon(resetUploadDownload);
		}
		else
		{
			if (typeof gid === 'object') gid = this.GetGID(gid);
			else if (gid[0] !== 'u') return;

			var l = ul_queue.length, FUs = [];
			while (l--)
			{
				var ul = ul_queue[l];

				if (gid === this.GetGID(ul))
				{
					if (d) console.log('Aborting ' + gid, ul.name);

					ul.abort = true;
					FUs.push(ul.mFiU);
					ul_queue[l] = Object.freeze({});
				}
			}

			ulQueue.pause(gid);
			ulQueue.filter(gid);
			if (!this._multiAbort) Soon(resetUploadDownload);
			$('#' + gid).fadeOut('slow', function() { $(this).remove() });
			FUs.map(function(o) { if (o) o.destroy() });
		}
	},

	restart : function UM_restart(file)
	{
		file.retries  = 0;
		file.sent     = 0;
		file.progress = {};
		file.posturl  = "";
		file.completion = [];

		ERRDEBUG("restart()", file.name)
		ulQueue._queue = $.grep(ulQueue._queue, function(task) {
			return task[0].file != file;
		});

		file.abort = true;

		ERRDEBUG("fatal error restarting", file.name)
		onUploadError(file.id, "Upload failed - restarting upload");

		// reschedule
<<<<<<< HEAD
		ulQueue.push(new FileUpload(file));
	},
=======
		ulQueue.pushFirst(new FileUpload(file));
	};
>>>>>>> cb4514c6

	retry : function UM_retry(file, chunk, reason)
	{
		file.ul_failed = true;
		api_reportfailure(hostname(file.posturl), network_error_check);

		// reschedule

		var newTask = new ChunkUpload(file, chunk.start, chunk.end);
		ulQueue.pushFirst(newTask);

		ERRDEBUG("retrying chunk because of", reason + "")
		onUploadError(file.id, "Upload failed - retrying");
	},

	isReady : function UM_isReady(Task)
	{
		return !Task.file.paused || Task.__retry;
	}
};

function ul_get_posturl(File) {
	return function(res, ctx) {
		if (typeof res == 'object') {
			ul_queue[ctx.reqindex].posturl = res.p;
			if (ctx.reqindex == File.ul.pos) {
				ul_upload(File);
			}
		} else {
			//DEBUG('request failed');
		}
	};
}

function ul_upload(File) {
	var i, file = File.file

	if (file.repair) {
		var ul_key = file.repair;
		file.ul_key = [ul_key[0]^ul_key[4],ul_key[1]^ul_key[5],ul_key[2]^ul_key[6],ul_key[3]^ul_key[7],ul_key[4],ul_key[5]]
	} else {
		file.ul_key = Array(6);
		// generate ul_key and nonce
		for (i = 6; i--; ) file.ul_key[i] = rand(0x100000000);
	}

	file.ul_keyNonce = JSON.stringify(file.ul_key)
	file.ul_macs = []
	file.totalbytessent = 0
	file.ul_readq  = []
	file.ul_plainq = {}
	file.ul_intransit = 0
	file.ul_inflight = {}
	file.ul_sendchunks = {};
	file.ul_aes = new sjcl.cipher.aes([
		file.ul_key[0],file.ul_key[1],file.ul_key[2],file.ul_key[3]
	]);
	file.mFiU = File;

	if (file.size) {
		var pp, p = 0, tasks = {}
		for (i = 1; i <= 8 && p < file.size-i*ul_block_size; i++) {
			tasks[p] = new ChunkUpload(file, p, i*ul_block_size);
			pp 	= p;
			p += i * ul_block_size
		}

		while (p < file.size) {
			tasks[p] = new ChunkUpload(file, p, ul_block_extra_size);
			pp 	= p;
			p += ul_block_extra_size
		}

		if (file.size-pp > 0) {
			tasks[pp] = new ChunkUpload(file, pp, file.size-pp)
		}
		$.each(tasks, function(i, task) {
			ulQueue.pushFirst(task);
		});
	} else {
		ulQueue.pushFirst(new ChunkUpload(file, 0,  0));
	}

	if (is_image(file.name)) {
		file.faid = ++ul_faid;
		if (have_ab) createthumbnail(file, file.ul_aes, ul_faid);
	}

	onUploadStart(file.id);
	file.done_starting();
}

function ul_start(File) {
	if (File.file.posturl) return ul_upload(File);
	var maxpf = 128*1048576
		, next = ul_get_posturl(File)
		, total = 0
		, len   = ul_queue.length
		, max   = File.file.pos+8

	for (var i = File.file.pos; i < len && i < max && maxpf > 0; i++) {
		var cfile = ul_queue[i];
		api_req({
			a : 'u',
			ssl : use_ssl,
			ms : ul_maxSpeed,
			s : cfile.size,
			r : cfile.retries,
			e : cfile.ul_lastreason
		}, { reqindex : i, callback : next });
		maxpf -= cfile.size
		total++;
	}
	DEBUG2('request urls for ', total, ' files')
}

function ChunkUpload(file, start, end)
{
	this.file  = file;
	this.ul    = file;
	this.start = start;
	this.end   = end;
	this.gid   = file.mFiU.gid;
	this.xid   = this.gid + '_' + start + '-' + end;
	this[this.gid] = !0;
	if (d) console.log('Creating ' + this);
}

ChunkUpload.prototype.toString = function() {
	return "[ChunkUpload " + this.xid + "]";
};

ChunkUpload.prototype.destroy = function() {
	if (d) console.log('Destroying ' + this);
	this.abort();
	oDestroy(this);
};

ChunkUpload.prototype.updateprogress = function() {
	if (this.file.paused || this.file.complete || ui_paused) return;

	var tp = this.file.sent || 0, p=this.file.progress;
	for (var i in p) tp += p[i];

	// only start measuring progress once the TCP buffers are filled
	// (assumes a modern TCP stack with a large intial window)
	if (!this.file.speedometer && this.file.progressevents > 5) this.file.speedometer = bucketspeedometer(tp);
	this.file.progressevents = (this.file.progressevents || 0)+1;

	onUploadProgress(
		this.file.id,
		Math.floor(tp/this.file.size*100),
		tp,
		this.file.size,
		GlobalProgress[this.gid].speed = (this.file.speedometer ? this.file.speedometer.progress(tp) : 0)  // speed
	);

	if (tp == this.file.size) this.file.complete = true;
};

ChunkUpload.prototype.abort = function() {
	if (this.xhr) this.xhr.xhr_cleanup(0x9ffe);
	removeValue(GlobalProgress[this.gid].working, this, 1);
	delete this.xhr;
};

ChunkUpload.prototype.on_upload_progress = function(args, xhr) {
	if (!this.file || this.file.abort) return this.done();
	this.file.progress[this.start] = args[0].loaded
	this.updateprogress();
};

ChunkUpload.prototype.on_error = function(args, xhr, reason) {
	if (!this.file || this.file.abort) return this.done();
	this.file.progress[this.start] = 0;
	this.updateprogress();
	if (args == EKEY) {
		UploadManager.restart(this.file);
	} else {
		UploadManager.retry(this.file, this, "xhr failed: " + reason);
	}
	setTimeout(function() {
		// wait a few seconds before we release out slot
		this.done();
	}.bind(this), 5000);
}

ChunkUpload.prototype.on_ready = function(args, xhr) {
	if (xhr.status == 200 && typeof xhr.response == 'string' && xhr.statusText == 'OK') {
		var response = xhr.response
		if (response.length > 27) {
			response = base64urldecode(response);
		}

		if (!response.length || response == 'OK' || response.length == 27) {
			this.file.sent += this.bytes.buffer.length || this.bytes.length;
			delete this.file.progress[this.start];
			this.updateprogress();

			if (response.length == 27) {
				var t = [], ul_key = this.file.ul_key
				for (p in this.file.ul_macs) t.push(p);
				t.sort(function(a,b) { return parseInt(a)-parseInt(b) });
				for (var i = 0; i < t.length; i++) t[i] = this.file.ul_macs[t[i]];
				var mac = condenseMacs(t, this.file.ul_key);

				var filekey = [ul_key[0]^ul_key[4],ul_key[1]^ul_key[5],ul_key[2]^mac[0]^mac[1],ul_key[3]^mac[2]^mac[3],ul_key[4],ul_key[5],mac[0]^mac[1],mac[2]^mac[3]];

				if (u_k_aes && !this.file.ul_completing) {
					var ctx = {
						file: this.file,
						size: this.file.size,
						ul_queue_num : this.file.pos,
						callback : ul_completepending2,
						faid : this.file.faid
					};
					this.file.ul_completing = true;
					this.file.filekey       = filekey
					this.file.response      = base64urlencode(response)
					ul_finalize(this.file);
					//api_completeupload(response, ul_queue[file.id], filekey,ctx);
				} else {
					this.file.completion.push([
						response.url, this.file, filekey, this.file.id
					]);
				}
			}

			this.bytes = null;

			this.file.retries  = 0; /* reset error flag */

			return this.done();

		} else {
			DEBUG("Invalid upload response: " + response);
			if (response != EKEY) return this.on_error(EKEY, null, "EKEY error")
		}

	}

	DEBUG("bad response from server", [
		xhr.status,
		this.file.name,
		typeof xhr.response == 'string',
		xhr.statusText
	]);

	return this.on_error(null, null, "bad response from server");
}

ChunkUpload.prototype.upload = function() {
	var xhr = getXhr(this);

	DEBUG("pushing", this.file.posturl + this.suffix)

	if (chromehack) {
		var data8 = new Uint8Array(this.bytes.buffer);
		var send8 = new Uint8Array(this.bytes.buffer, 0, data8.length);
		send8.set(data8);

		var t = this.file.posturl.lastIndexOf('/ul/');
		xhr.open('POST', this.file.posturl.substr(0,t+1));
		xhr.setRequestHeader("MEGA-Chrome-Antileak", this.file.posturl.substr(t)+this.suffix);
		xhr.send(send8);
	} else {
		xhr.open('POST', this.file.posturl+this.suffix);
		xhr.send(this.bytes.buffer);
	}

	this.xhr = xhr;
};

ChunkUpload.prototype.io_ready = function(task, args) {
	if (args[0]) {
		if (d) console.error('UL IO Error');
		this.file.done_starting();
		return UploadManager.retry(this.file, this, "IO failed: " + args[0])
	}

	Encrypter.push(
		[this, this.file.ul_keyNonce, this.start/16, this.bytes],
		this.upload,
		this
	);

	this.bytes = null;
};

ChunkUpload.prototype.done = function(ee) {
	if (d) console.log(this + '.done');

	/* release worker */
	this._done();

	/* clean up references */
	this.destroy();
};

ChunkUpload.prototype.run = function(done) {
	this._done = done;
	this.file.ul_reader.push(this, this.io_ready, this);
	GlobalProgress[this.gid].working.push(this);
};

function FileUpload(file) {
	this.file = file;
	this.ul   = file;
	this.gid  = 'ul_'+this.ul.id;
	this[this.gid] = !0;
	GlobalProgress[this.gid] = {working:[]};
}

FileUpload.prototype.toString = function() {
	return "[FileUpload " + this.gid + "]";
};

FileUpload.prototype.destroy = function() {
	if (d) console.log('Destroying ' + this);
	ASSERT(GlobalProgress[this.gid].working.length === 0, 'Huh, there are working upload chunks?..');
	delete GlobalProgress[this.gid];
	if (is_chrome_firefox && this.file._close)
	{
		this.file._close();
	}
	oDestroy(this.file);
	oDestroy(this);
};

FileUpload.prototype.run = function(done) {
	var file = this.file
		, self = this

	file.abort			= false; /* fix in case it restarts from scratch */
	file.ul_failed		= false;
	file.retries		= 0;
	file.xr				= getxr();
	file.ul_lastreason	= file.ul_lastreason || 0

	if (start_uploading || $('#ul_' + file.id).length == 0) {
		done();
		DEBUG2("this shouldn't happen");
		return ulQueue.pushFirst(this);
	}

	if (!GlobalProgress[this.gid].started) {
		GlobalProgress[this.gid].started = true;
	}

	if (d) console.log(file.name, "starting upload", file.id)

	start_uploading = true;

	var started = false;
	file.done_starting = function() {
		if (started) return;
		started = true;
		start_uploading = false;
		done();
	};

	try {
		fingerprint(file, function(hash, ts) {
			file.hash = hash;
			file.ts   = ts;
			var identical = ul_Identical(file.target, file.path || file.name, file.hash, file.size);
			DEBUG(file.name, "fingerprint", M.h[hash] || identical)
			if (M.h[hash] || identical) ul_deduplicate(self, identical);
			else ul_start(self);
			self = null;
			file = null;
		});
	} catch (e) {
		DEBUG(file.name, 'FINGERPRINT ERROR', e.message || e);
		ul_start(this);
		file = null;
		self = null;
	}
};

UploadQueue.prototype.push = function() {
	var pos = Array.prototype.push.apply(this, arguments) - 1
		, file = this[pos]

	file.pos = pos;
	if (d && d > 1) console.log('UploadQueue.push', pos, file );

	file.ul_reader  = ul_filereader(new FileReader, file);
	file.progress   = {};
	file.sent       = 0;
	file.completion = [];
	ulQueue.push(new FileUpload(file));

	return pos+1;
};

/**
 *	Wrap fm_requestfolderid to make it parallel friendly
 */
var Mkdir = Parallel(function(args, next) {
	fm_requestfolderid(args[0], args[1], {
		callback: function(ctx, h) {
			next(h);
		}
	});
});

function ul_cancel() {
	UploadManager.abort(null);
}

function ul_finalize(file) {
	var p

	DEBUG(file.name, "ul_finalize")

	if (is_chrome_firefox && file._close) file._close();
	if (file.repair) file.target = M.RubbishID;

	var dirs = (file.path||"").split(/\//g).filter(function(a) {
		return a.length > 0;
	})

	if (dirs.length > 0 && dirs[dirs.length-1] == file.name) {
		dirs.pop();
	}

	ASSERT(file.filekey, "*** filekey is missing ***");

	Cascade(dirs, Mkdir, function(dir) {
		var body  = { n: file.name }
		if (file.hash) body.c = file.hash
		var ea  = enc_attr(body, file.filekey)
		var faid = file.faid ? api_getfa(file.faid) : false
		var req = { a : 'p',
			t : dir,
			n : [{
				h : file.response,
				t : 0,
				a : ab_to_base64(ea[0]),
				k : a32_to_base64(encrypt_key(u_k_aes, file.filekey))
			}],
			i : requesti
		};
		if (faid) req.n[0].fa = faid;
		if (dir) {
			var sn = fm_getsharenodes(dir);
			if (sn.length) {
				req.cr = crypto_makecr([file.filekey],sn,false);
				req.cr[1][0] = file.response;
			}
		}

		DEBUG(file.name, "save to dir", dir, req)

		api_req(req, {
			target: dir,
			ul_queue_num: file.pos,
			size: file.size,
			faid: file.faid,
			file: file,
			callback: ul_completepending2
		});
	}, file.target || M.RootID);
}

function ul_filereader(fs, file) {
	return new MegaQueue(function(task, done) {
		if (fs.readyState == fs.LOADING) {
			return this.reschedule();
		}
		var end = task.start+task.end
			, blob
		if (file.slice || file.mozSlice) {
			if (file.mozSlice) blob = file.mozSlice(task.start, end);
			else blob = file.slice(task.start, end);
			xhr_supports_typed_arrays = true;
		} else {
			blob = file.webkitSlice(task.start, end);
		}

		fs.pos = task.start;
		fs.readAsArrayBuffer(blob);
		fs.onerror = function(evt) {
			done(new Error(evt))
		}
		fs.onloadend = function(evt) {
			if (evt.target.readyState == FileReader.DONE) {
				task.bytes = new Uint8Array(evt.target.result);
				done(null)
			}
		}
	}, 1);
}

function worker_uploader(task, done) {
	if (d && d > 1) console.log('worker_uploader', task, done);
	task.run(done);
}

var ul_queue  = new UploadQueue
	, ul_maxSlots = readLocalStorage('ul_maxSlots', 'integer', { min: 1, max:6}) || 4
	, Encrypter
	, ulQueue = new TransferQueue(worker_uploader, ul_maxSlots)
	, ul_skipIdentical = 0
	, start_uploading = false
	, ul_maxSpeed = 0
	, ul_faid = 0
	, ul_block_size = 131072
	, ul_block_extra_size = 1048576
	, uldl_hold = false
	, ul_dom = []

Encrypter = CreateWorkers('encrypter.js', function(context, e, done) {
	var file = context.file

	if (typeof e.data == 'string') {
		if (e.data[0] == '[') context.file.ul_macs[context.start] = JSON.parse(e.data);
		else DEBUG('WORKER:', e.data);
	} else {
		context.bytes = new Uint8Array(e.data.buffer || e.data);
		context.suffix = '/' + context.start + '?c=' + base64urlencode(chksum(context.bytes.buffer));
		done();
	}
}, 4);

function isQueueActive(q) {
	return typeof q.id !== 'undefined';
}
function resetUploadDownload() {
	if (!ul_queue.some(isQueueActive)) {
		ul_queue = new UploadQueue();
		ul_uploading = false;
	}
	if (!dl_queue.some(isQueueActive)) {
		dl_queue = new DownloadQueue();
		downloading = false;
	}

	if (!downloading && !ul_uploading)
	{
		clearXhr(); /* destroy all xhr */

		$('.transfer-panel-empty-txt').removeClass('hidden');
		$('.transfer-table-header').hide(0);

		$.transferClose();

		$('.transfer-clear-all-icon').addClass('hidden');
		panelDomQueue = {};
		GlobalProgress = {};
		delete $.transferprogress;
	}
	else Soon(fmUpdateCount);

	if (d) console.log("resetUploadDownload", ul_queue.length, dl_queue.length);

	Later(percent_megatitle);
}

if (localStorage.ul_skipIdentical) ul_skipIdentical= parseInt(localStorage.ul_skipIdentical);

ulQueue.validateTask = function(pzTask) {
	if (pzTask instanceof ChunkUpload && (!pzTask.file.paused || pzTask.__retry)) {
		return true;
	}

	if (pzTask instanceof FileUpload && !start_uploading && $('#ul_' + pzTask.file.id).length != 0) {
		return true;
	}

	return false;
};

if (localStorage.ul_maxSpeed) ul_maxSpeed=parseInt(localStorage.ul_maxSpeed);

if (localStorage.ul_skipIdentical) {
	ul_skipIdentical= parseInt(localStorage.ul_skipIdentical);
}<|MERGE_RESOLUTION|>--- conflicted
+++ resolved
@@ -247,13 +247,8 @@
 		onUploadError(file.id, "Upload failed - restarting upload");
 
 		// reschedule
-<<<<<<< HEAD
-		ulQueue.push(new FileUpload(file));
+		ulQueue.pushFirst(new FileUpload(file));
 	},
-=======
-		ulQueue.pushFirst(new FileUpload(file));
-	};
->>>>>>> cb4514c6
 
 	retry : function UM_retry(file, chunk, reason)
 	{
@@ -531,7 +526,7 @@
 	if (args[0]) {
 		if (d) console.error('UL IO Error');
 		this.file.done_starting();
-		return UploadManager.retry(this.file, this, "IO failed: " + args[0])
+		return UploadManager.retry(this.file, this, args[0])
 	}
 
 	Encrypter.push(
