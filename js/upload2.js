function UploadQueue() {}
inherits(UploadQueue, Array);

/* Helper functions {{{ */
var ul_completion = [];
var ul_completing;

function ul_completepending(target)
{
	if (ul_completion.length) {
		console.error("I'm weak, debug me.")
		var ul = ul_completion.shift();
		// var ctx = {
			// target : target,
			// ul_queue_num : ul[3],
			// size: ul_queue[ul[3]].size,
			// callback : ul_completepending2,
			// faid : ul[1].faid,
			// file : ul[1]
		// };
		//api_completeupload(ul[0],ul[1],ul[2],ctx);

		var file = ul[1];
		file.response = ul[0]
		file.filekey  = ul[2]
		ul_finalize(file)
	}
	else ul_completing = false;
}

function ul_completepending2(res,ctx)
{
	DEBUG("ul_completepending2", res, ctx)
	if (typeof res == 'object' && res.f)
	{
		if (ctx.faid) storedattr[ctx.faid].target = res.f[0].h;

		newnodes = [];
		process_f(res.f);
		rendernew();
		fm_thumbnails();
		if (ctx.faid) api_attachfileattr(res.f[0].h,ctx.faid);
		onUploadSuccess(ul_queue[ctx.ul_queue_num].id);
		ul_queue[ctx.ul_queue_num] = {}
		ctx.file.ul_failed = false;
		ctx.file.retries   = 0;
		ul_completepending(ctx.target);
	}
	if (ctx.file.mFiU) ctx.file.mFiU.destroy();
	else oDestroy(ctx.file);
	oDestroy(ctx);
	Later(resetUploadDownload);
}

function ul_deduplicate(File, identical) {
	var n, uq = File.ul;
	if (identical && ul_skipIdentical) {
		n = identical;
	} else if (!M.h[uq.hash] && !identical) {
		return ul_start(File)
	} else if (M.h[uq.hash]) {
		n = M.d[M.h[uq.hash][0]];
	}
	if (!n) return ul_start(File);
	DEBUG(File.file.name, "ul_deduplicate", n)
	api_req({a:'g',g:1,ssl:use_ssl,n:n.h}, {
		uq:uq,
		n:n,
		skipfile:(ul_skipIdentical && identical),
		callback: function(res,ctx) {
			if (res.e == ETEMPUNAVAIL && ctx.skipfile) {
				ctx.uq.repair = ctx.n.key;
				ul_start(File);
			} else if (typeof res == 'number' || res.e) {
				ul_start(File);
			} else if (ctx.skipfile) {
				onUploadSuccess(uq.id);
				File.file.ul_failed = false;
				File.file.retries   = 0;
				File.file.done_starting();
			} else {
				File.file.filekey  = ctx.n.key
				File.file.response = ctx.n.h
				File.file.faid     = ctx.n.fa
				File.file.path     = ctx.uq.path
				File.file.name     = ctx.uq.name
				File.file.done_starting();
				ul_finalize(File.file)
			}
		}
	});
}

function ul_Identical(target, path, hash,size)
{
	if (!target || !path) return false;
	var p = path.split('/');
	var n = M.d[target];
	for (var i in p)
	{
		var foldername = p[i];
		var h = n.h;
		if (!n) return false;
		var n = false;
		for (var j in M.c[h])
		{
			if (M.d[j] && M.d[j].name == foldername)
			{
				if (M.d[j].t) n = M.d[j];
				else if (p.length == parseInt(i)+1 && (hash == M.d[j].hash || size == M.d[j].s)) return M.d[j];
			}
		}
	}
	return false;
}
/* }}} */

/**
 *	Check if the network is up!
 *
 *	This function is called when an error happen at the upload
 *	stage *and* it is anything *but* network issue.
 */
function network_error_check() {
	var i =0
		, ul = { error: 0, retries: 0}
		, dl = { error: 0, retries: 0}

	for (i = 0; i < dl_queue.length; i++) {
		if (dl_queue[i] && dl_queue[i].dl_failed) {
			if (d) console.log('Failed download:', dl_queue[i].zipname||dl_queue[i].n, 'Retries: ' + dl_queue[i].retries, dl_queue[i].zipid);
			dl.retries += dl_queue[i].retries
			if (dl_queue[i].retries++ == 5) {
				/**
				 *	The user has internet yet the download keeps failing
				 *	we request the server a new download url but unlike in upload
				 *	this is fine because we resume the download
				 */
				DownloadManager.newUrl( dl_queue[i] );
				dl.retries = 0;
			}
			dl.error++
		}
	}

	for (i = 0; i < ul_queue.length; i++) {
		if (ul_queue[i] && ul_queue[i].ul_failed) {
			ul.retries += ul_queue[i].retries
			if (ul_queue[i].retries++ == 10) {
				/**
				 *	Worst case ever. The client has internet *but*
				 *	this upload keeps failing in the last 10 minutes.
				 *
				 *	We request a new upload URL to the server, and the upload
				 *	starts from scratch
				 */
				ERRDEBUG("restarting because it failed", ul_queue[i].retries, 'times',  ul);
				UploadManager.restart( ul_queue[i] );
				ul_queue[i].retries = 0;
			}
			ul.error++;
		}
	}

	/**
	 *	Check for error on upload and downloads
	 *
	 *	If we have many errors (average of 3 errors)
	 *	we try to shrink the number of connections to the
	 *	server to see if that fixes the problem
	 */
	$([ul, dl]).each(function(i, k) {
		var ratio = k.retries/k.error
		if (ratio > 0 && ratio%8 == 0) {
			// if we're failing in average for the 3rd time,
			// lets shrink our upload queue size
			ERRDEBUG('shrinking: ' + (k == ul ? 'ul' : 'dl'))
			var queue = (k == ul ? ulQueue : dlQueue)
			queue.shrink();
		}
	});
}

var UploadManager =
{
	GetGID : function UM_GetGID(ul)
	{
		return 'ul_' + ul.id;
	},

	abort : function UM_abort(gid)
	{
		if (gid === null || Array.isArray(gid)) // all || grp
		{
			this._multiAbort = 1;

			if (gid) gid.forEach(this.abort.bind(this));
			else ul_queue.filter(isQueueActive).forEach(this.abort.bind(this));

			delete this._multiAbort;
			Soon(resetUploadDownload);
		}
		else
		{
			if (typeof gid === 'object') gid = this.GetGID(gid);
			else if (gid[0] !== 'u') return;

			var l = ul_queue.length, FUs = [];
			while (l--)
			{
				var ul = ul_queue[l];

				if (gid === this.GetGID(ul))
				{
					if (d) console.log('Aborting ' + gid, ul.name);

					ul.abort = true;
					FUs.push(ul.mFiU);
					ul_queue[l] = Object.freeze({});
				}
			}

			ulQueue.pause(gid);
			ulQueue.filter(gid);
			if (!this._multiAbort) Soon(resetUploadDownload);
			$('#' + gid).fadeOut('slow', function() { $(this).remove() });
			FUs.map(function(o) { if (o) o.destroy() });
		}
	},

	restart : function UM_restart(file)
	{
		file.retries  = 0;
		file.sent     = 0;
		file.progress = {};
		file.posturl  = "";
		file.completion = [];

		ERRDEBUG("restart()", file.name)
		ulQueue._queue = $.grep(ulQueue._queue, function(task) {
			return task[0].file != file;
		});

		file.abort = true;

		ERRDEBUG("fatal error restarting", file.name)
		onUploadError(file.id, "Upload failed - restarting upload");

		// reschedule
		ulQueue.pushFirst(new FileUpload(file));
	},

	retry : function UM_retry(file, chunk, reason)
	{
		file.ul_failed = true;
		api_reportfailure(hostname(file.posturl), network_error_check);

		// reschedule

		var newTask = new ChunkUpload(file, chunk.start, chunk.end);
		ulQueue.pushFirst(newTask);

		ERRDEBUG("retrying chunk because of", reason + "")
		onUploadError(file.id, "Upload failed - retrying");
	},

	isReady : function UM_isReady(Task)
	{
		return !Task.file.paused || Task.__retry;
	}
};

function ul_get_posturl(File) {
	return function(res, ctx) {
		delete ul_queue[ctx.reqindex].posturl; /* reset in case of a retry */
		if (typeof res == 'object') {
			if (typeof res.p == "string" && res.p.length > 0) {
				ul_queue[ctx.reqindex].posturl = res.p;
			}
		}
		if (ctx.reqindex == File.ul.pos) {
			if (ul_queue[ctx.reqindex].posturl) {
				ul_upload(File);
			} else {
				/* retry */
				ul_start(File);
			}
		}
	};
}

function ul_upload(File) {
	var i, file = File.file

	if (file.repair) {
		var ul_key = file.repair;
		file.ul_key = [ul_key[0]^ul_key[4],ul_key[1]^ul_key[5],ul_key[2]^ul_key[6],ul_key[3]^ul_key[7],ul_key[4],ul_key[5]]
	} else {
		file.ul_key = Array(6);
		// generate ul_key and nonce
		for (i = 6; i--; ) file.ul_key[i] = rand(0x100000000);
	}

	file.ul_keyNonce = JSON.stringify(file.ul_key)
	file.ul_macs = []
	file.totalbytessent = 0
	file.ul_readq  = []
	file.ul_plainq = {}
	file.ul_intransit = 0
	file.ul_inflight = {}
	file.ul_sendchunks = {};
	file.ul_aes = new sjcl.cipher.aes([
		file.ul_key[0],file.ul_key[1],file.ul_key[2],file.ul_key[3]
	]);
	file.mFiU = File;

	if (file.size) {
		var pp, p = 0, tasks = {}
		for (i = 1; i <= 8 && p < file.size-i*ul_block_size; i++) {
			tasks[p] = new ChunkUpload(file, p, i*ul_block_size);
			pp 	= p;
			p += i * ul_block_size
		}

		while (p < file.size) {
			tasks[p] = new ChunkUpload(file, p, ul_block_extra_size);
			pp 	= p;
			p += ul_block_extra_size
		}

		if (file.size-pp > 0) {
			tasks[pp] = new ChunkUpload(file, pp, file.size-pp)
		}
		$.each(tasks, function(i, task) {
			ulQueue.pushFirst(task);
		});
	} else {
		ulQueue.pushFirst(new ChunkUpload(file, 0,  0));
	}

	if (is_image(file.name)) {
		file.faid = ++ul_faid;
		if (have_ab) createthumbnail(file, file.ul_aes, ul_faid);
	}

	onUploadStart(file.id);
	file.done_starting();
}

function ul_start(File) {
	if (File.file.posturl) return ul_upload(File);
	var maxpf = 128*1048576
		, next = ul_get_posturl(File)
		, total = 0
		, len   = ul_queue.length
		, max   = File.file.pos+8

	for (var i = File.file.pos; i < len && i < max && maxpf > 0; i++) {
		var cfile = ul_queue[i];
<<<<<<< HEAD
		api_req({
			a : 'u',
			ssl : use_ssl,
			ms : ul_maxSpeed,
			s : cfile.size,
			r : cfile.retries,
			e : cfile.ul_lastreason
=======
		if (!cfile.id) continue;
		api_req({ 
			a : 'u', 
			ssl : use_ssl, 
			ms : ul_maxSpeed, 
			s : cfile.size, 
			r : cfile.retries, 
			e : cfile.ul_lastreason 
>>>>>>> 49888ec3
		}, { reqindex : i, callback : next });
		maxpf -= cfile.size
		total++;
	}
	DEBUG2('request urls for ', total, ' files')
}

function ChunkUpload(file, start, end)
{
	this.file  = file;
	this.ul    = file;
	this.start = start;
	this.end   = end;
	this.gid   = file.mFiU.gid;
	this.xid   = this.gid + '_' + start + '-' + end;
	this[this.gid] = !0;
	if (d) console.log('Creating ' + this);
}

ChunkUpload.prototype.toString = function() {
	return "[ChunkUpload " + this.xid + "]";
};

ChunkUpload.prototype.destroy = function() {
	if (d) console.log('Destroying ' + this);
	this.abort();
	oDestroy(this);
};

ChunkUpload.prototype.updateprogress = function() {
	if (this.file.paused || this.file.complete || ui_paused) return;

	var tp = this.file.sent || 0, p=this.file.progress;
	for (var i in p) tp += p[i];

	// only start measuring progress once the TCP buffers are filled
	// (assumes a modern TCP stack with a large intial window)
	if (!this.file.speedometer && this.file.progressevents > 5) this.file.speedometer = bucketspeedometer(tp);
	this.file.progressevents = (this.file.progressevents || 0)+1;

	onUploadProgress(
		this.file.id,
		Math.floor(tp/this.file.size*100),
		tp,
		this.file.size,
		GlobalProgress[this.gid].speed = (this.file.speedometer ? this.file.speedometer.progress(tp) : 0)  // speed
	);

	if (tp == this.file.size) this.file.complete = true;
};

ChunkUpload.prototype.abort = function() {
	if (this.xhr) this.xhr.xhr_cleanup(0x9ffe);
	removeValue(GlobalProgress[this.gid].working, this, 1);
	delete this.xhr;
};

ChunkUpload.prototype.on_upload_progress = function(args, xhr) {
	if (!this.file || this.file.abort) return this.done();
	this.file.progress[this.start] = args[0].loaded
	this.updateprogress();
};

ChunkUpload.prototype.on_error = function(args, xhr, reason) {
	if (!this.file || this.file.abort) return this.done();
	this.file.progress[this.start] = 0;
	this.updateprogress();
	if (args == EKEY) {
		UploadManager.restart(this.file);
	} else {
		UploadManager.retry(this.file, this, "xhr failed: " + reason);
	}
	setTimeout(function() {
		// wait a few seconds before we release out slot
		this.done();
	}.bind(this), 5000);
}

ChunkUpload.prototype.on_ready = function(args, xhr) {
	if (xhr.status == 200 && typeof xhr.response == 'string' && xhr.statusText == 'OK') {
		var response = xhr.response
		if (response.length > 27) {
			response = base64urldecode(response);
		}

		if (!response.length || response == 'OK' || response.length == 27) {
			this.file.sent += this.bytes.buffer.length || this.bytes.length;
			delete this.file.progress[this.start];
			this.updateprogress();

			if (response.length == 27) {
				var t = [], ul_key = this.file.ul_key
				for (p in this.file.ul_macs) t.push(p);
				t.sort(function(a,b) { return parseInt(a)-parseInt(b) });
				for (var i = 0; i < t.length; i++) t[i] = this.file.ul_macs[t[i]];
				var mac = condenseMacs(t, this.file.ul_key);

				var filekey = [ul_key[0]^ul_key[4],ul_key[1]^ul_key[5],ul_key[2]^mac[0]^mac[1],ul_key[3]^mac[2]^mac[3],ul_key[4],ul_key[5],mac[0]^mac[1],mac[2]^mac[3]];

				if (u_k_aes && !this.file.ul_completing) {
					var ctx = {
						file: this.file,
						size: this.file.size,
						ul_queue_num : this.file.pos,
						callback : ul_completepending2,
						faid : this.file.faid
					};
					this.file.ul_completing = true;
					this.file.filekey       = filekey
					this.file.response      = base64urlencode(response)
					ul_finalize(this.file);
					//api_completeupload(response, ul_queue[file.id], filekey,ctx);
				} else {
					this.file.completion.push([
						response.url, this.file, filekey, this.file.id
					]);
				}
			}

			this.bytes = null;

			this.file.retries  = 0; /* reset error flag */

			return this.done();

		} else {
			DEBUG("Invalid upload response: " + response);
			if (response != EKEY) return this.on_error(EKEY, null, "EKEY error")
		}

	}

	DEBUG("bad response from server", [
		xhr.status,
		this.file.name,
		typeof xhr.response == 'string',
		xhr.statusText
	]);

	return this.on_error(null, null, "bad response from server");
}

ChunkUpload.prototype.upload = function() {
	var xhr = getXhr(this);

	DEBUG("pushing", this.file.posturl + this.suffix)

	if (chromehack) {
		var data8 = new Uint8Array(this.bytes.buffer);
		var send8 = new Uint8Array(this.bytes.buffer, 0, data8.length);
		send8.set(data8);

		var t = this.file.posturl.lastIndexOf('/ul/');
		xhr.open('POST', this.file.posturl.substr(0,t+1));
		xhr.setRequestHeader("MEGA-Chrome-Antileak", this.file.posturl.substr(t)+this.suffix);
		xhr.send(send8);
	} else {
		xhr.open('POST', this.file.posturl+this.suffix);
		xhr.send(this.bytes.buffer);
	}

	this.xhr = xhr;
};

ChunkUpload.prototype.io_ready = function(task, args) {
	if (args[0]) {
		if (d) console.error('UL IO Error');
		this.file.done_starting();
		return UploadManager.retry(this.file, this, args[0])
	}

	Encrypter.push(
		[this, this.file.ul_keyNonce, this.start/16, this.bytes],
		this.upload,
		this
	);

	this.bytes = null;
};

ChunkUpload.prototype.done = function(ee) {
	if (d) console.log(this + '.done');

	/* release worker */
	this._done();

	/* clean up references */
	this.destroy();
};

ChunkUpload.prototype.run = function(done) {
	this._done = done;
	this.file.ul_reader.push(this, this.io_ready, this);
	GlobalProgress[this.gid].working.push(this);
};

function FileUpload(file) {
	this.file = file;
	this.ul   = file;
	this.gid  = 'ul_'+this.ul.id;
	this[this.gid] = !0;
	GlobalProgress[this.gid] = {working:[]};
}

FileUpload.prototype.toString = function() {
	return "[FileUpload " + this.gid + "]";
};

FileUpload.prototype.destroy = function() {
	if (d) console.log('Destroying ' + this);
	ASSERT(GlobalProgress[this.gid].working.length === 0, 'Huh, there are working upload chunks?..');
	delete GlobalProgress[this.gid];
	if (is_chrome_firefox && this.file._close)
	{
		this.file._close();
	}
	oDestroy(this.file);
	oDestroy(this);
};

FileUpload.prototype.run = function(done) {
	var file = this.file
		, self = this

	file.abort			= false; /* fix in case it restarts from scratch */
	file.ul_failed		= false;
	file.retries		= 0;
	file.xr				= getxr();
	file.ul_lastreason	= file.ul_lastreason || 0

	if (start_uploading || $('#ul_' + file.id).length == 0) {
		done();
		DEBUG2("this shouldn't happen");
		return ulQueue.pushFirst(this);
	}

	if (!GlobalProgress[this.gid].started) {
		GlobalProgress[this.gid].started = true;
	}

	if (d) console.log(file.name, "starting upload", file.id)

	start_uploading = true;

	var started = false;
	file.done_starting = function() {
		if (started) return;
		started = true;
		start_uploading = false;
		done();
	};

	try {
		fingerprint(file, function(hash, ts) {
			file.hash = hash;
			file.ts   = ts;
			var identical = ul_Identical(file.target, file.path || file.name, file.hash, file.size);
			DEBUG(file.name, "fingerprint", M.h[hash] || identical)
			if (M.h[hash] || identical) ul_deduplicate(self, identical);
			else ul_start(self);
			self = null;
			file = null;
		});
	} catch (e) {
		DEBUG(file.name, 'FINGERPRINT ERROR', e.message || e);
		ul_start(this);
		file = null;
		self = null;
	}
};

UploadQueue.prototype.push = function() {
	var pos = Array.prototype.push.apply(this, arguments) - 1
		, file = this[pos]

	file.pos = pos;
	if (d && d > 1) console.log('UploadQueue.push', pos, file );

	file.ul_reader  = ul_filereader(new FileReader, file);
	file.progress   = {};
	file.sent       = 0;
	file.completion = [];
	ulQueue.push(new FileUpload(file));

	return pos+1;
};

/**
 *	Wrap fm_requestfolderid to make it parallel friendly
 */
var Mkdir = Parallel(function(args, next) {
	fm_requestfolderid(args[0], args[1], {
		callback: function(ctx, h) {
			next(h);
		}
	});
});

function ul_cancel() {
	UploadManager.abort(null);
}

function ul_finalize(file) {
	var p

	DEBUG(file.name, "ul_finalize")

	if (is_chrome_firefox && file._close) file._close();
	if (file.repair) file.target = M.RubbishID;

	var dirs = (file.path||"").split(/\//g).filter(function(a) {
		return a.length > 0;
	})

	if (dirs.length > 0 && dirs[dirs.length-1] == file.name) {
		dirs.pop();
	}

	ASSERT(file.filekey, "*** filekey is missing ***");

	Cascade(dirs, Mkdir, function(dir) {
		var body  = { n: file.name }
		if (file.hash) body.c = file.hash
		var ea  = enc_attr(body, file.filekey)
		var faid = file.faid ? api_getfa(file.faid) : false
		var req = { a : 'p',
			t : dir,
			n : [{
				h : file.response,
				t : 0,
				a : ab_to_base64(ea[0]),
				k : a32_to_base64(encrypt_key(u_k_aes, file.filekey))
			}],
			i : requesti
		};
		if (faid) req.n[0].fa = faid;
		if (dir) {
			var sn = fm_getsharenodes(dir);
			if (sn.length) {
				req.cr = crypto_makecr([file.filekey],sn,false);
				req.cr[1][0] = file.response;
			}
		}

		DEBUG(file.name, "save to dir", dir, req)

		api_req(req, {
			target: dir,
			ul_queue_num: file.pos,
			size: file.size,
			faid: file.faid,
			file: file,
			callback: ul_completepending2
		});
	}, file.target || M.RootID);
}

function ul_filereader(fs, file) {
	return new MegaQueue(function(task, done) {
		if (fs.readyState == fs.LOADING) {
			return this.reschedule();
		}
		var end = task.start+task.end
			, blob
		if (file.slice || file.mozSlice) {
			if (file.mozSlice) blob = file.mozSlice(task.start, end);
			else blob = file.slice(task.start, end);
			xhr_supports_typed_arrays = true;
		} else {
			blob = file.webkitSlice(task.start, end);
		}

		fs.pos = task.start;
		fs.readAsArrayBuffer(blob);
		fs.onerror = function(evt) {
			done(new Error(evt))
		}
		fs.onloadend = function(evt) {
			if (evt.target.readyState == FileReader.DONE) {
				task.bytes = new Uint8Array(evt.target.result);
				done(null)
			}
		}
	}, 1);
}

function worker_uploader(task, done) {
	if (d && d > 1) console.log('worker_uploader', task, done);
	task.run(done);
}

var ul_queue  = new UploadQueue
	, ul_maxSlots = readLocalStorage('ul_maxSlots', 'integer', { min: 1, max:6}) || 4
	, Encrypter
	, ulQueue = new TransferQueue(worker_uploader, ul_maxSlots)
	, ul_skipIdentical = 0
	, start_uploading = false
	, ul_maxSpeed = 0
	, ul_faid = 0
	, ul_block_size = 131072
	, ul_block_extra_size = 1048576
	, uldl_hold = false
	, ul_dom = []

Encrypter = CreateWorkers('encrypter.js', function(context, e, done) {
	var file = context.file

	if (typeof e.data == 'string') {
		if (e.data[0] == '[') context.file.ul_macs[context.start] = JSON.parse(e.data);
		else DEBUG('WORKER:', e.data);
	} else {
		context.bytes = new Uint8Array(e.data.buffer || e.data);
		context.suffix = '/' + context.start + '?c=' + base64urlencode(chksum(context.bytes.buffer));
		done();
	}
}, 4);

function isQueueActive(q) {
	return typeof q.id !== 'undefined';
}
function resetUploadDownload() {
	if (!ul_queue.some(isQueueActive)) {
		ul_queue = new UploadQueue();
		ul_uploading = false;
	}
	if (!dl_queue.some(isQueueActive)) {
		dl_queue = new DownloadQueue();
		downloading = false;
	}

	if (!downloading && !ul_uploading)
	{
		clearXhr(); /* destroy all xhr */

		$('.transfer-panel-empty-txt').removeClass('hidden');
		$('.transfer-table-header').hide(0);

		$.transferClose();

		$('.transfer-clear-all-icon').addClass('hidden');
		panelDomQueue = {};
		GlobalProgress = {};
		delete $.transferprogress;
	}
	else Soon(fmUpdateCount);

	if (d) console.log("resetUploadDownload", ul_queue.length, dl_queue.length);

	Later(percent_megatitle);
}

if (localStorage.ul_skipIdentical) ul_skipIdentical= parseInt(localStorage.ul_skipIdentical);

ulQueue.validateTask = function(pzTask) {
	if (pzTask instanceof ChunkUpload && (!pzTask.file.paused || pzTask.__retry)) {
		return true;
	}

	if (pzTask instanceof FileUpload && !start_uploading && $('#ul_' + pzTask.file.id).length != 0) {
		return true;
	}

	return false;
};

if (localStorage.ul_maxSpeed) ul_maxSpeed=parseInt(localStorage.ul_maxSpeed);

if (localStorage.ul_skipIdentical) {
	ul_skipIdentical= parseInt(localStorage.ul_skipIdentical);
}<|MERGE_RESOLUTION|>--- conflicted
+++ resolved
@@ -357,15 +357,6 @@
 
 	for (var i = File.file.pos; i < len && i < max && maxpf > 0; i++) {
 		var cfile = ul_queue[i];
-<<<<<<< HEAD
-		api_req({
-			a : 'u',
-			ssl : use_ssl,
-			ms : ul_maxSpeed,
-			s : cfile.size,
-			r : cfile.retries,
-			e : cfile.ul_lastreason
-=======
 		if (!cfile.id) continue;
 		api_req({ 
 			a : 'u', 
@@ -374,7 +365,6 @@
 			s : cfile.size, 
 			r : cfile.retries, 
 			e : cfile.ul_lastreason 
->>>>>>> 49888ec3
 		}, { reqindex : i, callback : next });
 		maxpf -= cfile.size
 		total++;
