--- conflicted
+++ resolved
@@ -270,29 +270,6 @@
         }
     };
 
-<<<<<<< HEAD
-    function emailAvatar(user, className, element)
-    {
-        var found;
-        // User is an email, we should look if the user
-        // exists, if it does exists we use the user Object.
-        M.u.forEach(function(contact, h) {
-            if (contact.m === user) {
-                // found the user object
-                found = ns.contact(contact, className, element);
-
-                return false;
-            }
-        });
-        if (found) {
-            return found;
-        }
-        else {
-            return _letters(user.substr(0, 2), user, className, element);
-        }
-    }
-
-=======
     /**
      * Returns a contact avatar
      * @param {String} user
@@ -300,7 +277,6 @@
      * @param {String} element
      * @returns {String}
      */
->>>>>>> 655aa06a
     ns.contact = function(user, className, element) {
         
         if (!className) {
