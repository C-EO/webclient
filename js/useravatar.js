--- conflicted
+++ resolved
@@ -35,22 +35,15 @@
     function registerCssColors() {
         
         var css = '';
-<<<<<<< HEAD
-=======
         var color = '';
->>>>>>> 14777bbd
         
         for (var i in _colors) {
             if (!_colors.hasOwnProperty(i)) {
                 continue;
             }
-<<<<<<< HEAD
-            css += '.color' + (parseInt(i) + 1) + ' { background-color: '
-=======
             color = '.color' + (parseInt(i) + 1);
             css += color + ', .nw-contact-avatar' + color + ', .contacts-avatar' + color 
                 + ', .avatar' + color + ' { background-color: '
->>>>>>> 14777bbd
                 + _colors[i] + '; }';
         }
         
@@ -71,11 +64,7 @@
             .find('svg').css('background-color', s.color).end()
             .find('text').text(s.letters).end();
 
-<<<<<<< HEAD
-        $template = window.btoa(unescape(encodeURIComponent($template.html())));
-=======
         $template = window.btoa(to8($template.html()));
->>>>>>> 14777bbd
         
         return 'data:image/svg+xml;base64,' + $template;
     };
