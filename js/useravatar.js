--- conflicted
+++ resolved
@@ -337,17 +337,12 @@
             return _image(avatars[user.u].url, user.u, className, element);
         }
 
-<<<<<<< HEAD
         var letters = M.getNameByHandle(user.u);
-=======
-        var letters = "";
-        if (typeof user === 'object' && user.u && !M.u[user.u]) {
-            letters = mega.utils.fullUsername(user);
-        }
-        else {
-            letters = mega.utils.fullUsername(user.u);
-        }
->>>>>>> 878567d6
+        
+        if (!letters) {
+            // XXX: not a known user?
+            letters = user.name && $.trim(user.name) || user.m || "\uFFFD";
+        }
 
         return _letters(letters, user.u, className, element);
     };
