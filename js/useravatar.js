/**
 * Handle all logic for rendering for users' avatar
 */
var useravatar = (function() {

    'use strict';

    var _colors = [
        '#FF6A19',
        '#5856d6',
        '#007aff',
        '#34aadc',
        '#5ac8fa',
        '#4cd964',
        '#ff1a53',
        '#d90007',
        '#ff9500',
        '#ffcc00'
    ];

    /**
     * List of TWO-letters avatars that we ever generated. It's useful to replace
     * the moment we discover the real avatar associate with that avatar
     */
    var _watching = {};

    /**
     *  Public methods
     */
    var ns = {};

    /**
     * Take the class colors and create a inject as a CSS.
     */
    function registerCssColors() {

        var css = '';
        var color = '';

        for (var i in _colors) {
            if (!_colors.hasOwnProperty(i)) {
                continue;
            }
            color = '.color' + (parseInt(i) + 1);
            css += color + ', .nw-contact-avatar' + color + ', .contacts-avatar' + color
                + ', .avatar' + color + ' { background-color: '
                + _colors[i] + '; }';
        }

        css = mObjectURL([css], 'text/css');
        mCreateElement('link', { type: 'text/css', rel: 'stylesheet' }, 'head').href = css;
    };

    /**
     * Return a SVG image representing the TWO-Letters avatar
     * @private
     * @param {String} letters
     * @returns {String}
     */
    function _lettersImg(letters) {

        var s = _lettersSettings(letters);
        var $template = $('#avatar-svg').clone().removeClass('hidden')
            .find('svg').css('background-color', s.color).end()
            .find('text').text(s.letters).end();

        $template = window.btoa(to8($template.html()));

        return 'data:image/svg+xml;base64,' + $template;
    };

    /**
     * Return two letters and the color for a given string.
     * @private
     * @param {String} word
     * @returns {String}
     */
    function _lettersSettings(word) {

        var letters = '';
        var color   = 1;

        if (word && word !== u_handle) {
            letters = $.trim(word).toUpperCase()[0];
            // letters[0] can be undefined in case that word == ' '...
            if (letters) {
                color = letters.charCodeAt(0) % _colors.length;
            } else {
                color = 0;
            }
        }

        return { letters: letters, color: _colors[color], colorIndex: color + 1 };
    };

    /**
     * Return the HTML to represent a two letter avatar.
     *
     * @param {String} letters The string used to generate the avatar e.g. first name, full name or email address
     * @param {String} id The ID associate with the avatar (uid, email)
     * @param {String} className Any extra CSS classes that we want to append to the HTML
     * @param {String} element The HTML tag
     * @return {String} Returns the HTML
     */
    function _letters(letters, id, className, element) {

        if (element === 'ximg') {
            return _lettersImg(letters);
        }

        var s = _lettersSettings(letters);

        if (!_watching[id]) {
            _watching[id] = {};
        }

        _watching[id][className] = true;
        return '<' + element + ' data-color="color' + s.colorIndex + '" class="avatar-wrapper ' + className + ' ' + id +  ' color' + s.colorIndex + '"><span>'
                    + '<div class="verified_icon"></div>'
                    + s.letters
                + '</span></' + element + '>';
    };

    /**
     * Return an image HTML from an URL.
     *
     * @param {String} url The image URL
     * @param {String} id The ID associated with the avatar (uid)
     * @param {String} className Any extra CSS classes that we want to append to the HTML
     * @param {String} type The HTML tag type
     * @returns {String} The image HTML
     */
    function _image(url, id, className, type) {

        return '<' + type + ' data-color="" class="avatar-wrapper ' + id + ' ' + className + '">'
                + '<div class="verified_icon"></div>'
                + '<img src="' + url + '">'
         + '</' + type + '>';
    };

    /**
     * Render an avatar based on given email. We try to find
     * the contact object by their email, if we cannot, we render
     * the first two letters of the email address.
     *
     * @param {String} email Email address
     * @param {String} className Any extra class attribute to inject
     * @param {String} element Wrap the output with `element` tag
     * @returns HTML
     */
    function emailAvatar(email, className, element) {

        var found = false;
        // User is an email, we should look if the user
        // exists, if it does exists we use the user Object.
        M.u.every(function(contact, u) {
            if (M.u[u].m === email) {
                // Found the user object
                found = ns.contact(M.u[u], className, element);
                return false;
            }
            else {
                return true;
            }
        });

        if (found) {
            return found;
        }

        return _letters(email.substr(0, 2), email, className, element);
    }


    /**
     * Check if the current user is verified by the current user. It
     * is asynchronous and waits for `u_authring.Ed25519` is ready.
     * @param {String} userHandle The user handle
     * @private
     */
    function isUserVerified(userHandle) {
        if (u_type !== 3) {
            return;
        }

        if (authring.hadInitialised() === false) {
            var authSystemPromise = authring.initAuthenticationSystem();
            authSystemPromise.always(isUserVerified_Callback);
        }
        else {
            Soon(isUserVerified_Callback);
        }

        function isUserVerified_Callback() {
            var verifyState = u_authring.Ed25519[userHandle] || {};
            var isVerified = (verifyState.method >= authring.AUTHENTICATION_METHOD.FINGERPRINT_COMPARISON);

            if (isVerified) {
                $('.avatar-wrapper.' + userHandle).addClass('verified');
            }
        }
    }

    /**
     * Check if the input is an email address or not.
     * @param {String} email The email address
     * @returns {Boolean}
     */
    function isEmail(email) {

        return ((typeof email === 'string') && email.match(/.+@.+/));
    }

    /**
     * Like the `contact` method but instead of returning a
     * div with the avatar inside it returns an image URL.
     * @param {String} contact The contact's user handle
     * @returns {String} The HTML to be rendered
     */
    ns.imgUrl = function(contact) {

        if (avatars[contact]) {
            return avatars[contact].url;
        }

        return ns.contact(contact, '', 'ximg');
    };

    /**
     * Return the current user's avatar in image URL.
     */
    ns.top = function() {

        if (!u_handle) {
            /* No user */
            return '';
        }

        try {
            return ns.imgUrl(u_handle);
        }
        catch (ex) {
            console.error(ex);
            return '';
        }
    };


    /**
     * Return the current user's avatar in image URL.
     */
    ns.mine = function() {

        // If no user, return default avatar
        if (!u_handle) {
            return '';
        }

        return ns.imgUrl(u_handle);
    };

    /**
     * A new contact has been loaded, let's see if they have any two-letters avatars, if
     * that is the case we replace that old avatar *everywhere* with their proper avatar.
     * @param {String} user The user handle
     */
    ns.loaded = function(user) {

        if (typeof user !== "string") {
            return false;
        }

        if (user === u_handle) {
            // my avatar!
            $('.fm-avatar img,.fm-account-avatar img').attr('src', ns.imgUrl(user));
        }

        if (M.u[user]) {
            // .trackDataChange() will trigger some parts in the Chat UI to re-render.
            M.u[user].trackDataChange();
        }

        function updateAvatar() {

            var $this = $(this);
            $this.removeClass($this.data('color'))
                .addClass($avatar.data('color'))
                .data('color', $avatar.data('color'))
                .safeHTML($avatar.html());
        }

        var $avatar = $(ns.contact(user));
        $('.avatar-wrapper.' + user).each(updateAvatar);

        if ((M.u[user] || {}).m) {
            $('.avatar-wrapper.' + M.u[user].m.replace(/[\.@]/g, "\\$1")).each(updateAvatar);
        }
    };

    /**
     * Returns a contact avatar
     * @param {String|Object} user
     * @param {String} className
     * @param {String} element
     * @returns {String}
     */
    ns.contact = function(user, className, element) {
        if (!className) {
            className = 'avatar';
        }

        element = element || 'div';

        if (typeof user === 'string' && user.length > 0) {
            if (isEmail(user)) {
                return emailAvatar(user, className, element);
            }
            else if (user === u_handle) {
                user = u_attr;
            }
            else if (M.u[user]) {
                // It's an user ID
                user = M.u[user];
            }
            else {
                return _letters(user, user, className, element);
            }
        }

        if (!user || typeof user !== 'object' || !user.u) {
            return '';
        }

        isUserVerified(user.u);

        if (avatars[user.u]) {
            return _image(avatars[user.u].url, user.u, className, element);
        }

<<<<<<< HEAD
        var letters = "";
        if (typeof user === 'object' && user.u && !M.u[user.u]) {
            letters = mega.utils.fullUsername(user);
        }
        else {
            letters = mega.utils.fullUsername(user.u);
=======
        var letters = M.getNameByHandle(user.u);
        
        if (!letters) {
            // XXX: not a known user?
            letters = user.name && $.trim(user.name) || user.m || "\uFFFD";
>>>>>>> bd5cf3de
        }

        return _letters(letters, user.u, className, element);
    };

    Soon(registerCssColors);

    return ns;
})();<|MERGE_RESOLUTION|>--- conflicted
+++ resolved
@@ -337,20 +337,11 @@
             return _image(avatars[user.u].url, user.u, className, element);
         }
 
-<<<<<<< HEAD
-        var letters = "";
-        if (typeof user === 'object' && user.u && !M.u[user.u]) {
-            letters = mega.utils.fullUsername(user);
-        }
-        else {
-            letters = mega.utils.fullUsername(user.u);
-=======
         var letters = M.getNameByHandle(user.u);
         
         if (!letters) {
             // XXX: not a known user?
             letters = user.name && $.trim(user.name) || user.m || "\uFFFD";
->>>>>>> bd5cf3de
         }
 
         return _letters(letters, user.u, className, element);
