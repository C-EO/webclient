--- conflicted
+++ resolved
@@ -1,16 +1,6 @@
 {
     "source": {
         "include": ["."],
-<<<<<<< HEAD
-        "exclude": ["test/", "node_modules/", "js/json.js",
-                    "fileapi.js",
-                    "js/jquery.jscrollpane.js",
-                    "js/jquery.mousewheel.js",
-                    "js/jquery-ui-1.10.4.js",
-                    "js/jquery-2.1.1.js",
-                    "js/jquery.remove.js",
-                    "js/ads/"],
-=======
         "exclude": ["test/",
                     "js/tests/vendor/", "js/vendor/",
                     "node_modules/",
@@ -35,7 +25,6 @@
                     "js/exif.js",
                     "js/tlvstore.js"
                    ],
->>>>>>> ece8fdfa
         "includePattern": ".+\\.js(doc)?$",
         "excludePattern": "(^|\\/|\\\\)_"
     },
