/**
 * @fileOverview
 * Account operations unit tests.
 */

describe("account unit test", function() {
    "use strict";

    var assert = chai.assert;

    // Create/restore Sinon stub/spy/mock sandboxes.
    var sandbox = null;

    // Some test data.
    var ED25519_PUB_KEY = atob('11qYAYKxCrfVS/7TyWQHOg7hcvPapiMlrwIaaPcHURo=');

    var stdoutHook;
    var _echo = function(x) { return x; };
<<<<<<< HEAD
    var ns = attributeHandling;
=======
    var ns = mega.attr;
>>>>>>> 5ea8321d

    beforeEach(function() {
        sandbox = sinon.sandbox.create();
        localStorage.clear();
    });

    afterEach(function() {
        sandbox.restore();
    });

    describe('user attributes', function() {
        describe('mega.attr.get', function() {
            it("internal callback error, no custom callback", function() {
                sandbox.stub(ns._logger, 'warn');
                sandbox.stub(window, 'api_req');
                var aPromise = mega.attr.get('me3456789xw', 'puEd255', true, false, undefined);
                assert.strictEqual(api_req.callCount, 1);
                var callback = api_req.args[0][1].callback;
                var theCtx = api_req.args[0][1];
                callback(EFAILED, theCtx);
                assert.strictEqual(aPromise.state(), 'rejected');
                assert.strictEqual(ns._logger.warn.callCount, 1);               
                assert.strictEqual(ns._logger.warn.args[0][1], "+puEd255");
                assert.strictEqual(ns._logger.warn.args[0][2], "me3456789xw");
                assert.strictEqual(ns._logger.warn.args[0][3], -5);
            });

            it("internal callback error, custom callback", function() {
                sandbox.stub(ns._logger, 'warn');
                sandbox.stub(window, 'api_req');
                var myCallback = sinon.spy();
                var aPromise = mega.attr.get('me3456789xw', 'puEd255', true, false, myCallback);
                assert.strictEqual(api_req.callCount, 1);
                var callback = api_req.args[0][1].callback;
                var theCtx = api_req.args[0][1];
                callback(EFAILED, theCtx);
                assert.strictEqual(aPromise.state(), 'rejected');
                assert.strictEqual(myCallback.args[0][0], EFAILED);
                assert.strictEqual(ns._logger.warn.args[0][1], "+puEd255");
                assert.strictEqual(ns._logger.warn.args[0][2], "me3456789xw");
                assert.strictEqual(ns._logger.warn.args[0][3], -5);
            });

            it("internal callback OK, no custom callback", function(done) {
                sandbox.stub(ns._logger, '_log');
                sandbox.stub(window, 'api_req');
                var aPromise = mega.attr.get('me3456789xw', 'puEd255', true, false, undefined);
                assert.strictEqual(api_req.callCount, 1);
                var callback = api_req.args[0][1].callback;
                var theCtx = api_req.args[0][1];
                sandbox.stub(window, 'd', true);
                callback('fortytwo', theCtx);
                assert.strictEqual(aPromise.state(), 'resolved');
                assert.strictEqual(ns._logger._log.args[0][1], "+puEd255");
                assert.strictEqual(ns._logger._log.args[0][2], "me3456789xw");
                assert.strictEqual(ns._logger._log.args[0][3], '"fortytwo"');

                aPromise
                    .done(function(resolveArgs) {
                        assert.strictEqual(resolveArgs, 'fortytwo');
                    })
                    .always(function() {
                        done();
                    });
            });

            it("internal callback OK, custom callback", function() {
                sandbox.stub(ns._logger, '_log');
                sandbox.stub(window, 'api_req');
                var myCallback = sinon.spy();
                var aPromise = mega.attr.get('me3456789xw', 'puEd255', true, false, myCallback);
                assert.strictEqual(api_req.callCount, 1);
                var callback = api_req.args[0][1].callback;
                var theCtx = api_req.args[0][1];
                sandbox.stub(window, 'd', true);
                callback('fortytwo', theCtx);
                assert.strictEqual(aPromise.state(), 'resolved');
                assert.strictEqual(myCallback.args[0][0], 'fortytwo');

                assert.strictEqual(ns._logger._log.callCount, 1);
                assert.strictEqual(ns._logger._log.args[0][1],"+puEd255");
                assert.strictEqual(ns._logger._log.args[0][2],"me3456789xw");
                assert.strictEqual(ns._logger._log.args[0][3],'"fortytwo"');
                
            });

            it("private attribute, internal callback OK, custom callback, crypto stubbed", function() {
                sandbox.stub(ns._logger, '_log');
                sandbox.stub(window, 'api_req');
                var myCallback = sinon.spy();
                sandbox.stub(tlvstore, 'blockDecrypt', _echo);
                sandbox.stub(tlvstore, 'tlvRecordsToContainer', _echo);
                sandbox.stub(window, 'u_k', 'foo');
                var aPromise = mega.attr.get('me3456789xw', 'keyring', false, false, myCallback);
                assert.strictEqual(api_req.callCount, 1);
                var callback = api_req.args[0][1].callback;
                var theCtx = api_req.args[0][1];
                sandbox.stub(window, 'd', true);
                callback('Zm9ydHl0d28=', theCtx);
                assert.strictEqual(aPromise.state(), 'resolved');
                assert.strictEqual(myCallback.args[0][0], 'fortytwo');
                assert.ok(tlvstore.tlvRecordsToContainer.calledWith('fortytwo'));
                assert.ok(tlvstore.blockDecrypt.calledWith('fortytwo', 'foo'));

                assert.strictEqual(ns._logger._log.callCount, 1);
                assert.strictEqual(ns._logger._log.args[0][1],"*keyring");
                assert.strictEqual(ns._logger._log.args[0][2],"me3456789xw");
                assert.strictEqual(ns._logger._log.args[0][3],'-- hidden --');
            });

            it("private attribute, failed data integrity check", function(done) {
                sandbox.stub(window, 'api_req');
                sandbox.stub(tlvstore, 'blockDecrypt').throws('SecurityError');
                sandbox.stub(window, 'u_k', 'foo');
                var result = mega.attr.get('me3456789xw', 'keyring', false, false);
                assert.strictEqual(api_req.callCount, 1);

                var callback = api_req.args[0][1].callback;
                var theCtx = api_req.args[0][1];
                callback('Zm9ydHl0d28=', theCtx);
                assert.ok(tlvstore.blockDecrypt.calledWith('fortytwo', 'foo'));
                assert.strictEqual(result.state(), 'rejected');


                result
                    .fail(function(rejectArgs) {
                        assert.strictEqual(rejectArgs, EINTERNAL);
                    })
                    .always(function() {
                        done();
                    });
            });

            it("private attribute, internal callback OK, custom callback", function() {
                sandbox.stub(ns._logger, '_log');
                sandbox.stub(window, 'api_req');
                sandbox.stub(window, 'assertUserHandle');
                sandbox.stub(window, 'base64urldecode', _echo);
                sandbox.stub(tlvstore, 'blockDecrypt', _echo);
                sandbox.stub(tlvstore, 'tlvRecordsToContainer' , _echo);
                var myCallback = sinon.spy();
                var aPromise = mega.attr.get('me3456789xw', 'keyring', false, false, myCallback);
                assert.strictEqual(api_req.callCount, 1);
                var callback = api_req.args[0][1].callback;
                var theCtx = api_req.args[0][1];
                var expected = { 'foo': 'bar', 'puEd255': ED25519_PUB_KEY };
                sandbox.stub(window, 'd', true);
                callback(expected, theCtx);
                assert.strictEqual(aPromise.state(), 'resolved');
                assert.deepEqual(myCallback.callCount, 1);
                assert.deepEqual(myCallback.args[0][0], expected);

                assert.strictEqual(ns._logger._log.callCount, 1);
                assert.strictEqual(ns._logger._log.args[0][1],"*keyring");
                assert.strictEqual(ns._logger._log.args[0][2],"me3456789xw");
                assert.strictEqual(ns._logger._log.args[0][3],'-- hidden --');
            });

            it("public attribute", function() {
                sandbox.stub(window, 'api_req');
                mega.attr.get('me3456789xw', 'puEd255', undefined, undefined, undefined);
                assert.strictEqual(api_req.callCount, 1);
                assert.deepEqual(api_req.args[0][0], {a: 'uga', u: 'me3456789xw', ua: '+puEd255'});
            });

            it("public, non-historic attribute", function() {
                sandbox.stub(window, 'api_req');
                mega.attr.get('me3456789xw', 'puEd255', true, true, undefined);
                assert.strictEqual(api_req.callCount, 1);
                assert.deepEqual(api_req.args[0][0], {a: 'uga', u: 'me3456789xw', ua: '+!puEd255'});
            });

            it("public attribute, two params", function() {
                sandbox.stub(window, 'api_req');
                mega.attr.get('me3456789xw', 'puEd255');
                assert.strictEqual(api_req.callCount, 1);
                assert.deepEqual(api_req.args[0][0], {a: 'uga', u: 'me3456789xw', ua: '+puEd255'});
            });

            it("private attribute", function() {
                sandbox.stub(window, 'api_req');
                mega.attr.get('me3456789xw', 'keyring', false, false, undefined);
                assert.strictEqual(api_req.callCount, 1);
                assert.deepEqual(api_req.args[0][0], {a: 'uga', u: 'me3456789xw', ua: '*keyring'});
            });

            it("private, non-historic attribute", function() {
                sandbox.stub(window, 'api_req');
                mega.attr.get('me3456789xw', 'keyring', false, true, undefined);
                assert.strictEqual(api_req.callCount, 1);
                assert.deepEqual(api_req.args[0][0], {a: 'uga', u: 'me3456789xw', ua: '*!keyring'});
            });
        });

        describe('mega.attr.set', function() {
            it("internal callback error, no custom callback", function() {
                sandbox.stub(ns._logger, '_log');
                sandbox.stub(window, 'api_req');
                mega.attr.set('puEd255', 'foo', true, false, undefined);
                assert.strictEqual(api_req.callCount, 1);
                var callback = api_req.args[0][1].callback;
                var theCtx = api_req.args[0][1];
                sandbox.stub(window, 'd', true);
                callback(EFAILED, theCtx);

                assert.strictEqual(ns._logger._log.args[0][0],
                                   'Error setting user attribute "+puEd255", result: -5!');
            });

            it("internal callback error, custom callback", function() {
                sandbox.stub(ns._logger, '_log');
                sandbox.stub(window, 'api_req');
                var myCallback = sinon.spy();
                mega.attr.set('puEd255', 'foo', true, false, myCallback);
                assert.strictEqual(api_req.callCount, 1);
                var callback = api_req.args[0][1].callback;
                var theCtx = api_req.args[0][1];
                callback(EFAILED, theCtx);
                assert.strictEqual(myCallback.args[0][0], EFAILED);
                assert.strictEqual(ns._logger._log.args[0][0],
                                   'Error setting user attribute "+puEd255", result: -5!');
            });

            it("internal callback OK, no custom callback", function() {
                sandbox.stub(ns._logger, '_log');
                sandbox.stub(window, 'api_req');
                mega.attr.set('puEd255', 'foo', true, false, undefined);
                assert.strictEqual(api_req.callCount, 1);
                var callback = api_req.args[0][1].callback;
                var theCtx = api_req.args[0][1];
                sandbox.stub(window, 'd', true);
                callback('OK', theCtx);
                assert.strictEqual(ns._logger._log.args[0][0],
                                   'Setting user attribute "+puEd255", result: OK');
            });

            it("internal callback OK, custom callback", function() {
                sandbox.stub(ns._logger, '_log');
                sandbox.stub(window, 'api_req');
                var myCallback = sinon.spy();
                mega.attr.set('puEd255', 'foo', true, false, myCallback);
                assert.strictEqual(api_req.callCount, 1);
                var callback = api_req.args[0][1].callback;
                var theCtx = api_req.args[0][1];
                callback('OK', theCtx);
                assert.strictEqual(myCallback.args[0][0], 'OK');

                assert.strictEqual(ns._logger._log.callCount, 1);
                assert.strictEqual(ns._logger._log.args[0][0],
                                   'Setting user attribute "+puEd255", result: OK');
            });

            it("private attribute, internal callback OK, custom callback, crypto stubbed", function() {
                sandbox.stub(ns._logger, '_log');
                sandbox.stub(window, 'api_req');
                var myCallback = sinon.spy();
                sandbox.stub(tlvstore, 'blockEncrypt', _echo);
                sandbox.stub(tlvstore, 'containerToTlvRecords', _echo);
                sandbox.stub(window, 'u_k', 'foo');
                mega.attr.set('keyring', 'fortytwo', false, false, myCallback);
                assert.ok(tlvstore.blockEncrypt.calledWith('fortytwo', 'foo',
                    tlvstore.BLOCK_ENCRYPTION_SCHEME. AES_GCM_12_16));
                assert.ok(tlvstore.containerToTlvRecords.calledWith('fortytwo'));
                assert.strictEqual(api_req.callCount, 1);
                var callback = api_req.args[0][1].callback;
                var theCtx = api_req.args[0][1];
                callback('OK', theCtx);
                assert.strictEqual(myCallback.args[0][0], 'OK');
                assert.strictEqual(ns._logger._log.args[0][0],
                                   'Setting user attribute "*keyring", result: OK');
            });

            it("private attribute, internal callback OK, no custom callback", function() {
                sandbox.stub(window, 'api_req');
                sandbox.stub(window, 'u_k',
                             asmCrypto.bytes_to_string(asmCrypto.hex_to_bytes(
                                 '0f0e0d0c0b0a09080706050403020100')));
                mega.attr.set('keyring', {'foo': 'bar',
                                             'puEd255': ED25519_PUB_KEY},
                                 false, false, undefined);
                assert.strictEqual(api_req.callCount, 1);
                var decoded = tlvstore.tlvRecordsToContainer(
                    tlvstore.blockDecrypt(base64urldecode(
                        api_req.args[0][0]['*keyring']), window.u_k));
                assert.strictEqual(api_req.args[0][0].a, 'up');
                assert.strictEqual(decoded.puEd255, ED25519_PUB_KEY);
                assert.strictEqual(decoded.foo, 'bar');
            });

            it("public attribute", function() {
                sandbox.stub(window, 'api_req');
                mega.attr.set('puEd255', 'foo', true, false, undefined);
                assert.strictEqual(api_req.callCount, 1);
                assert.deepEqual(api_req.args[0][0].a, 'up');
                assert.deepEqual(api_req.args[0][0]['+puEd255'], 'foo');
            });

            it("public attribute, two params", function() {
                sandbox.stub(window, 'api_req');
                mega.attr.set('puEd255', 'foo');
                assert.strictEqual(api_req.callCount, 1);
                assert.deepEqual(api_req.args[0][0].a, 'up');
                assert.deepEqual(api_req.args[0][0]['+puEd255'], 'foo');
            });

            it("private attribute", function() {
                sandbox.stub(window, 'api_req');
                sandbox.stub(window, 'u_k', asmCrypto.bytes_to_string(
                    asmCrypto.hex_to_bytes('0f0e0d0c0b0a09080706050403020100')));
                mega.attr.set('keyring', {'foo': 'bar',
                                             'puEd255': ED25519_PUB_KEY},
                                 false, false, undefined);
                assert.strictEqual(api_req.callCount, 1);
                var decoded = tlvstore.tlvRecordsToContainer(
                    tlvstore.blockDecrypt(base64urldecode(
                        api_req.args[0][0]['*keyring']), window.u_k));
                assert.strictEqual(api_req.args[0][0].a, 'up');
                assert.strictEqual(decoded.puEd255, ED25519_PUB_KEY);
                assert.strictEqual(decoded.foo, 'bar');
                assert.lengthOf(api_req.args[0][0]['*keyring'], 107);
            });

            it("private attribute, compact crypto mode", function() {
                sandbox.stub(window, 'api_req');
                sandbox.stub(window, 'u_k', asmCrypto.bytes_to_string(
                    asmCrypto.hex_to_bytes('0f0e0d0c0b0a09080706050403020100')));
                mega.attr.set('keyring', {'foo': 'bar',
                                             'puEd255': ED25519_PUB_KEY},
                                 false, false, undefined, undefined,
                                 tlvstore.BLOCK_ENCRYPTION_SCHEME.AES_CCM_10_08);
                assert.strictEqual(api_req.callCount, 1);
                var decoded = tlvstore.tlvRecordsToContainer(
                    tlvstore.blockDecrypt(base64urldecode(
                        api_req.args[0][0]['*keyring']), window.u_k));
                assert.strictEqual(api_req.args[0][0].a, 'up');
                assert.strictEqual(decoded.puEd255, ED25519_PUB_KEY);
                assert.strictEqual(decoded.foo, 'bar');
                assert.lengthOf(api_req.args[0][0]['*keyring'], 94);
            });
        });
    });
});<|MERGE_RESOLUTION|>--- conflicted
+++ resolved
@@ -16,11 +16,7 @@
 
     var stdoutHook;
     var _echo = function(x) { return x; };
-<<<<<<< HEAD
-    var ns = attributeHandling;
-=======
     var ns = mega.attr;
->>>>>>> 5ea8321d
 
     beforeEach(function() {
         sandbox = sinon.sandbox.create();
