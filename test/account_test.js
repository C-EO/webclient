--- conflicted
+++ resolved
@@ -41,17 +41,10 @@
                 assert.strictEqual(api_req.callCount, 1);
                 var callback = api_req.args[0][1].callback;
                 var theCtx = api_req.args[0][1];
-<<<<<<< HEAD
-                sandbox.stub(window, 'd', true);
-                callback(EFAILED, theCtx);
-                assert.strictEqual(_logger.warn.args[0][0],
-                                   'Warning, attribute "+puEd255" for user "me3456789xw" could not be retrieved: -5!');
-=======
                 callback(EFAILED, theCtx);
                 assert.strictEqual(aPromise.reject.callCount, 1);
                 assert.strictEqual(logger.warn.args[0][0],
                     'Warning, attribute "+puEd255" for user "me3456789xw" could not be retrieved: -5!');
->>>>>>> a1f4ab24
             });
 
             it("internal callback error, custom callback", function() {
@@ -74,13 +67,8 @@
             });
 
             it("internal callback OK, no custom callback", function() {
-<<<<<<< HEAD
-                var _logger = { info: sinon.stub() };
-                sandbox.stub(MegaLogger, 'getLogger').returns(_logger);
-=======
                 var logger = { info: sinon.stub() };
                 sandbox.stub(MegaLogger, 'getLogger').returns(logger);
->>>>>>> a1f4ab24
                 sandbox.stub(window, 'api_req');
                 var masterPromise = { resolve: sinon.stub() };
                 sandbox.stub(window, 'MegaPromise').returns(masterPromise);
@@ -91,13 +79,9 @@
                 var theCtx = api_req.args[0][1];
                 sandbox.stub(window, 'd', true);
                 callback('fortytwo', theCtx);
-<<<<<<< HEAD
-                assert.strictEqual(_logger.info.args[0][0],
-=======
                 assert.strictEqual(masterPromise.resolve.callCount, 1);
                 assert.strictEqual(masterPromise.resolve.args[0][0], 'fortytwo');
                 assert.strictEqual(logger.info.args[0][0],
->>>>>>> a1f4ab24
                                    'Attribute "+puEd255" for user "me3456789xw" is "fortytwo".');
             });
 
