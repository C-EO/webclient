/**
 * @fileOverview
 * TLV store unit tests.
 */

describe("tlvstore unit test", function() {
    "use strict";
    
    var assert = chai.assert;
    
    var ns = tlvstore;
    
    // Some test data.
    var ED25519_PUB_KEY = atob('11qYAYKxCrfVS/7TyWQHOg7hcvPapiMlrwIaaPcHURo=');
    
    // Create/restore Sinon stub/spy/mock sandboxes.
    var sandbox = null;

    beforeEach(function() {
        sandbox = sinon.sandbox.create();
    });

    afterEach(function() {
        sandbox.restore();
    });

    describe('TLV en-/decoding', function() {
        it("_toTlvRecord", function() {
            var tests = [['foo', 'bar',
                          'foo\u0000\u0000\u0003bar'],
                         ['puEd255', ED25519_PUB_KEY,
                          'puEd255\u0000\u0000\u0020' + ED25519_PUB_KEY]
                        ];
            for (var i = 0; i < tests.length; i++) {
                var key = tests[i][0];
                var value = tests[i][1];
                var expected = tests[i][2];
                assert.strictEqual(ns._toTlvRecord(key, value), expected);
            }
        });
        
        it("containerToTlvRecords", function() {
<<<<<<< HEAD
            var tests = [{'foo': 'bar',
                          'puEd255': ED25519_PUB_KEY},
                         {'': 'fortytwo'}];
            var expected = ['foo\u0000\u0000\u0003bar'
                            + 'puEd255\u0000\u0000\u0020' + ED25519_PUB_KEY,
                            '\u0000\u0000\u0008fortytwo'];
            for (var i = 0; i < tests.length; i++) {
                assert.strictEqual(containerToTlvRecords(tests[i]), expected[i]);
            }
=======
            var tests = {'foo': 'bar',
                         'puEd255': ED25519_PUB_KEY};
            var expected = 'foo\u0000\u0000\u0003bar'
                         + 'puEd255\u0000\u0000\u0020' + ED25519_PUB_KEY;
            assert.strictEqual(ns.containerToTlvRecords(tests), expected);
>>>>>>> f830838d
        });
        
        it('_splitSingleTlvRecord', function() {
            var tests = 'foo\u0000\u0000\u0003bar'
                      + 'puEd255\u0000\u0000\u0020' + ED25519_PUB_KEY;
            var result = ns._splitSingleTlvRecord(tests);
            assert.strictEqual(result.record[0], 'foo');
            assert.strictEqual(result.record[1], 'bar');
            assert.strictEqual(result.rest, 'puEd255\u0000\u0000\u0020' + ED25519_PUB_KEY);
        });
        
        it('tlvRecordsToContainer', function() {
<<<<<<< HEAD
            var tests = ['foo\u0000\u0000\u0003bar'
                         + 'puEd255\u0000\u0000\u0020' + ED25519_PUB_KEY,
                         '\u0000\u0000\u0008fortytwo'];
            var expected = [{'foo': 'bar',
                             'puEd255': ED25519_PUB_KEY},
                            {'': 'fortytwo'}];
            for (var i = 0; i < tests.length; i++) {
                assert.deepEqual(tlvRecordsToContainer(tests[i]), expected[i]);
=======
            var tests = 'foo\u0000\u0000\u0003bar'
                      + 'puEd255\u0000\u0000\u0020' + ED25519_PUB_KEY;
            var expected = {'foo': 'bar',
                            'puEd255': ED25519_PUB_KEY};
            var result = ns.tlvRecordsToContainer(tests);
            for (var key in expected) {
                assert.strictEqual(result[key], expected[key]);
>>>>>>> f830838d
            }
        });
    });
    
    describe('attribute en-/decryption', function() {
        it("blockEncrypt", function() {
            var iv = asmCrypto.hex_to_bytes('000102030405060708090a0b0c0d0e0f');
            var key = asmCrypto.bytes_to_string(asmCrypto.hex_to_bytes('0f0e0d0c0b0a09080706050403020100'));
            var modes = [[ns.BLOCK_ENCRYPTION_SCHEME.AES_CCM_12_16, 12],
                         [ns.BLOCK_ENCRYPTION_SCHEME.AES_CCM_10_16, 10],
                         [ns.BLOCK_ENCRYPTION_SCHEME.AES_CCM_10_08, 10]];
            var tests = ['', '42', "Don't panic!", 'Flying Spaghetti Monster',
                         "Ph'nglui mglw'nafh Cthulhu R'lyeh wgah'nagl fhtagn",
                         'Tēnā koe', 'Hänsel & Gretel', 'Слартибартфаст',
                         'foo\u0000\u0000\u0003bar' + 'puEd255\u0000\u0000\u0020' + ED25519_PUB_KEY];
            var expected = [
                'AAABAgMEBQYHCAkKC436kEyuBNzuW6p4fd5WoW0=',
                'AAABAgMEBQYHCAkKCyi+Gse0PYhohpuaRdPeQ2zQzA==',
                'AAABAgMEBQYHCAkKC1jj/Y+ZHFFbO3UUng4na9OXvdc4jSVHIfN7ZqY=',
                'AAABAgMEBQYHCAkKC1rg6sGDWwFpJX0Q14jMKRU1EqGtmyxNLrct68sME75wRH6Vz8mvGDc=',
                'AAABAgMEBQYHCAkKC0zktMaKUFRTdXEQ05qfMx1zN+6AnDBdMJZPYx7hPtIuU1e9B+eiG4Z5jlqrYiW3FTqKXuJPuLb4jgJTeK0FsYowMw==',
                'AAABAgMEBQYHCAkKC0hIAMYpvQFROnlMxVaEuPiXMq/Y4m8BUAgw',
                'AAABAgMEBQYHCAkKC1RPN8aeWU0aczwwzYjMOBC6E2laTFsBrGOaoCAFb928',
                'AAABAgMEBQYHCAkKC8wtQxM9jPC6hJ6nBz0JjczE3x9BOdz47C+7ks4K2Wb9lPQIBLG4INdpu990',
                'AAABAgMEBQYHCAkKC3rj/KjtP0NbJ2wC+omKaEkVX+4AfwLqxP/4wY53WGn8+OKBozgJryuRjTGxCo5iBp5XKqex2bwO2Dz7BTgZ+/w+iDFjLEWwz/gvCRBqTQDSvEs=',
                'AQABAgMEBQYHCAl2SvO7NJsA/pCOM/+ZGRLO',
                'AQABAgMEBQYHCAlsEidPV7tzJs/RkQ4e652Ipuc=',
                'AQABAgMEBQYHCAkcT6pYBDGA0fD0WxB4YOqtkAhkd2VnxJpePwdJ',
                'AQABAgMEBQYHCAkeTL0WHnbQ4+78X1lELSvB1nwQZCAI98SSw69pQGbXhP4kwoW5x0R1',
                'AQABAgMEBQYHCAkISOMRF32F2b7wX11WfjHJkFlfSScU59o0kzk7jy8GJ9g+DYAvePaaxtKi9hPgbbTkt2gAUoEyAsKvEWbizViIqag=',
                'AQABAgMEBQYHCAkM5FcRtJDQ2/H4Efh3pgp0imG3oK+nxrA3SA==',
                'AQABAgMEBQYHCAkQ42ARA3SckLi9f0NELTrExuPcws6HdbPNrB+JfereuA==',
                'AQABAgMEBQYHCAmIgRTEoKEhME8f6Inx6I8YJ7GuiIL4QgaNZ8jrKNLfo7kJ4yRAJQ7lsIwegQ==',
                'AQABAgMEBQYHCAk+T6t/cBKS0eztTXRFa2qd9jFfycQmUC5dJJurGUm99XOLMSTw00I3LtHJ7HtLuKdAauFIGc5oCegTnlHVaAFIahH9Z65QV0iwi7YdUCAa/lYB',
                'AgABAgMEBQYHCAmJNz0zRRXZCQ==',
                'AgABAgMEBQYHCAlsEvCWxcq1JorR',
                'AgABAgMEBQYHCAkcT6pYBDGA0fD0WxDEk30ne8m70A==',
                'AgABAgMEBQYHCAkeTL0WHnbQ4+78X1lELSvB1nwQZCAI98QRPNxvXtb4mQ==',
                'AgABAgMEBQYHCAkISOMRF32F2b7wX11WfjHJkFlfSScU59o0kzk7jy8GJ9g+DYAvePaaxtKi9hPgbbTkt/LWvrZpzTEM',
                'AgABAgMEBQYHCAkM5FcRtJDQ2/H445cZBM9C5Ws=',
                'AgABAgMEBQYHCAkQ42ARA3SckLi9f0NELTrE+a13ciKmM6k=',
                'AgABAgMEBQYHCAmIgRTEoKEhME8f6Inx6I8YJ7GuiIL4QgaNZ8jrw5l9HNUXDPk=',
                'AgABAgMEBQYHCAk+T6t/cBKS0eztTXRFa2qd9jFfycQmUC5dJJurGUm99XOLMSTw00I3LtHJ7HtLuKdAauFIGc5oCegTnlHVaAFIahGfgp845h0GDQ==',
            ];
            for (var i = 0; i < modes.length; i++) {
                var mode = modes[i][0];
                // Make the correct nonce size and stub it in.
                var nonce = new Uint8Array(iv.subarray(0, modes[i][1]));
                var _copy = function(x) {
                    for (var i = 0; i < x.length; i++) {
                        x[i] = nonce[i];
                    }
                };
                sandbox.stub(asmCrypto, 'getRandomValues', _copy);
                for (var j = 0; j < tests.length; j++) {
                    var clear = tests[j];
                    assert.strictEqual(btoa(ns.blockEncrypt(clear, key, mode)),
                                       expected[i * tests.length + j]);
                }
                asmCrypto.getRandomValues.restore();
            }
        });
            
        it("blockDecrypt", function() {
            var key = asmCrypto.bytes_to_string(asmCrypto.hex_to_bytes('0f0e0d0c0b0a09080706050403020100'));
            var modes = [[ns.BLOCK_ENCRYPTION_SCHEME.AES_CCM_12_16, 12],
                         [ns.BLOCK_ENCRYPTION_SCHEME.AES_CCM_10_16, 10],
                         [ns.BLOCK_ENCRYPTION_SCHEME.AES_CCM_10_08, 10]];
            var tests = [
                'AAABAgMEBQYHCAkKC436kEyuBNzuW6p4fd5WoW0=',
                'AAABAgMEBQYHCAkKCyi+Gse0PYhohpuaRdPeQ2zQzA==',
                'AAABAgMEBQYHCAkKC1jj/Y+ZHFFbO3UUng4na9OXvdc4jSVHIfN7ZqY=',
                'AAABAgMEBQYHCAkKC1rg6sGDWwFpJX0Q14jMKRU1EqGtmyxNLrct68sME75wRH6Vz8mvGDc=',
                'AAABAgMEBQYHCAkKC0zktMaKUFRTdXEQ05qfMx1zN+6AnDBdMJZPYx7hPtIuU1e9B+eiG4Z5jlqrYiW3FTqKXuJPuLb4jgJTeK0FsYowMw==',
                'AAABAgMEBQYHCAkKC0hIAMYpvQFROnlMxVaEuPiXMq/Y4m8BUAgw',
                'AAABAgMEBQYHCAkKC1RPN8aeWU0aczwwzYjMOBC6E2laTFsBrGOaoCAFb928',
                'AAABAgMEBQYHCAkKC8wtQxM9jPC6hJ6nBz0JjczE3x9BOdz47C+7ks4K2Wb9lPQIBLG4INdpu990',
                'AAABAgMEBQYHCAkKC3rj/KjtP0NbJ2wC+omKaEkVX+4AfwLqxP/4wY53WGn8+OKBozgJryuRjTGxCo5iBp5XKqex2bwO2Dz7BTgZ+/w+iDFjLEWwz/gvCRBqTQDSvEs=',
                'AQABAgMEBQYHCAl2SvO7NJsA/pCOM/+ZGRLO',
                'AQABAgMEBQYHCAlsEidPV7tzJs/RkQ4e652Ipuc=',
                'AQABAgMEBQYHCAkcT6pYBDGA0fD0WxB4YOqtkAhkd2VnxJpePwdJ',
                'AQABAgMEBQYHCAkeTL0WHnbQ4+78X1lELSvB1nwQZCAI98SSw69pQGbXhP4kwoW5x0R1',
                'AQABAgMEBQYHCAkISOMRF32F2b7wX11WfjHJkFlfSScU59o0kzk7jy8GJ9g+DYAvePaaxtKi9hPgbbTkt2gAUoEyAsKvEWbizViIqag=',
                'AQABAgMEBQYHCAkM5FcRtJDQ2/H4Efh3pgp0imG3oK+nxrA3SA==',
                'AQABAgMEBQYHCAkQ42ARA3SckLi9f0NELTrExuPcws6HdbPNrB+JfereuA==',
                'AQABAgMEBQYHCAmIgRTEoKEhME8f6Inx6I8YJ7GuiIL4QgaNZ8jrKNLfo7kJ4yRAJQ7lsIwegQ==',
                'AQABAgMEBQYHCAk+T6t/cBKS0eztTXRFa2qd9jFfycQmUC5dJJurGUm99XOLMSTw00I3LtHJ7HtLuKdAauFIGc5oCegTnlHVaAFIahH9Z65QV0iwi7YdUCAa/lYB',
                'AgABAgMEBQYHCAmJNz0zRRXZCQ==',
                'AgABAgMEBQYHCAlsEvCWxcq1JorR',
                'AgABAgMEBQYHCAkcT6pYBDGA0fD0WxDEk30ne8m70A==',
                'AgABAgMEBQYHCAkeTL0WHnbQ4+78X1lELSvB1nwQZCAI98QRPNxvXtb4mQ==',
                'AgABAgMEBQYHCAkISOMRF32F2b7wX11WfjHJkFlfSScU59o0kzk7jy8GJ9g+DYAvePaaxtKi9hPgbbTkt/LWvrZpzTEM',
                'AgABAgMEBQYHCAkM5FcRtJDQ2/H445cZBM9C5Ws=',
                'AgABAgMEBQYHCAkQ42ARA3SckLi9f0NELTrE+a13ciKmM6k=',
                'AgABAgMEBQYHCAmIgRTEoKEhME8f6Inx6I8YJ7GuiIL4QgaNZ8jrw5l9HNUXDPk=',
                'AgABAgMEBQYHCAk+T6t/cBKS0eztTXRFa2qd9jFfycQmUC5dJJurGUm99XOLMSTw00I3LtHJ7HtLuKdAauFIGc5oCegTnlHVaAFIahGfgp845h0GDQ==',
            ];
            var expected = ['', '42', "Don't panic!", 'Flying Spaghetti Monster',
                            "Ph'nglui mglw'nafh Cthulhu R'lyeh wgah'nagl fhtagn",
                            'Tēnā koe', 'Hänsel & Gretel', 'Слартибартфаст',
                            'foo\u0000\u0000\u0003bar' + 'puEd255\u0000\u0000\u0020' + ED25519_PUB_KEY];
            for (var i = 0; i < modes.length; i++) {
                for (var j = 0; j < expected.length; j++) {
                    var cipher = atob(tests[i * expected.length + j]);
                    assert.strictEqual(ns.blockDecrypt(cipher, key), expected[j]);
                }
            }
        });
        
        it("blockEncrypt/blockDecrypt round trip", function() {
            var key = asmCrypto.bytes_to_string(asmCrypto.hex_to_bytes('0f0e0d0c0b0a09080706050403020100'));
            var modes = [[ns.BLOCK_ENCRYPTION_SCHEME.AES_CCM_12_16, 12],
                         [ns.BLOCK_ENCRYPTION_SCHEME.AES_CCM_10_16, 10],
                         [ns.BLOCK_ENCRYPTION_SCHEME.AES_CCM_10_08, 10]];
            var tests = ['', '42', "Don't panic!", 'Flying Spaghetti Monster',
                         "Ph'nglui mglw'nafh Cthulhu R'lyeh wgah'nagl fhtagn",
                         'Tēnā koe', 'Hänsel & Gretel', 'Слартибартфаст',
                         'foo\u0000\u0000\u0003bar' + 'puEd255\u0000\u0000\u0020' + ED25519_PUB_KEY];
            for (var i = 0; i < modes.length; i++) {
                var mode = modes[i][0];
                for (var j = 0; j < tests.length; j++) {
                    var clear = tests[j];
                    var cipher = ns.blockEncrypt(clear, key, mode);
                    var reClear = ns.blockDecrypt(cipher, key);
                    assert.strictEqual(reClear, clear);
                }
            }
        });
        
        it("blockEncrypt/blockDecrypt round trip with array key", function() {
            var key = [252579084, 185207048, 117835012, 50462976];
            var modes = [[ns.BLOCK_ENCRYPTION_SCHEME.AES_CCM_12_16, 12],
                         [ns.BLOCK_ENCRYPTION_SCHEME.AES_CCM_10_16, 10],
                         [ns.BLOCK_ENCRYPTION_SCHEME.AES_CCM_10_08, 10]];
            var tests = ['', '42', "Don't panic!", 'Flying Spaghetti Monster',
                         "Ph'nglui mglw'nafh Cthulhu R'lyeh wgah'nagl fhtagn",
                         'Tēnā koe', 'Hänsel & Gretel', 'Слартибартфаст',
                         'foo\u0000\u0000\u0003bar' + 'puEd255\u0000\u0000\u0020' + ED25519_PUB_KEY];
            for (var i = 0; i < modes.length; i++) {
                var mode = modes[i][0];
                for (var j = 0; j < tests.length; j++) {
                    var clear = tests[j];
                    var cipher = ns.blockEncrypt(clear, key, mode);
                    var reClear = ns.blockDecrypt(cipher, key);
                    assert.strictEqual(reClear, clear);
                }
            }
        });
    });
});<|MERGE_RESOLUTION|>--- conflicted
+++ resolved
@@ -40,7 +40,6 @@
         });
         
         it("containerToTlvRecords", function() {
-<<<<<<< HEAD
             var tests = [{'foo': 'bar',
                           'puEd255': ED25519_PUB_KEY},
                          {'': 'fortytwo'}];
@@ -48,15 +47,8 @@
                             + 'puEd255\u0000\u0000\u0020' + ED25519_PUB_KEY,
                             '\u0000\u0000\u0008fortytwo'];
             for (var i = 0; i < tests.length; i++) {
-                assert.strictEqual(containerToTlvRecords(tests[i]), expected[i]);
-            }
-=======
-            var tests = {'foo': 'bar',
-                         'puEd255': ED25519_PUB_KEY};
-            var expected = 'foo\u0000\u0000\u0003bar'
-                         + 'puEd255\u0000\u0000\u0020' + ED25519_PUB_KEY;
-            assert.strictEqual(ns.containerToTlvRecords(tests), expected);
->>>>>>> f830838d
+                assert.strictEqual(ns.containerToTlvRecords(tests[i]), expected[i]);
+            }
         });
         
         it('_splitSingleTlvRecord', function() {
@@ -69,7 +61,6 @@
         });
         
         it('tlvRecordsToContainer', function() {
-<<<<<<< HEAD
             var tests = ['foo\u0000\u0000\u0003bar'
                          + 'puEd255\u0000\u0000\u0020' + ED25519_PUB_KEY,
                          '\u0000\u0000\u0008fortytwo'];
@@ -77,16 +68,7 @@
                              'puEd255': ED25519_PUB_KEY},
                             {'': 'fortytwo'}];
             for (var i = 0; i < tests.length; i++) {
-                assert.deepEqual(tlvRecordsToContainer(tests[i]), expected[i]);
-=======
-            var tests = 'foo\u0000\u0000\u0003bar'
-                      + 'puEd255\u0000\u0000\u0020' + ED25519_PUB_KEY;
-            var expected = {'foo': 'bar',
-                            'puEd255': ED25519_PUB_KEY};
-            var result = ns.tlvRecordsToContainer(tests);
-            for (var key in expected) {
-                assert.strictEqual(result[key], expected[key]);
->>>>>>> f830838d
+                assert.deepEqual(ns.tlvRecordsToContainer(tests[i]), expected[i]);
             }
         });
     });
