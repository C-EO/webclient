/**
 * @fileOverview
 * Chat message encryption unit tests.
 */

describe("chat.strongvelope unit test", function() {
    var assert = chai.assert;
    var ns = strongvelope;

    // Some test data.
    var PROTOCOL_VERSION_STRING = "\u0001";
    var ED25519_PRIV_KEY = atob('nWGxne/9WmC6hEr0kuwsxERJxWl7MmkZcDusAxyuf2A=');
    var ED25519_PUB_KEY = atob('11qYAYKxCrfVS/7TyWQHOg7hcvPapiMlrwIaaPcHURo=');
    var CU25519_PRIV_KEY = atob('ZMB9oRI87iFj5cwKBvgzwnxxToRAO3L5P1gILfJyEik=');
    var CU25519_PUB_KEY = atob('4BXxF+5ehQKKCCR5x3hP3E0hzYry59jFTM30x9dzWRI=');
    var RSA_PUB_KEY = [
        asmCrypto.base64_to_bytes('wT+JSBnBNjgalMGT5hmFHd/N5eyncAA+w1TzFC4PYfB'
            + 'nbX1CFcx6E7BuB0SqgxbJw3ZsvvowsjRvuo8SNtfmVIz4fZV45pBPxCkeCWonN/'
            + 'zZZiT3LnYnk1BfnfxfoXtEYRrdVPXAC/VDc9cgy29OXKuuNsREKznb9JFYQUVH9'
            + 'FM='),
        asmCrypto.base64_to_bytes('AQAB')
    ];
    var RSA_PRIV_KEY = [
        asmCrypto.base64_to_bytes('wT+JSBnBNjgalMGT5hmFHd/N5eyncAA+w1TzFC4PYfB'
            + 'nbX1CFcx6E7BuB0SqgxbJw3ZsvvowsjRvuo8SNtfmVIz4fZV45pBPxCkeCWonN/'
            + 'zZZiT3LnYnk1BfnfxfoXtEYRrdVPXAC/VDc9cgy29OXKuuNsREKznb9JFYQUVH9'
            + 'FM='),
        65537,
        asmCrypto.base64_to_bytes('B1SXqop/j8T1DSuCprnVGNsCfnRJra/0sYgpaFyO7NI'
            + 'nujmEJjuJbfHFWrU6GprksGtvmJb4/emLS3Jd6IKsE/wRthTLLMgbzGm5rRZ92g'
            + 'k8XGY3dUrNDsnphFsbIkTVl8n2PX6gdr2hn+rc2zvRupAYkV/smBZX+3pDAcuHo'
            + '+E='),
        asmCrypto.base64_to_bytes('7y+NkdfNlnENazteobZ2K0IU7+Mp59BgmrhBl0TvhiA'
            + '5HkI9WJDIZK67NsDa9QNdJ/NCfmqE/eNkZqFLVq0c+w=='),
        asmCrypto.base64_to_bytes('ztVHfgrLnINsPFTjMmjgZM6M39QEUsi4erg4s2tJiuI'
            + 'v29szH1n2HdPKFRIUPnemj48kANvp5XagAAhOb8u2iQ=='),
        asmCrypto.base64_to_bytes('IniC+aLVUTonye17fOjT7PYQGGZvsqX4VjP51/gqYPU'
            + 'h5jd7qdjr2H7KImD27Vq3wTswuRFW61QrMxNJzUsTow=='),
        asmCrypto.base64_to_bytes('TeoqNGD8sskPTOrta1/2qALnLqo/tq/GTvR255/S5G6'
            + 'weLHqYDUTcckGp0lYNu/73ridZ3VwdvBo9ZorchHbgQ=='),
        asmCrypto.base64_to_bytes('JhqTYTqT5Dj6YoWHWNHbOz24NmMZUXwDms/MDOBM0Nc'
            + '0nX6NjLDooFrJZtBMGMgcSQJd4rULuH94+szNGc2GAg==')
    ];
    var KEY = atob('/+fPkTwBddDWDSA2M1hluA==');
    var NONCE = atob('MTHgl79y+1FFnmnopp4UNA==');
    var KEY_ID = atob('QUkAAA==');
    var INITIAL_MESSAGE_BIN = atob('AQEAAECuKE3arE92KkMXAdaUtbZ1riLfiLezTBFtB'
        + 'kZMNqNYsV402eiU2T8UN8AZPthbKkIsx7DwnhBJ2aBrvjnoF4UDAgAAAQADAAAM71B'
        + 'rlkBJXmR5xRtMBAAACMqLuOeu/PccBQAAEMiaxjj3mLwIOIk3mKluzXsGAAAEQUkAA'
        + 'AcAAAbruWm1K5g=');
    var INITIAL_MESSAGE_BODY_BIN = atob('AwAADO9Qa5ZASV5kecUbTAQAAAjKi7jnrvz3'
        + 'HAUAABDImsY495i8CDiJN5ipbs17BgAABEFJAAAHAAAG67lptSuY');
    var INITIAL_MESSAGE = {
        protocolVersion: 1,
        signature:  atob('rihN2qxPdipDFwHWlLW2da4i34i3s0wRbQZGTDajWLFeNNnolNk'
            + '/FDfAGT7YWypCLMew8J4QSdmga7456BeFAw=='),
        signedContent: atob('AgAAAQADAAAM71BrlkBJXmR5xRtMBAAACMqLuOeu/PccBQAA'
            + 'EMiaxjj3mLwIOIk3mKluzXsGAAAEQUkAAAcAAAbruWm1K5g='),
        type: 0x00,
        nonce: atob('71BrlkBJXmR5xRtM'),
        recipients: ['you456789xw'],
        keys: [atob('yJrGOPeYvAg4iTeYqW7New==')],
        keyIds: [KEY_ID],
        includeParticipants: [],
        excludeParticipants: [],
        payload: atob('67lptSuY')
    };
    var FOLLOWUP_MESSAGE_BIN = atob('AQEAAECXRUab/B0G4OStZoUk3fmgbSmaKptYdbbTK'
        + 'Zh4GVmbB14Rn/xSR9zYypOXD7MgNRJCAFjDZ/3scsGNZTqAewgDAgAAAQEDAAAM71Br'
        + 'lkBJXmR5xRtMBgAABEFJAAAHAAAG67lptSuY');
    var FOLLOWUP_MESSAGE_BODY_BIN = atob('AwAADO9Qa5ZASV5kecUbTAYAAARBSQAABwAA'
        + 'Buu5abUrmA==');
    var FOLLOWUP_MESSAGE = {
        protocolVersion: 1,
        signature:  atob('l0VGm/wdBuDkrWaFJN35oG0pmiqbWHW20ymYeBlZmwdeEZ/8Ukfc'
            + '2MqTlw+zIDUSQgBYw2f97HLBjWU6gHsIAw=='),
        signedContent: atob('AgAAAQEDAAAM71BrlkBJXmR5xRtMBgAABEFJAAAHAAAG67lptSuY'),
        type: 0x01,
        nonce: atob('71BrlkBJXmR5xRtM'),
        recipients: [],
        keys: [],
        keyIds: [KEY_ID],
        includeParticipants: [],
        excludeParticipants: [],
        payload: atob('67lptSuY')
    };
    var ROTATED_KEY = atob('D/1apgnOpfzZqrYi95t5pw==');
    var ROTATED_KEY_ID = atob('QUkAAQ==');
    var ROTATION_MESSAGE_BIN = atob('AAEAAEB6MqjdQi8U2RiFyLdeX6hONPNJVugKL8Jjt'
        + 'NBEH1+elTgItQqv+/pE6gb8zqchv59I6tMhM5e+BI45/djWY7APAgAAAQADAAAM71Br'
        + 'lkBJXmR5xRtMBAAACMqLuOeu/PccBQAAIIHgbD1AGIFO6HIagNL3pjHAGnKW+WwMuh2'
        + 'eweVCfnY6BgAACEFJAAFBSQAABwAABh+/GnXzGA==');
    var ROTATION_MESSAGE = {
        protocolVersion: 0,
        signature:  atob('ejKo3UIvFNkYhci3Xl+oTjTzSVboCi/CY7TQRB9fnpU4CLUKr/v6R'
            + 'OoG/M6nIb+fSOrTITOXvgSOOf3Y1mOwDw=='),
        signedContent: atob('AgAAAQADAAAM71BrlkBJXmR5xRtMBAAACMqLuOeu/PccBQAAII'
            + 'HgbD1AGIFO6HIagNL3pjHAGnKW+WwMuh2eweVCfnY6BgAACEFJAAFBSQAABwAABh'
            + '+/GnXzGA=='),
        type: 0x00,
        nonce: atob('71BrlkBJXmR5xRtM'),
        recipients: ['you456789xw'],
        keys: [atob('geBsPUAYgU7ochqA0vemMcAacpb5bAy6HZ7B5UJ+djo=')],
        keyIds: [ROTATED_KEY_ID, KEY_ID],
        includeParticipants: [],
        excludeParticipants: [],
        payload: atob('H78adfMY')
    };
    var ROTATION_MESSAGE_BIN_PROTOCOL_1 = atob('AQEAAEB6MqjdQi8U2RiFyLdeX6hONPN'
        + 'JVugKL8JjtNBEH1+elTgItQqv+/pE6gb8zqchv59I6tMhM5e+BI45/djWY7APAgAAAQA'
        + 'DAAAM71BrlkBJXmR5xRtMBAAACMqLuOeu/PccBQAAIIHgbD1AGIFO6HIagNL3pjHAGnK'
        + 'W+WwMuh2eweVCfnY6BgAAEBzN3yhOpQABHM3fKE6lAAAHAAAGH78adfMY');
    var REMINDER_MESSAGE_BIN = atob('AQEAAEDct7zij9MwC0VFxLSQ+wWe+aG83Rv9NoP1V'
        + 'bGW/tFy9jmPxL9Y0UgvFeazKlCh9maWzjJ3rhHUj1BfQ5nq5MECAgAAAQADAAAM71Br'
        + 'lkBJXmR5xRtMBAAACMqLuOeu/PccBQAAEIHgbD1AGIFO6HIagNL3pjEGAAAEQUkAAQ==');
    var REMINDER_MESSAGE = {
        protocolVersion: 1,
        signature:  atob('3Le84o/TMAtFRcS0kPsFnvmhvN0b/TaD9VWxlv7RcvY5j8S/WNFIL'
            + 'xXmsypQofZmls4yd64R1I9QX0OZ6uTBAg=='),
        signedContent: atob('AgAAAQADAAAM71BrlkBJXmR5xRtMBAAACMqLuOeu/PccBQAAEI'
            + 'HgbD1AGIFO6HIagNL3pjEGAAAEQUkAAQ=='),
        type: 0x00,
        nonce: atob('71BrlkBJXmR5xRtM'),
        recipients: ['you456789xw'],
        keys: [atob('geBsPUAYgU7ochqA0vemMQ==')],
        keyIds: [ROTATED_KEY_ID],
        includeParticipants: [],
        excludeParticipants: []
    };
    var PARTICIPANT_CHANGE_MESSAGE_BIN = atob('AQEAAEBBh/ndnYVhfhamD/l1yph0/uf'
            + 'uZhDU/yn/sOP3l3sqrV3bb8QiJX38OeDJAEWoYZV0IcuP8EbDNXKT1mxJftEPAg'
            + 'AAAQIDAAAM71BrlkBJXmR5xRtMBAAACJYp6Oeu/PccBQAAENp0rdw/Yf2dfMwY6'
            + 'xCJi3QGAAAIQUkAAUFJAAAHAAAGH78adfMYCAAACJYp6Oeu/PccCQAACKLbaOeu'
            + '/Pcc');
    var PARTICIPANT_CHANGE_MESSAGE = {
        protocolVersion: 1,
        signature:  atob('QYf53Z2FYX4Wpg/5dcqYdP7n7mYQ1P8p/7Dj95d7Kq1d22/EIiV9'
            + '/DngyQBFqGGVdCHLj/BGwzVyk9ZsSX7RDw=='),
        signedContent: atob('AgAAAQIDAAAM71BrlkBJXmR5xRtMBAAACJYp6Oeu/PccBQAAE'
            + 'Np0rdw/Yf2dfMwY6xCJi3QGAAAIQUkAAUFJAAAHAAAGH78adfMY'),
        type: 0x02,
        nonce: atob('71BrlkBJXmR5xRtM'),
        recipients: ['lino56789xw'],
        keys: [atob('2nSt3D9h/Z18zBjrEImLdA==')],
        keyIds: [ROTATED_KEY_ID, KEY_ID],
        includeParticipants: ['lino56789xw'],
        excludeParticipants: ['otto56789xw'],
        payload: atob('H78adfMY')
    };
    var RSA_ENCRYPTED_KEYS = atob('BAAzD19I72pnZXXRJJXuFrm+90rXuhWiprGpUP/7oxr'
        + 'yvt6XW6F/ObfgC0Ni+Rc6UhQc6Autwj6IlQMN9QDeVp6r4oJ1jIOoDlGCzLYRP0wQyY'
        + 'uTVk+cSmsZMKlRocduzt1mNYAS8kozzHoHij8PcH9QG4tpaDCNX4FteQuyIP6hvA==');

    // For setting up participants and ensuring we have legit key ids
    var UNIQUE_DEVICE_ID = a32_to_str([483254056]);
    var DATESTAMP = 20133;
    var KEY_ID_0 = UNIQUE_DEVICE_ID + a32_to_str([1319436288]);
    var KEY_ID_1 = UNIQUE_DEVICE_ID + a32_to_str([1319436289]);
    var KEY_ID_2 = UNIQUE_DEVICE_ID + a32_to_str([1319436290]);
    var KEY_ID_MAXCOUNTER  = UNIQUE_DEVICE_ID + a32_to_str([1319501823]);
    var KEY_ID_MAXCOUNTER_YESTERDAY = UNIQUE_DEVICE_ID + a32_to_str([1319436287]);


    // Create/restore Sinon stub/spy/mock sandboxes.
    var sandbox = null;

    var _echo = function(x) { return x; };
    var _copy = function(source) {
        var __copy = function(dest) {
            for (var i = 0; i < source.length; i++) {
                dest[i] = source.charCodeAt(i);
            }
        };
        return __copy;
    };
    var _bytesOfString = function(x) {
        var result = [];
        for (var i = 0; i < x.length; i++) {
            result.push(x.charCodeAt(i));
        }
        return new Uint8Array(result);
    };

    beforeEach(function() {
        sandbox = sinon.sandbox.create();
    });

    afterEach(function() {
        sandbox.restore();
    });

    describe('en-/decryption', function() {
        describe('_symmetricEncryptMessage', function() {
            it("all parameters given", function() {
                sandbox.stub(window, 'to8', _echo);
                sandbox.stub(asmCrypto, 'string_to_bytes', _echo);
                sandbox.stub(asmCrypto.AES_CTR, 'encrypt').returns('cipher text');
                sandbox.stub(asmCrypto, 'bytes_to_string', _echo);
                sandbox.stub(ns, 'deriveNonceSecret', _echo);

                var result = ns._symmetricEncryptMessage('forty two', 'the key', 'gooniegoogoo');
                assert.deepEqual(result,
                    { ciphertext: 'cipher text', key: 'the key', nonce: 'gooniegoogoo' });
                assert.strictEqual(asmCrypto.string_to_bytes.callCount, 3);
                assert.strictEqual(ns.deriveNonceSecret.callCount, 1);
                assert.strictEqual(to8.callCount, 1);
                assert.strictEqual(asmCrypto.AES_CTR.encrypt.callCount, 1);
                assert.deepEqual(asmCrypto.AES_CTR.encrypt.args[0],
                    ['forty two', 'the key', 'gooniegoogoo']);
                assert.strictEqual(asmCrypto.bytes_to_string.callCount, 2);
            });

            it("binary", function() {
                var result = ns._symmetricEncryptMessage('forty two', KEY, NONCE);
                assert.strictEqual(btoa(result.ciphertext), 'J+79wd1gGVjQ');
                assert.strictEqual(btoa(result.key), btoa(KEY));
                assert.strictEqual(btoa(result.nonce), btoa(NONCE));
            });

            it("missing nonce", function() {
                sandbox.stub(window, 'to8', _echo);
                sandbox.stub(asmCrypto, 'string_to_bytes', _echo);
                sandbox.stub(asmCrypto, 'getRandomValues', _copy('gooniegoogoo'));
                sandbox.stub(asmCrypto.AES_CTR, 'encrypt').returns('cipher text');
                sandbox.stub(asmCrypto, 'bytes_to_string', _echo);
                sandbox.stub(ns, 'deriveNonceSecret').returns('gooniegoogoo');

                var result = ns._symmetricEncryptMessage('forty two', 'the key');
                assert.deepEqual(result, { ciphertext: 'cipher text', key: 'the key',
                                           nonce: _bytesOfString('gooniegoogoo') });
                assert.strictEqual(asmCrypto.string_to_bytes.callCount, 3);
                assert.strictEqual(ns.deriveNonceSecret.callCount, 1);
                assert.strictEqual(asmCrypto.getRandomValues.callCount, 1);
                assert.strictEqual(to8.callCount, 1);
                assert.strictEqual(asmCrypto.AES_CTR.encrypt.callCount, 1);
                assert.strictEqual(asmCrypto.bytes_to_string.callCount, 3);
            });

            it("message only", function() {
                sandbox.stub(window, 'to8', _echo);
                sandbox.stub(asmCrypto, 'string_to_bytes', _echo);
                var counter = 0;
                var _getRandomValues = function(x) {
                    counter++;
                    var value = (counter === 1) ? 'a new secret key' : 'gooniegoogoo';
                    return _copy(value)(x);
                };
                sandbox.stub(asmCrypto, 'getRandomValues', _getRandomValues);
                sandbox.stub(asmCrypto.AES_CTR, 'encrypt').returns('cipher text');
                sandbox.stub(asmCrypto, 'bytes_to_string', _echo);
                sandbox.stub(ns, 'deriveNonceSecret').returns('gooniegoogoo');

                var result = ns._symmetricEncryptMessage('forty two');
                assert.deepEqual(result, { ciphertext: 'cipher text',
                                           key: _bytesOfString('a new secret key'),
                                           nonce: _bytesOfString('gooniegoogoo') });
                assert.strictEqual(asmCrypto.string_to_bytes.callCount, 2);
                assert.strictEqual(asmCrypto.getRandomValues.callCount, 2);
                assert.strictEqual(ns.deriveNonceSecret.callCount, 1);
                assert.strictEqual(to8.callCount, 1);
                assert.strictEqual(asmCrypto.AES_CTR.encrypt.callCount, 1);
                assert.strictEqual(asmCrypto.bytes_to_string.callCount, 3);
            });

            it("no message conten", function() {
                var counter = 0;
                var _getRandomValues = function(x) {
                    counter++;
                    var value = (counter % 2 === 1) ? KEY : NONCE;
                    return _copy(value)(x);
                };
                sandbox.stub(asmCrypto, 'getRandomValues', _getRandomValues);
                var tests = [null, undefined];
                var result;

                for (var i = 0; i < tests.length; i++) {
                    result = ns._symmetricEncryptMessage(tests[i]);
                    assert.deepEqual(result, { ciphertext: null,
                                               key: KEY,
                                               nonce: atob('MTHgl79y+1FFnmno') });
                    assert.strictEqual(asmCrypto.getRandomValues.callCount, 2 * (i + 1));
                }
            });
        });

        describe('_symmetricDecryptMessage', function() {
            it("all parameters given", function() {
                sandbox.stub(window, 'decodeURIComponent', _echo);
                sandbox.stub(window, 'escape', _echo);
                sandbox.stub(asmCrypto, 'string_to_bytes', _echo);
                sandbox.stub(asmCrypto.AES_CTR, 'decrypt').returns('forty two');
                sandbox.stub(asmCrypto, 'bytes_to_string', _echo);
                sandbox.stub(ns, 'deriveNonceSecret').returns('gooniegoogoo');

                var result = ns._symmetricDecryptMessage('cipher text', 'the key', 'gooniegoogoo');
                assert.deepEqual(result, 'forty two');
                assert.strictEqual(asmCrypto.string_to_bytes.callCount, 3);
                assert.strictEqual(ns.deriveNonceSecret.callCount, 1);
                assert.strictEqual(asmCrypto.AES_CTR.decrypt.callCount, 1);
                assert.deepEqual(asmCrypto.AES_CTR.decrypt.args[0],
                    ['cipher text', 'the key', 'gooniegoogoo']);
                assert.strictEqual(asmCrypto.bytes_to_string.callCount, 1);
                assert.strictEqual(decodeURIComponent.callCount, 1);
                assert.strictEqual(escape.callCount, 1);
            });

            it("binary", function() {
                var result = ns._symmetricDecryptMessage(atob('J+79wd1gGVjQ'), KEY, NONCE);
                assert.strictEqual(result, 'forty two');
            });

            it("binary, empty message", function() {
                var result = ns._symmetricDecryptMessage('', KEY, NONCE);
                assert.strictEqual(result, '');
            });

            it("binary, null message", function() {
                var result = ns._symmetricDecryptMessage(null, KEY, NONCE);
                assert.strictEqual(result, null);
            });

            it("binary, undefined message", function() {
                var result = ns._symmetricDecryptMessage(undefined, KEY, NONCE);
                assert.strictEqual(result, null);
            });

            it("decryption fails", function() {
                sandbox.stub(ns._logger, '_log');
                var result = ns._symmetricDecryptMessage(atob('J+79wd1gGVjQ'), KEY,
                    atob('NTHgl79y+1FFnmnopp4UNA=='));
                assert.strictEqual(result, false);
                assert.strictEqual(ns._logger._log.args[0][0],
                                   'Could not decrypt message, probably a wrong key/nonce.');
            });
        });

        describe('_symmetricEncryptMessage/_symmetricDecryptMessage', function() {
            it("round trips", function() {
                var tests = ['42', "Don't panic!", 'Flying Spaghetti Monster',
                             "Ph'nglui mglw'nafh Cthulhu R'lyeh wgah'nagl fhtagn",
                             'Tēnā koe', 'Hänsel & Gretel', 'Слартибартфаст'];
                var encrypted;
                var decrypted;
                var testValue;
                for (var i = 0; i < tests.length; i++) {
                    testValue = tests[i];
                    encrypted = strongvelope._symmetricEncryptMessage(testValue);
                    decrypted = strongvelope._symmetricDecryptMessage(
                        encrypted.ciphertext, encrypted.key, encrypted.nonce);
                    assert.strictEqual(testValue, decrypted);
                }
            });
        });

        describe('_signMessage', function() {
            it("vanilla case", function() {
                sandbox.stub(asmCrypto, 'string_to_bytes', _echo);
                sandbox.stub(nacl.sign, 'detached').returns('squiggle');
                sandbox.stub(asmCrypto, 'bytes_to_string', _echo);

                var result = ns._signMessage('forty two', 'private key', 'public key');
                assert.strictEqual(result, 'squiggle');
                assert.strictEqual(asmCrypto.string_to_bytes.callCount, 2);
                assert.strictEqual(nacl.sign.detached.callCount, 1);
                assert.deepEqual(nacl.sign.detached.args[0],
                    ['strongvelopesigforty two', 'private keypublic key']);
                assert.strictEqual(asmCrypto.bytes_to_string.callCount, 1);
            });

            it("binary", function() {
                var result = ns._signMessage('forty two', ED25519_PRIV_KEY, ED25519_PUB_KEY);
                assert.strictEqual(btoa(result),
                    'WlGvF9zODTQOA+lTrb2jRe8bCz7Azhh2/9hze54SPWJpbfZ41SUZswe3b8KjpO0o3id9FVpNFI63ToXjw+iRCQ==');
            });
        });

        describe('_verifyMessage', function() {
            it("vanilla case", function() {
                sandbox.stub(asmCrypto, 'string_to_bytes', _echo);
                sandbox.stub(nacl.sign.detached, 'verify').returns(true);

                var result = ns._verifyMessage('forty two', 'squiggle', 'public key');
                assert.deepEqual(result, true);
                assert.strictEqual(asmCrypto.string_to_bytes.callCount, 3);
                assert.strictEqual(nacl.sign.detached.verify.callCount, 1);
                assert.deepEqual(nacl.sign.detached.verify.args[0],
                    ['strongvelopesigforty two', 'squiggle', 'public key']);
            });

            it("binary", function() {
                var signature = atob('WlGvF9zODTQOA+lTrb2jRe8bCz7Azhh2/9hze54S'
                    + 'PWJpbfZ41SUZswe3b8KjpO0o3id9FVpNFI63ToXjw+iRCQ==');
                var result = ns._verifyMessage('forty two', signature, ED25519_PUB_KEY);
                assert.deepEqual(result, true);
            });
        });

        describe('deriveSharedKey()', function() {
            var baseCase = "\x0b\x0b\x0b\x0b\x0b\x0b\x0b\x0b\x0b\x0b\x0b\x0b\x0b\x0b\x0b\x0b" +
                           "\x0b\x0b\x0b\x0b\x0b\x0b";

            it("sanity check", function() {
                // Test Case 3 from RFC 5869.
                assert.strictEqual(btoa(ns.deriveSharedKey(baseCase, '')),
                    btoa('\x8d\xa4\xe7\x75\xa5\x63\xc1\x8f\x71\x5f\x80\x2a\x06\x3c\x5a\x31' +
                         '\xb8\xa1\x1f\x5c\x5e\xe1\x87\x9e\xc3\x45\x4e\x5f\x3c\x73\x8d\x2d'));
            });

            it("base case", function() {
                // Test against Python:
                // >>> from hmac import HMAC; from hashlib import sha256
                // >>> import base64
                // >>> hmac = lambda *args: HMAC(*args, digestmod=sha256)
                // >>> base64.b64encode(hmac(hmac(b'', b'\x0b'*22).digest(), b'mpenc group key\x01').digest())
                // 'c9cc6b03feceadd360859a46932477ca924cc646be0d6f07dc8c4e2d49bd6301'
                assert.strictEqual(btoa(ns.deriveSharedKey(baseCase, 'mpenc group key')),
                    'ycxrA/7OrdNghZpGkyR3ypJMxka+DW8H3IxOLUm9YwE=');
            });
        });

        describe('deriveNonceSecret()', function() {
            var baseCase = "\x0b\x0b\x0b\x0b\x0b\x0b\x0b\x0b\x0b\x0b\x0b\x0b\x0b\x0b\x0b\x0b" +
                           "\x0b\x0b\x0b\x0b\x0b\x0b";

            it("base case", function() {
                // Test against Python:
                // >>> from hmac import HMAC; from hashlib import sha256
                // >>> import base64
                // >>> hmac = lambda *args: HMAC(*args, digestmod=sha256)
                // >>> base64.b64encode(hmac(b'\x0b' * 22, b'payload').digest())
                // 'g4i49V8v6SjBNlg5dBTfvoxbrFjvLLY9NIu0ax/IW0Y='
                assert.strictEqual(btoa(ns.deriveNonceSecret(baseCase)),
                    'g4i49V8v6SjBNlg5dBTfvoxbrFjvLLY9NIu0ax/IW0Y=');
            });

            it("empty master nonce", function() {
                // Test against Python:
                // >>> base64.b64encode(hmac(b'', b'payload').digest())
                // '+BqVrzgYecM/lkxYn6CW+hM6B2BumXblRwYOeg6g9fM='
                assert.strictEqual(btoa(ns.deriveNonceSecret('')),
                    '+BqVrzgYecM/lkxYn6CW+hM6B2BumXblRwYOeg6g9fM=');
            });
        });

        describe('_parseMessageContent', function() {
            it("keyed message", function() {
                var result = ns._parseMessageContent(INITIAL_MESSAGE_BIN);
                assert.deepEqual(result, INITIAL_MESSAGE);
            });

            it("followup message", function() {
                var result = ns._parseMessageContent(FOLLOWUP_MESSAGE_BIN);
                assert.deepEqual(result, FOLLOWUP_MESSAGE);
            });

            it("rotation message", function() {
                var result = ns._parseMessageContent(ROTATION_MESSAGE_BIN);
                assert.deepEqual(result, ROTATION_MESSAGE);
            });

            it("reminder message", function() {
                var result = ns._parseMessageContent(REMINDER_MESSAGE_BIN);
                assert.deepEqual(result, REMINDER_MESSAGE);
            });

            it("unexpected TLV type", function() {
                sandbox.stub(ns._logger, '_log');
                var message = INITIAL_MESSAGE_BIN.substring(0, 1)
                    + String.fromCharCode(0x42) +  INITIAL_MESSAGE_BIN.substring(2);
                var result = ns._parseMessageContent(message);
                assert.strictEqual(result, false);
                assert.strictEqual(ns._logger._log.args[0][0],
                                   'Received unexpected TLV type: 66.');
            });
        });
    });

    describe('ProtocolHandler class', function() {
        var _toTlvRecord = function(_, content) {
            return '|' + content;
        };

        var _toTlvRecordWType = function(type, content) {
            return '|' + type + ':' + content;
        };

        describe('_parseAndExtractKeys', function() {
            it("all bases covered", function() {
                // This mock-history contains chatd as well as parsed data in one object.
                // The attribute `keys` just needs to be there to avoid an exception.
                var history = [
                    { userId: 'me3456789xw', ts: 1444255633, type: ns.MESSAGE_TYPES.GROUP_KEYED,
                      recipients: ['you456789xw'], keyIds: ['AI01'], keys: [], message: 'payload 0' },
                    { userId: 'me3456789xw', ts: 1444255634, type: ns.MESSAGE_TYPES.GROUP_FOLLOWUP,
                      keyIds: ['AI01'], message: 'payload 1' },
                    { userId: 'you456789xw', ts: 1444255635, type: ns.MESSAGE_TYPES.GROUP_FOLLOWUP,
                      keyIds: ['AIf1'], message: 'payload 2' },
                    { userId: 'me3456789xw', ts: 1444255636, type: ns.MESSAGE_TYPES.GROUP_KEYED,
                      recipients: ['you456789xw'], keyIds: ['AI02', 'AI01'], keys: [], message: 'payload 3' },
                    { userId: 'you456789xw', ts: 1444255637, type: ns.MESSAGE_TYPES.GROUP_FOLLOWUP,
                      keyIds: ['AIf1'], message: 'payload 4' },
                    { userId: 'you456789xw', ts: 1444255638, type: ns.MESSAGE_TYPES.GROUP_FOLLOWUP,
                      keyIds: ['AIf1'], message: 'payload 5' },
                    { userId: 'you456789xw', ts: 1444255639, type: ns.MESSAGE_TYPES.GROUP_KEYED,
                      recipients: ['me3456789xw'], keyIds: ['AIf2', 'AIf1'], keys: [], message: 'payload 6' },
                ];
                var compareKeys = [
                    { 'AI01': 'foo' },
                    {},
                    {},
                    { 'AI02': 'foo', 'AI01': 'bar' },
                    {},
                    {},
                    { 'AIf2': 'foo', 'AIf1': 'bar' },
                ];
                sandbox.stub(ns, '_verifyMessage').returns(true);
                var i;
                sandbox.stub(ns, '_parseMessageContent', function() {
                    return history[i];
                });
                var handler;
                var result;
                var message;

                // jshint loopfunc: true
                for (i = 0; i < history.length; i++) {
                    handler = new ns.ProtocolHandler('me3456789xw',
                        CU25519_PRIV_KEY, ED25519_PRIV_KEY, ED25519_PUB_KEY, UNIQUE_DEVICE_ID);
                    message = history[i];
                    sandbox.stub(handler, '_decryptKeysFor', function() {
                        return ['foo', 'bar'].slice(0, message.keyIds.length);
                    });
                    result = handler._parseAndExtractKeys(message);
                    assert.deepEqual(result.parsedMessage, message);
                    assert.deepEqual(result.senderKeys, compareKeys[i]);
                }
                // jshint loopfunc: false
            });

            it("bad signature", function() {
                var message = {
                    userId: 'me3456789xw', ts: 1444255633, type: ns.MESSAGE_TYPES.GROUP_KEYED,
                    recipients: ['you456789xw'], keyIds: ['AI01'], keys: [], message: 'payload 0'
                };
                sandbox.stub(ns, '_verifyMessage').returns(false);
                sandbox.stub(ns, '_parseMessageContent').returns(message);
                var handler = new ns.ProtocolHandler('me3456789xw',
                        CU25519_PRIV_KEY, ED25519_PRIV_KEY, ED25519_PUB_KEY, UNIQUE_DEVICE_ID);
                var result = handler._parseAndExtractKeys(message);
                assert.strictEqual(result, false);
            });

            it("on user who's been excluded", function() {
                var message = {
                    userId: 'papa56789xw', ts: 1444255633, type: ns.MESSAGE_TYPES.ALTER_PARTICIPANTS,
                    recipients: ['lino56789xw'], keyIds: ['AI01'], keys: [], message: 'payload 0'
                };
                sandbox.stub(ns, '_verifyMessage').returns(true);
                sandbox.stub(ns, '_parseMessageContent').returns(message);
                var handler = new ns.ProtocolHandler('otto56789xw',
                        CU25519_PRIV_KEY, ED25519_PRIV_KEY, ED25519_PUB_KEY, UNIQUE_DEVICE_ID);
                var result = handler._parseAndExtractKeys(message);
                assert.deepEqual(result.parsedMessage, message);
                assert.deepEqual(result.senderKeys, {});
            });
        });

        describe('_batchParseAndExtractKeys', function() {
            it("all bases covered", function() {
                // This mock-history contains chatd as well as parsed data in one object.
                // The attribute `keys` just needs to be there to avoid an exception.
                var history = [
                    { userId: 'me3456789xw', ts: 1444255633, type: ns.MESSAGE_TYPES.GROUP_KEYED,
                      recipients: ['you456789xw'],
                      keyIds: ['AI01'], keys: ['foo1'], message: 'payload 0' },
                    { userId: 'me3456789xw', ts: 1444255634, type: ns.MESSAGE_TYPES.GROUP_FOLLOWUP,
                      keyIds: ['AI01'], message: 'payload 1' },
                    { userId: 'you456789xw', ts: 1444255635, type: ns.MESSAGE_TYPES.GROUP_FOLLOWUP,
                      keyIds: ['AIf1'], message: 'payload 2' },
                    { userId: 'me3456789xw', ts: 1444255636, type: ns.MESSAGE_TYPES.GROUP_KEYED,
                      recipients: ['you456789xw'],
                      keyIds: ['AI02', 'AI01'], keys: ['foo2', 'foo1'], message: 'payload 3' },
                    { userId: 'you456789xw', ts: 1444255637, type: ns.MESSAGE_TYPES.GROUP_FOLLOWUP,
                      keyIds: ['AIf1'], message: 'payload 4' },
                    { userId: 'you456789xw', ts: 1444255638, type: ns.MESSAGE_TYPES.GROUP_FOLLOWUP,
                      keyIds: ['AIf1'], message: 'payload 5' },
                    { userId: 'you456789xw', ts: 1444255639, type: ns.MESSAGE_TYPES.GROUP_KEYED,
                      recipients: ['me3456789xw'],
                      keyIds: ['AIf2', 'AIf1'], keys: ['bar2', 'bar1'], message: 'payload 6' },
                ];
                sandbox.stub(ns, '_verifyMessage').returns(true);
                var handler = new ns.ProtocolHandler('me3456789xw',
                    CU25519_PRIV_KEY, ED25519_PRIV_KEY, ED25519_PUB_KEY, UNIQUE_DEVICE_ID);
                sandbox.stub(handler, '_parseAndExtractKeys', function(value) {
                    var senderKeys = {};
                    if (value.keys) {
                        for (var i = 0; i < value.keys.length; i++) {
                            senderKeys[value.keyIds[i]] = value.keys[i];
                            if (!handler.participantKeys[value.userId]) {
                                handler.participantKeys[value.userId] = {};
                            }
                            handler.participantKeys[value.userId][value.keyIds[i]] = value.keys[i];
                        }
                    }
                    return { parsedMessage: value,
                             senderKeys: senderKeys };
                });
                var result = handler._batchParseAndExtractKeys(history);
                assert.deepEqual(result, history);
                assert.ok(handler.participantKeys['me3456789xw'].hasOwnProperty('AI01'));
                assert.ok(handler.participantKeys['me3456789xw'].hasOwnProperty('AI02'));
                assert.ok(handler.participantKeys['you456789xw'].hasOwnProperty('AIf1'));
                assert.ok(handler.participantKeys['you456789xw'].hasOwnProperty('AIf2'));
            });
        });

        describe('seed', function() {
            it("all bases covered", function() {
                var handler = new ns.ProtocolHandler('me3456789xw',
                    CU25519_PRIV_KEY, ED25519_PRIV_KEY, ED25519_PUB_KEY, UNIQUE_DEVICE_ID);

                var participantKeys = {
                    'you456789xw': { 'AIf1': 'your key 1', 'AIf2': 'your key 2' }
                };
                participantKeys['me3456789xw'] = {};
                participantKeys['me3456789xw'][KEY_ID_1] = 'my key 1';
                participantKeys['me3456789xw'][KEY_ID_2] = 'my key 2';

                sandbox.stub(handler, '_batchParseAndExtractKeys', function() {
                    handler.participantKeys = participantKeys;
                });

                var result = handler.seed(['dummy']);
                assert.strictEqual(result, true);
                assert.strictEqual(handler.keyId, KEY_ID_2);
                assert.strictEqual(handler.previousKeyId, KEY_ID_1);
                assert.deepEqual(handler.participantKeys, participantKeys);
                assert.strictEqual(handler._totalMessagesWithoutSendKey, 0);
                assert.strictEqual(handler._sentKeyId, null);
            });

            it("missing keys other party", function() {
                var handler = new ns.ProtocolHandler('me3456789xw',
                    CU25519_PRIV_KEY, ED25519_PRIV_KEY, ED25519_PUB_KEY, UNIQUE_DEVICE_ID);

                var participantKeys = {};
                participantKeys['me3456789xw'] = {};
                participantKeys['me3456789xw'][KEY_ID_1] = 'my key 1';
                participantKeys['me3456789xw'][KEY_ID_2] = 'my key 2';

                sandbox.stub(handler, '_batchParseAndExtractKeys', function() {
                    handler.participantKeys = participantKeys;
                });

                var result = handler.seed(['dummy']);
                assert.strictEqual(result, true);
                assert.strictEqual(handler.keyId, KEY_ID_2);
                assert.strictEqual(handler.previousKeyId, KEY_ID_1);
                assert.deepEqual(handler.participantKeys, participantKeys);
            });

            it("no own keys", function() {
                var handler = new ns.ProtocolHandler('me3456789xw',
                    CU25519_PRIV_KEY, ED25519_PRIV_KEY, ED25519_PUB_KEY, UNIQUE_DEVICE_ID);
                var participantKeys = {
                    'you456789xw': { 'AIf1': 'your key 1', 'AIf2': 'your key 2' }
                };
                sandbox.stub(handler, '_batchParseAndExtractKeys', function() {
                    handler.participantKeys = participantKeys;
                });

                var result = handler.seed(['dummy']);
                assert.strictEqual(result, false);
                assert.strictEqual(handler.keyId, null);
                assert.strictEqual(handler.previousKeyId, null);
                assert.deepEqual(handler.participantKeys, participantKeys);
                assert.strictEqual(handler._totalMessagesWithoutSendKey, 0);
                assert.strictEqual(handler._sentKeyId, null);
            });
        });

        describe('updateSenderKey', function() {
            it("initial usage", function() {
                var handler = new ns.ProtocolHandler('me3456789xw',
                    CU25519_PRIV_KEY, ED25519_PRIV_KEY, ED25519_PUB_KEY, UNIQUE_DEVICE_ID);
                sandbox.stub(window, 'pubCu25519', { 'you456789xw': 'your key' });
                sandbox.stub(ns, '_dateStampNow').returns(DATESTAMP);
                sandbox.stub(asmCrypto, 'getRandomValues', _copy(KEY));
                handler.updateSenderKey();
                var obj = {};
                obj[KEY_ID_0] = KEY;
<<<<<<< HEAD
                console.log(btoa(handler.keyId));
=======
                // console.log(btoa(handler.keyId));
>>>>>>> 5c87cc19
                assert.strictEqual(handler.keyId, KEY_ID_0);
                assert.strictEqual(handler.previousKeyId, null);
                assert.deepEqual(handler.participantKeys['me3456789xw'],
                    obj);
                assert.strictEqual(handler._keyEncryptionCount, 0);
            });

            it("key rotation", function() {
                var handler = new ns.ProtocolHandler('me3456789xw',
                    CU25519_PRIV_KEY, ED25519_PRIV_KEY, ED25519_PUB_KEY, UNIQUE_DEVICE_ID);
                handler.keyId = KEY_ID_0;
                handler._sentKeyId = handler.keyId;
                var obj = {};
                obj[KEY_ID_0] = KEY;

                var rotobj = {};
                rotobj[KEY_ID_0] = KEY;
                rotobj[KEY_ID_1] = ROTATED_KEY;

                handler.participantKeys = { 'me3456789xw': obj };
                handler._keyEncryptionCount = 16;
                sandbox.stub(window, 'pubCu25519', { 'you456789xw': 'your key' });
                sandbox.stub(ns, '_dateStampNow').returns(DATESTAMP);
                sandbox.stub(asmCrypto, 'getRandomValues', _copy(ROTATED_KEY));
                handler.updateSenderKey();
                assert.strictEqual(handler.keyId, KEY_ID_1);
                assert.strictEqual(handler.previousKeyId, KEY_ID_0);
                assert.deepEqual(handler.participantKeys['me3456789xw'],
                    rotobj);
                assert.strictEqual(handler._keyEncryptionCount, 0);
            });

            it("key rotation, per day overflow", function() {
                var handler = new ns.ProtocolHandler('me3456789xw',
                    CU25519_PRIV_KEY, ED25519_PRIV_KEY, ED25519_PUB_KEY, UNIQUE_DEVICE_ID);
                handler.keyId = KEY_ID_MAXCOUNTER;
                handler._sentKeyId = handler.keyId;

                var obj = {};
                obj[KEY_ID_MAXCOUNTER] = KEY;

                handler.participantKeys = { 'me3456789xw': obj };
                handler._keyEncryptionCount = 16;
                sandbox.stub(window, 'pubCu25519', { 'you456789xw': 'your key' });
                sandbox.stub(ns, '_dateStampNow').returns(DATESTAMP);
                assert.throws(function() { handler.updateSenderKey(); },
                    'This should hardly happen, but 2^16 keys were used for the day. Bailing out!');
            });

            it("key rotation with new day", function() {
                var handler = new ns.ProtocolHandler('me3456789xw',
                    CU25519_PRIV_KEY, ED25519_PRIV_KEY, ED25519_PUB_KEY, UNIQUE_DEVICE_ID);
                handler.keyId = KEY_ID_MAXCOUNTER_YESTERDAY;
                handler._sentKeyId = KEY_ID_MAXCOUNTER_YESTERDAY;

                var obj = {};
                obj[KEY_ID_MAXCOUNTER_YESTERDAY] = KEY;

                var rotobj = {};
                rotobj[KEY_ID_MAXCOUNTER_YESTERDAY] = KEY;
                rotobj[KEY_ID_0] = ROTATED_KEY;

                handler.participantKeys = { 'me3456789xw': obj };
                handler._keyEncryptionCount = 16;
                sandbox.stub(window, 'pubCu25519', { 'you456789xw': 'your key' });
                sandbox.stub(ns, '_dateStampNow').returns(DATESTAMP);
                sandbox.stub(asmCrypto, 'getRandomValues', _copy(ROTATED_KEY));
                handler.updateSenderKey();
                assert.strictEqual(handler.keyId, KEY_ID_0);
                assert.strictEqual(handler.previousKeyId, KEY_ID_MAXCOUNTER_YESTERDAY);
                assert.deepEqual(handler.participantKeys['me3456789xw'],
                    rotobj);
                assert.strictEqual(handler._keyEncryptionCount, 0);
            });

            it("avoid multiple, successive rotations", function() {
                var handler = new ns.ProtocolHandler('me3456789xw',
                    CU25519_PRIV_KEY, ED25519_PRIV_KEY, ED25519_PUB_KEY, UNIQUE_DEVICE_ID);
                handler.keyId = KEY_ID;
                handler._sentKeyId = handler.keyId;
                handler.participantKeys = { 'me3456789xw': { 'AI\u0000\u0000': KEY} };
                sandbox.stub(ns, '_dateStampNow').returns(16713);
                handler.updateSenderKey();
                var rotatedKeyId = handler.keyId;
                var rotatedKey = handler.participantKeys['me3456789xw'][rotatedKeyId];
                assert.notStrictEqual(handler.keyId, KEY_ID);
                assert.notStrictEqual(rotatedKey, KEY);
                assert.strictEqual(handler.previousKeyId, KEY_ID);

                // Now do it again.
                handler.updateSenderKey();
                assert.strictEqual(handler.keyId, rotatedKeyId);
                assert.strictEqual(handler.participantKeys['me3456789xw'][rotatedKeyId], rotatedKey);
                assert.strictEqual(handler.previousKeyId, KEY_ID);
            });
        });

        describe('_computeSymmetricKey', function() {
            it("normal operation", function() {
                var handler = new ns.ProtocolHandler('me3456789xw',
                    CU25519_PRIV_KEY, ED25519_PRIV_KEY, ED25519_PUB_KEY, UNIQUE_DEVICE_ID);
                sandbox.stub(window, 'pubCu25519', { 'you456789xw': 'your key' });
                sandbox.stub(asmCrypto, 'string_to_bytes', _echo);
                sandbox.stub(nacl, 'scalarMult').returns('shared secret');
                sandbox.stub(ns, 'deriveSharedKey', _echo);

                var result = handler._computeSymmetricKey('you456789xw');
                assert.strictEqual(result, 'shared secret');
                assert.strictEqual(asmCrypto.string_to_bytes.callCount, 2);
                assert.strictEqual(nacl.scalarMult.callCount, 1);
                assert.strictEqual(ns.deriveSharedKey.callCount, 1);
            });

            it("binary", function() {
                var handler = new ns.ProtocolHandler('me3456789xw',
                    CU25519_PRIV_KEY, ED25519_PRIV_KEY, ED25519_PUB_KEY, UNIQUE_DEVICE_ID);
                sandbox.stub(window, 'pubCu25519', { 'you456789xw': CU25519_PUB_KEY });
                sandbox.stub(window, 'u_privCu25519', CU25519_PRIV_KEY);
                var result = handler._computeSymmetricKey('you456789xw');
                assert.strictEqual(btoa(result),
                    'vb4//1yAvz0AHQnUUrrL0mcNr4xN9rRu7+6YMFQQf6U=');
            });

            it("missing recipient pubkey", function() {
                var handler = new ns.ProtocolHandler('me3456789xw',
                    CU25519_PRIV_KEY, ED25519_PRIV_KEY, ED25519_PUB_KEY, UNIQUE_DEVICE_ID);
                sandbox.stub(ns._logger, '_log');
                sandbox.stub(window, 'pubCu25519', {});
                assert.throws(function() { handler._computeSymmetricKey('you456789xw'); },
                              'No cached chat key for user!');
                assert.strictEqual(ns._logger._log.args[0][0],
                                   'No cached chat key for user!');
                assert.strictEqual(ns._logger._log.args[1][0],
                                   'No cached chat key for user: you456789xw');
            });
        });

        describe('_encryptKeysFor', function() {
            it("single key", function() {
                var handler = new ns.ProtocolHandler('me3456789xw',
                    CU25519_PRIV_KEY, ED25519_PRIV_KEY, ED25519_PUB_KEY, UNIQUE_DEVICE_ID);
                sandbox.stub(window, 'pubCu25519', { 'you456789xw': 'dummy' });
                sandbox.stub(asmCrypto, 'string_to_bytes', _echo);
                sandbox.stub(ns, 'deriveNonceSecret').returns('IV');
                sandbox.stub(handler, '_computeSymmetricKey').returns(
                    { substring: sinon.stub().returns('the key') });
                sandbox.stub(asmCrypto.AES_CBC, 'encrypt').returns('ciphertext');
                sandbox.stub(asmCrypto, 'bytes_to_string', _echo);

                var result = handler._encryptKeysFor(['a key'], 'gooniegoogoo', 'you456789xw');
                assert.strictEqual(result, 'ciphertext');
                assert.strictEqual(asmCrypto.AES_CBC.encrypt.callCount, 1);
                assert.deepEqual(asmCrypto.AES_CBC.encrypt.args[0],
                    ['a key', 'the key', false, 'IV']);
            });

            it("two keys", function() {
                var handler = new ns.ProtocolHandler('me3456789xw',
                    CU25519_PRIV_KEY, ED25519_PRIV_KEY, ED25519_PUB_KEY, UNIQUE_DEVICE_ID);
                sandbox.stub(window, 'pubCu25519', { 'you456789xw': 'dummy' });
                sandbox.stub(asmCrypto, 'string_to_bytes', _echo);
                sandbox.stub(ns, 'deriveNonceSecret').returns('IV');
                sandbox.stub(handler, '_computeSymmetricKey').returns(
                    { substring: sinon.stub().returns('the key') });
                sandbox.stub(asmCrypto.AES_CBC, 'encrypt').returns('ciphertext');
                sandbox.stub(asmCrypto, 'bytes_to_string', _echo);

                var result = handler._encryptKeysFor(['key one', 'key two'], 'gooniegoogoo', 'you456789xw');
                assert.strictEqual(result, 'ciphertext');
                assert.strictEqual(asmCrypto.AES_CBC.encrypt.callCount, 1);
                assert.deepEqual(asmCrypto.AES_CBC.encrypt.args[0],
                    ['key onekey two', 'the key', false, 'IV']);
            });

            it("binary, one key", function() {
                var handler = new ns.ProtocolHandler('me3456789xw',
                    CU25519_PRIV_KEY, ED25519_PRIV_KEY, ED25519_PUB_KEY, UNIQUE_DEVICE_ID);
                sandbox.stub(window, 'u_privCu25519', CU25519_PRIV_KEY);
                sandbox.stub(window, 'pubCu25519', { 'you456789xw': CU25519_PUB_KEY });
                sandbox.stub(handler, '_computeSymmetricKey').returns(
                    atob('X2O2IQoAqzPvr2F4XWjCuwP17tYHoJwB5KhyhlHb/mM='));

                var result = handler._encryptKeysFor([KEY], NONCE, 'you456789xw');
                assert.strictEqual(btoa(result), 'OvYk3sSnXIRPOZLV6C71pw==');
            });

            it("binary, two keys", function() {
                var handler = new ns.ProtocolHandler('me3456789xw',
                    CU25519_PRIV_KEY, ED25519_PRIV_KEY, ED25519_PUB_KEY, UNIQUE_DEVICE_ID);
                sandbox.stub(window, 'u_privCu25519', CU25519_PRIV_KEY);
                sandbox.stub(window, 'pubCu25519', { 'you456789xw': CU25519_PUB_KEY });
                sandbox.stub(handler, '_computeSymmetricKey').returns(
                    atob('X2O2IQoAqzPvr2F4XWjCuwP17tYHoJwB5KhyhlHb/mM='));

                var result = handler._encryptKeysFor([ROTATED_KEY, KEY], NONCE, 'you456789xw');
                assert.strictEqual(btoa(result), 'jQSMirQJ2JMwR15lsUf1gXvJWaOX1/CtIYTgNocf7Y8=');
            });

            it("binary, two keys, to self", function() {
                var handler = new ns.ProtocolHandler('me3456789xw',
                    CU25519_PRIV_KEY, ED25519_PRIV_KEY, ED25519_PUB_KEY, UNIQUE_DEVICE_ID);
                sandbox.stub(window, 'u_privCu25519', CU25519_PRIV_KEY);
                sandbox.stub(window, 'pubCu25519', { 'me3456789xw': CU25519_PUB_KEY });
                sandbox.stub(handler, '_computeSymmetricKey').returns(
                    atob('X2O2IQoAqzPvr2F4XWjCuwP17tYHoJwB5KhyhlHb/mM='));

                var result = handler._encryptKeysFor([ROTATED_KEY, KEY], NONCE, 'me3456789xw');
                assert.strictEqual(btoa(result), '8ObnafP2TzOoPkM1E1qh4mFxKp22uPA9d7CUS/GMj5Q=');
            });

            it("single key, no chat key", function() {
                sandbox.stub(ns._logger, '_log');
                var handler = new ns.ProtocolHandler('me3456789xw',
                    CU25519_PRIV_KEY, ED25519_PRIV_KEY, ED25519_PUB_KEY, UNIQUE_DEVICE_ID);
                sandbox.stub(window, 'u_pubkeys', { 'you456789xw': 'dummy' });
                sandbox.stub(crypt, 'rsaEncryptString').returns('ciphertext');

                var result = handler._encryptKeysFor(['a key'], 'gooniegoogoo', 'you456789xw');
                assert.strictEqual(result, 'ciphertext');
                assert.strictEqual(ns._logger._log.args[0][0],
                    'Encrypting sender keys for you456789xw using RSA.');
            });

            it("binary, two keys, no chat key", function() {
                var handler = new ns.ProtocolHandler('me3456789xw',
                    CU25519_PRIV_KEY, ED25519_PRIV_KEY, ED25519_PUB_KEY, UNIQUE_DEVICE_ID);
                sandbox.stub(window, 'u_privCu25519', CU25519_PRIV_KEY);
                sandbox.stub(window, 'u_pubkeys', { 'you456789xw': RSA_PUB_KEY });
                sandbox.stub(crypt, 'rsaEncryptString').returns(RSA_ENCRYPTED_KEYS);

                var result = handler._encryptKeysFor([ROTATED_KEY, KEY], NONCE, 'you456789xw');
                assert.strictEqual(btoa(result), btoa(RSA_ENCRYPTED_KEYS));
            });

            it("single key, no destination key whatsoever", function() {
                sandbox.stub(ns._logger, '_log');
                var handler = new ns.ProtocolHandler('me3456789xw',
                    CU25519_PRIV_KEY, ED25519_PRIV_KEY, ED25519_PUB_KEY, UNIQUE_DEVICE_ID);
                sandbox.stub(crypt, 'rsaEncryptString').returns('ciphertext');

                var result = handler._encryptKeysFor(['a key'], 'gooniegoogoo', 'you456789xw');
                assert.strictEqual(result, false);
                assert.strictEqual(ns._logger._log.args[0][0],
                    'No public encryption key (RSA or x25519) available for you456789xw');
            });
        });

        describe('_decryptKeysFor', function() {
            it("single key", function() {
                var handler = new ns.ProtocolHandler('me3456789xw',
                    CU25519_PRIV_KEY, ED25519_PRIV_KEY, ED25519_PUB_KEY, UNIQUE_DEVICE_ID);
                sandbox.stub(asmCrypto, 'string_to_bytes', _echo);
                sandbox.stub(ns, 'deriveNonceSecret').returns('IV');
                sandbox.stub(handler, '_computeSymmetricKey').returns(
                    { substring: sinon.stub().returns('the key') });
                sandbox.stub(asmCrypto.AES_CBC, 'decrypt').returns('a key67890123456');
                sandbox.stub(asmCrypto, 'bytes_to_string', _echo);

                var result = handler._decryptKeysFor('an encrypted key', 'gooniegoogoo', 'you456789xw');
                assert.deepEqual(result, ['a key67890123456']);
                assert.strictEqual(asmCrypto.AES_CBC.decrypt.callCount, 1);
                assert.deepEqual(asmCrypto.AES_CBC.decrypt.args[0],
                    ['an encrypted key', 'the key', false, 'IV']);
            });

            it("two keys", function() {
                var handler = new ns.ProtocolHandler('me3456789xw',
                    CU25519_PRIV_KEY, ED25519_PRIV_KEY, ED25519_PUB_KEY, UNIQUE_DEVICE_ID);
                sandbox.stub(asmCrypto, 'string_to_bytes', _echo);
                sandbox.stub(ns, 'deriveNonceSecret').returns('IV');
                sandbox.stub(handler, '_computeSymmetricKey').returns(
                    { substring: sinon.stub().returns('the key') });
                sandbox.stub(asmCrypto.AES_CBC, 'decrypt').returns('a key67890123456another key23456');
                sandbox.stub(asmCrypto, 'bytes_to_string', _echo);

                var result = handler._decryptKeysFor('two encrypted keys', 'gooniegoogoo', 'you456789xw');
                assert.deepEqual(result, ['a key67890123456', 'another key23456']);
                assert.strictEqual(asmCrypto.AES_CBC.decrypt.callCount, 1);
                assert.deepEqual(asmCrypto.AES_CBC.decrypt.args[0],
                    ['two encrypted keys', 'the key', false, 'IV']);
            });

            it("binary, one key", function() {
                var handler = new ns.ProtocolHandler('you456789xw',
                    CU25519_PRIV_KEY, ED25519_PRIV_KEY, ED25519_PUB_KEY, UNIQUE_DEVICE_ID);
                sandbox.stub(handler, '_computeSymmetricKey').returns(
                    atob('X2O2IQoAqzPvr2F4XWjCuwP17tYHoJwB5KhyhlHb/mM='));

                var result = handler._decryptKeysFor(atob('OvYk3sSnXIRPOZLV6C71pw=='),
                                                     NONCE, 'me3456789xw');
                assert.deepEqual(result, [KEY]);
                assert.strictEqual(handler._computeSymmetricKey.args[0][0], 'me3456789xw');
            });

            it("binary, one key, sent myself", function() {
                var handler = new ns.ProtocolHandler('me3456789xw',
                    CU25519_PRIV_KEY, ED25519_PRIV_KEY, ED25519_PUB_KEY, UNIQUE_DEVICE_ID);
                sandbox.stub(handler, '_computeSymmetricKey').returns(
                    atob('X2O2IQoAqzPvr2F4XWjCuwP17tYHoJwB5KhyhlHb/mM='));

                var result = handler._decryptKeysFor(atob('OvYk3sSnXIRPOZLV6C71pw=='),
                                                     NONCE, 'you456789xw', true);
                assert.deepEqual(result, [KEY]);
                assert.strictEqual(handler._computeSymmetricKey.args[0][0], 'you456789xw');
            });

            it("binary, two kes", function() {
                var handler = new ns.ProtocolHandler('you456789xw',
                    CU25519_PRIV_KEY, ED25519_PRIV_KEY, ED25519_PUB_KEY, UNIQUE_DEVICE_ID);
                sandbox.stub(handler, '_computeSymmetricKey').returns(
                    atob('X2O2IQoAqzPvr2F4XWjCuwP17tYHoJwB5KhyhlHb/mM='));

                var result = handler._decryptKeysFor(
                    atob('jQSMirQJ2JMwR15lsUf1gXvJWaOX1/CtIYTgNocf7Y8='), NONCE, 'me3456789xw');
                assert.deepEqual(result, [ROTATED_KEY, KEY]);
                assert.strictEqual(handler._computeSymmetricKey.args[0][0], 'me3456789xw');
            });

            it("binary, two kes, own key", function() {
                var handler = new ns.ProtocolHandler('me3456789xw',
                    CU25519_PRIV_KEY, ED25519_PRIV_KEY, ED25519_PUB_KEY, UNIQUE_DEVICE_ID);
                sandbox.stub(handler, '_computeSymmetricKey').returns(
                    atob('X2O2IQoAqzPvr2F4XWjCuwP17tYHoJwB5KhyhlHb/mM='));

                var result = handler._decryptKeysFor(
                    atob('8ObnafP2TzOoPkM1E1qh4mFxKp22uPA9d7CUS/GMj5Q='), NONCE, 'me3456789xw');
                assert.deepEqual(result, [ROTATED_KEY, KEY]);
                assert.strictEqual(handler._computeSymmetricKey.args[0][0], 'me3456789xw');
            });

            it("single key, no chat key", function() {
                var handler = new ns.ProtocolHandler('me3456789xw',
                    CU25519_PRIV_KEY, ED25519_PRIV_KEY, ED25519_PUB_KEY, UNIQUE_DEVICE_ID);
                sandbox.stub(crypt, 'rsaDecryptString').returns('a key67890123456');

                var result = handler._decryptKeysFor(RSA_ENCRYPTED_KEYS, 'gooniegoogoo', 'you456789xw');
                assert.deepEqual(result, ['a key67890123456']);
            });

            it("binary, two kes, RSA encrypted", function() {
                var handler = new ns.ProtocolHandler('me3456789xw',
                    CU25519_PRIV_KEY, ED25519_PRIV_KEY, ED25519_PUB_KEY, UNIQUE_DEVICE_ID);
                sandbox.stub(window, 'u_privk', RSA_PRIV_KEY);
                sandbox.stub(crypt, 'rsaDecryptString').returns(ROTATED_KEY + KEY);

                var result = handler._decryptKeysFor(RSA_ENCRYPTED_KEYS, NONCE, 'me3456789xw');
                assert.deepEqual(result, [ROTATED_KEY, KEY]);
            });
        });

        describe('_encryptSenderKey', function() {
            it("single recipient, no previous key", function() {
                var handler = new ns.ProtocolHandler('me3456789xw',
                    CU25519_PRIV_KEY, ED25519_PRIV_KEY, ED25519_PUB_KEY, UNIQUE_DEVICE_ID);
                handler.keyId = 'k042';
                handler.participantKeys['me3456789xw']['k042'] = 'key_42';
                handler.otherParticipants = new Set(['you456789xw']);
                sandbox.stub(window, 'base64urldecode', function(dest) {
                    return dest + ',';
                });
                sandbox.stub(handler, '_encryptKeysFor', function(keys, _, to) {
                    return keys + ':' + to + ',';
                });
                sandbox.stub(tlvstore, 'toTlvRecord', _toTlvRecord);

                var result = handler._encryptSenderKey('gooniegoogoo');
                assert.deepEqual(result, {
                    recipients: '|you456789xw,', keys: '|key_42:you456789xw,', keyIds: '|k042'
                });
            });

            it("single recipient, no previous key, binary", function() {
                var handler = new ns.ProtocolHandler('me3456789xw',
                    CU25519_PRIV_KEY, ED25519_PRIV_KEY, ED25519_PUB_KEY, UNIQUE_DEVICE_ID);
                var ENCRYPTED_SENDER_KEY = atob('q+J3tvgw2uJ3dFSZcQPWlQ==');
                handler.keyId = KEY_ID;
                handler.participantKeys['me3456789xw'][KEY_ID] = KEY;
                handler.otherParticipants = new Set(['you456789xw']);
                sandbox.stub(handler, '_encryptKeysFor').returns(ENCRYPTED_SENDER_KEY);

                var result = handler._encryptSenderKey(NONCE);
                assert.deepEqual(result, {
                    recipients: '\u0004\u0000\u0000\u0008' + base64urldecode('you456789xw'),
                    keys: '\u0005\u0000\u0000\u0010' + ENCRYPTED_SENDER_KEY,
                    keyIds: '\u0006\u0000\u0000\u0004' + KEY_ID
                });
            });

            it("two recipients, no previous key", function() {
                var handler = new ns.ProtocolHandler('me3456789xw',
                    CU25519_PRIV_KEY, ED25519_PRIV_KEY, ED25519_PUB_KEY, UNIQUE_DEVICE_ID);
                handler.keyId = 'k042';
                handler.participantKeys['me3456789xw']['k042'] = 'key_42';
                handler.otherParticipants = new Set(['you456789xw', 'other6789xw']);
                sandbox.stub(window, 'base64urldecode', function(dest) {
                    return dest;
                });
                sandbox.stub(handler, '_encryptKeysFor', function(keys, _, to) {
                    return keys + ':' + to;
                });
                sandbox.stub(tlvstore, 'toTlvRecord', _toTlvRecord);

                var result = handler._encryptSenderKey('gooniegoogoo');
                assert.deepEqual(result, {
                    recipients: '|you456789xw|other6789xw',
                    keys: '|key_42:you456789xw|key_42:other6789xw',
                    keyIds: '|k042'
                });
            });

            it("two recipients, previous key", function() {
                var handler = new ns.ProtocolHandler('me3456789xw',
                    CU25519_PRIV_KEY, ED25519_PRIV_KEY, ED25519_PUB_KEY, UNIQUE_DEVICE_ID);
                handler.keyId = 'k042';
                handler.previousKeyId = 'k041';
                handler.participantKeys['me3456789xw']['k042'] = 'key_42';
                handler.participantKeys['me3456789xw']['k041'] = 'key_41';
                handler.otherParticipants = new Set(['you456789xw', 'other6789xw']);
                sandbox.stub(window, 'base64urldecode', function(dest) {
                    return dest;
                });
                sandbox.stub(handler, '_encryptKeysFor', function(keys, _, to) {
                    return keys + ':' + to;
                });
                sandbox.stub(tlvstore, 'toTlvRecord', _toTlvRecord);

                var result = handler._encryptSenderKey('gooniegoogoo');
                assert.deepEqual(result, {
                    recipients: '|you456789xw|other6789xw',
                    keys: '|key_42,key_41:you456789xw|key_42,key_41:other6789xw',
                    keyIds: '|k042k041'
                });
            });

            it("three participants, one included, one excluded", function() {
                var handler = new ns.ProtocolHandler('me3456789xw',
                    CU25519_PRIV_KEY, ED25519_PRIV_KEY, ED25519_PUB_KEY, UNIQUE_DEVICE_ID);
                handler.keyId = 'k042';
                handler.previousKeyId = 'k041';
                handler.participantKeys['me3456789xw']['k042'] = 'key_42';
                handler.participantKeys['me3456789xw']['k041'] = 'key_41';
                handler.otherParticipants = new Set(['you456789xw', 'otto56789xw']);
                handler.includeParticipants = new Set(['lino56789xw']);
                handler.excludeParticipants = new Set(['otto56789xw']);
                sandbox.stub(window, 'base64urldecode', function(dest) {
                    return dest;
                });
                sandbox.stub(handler, '_encryptKeysFor', function(keys, _, to) {
                    return keys + ':' + to;
                });
                sandbox.stub(tlvstore, 'toTlvRecord', _toTlvRecord);

                var result = handler._encryptSenderKey('gooniegoogoo');
                assert.deepEqual(result, {
                    recipients: '|you456789xw|lino56789xw',
                    keys: '|key_42,key_41:you456789xw|key_42:lino56789xw',
                    keyIds: '|k042k041'
                });
                assert.deepEqual(handler.otherParticipants, new Set(['you456789xw', 'lino56789xw']));
                assert.deepEqual(handler.includeParticipants, new Set());
                assert.deepEqual(handler.excludeParticipants, new Set());
            });

            it("two recipients, previous key, RSA for one", function() {
                var handler = new ns.ProtocolHandler('me3456789xw',
                    CU25519_PRIV_KEY, ED25519_PRIV_KEY, ED25519_PUB_KEY, UNIQUE_DEVICE_ID);
                handler.keyId = 'k042';
                handler.previousKeyId = 'k041';
                handler.participantKeys['me3456789xw']['k042'] = 'key_42';
                handler.participantKeys['me3456789xw']['k041'] = 'key_41';
                handler.otherParticipants = new Set(['you456789xw', 'other6789xw']);
                sandbox.stub(window, 'base64urldecode', function(dest) {
                    return dest;
                });
                // Just to make something long (> 128 chars) to trigger treating it as RSA.
                var _LONG_RSA = 'RSARSARSARSARSARSARSARSARSARSARSARSARSARSARSA'
                    + 'RSARSARSARSARSARSARSARSARSARSARSARSARSARSARSARSARSARSARSARSA';
                sandbox.stub(handler, '_encryptKeysFor', function(keys, _, to) {
                    var result = keys + ':' + to;
                    if (to === 'other6789xw') {
                        return _LONG_RSA + result;
                    }
                    return result;
                });
                sandbox.stub(tlvstore, 'toTlvRecord', _toTlvRecord);

                var result = handler._encryptSenderKey('gooniegoogoo');
                assert.deepEqual(result, {
                    recipients: '|you456789xw|other6789xw',
                    keys: '|key_42,key_41:you456789xw|' + _LONG_RSA + 'key_42,key_41:other6789xw',
                    keyIds: '|k042k041',
                    ownKey: '|key_42,key_41:me3456789xw'
                });
            });

            it("two recipient, previous key, RSA for one, binary", function() {
                var handler = new ns.ProtocolHandler('me3456789xw',
                    CU25519_PRIV_KEY, ED25519_PRIV_KEY, ED25519_PUB_KEY, UNIQUE_DEVICE_ID);
                var ENCRYPTED_SENDER_KEY = atob('q+J3tvgw2uJ3dFSZcQPWlQ==');
                handler.keyId = ROTATED_KEY_ID;
                handler.previousKeyId = KEY_ID;
                handler.participantKeys['me3456789xw'][ROTATED_KEY_ID] = ROTATED_KEY;
                handler.participantKeys['me3456789xw'][KEY_ID] = KEY;
                handler.otherParticipants = new Set(['you456789xw', 'other6789xw']);
                var _ENCRYPTED_KEYS = atob('jQSMirQJ2JMwR15lsUf1gXvJWaOX1/CtIYTgNocf7Y8=');
                sandbox.stub(handler, '_encryptKeysFor', function(keys, _, to) {
                    var result = keys + ':' + to;
                    if (to === 'other6789xw') {
                        return RSA_ENCRYPTED_KEYS;
                    }
                    return _ENCRYPTED_KEYS;
                });

                var result = handler._encryptSenderKey(NONCE);
                assert.deepEqual(result, {
                    recipients: '\u0004\u0000\u0000\u0008' + base64urldecode('you456789xw')
                        + '\u0004\u0000\u0000\u0008' + base64urldecode('other6789xw'),
                    keys: '\u0005\u0000\u0000\u0020' + _ENCRYPTED_KEYS
                        + '\u0005\u0000\u0000\u0082' + RSA_ENCRYPTED_KEYS,
                    keyIds: '\u0006\u0000\u0000\u0008' + ROTATED_KEY_ID + KEY_ID,
                    ownKey: '\u000a\u0000\u0000\u0020' + _ENCRYPTED_KEYS
                });
            });

            it("no chat or RSA available", function() {
                var handler = new ns.ProtocolHandler('me3456789xw',
                    CU25519_PRIV_KEY, ED25519_PRIV_KEY, ED25519_PUB_KEY, UNIQUE_DEVICE_ID);
                handler.keyId = ROTATED_KEY_ID;
                handler.participantKeys['me3456789xw'][ROTATED_KEY_ID] = ROTATED_KEY;
                handler.otherParticipants = new Set(['you456789xw']);
                sandbox.stub(handler, '_encryptKeysFor').returns(false);

                var result = handler._encryptSenderKey(NONCE);
                assert.strictEqual(result, false);
            });
        });

        describe('_assembleBody', function() {
            it("keyed message", function() {
                var handler = new ns.ProtocolHandler('me3456789xw',
                    CU25519_PRIV_KEY, ED25519_PRIV_KEY, ED25519_PUB_KEY, UNIQUE_DEVICE_ID);
                handler.keyId = 'key ID';
                handler.participantKeys['me3456789xw']['key ID'] = 'sender key';
                sandbox.stub(window, 'u_handle', 'me3456789xw');
                sandbox.stub(ns, '_symmetricEncryptMessage').returns(
                    { key: 'sender key', nonce: 'gooniegoogoo', ciphertext: 'ciphertext' });
                sandbox.stub(handler, '_encryptSenderKey').returns({
                    recipients: '|you456789xw',
                    keys: '|encrypted key',
                    keyIds: '|key ID'
                });
                sandbox.stub(tlvstore, 'toTlvRecord', _toTlvRecord);
                assert.strictEqual(handler._sentKeyId, null);

                var result = handler._assembleBody('Hello!');
                assert.deepEqual(result,
                    { keyed: true, content:
                     '|gooniegoogoo|you456789xw|encrypted key|key ID|ciphertext' }
                 );
                assert.strictEqual(ns._symmetricEncryptMessage.callCount, 1);
                assert.strictEqual(handler._encryptSenderKey.callCount, 1);
                assert.strictEqual(tlvstore.toTlvRecord.callCount, 2);
                assert.strictEqual(handler._sentKeyId, handler.keyId);
                assert.strictEqual(handler._keyEncryptionCount, 1);
            });

            it("keyed, binary", function() {
                var handler = new ns.ProtocolHandler('me3456789xw',
                    CU25519_PRIV_KEY, ED25519_PRIV_KEY, ED25519_PUB_KEY, UNIQUE_DEVICE_ID);
                handler.keyId = KEY_ID;
                handler.participantKeys['me3456789xw'][KEY_ID] = KEY;
                sandbox.stub(window, 'u_handle', 'me3456789xw');
                sandbox.stub(ns, '_symmetricEncryptMessage').returns(
                    { key: KEY, nonce: atob('71BrlkBJXmR5xRtM'),
                      ciphertext: atob('67lptSuY') });
                sandbox.stub(handler, '_encryptSenderKey').returns({
                    recipients: '\u0004\u0000\u0000\u0008' + base64urldecode('you456789xw'),
                    keys: '\u0005\u0000\u0000\u0010' + atob('yJrGOPeYvAg4iTeYqW7New=='),
                    keyIds: '\u0006\u0000\u0000\u0004' + KEY_ID
                });

                var result = handler._assembleBody('Hello!');
                assert.strictEqual(result.keyed, true);
                assert.strictEqual(btoa(result.content), btoa(INITIAL_MESSAGE_BODY_BIN));
                assert.strictEqual(result.content.length, 66);
                assert.strictEqual(handler._keyEncryptionCount, 1);
            });

            it("keyed, key rotation, binary", function() {
                var handler = new ns.ProtocolHandler('me3456789xw',
                    CU25519_PRIV_KEY, ED25519_PRIV_KEY, ED25519_PUB_KEY, UNIQUE_DEVICE_ID);
                handler.keyId = ROTATED_KEY_ID;
                handler.previousKeyId = KEY_ID;
                handler.participantKeys['me3456789xw'][KEY_ID] = KEY;
                handler.participantKeys['me3456789xw'][ROTATED_KEY_ID] = ROTATED_KEY;
                handler._sentKeyId = KEY_ID;
                handler._keyEncryptionCount = 0;
                handler._totalMessagesWithoutSendKey = 5;
                sandbox.stub(window, 'u_handle', 'me3456789xw');
                sandbox.stub(ns, '_symmetricEncryptMessage').returns(
                    { key: ROTATED_KEY, nonce: atob('71BrlkBJXmR5xRtM'),
                      ciphertext: atob('67lptSuY') });
                sandbox.stub(handler, '_encryptSenderKey').returns({
                    recipients: '\u0004\u0000\u0000\u0008' + base64urldecode('you456789xw'),
                    keys: '\u0005\u0000\u0000\u0020' + atob('geBsPUAYgU7ochqA0vemMcAacpb5bAy6HZ7B5UJ+djo='),
                    keyIds: '\u0006\u0000\u0000\u0008' + ROTATED_KEY_ID + KEY_ID
                });

                var result = handler._assembleBody('Hello!');
                assert.strictEqual(result.keyed, true);
                assert.strictEqual(result.content.length, 86);
                assert.strictEqual(handler.keyId, ROTATED_KEY_ID);
                assert.strictEqual(handler._sentKeyId, ROTATED_KEY_ID);
                assert.strictEqual(handler._keyEncryptionCount, 1);
                assert.strictEqual(handler._totalMessagesWithoutSendKey, 1);
            });

            it("keyed, key reminder on reaching total message count, binary", function() {
                var handler = new ns.ProtocolHandler('me3456789xw',
                    CU25519_PRIV_KEY, ED25519_PRIV_KEY, ED25519_PUB_KEY, UNIQUE_DEVICE_ID);
                handler.keyId = ROTATED_KEY_ID;
                handler.previousKeyId = KEY_ID;
                handler.participantKeys['me3456789xw'][KEY_ID] = KEY;
                handler.participantKeys['me3456789xw'][ROTATED_KEY_ID] = ROTATED_KEY;
                handler._sentKeyId = ROTATED_KEY_ID;
                handler._keyEncryptionCount = 5;
                handler._totalMessagesWithoutSendKey = 30;
                sandbox.stub(window, 'u_handle', 'me3456789xw');
                sandbox.stub(ns, '_symmetricEncryptMessage').returns(
                    { key: ROTATED_KEY, nonce: atob('71BrlkBJXmR5xRtM'),
                      ciphertext: atob('67lptSuY') });
                sandbox.stub(handler, '_encryptSenderKey').returns({
                    recipients: '\u0004\u0000\u0000\u0008' + base64urldecode('you456789xw'),
                    keys: '\u0005\u0000\u0000\u0010' + atob('geBsPUAYgU7ochqA0vemMQ=='),
                    keyIds: '\u0006\u0000\u0000\u0004' + KEY_ID
                });

                var result = handler._assembleBody('Hello!');
                assert.strictEqual(result.keyed, true);
                assert.strictEqual(result.content.length, 66);
                assert.strictEqual(handler.keyId, ROTATED_KEY_ID);
                assert.strictEqual(handler._keyEncryptionCount, 6);
                assert.strictEqual(handler._totalMessagesWithoutSendKey, 1);
            });

            it("keyed, key reminder on reaching total message count, no content, binary", function() {
                var handler = new ns.ProtocolHandler('me3456789xw',
                    CU25519_PRIV_KEY, ED25519_PRIV_KEY, ED25519_PUB_KEY, UNIQUE_DEVICE_ID);
                handler.keyId = ROTATED_KEY_ID;
                handler.previousKeyId = KEY_ID;
                handler.participantKeys['me3456789xw'][KEY_ID] = KEY;
                handler.participantKeys['me3456789xw'][ROTATED_KEY_ID] = ROTATED_KEY;
                handler._sentKeyId = ROTATED_KEY_ID;
                handler._keyEncryptionCount = 5;
                handler._totalMessagesWithoutSendKey = 30;
                sandbox.stub(window, 'u_handle', 'me3456789xw');
                sandbox.stub(ns, '_symmetricEncryptMessage').returns(
                    { key: ROTATED_KEY, nonce: atob('71BrlkBJXmR5xRtM'),
                      ciphertext: null });
                sandbox.stub(handler, '_encryptSenderKey').returns({
                    recipients: '\u0004\u0000\u0000\u0008' + base64urldecode('you456789xw'),
                    keys: '\u0005\u0000\u0000\u0010' + atob('geBsPUAYgU7ochqA0vemMQ=='),
                    keyIds: '\u0006\u0000\u0000\u0004' + KEY_ID
                });

                var result = handler._assembleBody(null);
                assert.strictEqual(result.keyed, true);
                assert.strictEqual(result.content.length, 56);
                assert.strictEqual(handler.keyId, ROTATED_KEY_ID);
                assert.strictEqual(handler._keyEncryptionCount, 5);
                assert.strictEqual(handler._totalMessagesWithoutSendKey, 1);
            });

            it("followup message", function() {
                var handler = new ns.ProtocolHandler('me3456789xw',
                    CU25519_PRIV_KEY, ED25519_PRIV_KEY, ED25519_PUB_KEY, UNIQUE_DEVICE_ID);
                handler.keyId = 'key ID';
                handler.participantKeys['me3456789xw']['key ID'] = 'sender key';
                handler._sentKeyId = 'key ID';
                handler._keyEncryptionCount = 1;
                sandbox.stub(window, 'u_handle', 'me3456789xw');
                sandbox.stub(ns, '_symmetricEncryptMessage').returns(
                    { key: 'sender key', nonce: 'gooniegoogoo', ciphertext: 'ciphertext' });
                sandbox.stub(tlvstore, 'toTlvRecord', _toTlvRecord);

                var result = handler._assembleBody('Hello!');
                assert.deepEqual(result,
                    { keyed: false, content: '|gooniegoogoo|key ID|ciphertext' });
                assert.strictEqual(ns._symmetricEncryptMessage.callCount, 1);
                assert.strictEqual(tlvstore.toTlvRecord.callCount, 3);
                assert.strictEqual(handler._sentKeyId, handler.keyId);
                assert.strictEqual(handler._keyEncryptionCount, 2);
            });

            it("followup, binary", function() {
                var handler = new ns.ProtocolHandler('me3456789xw',
                    CU25519_PRIV_KEY, ED25519_PRIV_KEY, ED25519_PUB_KEY, UNIQUE_DEVICE_ID);
                handler.keyId = KEY_ID;
                handler.participantKeys['me3456789xw'][KEY_ID] = KEY;
                handler._sentKeyId = KEY_ID;
                sandbox.stub(window, 'u_handle', 'me3456789xw');
                sandbox.stub(ns, '_symmetricEncryptMessage').returns(
                    { key: KEY, nonce: atob('71BrlkBJXmR5xRtM'),
                      ciphertext: atob('67lptSuY') });

                var result = handler._assembleBody('Hello!');
                assert.strictEqual(result.keyed, false);
                assert.strictEqual(btoa(result.content), btoa(FOLLOWUP_MESSAGE_BODY_BIN));
                assert.strictEqual(result.content.length, 34);
                assert.strictEqual(handler._keyEncryptionCount, 1);
            });

            it("three participants, one included, one excluded", function() {
                var handler = new ns.ProtocolHandler('me3456789xw',
                    CU25519_PRIV_KEY, ED25519_PRIV_KEY, ED25519_PUB_KEY, UNIQUE_DEVICE_ID);
                handler.keyId = 'key ID';
                handler._sentKeyId = 'other key ID';
                handler.participantKeys['me3456789xw']['key ID'] = 'sender key';
                handler.otherParticipants = new Set(['you456789xw', 'otto56789xw']);
                handler.includeParticipants = new Set(['lino56789xw']);
                handler.excludeParticipants = new Set(['otto56789xw']);
                sandbox.stub(window, 'u_handle', 'me3456789xw');
                sandbox.stub(ns, '_symmetricEncryptMessage').returns(
                    { key: 'sender key', nonce: 'gooniegoogoo', ciphertext: 'ciphertext' });
                sandbox.stub(handler, '_encryptSenderKey').returns({
                    recipients: '|you456789xw|lino56789xw',
                    keys: '|key_42,key_41:you456789xw|key_42:lino56789xw',
                    keyIds: '|k042k041'
                });
                sandbox.stub(tlvstore, 'toTlvRecord', _toTlvRecord);

                var result = handler._assembleBody('Hello!');
                assert.deepEqual(result,
                    { keyed: true, content:
                     '|gooniegoogoo|you456789xw|lino56789xw'
                     + '|key_42,key_41:you456789xw|key_42:lino56789xw'
                     + '|k042k041|ciphertext' }
                );
                assert.strictEqual(ns._symmetricEncryptMessage.callCount, 1);
                assert.strictEqual(handler._encryptSenderKey.callCount, 1);
                assert.strictEqual(tlvstore.toTlvRecord.callCount, 2);
                assert.strictEqual(handler._sentKeyId, handler.keyId);
                assert.strictEqual(handler._keyEncryptionCount, 1);
            });

            it("keyed message, using RSA", function() {
                var handler = new ns.ProtocolHandler('me3456789xw',
                    CU25519_PRIV_KEY, ED25519_PRIV_KEY, ED25519_PUB_KEY, UNIQUE_DEVICE_ID);
                handler.keyId = 'key ID';
                handler.participantKeys['me3456789xw']['key ID'] = 'sender key';
                sandbox.stub(window, 'u_handle', 'me3456789xw');
                sandbox.stub(ns, '_symmetricEncryptMessage').returns(
                    { key: 'sender key', nonce: 'gooniegoogoo', ciphertext: 'ciphertext' });
                sandbox.stub(handler, '_encryptSenderKey').returns({
                    recipients: '|you456789xw',
                    keys: '|encrypted key',
                    keyIds: '|key ID',
                    ownKey: '|encrypted keys to self'
                });
                sandbox.stub(tlvstore, 'toTlvRecord', _toTlvRecord);
                assert.strictEqual(handler._sentKeyId, null);

                var result = handler._assembleBody('Hello!');
                assert.deepEqual(result, {
                    keyed: true,
                    content: '|gooniegoogoo|you456789xw|encrypted key|key ID'
                           + '|ciphertext|encrypted keys to self'
                });
                assert.strictEqual(ns._symmetricEncryptMessage.callCount, 1);
                assert.strictEqual(handler._encryptSenderKey.callCount, 1);
                assert.strictEqual(tlvstore.toTlvRecord.callCount, 2);
                assert.strictEqual(handler._sentKeyId, handler.keyId);
                assert.strictEqual(handler._keyEncryptionCount, 1);
            });
        });

        describe('encryptTo', function() {
            it("to first member", function() {
                var handler = new ns.ProtocolHandler('me3456789xw',
                    CU25519_PRIV_KEY, ED25519_PRIV_KEY, ED25519_PUB_KEY, UNIQUE_DEVICE_ID);
                handler.keyId = 'key ID';
                handler.participantKeys['me3456789xw']['key ID'] = 'sender key';
                sandbox.stub(window, 'u_handle', 'me3456789xw');
                sandbox.stub(ns, '_symmetricEncryptMessage').returns(
                    { key: 'sender key', nonce: 'gooniegoogoo', ciphertext: 'ciphertext' });
                sandbox.stub(handler, '_encryptSenderKey').returns({
                    recipients: '|you456789xw',
                    keys: '|encrypted key',
                    keyIds: '|key ID'
                });
                sandbox.stub(ns, '_signMessage').returns('squiggle');
                sandbox.stub(tlvstore, 'toTlvRecord', _toTlvRecord);
                assert.strictEqual(handler._sentKeyId, null);

                var result = handler.encryptTo('Hello!', 'you456789xw');
                var expectedResult =  PROTOCOL_VERSION_STRING + '|squiggle|\u0000|gooniegoogoo|you456789xw|encrypted key|key ID|ciphertext';
                assert.strictEqual(result,expectedResult);
                assert.strictEqual(ns._symmetricEncryptMessage.callCount, 1);
                assert.strictEqual(handler._encryptSenderKey.callCount, 1);
                assert.strictEqual(tlvstore.toTlvRecord.callCount, 4);
                assert.strictEqual(ns._signMessage.callCount, 1);
                assert.strictEqual(handler._sentKeyId, handler.keyId);
                assert.deepEqual(handler.otherParticipants, new Set(['you456789xw']));
                assert.strictEqual(handler._keyEncryptionCount, 1);
            });

            it("destination not a member", function() {
                sandbox.stub(ns._logger, '_log');
                var handler = new ns.ProtocolHandler('me3456789xw',
                    CU25519_PRIV_KEY, ED25519_PRIV_KEY, ED25519_PUB_KEY, UNIQUE_DEVICE_ID);
                handler.keyId = 'key ID';
                handler.otherParticipants = new Set(['other6789xw']);

                var result = handler.encryptTo('Hello!', 'you456789xw');
                assert.strictEqual(result, false);
                assert.strictEqual(ns._logger._log.args[0][0],
                    'Destination not in current participants: you456789xw');
            });

            it("no destination or participants", function() {
                sandbox.stub(ns._logger, '_log');
                var handler = new ns.ProtocolHandler('me3456789xw',
                    CU25519_PRIV_KEY, ED25519_PRIV_KEY, ED25519_PUB_KEY, UNIQUE_DEVICE_ID);
                handler.keyId = 'key ID';

                var result = handler.encryptTo('Hello!');
                assert.strictEqual(result, false);
                assert.strictEqual(ns._logger._log.args[0][0],
                    'No destinations or other participants to send to.');
            });

            it("keyed message", function() {
                var handler = new ns.ProtocolHandler('me3456789xw',
                    CU25519_PRIV_KEY, ED25519_PRIV_KEY, ED25519_PUB_KEY, UNIQUE_DEVICE_ID);
                handler.keyId = 'key ID';
                handler.participantKeys['me3456789xw']['key ID'] = 'sender key';
                sandbox.stub(window, 'u_handle', 'me3456789xw');
                sandbox.stub(window, 'u_privEd25519', 'private Ed');
                sandbox.stub(window, 'u_pubEd25519', 'public Ed');
                sandbox.stub(ns, '_symmetricEncryptMessage').returns(
                    { key: 'sender key', nonce: 'gooniegoogoo', ciphertext: 'ciphertext' });
                sandbox.stub(handler, '_encryptSenderKey').returns({
                    recipients: '|you456789xw',
                    keys: '|encrypted key',
                    keyIds: '|key ID'
                });
                sandbox.stub(ns, '_signMessage').returns('squiggle');
                sandbox.stub(tlvstore, 'toTlvRecord', _toTlvRecord);
                assert.strictEqual(handler._sentKeyId, null);

                var result = handler.encryptTo('Hello!', 'you456789xw');
                var expectedResult = PROTOCOL_VERSION_STRING + '|squiggle|\u0000|gooniegoogoo|you456789xw|encrypted key|key ID|ciphertext';
                assert.strictEqual(result, expectedResult);
                assert.strictEqual(ns._symmetricEncryptMessage.callCount, 1);
                assert.strictEqual(handler._encryptSenderKey.callCount, 1);
                assert.strictEqual(tlvstore.toTlvRecord.callCount, 4);
                assert.strictEqual(ns._signMessage.callCount, 1);
                assert.strictEqual(handler._sentKeyId, handler.keyId);
                assert.strictEqual(handler._keyEncryptionCount, 1);
            });

            it("keyed message, no explicit recipient", function() {
                var handler = new ns.ProtocolHandler('me3456789xw',
                    CU25519_PRIV_KEY, ED25519_PRIV_KEY, ED25519_PUB_KEY, UNIQUE_DEVICE_ID);
                handler.keyId = 'key ID';
                handler.participantKeys['me3456789xw']['key ID'] = 'sender key';
                handler.otherParticipants = new Set(['you456789xw']);
                sandbox.stub(window, 'u_handle', 'me3456789xw');
                sandbox.stub(window, 'u_privEd25519', 'private Ed');
                sandbox.stub(window, 'u_pubEd25519', 'public Ed');
                sandbox.stub(ns, '_symmetricEncryptMessage').returns(
                    { key: 'sender key', nonce: 'gooniegoogoo', ciphertext: 'ciphertext' });
                sandbox.stub(handler, '_encryptSenderKey').returns({
                    recipients: '|you456789xw',
                    keys: '|encrypted key',
                    keyIds: '|key ID'
                });
                sandbox.stub(ns, '_signMessage').returns('squiggle');
                sandbox.stub(tlvstore, 'toTlvRecord', _toTlvRecord);
                assert.strictEqual(handler._sentKeyId, null);

                var result = handler.encryptTo('Hello!');
                var expectedResult = PROTOCOL_VERSION_STRING + '|squiggle|\u0000|gooniegoogoo|you456789xw|encrypted key|key ID|ciphertext';
                assert.strictEqual(result, expectedResult);
                assert.strictEqual(ns._symmetricEncryptMessage.callCount, 1);
                assert.strictEqual(handler._encryptSenderKey.callCount, 1);
                assert.strictEqual(tlvstore.toTlvRecord.callCount, 4);
                assert.strictEqual(ns._signMessage.callCount, 1);
                assert.strictEqual(handler._sentKeyId, handler.keyId);
                assert.strictEqual(handler._keyEncryptionCount, 1);
            });

            it("keyed, binary", function() {
                var handler = new ns.ProtocolHandler('me3456789xw',
                    CU25519_PRIV_KEY, ED25519_PRIV_KEY, ED25519_PUB_KEY, UNIQUE_DEVICE_ID);
                handler.keyId = KEY_ID;
                handler.participantKeys['me3456789xw'][KEY_ID] = KEY;
                sandbox.stub(window, 'u_handle', 'me3456789xw');
                sandbox.stub(window, 'u_privEd25519', ED25519_PRIV_KEY);
                sandbox.stub(window, 'u_pubEd25519', ED25519_PUB_KEY);
                sandbox.stub(window, 'u_privCu25519', CU25519_PRIV_KEY);
                sandbox.stub(window, 'pubCu25519', { 'you456789xw': CU25519_PUB_KEY });
                sandbox.stub(ns, '_symmetricEncryptMessage').returns(
                    { key: KEY, nonce: atob('71BrlkBJXmR5xRtM'),
                      ciphertext: atob('67lptSuY') });
                sandbox.stub(handler, '_encryptSenderKey').returns({
                    recipients: '\u0004\u0000\u0000\u0008' + base64urldecode('you456789xw'),
                    keys: '\u0005\u0000\u0000\u0010' + atob('yJrGOPeYvAg4iTeYqW7New=='),
                    keyIds: '\u0006\u0000\u0000\u0004' + KEY_ID
                });
                sandbox.stub(ns, '_signMessage').returns(INITIAL_MESSAGE.signature);

                var result = handler.encryptTo('Hello!', 'you456789xw');
                assert.strictEqual(btoa(result), btoa(INITIAL_MESSAGE_BIN));
                assert.strictEqual(result.length, 140);
                assert.strictEqual(handler._keyEncryptionCount, 1);
            });

            it("keyed, key reminder on reaching total message count, binary", function() {
                var handler = new ns.ProtocolHandler('me3456789xw',
                    CU25519_PRIV_KEY, ED25519_PRIV_KEY, ED25519_PUB_KEY, UNIQUE_DEVICE_ID);
                handler.keyId = KEY_ID_1;
                var obj = {};
                obj[KEY_ID_0] = KEY;
                obj[KEY_ID_1] = ROTATED_KEY;

                handler.participantKeys['me3456789xw'] = obj;
                handler._sentKeyId = KEY_ID_1;
                handler._keyEncryptionCount = 5;
                handler._totalMessagesWithoutSendKey = 30;
                sandbox.stub(window, 'u_handle', 'me3456789xw');
                sandbox.stub(window, 'u_privEd25519', ED25519_PRIV_KEY);
                sandbox.stub(window, 'u_pubEd25519', ED25519_PUB_KEY);
                sandbox.stub(window, 'u_privCu25519', CU25519_PRIV_KEY);
                sandbox.stub(window, 'pubCu25519', { 'you456789xw': CU25519_PUB_KEY });
                sandbox.stub(ns, '_symmetricEncryptMessage').returns(
                    { key: ROTATED_KEY, nonce: atob('71BrlkBJXmR5xRtM'),
                      ciphertext: atob('H78adfMY') });

                var result = handler.encryptTo('Hello!', 'you456789xw');
                assert.strictEqual(result.length, 144);
                assert.strictEqual(handler.keyId, KEY_ID_1);
                assert.strictEqual(handler._sentKeyId, KEY_ID_1);

                var expectedParticipantKeys = { 'me3456789xw' : obj };

                assert.deepEqual(handler.participantKeys, expectedParticipantKeys);
                assert.strictEqual(handler._keyEncryptionCount, 6);
                assert.strictEqual(handler._totalMessagesWithoutSendKey, 1);
            });

            it("keyed, key reminder on reaching total message count, no content, binary", function() {
                var handler = new ns.ProtocolHandler('me3456789xw',
                    CU25519_PRIV_KEY, ED25519_PRIV_KEY, ED25519_PUB_KEY, UNIQUE_DEVICE_ID);
                handler.keyId = ROTATED_KEY_ID;
                handler.participantKeys = { 'me3456789xw':
                    { 'AI\u0000\u0000': KEY, 'AI\u0000\u0001': ROTATED_KEY } };
                handler._sentKeyId = ROTATED_KEY_ID;
                handler._keyEncryptionCount = 5;
                handler._totalMessagesWithoutSendKey = 30;
                sandbox.stub(window, 'u_handle', 'me3456789xw');
                sandbox.stub(window, 'u_privEd25519', ED25519_PRIV_KEY);
                sandbox.stub(window, 'u_pubEd25519', ED25519_PUB_KEY);
                sandbox.stub(window, 'u_privCu25519', CU25519_PRIV_KEY);
                sandbox.stub(window, 'pubCu25519', { 'you456789xw': CU25519_PUB_KEY });
                sandbox.stub(ns, '_symmetricEncryptMessage').returns(
                    { key: ROTATED_KEY, nonce: atob('71BrlkBJXmR5xRtM'),
                      ciphertext: null });
                sandbox.stub(ns, '_signMessage').returns(REMINDER_MESSAGE.signature);

                var result = handler.encryptTo(null, 'you456789xw');
                assert.strictEqual(btoa(result), btoa(REMINDER_MESSAGE_BIN));
                assert.strictEqual(result.length, 130);
                assert.strictEqual(handler.keyId, ROTATED_KEY_ID);
                assert.strictEqual(handler._sentKeyId, ROTATED_KEY_ID);
                assert.deepEqual(handler.participantKeys,
                    { 'me3456789xw': { 'AI\u0000\u0000': KEY,
                                       'AI\u0000\u0001': ROTATED_KEY } });
                assert.strictEqual(handler._keyEncryptionCount, 5);
                assert.strictEqual(handler._totalMessagesWithoutSendKey, 1);
            });

            it("followup message", function() {
                var handler = new ns.ProtocolHandler('me3456789xw',
                    CU25519_PRIV_KEY, ED25519_PRIV_KEY, ED25519_PUB_KEY, UNIQUE_DEVICE_ID);
                handler.keyId = 'key ID';
                handler.participantKeys['me3456789xw']['key ID'] = 'sender key';
                handler._sentKeyId = 'key ID';
                handler._keyEncryptionCount = 1;
                sandbox.stub(window, 'u_handle', 'me3456789xw');
                sandbox.stub(window, 'u_privEd25519', 'private Ed');
                sandbox.stub(window, 'u_pubEd25519', 'public Ed');
                sandbox.stub(ns, '_symmetricEncryptMessage').returns(
                    { key: 'sender key', nonce: 'gooniegoogoo', ciphertext: 'ciphertext' });
                sandbox.stub(ns, '_signMessage').returns('squiggle');
                sandbox.stub(tlvstore, 'toTlvRecord');
                tlvstore.toTlvRecord.withArgs('\u0001').returns('|squiggle');
                tlvstore.toTlvRecord.withArgs('\u0002').returns('|0x01');
                tlvstore.toTlvRecord.withArgs('\u0003').returns('|gooniegoogoo');
                tlvstore.toTlvRecord.withArgs('\u0006').returns('|key ID');
                tlvstore.toTlvRecord.withArgs('\u0007').returns('|ciphertext');

                var result = handler.encryptTo('Hello!', 'you456789xw');
                var expectedResult = PROTOCOL_VERSION_STRING + '|squiggle|0x01|gooniegoogoo|key ID|ciphertext';
                assert.strictEqual(result, expectedResult);
                assert.strictEqual(ns._symmetricEncryptMessage.callCount, 1);
                assert.strictEqual(tlvstore.toTlvRecord.callCount, 5);
                assert.strictEqual(ns._signMessage.callCount, 1);
                assert.strictEqual(handler._sentKeyId, handler.keyId);
                assert.strictEqual(handler._keyEncryptionCount, 2);
            });

            it("followup, binary", function() {
                var handler = new ns.ProtocolHandler('me3456789xw',
                    CU25519_PRIV_KEY, ED25519_PRIV_KEY, ED25519_PUB_KEY, UNIQUE_DEVICE_ID);
                handler.keyId = KEY_ID;
                handler.participantKeys['me3456789xw'][KEY_ID] = KEY;
                handler._sentKeyId = KEY_ID;
                handler._keyEncryptionCount = 1;
                sandbox.stub(window, 'u_handle', 'me3456789xw');
                sandbox.stub(window, 'u_privEd25519', ED25519_PRIV_KEY);
                sandbox.stub(window, 'u_pubEd25519', ED25519_PUB_KEY);
                sandbox.stub(window, 'u_privCu25519', CU25519_PRIV_KEY);
                sandbox.stub(window, 'pubCu25519', { 'you456789xw': CU25519_PUB_KEY });
                sandbox.stub(ns, '_symmetricEncryptMessage').returns(
                    { key: KEY, nonce: atob('71BrlkBJXmR5xRtM'),
                      ciphertext: atob('67lptSuY') });
                sandbox.stub(ns, '_signMessage').returns(FOLLOWUP_MESSAGE.signature);

                var result = handler.encryptTo('Hello!', 'you456789xw');
                assert.strictEqual(btoa(result), btoa(FOLLOWUP_MESSAGE_BIN));
                assert.strictEqual(result.length, 108);
                assert.strictEqual(handler._keyEncryptionCount, 2);
            });

            it("rotate keys, binary", function() {
                var handler = new ns.ProtocolHandler('me3456789xw',
                    CU25519_PRIV_KEY, ED25519_PRIV_KEY, ED25519_PUB_KEY, UNIQUE_DEVICE_ID);
                handler.rotateKeyEvery = 3;
                handler.keyId = KEY_ID_0;
                handler.participantKeys['me3456789xw'][KEY_ID_0] = KEY;
                handler._sentKeyId = KEY_ID_0;
                handler._keyEncryptionCount = 3;
                sandbox.stub(window, 'u_handle', 'me3456789xw');
                sandbox.stub(window, 'u_privEd25519', ED25519_PRIV_KEY);
                sandbox.stub(window, 'u_pubEd25519', ED25519_PUB_KEY);
                sandbox.stub(window, 'u_privCu25519', CU25519_PRIV_KEY);
                sandbox.stub(window, 'pubCu25519', { 'you456789xw': CU25519_PUB_KEY });
                sandbox.stub(handler, 'updateSenderKey', function() {
                    handler.keyId = KEY_ID_1;
                    handler.participantKeys['me3456789xw'][KEY_ID_1] = ROTATED_KEY;
                    handler.previousKeyId = KEY_ID_0;
                    handler._keyEncryptionCount = 0;
                });
                sandbox.stub(ns, '_symmetricEncryptMessage').returns(
                    { key: ROTATED_KEY, nonce: atob('71BrlkBJXmR5xRtM'),
                      ciphertext: atob('H78adfMY') });
                sandbox.stub(ns, '_signMessage').returns(ROTATION_MESSAGE.signature);

                var result = handler.encryptTo('Hello!', 'you456789xw');
                assert.strictEqual(btoa(result), btoa(ROTATION_MESSAGE_BIN_PROTOCOL_1));
                assert.strictEqual(result.length, 168);
                assert.strictEqual(handler.keyId, KEY_ID_1);
                assert.strictEqual(handler._sentKeyId, KEY_ID_1);

                var obj = {'me3456789xw' : {}};
                obj['me3456789xw'][KEY_ID_0] = KEY;
                obj['me3456789xw'][KEY_ID_1] = ROTATED_KEY;

                assert.deepEqual(handler.participantKeys, obj);
                assert.strictEqual(handler._keyEncryptionCount, 1);
            });
        });

        describe('decryptFrom', function() {
            it("from first sender", function() {
                var handler = new ns.ProtocolHandler('you456789xw',
                    CU25519_PRIV_KEY, ED25519_PRIV_KEY, ED25519_PUB_KEY, UNIQUE_DEVICE_ID);
                sandbox.stub(window, 'pubEd25519', { 'me3456789xw': ED25519_PUB_KEY });
                var senderKeys = {};
                senderKeys[KEY_ID] = KEY;
                sandbox.stub(handler, '_parseAndExtractKeys').returns({
                    parsedMessage: testutils.clone(INITIAL_MESSAGE),
                    senderKeys: senderKeys
                });
                sandbox.stub(ns, '_symmetricDecryptMessage').returns('Hello!');

                var result = handler.decryptFrom(INITIAL_MESSAGE_BIN, 'me3456789xw');
                assert.deepEqual(result, {
                    sender: 'me3456789xw',
                    type: 0,
                    payload: 'Hello!',
                    includeParticipants: [], excludeParticipants: []
                });
                assert.strictEqual(ns._symmetricDecryptMessage.callCount, 1);
                assert.deepEqual(handler.otherParticipants, new Set(['me3456789xw']));
                assert.deepEqual(handler.participantKeys['me3456789xw'],
                    { 'AI\u0000\u0000': KEY });
            });

            it("own first sent message", function() {
                var handler = new ns.ProtocolHandler('me3456789xw',
                    CU25519_PRIV_KEY, ED25519_PRIV_KEY, ED25519_PUB_KEY, UNIQUE_DEVICE_ID);
                handler.otherParticipants = new Set(['you456789xw']);
                sandbox.stub(window, 'pubEd25519', { 'me3456789xw': ED25519_PUB_KEY });
                var senderKeys = {};
                senderKeys[KEY_ID] = KEY;
                sandbox.stub(handler, '_parseAndExtractKeys').returns({
                    parsedMessage: testutils.clone(INITIAL_MESSAGE),
                    senderKeys: senderKeys
                });
                sandbox.stub(ns, '_symmetricDecryptMessage').returns('Hello!');

                var result = handler.decryptFrom(INITIAL_MESSAGE_BIN, 'me3456789xw');
                assert.deepEqual(result, {
                    sender: 'me3456789xw',
                    type: 0,
                    payload: 'Hello!',
                    includeParticipants: [], excludeParticipants: []
                });
                assert.strictEqual(ns._symmetricDecryptMessage.callCount, 1);
                assert.deepEqual(handler.otherParticipants, new Set(['you456789xw']));
                assert.deepEqual(handler.participantKeys['me3456789xw'],
                    { 'AI\u0000\u0000': KEY });
            });

            it("keyed message", function() {
                var handler = new ns.ProtocolHandler('you456789xw',
                    CU25519_PRIV_KEY, ED25519_PRIV_KEY, ED25519_PUB_KEY, UNIQUE_DEVICE_ID);
                sandbox.stub(window, 'pubEd25519', { 'me3456789xw': ED25519_PUB_KEY });
                var senderKeys = {};
                senderKeys[KEY_ID] = KEY;
                sandbox.stub(handler, '_parseAndExtractKeys').returns({
                    parsedMessage: testutils.clone(INITIAL_MESSAGE),
                    senderKeys: senderKeys
                });
                sandbox.stub(ns, '_symmetricDecryptMessage').returns('Hello!');

                var result = handler.decryptFrom(INITIAL_MESSAGE_BIN, 'me3456789xw');
                assert.deepEqual(result, {
                    sender: 'me3456789xw',
                    type: 0,
                    payload: 'Hello!',
                    includeParticipants: [], excludeParticipants: []
                });
                assert.strictEqual(ns._symmetricDecryptMessage.callCount, 1);
                assert.deepEqual(handler.participantKeys['me3456789xw'],
                    { 'AI\u0000\u0000': KEY });
            });

            it("keyed message not from participant", function() {
                sandbox.stub(ns._logger, '_log');
                var handler = new ns.ProtocolHandler('you456789xw',
                    CU25519_PRIV_KEY, ED25519_PRIV_KEY, ED25519_PUB_KEY, UNIQUE_DEVICE_ID);
                handler.otherParticipants = new Set(['other6789xw']);

                var result = handler.decryptFrom(INITIAL_MESSAGE_BIN, 'me3456789xw');
                assert.strictEqual(result, false);
                assert.strictEqual(ns._logger._log.args[0][0],
                    'Sender not in current participants: me3456789xw');
            });

            it("own keyed message", function() {
                var handler = new ns.ProtocolHandler('me3456789xw',
                    CU25519_PRIV_KEY, ED25519_PRIV_KEY, ED25519_PUB_KEY, UNIQUE_DEVICE_ID);
                sandbox.stub(window, 'pubEd25519', { 'me3456789xw': ED25519_PUB_KEY });
                var senderKeys = {};
                senderKeys[KEY_ID] = KEY;
                sandbox.stub(handler, '_parseAndExtractKeys').returns({
                    parsedMessage: testutils.clone(INITIAL_MESSAGE),
                    senderKeys: senderKeys
                });
                sandbox.stub(ns, '_symmetricDecryptMessage').returns('Hello!');

                var result = handler.decryptFrom(INITIAL_MESSAGE_BIN, 'me3456789xw');
                assert.deepEqual(result, {
                    sender: 'me3456789xw',
                    type: 0,
                    payload: 'Hello!',
                    includeParticipants: [], excludeParticipants: []
                });
                assert.strictEqual(ns._symmetricDecryptMessage.callCount, 1);
                assert.deepEqual(handler.participantKeys['me3456789xw'],
                    { 'AI\u0000\u0000': KEY });
            });

            it("bad parsing", function() {
                sandbox.stub(ns._logger, '_log');
                var handler = new ns.ProtocolHandler('you456789xw',
                    CU25519_PRIV_KEY, ED25519_PRIV_KEY, ED25519_PUB_KEY, UNIQUE_DEVICE_ID);
                sandbox.stub(window, 'pubEd25519', { 'me3456789xw': ED25519_PUB_KEY });
                sandbox.stub(handler, '_parseAndExtractKeys').returns({
                    parsedMessage: false,
                    senderKeys: {}
                });

                var result = handler.decryptFrom(INITIAL_MESSAGE_BIN, 'me3456789xw');
                assert.strictEqual(result, false);
                assert.strictEqual(ns._logger._log.args[0][0],
                                   'Incoming message not usable.');
            });

            it("bad protocol version", function() {
                sandbox.stub(ns._logger, '_log');
                var handler = new ns.ProtocolHandler('you456789xw',
                    CU25519_PRIV_KEY, ED25519_PRIV_KEY, ED25519_PUB_KEY, UNIQUE_DEVICE_ID);
                sandbox.stub(window, 'pubEd25519', { 'me3456789xw': ED25519_PUB_KEY });
                var parsedMessage = testutils.clone(INITIAL_MESSAGE);
                parsedMessage.protocolVersion = 254;
                sandbox.stub(handler, '_parseAndExtractKeys').returns({
                    parsedMessage: parsedMessage, senderKeys: {}
                });

                var result = handler.decryptFrom(INITIAL_MESSAGE_BIN, 'me3456789xw');
                assert.strictEqual(result, false);
                assert.strictEqual(ns._logger._log.args[0][0],
                                   'Message not compatible with current protocol version.');
            });

            it("bad signature", function() {
                sandbox.stub(ns._logger, '_log');
                var handler = new ns.ProtocolHandler('you456789xw',
                    CU25519_PRIV_KEY, ED25519_PRIV_KEY, ED25519_PUB_KEY, UNIQUE_DEVICE_ID);
                sandbox.stub(window, 'pubEd25519', { 'me3456789xw': ED25519_PUB_KEY });
                sandbox.stub(handler, '_parseAndExtractKeys').returns(false);

                var result = handler.decryptFrom(INITIAL_MESSAGE_BIN, 'me3456789xw');
                assert.strictEqual(result, false);
                assert.strictEqual(ns._logger._log.args[0][0],
                                   'Message signature invalid.');
            });

            // Alter participants is going to be phased out, and is not currently in use live
            /*it("alter participants, me included, one excluded", function() {
            /*it("alter participants, me included, one excluded", function() {
                sandbox.stub(ns._logger, '_log');
                sandbox.stub(window, 'u_handle', 'lino56789xw');
                var handler = new ns.ProtocolHandler(u_handle,
                    CU25519_PRIV_KEY, ED25519_PRIV_KEY, ED25519_PUB_KEY, UNIQUE_DEVICE_ID);
                sandbox.stub(window, 'pubEd25519', { 'lino56789xw': ED25519_PUB_KEY });
                handler.keyId = KEY_ID;
                handler.participantKeys['lino56789xw'][KEY_ID] = KEY;
                var senderKeys = {};
                senderKeys[ROTATED_KEY_ID] = ROTATED_KEY;
                sandbox.stub(handler, '_parseAndExtractKeys').returns({
                    parsedMessage: testutils.clone(PARTICIPANT_CHANGE_MESSAGE),
                    senderKeys: senderKeys
                });
                sandbox.stub(ns, '_symmetricDecryptMessage').returns('Hello!');
                sandbox.stub(handler, 'updateSenderKey', function() {
                    handler.keyId = ROTATED_KEY_ID;
                    handler.participantKeys['lino56789xw'][ROTATED_KEY_ID] = ROTATED_KEY;
                    handler.previousKeyId = KEY_ID;
                    handler._keyEncryptionCount = 0;
                });

                var result = handler.decryptFrom('binary stuff', 'me3456789xw');

                assert.deepEqual(result, {
                    sender: 'me3456789xw',
                    type: 0x02,
                    payload: 'Hello!',
                    includeParticipants: ['lino56789xw'], excludeParticipants: ['otto56789xw']
                });
                 console.log("ANDRE SAYS 2");
                assert.strictEqual(ns._symmetricDecryptMessage.callCount, 1);
                assert.strictEqual(handler.updateSenderKey.callCount, 1);
                assert.deepEqual(handler.participantKeys['lino56789xw'],
                    { 'AI\u0000\u0000': KEY, 'AI\u0000\u0001': ROTATED_KEY });
                assert.deepEqual(handler.participantKeys['me3456789xw'],
                    { 'AI\u0000\u0001': ROTATED_KEY });
                assert.ok(setutils.equal(handler.otherParticipants,
                    new Set(['me3456789xw'])),
                    'mismatching other participants on handler');
                assert.ok(setutils.equal(handler.includeParticipants,
                    new Set(['lino56789xw'])),
                    'mismatching included participants');
                assert.ok(setutils.equal(handler.excludeParticipants,
                    new Set(['otto56789xw'])),
                    'mismatching excluded participants');
                assert.strictEqual(ns._logger._log.args[0][0],
                    'Particpant change received, updating sender key.');
            });*/

            it("alter participants, one included, me excluded", function() {
                sandbox.stub(ns._logger, '_log');
                sandbox.stub(window, 'u_handle', 'otto56789xw');
                var handler = new ns.ProtocolHandler(u_handle,
                    CU25519_PRIV_KEY, ED25519_PRIV_KEY, ED25519_PUB_KEY, UNIQUE_DEVICE_ID);
                sandbox.stub(window, 'pubEd25519', { 'otto56789xw': ED25519_PUB_KEY });
                handler.keyId = KEY_ID;
                handler.participantKeys[u_handle][KEY_ID] = KEY;
                handler.otherParticipants = new Set(['me3456789xw']);
                sandbox.stub(handler, '_parseAndExtractKeys').returns({
                    parsedMessage: testutils.clone(PARTICIPANT_CHANGE_MESSAGE),
                    senderKeys: {}
                });

                var result = handler.decryptFrom('binary stuff', 'me3456789xw');
                assert.strictEqual(result, false);
                assert.strictEqual(handler.keyId, null);
                assert.strictEqual(handler.otherParticipants.size, 0);
                assert.strictEqual(handler.includeParticipants.size, 0);
                assert.strictEqual(handler.excludeParticipants.size, 0);
                assert.strictEqual(ns._logger._log.args[0][0],
                    'I have been excluded from this chat, cannot read message.');
            });

            it("alter participants, one included, one excluded, not a member", function() {
                sandbox.stub(ns._logger, '_log');
                sandbox.stub(window, 'u_handle', 'noodle789xw');
                var handler = new ns.ProtocolHandler(u_handle,
                    CU25519_PRIV_KEY, ED25519_PRIV_KEY, ED25519_PUB_KEY, UNIQUE_DEVICE_ID);
                sandbox.stub(window, 'pubEd25519', { 'noodle789xw': ED25519_PUB_KEY });
                handler.keyId = null;
                sandbox.stub(handler, '_parseAndExtractKeys').returns({
                    parsedMessage: testutils.clone(PARTICIPANT_CHANGE_MESSAGE),
                    senderKeys: {}
                });

                var result = handler.decryptFrom('binary stuff', 'me3456789xw');
                assert.strictEqual(result, false);
                assert.strictEqual(handler.keyId, null);
                assert.strictEqual(handler.otherParticipants.size, 0);
                assert.strictEqual(handler.includeParticipants.size, 0);
                assert.strictEqual(handler.excludeParticipants.size, 0);
                assert.strictEqual(ns._logger._log.args[0][0],
                    'I am not participating in this chat, cannot read message.');
            });*/

            it("followup message", function() {
                var handler = new ns.ProtocolHandler('you456789xw',
                    CU25519_PRIV_KEY, ED25519_PRIV_KEY, ED25519_PUB_KEY, UNIQUE_DEVICE_ID);
                handler.participantKeys = { 'me3456789xw': { 'AI\u0000\u0000': KEY } };
                sandbox.stub(window, 'pubEd25519', { 'me3456789xw': ED25519_PUB_KEY });
                var senderKeys = {};
                senderKeys[ROTATED_KEY_ID] = ROTATED_KEY;
                sandbox.stub(handler, '_parseAndExtractKeys').returns({
                    parsedMessage: testutils.clone(FOLLOWUP_MESSAGE),
                    senderKeys: senderKeys
                });
                sandbox.stub(ns, '_symmetricDecryptMessage').returns('Hello!');

                var result = handler.decryptFrom(FOLLOWUP_MESSAGE_BIN, 'me3456789xw');
                assert.deepEqual(result, {
                    sender: 'me3456789xw',
                    type: 1,
                    payload: 'Hello!',
                    includeParticipants: [], excludeParticipants: []
                });
                assert.strictEqual(ns._symmetricDecryptMessage.callCount, 1);
            });

            it("own followup message", function() {
                var handler = new ns.ProtocolHandler('me3456789xw',
                    CU25519_PRIV_KEY, ED25519_PRIV_KEY, ED25519_PUB_KEY, UNIQUE_DEVICE_ID);
                handler.participantKeys = { 'me3456789xw': { 'AI\u0000\u0000': KEY } };
                sandbox.stub(window, 'pubEd25519', { 'me3456789xw': ED25519_PUB_KEY });
                var senderKeys = {};
                senderKeys[ROTATED_KEY_ID] = ROTATED_KEY;
                sandbox.stub(handler, '_parseAndExtractKeys').returns({
                    parsedMessage: testutils.clone(FOLLOWUP_MESSAGE),
                    senderKeys: senderKeys
                });
                sandbox.stub(ns, '_symmetricDecryptMessage').returns('Hello!');

                var result = handler.decryptFrom(FOLLOWUP_MESSAGE_BIN, 'me3456789xw');
                assert.deepEqual(result, {
                    sender: 'me3456789xw',
                    type: 1,
                    payload: 'Hello!',
                    includeParticipants: [], excludeParticipants: []
                });
                assert.strictEqual(ns._symmetricDecryptMessage.callCount, 1);
            });

            it("followup message, missing sender key", function() {
                sandbox.stub(ns._logger, '_log');
                var handler = new ns.ProtocolHandler('you456789xw',
                    CU25519_PRIV_KEY, ED25519_PRIV_KEY, ED25519_PUB_KEY, UNIQUE_DEVICE_ID);
                sandbox.stub(window, 'pubEd25519', { 'me3456789xw': ED25519_PUB_KEY });
                sandbox.stub(handler, '_parseAndExtractKeys').returns({
                    parsedMessage: testutils.clone(FOLLOWUP_MESSAGE),
                    senderKeys: {}
                });

                var result = handler.decryptFrom(FOLLOWUP_MESSAGE_BIN, 'me3456789xw');
                assert.deepEqual(result, false);
                assert.strictEqual(ns._logger._log.args[0][0],
                                   'Encryption key for message from *** with ID *** unavailable.');
                assert.strictEqual(ns._logger._log.args[1][0],
                                   'Encryption key for message from me3456789xw with ID QUkAAA unavailable.');
            });

            it("own followup message, missing sender key", function() {
                sandbox.stub(ns._logger, '_log');
                var handler = new ns.ProtocolHandler('me3456789xw',
                    CU25519_PRIV_KEY, ED25519_PRIV_KEY, ED25519_PUB_KEY, UNIQUE_DEVICE_ID);
                handler.participantKeys['me3456789xw'][0] = undefined;
                handler.participantKeys['me3456789xw'][1] = 'foo';
                sandbox.stub(window, 'pubEd25519', { 'me3456789xw': ED25519_PUB_KEY });
                sandbox.stub(handler, '_parseAndExtractKeys').returns({
                    parsedMessage: testutils.clone(FOLLOWUP_MESSAGE),
                    senderKeys: {}
                });

                var result = handler.decryptFrom(FOLLOWUP_MESSAGE_BIN, 'me3456789xw');
                assert.deepEqual(result, false);
                assert.strictEqual(ns._logger._log.args[0][0],
                                   'Encryption key for message from *** with ID *** unavailable.');
                assert.strictEqual(ns._logger._log.args[1][0],
                                   'Encryption key for message from me3456789xw with ID QUkAAA unavailable.');
            });

            it("rotation message, old and new sender key", function() {
                var handler = new ns.ProtocolHandler('you456789xw',
                    CU25519_PRIV_KEY, ED25519_PRIV_KEY, ED25519_PUB_KEY, UNIQUE_DEVICE_ID);
                sandbox.stub(window, 'pubEd25519', { 'me3456789xw': ED25519_PUB_KEY });
                var senderKeys = {};
                senderKeys[KEY_ID] = KEY;
                senderKeys[ROTATED_KEY_ID] = ROTATED_KEY;
                sandbox.stub(handler, '_parseAndExtractKeys').returns({
                    parsedMessage: testutils.clone(ROTATION_MESSAGE),
                    senderKeys: senderKeys
                });
                sandbox.stub(ns, '_symmetricDecryptMessage').returns('Hello!');

                var result = handler.decryptFrom(ROTATION_MESSAGE_BIN, 'me3456789xw');
                assert.deepEqual(result, {
                    sender: 'me3456789xw',
                    type: 0,
                    payload: 'Hello!',
                    includeParticipants: [], excludeParticipants: []
                });
                assert.strictEqual(ns._symmetricDecryptMessage.callCount, 1);
                assert.deepEqual(handler.participantKeys['me3456789xw'],
                    { 'AI\u0000\u0000': KEY, 'AI\u0000\u0001': ROTATED_KEY });
            });

            it("produces key reminder on total count", function() {
                var handler = new ns.ProtocolHandler('you456789xw',
                    CU25519_PRIV_KEY, ED25519_PRIV_KEY, ED25519_PUB_KEY, UNIQUE_DEVICE_ID);
                handler._keyEncryptionCount = 5;
                handler._totalMessagesWithoutSendKey = 30;
                handler.encryptTo = sinon.stub().returns('key reminder message');
                sandbox.stub(window, 'pubEd25519', { 'me3456789xw': ED25519_PUB_KEY });
                var senderKeys = {};
                senderKeys[KEY_ID] = KEY;
                senderKeys[ROTATED_KEY_ID] = ROTATED_KEY;
                sandbox.stub(handler, '_parseAndExtractKeys').returns({
                    parsedMessage: testutils.clone(ROTATION_MESSAGE),
                    senderKeys: senderKeys
                });
                sandbox.stub(ns, '_symmetricDecryptMessage').returns('Hello!');

                var result = handler.decryptFrom(ROTATION_MESSAGE_BIN, 'me3456789xw');
                assert.deepEqual(result, {
                    sender: 'me3456789xw',
                    type: 0,
                    payload: 'Hello!',
                    // toSend: 'key reminder message',
                    includeParticipants: [], excludeParticipants: []
                });
                assert.strictEqual(ns._symmetricDecryptMessage.callCount, 1);
                assert.deepEqual(handler.participantKeys['me3456789xw'],
                    { 'AI\u0000\u0000': KEY, 'AI\u0000\u0001': ROTATED_KEY });
            });

            it("key reminder message", function() {
                var handler = new ns.ProtocolHandler('you456789xw',
                    CU25519_PRIV_KEY, ED25519_PRIV_KEY, ED25519_PUB_KEY, UNIQUE_DEVICE_ID);
                handler.participantKeys = {'me3456789xw':
                    { 'AI\u0000\u0000': KEY, 'AI\u0000\u0001': ROTATED_KEY } };
                handler._totalMessagesWithoutSendKey = 5;
                sandbox.stub(window, 'pubEd25519', { 'me3456789xw': ED25519_PUB_KEY });
                var senderKeys = {};
                senderKeys[ROTATED_KEY_ID] = ROTATED_KEY;
                sandbox.stub(handler, '_parseAndExtractKeys').returns({
                    parsedMessage: testutils.clone(REMINDER_MESSAGE),
                    senderKeys: senderKeys
                });

                var result = handler.decryptFrom(REMINDER_MESSAGE_BIN, 'me3456789xw');
                assert.deepEqual(result, {
                    sender: 'me3456789xw',
                    type: 0,
                    payload: null,
                    includeParticipants: [], excludeParticipants: []
                });
                assert.deepEqual(handler.participantKeys['me3456789xw'],
                    { 'AI\u0000\u0000': KEY, 'AI\u0000\u0001': ROTATED_KEY });
                assert.strictEqual(handler._totalMessagesWithoutSendKey, 6);
            });
        });

        describe('batchDecrypt', function() {
            it("keyed message", function() {
                // This mock-history contains chatd as well as parsed data in one object.
                // The attribute `keys` just needs to be there to avoid an exception.
                var history = [
                    { userId: 'me3456789xw', ts: 1444255633, type: ns.MESSAGE_TYPES.GROUP_KEYED,
                      message: 'AI01readable', recipients: ['you456789xw'], keyIds: ['AI01'] },
                    { userId: 'me3456789xw', ts: 1444255634, type: ns.MESSAGE_TYPES.GROUP_FOLLOWUP,
                      message: 'AI01readable', keyIds: ['AI01'] },
                    { userId: 'you456789xw', ts: 1444255635, type: ns.MESSAGE_TYPES.GROUP_FOLLOWUP,
                      message: 'AIf1not readable', keyIds: ['AIf1'] },
                    { userId: 'me3456789xw', ts: 1444255636, type: ns.MESSAGE_TYPES.GROUP_KEYED,
                      message: 'AI02readable', recipients: ['you456789xw'], keyIds: ['AI02', 'AI01'] },
                    { userId: 'you456789xw', ts: 1444255637, type: ns.MESSAGE_TYPES.GROUP_FOLLOWUP,
                      message: 'AIf1not readable', keyIds: ['AIf1'] },
                    { userId: 'you456789xw', ts: 1444255638, type: ns.MESSAGE_TYPES.GROUP_FOLLOWUP,
                      message: 'AIf2not readable', keyIds: ['AIf2', 'AIf1'] },
                ];
                var handler = new ns.ProtocolHandler('me3456789xw',
                    CU25519_PRIV_KEY, ED25519_PRIV_KEY, ED25519_PUB_KEY, UNIQUE_DEVICE_ID);
                sandbox.stub(handler, '_batchParseAndExtractKeys', function() {
                    handler.participantKeys = {
                        'me3456789xw': { 'AI01': 'my key 1', 'AI02': 'my key 2' }
                    };
                });
                sandbox.stub(handler, 'decryptFrom', function(message, sender) {
                    var keyId = message.substring(0, 4);
                    message = message.substring(4);
                    var result;
                    if (this.participantKeys[sender] && this.participantKeys[sender][keyId]) {
                        result = { sender: sender, type: 42, payload: message };
                    }
                    else {
                        result = false;
                    }

                    return result;
                });

                var result = handler.batchDecrypt(history);
                assert.strictEqual(handler._batchParseAndExtractKeys.callCount, 1);
                assert.strictEqual(handler._totalMessagesWithoutSendKey, 0);
                for (var i = 0; i < history.length; i++) {
                    assert.strictEqual(handler.decryptFrom.args[i][2], true);
                    if (history[i].message.substring(4) === 'readable') {
                        assert.deepEqual(result[i],
                            { sender: 'me3456789xw', type: 42, payload: 'readable' });
                    }
                    else {
                        assert.strictEqual(result[i], false);
                    }
                }
            });

            it("keyed message, non-historic", function() {
                // This mock-history contains chatd as well as parsed data in one object.
                // The attribute `keys` just needs to be there to avoid an exception.
                var history = [
                    { userId: 'me3456789xw', ts: 1444255633, type: ns.MESSAGE_TYPES.GROUP_KEYED,
                      message: 'AI01readable', recipients: ['you456789xw'], keyIds: ['AI01'] },
                    { userId: 'me3456789xw', ts: 1444255634, type: ns.MESSAGE_TYPES.GROUP_FOLLOWUP,
                      message: 'AI01readable', keyIds: ['AI01'] },
                    { userId: 'you456789xw', ts: 1444255635, type: ns.MESSAGE_TYPES.GROUP_FOLLOWUP,
                      message: 'AIf1not readable', keyIds: ['AIf1'] },
                    { userId: 'me3456789xw', ts: 1444255636, type: ns.MESSAGE_TYPES.GROUP_KEYED,
                      message: 'AI02readable', recipients: ['you456789xw'], keyIds: ['AI02', 'AI01'] },
                    { userId: 'you456789xw', ts: 1444255637, type: ns.MESSAGE_TYPES.GROUP_FOLLOWUP,
                      message: 'AIf1not readable', keyIds: ['AIf1'] },
                    { userId: 'you456789xw', ts: 1444255638, type: ns.MESSAGE_TYPES.GROUP_FOLLOWUP,
                      message: 'AIf2not readable', keyIds: ['AIf2', 'AIf1'] },
                ];
                var handler = new ns.ProtocolHandler('me3456789xw',
                    CU25519_PRIV_KEY, ED25519_PRIV_KEY, ED25519_PUB_KEY, UNIQUE_DEVICE_ID);
                sandbox.stub(handler, '_batchParseAndExtractKeys', function() {
                    handler.participantKeys = {
                        'me3456789xw': { 'AI01': 'my key 1', 'AI02': 'my key 2' }
                    };
                });
                sandbox.stub(handler, 'decryptFrom', function(message, sender) {
                    var keyId = message.substring(0, 4);
                    message = message.substring(4);
                    var result;
                    if (this.participantKeys[sender] && this.participantKeys[sender][keyId]) {
                        result = { sender: sender, type: 42, payload: message };
                    }
                    else {
                        result = false;
                    }

                    return result;
                });

                var result = handler.batchDecrypt(history, false);
                assert.strictEqual(handler._batchParseAndExtractKeys.callCount, 1);
                for (var i = 0; i < history.length; i++) {
                    assert.strictEqual(handler.decryptFrom.args[i][2], false);
                    if (history[i].message.substring(4) === 'readable') {
                        assert.deepEqual(result[i],
                            { sender: 'me3456789xw', type: 42, payload: 'readable' });
                    }
                    else {
                        assert.strictEqual(result[i], false);
                    }
                }
            });
        });

        // Alter participants is going to be phased out, and is not currently in use live
        /*describe('alterParticipants', function() {
            it("nothing to do", function() {
                sandbox.stub(ns._logger, '_log');
                var handler = new ns.ProtocolHandler('me3456789xw',
                    CU25519_PRIV_KEY, ED25519_PRIV_KEY, ED25519_PUB_KEY, UNIQUE_DEVICE_ID);
                handler.otherParticipants = new Set(['you456789xw']);

                var result = handler.alterParticipants([], []);
                assert.strictEqual(result, false);
                assert.strictEqual(ns._logger._log.args[0][0],
                                   'No participants to include or exclude.');
            });

            it("include self", function() {
                sandbox.stub(ns._logger, '_log');
                var handler = new ns.ProtocolHandler('me3456789xw',
                    CU25519_PRIV_KEY, ED25519_PRIV_KEY, ED25519_PUB_KEY, UNIQUE_DEVICE_ID);
                handler.otherParticipants = new Set(['you456789xw']);

                var result = handler.alterParticipants(['me3456789xw'], []);
                assert.strictEqual(result, false);
                assert.strictEqual(ns._logger._log.args[0][0],
                                   'Cannot include myself to a chat.');
            });

            it("exclude self", function() {
                sandbox.stub(ns._logger, '_log');
                var handler = new ns.ProtocolHandler('me3456789xw',
                    CU25519_PRIV_KEY, ED25519_PRIV_KEY, ED25519_PUB_KEY, UNIQUE_DEVICE_ID);
                handler.otherParticipants = new Set(['you456789xw']);

                var result = handler.alterParticipants([], ['me3456789xw']);
                assert.strictEqual(result, false);
                assert.strictEqual(ns._logger._log.args[0][0],
                                   'Cannot exclude myself from a chat.');
            });

            it("include existent", function() {
                sandbox.stub(ns._logger, '_log');
                var handler = new ns.ProtocolHandler('me3456789xw',
                    CU25519_PRIV_KEY, ED25519_PRIV_KEY, ED25519_PUB_KEY, UNIQUE_DEVICE_ID);
                handler.otherParticipants = new Set(['you456789xw']);

                var result = handler.alterParticipants(['you456789xw'], []);
                assert.strictEqual(result, false);
                assert.strictEqual(ns._logger._log.args[0][0],
                                   'User you456789xw already participating, cannot include.');
            });

            it("exclude non-existent", function() {
                sandbox.stub(ns._logger, '_log');
                var handler = new ns.ProtocolHandler('me3456789xw',
                    CU25519_PRIV_KEY, ED25519_PRIV_KEY, ED25519_PUB_KEY, UNIQUE_DEVICE_ID);
                handler.otherParticipants = new Set(['you456789xw']);

                var result = handler.alterParticipants([], ['other6789xw']);
                assert.strictEqual(result, false);
                assert.strictEqual(ns._logger._log.args[0][0],
                                   'User other6789xw not participating, cannot exclude.');
            });

            it("include lino", function() {
                var handler = new ns.ProtocolHandler('me3456789xw',
                    CU25519_PRIV_KEY, ED25519_PRIV_KEY, ED25519_PUB_KEY, UNIQUE_DEVICE_ID);
                handler.keyId = KEY_ID;
                handler.participantKeys['me3456789xw'][KEY_ID] = KEY;
                handler._sentKeyId = KEY_ID;
                sandbox.stub(handler, 'updateSenderKey', function() {
                    handler.keyId = ROTATED_KEY_ID;
                    handler.participantKeys['me3456789xw'][ROTATED_KEY_ID] = ROTATED_KEY;
                });
                sandbox.stub(handler, '_assembleBody', function(message) {
                    return { content: '|' + message + '|new keys and stuff',
                             keyed: true };
                });
                sandbox.stub(window, 'base64urldecode', _echo);
                sandbox.stub(tlvstore, 'toTlvRecord', _toTlvRecordWType);
                sandbox.stub(handler, '_signContent', function(content) {
                    return '|squiggle' + content;
                });

                var result = handler.alterParticipants(['lino56789xw'], [], 'Hello!');
                assert.strictEqual(result,
                    '\u0000|squiggle|\u0002:\u0002|Hello!|new keys and stuff|\u0008:lino56789xw');
                assert.strictEqual(handler.updateSenderKey.callCount, 1);
                assert.strictEqual(handler.keyId, ROTATED_KEY_ID);
            });

            it("exclude otto", function() {
                var handler = new ns.ProtocolHandler('me3456789xw',
                    CU25519_PRIV_KEY, ED25519_PRIV_KEY, ED25519_PUB_KEY, UNIQUE_DEVICE_ID);
                handler.otherParticipants = new Set(['otto56789xw']);
                handler.keyId = KEY_ID;
                handler.participantKeys['me3456789xw'][KEY_ID] = KEY;
                handler._sentKeyId = KEY_ID;
                sandbox.stub(handler, 'updateSenderKey', function() {
                    handler.keyId = ROTATED_KEY_ID;
                    handler.participantKeys['me3456789xw'][ROTATED_KEY_ID] = ROTATED_KEY;
                });
                sandbox.stub(handler, '_assembleBody', function(message) {
                    return { content: '|' + message + '|new keys and stuff',
                             keyed: true };
                });
                sandbox.stub(window, 'base64urldecode', _echo);
                sandbox.stub(tlvstore, 'toTlvRecord', _toTlvRecordWType);
                sandbox.stub(handler, '_signContent', function(content) {
                    return '|squiggle' + content;
                });

                var result = handler.alterParticipants([], ['otto56789xw'], 'Hello!');
                assert.strictEqual(result,
                    '\u0000|squiggle|\u0002:\u0002|Hello!|new keys and stuff|\u0009:otto56789xw');
                assert.strictEqual(handler.updateSenderKey.callCount, 1);
                assert.strictEqual(handler.keyId, ROTATED_KEY_ID);
            });

            it("include lino, exclude otto", function() {
                var handler = new ns.ProtocolHandler('me3456789xw',
                    CU25519_PRIV_KEY, ED25519_PRIV_KEY, ED25519_PUB_KEY, UNIQUE_DEVICE_ID);
                handler.otherParticipants = new Set(['otto56789xw']);
                handler.keyId = KEY_ID;
                handler.participantKeys['me3456789xw'][KEY_ID] = KEY;
                handler._sentKeyId = KEY_ID;
                sandbox.stub(handler, 'updateSenderKey', function() {
                    handler.keyId = ROTATED_KEY_ID;
                    handler.participantKeys['me3456789xw'][ROTATED_KEY_ID] = ROTATED_KEY;
                });
                sandbox.stub(handler, '_assembleBody', function(message) {
                    return { content: '|' + message + '|new keys and stuff',
                             keyed: true };
                });
                sandbox.stub(window, 'base64urldecode', _echo);
                sandbox.stub(tlvstore, 'toTlvRecord', _toTlvRecordWType);
                sandbox.stub(handler, '_signContent', function(content) {
                    return '|squiggle' + content;
                });

                var result = handler.alterParticipants(['lino56789xw'], ['otto56789xw'], 'Hello!');
                assert.strictEqual(result,
                    '\u0000|squiggle|\u0002:\u0002|Hello!|new keys and stuff|\u0008:lino56789xw|\u0009:otto56789xw');
                assert.strictEqual(handler.updateSenderKey.callCount, 1);
                assert.strictEqual(handler.keyId, ROTATED_KEY_ID);
            });

            it("include lino, exclude otto, binary", function() {
                var handler = new ns.ProtocolHandler('me3456789xw',
                    CU25519_PRIV_KEY, ED25519_PRIV_KEY, ED25519_PUB_KEY, UNIQUE_DEVICE_ID);
                handler.keyId = KEY_ID;
                handler.participantKeys['me3456789xw'][KEY_ID] = KEY;
                handler._sentKeyId = KEY_ID;
                handler.otherParticipants = new Set(['otto56789xw']);
                sandbox.stub(window, 'u_handle', 'me3456789xw');
                sandbox.stub(window, 'u_privEd25519', ED25519_PRIV_KEY);
                sandbox.stub(window, 'u_pubEd25519', ED25519_PUB_KEY);
                sandbox.stub(window, 'u_privCu25519', CU25519_PRIV_KEY);
                sandbox.stub(window, 'pubCu25519', {
                    'otto56789xw': CU25519_PUB_KEY, 'lino56789xw': CU25519_PUB_KEY });
                sandbox.stub(handler, 'updateSenderKey', function() {
                    handler.keyId = ROTATED_KEY_ID;
                    handler.participantKeys['me3456789xw'][ROTATED_KEY_ID] = ROTATED_KEY;
                    handler.previousKeyId = KEY_ID;
                    handler._keyEncryptionCount = 0;
                });
                sandbox.stub(ns, '_symmetricEncryptMessage').returns(
                    { key: ROTATED_KEY, nonce: atob('71BrlkBJXmR5xRtM'),
                      ciphertext: atob('H78adfMY') });
                sandbox.stub(ns, '_signMessage').returns(PARTICIPANT_CHANGE_MESSAGE.signature);

                var result = handler.alterParticipants(['lino56789xw'], ['otto56789xw'], 'Hello!');
                assert.strictEqual(btoa(result), btoa(PARTICIPANT_CHANGE_MESSAGE_BIN));
                assert.strictEqual(result.length, 168);
                assert.strictEqual(handler.keyId, ROTATED_KEY_ID);
                assert.strictEqual(handler._sentKeyId, ROTATED_KEY_ID);
                assert.deepEqual(handler.participantKeys,
                    { 'me3456789xw': { 'AI\u0000\u0000': KEY,
                                       'AI\u0000\u0001': ROTATED_KEY } });
                assert.strictEqual(handler._keyEncryptionCount, 1);
            });
        });*/
    });
});<|MERGE_RESOLUTION|>--- conflicted
+++ resolved
@@ -689,11 +689,7 @@
                 handler.updateSenderKey();
                 var obj = {};
                 obj[KEY_ID_0] = KEY;
-<<<<<<< HEAD
-                console.log(btoa(handler.keyId));
-=======
                 // console.log(btoa(handler.keyId));
->>>>>>> 5c87cc19
                 assert.strictEqual(handler.keyId, KEY_ID_0);
                 assert.strictEqual(handler.previousKeyId, null);
                 assert.deepEqual(handler.participantKeys['me3456789xw'],
@@ -2022,7 +2018,7 @@
                 assert.strictEqual(handler.excludeParticipants.size, 0);
                 assert.strictEqual(ns._logger._log.args[0][0],
                     'I am not participating in this chat, cannot read message.');
-            });*/
+            });
 
             it("followup message", function() {
                 var handler = new ns.ProtocolHandler('you456789xw',
