/**
 * @fileOverview
 * Chat message encryption unit tests.
 */

describe("chat.strongvelope unit test", function() {
    var assert = chai.assert;
    var ns = strongvelope;

    // Some test data.
    var PROTOCOL_VERSION_STRING = "\u0001";
    var PROTOCOL_VERSION_V0 = 0;
    var PROTOCOL_VERSION_V1 = 1;
    var ED25519_PRIV_KEY = atob('nWGxne/9WmC6hEr0kuwsxERJxWl7MmkZcDusAxyuf2A=');
    var ED25519_PUB_KEY = atob('11qYAYKxCrfVS/7TyWQHOg7hcvPapiMlrwIaaPcHURo=');
    var CU25519_PRIV_KEY = atob('ZMB9oRI87iFj5cwKBvgzwnxxToRAO3L5P1gILfJyEik=');
    var CU25519_PUB_KEY = atob('4BXxF+5ehQKKCCR5x3hP3E0hzYry59jFTM30x9dzWRI=');
    var RSA_PUB_KEY = [
        asmCrypto.base64_to_bytes('wT+JSBnBNjgalMGT5hmFHd/N5eyncAA+w1TzFC4PYfB'
            + 'nbX1CFcx6E7BuB0SqgxbJw3ZsvvowsjRvuo8SNtfmVIz4fZV45pBPxCkeCWonN/'
            + 'zZZiT3LnYnk1BfnfxfoXtEYRrdVPXAC/VDc9cgy29OXKuuNsREKznb9JFYQUVH9'
            + 'FM='),
        asmCrypto.base64_to_bytes('AQAB')
    ];
    var RSA_PRIV_KEY = [
        asmCrypto.base64_to_bytes('wT+JSBnBNjgalMGT5hmFHd/N5eyncAA+w1TzFC4PYfB'
            + 'nbX1CFcx6E7BuB0SqgxbJw3ZsvvowsjRvuo8SNtfmVIz4fZV45pBPxCkeCWonN/'
            + 'zZZiT3LnYnk1BfnfxfoXtEYRrdVPXAC/VDc9cgy29OXKuuNsREKznb9JFYQUVH9'
            + 'FM='),
        65537,
        asmCrypto.base64_to_bytes('B1SXqop/j8T1DSuCprnVGNsCfnRJra/0sYgpaFyO7NI'
            + 'nujmEJjuJbfHFWrU6GprksGtvmJb4/emLS3Jd6IKsE/wRthTLLMgbzGm5rRZ92g'
            + 'k8XGY3dUrNDsnphFsbIkTVl8n2PX6gdr2hn+rc2zvRupAYkV/smBZX+3pDAcuHo'
            + '+E='),
        asmCrypto.base64_to_bytes('7y+NkdfNlnENazteobZ2K0IU7+Mp59BgmrhBl0TvhiA'
            + '5HkI9WJDIZK67NsDa9QNdJ/NCfmqE/eNkZqFLVq0c+w=='),
        asmCrypto.base64_to_bytes('ztVHfgrLnINsPFTjMmjgZM6M39QEUsi4erg4s2tJiuI'
            + 'v29szH1n2HdPKFRIUPnemj48kANvp5XagAAhOb8u2iQ=='),
        asmCrypto.base64_to_bytes('IniC+aLVUTonye17fOjT7PYQGGZvsqX4VjP51/gqYPU'
            + 'h5jd7qdjr2H7KImD27Vq3wTswuRFW61QrMxNJzUsTow=='),
        asmCrypto.base64_to_bytes('TeoqNGD8sskPTOrta1/2qALnLqo/tq/GTvR255/S5G6'
            + 'weLHqYDUTcckGp0lYNu/73ridZ3VwdvBo9ZorchHbgQ=='),
        asmCrypto.base64_to_bytes('JhqTYTqT5Dj6YoWHWNHbOz24NmMZUXwDms/MDOBM0Nc'
            + '0nX6NjLDooFrJZtBMGMgcSQJd4rULuH94+szNGc2GAg==')
    ];
    var KEY = atob('/+fPkTwBddDWDSA2M1hluA==');
    var NONCE = atob('MTHgl79y+1FFnmnopp4UNA==');
    var KEY_ID = atob('QUkAAA==');
    var INITIAL_MESSAGE_BIN = atob('AQEAAECuKE3arE92KkMXAdaUtbZ1riLfiLezTBFtB'
        + 'kZMNqNYsV402eiU2T8UN8AZPthbKkIsx7DwnhBJ2aBrvjnoF4UDAgAAAQADAAAM71B'
        + 'rlkBJXmR5xRtMBAAACMqLuOeu/PccBQAAEMiaxjj3mLwIOIk3mKluzXsGAAAEQUkAA'
        + 'AcAAAbruWm1K5g=');
    var INITIAL_KEY_MESSAGE_BIN = atob('AQEAAECuKE3arE92KkMXAdaUtbZ1riLfiLezTBFtB'
        + 'kZMNqNYsV402eiU2T8UN8AZPthbKkIsx7DwnhBJ2aBrvjnoF4UDAgAAAQADAAAM71B'
        +  'rlkBJXmR5xRtMBAAACMqLuOeu/PccBQAAEMiaxjj3mLwIOIk3mKluzXsGAAAEQUkAA'
        +  'A==');
    var INITIAL_MESSAGE_BODY_BIN = atob('AwAADO9Qa5ZASV5kecUbTAQAAAjKi7jnrvz3'
        + 'HAUAABDImsY495i8CDiJN5ipbs17BgAABEFJAAAHAAAG67lptSuY');
    var INITIAL_KEY_MESSAGE_BODY_BIN = atob('AwAADO9Qa5ZASV5kecUbTAQAAAjKi7jnrvz3'
        + 'HAUAABDImsY495i8CDiJN5ipbs17BgAABEFJAAA=');
    var INITIAL_MESSAGE = {
        protocolVersion: 1,
        signature:  atob('rihN2qxPdipDFwHWlLW2da4i34i3s0wRbQZGTDajWLFeNNnolNk'
            + '/FDfAGT7YWypCLMew8J4QSdmga7456BeFAw=='),
        signedContent: atob('AgAAAQADAAAM71BrlkBJXmR5xRtMBAAACMqLuOeu/PccBQAA'
            + 'EMiaxjj3mLwIOIk3mKluzXsGAAAEQUkAAAcAAAbruWm1K5g='),
        type: 0x00,
        nonce: atob('71BrlkBJXmR5xRtM'),
        recipients: ['you456789xw'],
        keys: [atob('yJrGOPeYvAg4iTeYqW7New==')],
        keyIds: [KEY_ID],
        includeParticipants: [],
        excludeParticipants: [],
        payload: atob('67lptSuY')
    };
    var FOLLOWUP_MESSAGE_BIN = atob('AQEAAECXRUab/B0G4OStZoUk3fmgbSmaKptYdbbTK'
        + 'Zh4GVmbB14Rn/xSR9zYypOXD7MgNRJCAFjDZ/3scsGNZTqAewgDAgAAAQEDAAAM71Br'
        + 'lkBJXmR5xRtMBgAABEFJAAAHAAAG67lptSuY');
    var FOLLOWUP_MESSAGE_BODY_BIN = atob('AwAADO9Qa5ZASV5kecUbTAYAAARBSQAABwAA'
        + 'Buu5abUrmA==');
    var FOLLOWUP_MESSAGE = {
        protocolVersion: 1,
        signature:  atob('l0VGm/wdBuDkrWaFJN35oG0pmiqbWHW20ymYeBlZmwdeEZ/8Ukfc'
            + '2MqTlw+zIDUSQgBYw2f97HLBjWU6gHsIAw=='),
        signedContent: atob('AgAAAQEDAAAM71BrlkBJXmR5xRtMBgAABEFJAAAHAAAG67lptSuY'),
        type: 0x01,
        nonce: atob('71BrlkBJXmR5xRtM'),
        recipients: [],
        keys: [],
        keyIds: [KEY_ID],
        includeParticipants: [],
        excludeParticipants: [],
        payload: atob('67lptSuY')
    };
    var ROTATED_KEY = atob('D/1apgnOpfzZqrYi95t5pw==');
    var ROTATED_KEY_ID = atob('QUkAAQ==');
    var ROTATION_MESSAGE_BIN = atob('AAEAAEB6MqjdQi8U2RiFyLdeX6hONPNJVugKL8Jjt'
        + 'NBEH1+elTgItQqv+/pE6gb8zqchv59I6tMhM5e+BI45/djWY7APAgAAAQADAAAM71Br'
        + 'lkBJXmR5xRtMBAAACMqLuOeu/PccBQAAIIHgbD1AGIFO6HIagNL3pjHAGnKW+WwMuh2'
        + 'eweVCfnY6BgAACEFJAAFBSQAABwAABh+/GnXzGA==');
    var ROTATION_MESSAGE = {
        protocolVersion: 0,
        signature:  atob('ejKo3UIvFNkYhci3Xl+oTjTzSVboCi/CY7TQRB9fnpU4CLUKr/v6R'
            + 'OoG/M6nIb+fSOrTITOXvgSOOf3Y1mOwDw=='),
        signedContent: atob('AgAAAQADAAAM71BrlkBJXmR5xRtMBAAACMqLuOeu/PccBQAAII'
            + 'HgbD1AGIFO6HIagNL3pjHAGnKW+WwMuh2eweVCfnY6BgAACEFJAAFBSQAABwAABh'
            + '+/GnXzGA=='),
        type: 0x00,
        nonce: atob('71BrlkBJXmR5xRtM'),
        recipients: ['you456789xw'],
        keys: [atob('geBsPUAYgU7ochqA0vemMcAacpb5bAy6HZ7B5UJ+djo=')],
        keyIds: [ROTATED_KEY_ID, KEY_ID],
        includeParticipants: [],
        excludeParticipants: [],
        payload: atob('H78adfMY')
    };
    var ROTATION_MESSAGE_BIN_PROTOCOL_1 = atob('AQEAAEB6MqjdQi8U2RiFyLdeX6hONPN'
        + 'JVugKL8JjtNBEH1+elTgItQqv+/pE6gb8zqchv59I6tMhM5e+BI45/djWY7APAgAAAQA'
        + 'DAAAM71BrlkBJXmR5xRtMBAAACMqLuOeu/PccBQAAIIHgbD1AGIFO6HIagNL3pjHAGnK'
        + 'W+WwMuh2eweVCfnY6BgAAEBzN3yhOpQABHM3fKE6lAAA=');
    var REMINDER_MESSAGE_BIN = atob('AQEAAEDct7zij9MwC0VFxLSQ+wWe+aG83Rv9NoP1V'
        + 'bGW/tFy9jmPxL9Y0UgvFeazKlCh9maWzjJ3rhHUj1BfQ5nq5MECAgAAAQADAAAM71Br'
        + 'lkBJXmR5xRtMBAAACMqLuOeu/PccBQAAEIHgbD1AGIFO6HIagNL3pjEGAAAEQUkAAQ==');
    var REMINDER_MESSAGE = {
        protocolVersion: 1,
        signature:  atob('3Le84o/TMAtFRcS0kPsFnvmhvN0b/TaD9VWxlv7RcvY5j8S/WNFIL'
            + 'xXmsypQofZmls4yd64R1I9QX0OZ6uTBAg=='),
        signedContent: atob('AgAAAQADAAAM71BrlkBJXmR5xRtMBAAACMqLuOeu/PccBQAAEI'
            + 'HgbD1AGIFO6HIagNL3pjEGAAAEQUkAAQ=='),
        type: 0x00,
        nonce: atob('71BrlkBJXmR5xRtM'),
        recipients: ['you456789xw'],
        keys: [atob('geBsPUAYgU7ochqA0vemMQ==')],
        keyIds: [ROTATED_KEY_ID],
        includeParticipants: [],
        excludeParticipants: []
    };
    var PARTICIPANT_CHANGE_MESSAGE_BIN = atob('AQEAAEBBh/ndnYVhfhamD/l1yph0/uf'
            + 'uZhDU/yn/sOP3l3sqrV3bb8QiJX38OeDJAEWoYZV0IcuP8EbDNXKT1mxJftEPAg'
            + 'AAAQIDAAAM71BrlkBJXmR5xRtMBAAACJYp6Oeu/PccBQAAENp0rdw/Yf2dfMwY6'
            + 'xCJi3QGAAAIQUkAAUFJAAAHAAAGH78adfMYCAAACJYp6Oeu/PccCQAACKLbaOeu'
            + '/Pcc');
    var PARTICIPANT_CHANGE_MESSAGE = {
        protocolVersion: 1,
        signature:  atob('QYf53Z2FYX4Wpg/5dcqYdP7n7mYQ1P8p/7Dj95d7Kq1d22/EIiV9'
            + '/DngyQBFqGGVdCHLj/BGwzVyk9ZsSX7RDw=='),
        signedContent: atob('AgAAAQIDAAAM71BrlkBJXmR5xRtMBAAACJYp6Oeu/PccBQAAE'
            + 'Np0rdw/Yf2dfMwY6xCJi3QGAAAIQUkAAUFJAAAHAAAGH78adfMY'),
        type: 0x02,
        nonce: atob('71BrlkBJXmR5xRtM'),
        recipients: ['lino56789xw'],
        keys: [atob('2nSt3D9h/Z18zBjrEImLdA==')],
        keyIds: [ROTATED_KEY_ID, KEY_ID],
        includeParticipants: ['lino56789xw'],
        excludeParticipants: ['otto56789xw'],
        payload: atob('H78adfMY')
    };
    var RSA_ENCRYPTED_KEYS = atob('BAAzD19I72pnZXXRJJXuFrm+90rXuhWiprGpUP/7oxr'
        + 'yvt6XW6F/ObfgC0Ni+Rc6UhQc6Autwj6IlQMN9QDeVp6r4oJ1jIOoDlGCzLYRP0wQyY'
        + 'uTVk+cSmsZMKlRocduzt1mNYAS8kozzHoHij8PcH9QG4tpaDCNX4FteQuyIP6hvA==');

    // For setting up participants and ensuring we have legit key ids
    var UNIQUE_DEVICE_ID = a32_to_str([483254056]);
    var DATESTAMP = 20133;
    var KEY_ID_0 = UNIQUE_DEVICE_ID + a32_to_str([1319436288]);
    var KEY_ID_1 = UNIQUE_DEVICE_ID + a32_to_str([1319436289]);
    var KEY_ID_2 = UNIQUE_DEVICE_ID + a32_to_str([1319436290]);
    var KEY_ID_MAXCOUNTER  = UNIQUE_DEVICE_ID + a32_to_str([1319501823]);
    var KEY_ID_MAXCOUNTER_YESTERDAY = UNIQUE_DEVICE_ID + a32_to_str([1319436287]);


    // Create/restore Sinon stub/spy/mock sandboxes.
    var sandbox = null;

    var _echo = function(x) { return x; };
    var _copy = function(source) {
        var __copy = function(dest) {
            for (var i = 0; i < source.length; i++) {
                dest[i] = source.charCodeAt(i);
            }
        };
        return __copy;
    };
    var _bytesOfString = function(x) {
        var result = [];
        for (var i = 0; i < x.length; i++) {
            result.push(x.charCodeAt(i));
        }
        return new Uint8Array(result);
    };

    beforeEach(function() {
        sandbox = sinon.sandbox.create();
    });

    afterEach(function() {
        sandbox.restore();
    });

    describe('en-/decryption', function() {
        describe('_symmetricEncryptMessage', function() {
            it("all parameters given", function() {
                sandbox.stub(window, 'to8', _echo);
                sandbox.stub(asmCrypto, 'string_to_bytes', _echo);
                sandbox.stub(asmCrypto.AES_CTR, 'encrypt').returns('cipher text');
                sandbox.stub(asmCrypto, 'bytes_to_string', _echo);
                sandbox.stub(ns, 'deriveNonceSecret', _echo);

                var result = ns._symmetricEncryptMessage('forty two', 'the key', 'gooniegoogoo');
                assert.deepEqual(result,
                    { ciphertext: 'cipher text', key: 'the key', nonce: 'gooniegoogoo' });
                assert.strictEqual(asmCrypto.string_to_bytes.callCount, 3);
                assert.strictEqual(ns.deriveNonceSecret.callCount, 1);
                assert.strictEqual(to8.callCount, 1);
                assert.strictEqual(asmCrypto.AES_CTR.encrypt.callCount, 1);
                assert.deepEqual(asmCrypto.AES_CTR.encrypt.args[0],
                    ['forty two', 'the key', 'gooniegoogoo']);
                assert.strictEqual(asmCrypto.bytes_to_string.callCount, 2);
            });

            it("binary", function() {
                var result = ns._symmetricEncryptMessage('forty two', KEY, NONCE);
                assert.strictEqual(btoa(result.ciphertext), 'J+79wd1gGVjQ');
                assert.strictEqual(btoa(result.key), btoa(KEY));
                assert.strictEqual(btoa(result.nonce), btoa(NONCE));
            });

            it("missing nonce", function() {
                sandbox.stub(window, 'to8', _echo);
                sandbox.stub(asmCrypto, 'string_to_bytes', _echo);
                sandbox.stub(asmCrypto, 'getRandomValues', _copy('gooniegoogoo'));
                sandbox.stub(asmCrypto.AES_CTR, 'encrypt').returns('cipher text');
                sandbox.stub(asmCrypto, 'bytes_to_string', _echo);
                sandbox.stub(ns, 'deriveNonceSecret').returns('gooniegoogoo');

                var result = ns._symmetricEncryptMessage('forty two', 'the key');
                assert.deepEqual(result, { ciphertext: 'cipher text', key: 'the key',
                                           nonce: _bytesOfString('gooniegoogoo') });
                assert.strictEqual(asmCrypto.string_to_bytes.callCount, 3);
                assert.strictEqual(ns.deriveNonceSecret.callCount, 1);
                assert.strictEqual(asmCrypto.getRandomValues.callCount, 1);
                assert.strictEqual(to8.callCount, 1);
                assert.strictEqual(asmCrypto.AES_CTR.encrypt.callCount, 1);
                assert.strictEqual(asmCrypto.bytes_to_string.callCount, 3);
            });

            it("message only", function() {
                sandbox.stub(window, 'to8', _echo);
                sandbox.stub(asmCrypto, 'string_to_bytes', _echo);
                var counter = 0;
                var _getRandomValues = function(x) {
                    counter++;
                    var value = (counter === 1) ? 'a new secret key' : 'gooniegoogoo';
                    return _copy(value)(x);
                };
                sandbox.stub(asmCrypto, 'getRandomValues', _getRandomValues);
                sandbox.stub(asmCrypto.AES_CTR, 'encrypt').returns('cipher text');
                sandbox.stub(asmCrypto, 'bytes_to_string', _echo);
                sandbox.stub(ns, 'deriveNonceSecret').returns('gooniegoogoo');

                var result = ns._symmetricEncryptMessage('forty two');
                assert.deepEqual(result, { ciphertext: 'cipher text',
                                           key: _bytesOfString('a new secret key'),
                                           nonce: _bytesOfString('gooniegoogoo') });
                assert.strictEqual(asmCrypto.string_to_bytes.callCount, 2);
                assert.strictEqual(asmCrypto.getRandomValues.callCount, 2);
                assert.strictEqual(ns.deriveNonceSecret.callCount, 1);
                assert.strictEqual(to8.callCount, 1);
                assert.strictEqual(asmCrypto.AES_CTR.encrypt.callCount, 1);
                assert.strictEqual(asmCrypto.bytes_to_string.callCount, 3);
            });

            it("no message conten", function() {
                var counter = 0;
                var _getRandomValues = function(x) {
                    counter++;
                    var value = (counter % 2 === 1) ? KEY : NONCE;
                    return _copy(value)(x);
                };
                sandbox.stub(asmCrypto, 'getRandomValues', _getRandomValues);
                var tests = [null, undefined];
                var result;

                for (var i = 0; i < tests.length; i++) {
                    result = ns._symmetricEncryptMessage(tests[i]);
                    assert.deepEqual(result, { ciphertext: null,
                                               key: KEY,
                                               nonce: atob('MTHgl79y+1FFnmno') });
                    assert.strictEqual(asmCrypto.getRandomValues.callCount, 2 * (i + 1));
                }
            });
        });

        describe('_symmetricDecryptMessage', function() {
            it("all parameters given", function() {
                sandbox.stub(window, 'decodeURIComponent', _echo);
                sandbox.stub(window, 'escape', _echo);
                sandbox.stub(asmCrypto, 'string_to_bytes', _echo);
                sandbox.stub(asmCrypto.AES_CTR, 'decrypt').returns('forty two');
                sandbox.stub(asmCrypto, 'bytes_to_string', _echo);
                sandbox.stub(ns, 'deriveNonceSecret').returns('gooniegoogoo');

                var result = ns._symmetricDecryptMessage('cipher text', 'the key', 'gooniegoogoo');
                assert.deepEqual(result, 'forty two');
                assert.strictEqual(asmCrypto.string_to_bytes.callCount, 3);
                assert.strictEqual(ns.deriveNonceSecret.callCount, 1);
                assert.strictEqual(asmCrypto.AES_CTR.decrypt.callCount, 1);
                assert.deepEqual(asmCrypto.AES_CTR.decrypt.args[0],
                    ['cipher text', 'the key', 'gooniegoogoo']);
                assert.strictEqual(asmCrypto.bytes_to_string.callCount, 1);
                assert.strictEqual(decodeURIComponent.callCount, 1);
                assert.strictEqual(escape.callCount, 1);
            });

            it("binary", function() {
                var result = ns._symmetricDecryptMessage(atob('J+79wd1gGVjQ'), KEY, NONCE);
                assert.strictEqual(result, 'forty two');
            });

            it("binary, empty message", function() {
                var result = ns._symmetricDecryptMessage('', KEY, NONCE);
                assert.strictEqual(result, '');
            });

            it("binary, null message", function() {
                var result = ns._symmetricDecryptMessage(null, KEY, NONCE);
                assert.strictEqual(result, null);
            });

            it("binary, undefined message", function() {
                var result = ns._symmetricDecryptMessage(undefined, KEY, NONCE);
                assert.strictEqual(result, null);
            });

            it("decryption fails", function() {
                sandbox.stub(ns._logger, '_log');
                var result = ns._symmetricDecryptMessage(atob('J+79wd1gGVjQ'), KEY,
                    atob('NTHgl79y+1FFnmnopp4UNA=='));
                assert.strictEqual(result, false);
                assert.strictEqual(ns._logger._log.args[0][0],
                                   'Could not decrypt message, probably a wrong key/nonce.');
            });
        });

        describe('_symmetricEncryptMessage/_symmetricDecryptMessage', function() {
            it("round trips", function() {
                var tests = ['42', "Don't panic!", 'Flying Spaghetti Monster',
                             "Ph'nglui mglw'nafh Cthulhu R'lyeh wgah'nagl fhtagn",
                             'Tēnā koe', 'Hänsel & Gretel', 'Слартибартфаст'];
                var encrypted;
                var decrypted;
                var testValue;
                for (var i = 0; i < tests.length; i++) {
                    testValue = tests[i];
                    encrypted = strongvelope._symmetricEncryptMessage(testValue);
                    decrypted = strongvelope._symmetricDecryptMessage(
                        encrypted.ciphertext, encrypted.key, encrypted.nonce);
                    assert.strictEqual(testValue, decrypted);
                }
            });
        });

        describe('_signMessage', function() {
            it("vanilla case", function() {
                sandbox.stub(asmCrypto, 'string_to_bytes', _echo);
                sandbox.stub(nacl.sign, 'detached').returns('squiggle');
                sandbox.stub(asmCrypto, 'bytes_to_string', _echo);

                var result = ns._signMessage('forty two', 'private key', 'public key');
                assert.strictEqual(result, 'squiggle');
                assert.strictEqual(asmCrypto.string_to_bytes.callCount, 2);
                assert.strictEqual(nacl.sign.detached.callCount, 1);
                assert.deepEqual(nacl.sign.detached.args[0],
                    ['strongvelopesigforty two', 'private keypublic key']);
                assert.strictEqual(asmCrypto.bytes_to_string.callCount, 1);
            });

            it("binary", function() {
                var result = ns._signMessage('forty two', ED25519_PRIV_KEY, ED25519_PUB_KEY);
                assert.strictEqual(btoa(result),
                    'WlGvF9zODTQOA+lTrb2jRe8bCz7Azhh2/9hze54SPWJpbfZ41SUZswe3b8KjpO0o3id9FVpNFI63ToXjw+iRCQ==');
            });
        });

        describe('_verifyMessage', function() {
            it("vanilla case", function() {
                sandbox.stub(asmCrypto, 'string_to_bytes', _echo);
                sandbox.stub(nacl.sign.detached, 'verify').returns(true);

                var result = ns._verifyMessage('forty two', 'squiggle', 'public key');
                assert.deepEqual(result, true);
                assert.strictEqual(asmCrypto.string_to_bytes.callCount, 3);
                assert.strictEqual(nacl.sign.detached.verify.callCount, 1);
                assert.deepEqual(nacl.sign.detached.verify.args[0],
                    ['strongvelopesigforty two', 'squiggle', 'public key']);
            });

            it("binary", function() {
                var signature = atob('WlGvF9zODTQOA+lTrb2jRe8bCz7Azhh2/9hze54S'
                    + 'PWJpbfZ41SUZswe3b8KjpO0o3id9FVpNFI63ToXjw+iRCQ==');
                var result = ns._verifyMessage('forty two', signature, ED25519_PUB_KEY);
                assert.deepEqual(result, true);
            });
        });

        describe('deriveSharedKey()', function() {
            var baseCase = "\x0b\x0b\x0b\x0b\x0b\x0b\x0b\x0b\x0b\x0b\x0b\x0b\x0b\x0b\x0b\x0b" +
                           "\x0b\x0b\x0b\x0b\x0b\x0b";

            it("sanity check", function() {
                // Test Case 3 from RFC 5869.
                assert.strictEqual(btoa(ns.deriveSharedKey(baseCase, '')),
                    btoa('\x8d\xa4\xe7\x75\xa5\x63\xc1\x8f\x71\x5f\x80\x2a\x06\x3c\x5a\x31' +
                         '\xb8\xa1\x1f\x5c\x5e\xe1\x87\x9e\xc3\x45\x4e\x5f\x3c\x73\x8d\x2d'));
            });

            it("base case", function() {
                // Test against Python:
                // >>> from hmac import HMAC; from hashlib import sha256
                // >>> import base64
                // >>> hmac = lambda *args: HMAC(*args, digestmod=sha256)
                // >>> base64.b64encode(hmac(hmac(b'', b'\x0b'*22).digest(), b'mpenc group key\x01').digest())
                // 'c9cc6b03feceadd360859a46932477ca924cc646be0d6f07dc8c4e2d49bd6301'
                assert.strictEqual(btoa(ns.deriveSharedKey(baseCase, 'mpenc group key')),
                    'ycxrA/7OrdNghZpGkyR3ypJMxka+DW8H3IxOLUm9YwE=');
            });
        });

        describe('deriveNonceSecret()', function() {
            var baseCase = "\x0b\x0b\x0b\x0b\x0b\x0b\x0b\x0b\x0b\x0b\x0b\x0b\x0b\x0b\x0b\x0b" +
                           "\x0b\x0b\x0b\x0b\x0b\x0b";

            it("base case", function() {
                // Test against Python:
                // >>> from hmac import HMAC; from hashlib import sha256
                // >>> import base64
                // >>> hmac = lambda *args: HMAC(*args, digestmod=sha256)
                // >>> base64.b64encode(hmac(b'\x0b' * 22, b'payload').digest())
                // 'g4i49V8v6SjBNlg5dBTfvoxbrFjvLLY9NIu0ax/IW0Y='
                assert.strictEqual(btoa(ns.deriveNonceSecret(baseCase)),
                    'g4i49V8v6SjBNlg5dBTfvoxbrFjvLLY9NIu0ax/IW0Y=');
            });

            it("empty master nonce", function() {
                // Test against Python:
                // >>> base64.b64encode(hmac(b'', b'payload').digest())
                // '+BqVrzgYecM/lkxYn6CW+hM6B2BumXblRwYOeg6g9fM='
                assert.strictEqual(btoa(ns.deriveNonceSecret('')),
                    '+BqVrzgYecM/lkxYn6CW+hM6B2BumXblRwYOeg6g9fM=');
            });
        });

        describe('_parseMessageContent', function() {
            it("keyed message", function() {
                var result = ns._parseMessageContent(INITIAL_MESSAGE_BIN);
                assert.deepEqual(result, INITIAL_MESSAGE);
            });

            it("followup message", function() {
                var result = ns._parseMessageContent(FOLLOWUP_MESSAGE_BIN);
                assert.deepEqual(result, FOLLOWUP_MESSAGE);
            });

            it("rotation message", function() {
                var result = ns._parseMessageContent(ROTATION_MESSAGE_BIN);
                assert.deepEqual(result, ROTATION_MESSAGE);
            });

            it("reminder message", function() {
                var result = ns._parseMessageContent(REMINDER_MESSAGE_BIN);
                assert.deepEqual(result, REMINDER_MESSAGE);
            });

            it("unexpected TLV type", function() {
                sandbox.stub(ns._logger, '_log');
                var message = INITIAL_MESSAGE_BIN.substring(0, 1)
                    + String.fromCharCode(0x42) +  INITIAL_MESSAGE_BIN.substring(2);
                var result = ns._parseMessageContent(message);
                assert.strictEqual(result, false);
                assert.strictEqual(ns._logger._log.args[0][0],
                                   'Received unexpected TLV type: 66.');
            });
        });
    });

    describe('ProtocolHandler class', function() {
        var _toTlvRecord = function(_, content) {
            return '|' + content;
        };

        var _toTlvRecordWType = function(type, content) {
            return '|' + type + ':' + content;
        };

        describe('_parseAndExtractKeys', function() {
            it("all bases covered", function() {
                // This mock-history contains chatd as well as parsed data in one object.
                // The attribute `keys` just needs to be there to avoid an exception.
                var history = [
                    { userId: 'me3456789xw', ts: 1444255633, type: ns.MESSAGE_TYPES.GROUP_KEYED,
                      recipients: ['you456789xw'], keyIds: ['AI01'], keys: [], message: 'payload 0' },
                    { userId: 'me3456789xw', ts: 1444255634, type: ns.MESSAGE_TYPES.GROUP_FOLLOWUP,
                      keyIds: ['AI01'], message: 'payload 1' },
                    { userId: 'you456789xw', ts: 1444255635, type: ns.MESSAGE_TYPES.GROUP_FOLLOWUP,
                      keyIds: ['AIf1'], message: 'payload 2' },
                    { userId: 'me3456789xw', ts: 1444255636, type: ns.MESSAGE_TYPES.GROUP_KEYED,
                      recipients: ['you456789xw'], keyIds: ['AI02', 'AI01'], keys: [], message: 'payload 3' },
                    { userId: 'you456789xw', ts: 1444255637, type: ns.MESSAGE_TYPES.GROUP_FOLLOWUP,
                      keyIds: ['AIf1'], message: 'payload 4' },
                    { userId: 'you456789xw', ts: 1444255638, type: ns.MESSAGE_TYPES.GROUP_FOLLOWUP,
                      keyIds: ['AIf1'], message: 'payload 5' },
                    { userId: 'you456789xw', ts: 1444255639, type: ns.MESSAGE_TYPES.GROUP_KEYED,
                      recipients: ['me3456789xw'], keyIds: ['AIf2', 'AIf1'], keys: [], message: 'payload 6' },
                ];
                var compareKeys = [
                    { 'AI01': 'foo' },
                    {},
                    {},
                    { 'AI02': 'foo', 'AI01': 'bar' },
                    {},
                    {},
                    { 'AIf2': 'foo', 'AIf1': 'bar' },
                ];
                sandbox.stub(ns, '_verifyMessage').returns(true);
                var i;
                sandbox.stub(ns, '_parseMessageContent', function() {
                    return history[i];
                });
                var handler;
                var result;
                var message;

                // jshint loopfunc: true
                for (i = 0; i < history.length; i++) {
                    handler = new ns.ProtocolHandler('me3456789xw',
                        CU25519_PRIV_KEY, ED25519_PRIV_KEY, ED25519_PUB_KEY, UNIQUE_DEVICE_ID);
                    message = history[i];
                    sandbox.stub(handler, '_decryptKeysFor', function() {
                        return ['foo', 'bar'].slice(0, message.keyIds.length);
                    });
                    result = handler._parseAndExtractKeys(message);
                    assert.deepEqual(result.parsedMessage, message);
                    assert.deepEqual(result.senderKeys, compareKeys[i]);
                }
                // jshint loopfunc: false
            });

            it("bad signature", function() {
                var message = {
                    userId: 'me3456789xw', ts: 1444255633, type: ns.MESSAGE_TYPES.GROUP_KEYED,
                    recipients: ['you456789xw'], keyIds: ['AI01'], keys: [], message: 'payload 0'
                };
                sandbox.stub(ns, '_verifyMessage').returns(false);
                sandbox.stub(ns, '_parseMessageContent').returns(message);
                var handler = new ns.ProtocolHandler('me3456789xw',
                        CU25519_PRIV_KEY, ED25519_PRIV_KEY, ED25519_PUB_KEY, UNIQUE_DEVICE_ID);
                var result = handler._parseAndExtractKeys(message);
                assert.strictEqual(result, false);
            });

            it("on user who's been excluded", function() {
                var message = {
                    userId: 'papa56789xw', ts: 1444255633, type: ns.MESSAGE_TYPES.ALTER_PARTICIPANTS,
                    recipients: ['lino56789xw'], keyIds: ['AI01'], keys: [], message: 'payload 0'
                };
                sandbox.stub(ns, '_verifyMessage').returns(true);
                sandbox.stub(ns, '_parseMessageContent').returns(message);
                var handler = new ns.ProtocolHandler('otto56789xw',
                        CU25519_PRIV_KEY, ED25519_PRIV_KEY, ED25519_PUB_KEY, UNIQUE_DEVICE_ID);
                var result = handler._parseAndExtractKeys(message);
                assert.deepEqual(result.parsedMessage, message);
                assert.deepEqual(result.senderKeys, {});
            });
        });

        describe('_batchParseAndExtractKeys', function() {
            it("all bases covered", function() {
                // This mock-history contains chatd as well as parsed data in one object.
                // The attribute `keys` just needs to be there to avoid an exception.
                var history = [
                    { userId: 'me3456789xw', ts: 1444255633, type: ns.MESSAGE_TYPES.GROUP_KEYED,
                      recipients: ['you456789xw'],
                      keyIds: ['AI01'], keys: ['foo1'], message: 'payload 0' },
                    { userId: 'me3456789xw', ts: 1444255634, type: ns.MESSAGE_TYPES.GROUP_FOLLOWUP,
                      keyIds: ['AI01'], message: 'payload 1' },
                    { userId: 'you456789xw', ts: 1444255635, type: ns.MESSAGE_TYPES.GROUP_FOLLOWUP,
                      keyIds: ['AIf1'], message: 'payload 2' },
                    { userId: 'me3456789xw', ts: 1444255636, type: ns.MESSAGE_TYPES.GROUP_KEYED,
                      recipients: ['you456789xw'],
                      keyIds: ['AI02', 'AI01'], keys: ['foo2', 'foo1'], message: 'payload 3' },
                    { userId: 'you456789xw', ts: 1444255637, type: ns.MESSAGE_TYPES.GROUP_FOLLOWUP,
                      keyIds: ['AIf1'], message: 'payload 4' },
                    { userId: 'you456789xw', ts: 1444255638, type: ns.MESSAGE_TYPES.GROUP_FOLLOWUP,
                      keyIds: ['AIf1'], message: 'payload 5' },
                    { userId: 'you456789xw', ts: 1444255639, type: ns.MESSAGE_TYPES.GROUP_KEYED,
                      recipients: ['me3456789xw'],
                      keyIds: ['AIf2', 'AIf1'], keys: ['bar2', 'bar1'], message: 'payload 6' },
                ];
                var history_result = [
                    { userId: 'you456789xw', ts: 1444255639, type: ns.MESSAGE_TYPES.GROUP_KEYED,
                      recipients: ['me3456789xw'],
                      keyIds: ['AIf2', 'AIf1'], keys: ['bar2', 'bar1'], message: 'payload 6' },
                    { userId: 'you456789xw', ts: 1444255638, type: ns.MESSAGE_TYPES.GROUP_FOLLOWUP,
                      keyIds: ['AIf1'], message: 'payload 5' },
                    { userId: 'you456789xw', ts: 1444255637, type: ns.MESSAGE_TYPES.GROUP_FOLLOWUP,
                      keyIds: ['AIf1'], message: 'payload 4' },
                    { userId: 'me3456789xw', ts: 1444255636, type: ns.MESSAGE_TYPES.GROUP_KEYED,
                      recipients: ['you456789xw'],
                      keyIds: ['AI02', 'AI01'], keys: ['foo2', 'foo1'], message: 'payload 3' },
                    { userId: 'you456789xw', ts: 1444255635, type: ns.MESSAGE_TYPES.GROUP_FOLLOWUP,
                      keyIds: ['AIf1'], message: 'payload 2' },
                    { userId: 'me3456789xw', ts: 1444255634, type: ns.MESSAGE_TYPES.GROUP_FOLLOWUP,
                      keyIds: ['AI01'], message: 'payload 1' },
                    { userId: 'me3456789xw', ts: 1444255633, type: ns.MESSAGE_TYPES.GROUP_KEYED,
                      recipients: ['you456789xw'],
                      keyIds: ['AI01'], keys: ['foo1'], message: 'payload 0' },
                ];
                sandbox.stub(ns, '_verifyMessage').returns(true);
                var handler = new ns.ProtocolHandler('me3456789xw',
                    CU25519_PRIV_KEY, ED25519_PRIV_KEY, ED25519_PUB_KEY, UNIQUE_DEVICE_ID);
                sandbox.stub(handler, '_parseAndExtractKeys', function(value) {
                    var senderKeys = {};
                    if (value.keys) {
                        for (var i = 0; i < value.keys.length; i++) {
                            senderKeys[value.keyIds[i]] = value.keys[i];
                            if (!handler.participantKeys[value.userId]) {
                                handler.participantKeys[value.userId] = {};
                            }
                            handler.participantKeys[value.userId][value.keyIds[i]] = value.keys[i];
                        }
                    }
                    return { parsedMessage: value,
                             senderKeys: senderKeys };
                });
                var result = handler._batchParseAndExtractKeys(history);

                assert.deepEqual(result, history_result);
                assert.ok(handler.participantKeys['me3456789xw'].hasOwnProperty('AI01'));
                assert.ok(handler.participantKeys['me3456789xw'].hasOwnProperty('AI02'));
                assert.ok(handler.participantKeys['you456789xw'].hasOwnProperty('AIf1'));
                assert.ok(handler.participantKeys['you456789xw'].hasOwnProperty('AIf2'));
            });
        });

        describe('seed', function() {
            it("all bases covered", function() {
                var handler = new ns.ProtocolHandler('me3456789xw',
                    CU25519_PRIV_KEY, ED25519_PRIV_KEY, ED25519_PUB_KEY, UNIQUE_DEVICE_ID);

                var participantKeys = {
                    'you456789xw': { 'AIf1': 'your key 1', 'AIf2': 'your key 2' }
                };
                participantKeys['me3456789xw'] = {};
                participantKeys['me3456789xw'][KEY_ID_1] = 'my key 1';
                participantKeys['me3456789xw'][KEY_ID_2] = 'my key 2';

                sandbox.stub(handler, '_batchParseAndExtractKeys', function() {
                    handler.participantKeys = participantKeys;
                });

                var result = handler.seed(['dummy']);
                assert.strictEqual(result, true);
                assert.strictEqual(handler.keyId, KEY_ID_2);
                assert.strictEqual(handler.previousKeyId, KEY_ID_1);
                assert.deepEqual(handler.participantKeys, participantKeys);
                assert.strictEqual(handler._totalMessagesWithoutSendKey, 0);
                assert.strictEqual(handler._sentKeyId, null);
            });

            it("missing keys other party", function() {
                var handler = new ns.ProtocolHandler('me3456789xw',
                    CU25519_PRIV_KEY, ED25519_PRIV_KEY, ED25519_PUB_KEY, UNIQUE_DEVICE_ID);

                var participantKeys = {};
                participantKeys['me3456789xw'] = {};
                participantKeys['me3456789xw'][KEY_ID_1] = 'my key 1';
                participantKeys['me3456789xw'][KEY_ID_2] = 'my key 2';

                sandbox.stub(handler, '_batchParseAndExtractKeys', function() {
                    handler.participantKeys = participantKeys;
                });

                var result = handler.seed(['dummy']);
                assert.strictEqual(result, true);
                assert.strictEqual(handler.keyId, KEY_ID_2);
                assert.strictEqual(handler.previousKeyId, KEY_ID_1);
                assert.deepEqual(handler.participantKeys, participantKeys);
            });

            it("no own keys", function() {
                var handler = new ns.ProtocolHandler('me3456789xw',
                    CU25519_PRIV_KEY, ED25519_PRIV_KEY, ED25519_PUB_KEY, UNIQUE_DEVICE_ID);
                var participantKeys = {
                    'you456789xw': { 'AIf1': 'your key 1', 'AIf2': 'your key 2' }
                };
                sandbox.stub(handler, '_batchParseAndExtractKeys', function() {
                    handler.participantKeys = participantKeys;
                });

                var result = handler.seed(['dummy']);
                assert.strictEqual(result, false);
                assert.strictEqual(handler.keyId, null);
                assert.strictEqual(handler.previousKeyId, null);
                assert.deepEqual(handler.participantKeys, participantKeys);
                assert.strictEqual(handler._totalMessagesWithoutSendKey, 0);
                assert.strictEqual(handler._sentKeyId, null);
            });
        });

        describe('updateSenderKey', function() {
            it("initial usage", function() {
                var handler = new ns.ProtocolHandler('me3456789xw',
                    CU25519_PRIV_KEY, ED25519_PRIV_KEY, ED25519_PUB_KEY, UNIQUE_DEVICE_ID);
                sandbox.stub(window, 'pubCu25519', { 'you456789xw': 'your key' });
                sandbox.stub(ns, '_dateStampNow').returns(DATESTAMP);
                sandbox.stub(asmCrypto, 'getRandomValues', _copy(KEY));
                handler.updateSenderKey();
                var obj = {};
                obj[KEY_ID_0] = KEY;
<<<<<<< HEAD

=======
                // console.log(btoa(handler.keyId));
>>>>>>> ec84e486
                assert.strictEqual(handler.keyId, KEY_ID_0);
                assert.strictEqual(handler.previousKeyId, null);
                assert.deepEqual(handler.participantKeys['me3456789xw'],
                    obj);
                assert.strictEqual(handler._keyEncryptionCount, 0);
            });

            it("key rotation", function() {
                var handler = new ns.ProtocolHandler('me3456789xw',
                    CU25519_PRIV_KEY, ED25519_PRIV_KEY, ED25519_PUB_KEY, UNIQUE_DEVICE_ID);
                handler.keyId = KEY_ID_0;
                handler._sentKeyId = handler.keyId;
                var obj = {};
                obj[KEY_ID_0] = KEY;

                var rotobj = {};
                rotobj[KEY_ID_0] = KEY;
                rotobj[KEY_ID_1] = ROTATED_KEY;

                handler.participantKeys = { 'me3456789xw': obj };
                handler._keyEncryptionCount = 16;
                sandbox.stub(window, 'pubCu25519', { 'you456789xw': 'your key' });
                sandbox.stub(ns, '_dateStampNow').returns(DATESTAMP);
                sandbox.stub(asmCrypto, 'getRandomValues', _copy(ROTATED_KEY));
                handler.updateSenderKey();
                assert.strictEqual(handler.keyId, KEY_ID_1);
                assert.strictEqual(handler.previousKeyId, KEY_ID_0);
                assert.deepEqual(handler.participantKeys['me3456789xw'],
                    rotobj);
                assert.strictEqual(handler._keyEncryptionCount, 0);
            });

            it("key rotation, per day overflow", function() {
                var handler = new ns.ProtocolHandler('me3456789xw',
                    CU25519_PRIV_KEY, ED25519_PRIV_KEY, ED25519_PUB_KEY, UNIQUE_DEVICE_ID);
                handler.keyId = KEY_ID_MAXCOUNTER;
                handler._sentKeyId = handler.keyId;

                var obj = {};
                obj[KEY_ID_MAXCOUNTER] = KEY;

                handler.participantKeys = { 'me3456789xw': obj };
                handler._keyEncryptionCount = 16;
                sandbox.stub(window, 'pubCu25519', { 'you456789xw': 'your key' });
                sandbox.stub(ns, '_dateStampNow').returns(DATESTAMP);
                assert.throws(function() { handler.updateSenderKey(); },
                    'This should hardly happen, but 2^16 keys were used for the day. Bailing out!');
            });

            it("key rotation with new day", function() {
                var handler = new ns.ProtocolHandler('me3456789xw',
                    CU25519_PRIV_KEY, ED25519_PRIV_KEY, ED25519_PUB_KEY, UNIQUE_DEVICE_ID);
                handler.keyId = KEY_ID_MAXCOUNTER_YESTERDAY;
                handler._sentKeyId = KEY_ID_MAXCOUNTER_YESTERDAY;

                var obj = {};
                obj[KEY_ID_MAXCOUNTER_YESTERDAY] = KEY;

                var rotobj = {};
                rotobj[KEY_ID_MAXCOUNTER_YESTERDAY] = KEY;
                rotobj[KEY_ID_0] = ROTATED_KEY;

                handler.participantKeys = { 'me3456789xw': obj };
                handler._keyEncryptionCount = 16;
                sandbox.stub(window, 'pubCu25519', { 'you456789xw': 'your key' });
                sandbox.stub(ns, '_dateStampNow').returns(DATESTAMP);
                sandbox.stub(asmCrypto, 'getRandomValues', _copy(ROTATED_KEY));
                handler.updateSenderKey();
                assert.strictEqual(handler.keyId, KEY_ID_0);
                assert.strictEqual(handler.previousKeyId, KEY_ID_MAXCOUNTER_YESTERDAY);
                assert.deepEqual(handler.participantKeys['me3456789xw'],
                    rotobj);
                assert.strictEqual(handler._keyEncryptionCount, 0);
            });

            it("avoid multiple, successive rotations", function() {
                var handler = new ns.ProtocolHandler('me3456789xw',
                    CU25519_PRIV_KEY, ED25519_PRIV_KEY, ED25519_PUB_KEY, UNIQUE_DEVICE_ID);
                handler.keyId = KEY_ID;
                handler._sentKeyId = handler.keyId;
                handler.participantKeys = { 'me3456789xw': { 'AI\u0000\u0000': KEY} };
                sandbox.stub(ns, '_dateStampNow').returns(16713);
                handler.updateSenderKey();
                var rotatedKeyId = handler.keyId;
                var rotatedKey = handler.participantKeys['me3456789xw'][rotatedKeyId];
                assert.notStrictEqual(handler.keyId, KEY_ID);
                assert.notStrictEqual(rotatedKey, KEY);
                assert.strictEqual(handler.previousKeyId, KEY_ID);

                // Now do it again.
                handler.updateSenderKey();
                assert.strictEqual(handler.keyId, rotatedKeyId);
                assert.strictEqual(handler.participantKeys['me3456789xw'][rotatedKeyId], rotatedKey);
                assert.strictEqual(handler.previousKeyId, KEY_ID);
            });
        });

        describe('_computeSymmetricKey', function() {
            it("normal operation", function() {
                var handler = new ns.ProtocolHandler('me3456789xw',
                    CU25519_PRIV_KEY, ED25519_PRIV_KEY, ED25519_PUB_KEY, UNIQUE_DEVICE_ID);
                sandbox.stub(window, 'pubCu25519', { 'you456789xw': 'your key' });
                sandbox.stub(asmCrypto, 'string_to_bytes', _echo);
                sandbox.stub(nacl, 'scalarMult').returns('shared secret');
                sandbox.stub(ns, 'deriveSharedKey', _echo);

                var result = handler._computeSymmetricKey('you456789xw');
                assert.strictEqual(result, 'shared secret');
                assert.strictEqual(asmCrypto.string_to_bytes.callCount, 2);
                assert.strictEqual(nacl.scalarMult.callCount, 1);
                assert.strictEqual(ns.deriveSharedKey.callCount, 1);
            });

            it("binary", function() {
                var handler = new ns.ProtocolHandler('me3456789xw',
                    CU25519_PRIV_KEY, ED25519_PRIV_KEY, ED25519_PUB_KEY, UNIQUE_DEVICE_ID);
                sandbox.stub(window, 'pubCu25519', { 'you456789xw': CU25519_PUB_KEY });
                sandbox.stub(window, 'u_privCu25519', CU25519_PRIV_KEY);
                var result = handler._computeSymmetricKey('you456789xw');
                assert.strictEqual(btoa(result),
                    'vb4//1yAvz0AHQnUUrrL0mcNr4xN9rRu7+6YMFQQf6U=');
            });

            it("missing recipient pubkey", function() {
                var handler = new ns.ProtocolHandler('me3456789xw',
                    CU25519_PRIV_KEY, ED25519_PRIV_KEY, ED25519_PUB_KEY, UNIQUE_DEVICE_ID);
                sandbox.stub(ns._logger, '_log');
                sandbox.stub(window, 'pubCu25519', {});
                assert.throws(function() { handler._computeSymmetricKey('you456789xw'); },
                              'No cached chat key for user!');
                assert.strictEqual(ns._logger._log.args[0][0],
                                   'No cached chat key for user!');
                assert.strictEqual(ns._logger._log.args[1][0],
                                   'No cached chat key for user: you456789xw');
            });
        });

        describe('_encryptKeysFor', function() {
            it("single key", function() {
                var handler = new ns.ProtocolHandler('me3456789xw',
                    CU25519_PRIV_KEY, ED25519_PRIV_KEY, ED25519_PUB_KEY, UNIQUE_DEVICE_ID);
                sandbox.stub(window, 'pubCu25519', { 'you456789xw': 'dummy' });
                sandbox.stub(asmCrypto, 'string_to_bytes', _echo);
                sandbox.stub(ns, 'deriveNonceSecret').returns('IV');
                sandbox.stub(handler, '_computeSymmetricKey').returns(
                    { substring: sinon.stub().returns('the key') });
                sandbox.stub(asmCrypto.AES_CBC, 'encrypt').returns('ciphertext');
                sandbox.stub(asmCrypto, 'bytes_to_string', _echo);

                var result = handler._encryptKeysFor(['a key'], 'gooniegoogoo', 'you456789xw');
                assert.strictEqual(result, 'ciphertext');
                assert.strictEqual(asmCrypto.AES_CBC.encrypt.callCount, 1);
                assert.deepEqual(asmCrypto.AES_CBC.encrypt.args[0],
                    ['a key', 'the key', false, 'IV']);
            });

            it("two keys", function() {
                var handler = new ns.ProtocolHandler('me3456789xw',
                    CU25519_PRIV_KEY, ED25519_PRIV_KEY, ED25519_PUB_KEY, UNIQUE_DEVICE_ID);
                sandbox.stub(window, 'pubCu25519', { 'you456789xw': 'dummy' });
                sandbox.stub(asmCrypto, 'string_to_bytes', _echo);
                sandbox.stub(ns, 'deriveNonceSecret').returns('IV');
                sandbox.stub(handler, '_computeSymmetricKey').returns(
                    { substring: sinon.stub().returns('the key') });
                sandbox.stub(asmCrypto.AES_CBC, 'encrypt').returns('ciphertext');
                sandbox.stub(asmCrypto, 'bytes_to_string', _echo);

                var result = handler._encryptKeysFor(['key one', 'key two'], 'gooniegoogoo', 'you456789xw');
                assert.strictEqual(result, 'ciphertext');
                assert.strictEqual(asmCrypto.AES_CBC.encrypt.callCount, 1);
                assert.deepEqual(asmCrypto.AES_CBC.encrypt.args[0],
                    ['key onekey two', 'the key', false, 'IV']);
            });

            it("binary, one key", function() {
                var handler = new ns.ProtocolHandler('me3456789xw',
                    CU25519_PRIV_KEY, ED25519_PRIV_KEY, ED25519_PUB_KEY, UNIQUE_DEVICE_ID);
                sandbox.stub(window, 'u_privCu25519', CU25519_PRIV_KEY);
                sandbox.stub(window, 'pubCu25519', { 'you456789xw': CU25519_PUB_KEY });
                sandbox.stub(handler, '_computeSymmetricKey').returns(
                    atob('X2O2IQoAqzPvr2F4XWjCuwP17tYHoJwB5KhyhlHb/mM='));

                var result = handler._encryptKeysFor([KEY], NONCE, 'you456789xw');
                assert.strictEqual(btoa(result), 'OvYk3sSnXIRPOZLV6C71pw==');
            });

            it("binary, two keys", function() {
                var handler = new ns.ProtocolHandler('me3456789xw',
                    CU25519_PRIV_KEY, ED25519_PRIV_KEY, ED25519_PUB_KEY, UNIQUE_DEVICE_ID);
                sandbox.stub(window, 'u_privCu25519', CU25519_PRIV_KEY);
                sandbox.stub(window, 'pubCu25519', { 'you456789xw': CU25519_PUB_KEY });
                sandbox.stub(handler, '_computeSymmetricKey').returns(
                    atob('X2O2IQoAqzPvr2F4XWjCuwP17tYHoJwB5KhyhlHb/mM='));

                var result = handler._encryptKeysFor([ROTATED_KEY, KEY], NONCE, 'you456789xw');
                assert.strictEqual(btoa(result), 'jQSMirQJ2JMwR15lsUf1gXvJWaOX1/CtIYTgNocf7Y8=');
            });

            it("binary, two keys, to self", function() {
                var handler = new ns.ProtocolHandler('me3456789xw',
                    CU25519_PRIV_KEY, ED25519_PRIV_KEY, ED25519_PUB_KEY, UNIQUE_DEVICE_ID);
                sandbox.stub(window, 'u_privCu25519', CU25519_PRIV_KEY);
                sandbox.stub(window, 'pubCu25519', { 'me3456789xw': CU25519_PUB_KEY });
                sandbox.stub(handler, '_computeSymmetricKey').returns(
                    atob('X2O2IQoAqzPvr2F4XWjCuwP17tYHoJwB5KhyhlHb/mM='));

                var result = handler._encryptKeysFor([ROTATED_KEY, KEY], NONCE, 'me3456789xw');
                assert.strictEqual(btoa(result), '8ObnafP2TzOoPkM1E1qh4mFxKp22uPA9d7CUS/GMj5Q=');
            });

            it("single key, no chat key", function() {
                sandbox.stub(ns._logger, '_log');
                var handler = new ns.ProtocolHandler('me3456789xw',
                    CU25519_PRIV_KEY, ED25519_PRIV_KEY, ED25519_PUB_KEY, UNIQUE_DEVICE_ID);
                sandbox.stub(window, 'u_pubkeys', { 'you456789xw': 'dummy' });
                sandbox.stub(crypt, 'rsaEncryptString').returns('ciphertext');

                var result = handler._encryptKeysFor(['a key'], 'gooniegoogoo', 'you456789xw');
                assert.strictEqual(result, 'ciphertext');
                assert.strictEqual(ns._logger._log.args[0][0],
                    'Encrypting sender keys for you456789xw using RSA.');
            });

            it("binary, two keys, no chat key", function() {
                var handler = new ns.ProtocolHandler('me3456789xw',
                    CU25519_PRIV_KEY, ED25519_PRIV_KEY, ED25519_PUB_KEY, UNIQUE_DEVICE_ID);
                sandbox.stub(window, 'u_privCu25519', CU25519_PRIV_KEY);
                sandbox.stub(window, 'u_pubkeys', { 'you456789xw': RSA_PUB_KEY });
                sandbox.stub(crypt, 'rsaEncryptString').returns(RSA_ENCRYPTED_KEYS);

                var result = handler._encryptKeysFor([ROTATED_KEY, KEY], NONCE, 'you456789xw');
                assert.strictEqual(btoa(result), btoa(RSA_ENCRYPTED_KEYS));
            });

            it("single key, no destination key whatsoever", function() {
                sandbox.stub(ns._logger, '_log');
                var handler = new ns.ProtocolHandler('me3456789xw',
                    CU25519_PRIV_KEY, ED25519_PRIV_KEY, ED25519_PUB_KEY, UNIQUE_DEVICE_ID);
                sandbox.stub(crypt, 'rsaEncryptString').returns('ciphertext');

                var result = handler._encryptKeysFor(['a key'], 'gooniegoogoo', 'you456789xw');
                assert.strictEqual(result, false);
                assert.strictEqual(ns._logger._log.args[0][0],
                    'No public encryption key (RSA or x25519) available for you456789xw');
            });
        });

        describe('_decryptKeysFor', function() {
            it("single key", function() {
                var handler = new ns.ProtocolHandler('me3456789xw',
                    CU25519_PRIV_KEY, ED25519_PRIV_KEY, ED25519_PUB_KEY, UNIQUE_DEVICE_ID);
                sandbox.stub(asmCrypto, 'string_to_bytes', _echo);
                sandbox.stub(ns, 'deriveNonceSecret').returns('IV');
                sandbox.stub(handler, '_computeSymmetricKey').returns(
                    { substring: sinon.stub().returns('the key') });
                sandbox.stub(asmCrypto.AES_CBC, 'decrypt').returns('a key67890123456');
                sandbox.stub(asmCrypto, 'bytes_to_string', _echo);

                var result = handler._decryptKeysFor('an encrypted key', 'gooniegoogoo', 'you456789xw');
                assert.deepEqual(result, ['a key67890123456']);
                assert.strictEqual(asmCrypto.AES_CBC.decrypt.callCount, 1);
                assert.deepEqual(asmCrypto.AES_CBC.decrypt.args[0],
                    ['an encrypted key', 'the key', false, 'IV']);
            });

            it("two keys", function() {
                var handler = new ns.ProtocolHandler('me3456789xw',
                    CU25519_PRIV_KEY, ED25519_PRIV_KEY, ED25519_PUB_KEY, UNIQUE_DEVICE_ID);
                sandbox.stub(asmCrypto, 'string_to_bytes', _echo);
                sandbox.stub(ns, 'deriveNonceSecret').returns('IV');
                sandbox.stub(handler, '_computeSymmetricKey').returns(
                    { substring: sinon.stub().returns('the key') });
                sandbox.stub(asmCrypto.AES_CBC, 'decrypt').returns('a key67890123456another key23456');
                sandbox.stub(asmCrypto, 'bytes_to_string', _echo);

                var result = handler._decryptKeysFor('two encrypted keys', 'gooniegoogoo', 'you456789xw');
                assert.deepEqual(result, ['a key67890123456', 'another key23456']);
                assert.strictEqual(asmCrypto.AES_CBC.decrypt.callCount, 1);
                assert.deepEqual(asmCrypto.AES_CBC.decrypt.args[0],
                    ['two encrypted keys', 'the key', false, 'IV']);
            });

            it("binary, one key", function() {
                var handler = new ns.ProtocolHandler('you456789xw',
                    CU25519_PRIV_KEY, ED25519_PRIV_KEY, ED25519_PUB_KEY, UNIQUE_DEVICE_ID);
                sandbox.stub(handler, '_computeSymmetricKey').returns(
                    atob('X2O2IQoAqzPvr2F4XWjCuwP17tYHoJwB5KhyhlHb/mM='));

                var result = handler._decryptKeysFor(atob('OvYk3sSnXIRPOZLV6C71pw=='),
                                                     NONCE, 'me3456789xw');
                assert.deepEqual(result, [KEY]);
                assert.strictEqual(handler._computeSymmetricKey.args[0][0], 'me3456789xw');
            });

            it("binary, one key, sent myself", function() {
                var handler = new ns.ProtocolHandler('me3456789xw',
                    CU25519_PRIV_KEY, ED25519_PRIV_KEY, ED25519_PUB_KEY, UNIQUE_DEVICE_ID);
                sandbox.stub(handler, '_computeSymmetricKey').returns(
                    atob('X2O2IQoAqzPvr2F4XWjCuwP17tYHoJwB5KhyhlHb/mM='));

                var result = handler._decryptKeysFor(atob('OvYk3sSnXIRPOZLV6C71pw=='),
                                                     NONCE, 'you456789xw', true);
                assert.deepEqual(result, [KEY]);
                assert.strictEqual(handler._computeSymmetricKey.args[0][0], 'you456789xw');
            });

            it("binary, two kes", function() {
                var handler = new ns.ProtocolHandler('you456789xw',
                    CU25519_PRIV_KEY, ED25519_PRIV_KEY, ED25519_PUB_KEY, UNIQUE_DEVICE_ID);
                sandbox.stub(handler, '_computeSymmetricKey').returns(
                    atob('X2O2IQoAqzPvr2F4XWjCuwP17tYHoJwB5KhyhlHb/mM='));

                var result = handler._decryptKeysFor(
                    atob('jQSMirQJ2JMwR15lsUf1gXvJWaOX1/CtIYTgNocf7Y8='), NONCE, 'me3456789xw');
                assert.deepEqual(result, [ROTATED_KEY, KEY]);
                assert.strictEqual(handler._computeSymmetricKey.args[0][0], 'me3456789xw');
            });

            it("binary, two kes, own key", function() {
                var handler = new ns.ProtocolHandler('me3456789xw',
                    CU25519_PRIV_KEY, ED25519_PRIV_KEY, ED25519_PUB_KEY, UNIQUE_DEVICE_ID);
                sandbox.stub(handler, '_computeSymmetricKey').returns(
                    atob('X2O2IQoAqzPvr2F4XWjCuwP17tYHoJwB5KhyhlHb/mM='));

                var result = handler._decryptKeysFor(
                    atob('8ObnafP2TzOoPkM1E1qh4mFxKp22uPA9d7CUS/GMj5Q='), NONCE, 'me3456789xw');
                assert.deepEqual(result, [ROTATED_KEY, KEY]);
                assert.strictEqual(handler._computeSymmetricKey.args[0][0], 'me3456789xw');
            });

            it("single key, no chat key", function() {
                var handler = new ns.ProtocolHandler('me3456789xw',
                    CU25519_PRIV_KEY, ED25519_PRIV_KEY, ED25519_PUB_KEY, UNIQUE_DEVICE_ID);
                sandbox.stub(crypt, 'rsaDecryptString').returns('a key67890123456');

                var result = handler._decryptKeysFor(RSA_ENCRYPTED_KEYS, 'gooniegoogoo', 'you456789xw');
                assert.deepEqual(result, ['a key67890123456']);
            });

            it("binary, two kes, RSA encrypted", function() {
                var handler = new ns.ProtocolHandler('me3456789xw',
                    CU25519_PRIV_KEY, ED25519_PRIV_KEY, ED25519_PUB_KEY, UNIQUE_DEVICE_ID);
                sandbox.stub(window, 'u_privk', RSA_PRIV_KEY);
                sandbox.stub(crypt, 'rsaDecryptString').returns(ROTATED_KEY + KEY);

                var result = handler._decryptKeysFor(RSA_ENCRYPTED_KEYS, NONCE, 'me3456789xw');
                assert.deepEqual(result, [ROTATED_KEY, KEY]);
            });
        });

        describe('_encryptSenderKey', function() {
            it("single recipient, no previous key", function() {
                var handler = new ns.ProtocolHandler('me3456789xw',
                    CU25519_PRIV_KEY, ED25519_PRIV_KEY, ED25519_PUB_KEY, UNIQUE_DEVICE_ID);
                handler.keyId = 'k042';
                handler.participantKeys['me3456789xw']['k042'] = 'key_42';
                handler.otherParticipants = new Set(['you456789xw']);
                sandbox.stub(window, 'base64urldecode', function(dest) {
                    return dest + ',';
                });
                sandbox.stub(handler, '_encryptKeysFor', function(keys, _, to) {
                    return keys + ':' + to + ',';
                });
                sandbox.stub(tlvstore, 'toTlvRecord', _toTlvRecord);

                var result = handler._encryptSenderKey('gooniegoogoo');
                assert.deepEqual(result, {
                    recipients: '|you456789xw,', keys: '|key_42:you456789xw,', keyIds: '|k042'
                });
            });

            it("single recipient, no previous key, binary", function() {
                var handler = new ns.ProtocolHandler('me3456789xw',
                    CU25519_PRIV_KEY, ED25519_PRIV_KEY, ED25519_PUB_KEY, UNIQUE_DEVICE_ID);
                var ENCRYPTED_SENDER_KEY = atob('q+J3tvgw2uJ3dFSZcQPWlQ==');
                handler.keyId = KEY_ID;
                handler.participantKeys['me3456789xw'][KEY_ID] = KEY;
                handler.otherParticipants = new Set(['you456789xw']);
                sandbox.stub(handler, '_encryptKeysFor').returns(ENCRYPTED_SENDER_KEY);

                var result = handler._encryptSenderKey(NONCE);
                assert.deepEqual(result, {
                    recipients: '\u0004\u0000\u0000\u0008' + base64urldecode('you456789xw'),
                    keys: '\u0005\u0000\u0000\u0010' + ENCRYPTED_SENDER_KEY,
                    keyIds: '\u0006\u0000\u0000\u0004' + KEY_ID
                });
            });

            it("two recipients, no previous key", function() {
                var handler = new ns.ProtocolHandler('me3456789xw',
                    CU25519_PRIV_KEY, ED25519_PRIV_KEY, ED25519_PUB_KEY, UNIQUE_DEVICE_ID);
                handler.keyId = 'k042';
                handler.participantKeys['me3456789xw']['k042'] = 'key_42';
                handler.otherParticipants = new Set(['you456789xw', 'other6789xw']);
                sandbox.stub(window, 'base64urldecode', function(dest) {
                    return dest;
                });
                sandbox.stub(handler, '_encryptKeysFor', function(keys, _, to) {
                    return keys + ':' + to;
                });
                sandbox.stub(tlvstore, 'toTlvRecord', _toTlvRecord);

                var result = handler._encryptSenderKey('gooniegoogoo');
                assert.deepEqual(result, {
                    recipients: '|you456789xw|other6789xw',
                    keys: '|key_42:you456789xw|key_42:other6789xw',
                    keyIds: '|k042'
                });
            });

            it("two recipients, previous key", function() {
                var handler = new ns.ProtocolHandler('me3456789xw',
                    CU25519_PRIV_KEY, ED25519_PRIV_KEY, ED25519_PUB_KEY, UNIQUE_DEVICE_ID);
                handler.keyId = 'k042';
                handler.previousKeyId = 'k041';
                handler.participantKeys['me3456789xw']['k042'] = 'key_42';
                handler.participantKeys['me3456789xw']['k041'] = 'key_41';
                handler.otherParticipants = new Set(['you456789xw', 'other6789xw']);
                sandbox.stub(window, 'base64urldecode', function(dest) {
                    return dest;
                });
                sandbox.stub(handler, '_encryptKeysFor', function(keys, _, to) {
                    return keys + ':' + to;
                });
                sandbox.stub(tlvstore, 'toTlvRecord', _toTlvRecord);

                var result = handler._encryptSenderKey('gooniegoogoo');
                assert.deepEqual(result, {
                    recipients: '|you456789xw|other6789xw',
                    keys: '|key_42,key_41:you456789xw|key_42,key_41:other6789xw',
                    keyIds: '|k042k041'
                });
            });

            it("three participants, one included, one excluded", function() {
                var handler = new ns.ProtocolHandler('me3456789xw',
                    CU25519_PRIV_KEY, ED25519_PRIV_KEY, ED25519_PUB_KEY, UNIQUE_DEVICE_ID);
                handler.keyId = 'k042';
                handler.previousKeyId = 'k041';
                handler.participantKeys['me3456789xw']['k042'] = 'key_42';
                handler.participantKeys['me3456789xw']['k041'] = 'key_41';
                handler.otherParticipants = new Set(['you456789xw', 'otto56789xw']);
                handler.includeParticipants = new Set(['lino56789xw']);
                handler.excludeParticipants = new Set(['otto56789xw']);
                sandbox.stub(window, 'base64urldecode', function(dest) {
                    return dest;
                });
                sandbox.stub(handler, '_encryptKeysFor', function(keys, _, to) {
                    return keys + ':' + to;
                });
                sandbox.stub(tlvstore, 'toTlvRecord', _toTlvRecord);

                var result = handler._encryptSenderKey('gooniegoogoo');
                assert.deepEqual(result, {
                    recipients: '|you456789xw|lino56789xw',
                    keys: '|key_42,key_41:you456789xw|key_42:lino56789xw',
                    keyIds: '|k042k041'
                });
                assert.deepEqual(handler.otherParticipants, new Set(['you456789xw', 'lino56789xw']));
                assert.deepEqual(handler.includeParticipants, new Set());
                assert.deepEqual(handler.excludeParticipants, new Set());
            });

            it("two recipients, previous key, RSA for one", function() {
                var handler = new ns.ProtocolHandler('me3456789xw',
                    CU25519_PRIV_KEY, ED25519_PRIV_KEY, ED25519_PUB_KEY, UNIQUE_DEVICE_ID);
                handler.keyId = 'k042';
                handler.previousKeyId = 'k041';
                handler.participantKeys['me3456789xw']['k042'] = 'key_42';
                handler.participantKeys['me3456789xw']['k041'] = 'key_41';
                handler.otherParticipants = new Set(['you456789xw', 'other6789xw']);
                sandbox.stub(window, 'base64urldecode', function(dest) {
                    return dest;
                });
                // Just to make something long (> 128 chars) to trigger treating it as RSA.
                var _LONG_RSA = 'RSARSARSARSARSARSARSARSARSARSARSARSARSARSARSA'
                    + 'RSARSARSARSARSARSARSARSARSARSARSARSARSARSARSARSARSARSARSARSA';
                sandbox.stub(handler, '_encryptKeysFor', function(keys, _, to) {
                    var result = keys + ':' + to;
                    if (to === 'other6789xw') {
                        return _LONG_RSA + result;
                    }
                    return result;
                });
                sandbox.stub(tlvstore, 'toTlvRecord', _toTlvRecord);

                var result = handler._encryptSenderKey('gooniegoogoo');
                assert.deepEqual(result, {
                    recipients: '|you456789xw|other6789xw',
                    keys: '|key_42,key_41:you456789xw|' + _LONG_RSA + 'key_42,key_41:other6789xw',
                    keyIds: '|k042k041',
                    ownKey: '|key_42,key_41:me3456789xw'
                });
            });

            it("two recipient, previous key, RSA for one, binary", function() {
                var handler = new ns.ProtocolHandler('me3456789xw',
                    CU25519_PRIV_KEY, ED25519_PRIV_KEY, ED25519_PUB_KEY, UNIQUE_DEVICE_ID);
                var ENCRYPTED_SENDER_KEY = atob('q+J3tvgw2uJ3dFSZcQPWlQ==');
                handler.keyId = ROTATED_KEY_ID;
                handler.previousKeyId = KEY_ID;
                handler.participantKeys['me3456789xw'][ROTATED_KEY_ID] = ROTATED_KEY;
                handler.participantKeys['me3456789xw'][KEY_ID] = KEY;
                handler.otherParticipants = new Set(['you456789xw', 'other6789xw']);
                var _ENCRYPTED_KEYS = atob('jQSMirQJ2JMwR15lsUf1gXvJWaOX1/CtIYTgNocf7Y8=');
                sandbox.stub(handler, '_encryptKeysFor', function(keys, _, to) {
                    var result = keys + ':' + to;
                    if (to === 'other6789xw') {
                        return RSA_ENCRYPTED_KEYS;
                    }
                    return _ENCRYPTED_KEYS;
                });

                var result = handler._encryptSenderKey(NONCE);
                assert.deepEqual(result, {
                    recipients: '\u0004\u0000\u0000\u0008' + base64urldecode('you456789xw')
                        + '\u0004\u0000\u0000\u0008' + base64urldecode('other6789xw'),
                    keys: '\u0005\u0000\u0000\u0020' + _ENCRYPTED_KEYS
                        + '\u0005\u0000\u0000\u0082' + RSA_ENCRYPTED_KEYS,
                    keyIds: '\u0006\u0000\u0000\u0008' + ROTATED_KEY_ID + KEY_ID,
                    ownKey: '\u000a\u0000\u0000\u0020' + _ENCRYPTED_KEYS
                });
            });

            it("no chat or RSA available", function() {
                var handler = new ns.ProtocolHandler('me3456789xw',
                    CU25519_PRIV_KEY, ED25519_PRIV_KEY, ED25519_PUB_KEY, UNIQUE_DEVICE_ID);
                handler.keyId = ROTATED_KEY_ID;
                handler.participantKeys['me3456789xw'][ROTATED_KEY_ID] = ROTATED_KEY;
                handler.otherParticipants = new Set(['you456789xw']);
                sandbox.stub(handler, '_encryptKeysFor').returns(false);

                var result = handler._encryptSenderKey(NONCE);
                assert.strictEqual(result, false);
            });
        });

        describe('_assembleBody', function() {
            it("keyed message", function() {
                var handler = new ns.ProtocolHandler('me3456789xw',
                    CU25519_PRIV_KEY, ED25519_PRIV_KEY, ED25519_PUB_KEY, UNIQUE_DEVICE_ID);
                handler.keyId = 'key ID';
                handler.participantKeys['me3456789xw']['key ID'] = 'sender key';
                sandbox.stub(window, 'u_handle', 'me3456789xw');
                sandbox.stub(ns, '_symmetricEncryptMessage').returns(
                    { key: 'sender key', nonce: 'gooniegoogoo', ciphertext: 'ciphertext' });
                sandbox.stub(handler, '_encryptSenderKey').returns({
                    recipients: '|you456789xw',
                    keys: '|encrypted key',
                    keyIds: '|key ID'
                });
                sandbox.stub(tlvstore, 'toTlvRecord', _toTlvRecord);
                assert.strictEqual(handler._sentKeyId, null);

                var result = handler._assembleBody('Hello!');
                assert.deepEqual(result,
                    { keyed: true, content:
                     '|gooniegoogoo|you456789xw|encrypted key|key ID' }
                 );
                assert.strictEqual(ns._symmetricEncryptMessage.callCount, 1);
                assert.strictEqual(handler._encryptSenderKey.callCount, 1);
                assert.strictEqual(tlvstore.toTlvRecord.callCount, 1);
                assert.strictEqual(handler._sentKeyId, handler.keyId);
                assert.strictEqual(handler._keyEncryptionCount, 0);
                result = handler._assembleBody('World!');

                assert.deepEqual(result,
                    { keyed: false, content:
                     '|gooniegoogoo|key ID|ciphertext' }
                 );
                assert.strictEqual(ns._symmetricEncryptMessage.callCount, 1+1);
                assert.strictEqual(handler._encryptSenderKey.callCount, 1+0);
                assert.strictEqual(tlvstore.toTlvRecord.callCount, 1+3);
                assert.strictEqual(handler._keyEncryptionCount, 1);
            });

            it("keyed, binary", function() {
                var handler = new ns.ProtocolHandler('me3456789xw',
                    CU25519_PRIV_KEY, ED25519_PRIV_KEY, ED25519_PUB_KEY, UNIQUE_DEVICE_ID);
                handler.keyId = KEY_ID;
                handler.participantKeys['me3456789xw'][KEY_ID] = KEY;
                sandbox.stub(window, 'u_handle', 'me3456789xw');
                sandbox.stub(ns, '_symmetricEncryptMessage').returns(
                    { key: KEY, nonce: atob('71BrlkBJXmR5xRtM'),
                      ciphertext: atob('67lptSuY') });
                sandbox.stub(handler, '_encryptSenderKey').returns({
                    recipients: '\u0004\u0000\u0000\u0008' + base64urldecode('you456789xw'),
                    keys: '\u0005\u0000\u0000\u0010' + atob('yJrGOPeYvAg4iTeYqW7New=='),
                    keyIds: '\u0006\u0000\u0000\u0004' + KEY_ID
                });

                var result = handler._assembleBody('Hello!');
                assert.strictEqual(result.keyed, true);
                assert.strictEqual(btoa(result.content), btoa(INITIAL_KEY_MESSAGE_BODY_BIN));
                assert.strictEqual(result.content.length, 56);
                assert.strictEqual(handler._keyEncryptionCount, 0);
            });

            it("keyed, key rotation, binary", function() {
                var handler = new ns.ProtocolHandler('me3456789xw',
                    CU25519_PRIV_KEY, ED25519_PRIV_KEY, ED25519_PUB_KEY, UNIQUE_DEVICE_ID);
                handler.keyId = ROTATED_KEY_ID;
                handler.previousKeyId = KEY_ID;
                handler.participantKeys['me3456789xw'][KEY_ID] = KEY;
                handler.participantKeys['me3456789xw'][ROTATED_KEY_ID] = ROTATED_KEY;
                handler._sentKeyId = KEY_ID;
                handler._keyEncryptionCount = 0;
                handler._totalMessagesWithoutSendKey = 5;
                sandbox.stub(window, 'u_handle', 'me3456789xw');
                sandbox.stub(ns, '_symmetricEncryptMessage').returns(
                    { key: ROTATED_KEY, nonce: atob('71BrlkBJXmR5xRtM'),
                      ciphertext: atob('67lptSuY') });
                sandbox.stub(handler, '_encryptSenderKey').returns({
                    recipients: '\u0004\u0000\u0000\u0008' + base64urldecode('you456789xw'),
                    keys: '\u0005\u0000\u0000\u0020' + atob('geBsPUAYgU7ochqA0vemMcAacpb5bAy6HZ7B5UJ+djo='),
                    keyIds: '\u0006\u0000\u0000\u0008' + ROTATED_KEY_ID + KEY_ID
                });

                var result = handler._assembleBody('Hello!');
                assert.strictEqual(result.keyed, true);
                assert.strictEqual(result.content.length, 76);
                assert.strictEqual(handler.keyId, ROTATED_KEY_ID);
                assert.strictEqual(handler._sentKeyId, ROTATED_KEY_ID);
                assert.strictEqual(handler._keyEncryptionCount, 0);
                assert.strictEqual(handler._totalMessagesWithoutSendKey, 0);
            });

            it("keyed, key reminder on reaching total message count, binary", function() {
                var handler = new ns.ProtocolHandler('me3456789xw',
                    CU25519_PRIV_KEY, ED25519_PRIV_KEY, ED25519_PUB_KEY, UNIQUE_DEVICE_ID);
                handler.keyId = ROTATED_KEY_ID;
                handler.previousKeyId = KEY_ID;
                handler.participantKeys['me3456789xw'][KEY_ID] = KEY;
                handler.participantKeys['me3456789xw'][ROTATED_KEY_ID] = ROTATED_KEY;
                handler._sentKeyId = ROTATED_KEY_ID;
                handler._keyEncryptionCount = 5;
                handler._totalMessagesWithoutSendKey = 30;
                sandbox.stub(window, 'u_handle', 'me3456789xw');
                sandbox.stub(ns, '_symmetricEncryptMessage').returns(
                    { key: ROTATED_KEY, nonce: atob('71BrlkBJXmR5xRtM'),
                      ciphertext: atob('67lptSuY') });
                sandbox.stub(handler, '_encryptSenderKey').returns({
                    recipients: '\u0004\u0000\u0000\u0008' + base64urldecode('you456789xw'),
                    keys: '\u0005\u0000\u0000\u0010' + atob('geBsPUAYgU7ochqA0vemMQ=='),
                    keyIds: '\u0006\u0000\u0000\u0004' + KEY_ID
                });

                var result = handler._assembleBody('Hello!');
                assert.strictEqual(result.keyed, true);
                assert.strictEqual(result.content.length, 56);
                assert.strictEqual(handler.keyId, ROTATED_KEY_ID);
                assert.strictEqual(handler._keyEncryptionCount, 5);
                assert.strictEqual(handler._totalMessagesWithoutSendKey, 0);
            });

            it("keyed, key reminder on reaching total message count, no content, binary", function() {
                var handler = new ns.ProtocolHandler('me3456789xw',
                    CU25519_PRIV_KEY, ED25519_PRIV_KEY, ED25519_PUB_KEY, UNIQUE_DEVICE_ID);
                handler.keyId = ROTATED_KEY_ID;
                handler.previousKeyId = KEY_ID;
                handler.participantKeys['me3456789xw'][KEY_ID] = KEY;
                handler.participantKeys['me3456789xw'][ROTATED_KEY_ID] = ROTATED_KEY;
                handler._sentKeyId = ROTATED_KEY_ID;
                handler._keyEncryptionCount = 5;
                handler._totalMessagesWithoutSendKey = 30;
                sandbox.stub(window, 'u_handle', 'me3456789xw');
                sandbox.stub(ns, '_symmetricEncryptMessage').returns(
                    { key: ROTATED_KEY, nonce: atob('71BrlkBJXmR5xRtM'),
                      ciphertext: null });
                sandbox.stub(handler, '_encryptSenderKey').returns({
                    recipients: '\u0004\u0000\u0000\u0008' + base64urldecode('you456789xw'),
                    keys: '\u0005\u0000\u0000\u0010' + atob('geBsPUAYgU7ochqA0vemMQ=='),
                    keyIds: '\u0006\u0000\u0000\u0004' + KEY_ID
                });

                var result = handler._assembleBody(null);
                assert.strictEqual(result.keyed, true);
                assert.strictEqual(result.content.length, 56);
                assert.strictEqual(handler.keyId, ROTATED_KEY_ID);
                assert.strictEqual(handler._keyEncryptionCount, 5);
                assert.strictEqual(handler._totalMessagesWithoutSendKey, 0);
            });

            it("followup message", function() {
                var handler = new ns.ProtocolHandler('me3456789xw',
                    CU25519_PRIV_KEY, ED25519_PRIV_KEY, ED25519_PUB_KEY, UNIQUE_DEVICE_ID);
                handler.keyId = 'key ID';
                handler.participantKeys['me3456789xw']['key ID'] = 'sender key';
                handler._sentKeyId = 'key ID';
                handler._keyEncryptionCount = 1;
                sandbox.stub(window, 'u_handle', 'me3456789xw');
                sandbox.stub(ns, '_symmetricEncryptMessage').returns(
                    { key: 'sender key', nonce: 'gooniegoogoo', ciphertext: 'ciphertext' });
                sandbox.stub(tlvstore, 'toTlvRecord', _toTlvRecord);

                var result = handler._assembleBody('Hello!');
                assert.deepEqual(result,
                    { keyed: false, content: '|gooniegoogoo|key ID|ciphertext' });
                assert.strictEqual(ns._symmetricEncryptMessage.callCount, 1);
                assert.strictEqual(tlvstore.toTlvRecord.callCount, 3);
                assert.strictEqual(handler._sentKeyId, handler.keyId);
                assert.strictEqual(handler._keyEncryptionCount, 2);
            });

            it("followup, binary", function() {
                var handler = new ns.ProtocolHandler('me3456789xw',
                    CU25519_PRIV_KEY, ED25519_PRIV_KEY, ED25519_PUB_KEY, UNIQUE_DEVICE_ID);
                handler.keyId = KEY_ID;
                handler.participantKeys['me3456789xw'][KEY_ID] = KEY;
                handler._sentKeyId = KEY_ID;
                sandbox.stub(window, 'u_handle', 'me3456789xw');
                sandbox.stub(ns, '_symmetricEncryptMessage').returns(
                    { key: KEY, nonce: atob('71BrlkBJXmR5xRtM'),
                      ciphertext: atob('67lptSuY') });

                var result = handler._assembleBody('Hello!');
                assert.strictEqual(result.keyed, false);
                assert.strictEqual(btoa(result.content), btoa(FOLLOWUP_MESSAGE_BODY_BIN));
                assert.strictEqual(result.content.length, 34);
                assert.strictEqual(handler._keyEncryptionCount, 1);
            });

            it("three participants, one included, one excluded", function() {
                var handler = new ns.ProtocolHandler('me3456789xw',
                    CU25519_PRIV_KEY, ED25519_PRIV_KEY, ED25519_PUB_KEY, UNIQUE_DEVICE_ID);
                handler.keyId = 'key ID';
                handler._sentKeyId = 'other key ID';
                handler.participantKeys['me3456789xw']['key ID'] = 'sender key';
                handler.otherParticipants = new Set(['you456789xw', 'otto56789xw']);
                handler.includeParticipants = new Set(['lino56789xw']);
                handler.excludeParticipants = new Set(['otto56789xw']);
                sandbox.stub(window, 'u_handle', 'me3456789xw');
                sandbox.stub(ns, '_symmetricEncryptMessage').returns(
                    { key: 'sender key', nonce: 'gooniegoogoo', ciphertext: 'ciphertext' });
                sandbox.stub(handler, '_encryptSenderKey').returns({
                    recipients: '|you456789xw|lino56789xw',
                    keys: '|key_42,key_41:you456789xw|key_42:lino56789xw',
                    keyIds: '|k042k041'
                });
                sandbox.stub(tlvstore, 'toTlvRecord', _toTlvRecord);

                var result = handler._assembleBody('Hello!');
                assert.deepEqual(result,
                    { keyed: true, content:
                     '|gooniegoogoo|you456789xw|lino56789xw'
                     + '|key_42,key_41:you456789xw|key_42:lino56789xw'
                     + '|k042k041' }
                );
                assert.strictEqual(ns._symmetricEncryptMessage.callCount, 1);
                assert.strictEqual(handler._encryptSenderKey.callCount, 1);
                assert.strictEqual(tlvstore.toTlvRecord.callCount, 1);
                assert.strictEqual(handler._sentKeyId, handler.keyId);
                assert.strictEqual(handler._keyEncryptionCount, 0);
            });

            it("keyed message, using RSA", function() {
                var handler = new ns.ProtocolHandler('me3456789xw',
                    CU25519_PRIV_KEY, ED25519_PRIV_KEY, ED25519_PUB_KEY, UNIQUE_DEVICE_ID);
                handler.keyId = 'key ID';
                handler.participantKeys['me3456789xw']['key ID'] = 'sender key';
                sandbox.stub(window, 'u_handle', 'me3456789xw');
                sandbox.stub(ns, '_symmetricEncryptMessage').returns(
                    { key: 'sender key', nonce: 'gooniegoogoo', ciphertext: 'ciphertext' });
                sandbox.stub(handler, '_encryptSenderKey').returns({
                    recipients: '|you456789xw',
                    keys: '|encrypted key',
                    keyIds: '|key ID',
                    ownKey: '|encrypted keys to self'
                });
                sandbox.stub(tlvstore, 'toTlvRecord', _toTlvRecord);
                assert.strictEqual(handler._sentKeyId, null);

                var result = handler._assembleBody('Hello!');

                assert.deepEqual(result, {
                    keyed: true,
                    content: '|gooniegoogoo|you456789xw|encrypted key|key ID'
                           + '|encrypted keys to self'
                });
                assert.strictEqual(ns._symmetricEncryptMessage.callCount, 1);
                assert.strictEqual(handler._encryptSenderKey.callCount, 1);
                assert.strictEqual(tlvstore.toTlvRecord.callCount, 1);
                assert.strictEqual(handler._sentKeyId, handler.keyId);
                assert.strictEqual(handler._keyEncryptionCount, 0);
            });
        });

        describe('encryptTo', function() {
            it("to first member", function() {
                var handler = new ns.ProtocolHandler('me3456789xw',
                    CU25519_PRIV_KEY, ED25519_PRIV_KEY, ED25519_PUB_KEY, UNIQUE_DEVICE_ID);
                handler.keyId = 'key ID';
                handler.participantKeys['me3456789xw']['key ID'] = 'sender key';
                sandbox.stub(window, 'u_handle', 'me3456789xw');
                sandbox.stub(ns, '_symmetricEncryptMessage').returns(
                    { key: 'sender key', nonce: 'gooniegoogoo', ciphertext: 'ciphertext' });
                sandbox.stub(handler, '_encryptSenderKey').returns({
                    recipients: '|you456789xw',
                    keys: '|encrypted key',
                    keyIds: '|key ID'
                });
                sandbox.stub(ns, '_signMessage').returns('squiggle');
                sandbox.stub(tlvstore, 'toTlvRecord', _toTlvRecord);
                assert.strictEqual(handler._sentKeyId, null);

                var result = handler.encryptTo('Hello!', 'you456789xw');
                var expectedResult0 =  PROTOCOL_VERSION_STRING + '|squiggle|\u0000|gooniegoogoo|you456789xw|encrypted key|key ID';
                var expectedResult1 =  PROTOCOL_VERSION_STRING + '|squiggle|\u0001|gooniegoogoo|key ID|ciphertext';
                assert.strictEqual(result[0], expectedResult0);
                assert.strictEqual(result[1], expectedResult1);
                assert.strictEqual(ns._symmetricEncryptMessage.callCount, 1*2);
                assert.strictEqual(handler._encryptSenderKey.callCount, 1);
                assert.strictEqual(tlvstore.toTlvRecord.callCount, 4*2);
                assert.strictEqual(ns._signMessage.callCount, 1*2);
                assert.strictEqual(handler._sentKeyId, handler.keyId);
                assert.deepEqual(handler.otherParticipants, new Set(['you456789xw']));
                assert.strictEqual(handler._keyEncryptionCount, 1);
            });

            it("destination not a member", function() {
                sandbox.stub(ns._logger, '_log');
                var handler = new ns.ProtocolHandler('me3456789xw',
                    CU25519_PRIV_KEY, ED25519_PRIV_KEY, ED25519_PUB_KEY, UNIQUE_DEVICE_ID);
                handler.keyId = 'key ID';
                handler.otherParticipants = new Set(['other6789xw']);

                var result = handler.encryptTo('Hello!', 'you456789xw');
                assert.strictEqual(result, false);
                assert.strictEqual(ns._logger._log.args[0][0],
                    'Destination not in current participants: you456789xw');
            });

            it("no destination or participants", function() {
                sandbox.stub(ns._logger, '_log');
                var handler = new ns.ProtocolHandler('me3456789xw',
                    CU25519_PRIV_KEY, ED25519_PRIV_KEY, ED25519_PUB_KEY, UNIQUE_DEVICE_ID);
                handler.keyId = 'key ID';

                var result = handler.encryptTo('Hello!');
                assert.strictEqual(result, false);
                assert.strictEqual(ns._logger._log.args[0][0],
                    'No destinations or other participants to send to.');
            });

            it("keyed message", function() {
                var handler = new ns.ProtocolHandler('me3456789xw',
                    CU25519_PRIV_KEY, ED25519_PRIV_KEY, ED25519_PUB_KEY, UNIQUE_DEVICE_ID);
                handler.keyId = 'key ID';
                handler.participantKeys['me3456789xw']['key ID'] = 'sender key';
                sandbox.stub(window, 'u_handle', 'me3456789xw');
                sandbox.stub(window, 'u_privEd25519', 'private Ed');
                sandbox.stub(window, 'u_pubEd25519', 'public Ed');
                sandbox.stub(ns, '_symmetricEncryptMessage').returns(
                    { key: 'sender key', nonce: 'gooniegoogoo', ciphertext: 'ciphertext' });
                sandbox.stub(handler, '_encryptSenderKey').returns({
                    recipients: '|you456789xw',
                    keys: '|encrypted key',
                    keyIds: '|key ID'
                });
                sandbox.stub(ns, '_signMessage').returns('squiggle');
                sandbox.stub(tlvstore, 'toTlvRecord', _toTlvRecord);
                assert.strictEqual(handler._sentKeyId, null);

                var result = handler.encryptTo('Hello!', 'you456789xw');
                var expectedResult0 =  PROTOCOL_VERSION_STRING + '|squiggle|\u0000|gooniegoogoo|you456789xw|encrypted key|key ID';
                var expectedResult1 =  PROTOCOL_VERSION_STRING + '|squiggle|\u0001|gooniegoogoo|key ID|ciphertext';
                assert.strictEqual(result[0], expectedResult0);
                assert.strictEqual(result[1], expectedResult1);
                assert.strictEqual(ns._symmetricEncryptMessage.callCount, 1*2);
                assert.strictEqual(handler._encryptSenderKey.callCount, 1);
                assert.strictEqual(tlvstore.toTlvRecord.callCount, 4*2);
                assert.strictEqual(ns._signMessage.callCount, 1*2);
                assert.strictEqual(handler._sentKeyId, handler.keyId);
                assert.strictEqual(handler._keyEncryptionCount, 1);
            });

            it("keyed message, no explicit recipient", function() {
                var handler = new ns.ProtocolHandler('me3456789xw',
                    CU25519_PRIV_KEY, ED25519_PRIV_KEY, ED25519_PUB_KEY, UNIQUE_DEVICE_ID);
                handler.keyId = 'key ID';
                handler.participantKeys['me3456789xw']['key ID'] = 'sender key';
                handler.otherParticipants = new Set(['you456789xw']);
                sandbox.stub(window, 'u_handle', 'me3456789xw');
                sandbox.stub(window, 'u_privEd25519', 'private Ed');
                sandbox.stub(window, 'u_pubEd25519', 'public Ed');
                sandbox.stub(ns, '_symmetricEncryptMessage').returns(
                    { key: 'sender key', nonce: 'gooniegoogoo', ciphertext: 'ciphertext' });
                sandbox.stub(handler, '_encryptSenderKey').returns({
                    recipients: '|you456789xw',
                    keys: '|encrypted key',
                    keyIds: '|key ID'
                });
                sandbox.stub(ns, '_signMessage').returns('squiggle');
                sandbox.stub(tlvstore, 'toTlvRecord', _toTlvRecord);
                assert.strictEqual(handler._sentKeyId, null);

                var result = handler.encryptTo('Hello!');
                var expectedResult0 =  PROTOCOL_VERSION_STRING + '|squiggle|\u0000|gooniegoogoo|you456789xw|encrypted key|key ID';
                var expectedResult1 =  PROTOCOL_VERSION_STRING + '|squiggle|\u0001|gooniegoogoo|key ID|ciphertext';

                assert.strictEqual(result[0], expectedResult0);
                assert.strictEqual(result[1], expectedResult1);
                assert.strictEqual(ns._symmetricEncryptMessage.callCount, 1*2);
                assert.strictEqual(handler._encryptSenderKey.callCount, 1);
                assert.strictEqual(tlvstore.toTlvRecord.callCount, 4*2);
                assert.strictEqual(ns._signMessage.callCount, 1*2);
                assert.strictEqual(handler._sentKeyId, handler.keyId);
                assert.strictEqual(handler._keyEncryptionCount, 1);
            });

            it("keyed, binary", function() {
                var handler = new ns.ProtocolHandler('me3456789xw',
                    CU25519_PRIV_KEY, ED25519_PRIV_KEY, ED25519_PUB_KEY, UNIQUE_DEVICE_ID);
                handler.keyId = KEY_ID;
                handler.participantKeys['me3456789xw'][KEY_ID] = KEY;
                sandbox.stub(window, 'u_handle', 'me3456789xw');
                sandbox.stub(window, 'u_privEd25519', ED25519_PRIV_KEY);
                sandbox.stub(window, 'u_pubEd25519', ED25519_PUB_KEY);
                sandbox.stub(window, 'u_privCu25519', CU25519_PRIV_KEY);
                sandbox.stub(window, 'pubCu25519', { 'you456789xw': CU25519_PUB_KEY });
                sandbox.stub(ns, '_symmetricEncryptMessage').returns(
                    { key: KEY, nonce: atob('71BrlkBJXmR5xRtM'),
                      ciphertext: atob('67lptSuY') });
                sandbox.stub(handler, '_encryptSenderKey').returns({
                    recipients: '\u0004\u0000\u0000\u0008' + base64urldecode('you456789xw'),
                    keys: '\u0005\u0000\u0000\u0010' + atob('yJrGOPeYvAg4iTeYqW7New=='),
                    keyIds: '\u0006\u0000\u0000\u0004' + KEY_ID
                });
                sandbox.stub(ns, '_signMessage').returns(INITIAL_MESSAGE.signature);
                var result = handler.encryptTo('Hello!', 'you456789xw');
                assert.strictEqual(btoa(result[0]), btoa(INITIAL_KEY_MESSAGE_BIN));
                assert.strictEqual(result[0].length, 130);
                assert.strictEqual(handler._keyEncryptionCount, 1);
            });

            it("keyed, key reminder on reaching total message count, binary", function() {
                var handler = new ns.ProtocolHandler('me3456789xw',
                    CU25519_PRIV_KEY, ED25519_PRIV_KEY, ED25519_PUB_KEY, UNIQUE_DEVICE_ID);
                handler.keyId = KEY_ID_1;
                var obj = {};
                obj[KEY_ID_0] = KEY;
                obj[KEY_ID_1] = ROTATED_KEY;

                handler.participantKeys['me3456789xw'] = obj;
                handler._sentKeyId = KEY_ID_1;
                handler._keyEncryptionCount = 5;
                handler._totalMessagesWithoutSendKey = 30;
                sandbox.stub(window, 'u_handle', 'me3456789xw');
                sandbox.stub(window, 'u_privEd25519', ED25519_PRIV_KEY);
                sandbox.stub(window, 'u_pubEd25519', ED25519_PUB_KEY);
                sandbox.stub(window, 'u_privCu25519', CU25519_PRIV_KEY);
                sandbox.stub(window, 'pubCu25519', { 'you456789xw': CU25519_PUB_KEY });
                sandbox.stub(ns, '_symmetricEncryptMessage').returns(
                    { key: ROTATED_KEY, nonce: atob('71BrlkBJXmR5xRtM'),
                      ciphertext: atob('H78adfMY') });

                var result = handler.encryptTo('Hello!', 'you456789xw');
                assert.strictEqual(result[0].length, 134);
                assert.strictEqual(handler.keyId, KEY_ID_1);
                assert.strictEqual(handler._sentKeyId, KEY_ID_1);

                var expectedParticipantKeys = { 'me3456789xw' : obj };

                assert.deepEqual(handler.participantKeys, expectedParticipantKeys);
                assert.strictEqual(handler._keyEncryptionCount, 6);
                assert.strictEqual(handler._totalMessagesWithoutSendKey, 1);
            });

            it("keyed, key reminder on reaching total message count, no content, binary", function() {
                var handler = new ns.ProtocolHandler('me3456789xw',
                    CU25519_PRIV_KEY, ED25519_PRIV_KEY, ED25519_PUB_KEY, UNIQUE_DEVICE_ID);
                handler.keyId = ROTATED_KEY_ID;
                handler.participantKeys = { 'me3456789xw':
                    { 'AI\u0000\u0000': KEY, 'AI\u0000\u0001': ROTATED_KEY } };
                handler._sentKeyId = ROTATED_KEY_ID;
                handler._keyEncryptionCount = 5;
                handler._totalMessagesWithoutSendKey = 30;
                sandbox.stub(window, 'u_handle', 'me3456789xw');
                sandbox.stub(window, 'u_privEd25519', ED25519_PRIV_KEY);
                sandbox.stub(window, 'u_pubEd25519', ED25519_PUB_KEY);
                sandbox.stub(window, 'u_privCu25519', CU25519_PRIV_KEY);
                sandbox.stub(window, 'pubCu25519', { 'you456789xw': CU25519_PUB_KEY });
                sandbox.stub(ns, '_symmetricEncryptMessage').returns(
                    { key: ROTATED_KEY, nonce: atob('71BrlkBJXmR5xRtM'),
                      ciphertext: null });
                sandbox.stub(ns, '_signMessage').returns(REMINDER_MESSAGE.signature);

                var result = handler.encryptTo(null, 'you456789xw');
                assert.strictEqual(btoa(result[0]), btoa(REMINDER_MESSAGE_BIN));
                assert.strictEqual(result[0].length, 130);
                assert.strictEqual(handler.keyId, ROTATED_KEY_ID);
                assert.strictEqual(handler._sentKeyId, ROTATED_KEY_ID);
                assert.deepEqual(handler.participantKeys,
                    { 'me3456789xw': { 'AI\u0000\u0000': KEY,
                                       'AI\u0000\u0001': ROTATED_KEY } });
                assert.strictEqual(handler._keyEncryptionCount, 5);
                assert.strictEqual(handler._totalMessagesWithoutSendKey, 1);
            });

            it("followup message", function() {
                var handler = new ns.ProtocolHandler('me3456789xw',
                    CU25519_PRIV_KEY, ED25519_PRIV_KEY, ED25519_PUB_KEY, UNIQUE_DEVICE_ID);
                handler.keyId = 'key ID';
                handler.participantKeys['me3456789xw']['key ID'] = 'sender key';
                handler._sentKeyId = 'key ID';
                handler._keyEncryptionCount = 1;
                sandbox.stub(window, 'u_handle', 'me3456789xw');
                sandbox.stub(window, 'u_privEd25519', 'private Ed');
                sandbox.stub(window, 'u_pubEd25519', 'public Ed');
                sandbox.stub(ns, '_symmetricEncryptMessage').returns(
                    { key: 'sender key', nonce: 'gooniegoogoo', ciphertext: 'ciphertext' });
                sandbox.stub(ns, '_signMessage').returns('squiggle');
                sandbox.stub(tlvstore, 'toTlvRecord');
                tlvstore.toTlvRecord.withArgs('\u0001').returns('|squiggle');
                tlvstore.toTlvRecord.withArgs('\u0002').returns('|0x01');
                tlvstore.toTlvRecord.withArgs('\u0003').returns('|gooniegoogoo');
                tlvstore.toTlvRecord.withArgs('\u0006').returns('|key ID');
                tlvstore.toTlvRecord.withArgs('\u0007').returns('|ciphertext');

                var result = handler.encryptTo('Hello!', 'you456789xw');
                var expectedResult = PROTOCOL_VERSION_STRING + '|squiggle|0x01|gooniegoogoo|key ID|ciphertext';
                assert.strictEqual(result[0], expectedResult);
                assert.strictEqual(ns._symmetricEncryptMessage.callCount, 1);
                assert.strictEqual(tlvstore.toTlvRecord.callCount, 5);
                assert.strictEqual(ns._signMessage.callCount, 1);
                assert.strictEqual(handler._sentKeyId, handler.keyId);
                assert.strictEqual(handler._keyEncryptionCount, 2);
            });

            it("followup, binary", function() {
                var handler = new ns.ProtocolHandler('me3456789xw',
                    CU25519_PRIV_KEY, ED25519_PRIV_KEY, ED25519_PUB_KEY, UNIQUE_DEVICE_ID);
                handler.keyId = KEY_ID;
                handler.participantKeys['me3456789xw'][KEY_ID] = KEY;
                handler._sentKeyId = KEY_ID;
                handler._keyEncryptionCount = 1;
                sandbox.stub(window, 'u_handle', 'me3456789xw');
                sandbox.stub(window, 'u_privEd25519', ED25519_PRIV_KEY);
                sandbox.stub(window, 'u_pubEd25519', ED25519_PUB_KEY);
                sandbox.stub(window, 'u_privCu25519', CU25519_PRIV_KEY);
                sandbox.stub(window, 'pubCu25519', { 'you456789xw': CU25519_PUB_KEY });
                sandbox.stub(ns, '_symmetricEncryptMessage').returns(
                    { key: KEY, nonce: atob('71BrlkBJXmR5xRtM'),
                      ciphertext: atob('67lptSuY') });
                sandbox.stub(ns, '_signMessage').returns(FOLLOWUP_MESSAGE.signature);

                var result = handler.encryptTo('Hello!', 'you456789xw');
                assert.strictEqual(btoa(result), btoa(FOLLOWUP_MESSAGE_BIN));
                assert.strictEqual(result[0].length, 108);
                assert.strictEqual(handler._keyEncryptionCount, 2);
            });

            it("rotate keys, binary", function() {
                var handler = new ns.ProtocolHandler('me3456789xw',
                    CU25519_PRIV_KEY, ED25519_PRIV_KEY, ED25519_PUB_KEY, UNIQUE_DEVICE_ID);
                handler.rotateKeyEvery = 3;
                handler.keyId = KEY_ID_0;
                handler.participantKeys['me3456789xw'][KEY_ID_0] = KEY;
                handler._sentKeyId = KEY_ID_0;
                handler._keyEncryptionCount = 3;
                sandbox.stub(window, 'u_handle', 'me3456789xw');
                sandbox.stub(window, 'u_privEd25519', ED25519_PRIV_KEY);
                sandbox.stub(window, 'u_pubEd25519', ED25519_PUB_KEY);
                sandbox.stub(window, 'u_privCu25519', CU25519_PRIV_KEY);
                sandbox.stub(window, 'pubCu25519', { 'you456789xw': CU25519_PUB_KEY });
                sandbox.stub(handler, 'updateSenderKey', function() {
                    handler.keyId = KEY_ID_1;
                    handler.participantKeys['me3456789xw'][KEY_ID_1] = ROTATED_KEY;
                    handler.previousKeyId = KEY_ID_0;
                    handler._keyEncryptionCount = 0;
                });
                sandbox.stub(ns, '_symmetricEncryptMessage').returns(
                    { key: ROTATED_KEY, nonce: atob('71BrlkBJXmR5xRtM'),
                      ciphertext: atob('H78adfMY') });
                sandbox.stub(ns, '_signMessage').returns(ROTATION_MESSAGE.signature);

                var result = handler.encryptTo('Hello!', 'you456789xw');

                assert.strictEqual(btoa(result[0]), btoa(ROTATION_MESSAGE_BIN_PROTOCOL_1));
                assert.strictEqual(result[0].length, 158);
                assert.strictEqual(handler.keyId, KEY_ID_1);
                assert.strictEqual(handler._sentKeyId, KEY_ID_1);

                var obj = {'me3456789xw' : {}};
                obj['me3456789xw'][KEY_ID_0] = KEY;
                obj['me3456789xw'][KEY_ID_1] = ROTATED_KEY;

                assert.deepEqual(handler.participantKeys, obj);
                assert.strictEqual(handler._keyEncryptionCount, 1);
            });
        });

        describe('decryptFrom', function() {
            it("from first sender", function() {
                var handler = new ns.ProtocolHandler('you456789xw',
                    CU25519_PRIV_KEY, ED25519_PRIV_KEY, ED25519_PUB_KEY, UNIQUE_DEVICE_ID);
                sandbox.stub(window, 'pubEd25519', { 'me3456789xw': ED25519_PUB_KEY });
                var senderKeys = {};
                senderKeys[KEY_ID] = KEY;
                sandbox.stub(handler, '_parseAndExtractKeys').returns({
                    parsedMessage: testutils.clone(INITIAL_MESSAGE),
                    senderKeys: senderKeys
                });
                sandbox.stub(ns, '_symmetricDecryptMessage').returns('Hello!');

                var result = handler.decryptFrom(INITIAL_MESSAGE_BIN, 'me3456789xw');
                assert.deepEqual(result, {
                    version: PROTOCOL_VERSION_V1,
                    sender: 'me3456789xw',
                    type: 0,
                    payload: 'Hello!',
                    includeParticipants: [], excludeParticipants: []
                });
                assert.strictEqual(ns._symmetricDecryptMessage.callCount, 1);
                assert.deepEqual(handler.otherParticipants, new Set(['me3456789xw']));
                assert.deepEqual(handler.participantKeys['me3456789xw'],
                    { 'AI\u0000\u0000': KEY });
            });

            it("own first sent message", function() {
                var handler = new ns.ProtocolHandler('me3456789xw',
                    CU25519_PRIV_KEY, ED25519_PRIV_KEY, ED25519_PUB_KEY, UNIQUE_DEVICE_ID);
                handler.otherParticipants = new Set(['you456789xw']);
                sandbox.stub(window, 'pubEd25519', { 'me3456789xw': ED25519_PUB_KEY });
                var senderKeys = {};
                senderKeys[KEY_ID] = KEY;
                sandbox.stub(handler, '_parseAndExtractKeys').returns({
                    parsedMessage: testutils.clone(INITIAL_MESSAGE),
                    senderKeys: senderKeys
                });
                sandbox.stub(ns, '_symmetricDecryptMessage').returns('Hello!');

                var result = handler.decryptFrom(INITIAL_MESSAGE_BIN, 'me3456789xw');
                assert.deepEqual(result, {
                    version: PROTOCOL_VERSION_V1,
                    sender: 'me3456789xw',
                    type: 0,
                    payload: 'Hello!',
                    includeParticipants: [], excludeParticipants: []
                });
                assert.strictEqual(ns._symmetricDecryptMessage.callCount, 1);
                assert.deepEqual(handler.otherParticipants, new Set(['you456789xw']));
                assert.deepEqual(handler.participantKeys['me3456789xw'],
                    { 'AI\u0000\u0000': KEY });
            });

            it("keyed message", function() {
                var handler = new ns.ProtocolHandler('you456789xw',
                    CU25519_PRIV_KEY, ED25519_PRIV_KEY, ED25519_PUB_KEY, UNIQUE_DEVICE_ID);
                sandbox.stub(window, 'pubEd25519', { 'me3456789xw': ED25519_PUB_KEY });
                var senderKeys = {};
                senderKeys[KEY_ID] = KEY;
                sandbox.stub(handler, '_parseAndExtractKeys').returns({
                    parsedMessage: testutils.clone(INITIAL_MESSAGE),
                    senderKeys: senderKeys
                });
                sandbox.stub(ns, '_symmetricDecryptMessage').returns('Hello!');

                var result = handler.decryptFrom(INITIAL_MESSAGE_BIN, 'me3456789xw');
                assert.deepEqual(result, {
                    version: PROTOCOL_VERSION_V1,
                    sender: 'me3456789xw',
                    type: 0,
                    payload: 'Hello!',
                    includeParticipants: [], excludeParticipants: []
                });
                assert.strictEqual(ns._symmetricDecryptMessage.callCount, 1);
                assert.deepEqual(handler.participantKeys['me3456789xw'],
                    { 'AI\u0000\u0000': KEY });
            });

            it("keyed message not from participant", function() {
                sandbox.stub(ns._logger, '_log');
                var handler = new ns.ProtocolHandler('you456789xw',
                    CU25519_PRIV_KEY, ED25519_PRIV_KEY, ED25519_PUB_KEY, UNIQUE_DEVICE_ID);
                handler.otherParticipants = new Set(['other6789xw']);

                var result = handler.decryptFrom(INITIAL_MESSAGE_BIN, 'me3456789xw');
                assert.strictEqual(result, false);
                assert.strictEqual(ns._logger._log.args[0][0],
                    'Sender not in current participants: me3456789xw');
            });

            it("own keyed message", function() {
                var handler = new ns.ProtocolHandler('me3456789xw',
                    CU25519_PRIV_KEY, ED25519_PRIV_KEY, ED25519_PUB_KEY, UNIQUE_DEVICE_ID);
                sandbox.stub(window, 'pubEd25519', { 'me3456789xw': ED25519_PUB_KEY });
                var senderKeys = {};
                senderKeys[KEY_ID] = KEY;
                sandbox.stub(handler, '_parseAndExtractKeys').returns({
                    parsedMessage: testutils.clone(INITIAL_MESSAGE),
                    senderKeys: senderKeys
                });
                sandbox.stub(ns, '_symmetricDecryptMessage').returns('Hello!');

                var result = handler.decryptFrom(INITIAL_MESSAGE_BIN, 'me3456789xw');
                assert.deepEqual(result, {
                    version: PROTOCOL_VERSION_V1,
                    sender: 'me3456789xw',
                    type: 0,
                    payload: 'Hello!',
                    includeParticipants: [], excludeParticipants: []
                });
                assert.strictEqual(ns._symmetricDecryptMessage.callCount, 1);
                assert.deepEqual(handler.participantKeys['me3456789xw'],
                    { 'AI\u0000\u0000': KEY });
            });

            it("bad parsing", function() {
                sandbox.stub(ns._logger, '_log');
                var handler = new ns.ProtocolHandler('you456789xw',
                    CU25519_PRIV_KEY, ED25519_PRIV_KEY, ED25519_PUB_KEY, UNIQUE_DEVICE_ID);
                sandbox.stub(window, 'pubEd25519', { 'me3456789xw': ED25519_PUB_KEY });
                sandbox.stub(handler, '_parseAndExtractKeys').returns({
                    parsedMessage: false,
                    senderKeys: {}
                });

                var result = handler.decryptFrom(INITIAL_MESSAGE_BIN, 'me3456789xw');
                assert.strictEqual(result, false);
                assert.strictEqual(ns._logger._log.args[0][0],
                                   'Incoming message not usable.');
            });

            it("bad protocol version", function() {
                sandbox.stub(ns._logger, '_log');
                var handler = new ns.ProtocolHandler('you456789xw',
                    CU25519_PRIV_KEY, ED25519_PRIV_KEY, ED25519_PUB_KEY, UNIQUE_DEVICE_ID);
                sandbox.stub(window, 'pubEd25519', { 'me3456789xw': ED25519_PUB_KEY });
                var parsedMessage = testutils.clone(INITIAL_MESSAGE);
                parsedMessage.protocolVersion = 254;
                sandbox.stub(handler, '_parseAndExtractKeys').returns({
                    parsedMessage: parsedMessage, senderKeys: {}
                });

                var result = handler.decryptFrom(INITIAL_MESSAGE_BIN, 'me3456789xw');
                assert.strictEqual(result, false);
                assert.strictEqual(ns._logger._log.args[0][0],
                                   'Message not compatible with current protocol version.');
            });

            it("bad signature", function() {
                sandbox.stub(ns._logger, '_log');
                var handler = new ns.ProtocolHandler('you456789xw',
                    CU25519_PRIV_KEY, ED25519_PRIV_KEY, ED25519_PUB_KEY, UNIQUE_DEVICE_ID);
                sandbox.stub(window, 'pubEd25519', { 'me3456789xw': ED25519_PUB_KEY });
                sandbox.stub(handler, '_parseAndExtractKeys').returns(false);

                var result = handler.decryptFrom(INITIAL_MESSAGE_BIN, 'me3456789xw');
                assert.strictEqual(result, false);
                assert.strictEqual(ns._logger._log.args[0][0],
                                   'Message signature invalid.');
            });

            // Alter participants is going to be phased out, and is not currently in use live
            /*it("alter participants, me included, one excluded", function() {
            /*it("alter participants, me included, one excluded", function() {
                sandbox.stub(ns._logger, '_log');
                sandbox.stub(window, 'u_handle', 'lino56789xw');
                var handler = new ns.ProtocolHandler(u_handle,
                    CU25519_PRIV_KEY, ED25519_PRIV_KEY, ED25519_PUB_KEY, UNIQUE_DEVICE_ID);
                sandbox.stub(window, 'pubEd25519', { 'lino56789xw': ED25519_PUB_KEY });
                handler.keyId = KEY_ID;
                handler.participantKeys['lino56789xw'][KEY_ID] = KEY;
                var senderKeys = {};
                senderKeys[ROTATED_KEY_ID] = ROTATED_KEY;
                sandbox.stub(handler, '_parseAndExtractKeys').returns({
                    parsedMessage: testutils.clone(PARTICIPANT_CHANGE_MESSAGE),
                    senderKeys: senderKeys
                });
                sandbox.stub(ns, '_symmetricDecryptMessage').returns('Hello!');
                sandbox.stub(handler, 'updateSenderKey', function() {
                    handler.keyId = ROTATED_KEY_ID;
                    handler.participantKeys['lino56789xw'][ROTATED_KEY_ID] = ROTATED_KEY;
                    handler.previousKeyId = KEY_ID;
                    handler._keyEncryptionCount = 0;
                });

                var result = handler.decryptFrom('binary stuff', 'me3456789xw');

                assert.deepEqual(result, {
                    sender: 'me3456789xw',
                    type: 0x02,
                    payload: 'Hello!',
                    includeParticipants: ['lino56789xw'], excludeParticipants: ['otto56789xw']
                });
                 console.log("ANDRE SAYS 2");
                assert.strictEqual(ns._symmetricDecryptMessage.callCount, 1);
                assert.strictEqual(handler.updateSenderKey.callCount, 1);
                assert.deepEqual(handler.participantKeys['lino56789xw'],
                    { 'AI\u0000\u0000': KEY, 'AI\u0000\u0001': ROTATED_KEY });
                assert.deepEqual(handler.participantKeys['me3456789xw'],
                    { 'AI\u0000\u0001': ROTATED_KEY });
                assert.ok(setutils.equal(handler.otherParticipants,
                    new Set(['me3456789xw'])),
                    'mismatching other participants on handler');
                assert.ok(setutils.equal(handler.includeParticipants,
                    new Set(['lino56789xw'])),
                    'mismatching included participants');
                assert.ok(setutils.equal(handler.excludeParticipants,
                    new Set(['otto56789xw'])),
                    'mismatching excluded participants');
                assert.strictEqual(ns._logger._log.args[0][0],
                    'Particpant change received, updating sender key.');
            });*/

            it("alter participants, one included, me excluded", function() {
                sandbox.stub(ns._logger, '_log');
                sandbox.stub(window, 'u_handle', 'otto56789xw');
                var handler = new ns.ProtocolHandler(u_handle,
                    CU25519_PRIV_KEY, ED25519_PRIV_KEY, ED25519_PUB_KEY, UNIQUE_DEVICE_ID);
                sandbox.stub(window, 'pubEd25519', { 'otto56789xw': ED25519_PUB_KEY });
                handler.keyId = KEY_ID;
                handler.participantKeys[u_handle][KEY_ID] = KEY;
                handler.otherParticipants = new Set(['me3456789xw']);
                sandbox.stub(handler, '_parseAndExtractKeys').returns({
                    parsedMessage: testutils.clone(PARTICIPANT_CHANGE_MESSAGE),
                    senderKeys: {}
                });

                var result = handler.decryptFrom('binary stuff', 'me3456789xw');
                assert.strictEqual(result, false);
                assert.strictEqual(handler.keyId, null);
                assert.strictEqual(handler.otherParticipants.size, 0);
                assert.strictEqual(handler.includeParticipants.size, 0);
                assert.strictEqual(handler.excludeParticipants.size, 0);
                assert.strictEqual(ns._logger._log.args[0][0],
                    'I have been excluded from this chat, cannot read message.');
            });

            it("alter participants, one included, one excluded, not a member", function() {
                sandbox.stub(ns._logger, '_log');
                sandbox.stub(window, 'u_handle', 'noodle789xw');
                var handler = new ns.ProtocolHandler(u_handle,
                    CU25519_PRIV_KEY, ED25519_PRIV_KEY, ED25519_PUB_KEY, UNIQUE_DEVICE_ID);
                sandbox.stub(window, 'pubEd25519', { 'noodle789xw': ED25519_PUB_KEY });
                handler.keyId = null;
                sandbox.stub(handler, '_parseAndExtractKeys').returns({
                    parsedMessage: testutils.clone(PARTICIPANT_CHANGE_MESSAGE),
                    senderKeys: {}
                });

                var result = handler.decryptFrom('binary stuff', 'me3456789xw');
                assert.strictEqual(result, false);
                assert.strictEqual(handler.keyId, null);
                assert.strictEqual(handler.otherParticipants.size, 0);
                assert.strictEqual(handler.includeParticipants.size, 0);
                assert.strictEqual(handler.excludeParticipants.size, 0);
                assert.strictEqual(ns._logger._log.args[0][0],
                    'I am not participating in this chat, cannot read message.');
            });

            it("followup message", function() {
                var handler = new ns.ProtocolHandler('you456789xw',
                    CU25519_PRIV_KEY, ED25519_PRIV_KEY, ED25519_PUB_KEY, UNIQUE_DEVICE_ID);
                handler.participantKeys = { 'me3456789xw': { 'AI\u0000\u0000': KEY } };
                sandbox.stub(window, 'pubEd25519', { 'me3456789xw': ED25519_PUB_KEY });
                var senderKeys = {};
                senderKeys[ROTATED_KEY_ID] = ROTATED_KEY;
                sandbox.stub(handler, '_parseAndExtractKeys').returns({
                    parsedMessage: testutils.clone(FOLLOWUP_MESSAGE),
                    senderKeys: senderKeys
                });
                sandbox.stub(ns, '_symmetricDecryptMessage').returns('Hello!');

                var result = handler.decryptFrom(FOLLOWUP_MESSAGE_BIN, 'me3456789xw');
                assert.deepEqual(result, {
                    version: PROTOCOL_VERSION_V1,
                    sender: 'me3456789xw',
                    type: 1,
                    payload: 'Hello!',
                    includeParticipants: [], excludeParticipants: []
                });
                assert.strictEqual(ns._symmetricDecryptMessage.callCount, 1);
            });

            it("own followup message", function() {
                var handler = new ns.ProtocolHandler('me3456789xw',
                    CU25519_PRIV_KEY, ED25519_PRIV_KEY, ED25519_PUB_KEY, UNIQUE_DEVICE_ID);
                handler.participantKeys = { 'me3456789xw': { 'AI\u0000\u0000': KEY } };
                sandbox.stub(window, 'pubEd25519', { 'me3456789xw': ED25519_PUB_KEY });
                var senderKeys = {};
                senderKeys[ROTATED_KEY_ID] = ROTATED_KEY;
                sandbox.stub(handler, '_parseAndExtractKeys').returns({
                    parsedMessage: testutils.clone(FOLLOWUP_MESSAGE),
                    senderKeys: senderKeys
                });
                sandbox.stub(ns, '_symmetricDecryptMessage').returns('Hello!');

                var result = handler.decryptFrom(FOLLOWUP_MESSAGE_BIN, 'me3456789xw');
                assert.deepEqual(result, {
                    version: PROTOCOL_VERSION_V1,
                    sender: 'me3456789xw',
                    type: 1,
                    payload: 'Hello!',
                    includeParticipants: [], excludeParticipants: []
                });
                assert.strictEqual(ns._symmetricDecryptMessage.callCount, 1);
            });

            it("followup message, missing sender key", function() {
                sandbox.stub(ns._logger, '_log');
                var handler = new ns.ProtocolHandler('you456789xw',
                    CU25519_PRIV_KEY, ED25519_PRIV_KEY, ED25519_PUB_KEY, UNIQUE_DEVICE_ID);
                sandbox.stub(window, 'pubEd25519', { 'me3456789xw': ED25519_PUB_KEY });
                sandbox.stub(handler, '_parseAndExtractKeys').returns({
                    parsedMessage: testutils.clone(FOLLOWUP_MESSAGE),
                    senderKeys: {}
                });

                var result = handler.decryptFrom(FOLLOWUP_MESSAGE_BIN, 'me3456789xw');
                assert.deepEqual(result, false);
                assert.strictEqual(ns._logger._log.args[0][0],
                                   'Encryption key for message from *** with ID *** unavailable.');
                assert.strictEqual(ns._logger._log.args[1][0],
                                   'Encryption key for message from me3456789xw with ID QUkAAA unavailable.');
            });

            it("own followup message, missing sender key", function() {
                sandbox.stub(ns._logger, '_log');
                var handler = new ns.ProtocolHandler('me3456789xw',
                    CU25519_PRIV_KEY, ED25519_PRIV_KEY, ED25519_PUB_KEY, UNIQUE_DEVICE_ID);
                handler.participantKeys['me3456789xw'][0] = undefined;
                handler.participantKeys['me3456789xw'][1] = 'foo';
                sandbox.stub(window, 'pubEd25519', { 'me3456789xw': ED25519_PUB_KEY });
                sandbox.stub(handler, '_parseAndExtractKeys').returns({
                    parsedMessage: testutils.clone(FOLLOWUP_MESSAGE),
                    senderKeys: {}
                });

                var result = handler.decryptFrom(FOLLOWUP_MESSAGE_BIN, 'me3456789xw');
                assert.deepEqual(result, false);
                assert.strictEqual(ns._logger._log.args[0][0],
                                   'Encryption key for message from *** with ID *** unavailable.');
                assert.strictEqual(ns._logger._log.args[1][0],
                                   'Encryption key for message from me3456789xw with ID QUkAAA unavailable.');
            });

            it("rotation message, old and new sender key", function() {
                var handler = new ns.ProtocolHandler('you456789xw',
                    CU25519_PRIV_KEY, ED25519_PRIV_KEY, ED25519_PUB_KEY, UNIQUE_DEVICE_ID);
                sandbox.stub(window, 'pubEd25519', { 'me3456789xw': ED25519_PUB_KEY });
                var senderKeys = {};
                senderKeys[KEY_ID] = KEY;
                senderKeys[ROTATED_KEY_ID] = ROTATED_KEY;
                sandbox.stub(handler, '_parseAndExtractKeys').returns({
                    parsedMessage: testutils.clone(ROTATION_MESSAGE),
                    senderKeys: senderKeys
                });
                sandbox.stub(ns, '_symmetricDecryptMessage').returns('Hello!');

                var result = handler.decryptFrom(ROTATION_MESSAGE_BIN_PROTOCOL_1, 'me3456789xw');
                assert.deepEqual(result, {
                    version: 0,
                    sender: 'me3456789xw',
                    type: 0,
                    payload: 'Hello!',
                    includeParticipants: [], excludeParticipants: []
                });
                assert.strictEqual(ns._symmetricDecryptMessage.callCount, 1);
                assert.deepEqual(handler.participantKeys['me3456789xw'],
                    { 'AI\u0000\u0000': KEY, 'AI\u0000\u0001': ROTATED_KEY });
            });

            it("produces key reminder on total count", function() {
                var handler = new ns.ProtocolHandler('you456789xw',
                    CU25519_PRIV_KEY, ED25519_PRIV_KEY, ED25519_PUB_KEY, UNIQUE_DEVICE_ID);
                handler._keyEncryptionCount = 5;
                handler._totalMessagesWithoutSendKey = 30;
                handler.encryptTo = sinon.stub().returns('key reminder message');
                sandbox.stub(window, 'pubEd25519', { 'me3456789xw': ED25519_PUB_KEY });
                var senderKeys = {};
                senderKeys[KEY_ID] = KEY;
                senderKeys[ROTATED_KEY_ID] = ROTATED_KEY;
                sandbox.stub(handler, '_parseAndExtractKeys').returns({
                    parsedMessage: testutils.clone(ROTATION_MESSAGE),
                    senderKeys: senderKeys
                });
                sandbox.stub(ns, '_symmetricDecryptMessage').returns('Hello!');

                var result = handler.decryptFrom(ROTATION_MESSAGE_BIN_PROTOCOL_1, 'me3456789xw');
                assert.deepEqual(result, {
                    version: PROTOCOL_VERSION_V0,
                    sender: 'me3456789xw',
                    type: 0,
                    payload: 'Hello!',
<<<<<<< HEAD
=======
                    // toSend: 'key reminder message',
>>>>>>> ec84e486
                    includeParticipants: [], excludeParticipants: []
                });
                assert.strictEqual(ns._symmetricDecryptMessage.callCount, 1);
                assert.deepEqual(handler.participantKeys['me3456789xw'],
                    { 'AI\u0000\u0000': KEY, 'AI\u0000\u0001': ROTATED_KEY });
            });

            it("key reminder message", function() {
                var handler = new ns.ProtocolHandler('you456789xw',
                    CU25519_PRIV_KEY, ED25519_PRIV_KEY, ED25519_PUB_KEY, UNIQUE_DEVICE_ID);
                handler.participantKeys = {'me3456789xw':
                    { 'AI\u0000\u0000': KEY, 'AI\u0000\u0001': ROTATED_KEY } };
                handler._totalMessagesWithoutSendKey = 5;
                sandbox.stub(window, 'pubEd25519', { 'me3456789xw': ED25519_PUB_KEY });
                var senderKeys = {};
                senderKeys[ROTATED_KEY_ID] = ROTATED_KEY;
                sandbox.stub(handler, '_parseAndExtractKeys').returns({
                    parsedMessage: testutils.clone(REMINDER_MESSAGE),
                    senderKeys: senderKeys
                });

                var result = handler.decryptFrom(REMINDER_MESSAGE_BIN, 'me3456789xw');
                assert.deepEqual(result, {
                    version: PROTOCOL_VERSION_V1,
                    sender: 'me3456789xw',
                    type: 0,
                    payload: null,
                    includeParticipants: [], excludeParticipants: []
                });
                assert.deepEqual(handler.participantKeys['me3456789xw'],
                    { 'AI\u0000\u0000': KEY, 'AI\u0000\u0001': ROTATED_KEY });
                assert.strictEqual(handler._totalMessagesWithoutSendKey, 5);
            });
        });

        describe('batchDecrypt', function() {
            it("keyed message", function() {
                // This mock-history contains chatd as well as parsed data in one object.
                // The attribute `keys` just needs to be there to avoid an exception.
                var history = [
                    { userId: 'me3456789xw', ts: 1444255633, type: ns.MESSAGE_TYPES.GROUP_KEYED,
                      message: 'AI01readable', recipients: ['you456789xw'], keyIds: ['AI01'] },
                    { userId: 'me3456789xw', ts: 1444255634, type: ns.MESSAGE_TYPES.GROUP_FOLLOWUP,
                      message: 'AI01readable', keyIds: ['AI01'] },
                    { userId: 'you456789xw', ts: 1444255635, type: ns.MESSAGE_TYPES.GROUP_FOLLOWUP,
                      message: 'AIf1not readable', keyIds: ['AIf1'] },
                    { userId: 'me3456789xw', ts: 1444255636, type: ns.MESSAGE_TYPES.GROUP_KEYED,
                      message: 'AI02readable', recipients: ['you456789xw'], keyIds: ['AI02', 'AI01'] },
                    { userId: 'you456789xw', ts: 1444255637, type: ns.MESSAGE_TYPES.GROUP_FOLLOWUP,
                      message: 'AIf1not readable', keyIds: ['AIf1'] },
                    { userId: 'you456789xw', ts: 1444255638, type: ns.MESSAGE_TYPES.GROUP_FOLLOWUP,
                      message: 'AIf2not readable', keyIds: ['AIf2', 'AIf1'] },
                ];
                var handler = new ns.ProtocolHandler('me3456789xw',
                    CU25519_PRIV_KEY, ED25519_PRIV_KEY, ED25519_PUB_KEY, UNIQUE_DEVICE_ID);
                sandbox.stub(handler, '_batchParseAndExtractKeys', function() {
                    handler.participantKeys = {
                        'me3456789xw': { 'AI01': 'my key 1', 'AI02': 'my key 2' }
                    };
                });
                sandbox.stub(handler, 'decryptFrom', function(message, sender) {
                    var keyId = message.substring(0, 4);
                    message = message.substring(4);
                    var result;
                    if (this.participantKeys[sender] && this.participantKeys[sender][keyId]) {
                        result = { sender: sender, type: 42, payload: message };
                    }
                    else {
                        result = false;
                    }

                    return result;
                });

                var result = handler.batchDecrypt(history);
                assert.strictEqual(handler._batchParseAndExtractKeys.callCount, 1);
                assert.strictEqual(handler._totalMessagesWithoutSendKey, 0);
                for (var i = 0; i < history.length; i++) {
                    assert.strictEqual(handler.decryptFrom.args[i][2], true);
                    if (history[i].message.substring(4) === 'readable') {
                        assert.deepEqual(result[i],
                            { sender: 'me3456789xw', type: 42, payload: 'readable' });
                    }
                    else {
                        assert.strictEqual(result[i], false);
                    }
                }
            });

            it("keyed message, non-historic", function() {
                // This mock-history contains chatd as well as parsed data in one object.
                // The attribute `keys` just needs to be there to avoid an exception.
                var history = [
                    { userId: 'me3456789xw', ts: 1444255633, type: ns.MESSAGE_TYPES.GROUP_KEYED,
                      message: 'AI01readable', recipients: ['you456789xw'], keyIds: ['AI01'] },
                    { userId: 'me3456789xw', ts: 1444255634, type: ns.MESSAGE_TYPES.GROUP_FOLLOWUP,
                      message: 'AI01readable', keyIds: ['AI01'] },
                    { userId: 'you456789xw', ts: 1444255635, type: ns.MESSAGE_TYPES.GROUP_FOLLOWUP,
                      message: 'AIf1not readable', keyIds: ['AIf1'] },
                    { userId: 'me3456789xw', ts: 1444255636, type: ns.MESSAGE_TYPES.GROUP_KEYED,
                      message: 'AI02readable', recipients: ['you456789xw'], keyIds: ['AI02', 'AI01'] },
                    { userId: 'you456789xw', ts: 1444255637, type: ns.MESSAGE_TYPES.GROUP_FOLLOWUP,
                      message: 'AIf1not readable', keyIds: ['AIf1'] },
                    { userId: 'you456789xw', ts: 1444255638, type: ns.MESSAGE_TYPES.GROUP_FOLLOWUP,
                      message: 'AIf2not readable', keyIds: ['AIf2', 'AIf1'] },
                ];
                var handler = new ns.ProtocolHandler('me3456789xw',
                    CU25519_PRIV_KEY, ED25519_PRIV_KEY, ED25519_PUB_KEY, UNIQUE_DEVICE_ID);
                sandbox.stub(handler, '_batchParseAndExtractKeys', function() {
                    handler.participantKeys = {
                        'me3456789xw': { 'AI01': 'my key 1', 'AI02': 'my key 2' }
                    };
                });
                sandbox.stub(handler, 'decryptFrom', function(message, sender) {
                    var keyId = message.substring(0, 4);
                    message = message.substring(4);
                    var result;
                    if (this.participantKeys[sender] && this.participantKeys[sender][keyId]) {
                        result = { sender: sender, type: 42, payload: message };
                    }
                    else {
                        result = false;
                    }

                    return result;
                });

                var result = handler.batchDecrypt(history, false);
                assert.strictEqual(handler._batchParseAndExtractKeys.callCount, 1);
                for (var i = 0; i < history.length; i++) {
                    assert.strictEqual(handler.decryptFrom.args[i][2], false);
                    if (history[i].message.substring(4) === 'readable') {
                        assert.deepEqual(result[i],
                            { sender: 'me3456789xw', type: 42, payload: 'readable' });
                    }
                    else {
                        assert.strictEqual(result[i], false);
                    }
                }
            });
        });

        // Alter participants is going to be phased out, and is not currently in use live
        describe('alterParticipants', function() {
            it("nothing to do", function() {
                sandbox.stub(ns._logger, '_log');
                var handler = new ns.ProtocolHandler('me3456789xw',
                    CU25519_PRIV_KEY, ED25519_PRIV_KEY, ED25519_PUB_KEY, UNIQUE_DEVICE_ID);
                handler.otherParticipants = new Set(['you456789xw']);

                var result = handler.alterParticipants([], []);
                assert.strictEqual(result, false);
                assert.strictEqual(ns._logger._log.args[0][0],
                                   'No participants to include or exclude.');
            });

            it("include self", function() {
                sandbox.stub(ns._logger, '_log');
                var handler = new ns.ProtocolHandler('me3456789xw',
                    CU25519_PRIV_KEY, ED25519_PRIV_KEY, ED25519_PUB_KEY, UNIQUE_DEVICE_ID);
                handler.otherParticipants = new Set(['you456789xw']);

                var result = handler.alterParticipants(['me3456789xw'], []);
                assert.strictEqual(result, false);
                assert.strictEqual(ns._logger._log.args[0][0],
                                   'Cannot include myself to a chat.');
            });

            it("exclude self", function() {
                sandbox.stub(ns._logger, '_log');
                var handler = new ns.ProtocolHandler('me3456789xw',
                    CU25519_PRIV_KEY, ED25519_PRIV_KEY, ED25519_PUB_KEY, UNIQUE_DEVICE_ID);
                handler.otherParticipants = new Set(['you456789xw']);

                var result = handler.alterParticipants([], ['me3456789xw']);
                assert.strictEqual(result, false);
                assert.strictEqual(ns._logger._log.args[0][0],
                                   'Cannot exclude myself from a chat.');
            });

            it("include existent", function() {
                sandbox.stub(ns._logger, '_log');
                var handler = new ns.ProtocolHandler('me3456789xw',
                    CU25519_PRIV_KEY, ED25519_PRIV_KEY, ED25519_PUB_KEY, UNIQUE_DEVICE_ID);
                handler.otherParticipants = new Set(['you456789xw']);

                var result = handler.alterParticipants(['you456789xw'], []);
                assert.strictEqual(result, false);
                assert.strictEqual(ns._logger._log.args[0][0],
                                   'User you456789xw already participating, cannot include.');
            });

            it("exclude non-existent", function() {
                sandbox.stub(ns._logger, '_log');
                var handler = new ns.ProtocolHandler('me3456789xw',
                    CU25519_PRIV_KEY, ED25519_PRIV_KEY, ED25519_PUB_KEY, UNIQUE_DEVICE_ID);
                handler.otherParticipants = new Set(['you456789xw']);

                var result = handler.alterParticipants([], ['other6789xw']);
                assert.strictEqual(result, false);
                assert.strictEqual(ns._logger._log.args[0][0],
                                   'User other6789xw not participating, cannot exclude.');
            });

            it("include lino", function() {
                var handler = new ns.ProtocolHandler('me3456789xw',
                    CU25519_PRIV_KEY, ED25519_PRIV_KEY, ED25519_PUB_KEY, UNIQUE_DEVICE_ID);

                sandbox.stub(window, 'base64urldecode', _echo);
                sandbox.stub(tlvstore, 'toTlvRecord', _toTlvRecordWType);

                var result = handler.alterParticipants(['lino56789xw'], []);
                assert.strictEqual(result,
                    '\u0001|\u0002:\u0002|\u0008:lino56789xw');
            });

            it("exclude otto", function() {
                var handler = new ns.ProtocolHandler('me3456789xw',
                    CU25519_PRIV_KEY, ED25519_PRIV_KEY, ED25519_PUB_KEY, UNIQUE_DEVICE_ID);
                handler.otherParticipants = new Set(['otto56789xw']);

                sandbox.stub(window, 'base64urldecode', _echo);
                sandbox.stub(tlvstore, 'toTlvRecord', _toTlvRecordWType);
                sandbox.stub(handler, '_signContent', function(content) {
                    return '|squiggle' + content;
                });

                var result = handler.alterParticipants([], ['otto56789xw']);
                assert.strictEqual(result,
                    '\u0001|\u0002:\u0002|\u0009:otto56789xw');
            });

            it("include lino, exclude otto", function() {
                var handler = new ns.ProtocolHandler('me3456789xw',
                    CU25519_PRIV_KEY, ED25519_PRIV_KEY, ED25519_PUB_KEY, UNIQUE_DEVICE_ID);
                handler.otherParticipants = new Set(['otto56789xw']);

                sandbox.stub(window, 'base64urldecode', _echo);
                sandbox.stub(tlvstore, 'toTlvRecord', _toTlvRecordWType);

                var result = handler.alterParticipants(['lino56789xw'], ['otto56789xw'], 'Hello!');
                assert.strictEqual(result,
                    '\u0001|\u0002:\u0002|\u0008:lino56789xw|\u0009:otto56789xw');
            });
        });
    });
});<|MERGE_RESOLUTION|>--- conflicted
+++ resolved
@@ -717,11 +717,7 @@
                 handler.updateSenderKey();
                 var obj = {};
                 obj[KEY_ID_0] = KEY;
-<<<<<<< HEAD
-
-=======
                 // console.log(btoa(handler.keyId));
->>>>>>> ec84e486
                 assert.strictEqual(handler.keyId, KEY_ID_0);
                 assert.strictEqual(handler.previousKeyId, null);
                 assert.deepEqual(handler.participantKeys['me3456789xw'],
@@ -2208,10 +2204,7 @@
                     sender: 'me3456789xw',
                     type: 0,
                     payload: 'Hello!',
-<<<<<<< HEAD
-=======
                     // toSend: 'key reminder message',
->>>>>>> ec84e486
                     includeParticipants: [], excludeParticipants: []
                 });
                 assert.strictEqual(ns._symmetricDecryptMessage.callCount, 1);
