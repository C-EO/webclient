/**
 * @fileOverview
 * Testing strongvelope within a "workflow". This may increase the execution
 * time significantly.
 */

describe("chat.strongvelope workflow test", function() {
    "use strict";

    if (window.__SKIP_WORKFLOWS) {
        return;
    }

<<<<<<< HEAD
=======
    var TEST_MESSAGES = ['', '42', "Don't panic!", 'Flying Spaghetti Monster',
                         "Ph'nglui mglw'nafh Cthulhu R'lyeh wgah'nagl fhtagn",
                         'Tēnā koe', 'Hänsel & Gretel', 'Слартибартфаст'];
    var RSA_PUB_KEY = [
        asmCrypto.base64_to_bytes('wT+JSBnBNjgalMGT5hmFHd/N5eyncAA+w1TzFC4PYfB'
            + 'nbX1CFcx6E7BuB0SqgxbJw3ZsvvowsjRvuo8SNtfmVIz4fZV45pBPxCkeCWonN/'
            + 'zZZiT3LnYnk1BfnfxfoXtEYRrdVPXAC/VDc9cgy29OXKuuNsREKznb9JFYQUVH9'
            + 'FM='),
        asmCrypto.base64_to_bytes('AQAB')
    ];
    var RSA_PRIV_KEY = [
        asmCrypto.base64_to_bytes('wT+JSBnBNjgalMGT5hmFHd/N5eyncAA+w1TzFC4PYfB'
            + 'nbX1CFcx6E7BuB0SqgxbJw3ZsvvowsjRvuo8SNtfmVIz4fZV45pBPxCkeCWonN/'
            + 'zZZiT3LnYnk1BfnfxfoXtEYRrdVPXAC/VDc9cgy29OXKuuNsREKznb9JFYQUVH9'
            + 'FM='),
        65537,
        asmCrypto.base64_to_bytes('B1SXqop/j8T1DSuCprnVGNsCfnRJra/0sYgpaFyO7NI'
            + 'nujmEJjuJbfHFWrU6GprksGtvmJb4/emLS3Jd6IKsE/wRthTLLMgbzGm5rRZ92g'
            + 'k8XGY3dUrNDsnphFsbIkTVl8n2PX6gdr2hn+rc2zvRupAYkV/smBZX+3pDAcuHo'
            + '+E='),
        asmCrypto.base64_to_bytes('7y+NkdfNlnENazteobZ2K0IU7+Mp59BgmrhBl0TvhiA'
            + '5HkI9WJDIZK67NsDa9QNdJ/NCfmqE/eNkZqFLVq0c+w=='),
        asmCrypto.base64_to_bytes('ztVHfgrLnINsPFTjMmjgZM6M39QEUsi4erg4s2tJiuI'
            + 'v29szH1n2HdPKFRIUPnemj48kANvp5XagAAhOb8u2iQ=='),
        asmCrypto.base64_to_bytes('IniC+aLVUTonye17fOjT7PYQGGZvsqX4VjP51/gqYPU'
            + 'h5jd7qdjr2H7KImD27Vq3wTswuRFW61QrMxNJzUsTow=='),
        asmCrypto.base64_to_bytes('TeoqNGD8sskPTOrta1/2qALnLqo/tq/GTvR255/S5G6'
            + 'weLHqYDUTcckGp0lYNu/73ridZ3VwdvBo9ZorchHbgQ=='),
        asmCrypto.base64_to_bytes('JhqTYTqT5Dj6YoWHWNHbOz24NmMZUXwDms/MDOBM0Nc'
            + '0nX6NjLDooFrJZtBMGMgcSQJd4rULuH94+szNGc2GAg==')
    ];

>>>>>>> 6f4425a3
    var assert = chai.assert;

    var ns = strongvelope;

    // Create/restore Sinon stub/spy/mock sandboxes.
    var sandbox = null;

    var _echo = function(x) { return x; };
    var _copy = function(source) {
        var __copy = function(dest) {
            for (var i = 0; i < source.length; i++) {
                dest[i] = source.charCodeAt(i);
            }
        };
        return __copy;
    };
    var _bytesOfString = function(x) {
        var result = [];
        for (var i = 0; i < x.length; i++) {
            result.push(x.charCodeAt(i));
        }
        return new Uint8Array(result);
    };

    /**
     * Makes a participant with all required keys for the system.
     *
     * @param {String} handle
     *     User handle of the new participant.
     * @param {Boolean} [rsaKey]
     *     If `true` a (constant) RSA key will be used, and no x25519 key pair
     *     generated (default: false).
     */
    var _makeParticipant = function(handle, rsaKey) {
        if (!window._keyPairs) {
            window._keyPairs = {};
        }

        var dhKeyPair;
        var signKeyPair;
        if (!_keyPairs[handle]) {
            _keyPairs[handle] = {};
            signKeyPair = nacl.sign.keyPair();
            _keyPairs[handle]['Ed25519'] = signKeyPair;
            if (!rsaKey) {
                dhKeyPair = nacl.box.keyPair();
                _keyPairs[handle]['Cu25519'] = dhKeyPair;
            }
        }
        else {
            signKeyPair = _keyPairs[handle]['Ed25519'];
            dhKeyPair = _keyPairs[handle]['Cu25519'];
        }
        var signSecretKey = asmCrypto.bytes_to_string(signKeyPair.secretKey).substring(0, 32);
        var signPublicKey = asmCrypto.bytes_to_string(signKeyPair.publicKey);
        var dhSecretKey;
        var dhPublicKey;
        if (!rsaKey) {
            dhSecretKey = asmCrypto.bytes_to_string(dhKeyPair.secretKey);
            dhPublicKey = asmCrypto.bytes_to_string(dhKeyPair.publicKey);
        }

        var participant = new strongvelope.ProtocolHandler(handle,
                                                           dhSecretKey,
                                                           signSecretKey,
                                                           signPublicKey);
        pubEd25519[handle] = signPublicKey;
        pubCu25519[handle] = dhPublicKey;
        if (rsaKey) {
            u_pubkeys[handle] = RSA_PUB_KEY;
        }

        return participant;
    };

    beforeEach(function() {
        sandbox = sinon.sandbox.create();
    });

    afterEach(function() {
        sandbox.restore();
    });

    describe('1-on-1 chat', function() {
        it("normal operation", function() {
<<<<<<< HEAD
            var tests = ['', '42', "Don't panic!", 'Flying Spaghetti Monster',
                         "Ph'nglui mglw'nafh Cthulhu R'lyeh wgah'nagl fhtagn",
                         'Tēnā koe', 'Hänsel & Gretel', 'Слартибартфаст'];

            sandbox.stub(window, 'pubCu25519', { 'alice678900': ALICE_CU25519_PUB,
                                                 'bob45678900': BOB_CU25519_PUB });
            sandbox.stub(window, 'pubEd25519', { 'alice678900': ALICE_ED25519_PUB,
                                                 'bob45678900': BOB_ED25519_PUB });

            var alice = new strongvelope.ProtocolHandler('alice678900',
                                                         ALICE_CU25519_PRIV,
                                                         ALICE_ED25519_PRIV,
                                                         ALICE_ED25519_PUB);
            alice.rotateKeyEvery = 5;
            alice.totalMessagesBeforeSendKey = 10;
            alice.updateSenderKey();
            var bob = new strongvelope.ProtocolHandler('bob45678900',
                                                       BOB_CU25519_PRIV,
                                                       BOB_ED25519_PRIV,
                                                       BOB_ED25519_PUB);
=======
            sandbox.stub(window, 'pubCu25519', {});
            sandbox.stub(window, 'pubEd25519', {});

            var alice = _makeParticipant('alice678900');
            alice.rotateKeyEvery = 5;
            alice.totalMessagesBeforeSendKey = 10;
            alice.updateSenderKey();
            var bob = _makeParticipant('bob45678900');
>>>>>>> 6f4425a3
            bob.rotateKeyEvery = 10;
            bob.totalMessagesBeforeSendKey = 5;
            bob.updateSenderKey();

            var message;
            var sent;
            var received;
            var toSendReceived;

            var start = Date.now();
            var messagesProcessedAlice = 0;

            while (messagesProcessedAlice < 50) {
<<<<<<< HEAD
                for (var i = 0; i < tests.length; i++) {
                    message = tests[i];
=======
                for (var i = 0; i < TEST_MESSAGES.length; i++) {
                    message = TEST_MESSAGES[i];
>>>>>>> 6f4425a3

                    // Alice encrypts a message to send to Bob.
                    sent = alice.encryptTo(message, 'bob45678900');
                    messagesProcessedAlice++;

                    // Alice receives her own message.
                    received = alice.decryptFrom(sent, 'alice678900');
                    assert.strictEqual(received.payload, message);

                    // Bob receives it.
                    received = bob.decryptFrom(sent, 'alice678900');
                    assert.strictEqual(received.payload, message);
                    if (typeof received.toSend !== 'undefined') {
                        // See if Alice can handle the key re-send.
                        toSendReceived = alice.decryptFrom(received.toSend, 'bob45678900');
                        assert.strictEqual(toSendReceived.payload, null);
                        // See if Bob can handle his own key re-send.
                        toSendReceived = bob.decryptFrom(received.toSend, 'bob45678900');
                        assert.strictEqual(toSendReceived.payload, null);
                    }

                    // Bob echoes it.
                    sent = bob.encryptTo(received.payload, 'alice678900');

                    // Bob receives his own message.
                    received = bob.decryptFrom(sent, 'bob45678900');
                    assert.strictEqual(received.payload, message);

                    // Alice gets it back.
                    received = alice.decryptFrom(sent, 'bob45678900');
                    assert.strictEqual(received.payload, message);
                    messagesProcessedAlice++;
                    if (typeof received.toSend !== 'undefined') {
                        // See if Bob can handle the key re-send.
                        toSendReceived = bob.decryptFrom(received.toSend, 'alice678900');
                        assert.strictEqual(toSendReceived.payload, null);
                        // See if Alice can handle her own key re-send.
                        toSendReceived = alice.decryptFrom(received.toSend, 'alice678900');
                        assert.strictEqual(toSendReceived.payload, null);
                    }
                }
            }

            dump('Total time taken: ' + (Date.now() - start) + ' ms');
            dump('  ' + messagesProcessedAlice
                 + ' messages between two participants'
                 + ' (incl. signing/verifying, key reminders, key refreshs).');
        });
    });
<<<<<<< HEAD
=======

    describe('group chat', function() {
        var _checkReceivers = function(sent, sender, message,
                participants, activeParticipants) {
            if (!window._messageBuffer) {
                window._messageBuffer = [];
            }
            _messageBuffer.push({ userId: sender, message: sent, ts: Date.now() });

            var received;
            var toSend = [];
            for (var handle in participants) {
                if (participants.hasOwnProperty(handle)) {
                    var person = participants[handle];
                    received = person.decryptFrom(sent, sender);
                    if (activeParticipants.has(person.ownHandle)) {
                        assert.strictEqual(received.payload, message);
                        if (sender !== person.ownHandle) {
                            assert.ok(person.otherParticipants.has(sender));
                        }
                    }
                    else {
                        assert.strictEqual(received, false);
                        assert.strictEqual(person.otherParticipants.size, 0);
                    }
                    if (received.toSend) {
                        toSend.push([received.toSend, person.ownHandle]);
                    }
                }
            }

            // Process potential reminder message.
            for (var i = 0; i < toSend.length; i++) {
                _checkReceivers(toSend[i][0], toSend[i][1], null,
                                participants, activeParticipants);
            }
        };

        it("normal operation", function() {
            // Uncomment the following to see log messages produced in the process.
            // sandbox.stub(ns._logger, '_log', console.log);

            // jshint -W004
            var participants = {};

            var message = '';
            var sent = '';
            var sender = '';
            var result;
            var activeParticipants = new Set(['alice678900']);
            participants['alice678900'] = _makeParticipant('alice678900');
            participants['alice678900'].updateSenderKey();

            // Alice starts a chat with Bob.
            participants['bob45678900'] = _makeParticipant('bob45678900');
            participants['bob45678900'].updateSenderKey();
            sender = 'alice678900';
            message = 'Tēnā koe';
            sent = participants[sender].encryptTo(message, 'bob45678900');
            activeParticipants.add('bob45678900');
            _checkReceivers(sent, sender, message,
                            participants, activeParticipants);

            // Bob replies.
            sender = 'bob45678900';
            message = 'Kia ora';
            sent = participants[sender].encryptTo(message);
            _checkReceivers(sent, sender, message,
                            participants, activeParticipants);

            // Alice adds Charlie to the chat.
            participants['charlie8900'] = _makeParticipant('charlie8900');
            participants['charlie8900'].updateSenderKey();
            sender = 'alice678900';
            sent = participants[sender].alterParticipants(['charlie8900'], []);
            activeParticipants.add('charlie8900');
            _checkReceivers(sent, sender, null,
                            participants, activeParticipants);

            // Bob sends to the group.
            sender = 'bob45678900';
            message = 'Good to see you, bro.';
            sent = participants[sender].encryptTo(message);
            _checkReceivers(sent, sender, message,
                            participants, activeParticipants);

            // Alice removes Bob from the chat.
            sender = 'alice678900';
            sent = participants[sender].alterParticipants([], ['bob45678900']);
            activeParticipants.delete('bob45678900');
            _checkReceivers(sent, sender, null,
                            participants, activeParticipants);

            // Charlie sends to the group.
            sender = 'charlie8900';
            message = 'Howdy partners!';
            sent = participants[sender].encryptTo(message);
            _checkReceivers(sent, sender, message,
                            participants, activeParticipants);

            // Let's remove Bob's handler, and send another message.
            delete participants['bob45678900'];
            sender = 'alice678900';
            message = "Ph'nglui mglw'nafh Cthulhu R'lyeh wgah'nagl fhtagn";
            sent = participants[sender].encryptTo(message);
            _checkReceivers(sent, sender, message,
                            participants, activeParticipants);

            // Bob re-joins (Bob is now a nervous key rotator).
            participants['bob45678900'] = _makeParticipant('bob45678900');
            participants['bob45678900'].rotateKeyEvery = 3;
            participants['bob45678900'].totalMessagesBeforeSendKey = 5;
            result = participants['bob45678900'].seed(_messageBuffer);
            assert.strictEqual(result, true);
            sender = 'alice678900';
            message = 'Welcome back, mate.';
            sent = participants[sender].alterParticipants(['bob45678900'], [], message);
            activeParticipants.add('bob45678900');
            _checkReceivers(sent, sender, message,
                            participants, activeParticipants);

            // Chatty Charlie sends to the group.
            sender = 'charlie8900';
            for (var i = 0; i < TEST_MESSAGES.length; i++) {
                message = TEST_MESSAGES[i];
                sent = participants[sender].encryptTo(message);
                _checkReceivers(sent, sender, message,
                                participants, activeParticipants);
            }

            // Delayed Dave (who doesn't have chat keys, yet) is added.
            // Note: Dave will not respond, but only read new messages.
            participants['dave5678900'] = _makeParticipant('dave5678900', true);
            participants['dave5678900'].updateSenderKey();
            sandbox.stub(window, 'u_privk', RSA_PRIV_KEY);
            sender = 'alice678900';
            message = 'Long time no see, Dave.';
            sent = participants[sender].alterParticipants(['dave5678900'], [], message);
            activeParticipants.add('dave5678900');
            _checkReceivers(sent, sender, message,
                            participants, activeParticipants);

            // Bob sends to the group.
            sender = 'bob45678900';
            message = 'Welcome back, mate.';
            sent = participants[sender].encryptTo(message);
            _checkReceivers(sent, sender, message,
                            participants, activeParticipants);

            // Dave drops out, and re-initialises (seeds) from history.
            delete participants['dave5678900'];
            participants['dave5678900'] = _makeParticipant('dave5678900', true);
            sandbox.stub(window, 'u_privk', RSA_PRIV_KEY);
            result = participants['dave5678900'].seed(_messageBuffer);
            // Not sent anything, yet, so seed() returns `false`,
            // and we need to update the sender key (initialise).
            assert.strictEqual(result, false);
            participants['dave5678900'].updateSenderKey();

            // Check some decryptability outcomes of the history.
            var decryptabileMessages = [
                false, false, false, false, false, false, false, false, false,
                false, false, false, false, false, false, false, false,
                true, true];
            var decryptableParticipants = {
                'alice678900': 0, 'bob45678900': 0, 'charlie8900': null };
            result = participants['dave5678900'].areMessagesDecryptable(_messageBuffer, true);
            assert.strictEqual(result.messages.length, decryptabileMessages.length);
            for (var i = 0; i < decryptabileMessages.length; i++) {
                assert.strictEqual(result.messages[i], decryptabileMessages[i],
                    'mismatching decryptability of message ' + i);
            }
            for (var item in decryptableParticipants) {
                if (!decryptableParticipants.hasOwnProperty(item)) {
                    continue;
                }
                assert.strictEqual(typeof result.participants[item],
                    typeof decryptableParticipants[item],
                    'mismatching participant key time stamp of member ' + item);
            }
            result = participants['dave5678900'].batchDecrypt(_messageBuffer, true);
            for (var i = 0; i < decryptabileMessages.length; i++) {
                if (decryptabileMessages[i]) {
                    assert.notStrictEqual(result[i], false,
                        'mismatching decrypted message ' + i);
                }
                else {
                    assert.strictEqual(result[i], decryptabileMessages[i],
                        'mismatching decrypted message ' + i);
                }
            }
            // jshint +W004
        });
    });
>>>>>>> 6f4425a3
});<|MERGE_RESOLUTION|>--- conflicted
+++ resolved
@@ -11,8 +11,6 @@
         return;
     }
 
-<<<<<<< HEAD
-=======
     var TEST_MESSAGES = ['', '42', "Don't panic!", 'Flying Spaghetti Monster',
                          "Ph'nglui mglw'nafh Cthulhu R'lyeh wgah'nagl fhtagn",
                          'Tēnā koe', 'Hänsel & Gretel', 'Слартибартфаст'];
@@ -45,7 +43,6 @@
             + '0nX6NjLDooFrJZtBMGMgcSQJd4rULuH94+szNGc2GAg==')
     ];
 
->>>>>>> 6f4425a3
     var assert = chai.assert;
 
     var ns = strongvelope;
@@ -131,28 +128,6 @@
 
     describe('1-on-1 chat', function() {
         it("normal operation", function() {
-<<<<<<< HEAD
-            var tests = ['', '42', "Don't panic!", 'Flying Spaghetti Monster',
-                         "Ph'nglui mglw'nafh Cthulhu R'lyeh wgah'nagl fhtagn",
-                         'Tēnā koe', 'Hänsel & Gretel', 'Слартибартфаст'];
-
-            sandbox.stub(window, 'pubCu25519', { 'alice678900': ALICE_CU25519_PUB,
-                                                 'bob45678900': BOB_CU25519_PUB });
-            sandbox.stub(window, 'pubEd25519', { 'alice678900': ALICE_ED25519_PUB,
-                                                 'bob45678900': BOB_ED25519_PUB });
-
-            var alice = new strongvelope.ProtocolHandler('alice678900',
-                                                         ALICE_CU25519_PRIV,
-                                                         ALICE_ED25519_PRIV,
-                                                         ALICE_ED25519_PUB);
-            alice.rotateKeyEvery = 5;
-            alice.totalMessagesBeforeSendKey = 10;
-            alice.updateSenderKey();
-            var bob = new strongvelope.ProtocolHandler('bob45678900',
-                                                       BOB_CU25519_PRIV,
-                                                       BOB_ED25519_PRIV,
-                                                       BOB_ED25519_PUB);
-=======
             sandbox.stub(window, 'pubCu25519', {});
             sandbox.stub(window, 'pubEd25519', {});
 
@@ -161,7 +136,6 @@
             alice.totalMessagesBeforeSendKey = 10;
             alice.updateSenderKey();
             var bob = _makeParticipant('bob45678900');
->>>>>>> 6f4425a3
             bob.rotateKeyEvery = 10;
             bob.totalMessagesBeforeSendKey = 5;
             bob.updateSenderKey();
@@ -175,13 +149,8 @@
             var messagesProcessedAlice = 0;
 
             while (messagesProcessedAlice < 50) {
-<<<<<<< HEAD
-                for (var i = 0; i < tests.length; i++) {
-                    message = tests[i];
-=======
                 for (var i = 0; i < TEST_MESSAGES.length; i++) {
                     message = TEST_MESSAGES[i];
->>>>>>> 6f4425a3
 
                     // Alice encrypts a message to send to Bob.
                     sent = alice.encryptTo(message, 'bob45678900');
@@ -231,8 +200,6 @@
                  + ' (incl. signing/verifying, key reminders, key refreshs).');
         });
     });
-<<<<<<< HEAD
-=======
 
     describe('group chat', function() {
         var _checkReceivers = function(sent, sender, message,
@@ -427,5 +394,4 @@
             // jshint +W004
         });
     });
->>>>>>> 6f4425a3
 });