--- conflicted
+++ resolved
@@ -58,7 +58,6 @@
     def setUp(self):
         chrome_options = Options()
         chrome_options.add_argument("--lang=en")
-        chrome_options.add_argument("--no-proxy-server")
         chrome_options.add_argument("--window-size=1270,812")
         chrome_options.add_argument('--user-agent=Mozilla/5.0 (Selenium; %s) Chrome/256.3.14' % webdriver.__version__)
         chrome_options.add_experimental_option("prefs", {'download.prompt_for_download': 'false',
@@ -89,7 +88,7 @@
         self.waitfor_text(".loading-info li.step3.loading", "Decrypting")
         self.waitfor_invisibility(".loading-info li.loading")
         self.waitfor_text(".fm-file-upload span", "File Upload")
-        #
+        # 
         # Test: 0002  New Folder
         # Create new folder
         driver.find_element_by_css_selector("div.fm-new-folder").click()
@@ -110,7 +109,7 @@
         else: self.fail("time out: 0002  New Folder")
         driver.find_element_by_css_selector(".fm-dialog.confirmation-dialog.remove-dialog .notification-button.confirm").click()
         self.waitfor_nottext("span.tranfer-filetype-txt", "000.foldertest")
-        #
+        # 
         # Test: 0004  Empty Rubbish
         driver.find_element_by_css_selector(".fm-main.default .nw-fm-left-icon.rubbish-bin").click()
         driver.find_element_by_css_selector("div.fm-clearbin-button").click()
@@ -118,7 +117,7 @@
         driver.find_element_by_css_selector(".fm-dialog.clear-bin-dialog .notification-button.confirm").click()
         self.waitfor_visibility(".fm-empty-trashbin .fm-empty-cloud-txt")
         self.visual_diff('rubbish.png')
-        #
+        # 
         # Test: 0004  Reload
         driver.find_element_by_css_selector(".top-icon.menu").click()
         self.on_visibleclick("div.top-menu-item.refresh-item")
@@ -127,7 +126,7 @@
         driver.find_element_by_css_selector(".fm-dialog.confirmation-dialog .notification-button.confirm").click()
         self.waitfor_text(".loading-info li.step1.loading", "Requesting account data")
         self.waitfor_visibility(".fm-empty-trashbin .fm-empty-cloud-txt")
-        #
+        # 
         # Test: 0005  Switch Sections
         # Switch to Contacts section and check that some elements are there...
         driver.find_element_by_css_selector(".fm-main.default .nw-fm-left-icon.contacts").click()
@@ -159,7 +158,7 @@
             except: pass
             time.sleep(0.3)
         else: self.fail("time out: 0005  Switch Sections")
-        #
+        # 
         # Test: 0006  Context Actions
         # Favourite
         self.fire_contextmenu(By.CSS_SELECTOR, "span.tranfer-filetype-txt")
@@ -229,7 +228,7 @@
             except: pass
             time.sleep(0.3)
         else: self.fail("time out: 0006  Context Actions")
-        #
+        # 
         # Test: 0007  Settings
         driver.find_element_by_css_selector(".fm-main.default .nw-fm-left-icon.account").click()
         # Overview
@@ -259,7 +258,7 @@
         driver.find_element_by_css_selector(".account-history-dropdown-button.sessions").click()
         driver.find_element_by_css_selector("div.account-history-drop-items.session100-").click()
         self.waitfor_invisibility(".dark-overlay")
-        #
+        # 
         # Test: 0008  Recovery Key
         driver.find_element_by_css_selector(".top-icon.menu").click()
         self.on_visibleclick("div.top-menu-item.backup")
@@ -268,7 +267,7 @@
         self.assertTrue(22 == len(driver.find_element_by_css_selector("#backup_keyinput").get_attribute("value")))
         self.assertEqual("Your password unlocks your Recovery Key", driver.find_element_by_css_selector(".main-left-block h5.main-italic-header").text)
         self.assertEqual("Save Recovery Key as text file", driver.find_element_by_css_selector(".main-right-block h5.main-italic-header span").text)
-        #
+        # 
         # Test: 0011  Blog
         driver.find_element_by_css_selector(".top-icon.menu").click()
         self.on_visibleclick("div.top-menu-item.blog")
@@ -278,7 +277,7 @@
         driver.find_element_by_link_text("Read more").click()
         self.waitfor_visibility(".blog-new-full")
         self.assertTrue(driver.find_element_by_id("blogarticle_title").is_displayed())
-        #
+        # 
         # Test: 0013  Filelink
         # FileLink - Visit TakenDown file
         driver.get(self.base_url + "#!okESgTYL!2DQn0aszTUeR8Xo-FiCY9SGyEBlQSGryKAGoaMFFZpw")
@@ -316,11 +315,7 @@
             time.sleep(0.3)
         else: self.fail("time out: 0013  Filelink")
         driver.find_element_by_css_selector(".fm-dialog.confirmation-dialog.remove-dialog .notification-button.confirm").click()
-<<<<<<< HEAD
-        #
-=======
-        # 
->>>>>>> dc622469
+        # 
         # Test: 0014  Folderlink
         driver.get(self.base_url + "#F!9sUAGZ4R")
         driver.refresh()
@@ -359,7 +354,7 @@
         else: self.fail("time out: 0014  Folderlink")
         driver.find_element_by_css_selector(".fm-dialog.remove-dialog .notification-button.confirm").click()
         self.waitfor_nottext("span.tranfer-filetype-txt", "111.importTest")
-        #
+        # 
         # Test: 0015  Help
         driver.find_element_by_css_selector(".top-icon.menu").click()
         self.on_visibleclick("div.top-menu-item.help")
@@ -414,12 +409,12 @@
         # close the search overlay, and check the webclient section subtitle
         driver.find_element_by_css_selector(".search-section .close-icon").click()
         self.waitfor_text(".howto-section-subtitle", "MEGA in your web browser - no installs necessary.")
-        #
+        # 
         # Test: 0999  Logout
         driver.find_element_by_css_selector(".top-icon.menu").click()
         self.on_visibleclick("div.top-menu-item.logout")
         self.waitfor_invisibility(".dark-overlay")
-        #
+        # 
         # Test: 1000  Ephemeral
         # Ephemeral account creation by drag&drop file upload
         driver.get(self.base_url + "#start")
