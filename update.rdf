--- conflicted
+++ resolved
@@ -6,11 +6,7 @@
     <RDF:li RDF:resource="rdf:#$IIU611"/>
   </RDF:Seq>
   <RDF:Description RDF:about="rdf:#$IIU611"
-<<<<<<< HEAD
-                   NS1:version="2.0.189">
-=======
                    NS1:version="2.0.190">
->>>>>>> 434592c8
     <NS1:targetApplication RDF:resource="rdf:#$LIU611"/>
   </RDF:Description>
   <RDF:Description RDF:about="urn:mozilla:extension:firefox@mega.co.nz"
@@ -22,9 +18,5 @@
                    NS1:minVersion="4.0"
                    NS1:maxVersion="30.*"
                    NS1:updateLink="http://eu.static.mega.co.nz/mega.xpi"
-<<<<<<< HEAD
-                   NS1:updateHash="sha256:7ebf15d5241f6388ba8c038c2800bb5d7950ddb831b0c2e86cb576d3aa126744" />
-=======
                    NS1:updateHash="sha256:50abc840d30b4704bbd477454f2aab3465d7cebb53cf78a4b3ad7362b61a3cf2" />
->>>>>>> 434592c8
 </RDF:RDF>