# -*- coding: utf-8 -*-
"""
Fabfile for deploying the Mega Web Client.

* To deploy/update the current branch on beta.developers.mega.co.nz:
  fab dev

* To deploy/update a specific branch on beta.developers.mega.co.nz:
  fab dev:branch_name=1657-simple-translations

* To build bundle.js as well for React changes:
  fab dev:build_bundle=True  OR  fab dev:1

* To build bundle.js and deploy to a specific branch:
  fab dev:build_bundle=True,branch_name=1657-simple-translations

* To deploy/update a branch on sandbox3.developers.mega.co.nz:
  fab sandbox dev:branch_name=1657-simple-translations

* To deploy/update a branch on the root of beta.mega.nz:
  fab beta deploy
"""

import os
from fabric.context_managers import cd
from fabric.operations import run
from fabric.state import env
from fabric.api import *

env.target_dir = '/var/www'

BETA_HOST = 'deployer@beta.mega.nz'
BETA_DEV_HOST = 'deployer@beta.developers.mega.co.nz:28999'
SANDBOX3_HOST = 'deployer@sandbox3.developers.mega.co.nz'


@task
def beta():
    """
    Change deployment target to (more) public beta box.
    """
    env.hosts = [BETA_HOST]


@task
def beta_dev():
    """
    Change deployment target to developer beta box.
    """
    env.hosts = [BETA_DEV_HOST]


@task
def sandbox3():
    """
    Change deployment target to sandbox3.
    """
    env.hosts = [SANDBOX3_HOST]


@task
def deploy():
    """
    Deploys to the web root of a server (only use for beta.mega.nz).
    """
    with cd(env.target_dir):
        run("touch current_ver.txt")
        run("cat current_ver.txt >> ~/deployer/last_ver.txt")
        run("git pull -u origin develop")
        run("git rev-parse HEAD > current_ver.txt")
        with cd("logger"):
            run("git pull -u")
        version = run("cat current_ver.txt")
        print("Latest version deployed: {}".format(version))


def _build_chat_bundle(target_dir):
    """
    Private helper to install production build dependencies and then build
    the React bundle.
    """
    with cd(target_dir):
        run("npm install --production")
        run("scripts/build.sh")


@task
def dev(build_bundle=False, branch_name=''):
    """
    Clones a branch and deploys it to beta.developers.mega.co.nz.
    It will then output a test link which can be pasted into a Redmine
    ticket or run in the browser.

    Usage:
        1) Enter your code directory and run: Fab dev
        2) Alternatively to clone any branch run:
           Fab dev:xxx-branch-name
    """

    # If none other given, use beta.developers server
    if not env.host_string:
        beta_dev()
        env.host_string = BETA_DEV_HOST

    # Get the current branch if not passed in
    if branch_name == '':
        branch_name = local('git rev-parse --abbrev-ref HEAD', capture=True)

    # Get the remote path e.g. /var/www/xxx-branch-name
    remote_branch_path = os.path.join(env.target_dir, branch_name)

    # Clone the repo into /var/www/xxx-branch-name
    # but not the full git history to save on storage space
    with cd(env.target_dir):
        result = run('git clone --depth 1'
                     ' git@code.developers.mega.co.nz:web/webclient.git'
                     ' {} -b {}'.format(branch_name, branch_name),
                     warn_only=True)

        # If successful
        if result.return_code == 0:
            # Show last commit from the branch
            with cd(remote_branch_path):
                run('git log -1')

            # Output beta server test link
            print('\nCloned branch {} to {}'
                  .format(branch_name, remote_branch_path))

        else:
            print('Branch already exists on beta, updating instead.\n')
            with cd(remote_branch_path):
                # Force revert the bundle.js IF it was re-built in earlier deployments
                run('git checkout js/chat/bundle.js')
                run('git pull --update-shallow')
                run('git log -1')

        # Update version info.
        version = None
        with cd(remote_branch_path):
            run("touch current_ver.txt")
            run("cat current_ver.txt >> last_ver.txt")
            run("git rev-parse HEAD > current_ver.txt")
            version = run("cat current_ver.txt")

        # Installs dependencies and builds bundles.
        if build_bundle:
            _build_chat_bundle(remote_branch_path)

        # Keep just the hostname e.g. deployer@beta.developers.mega.co.nz:28999 -> beta.developers.mega.co.nz
        host_name = env.host_string.split('@')[-1].split(':')[0]

        boot_html = ('sandbox3' if env.host_string == SANDBOX3_HOST
                     else 'devboot-beta')

        # Provide test link and version info.
<<<<<<< HEAD
        print('Test link:\n    https://{host}/{branch_name}'
=======
        print('Test link:\n    https://{branch_name}.{host}'
>>>>>>> d89d0aba
                '/dont-deploy/sandbox3.html?apipath=prod'
                .format(host=host_name.replace("beta.", ""),
                        branch_name=branch_name,
                        boot_html=boot_html))
        print("Latest version deployed:\n    {}".format(version))<|MERGE_RESOLUTION|>--- conflicted
+++ resolved
@@ -154,11 +154,7 @@
                      else 'devboot-beta')
 
         # Provide test link and version info.
-<<<<<<< HEAD
-        print('Test link:\n    https://{host}/{branch_name}'
-=======
         print('Test link:\n    https://{branch_name}.{host}'
->>>>>>> d89d0aba
                 '/dont-deploy/sandbox3.html?apipath=prod'
                 .format(host=host_name.replace("beta.", ""),
                         branch_name=branch_name,
