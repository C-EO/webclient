#!/bin/bash
NODE_ENV="production" ./node_modules/.bin/webpack  --config webpack.config.js

build_file=js/chat/bundle.js
temp_file1=/tmp/chat-bundle1.js

# Replace `createElement` calls so that the AMO validator doesn't freak out...
cat $build_file \
    | sed 's/createElement:/makeElement:/' \
    | sed -E 's/(React\w*)\.createElement/\1.makeElement/' > $temp_file1

<<<<<<< HEAD
cp -f $temp_file1 $build_file
=======
./scripts/cleaner.js $temp_file1 $build_file
>>>>>>> e96fc7f3
rm $temp_file1<|MERGE_RESOLUTION|>--- conflicted
+++ resolved
@@ -9,9 +9,5 @@
     | sed 's/createElement:/makeElement:/' \
     | sed -E 's/(React\w*)\.createElement/\1.makeElement/' > $temp_file1
 
-<<<<<<< HEAD
-cp -f $temp_file1 $build_file
-=======
 ./scripts/cleaner.js $temp_file1 $build_file
->>>>>>> e96fc7f3
 rm $temp_file1