--- conflicted
+++ resolved
@@ -1652,17 +1652,10 @@
 
     $('.top-search-input').rebind('keyup', function (e) {
         if (e.keyCode == 13 || folderlink) {
-<<<<<<< HEAD
-            
+
             // Add log to see how often they use the search
             api_req({ a: 'log', e: 99603, m: 'Webclient top search used' });
-            
-=======
-
-            // Add log to see how often they use the search
-            api_req({ a: 'log', e: 99603, m: 'Webclient top search used' });
-
->>>>>>> 14777bbd
+
             var val = $.trim($('.top-search-input').val());
             if (folderlink || val.length > 2 || !asciionly(val)) {
                 if (folderlink) {
