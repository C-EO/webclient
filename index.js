--- conflicted
+++ resolved
@@ -1128,7 +1128,6 @@
             if (u_attr.p !== 3) {
                 $('.top-menu-item.upgrade-your-account,.context-menu-divider.upgrade-your-account').show();
             }
-<<<<<<< HEAD
             
             $('.membership-icon-pad .membership-big-txt.red').text(purchasedPlan);
             $('.membership-icon-pad .membership-icon').attr('class', 'membership-icon pro' + u_attr.p);
@@ -1140,12 +1139,6 @@
             // Show the free badge
             $('.top-menu-item.upgrade-your-account,.context-menu-divider.upgrade-your-account').show();
             $('.context-menu-divider.upgrade-your-account').removeClass('pro lite');
-=======
-            $('.membership-status-block').html('<div class="membership-status pro">PRO</div>');
-        }
-        else {
-            $('.top-menu-item.upgrade-your-account').show();
->>>>>>> 4e46a77c
             $('.membership-status').addClass('free');
             $('.membership-status').html(l[435]);
         }
