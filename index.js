--- conflicted
+++ resolved
@@ -61,12 +61,6 @@
         });
     }
 
-<<<<<<< HEAD
-    if (!window.M) {
-        window.M = new MegaData();
-    }
-=======
->>>>>>> dc622469
     mBroadcaster.sendMessage('startMega');
 
     if (silent_loading) {
@@ -245,7 +239,6 @@
         $('body').attr('class', 'not-logged');
     }
     else {
-<<<<<<< HEAD
         $('body').attr('class', 'logged');
 
         // Recovery key has been saved
@@ -253,15 +246,6 @@
             $('body').addClass('rk-saved');
         }
 
-=======
-        $('body').attr('class', '');
-
-        // Recovery key has been saved
-        if (localStorage.recoverykey && !$('body').hasClass('rk-saved')) {
-            $('body').addClass('rk-saved');
-        }
-
->>>>>>> dc622469
         // Add FM fonsize class to body
         if (fmconfig.font_size) {
             $('body').removeClass('fontsize1 fontsize2')
@@ -993,9 +977,6 @@
         parsepage(pages['cmd']);
         initMegacmd();
     }
-    else if (page == 'mobile') {
-        parsepage(pages['mobile']);
-    }
     else if (page == 'resellers') {
         parsepage(pages['resellers']);
     }
@@ -1232,26 +1213,9 @@
     else if (typeof init_start === 'function') {
         page = 'start';
 
-<<<<<<< HEAD
         // Show the start/homepage
         parsepage(pages['start'], 'start');
         init_start();
-=======
-        // If mobile, show the mobile homepage
-        if (is_mobile) {
-            parsepage(pages['fm_mobile']);
-            mobile.home.show();
-        }
-        else {
-            parsepage(pages['start'], 'start');
-            init_start();
-        }
-    }
-    else if (is_mobile) {
-        // Show the mobile homepage
-        parsepage(pages['fm_mobile']);
-        mobile.home.show();
->>>>>>> dc622469
     }
     else {
         location.assign('/');
@@ -1420,14 +1384,6 @@
 
 function topmenuUI() {
 
-<<<<<<< HEAD
-    // Not applicable for mobile
-    if (is_mobile) {
-        return false;
-    }
-
-=======
->>>>>>> dc622469
     if (u_type === 0) {
         $('.top-login-button').text(l[967]);
     }
@@ -1771,11 +1727,11 @@
 
             var subpage;
             var subPages = [
-                'about', 'account', 'backup', 'blog', 'chrome', 'cmd', 'contact',
-                'copyright', 'corporate', 'credits', 'doc', 'firefox', 'general',
-                'help', 'login', 'mega', 'mobile', 'privacy', 'privacycompany',
-                'register', 'resellers', 'sdk', 'sitemap', 'sourcecode', 'support',
-                'sync', 'takedown', 'terms'
+                'about', 'account', 'android', 'backup', 'blog', 'cmd', 'contact',
+                'copyright', 'corporate', 'credits', 'doc', 'extensions', 'general',
+                'help', 'ios', 'login', 'mega', 'megabird', 'privacy', 'privacycompany',
+                'register', 'resellers', 'sdk', 'sync', 'sitemap', 'sourcecode', 'support',
+                'sync', 'takedown', 'terms', 'wp'
             ];
 
             for (var i = subPages.length; i--;) {
@@ -1788,66 +1744,8 @@
             if (className.indexOf('upgrade-your-account') > -1) {
                 loadSubPage('pro');
             }
-<<<<<<< HEAD
-            else if (className.indexOf('blog') > -1) {
-                loadSubPage('blog');
-                return false;
-            }
-            else if (className.indexOf('credits') > -1) {
-                loadSubPage('credits');
-                return false;
-            }
-            else if (className.indexOf('extensions') > -1) {
-                loadSubPage('extensions');
-                return false;
-            }
-            else if (className.indexOf('ios') > -1) {
-                loadSubPage('ios');
-                return false;
-            }
-            else if (className.indexOf('android') > -1) {
-                loadSubPage('android');
-                return false;
-            }
-            else if (className.indexOf('wp') > -1) {
-                loadSubPage('wp');
-                return false;
-            }
-            else if (className.indexOf('megabird') > -1) {
-                loadSubPage('bird');
-                return false;
-            }
-            else if (className.indexOf('resellers') > -1) {
-                loadSubPage('resellers');
-                return false;
-            }
-            else if (className.indexOf('backup') > -1) {
-                loadSubPage('backup');
-                return false;
-            }
-            else if (className.indexOf('mobile') > -1) {
-                loadSubPage('mobile');
-                return false;
-            }
-            else if (className.indexOf('sync') > -1) {
-                loadSubPage('sync');
-                return false;
-            }
-            else if (className.indexOf('cmd') > -1) {
-                loadSubPage('cmd');
-                return false;
-            }
-            else if (className.indexOf('help') > -1) {
-                loadSubPage('help');
-                return false;
-            }
-            else if (className.indexOf('contact') > -1) {
-                loadSubPage('contact');
-                return false;
-=======
             else if (subpage) {
                 loadSubPage(subpage);
->>>>>>> dc622469
             }
             else if (className.indexOf('feedback') > -1) {
                 // Show the Feedback dialog
@@ -2141,26 +2039,14 @@
             translate(pages['transferwidget']) + pagehtml)
         .show();
 
-<<<<<<< HEAD
-    clickURLs();
+    $(window).rebind('resize.subpage', function (e) {
+        M.chrome110ZoomLevelNotification();
+    });
 
     bottompage.init();
-
-    if (typeof UIkeyevents === 'function') {
-        UIkeyevents();
-=======
-    onIdle(mainScroll);
-    $(window).rebind('resize.subpage', function (e) {
-        if (page !== 'start' && page !== 'download') {
-            mainScroll();
-        }
-        M.chrome110ZoomLevelNotification();
-    });
-
     $('.nw-bottom-block').addClass(lang);
     if (typeof M.initUIKeyEvents === 'function') {
         M.initUIKeyEvents();
->>>>>>> dc622469
     }
     clickURLs();
 }
@@ -2274,15 +2160,9 @@
     mBroadcaster.crossTab.leave();
 };
 
-<<<<<<< HEAD
-if (!is_karma) {
-    window.M = new MegaData();
-    attribCache = new IndexedDBKVStorage('ua', { murSeed: 0x800F0002 });
-=======
 mBroadcaster.once('boot_done', function() {
     M = new MegaData();
     attribCache = new IndexedDBKVStorage('ua', {murSeed: 0x800F0002});
->>>>>>> dc622469
     attribCache.syncNameTimer = {};
     attribCache.uaPacketParser = uaPacketParser;
     attribCache.bitMapsManager = new MegaDataBitMapManager();
