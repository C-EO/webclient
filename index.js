--- conflicted
+++ resolved
@@ -113,7 +113,6 @@
     });
 }
 
-<<<<<<< HEAD
 function topPopupAlign(button, popup) {
     var $button = $(button),
         $popup = $(popup),
@@ -145,8 +144,6 @@
 
     }
 }
-=======
->>>>>>> 0b824fd2
 
 function init_page() {
 
@@ -1167,20 +1164,11 @@
             $(c).addClass('checkboxOff');
         }
     });
-<<<<<<< HEAD
     Soon(function() {
         $('.dropdown.top-login-popup').removeClass('hidden');
         topPopupAlign('.top-login-button', '.dropdown.top-login-popup');
         document.getElementById('login-name').focus();
     });
-=======
-    $('.top-login-popup').addClass('active');
-    document.getElementById('login-name').focus()
-
-    if (is_chrome_firefox) {
-        Soon(mozLoginManager.fillForm.bind(mozLoginManager, 'form_login_header'));
-    }
->>>>>>> 0b824fd2
 }
 
 function tooltiplogin() {
