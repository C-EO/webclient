var dlid = false;
var dlkey = false;
var cn_url = false;
var init_l = true;
var pfkey = false;
var pfid = false;
var n_h = false;
var u_n = false;
var n_k_aes = false;
var fmdirid = false;
var u_type, cur_page, u_checked;
var confirmcode = false;
var confirmok = false;
var hash = window.location.hash;
var chrome_msg = false;
var init_anoupload = false;
var blogid = false;
var pwchangecode = false;
var resetpwcode = false;
var resetpwemail = '';
var mobileparsed = false;
var mobilekeygen = false;
var subdirid = false;
var subsubdirid = false;
var blogmonth = false;
var blogsearch = false;
var notifications;
var account = false;
var register_txt = false;
var login_next = false;
var loggedout = false;

var pro_json = '[[["N02zLAiWqRU",1,500,1024,1,"9.99","EUR"],["zqdkqTtOtGc",1,500,1024,12,"99.99","EUR"],["j-r9sea9qW4",2,2048,4096,1,"19.99","EUR"],["990PKO93JQU",2,2048,4096,12,"199.99","EUR"],["bG-i_SoVUd0",3,4096,8182,1,"29.99","EUR"],["e4dkakbTRWQ",3,4096,8182,12,"299.99","EUR"]]]';

function startMega() {
    mBroadcaster.sendMessage('startMega');

    if (silent_loading) {
        silent_loading();
        jsl = [];
        silent_loading = false;
        return false;
    }
    else {
        populate_l();
    }

    if (pages['dialogs']) {
        $('body').safeAppend(translate(pages['dialogs'].replace(/{staticpath}/g, staticpath)));
        delete pages['dialogs'];
    }
    if (pages['chat']) {
        $('body').safeAppend(translate(pages['chat'].replace(/{staticpath}/g, staticpath)));
        delete pages['chat'];
    }
    jsl = [];
    init_page();
}

function mainScroll() {
    $('.main-scroll-block').jScrollPane({
        showArrows: true,
        arrowSize: 5,
        animateScroll: true,
        verticalDragMinHeight: 150,
        enableKeyboardNavigation: true
    });
    $('.main-scroll-block').unbind('jsp-scroll-y');
    jScrollFade('.main-scroll-block');
    if (page == 'doc' || page.substr(0, 4) == 'help' || page == 'cpage') {
        scrollMenu();
    }
}

function scrollMenu() {
    $('.main-scroll-block').bind('jsp-scroll-y', function (event, scrollPositionY, isAtTop, isAtBottom) {
        if (page == 'doc' || page.substr(0, 4) == 'help' || page == 'cpage') {
            var sc = scrollPositionY - 30;
            if (isAtTop) {
                sc = 30;
            }
            if ($('.main-scroll-block .jspPane').height() - sc - $('.new-left-menu-block').height() - $('.nw-bottom-block').height() - 100 < 0) {
                sc = $('.main-scroll-block .jspPane').height()
                    - $('.new-left-menu-block').height()
                    - $('.nw-bottom-block').height() - 100;
            }
            $('.new-left-menu-block').css('padding-top', sc + 'px');
        }
    });
}

function init_page() {

    /*if (page.substr(0, 8) == 'redirect') {
        return location.hash = page.substr(8);
    }*/

    // If they are transferring from mega.co.nz
    if (page.substr(0, 13) == 'sitetransfer!') {

        // If false, then the page is changing hash URL so don't continue past here
        if (M.transferFromMegaCoNz() === false) {
            return false;
        }
    }

    if (!u_type) {
        $('body').attr('class', 'not-logged');
    }
    else {
        // Todo: check if cleaning the whole class is ok..
        $('body').attr('class', '');
    }

    if (localStorage.font_size) {
        $('body').removeClass('fontsize1 fontsize2').addClass('fontsize' + localStorage.font_size);
    }

    // Add language class to body for CSS fixes for specific language strings
    $('body').addClass(lang);

    if ('-fa-ar-he-'.indexOf('-' + lang + '-') > -1) {
        $('body').addClass('rtl');
    }

    if ($.startscroll) {
        delete $.startscroll;
    }
    if ($.dlscroll) {
        delete $.dlscroll;
    }
    if ($.infoscroll) {
        delete $.infoscroll;
    }

    if (page == 'plugin') {
        if (navigator.userAgent.toLowerCase().indexOf('firefox') > -1) {
            page = 'firefox';
        }
        else {
            page = 'chrome';
        }
    }

    if (localStorage.signupcode && u_type !== false) {
        delete localStorage.signupcode;
    }
    else if (localStorage.signupcode
            && page.substr(0, 6) !== 'signup'
            && page !== 'register'
            && page !== 'terms'
            && page !== 'privacy' && page !== 'chrome' && page !== 'firefox') {
        register_txt = l[1291];
        document.location.hash = 'signup' + localStorage.signupcode;
        return false;
    }
    if (!page.match(/^(blog|help|corporate|page_)/)) {
        $('.top-head').remove();
    }
    $('#loading').hide();
    if (loadingDialog) {
        loadingDialog.hide();
    }

    page = page.replace('%21', '!').replace('%21', '!');

    if (page.substr(0, 1) == '!' && page.length > 1) {
        dlkey = false;
        var ar = page.substr(1, page.length - 1).split('!');
        if (ar[0]) {
            dlid = ar[0].replace(/[^a-z^A-Z^0-9^_^-]/g, "");
        }
        if (ar[1]) {
            dlkey = ar[1].replace(/[^a-z^A-Z^0-9^_^-]/g, "");
        }
    }

    if (page.substr(0, 2) == 'F!' && page.length > 2) {
        var ar = page.substr(2, page.length - 1).split('!');
        if (ar[0]) {
            pfid = ar[0].replace(/[^a-z^A-Z^0-9^_^-]/g, "");
        }
        if (ar[1]) {
            pfkey = ar[1].replace(/[^a-z^A-Z^0-9^_^-]/g, "");
        }
        n_h = pfid;
        if (pfkey) {
            api_setfolder(n_h);
            if (waitxhr) {
                waitsc();
            }
            u_n = pfid;
        }
        else {
            $(document).one('MegaOpenFolder', SoonFc(function () {
                mKeyDialog(pfid, true);
            }));
        }
        page = 'fm';
    }
    else {
        n_h = false;
        if (u_sid) {
            api_setsid(u_sid);
            if (waitxhr) {
                waitsc();
            }
        }
        u_n = false;
        pfkey = false;
        pfid = false;
    }
    confirmcode = false;
    pwchangecode = false;

    if (page.substr(0, 7) == 'confirm') {
        confirmcode = page.replace("confirm", "");
        page = 'confirm';
    }
    if (page.substr(0, 7) == 'pwreset') {
        resetpwcode = page.replace("pwreset", "");
        page = 'resetpassword';
    }
    if (page.substr(0, 5) == 'newpw') {
        pwchangecode = page.replace("newpw", "");
        page = 'newpw';
    }

    blogmonth = false;
    blogsearch = false;

    if (!$.mcImport) {
        closeDialog();
    }

    var fmwasinitialized = !!fminitialized;
    if ((u_type === 0 || u_type === 3) || pfid || folderlink) {

        if (is_fm()) {
            // switch between FM & folderlinks (completely reinitialize)
            if ((!pfid && folderlink) || (pfid && folderlink === 0)) {
                M.reset();
                folderlink = 0;
                fminitialized = false;
                loadfm.loaded = false;
                if (typeof mDBcls === 'function') {
                    mDBcls();
                }
            }
        }

        if (!fminitialized) {
            if (typeof mDB !== 'undefined' && !pfid) {
                mDBstart();
            }
            else {
                loadfm();
            }
        }
    }

    if (page.substr(0, 7) == 'voucher') {
        loadingDialog.show();
        var vouchercode = page.substr(7, page.length - 7);
        api_req({
            a: 'uavq',
            v: vouchercode
        }, {
            callback: function (res) {
                if (typeof res == 'number') {
                    document.location.hash = '';
                    return false;
                }
                else if (res && !res[3]) {
                    msgDialog('warninga',
                        'Invalid URL',
                        'Did you already activate your Pro membership? Please log in to your account.',
                        false,
                        function () {
                            document.location.hash = 'login';
                        });
                    return false;
                }
                else if (res[0] == 'vGuzSLMU7WA') {
                    slingshotDialog();
                }
                localStorage.voucher = page.replace("voucher", "");
                if (!u_type) {
                    if (u_wasloggedin()) {
                        login_txt = l[1040];
                        document.location.hash = 'login';
                    }
                    else {
                        register_txt = l[1041];
                        document.location.hash = 'register';
                    }
                }
                else {
                    document.location.hash = 'fm/account';
                }
            }
        });

        return false;
    }

    if (localStorage.voucher && u_type !== false) {
        api_req({
            a: 'uavr',
            v: localStorage.voucher
        }, {
            callback: function (res) {
                if (typeof res != 'number' || res >= 0) {
                    balance2pro();
                }
            }
        });

        delete localStorage.voucher;
    }

    if (page.substr(0, 10) == 'blogsearch') {
        blogsearch = decodeURIComponent(page.substr(11, page.length - 2));
        if (!blogsearch) {
            document.location.hash = 'blog';
        }
        page = 'blog';
        parsepage(pages['blogarticle']);
        init_blog();
    }
    else if (page.substr(0, 9) == 'corporate') {
        function doRenderCorpPage() {
            if (window.corpTemplate) {
                parsepage(window.corpTemplate)
                topmenuUI();
                loadingDialog.hide();
                CMS.loaded('corporate')
                mainScroll();
                return;
            }

            loadingDialog.show();
            CMS.watch('corporate', function () {
                window.corpTemplate = null;
                doRenderCorpPage();
            });
            CMS.get('corporate', function (err, content) {
                parsepage(window.corpTemplate = content.html);
                topmenuUI();
                loadingDialog.hide();
                mainScroll();
            });
        }

        doRenderCorpPage();
        page = 'cpage';
    }
    else if (page.substr(0, 5) == 'page_') {
        var cpage = decodeURIComponent(page.substr(5, page.length - 2));

        function doRenderCMSPage() {
            loadingDialog.show();
            CMS.watch(cpage, function () {
                doRenderCMSPage();
            });

            CMS.get(cpage, function (err, content) {
                parsepage(content.html);
                topmenuUI();
                loadingDialog.hide();
                mainScroll();
            });
        }

        doRenderCMSPage();
        page = 'cpage';
        return;
    }
    else if (page.substr(0, 4) == 'blog' && page.length > 4 && page.length < 10) {
        blogid = page.substr(5, page.length - 2);
        page = 'blogarticle';
        parsepage(pages['blogarticle']);
        init_blogarticle();
    }
    else if (page.substr(0, 4) == 'blog' && page.length > 4) {
        blogmonth = page.substr(5, page.length - 2);
        page = 'blog';
        parsepage(pages['blog']);
        init_blog();
    }

    // If user has been invited to join MEGA and they are not already registered
    else if (page.substr(0, 9) == 'newsignup') {

        // Get the email and hash checksum from after the #newsignup tag
        var emailAndHash = page.substr(9);
        var emailAndHashDecoded = base64urldecode(emailAndHash);

        // Separate the email and checksum portions
        var endOfEmailPosition = emailAndHashDecoded.length - 8;
        var email = emailAndHashDecoded.substring(0, endOfEmailPosition);
        var hashChecksum = emailAndHashDecoded.substring(endOfEmailPosition);

        // Hash the email address
        var hashBytes = asmCrypto.SHA512.bytes(email);

        // Convert the first 8 bytes of the email to a Latin1 string for comparison
        var byteString = '';
        for (var i = 0; i < 8; i++) {
            byteString += String.fromCharCode(parseInt(hashBytes[i]));
        }

        // Unset registration email
        localStorage.removeItem('registeremail');

        // If the checksum matches, redirect to #register page
        if (hashChecksum === byteString) {

            // Store in the localstorage as this gets pre-populated into the register form
            localStorage.registeremail = email;

            // Redirect to the register page
            removeHash();
            location.hash = '#register';
        }
        else {
            // Redirect to the register page
            removeHash();
            location.hash = '#register';

            // Show message
            alert('We can\'t decipher your invite link, please check you copied the link correctly, or sign up manually with the same email address.');
        }
    }
    else if (page.substr(0, 6) == 'signup') {
        var signupcode = page.substr(6, page.length - 1);
        loadingDialog.show();
        api_req({
            a: 'uv',
            c: signupcode
        }, {
            callback: function (res) {
                loadingDialog.hide();
                if (typeof res == 'number' && res < 0) {
                    if (localStorage.signupcode) {
                        delete localStorage.signupcode;
                        delete localStorage.registeremail;
                    }
                    else {
                        msgDialog('warningb', l[135], l[1290]);
                    }
                    document.location.hash = 'start';
                }
                else if (u_type === false) {
                    localStorage.signupcode = signupcode;
                    localStorage.registeremail = res;
                    document.location.hash = 'register';
                    if (!register_txt) {
                        register_txt = l[1289];
                    }
                }
                else {
                    var confirmtxt = 'You are currently logged in. Would you like to log out and register a new account?';
                    if (l[1824]) {
                        confirmtxt = l[1824];
                    }
                    msgDialog('confirmation', l[968], confirmtxt, '', function (e) {
                        if (e) {
                            mLogout();
                        }
                        else {
                            document.location.hash = '';
                        }
                    });
                }
            }
        });
    }
    else if (page == 'newpw') {
        setpwset(pwchangecode, {
            callback: function (res) {
                loadingDialog.hide();
                if (res[0] == EACCESS || res[0] == 0) {
                    alert(l[727]);
                }
                else if (res[0] == EEXPIRED) {
                    alert(l[728]);
                }
                else if (res[0] == ENOENT) {
                    alert(l[729]);
                }
                else {
                    alert(l[200]);
                }
                if (u_type == 3) {
                    page = 'account';
                    parsepage(pages['account']);
                    load_acc();
                }
                else {
                    page = 'login';
                    parsepage(pages['login']);
                    init_login();
                }
            }
        });
    }
    else if (page == 'confirm') {
        loadingDialog.show();
        var ctx = {
            signupcodeok: function (email, name) {
                loadingDialog.hide();
                confirmok = true;
                page = 'login';
                parsepage(pages['login']);
                login_txt = l[378];
                init_login();
                $('#login-name2').val(email);
                $('.register-st2-button').addClass('active');
                $('#login-name2').attr('readonly', true);
                topmenuUI();
            },
            signupcodebad: function (res) {
                loadingDialog.hide();
                if (res == EINCOMPLETE) {
                    alert(l[703]);
                }
                else if (res == ENOENT) {
                    login_txt = l[704];
                }
                else {
                    alert(l[705] + res);
                }
                page = 'login';
                parsepage(pages['login']);
                init_login();
                topmenuUI();
            }
        }
        verifysignupcode(confirmcode, ctx);
    }
    else if (u_type == 2) {
        parsepage(pages['key']);
        init_key();
    }
    else if (page == 'login') {
        if (u_storage.sid) {
            document.location.hash = '#fm';
            return false;
        }
        parsepage(pages['login']);
        init_login();
    }
    else if (page == 'account') {
        document.location.hash = 'fm/account';
        return false;
    }
    else if (page == 'register') {
        if (u_storage.sid && u_type !== 0) {
            document.location.hash = '#fm';
            return false;
        }
        parsepage(pages['register']);
        init_register();
    }
    else if (page == 'chrome') {
        parsepage(pages['chrome']);
        var h = 0;
        $('.chrome-bottom-block').each(function (i, e) {
            if ($(e).height() > h) {
                h = $(e).height();
            }
        });
        $('.chrome-bottom-block').height(h);
        if (lang !== 'en') {
            $('.chrome-download-button').css('font-size', '12px');
        }

        if (!is_extension && typeof chrome !== 'undefined'
                && chrome.app && !chrome.app.isInstalled) {

            $('.chrome-app-button, .chrome-app-scr').rebind('click', function () {
                try {
                    chrome.webstore.install();
                }
                catch (ex) {
                    alert(ex);
                }
                return false;
            });
            $('.chrome-app-scr').css('cursor', 'pointer');
        }

        // On the manual download button click
        $('.chrome-download-button').rebind('click', function() {

            var $this = $(this);

            // Hide the button text and show the mega.co.nz and mega.nz links
            $this.css('cursor', 'default');
            $this.find('.initial-state').hide();
            $this.find('.actual-links').show();
        });
    }
    else if (page == 'key') {
        parsepage(pages['key']);
        init_key();
    }
    else if (page == 'contact') {
        parsepage(pages['contact']);
        if (lang == 'ru') {
            $('.account-mid-block').addClass('high');
        }
    }
    else if (page.substr(0, 4) == 'help') {
        function doRenderHelp() {
            if (window.helpTemplate) {
                parsepage(window.helpTemplate);
                init_help();
                loadingDialog.hide();
                topmenuUI();
                mainScroll();
                return;
            }
            loadingDialog.show();
            CMS.watch('help2:' + lang, function () {
                window.helpTemplate = null;
                doRenderHelp();
            });
            CMS.get(['help2:' + lang, 'help:' + lang + '.json'], function (err, content, json) {
                helpdata = json.object
                parsepage(window.helpTemplate = content.html);
                init_help();
                loadingDialog.hide();
                topmenuUI();
                mainScroll();
            });
        }
        doRenderHelp();
    }
    else if (page == 'privacy') {
        parsepage(pages['privacy']);
    }
    else if (page == 'privacycompany') {
        parsepage(pages['privacycompany']);
    }
    else if (page == 'dev' || page == 'developers') {
        parsepage(pages['dev']);
        dev_init('dev');
    }
    else if (page == 'doc') {
        parsepage(pages['dev']);
        dev_init('doc');
    }
    else if (page == 'backup' && !u_type) {
        login_txt = l[1298];
        parsepage(pages['login']);
        init_login();
    }
    else if (page == 'backup') {
        parsepage(pages['backup']);
        init_backup();
    }
    else if (page.substr(0, 6) === 'cancel' && page.length > 24 && u_type) {

        var ac = new mega.AccountClosure();
        ac.initAccountClosure();
    }
    else if (page === 'recovery') {
        parsepage(pages['recovery']);
        var accountRecovery = new mega.AccountRecovery();
        accountRecovery.initRecovery();
    }
    else if (page.substr(0, 7) == 'recover' && page.length > 25) {
        parsepage(pages['reset']);
        init_reset();
    }
    else if (page == 'sdkterms') {
        parsepage(pages['sdkterms']);
    }
    else if (page.substr(0, 3) == 'sdk') {
        parsepage(pages['dev']);
        if (page.length > 3) {
            dev_init('sdk', page.replace('sdk_', ''));
        }
        else {
            dev_init('sdk');
        }
    }
    else if (page == 'about') {
        parsepage(pages['about']);
        $('.team-person-block').removeClass('first');
        var html = '';
        var a = 4;

        $('.team-person-block').sort(function () {
                return (Math.round(Math.random()) - 0.5);
            })
            .each(function (i, element) {
                if (a == 4) {
                    html += element.outerHTML.replace('team-person-block', 'team-person-block first');
                    a = 0;
                }
                else {
                    html += element.outerHTML;
                }
                a++;
            });

        $('#emailp').html($('#emailp').text().replace('jobs@mega.nz',
            '<a href="mailto:jobs@mega.nz">jobs@mega.nz</a>'));
        $('.new-bottom-pages.about').html(html + '<div class="clear"></div>');
        mainScroll();
    }
    else if (page == 'terms') {
        parsepage(pages['terms']);
    }
    else if (page == 'takedown') {
        parsepage(pages['takedown']);
    }
    else if (page == 'blog') {
        parsepage(pages['blog']);
        init_blog();
    }
    else if (page == 'copyright') {
        parsepage(pages['copyright']);
        $('.reg-st5-complete-button').rebind('click', function (e) {
            document.location.hash = 'copyrightnotice';
        });
        if (lang == 'en') {
            $('#copyright_txt').text($('#copyright_txt').text().split('(i)')[0]);
            $('#copyright_en').removeClass('hidden');
            mainScroll();
        }
    }
    else if (page.substr(0, 3) == 'pro') {
        parsepage(pages['pro']);
        init_pro();
    }
    else if (page == 'credits') {
        parsepage(pages['credits']);
        var html = '';
        $('.credits-main-pad a').sort(function () {
            return (Math.round(Math.random()) - 0.5)
        }).each(function (i, e) {
            html += e.outerHTML;
        });
        $('.credits-main-pad').html(html + '<div class="clear"></div>');
        mainScroll();
    }
    else if (page == 'firefox') {
        parsepage(pages['firefox']);
        $('.ff-bott-button').rebind('mouseover', function () {
            $('.ff-icon').addClass('hovered');
        });
        $('.ff-bott-button').rebind('mouseout', function () {
            $('.ff-icon').removeClass('hovered');
        });
    }
    else if (page.substr(0, 4) == 'sync') {
        parsepage(pages['sync']);
        init_sync();
    }
    else if (page == 'mobile') {
        parsepage(pages['mobile']);
    }
    else if (page == 'resellers') {
        parsepage(pages['resellers']);
    }
    else if (page == 'takedown') {
        parsepage(pages['takedown']);
    }
    else if (page == 'done') {
        parsepage(pages['done']);
        init_done();
    }
    else if (page == 'copyrightnotice') {
        parsepage(pages['copyrightnotice']);
        init_cn();
    }
    else if (dlid) {
        page = 'download';
        parsepage(pages['download'], 'download');
        dlinfo(dlid, dlkey, false);
    }
    else if (is_fm()) {
        var id = false;
        if (page.substr(0, 2) === 'fm') {
            id = page.replace('fm/', '');
            if (id.length < 5 && (id !== 'chat' && id !== 'opc' && id !== 'ipc')) {
                id = false;
            }
        }

        if (d) console.log('Setting up fm...', id, pfid, fmwasinitialized, fminitialized, M.currentdirid);

        if (!id && fmwasinitialized) {
            id = M.RootID;
        }

        if (!fminitialized) {
            if (id) {
                M.currentdirid = id;
            }
            if (!m && $('#fmholder').html() == '') {
                $('#fmholder').safeHTML(translate(pages['fm'].replace(/{staticpath}/g, staticpath)));
            }
            if (pfid) {
                $('.fm-left-menu .folderlink').removeClass('hidden');
                $('.fm-tree-header.cloud-drive-item span').text(l[808]);
                $('.fm-tree-header').not('.cloud-drive-item').hide();
                $('.fm-menu-item').hide();
            }
        }
        else if (!pfid && id && id !== M.currentdirid) {
            M.openFolder(id);
        }
        else {
            if (ul_queue.length > 0) {
                openTransferpanel();
            }

            if (u_type === 0 && !u_attr.terms) {
                $.termsAgree = function() {
                    u_attr.terms = 1;
                    api_req({a: 'up', terms: 'Mq'});
                    // queued work is continued when user accept terms of service
                    $('.transfer-pause-icon').removeClass('active');
                    $('.nw-fm-left-icon.transfers').removeClass('paused');
                    dlQueue.resume();
                    ulQueue.resume();
                    uldl_hold = false;
                    if (ul_queue.length > 0) {
                        showTransferToast('u', ul_queue.length);
                    }
                };

                $.termsDeny = function() {
                    u_logout();
                    document.location.reload();
                };

                dlQueue.pause();
                ulQueue.pause();
                uldl_hold = true;

                termsDialog();
            }
        }
        $('#topmenu').safeHTML(parsetopmenu());

        $('.feedback-button')
            .removeClass("hidden")
            .rebind("click.feedbackDialog", function () {
                var feedbackDialog = mega.ui.FeedbackDialog.singleton($(this));
                feedbackDialog._type = "top-button";

                return false;
            });

        $('#pageholder').hide();
        $('#startholder').hide();
        if ($('#fmholder:visible').length == 0) {
            $('#fmholder').show();
            if (fminitialized) {
                if (M.viewmode == 1) {
                    iconUI();
                }
                else {
                    gridUI();
                }
                treeUI();
                if ($.transferHeader) {
                    $.transferHeader();
                }
            }
        }

        if (fminitialized) {
            if (M.currentdirid == 'account') {
                accountUI();
            }
            else if (M.currentdirid == 'search') {
                searchFM();
            }
        }

        if (megaChatIsDisabled) {
            $(document.body).addClass("megaChatDisabled");
        }
    }
    else if (page.substr(0, 2) == 'fm' && !u_type) {
        if (loggedout) {
            document.location.hash = 'start';
            return false;
        }
        login_next = page;
        login_txt = l[1298];
        document.location.hash = 'login';
    }
    else {
        page = 'start';
        parsepage(pages['start'], 'start');
        init_start();
    }
    topmenuUI();
    loggedout = false;
}

var avatars = {};

function loginDialog(close) {
    if (close) {
        $('.top-login-popup').removeClass('active');
        return false;
    }
    if (localStorage.hideloginwarning || is_extension) {
        $('.top-login-warning').hide();
        $('.login-notification-icon').removeClass('hidden');
    }
    $('.login-checkbox,.top-login-popup .radio-txt').rebind('click', function (e) {
        var c = $('.login-checkbox').attr('class');
        if (c.indexOf('checkboxOff') > -1) {
            $('.login-checkbox').attr('class', 'login-checkbox checkboxOn');
        }
        else {
            $('.login-checkbox').attr('class', 'login-checkbox checkboxOff');
        }
    });

    $('.top-login-forgot-pass').rebind('click', function (e) {
        document.location.hash = 'recovery';
        loginDialog(1);
    });

    $('.top-dialog-login-button').rebind('click', function (e) {
        tooltiplogin();
    });
    $('#login-name').rebind('focus', function (e) {
        if ($(this).val() == l[195]) {
            $(this).val('');
        }
    });
    $('#login-name').rebind('blur', function (e) {
        if ($(this).val() == '') {
            $(this).val(l[195]);
        }
    });
    $('#login-password').rebind('focus', function (e) {
        if ($(this).val() == l[909]) {
            $(this).val('');
            $(this)[0].type = 'password';
        }
    });
    $('#login-password').rebind('blur', function (e) {
        if ($(this).val() == '') {
            $(this).val(l[909]);
            $(this)[0].type = 'text';
        }
    });
    $('.top-login-full').rebind('click', function (e) {
        loginDialog(1);
        document.location.hash = 'login';
    });
    $('#login-password, #login-name').rebind('keydown', function (e) {
        $('.top-login-pad').removeClass('both-incorrect-inputs');
        $('.top-login-input-tooltip.both-incorrect').removeClass('active');
        $('.top-login-input-block.password').removeClass('incorrect');
        $('.top-login-input-block.e-mail').removeClass('incorrect');
        if (e.keyCode == 13) {
            tooltiplogin();
        }
    });

    $('.top-login-warning-close').rebind('click', function (e) {
        if ($('.loginwarning-checkbox').attr('class').indexOf('checkboxOn') > -1) {
            localStorage.hideloginwarning = 1;
        }
        $('.top-login-warning').removeClass('active');
        $('.login-notification-icon').removeClass('hidden');
    });
    $('.login-notification-icon').rebind('click', function (e) {
        $('.top-login-warning').show();
        $('.top-login-warning').addClass('active');
        $(this).addClass('hidden');
    });

    $('.top-login-input-block').rebind('click', function (e) {
        $(this).find('input').focus();
    });

    $('.loginwarning-checkbox,.top-login-warning .radio-txt').rebind('click', function (e) {
        var c = '.loginwarning-checkbox',
            c2 = $(c).attr('class');
        $(c).removeClass('checkboxOn checkboxOff');
        if (c2.indexOf('checkboxOff') > -1) {
            $(c).addClass('checkboxOn');
        }
        else {
            $(c).addClass('checkboxOff');
        }
    });
    $('.top-login-popup').addClass('active');
    document.getElementById('login-name').focus()
}

function tooltiplogin() {
    var e = $('#login-name').val();
    if (e == '' || e == l[195] || checkMail(e)) {
        $('.top-login-input-block.e-mail').addClass('incorrect');
        $('#login-name').val('');
        $('#login-name').focus();
    }
    else if ($('#login-password').val() == ''
            || $('#login-password').val() == l[909]) {
        $('.top-login-input-block.password').addClass('incorrect');
    }
    else {
        $('.top-dialog-login-button').addClass('loading');
        if ($('.loginwarning-checkbox').attr('class').indexOf('checkboxOn') > -1) {
            localStorage.hideloginwarning = 1;
        }
        var remember;
        if ($('.login-checkbox').attr('class').indexOf('checkboxOn') > -1) {
            remember = 1;
        }
        postLogin($('#login-name').val(), $('#login-password').val(), remember, function (r) {
            $('.top-dialog-login-button').removeClass('loading');
            if (r == EBLOCKED) {
                alert(l[730]);
            }
            else if (r) {
                u_type = r;
                if (login_next) {
                    document.location.hash = login_next;
                }
                else if (page !== 'login') {
                    init_page();
                }
                else {
                    document.location.hash = 'fm';
                }
                login_next = false;
            }
            else {
                $('.top-login-pad').addClass('both-incorrect-inputs');
                $('.top-login-input-tooltip.both-incorrect').addClass('active');
                $('#login-password').select();
            }
        });
    }
}

function topmenuUI() {
    if (u_type === 0) {
        $('.top-login-button').text(l[967]);
    }

    $('.warning-popup-icon').addClass('hidden');
    $('.top-menu-item.upgrade-your-account').hide();
    $('.top-menu-item.register,.top-menu-item.login').hide();
    $('.top-menu-item.logout,.context-menu-divider.logout').hide();
    $('.top-menu-item.clouddrive,.top-menu-item.account').hide();
    $('.top-menu-item.refresh-item').addClass('hidden');
    $('.activity-status,.activity-status-block').hide();
    $('.membership-status-block').safeHTML('<div class="membership-status free">@@</div>', l[435]);
    $('.membership-status').hide();
    $('.top-head .user-name').hide();

    if (fminitialized) {
        $('.top-search-bl').show();
    }
    else {
        $('.top-search-bl').hide();
    }

    $('.fm-avatar').hide();

    // If the 'firstname' property is set, display it
    if (u_type == 3 && u_attr.firstname) {
        $('.top-head .user-name').text(u_attr.firstname);
        $('.top-head .user-name').show();
    }

    // Check for pages that do not have the 'firstname' property set e.g. #about
    else if ((u_type == 3) && (!u_attr.firstname)
            && (typeof u_attr.name === 'string') && (u_attr.name.indexOf(' ') != -1)) {

        // Try get the first name from the full 'name' property and display
        var nameParts = u_attr.name.split(' ');
        $('.top-head .user-name').text(nameParts[0]);
        $('.top-head .user-name').show();
    }

    if (u_type) {

        $('.top-menu-item.logout,.context-menu-divider.logout').show();
        $('.top-menu-item.clouddrive,.top-menu-item.account').show();
        $('.fm-avatar').show();

        // If a Lite/Pro plan has been purchased
        if (u_attr.p) {

            // Set the plan text
            var proNum = u_attr.p;
            var purchasedPlan = getProPlan(proNum);

            // Set colour of plan
            var cssClass = (proNum == 4) ? 'lite' : 'pro';

            // Show the 'Upgrade your account' button in the main menu for all
            // accounts except for the biggest plan i.e. PRO III
            if (u_attr.p !== 3) {
                $('.top-menu-item.upgrade-your-account,.context-menu-divider.upgrade-your-account').show();
            }

            $('.membership-icon-pad .membership-big-txt.red').text(purchasedPlan);
            $('.membership-icon-pad .membership-icon').attr('class', 'membership-icon pro' + u_attr.p);
            $('.membership-status-block')
                .safeHTML('<div class="membership-status @@">@@</div>', cssClass, purchasedPlan);
            $('.context-menu-divider.upgrade-your-account').addClass('pro');
            $('.membership-popup.pro-popup');
        }
        else {
            // Show the free badge
            $('.top-menu-item.upgrade-your-account,.context-menu-divider.upgrade-your-account').show();
            $('.context-menu-divider.upgrade-your-account').removeClass('pro lite');
            $('.membership-status').addClass('free');
            $('.membership-status').text(l[435]);
        }

        $('.membership-status').show();

        if (is_fm()) {
            $('.top-menu-item.refresh-item').removeClass('hidden');
        }

        // If the chat is disabled don't show the green status icon in the header
        if (!megaChatIsDisabled) {
            $('.activity-status-block, .activity-status').show();
            if (megaChatIsReady) {
                megaChat.renderMyStatus();
            }
        }
    }
    else {
        if (u_type === 0 && !confirmok && page !== 'key') {

            $('.top-menu-item.register').text(l[968]);
            $('.top-menu-item.clouddrive').show();

            if ($.len(M.c[M.RootID] || {})) {
                var body;
                var header;
                var lstr = String(l[881]);
                var dot = lstr.indexOf('.') + 1;

                // 881 is a long string of plain text, adapt it to the new warning layout
                if (lang === 'en' || dot === 0) {
                    header = 'You are using an ephemeral session.';
                    body = lstr.substr(dot);
                }
                else {
                    header = lstr.substr(0, dot);
                    body = lstr.substr(dot);
                }
                // Look for "50 GB" to turn green the last sentence
                var sep = body.split('50');
                if (sep.length > 1) {
                    var wrd = sep[0].split(/\s+/).filter(String);
                    var green = wrd.pop() + ' 50' + sep[1];
                    body = htmlentities(wrd.join(" ")) + ' <span class="green">' + htmlentities(green) + '</span>';
                }
                else {
                    body = htmlentities(body);
                }
                header = htmlentities(header);

                $('.top-warning-popup .warning-popup-body').safeHTML(
                    '<div class="warning-header">' + header.trim() + '</div>' + body.trim()
                );
                $('.top-warning-popup .warning-button span').text(l[779]);

                $('.warning-popup-icon').removeClass('hidden');
                $('.warning-icon-area').rebind('click', function (e) {

                    var c = $('.top-warning-popup').attr('class');

                    if (c && c.indexOf('active') > -1) {
                        $('.top-warning-popup').removeClass('active');
                    }
                    else {
                        $('.top-warning-popup').addClass('active');
                    }
                });
                $('.top-warning-popup').rebind('click', function (e) {

                    if (isNonActivatedAccount()) {
                        return;
                    }

                    $('.top-warning-popup').removeClass('active');
                    document.location.hash = 'register';
                });
            }

            if (isNonActivatedAccount()) {
                showNonActivatedAccountDialog();
            }

            if (page !== 'register') {
                $('.top-warning-popup').addClass('active');
            }
        }

        $('.top-menu-item.upgrade-your-account').show();
        $('.top-menu-item.pro-item span').text(l[129]);
        $('.membership-status-block').hide();
        $('.create-account-button').show();
        $('.create-account-button').rebind('click', function () {
            document.location.hash = 'register';
        });
        $('.top-login-button').show();
        $('.top-login-button').rebind('click', function () {
            if (u_type === 0) {
                mLogout();
            }
            else {
                var c = $('.top-login-popup').attr('class');
                if (c && c.indexOf('active') > -1) {
                    loginDialog(1);
                }
                else {
                    loginDialog();
                }
            }
        });
        
        var $topChangeLang = $('.top-change-language');
        var $topChangeLangName = $topChangeLang.find('.top-change-language-name');
        var languageName = ln[lang];
        
        // If they have changed the language from English, then show different style
        if (lang !== 'en') {
            $topChangeLang.addClass('other-language');
        }
        
        // Init the top header change language button
        $topChangeLangName.text(languageName);
        $topChangeLang.removeClass('hidden');
        $topChangeLang.rebind('click', function() {
            
            // Add log to see how often they click to change language
            api_req({ a: 'log', e: 99600, m: 'Language menu opened from top header' });
            
            // Open the language dialog
<<<<<<< HEAD
            langDialog.show();
=======
            languageDialog();
>>>>>>> 368cb677
        });

        $('.top-menu-item.register,.context-menu-divider.register,.top-menu-item.login').show();

        if (u_type === 0) {
            $('.top-menu-item.login').hide();
            $('.top-menu-item.logout,.context-menu-divider.logout').show();
        }

        $('.top-login-arrow').css('margin-right',
            $('.top-menu-icon').width() + $('.create-account-button').width() +
            ($('.top-login-button').width() / 2) + 78 + 'px');
    }

    $('.top-menu-arrow').css('margin-right', $('.top-menu-icon').width() / 2 + 'px');

    $.hideTopMenu = function (e) {

        var c;

        if (e) {
            c = $(e.target).attr('class');
        }
        if (!e || ($(e.target).parents('.membership-popup').length == 0
                && ((c && c.indexOf('membership-status') == -1) || !c))
                || (c && c.indexOf('mem-button') > -1)) {
            $('.membership-popup').removeClass('active');
            $('.membership-status-block').removeClass('active');
        }
        if (!e || ($(e.target).parents('.top-menu-popup').length == 0
                && ((c && c.indexOf('top-menu-icon') == -1) || !c))) {
            $('.top-menu-popup').removeClass('active');
            $('.top-menu-icon').removeClass('active');
        }
        if (!e || ($(e.target).parents('.top-warning-popup').length == 0
                && ((c && c.indexOf('warning-icon-area') == -1) || !c))) {
            $('.top-warning-popup').removeClass('active');
        }
        if (!e || ($(e.target).parents('.top-user-status-popup').length == 0
                && ((c && c.indexOf('activity-status') == -1 && c.indexOf('loading') == -1) || !c))) {
            $('.top-user-status-popup').removeClass('active');
            $('.activity-status-block').removeClass('active');
        }
        if (!e || ($(e.target).parents('.notification-popup').length == 0
                && ((c && c.indexOf('cloud-popup-icon') == -1) || !c))) {
            notify.closePopup();
        }
        if (!e || ($(e.target).parents('.top-login-popup').length == 0
                && ((c && c.indexOf('top-login-button') == -1) || !c))) {
            $('.top-login-popup').removeClass('active');
        }
        if ((!e || $(e.target).parents('.create-new-folder').length == 0)
                && (!c || c.indexOf('fm-new-folder') == -1)) {
            var c3;
            if (e && e.target) {
                c3 = $(e.target).parent().attr('class');
            }
            if (!c3 || c3.indexOf('fm-new-folder') == -1) {
                $('.fm-new-folder').removeClass('active filled-input');
                $('.create-new-folder').addClass('hidden');
            }
        }
        if ((!e || $(e.target).parents('.fm-add-user,.add-user-popup').length == 0)
                && (!c || c.indexOf('fm-add-user') == -1)) {
            $('.fm-add-user').removeClass('active');
            $('.add-user-popup').addClass('dialog hidden');
            $('.add-user-popup').removeAttr('style');
        }
    };

    $('#pageholder, #startholder').rebind('click', function(e) {
        if (typeof $.hideTopMenu === 'function') {
            $.hideTopMenu(e);
        }
    });

    $('.top-menu-icon').rebind('click', function (e) {
        if ($(this).attr('class').indexOf('active') == -1) {
            $(this).addClass('active');
            $('.top-menu-popup').addClass('active');
        }
        else {
            $(this).removeClass('active');
            $('.top-menu-popup').removeClass('active');
        }
    });
    $('.activity-status-block').rebind('click.topui', function (e) {

        if ($(this).attr('class').indexOf('active') == -1) {
            $(this).addClass('active');
            $('.top-user-status-popup').addClass('active');
            $('.top-user-status-popup').css('right',
                $('.top-head').outerWidth() - $('.activity-status-block').position().left + -138 + 'px');
        }
        else {
            $(this).removeClass('active');
            $('.top-user-status-popup').removeClass('active');
        }
    });
    $('.top-user-status-item').rebind('click.topui', function (e) {
        if ($(this).attr('class').indexOf('active') == -1) {
            $('.top-user-status-item').removeClass('active');
            $(this).addClass('active');
            $('.activity-status-block').find('.activity-status')
                .attr('class', $(this).find('.activity-status').attr('class'));
            $('.activity-status-block').removeClass('active');
            $('.top-user-status-popup').removeClass('active');
        }
    });
    $('.membership-status-block').rebind('click', function (e) {
        $('.membership-popup .membership-main-block').hide();
        $('.membership-popup .membership-loading').show();

        if ($(this).attr('class').indexOf('active') == -1) {
            $(this).addClass('active');
            if (u_attr.p) {
                $('.pro-popup').addClass('active');
            }
            else {
                $('.free-popup').addClass('active');
            }

            M.accountData(function (account) {

                var perc, warning, perc_c;
                $('.membership-popup .membership-loading').hide();
                $('.membership-popup .membership-main-block').show();

                if (u_attr.p) {
                    var planNum = u_attr.p;
                    var planName = getProPlan(planNum);

                    $('.membership-popup.pro-popup .membership-icon').addClass('pro' + planNum);
                    var p = '';
                    if (account.stype !== 'S') {
                        p = escapeHTML(l[987]) + ' <span class="red">' + time2date(account.expiry) + '</span>';
                    }
                    $('.membership-popup.pro-popup .membership-icon-txt-bl .membership-medium-txt').safeHTML(p);

                    // Update current plan to PRO I, PRO II, PRO III or LITE in popup
                    $('.membership-icon-pad .membership-big-txt.red').text(planName);
                }
                else {
                    $('.membership-popup .upgrade-account').rebind('click', function () {
                        document.location.hash = 'pro';
                    });
                }
                if (account.balance
                        && account.balance[0]
                        && account.balance[0][0] > 0) {
                    $('.membership-popup .membership-price-txt .membership-big-txt')
                        .safeHTML('&euro; @@', account.balance[0][0]);
                }
                else {
                    $('.membership-popup .membership-price-txt .membership-big-txt').html('&euro; 0.00');
                }
                perc = Math.round(account.space_used / account.space * 100);
                perc_c = perc;
                if (perc_c > 100) {
                    perc_c = 100;
                }
                $('.membership-popup .membership-circle-bg.blue-circle').attr('class',
                    'membership-circle-bg blue-circle percents-' + perc_c);
                $('.membership-popup .membership-circle-bg.blue-circle')
                    .safeHTML(perc + '<span class="membership-small-txt">%</span>');
                var b1 = bytesToSize(account.space_used);
                b1 = b1.split(' ');
                b1[0] = Math.round(b1[0]) + ' ';
                var b2 = bytesToSize(account.space);
                b2 = b2.split(' ');
                b2[0] = Math.round(b2[0]) + ' ';

                warning = '';
                if (perc > 99) {
                    warning =
                        '<div class="account-warning-icon"><span class="membership-notification"><span><span class="yellow">'
                        + l[34] + '</span> '
                        + l[1010] + '. ' + l[1011] + ' <a href="#pro" class="upgradelink">'
                        + l[920] + '</a></span><span class="membership-arrow"></span></span>&nbsp;</div>';
                }
                else if (perc > 80) {
                    warning =
                        '<div class="account-warning-icon"><span class="membership-notification"><span><span class="yellow">'
                        + l[34] + '</span> '
                        + l[1012] + ' ' + l[1013] + ' <a href="#pro"  class="upgradelink">'
                        + l[920] + '</a></span><span class="membership-arrow"></span></span>&nbsp;</div>';
                }

                var usedspace =
                    '<span class="membership-small-txt">' + l['439a'].replace('[X1]',
                    '<span class="blue lpxf">' + htmlentities(b1[0]) + '<span class="membership-small-txt">' +
                    htmlentities(b1[1]) + '</span></span>').replace('[X2]',
                        '<span class="lpxf">' + htmlentities(b2[0]) + '</span>' + ' <span class="membership-small-txt">' +
                    htmlentities(b2[1]) + '</span>') + '</span>';

                var usedspacetxt = l[799];
                if (lang == 'de') {
                    usedspacetxt = l[799].charAt(0).toLowerCase() + l[799].slice(1);
                }

                $('.membership-usage-txt.storage').safeHTML('<div class="membership-big-txt">' +
                    usedspace + '</div><div class="membership-medium-txt">' + usedspacetxt +
                    warning + '</div>');

                if (perc > 80) {
                    $('.membership-usage-txt.storage').addClass('exceeded');
                }

                perc = Math.round((account.servbw_used + account.downbw_used) / account.bw * 100);

                perc_c = perc;
                if (perc_c > 100) {
                    perc_c = 100;
                }

                $('.membership-popup .membership-circle-bg.green-circle')
                    .attr('class', 'membership-circle-bg green-circle percents-' + perc_c);
                $('.membership-popup .membership-circle-bg.green-circle')
                    .safeHTML(perc + '<span class="membership-small-txt">%</span>');
                var b1 = bytesToSize(account.servbw_used + account.downbw_used);
                b1 = b1.split(' ');
                b1[0] = Math.round(b1[0]) + ' ';
                var b2 = bytesToSize(account.bw);
                b2 = b2.split(' ');
                b2[0] = Math.round(b2[0]) + ' ';

                var waittime = '30 minutes';

                warning = '';
                if (perc > 99 && !u_attr.p) {
                    warning =
                        '<div class="account-warning-icon"><span class="membership-notification"><span><span class="yellow">'
                        + l[34] + '</span> <span class="red">'
                        + l[17].toLowerCase() + '</span><br /> '
                        + l[1054].replace('[X]',
                            '<span class="green">' + waittime + '</span>')
                        + ' ' + l[1055] + ' <a href="#pro"  class="upgradelink">'
                        + l[920] + '</a></span><span class="membership-arrow"></span></span>&nbsp;</div>';
                }
                else if (perc > 99 && u_attr.p) {
                    warning =
                        '<div class="account-warning-icon"><span class="membership-notification"><span><span class="yellow">'
                        + l[34] + '</span> '
                        + l[1008] + ' ' + l[1009] + ' <a href="#pro" class="upgradelink">'
                        + l[920] + '</a></span><span class="membership-arrow"></span></span>&nbsp;</div>';
                }
                else if (perc > 80) {
                    warning =
                        '<div class="account-warning-icon"><span class="membership-notification"><span><span class="yellow">'
                        + l[34] + '</span> '
                        + l[1053] + ' ' + l[1009] + ' <a href="#pro" class="upgradelink">'
                        + l[920] + '</a></span><span class="membership-arrow"></span></span>&nbsp;</div>';
                }

                var usedbw = '<span class="membership-small-txt">' + l['439a'].replace('[X1]',
                    '<span class="green lpxf">' + htmlentities(b1[0]) + '<span class="membership-small-txt">' +
                    htmlentities(b1[1]) + '</span></span>').replace('[X2]',
                    '<span class="lpxf">' + htmlentities(b2[0]) + '</span>' +
                    ' <span class="membership-small-txt">' +
                    htmlentities(b2[1]) + '</span>') + '</span>';
                var usedbwtxt = l[973];
                if (lang == 'de') {
                    usedbwtxt = l[973].charAt(0).toLowerCase() + l[973].slice(1);
                }

                $('.membership-usage-txt.bandwidth').safeHTML('<div class="membership-big-txt">' +
                    usedbw + '</div><div class="membership-medium-txt">' + usedbwtxt + warning + '</div>');

                if (perc > 80) {
                    $('.membership-usage-txt.bandwidth').addClass('exceeded');
                }

                $('.membership-popup .mem-button').rebind('click', function (e) {
                    document.location.hash = 'fm/account';
                    $.hideTopMenu(e);
                });
            });
        }
        else {
            $(this).removeClass('active');
            if ($(this).find('.membership-status').attr('class').indexOf('free') == -1) {
                $('.pro-popup').removeClass('active');
            }
            else {
                $('.free-popup').removeClass('active');
            }
        }
    });

    $('.top-menu-popup .top-menu-item').unbind('click');
    $('.top-menu-popup .top-menu-item').rebind('click', function () {

        $('.top-menu-popup').removeClass('active');
        $('.top-menu-icon').removeClass('active');

        var className = $(this).attr('class');
        if (!className) {
            className = '';
        }
        if (className.indexOf('privacycompany') > -1) {
            document.location.hash = 'privacycompany';
        }
        else if (className.indexOf('upgrade-your-account') > -1) {
            document.location.hash = 'pro';
            return false;
        }
        else if (className.indexOf('register') > -1) {
            document.location.hash = 'register';
        }
        else if (className.indexOf('login') > -1) {
            document.location.hash = 'login';
        }
        else if (className.indexOf('aboutus') > -1) {
            document.location.hash = 'about';
        }
        else if (className.indexOf('corporate') > -1) {
            document.location.hash = 'corporate';
        }
        else if (className.indexOf('megablog') > -1) {
            document.location.hash = 'blog';
        }
        else if (className.indexOf('credits') > -1) {
            document.location.hash = 'credits';
        }
        else if (className.indexOf('chrome') > -1) {
            document.location.hash = 'chrome';
        }
        else if (className.indexOf('resellers') > -1) {
            document.location.hash = 'resellers';
            return false;
        }
        else if (className.indexOf('firefox') > -1) {
            document.location.hash = 'firefox';
        }
        else if (className.indexOf('mobile') > -1) {
            document.location.hash = 'mobile';
        }
        else if (className.indexOf('sync') > -1) {
            document.location.hash = 'sync';
        }
        else if (className.indexOf('help') > -1) {
            document.location.hash = 'help';
        }
        else if (className.indexOf('contact') > -1) {
            document.location.hash = 'contact';
        }
        else if (className.indexOf('sitemap') > -1) {
            document.location.hash = 'sitemap';
        }
        else if (className.indexOf('sdk') > -1) {
            document.location.hash = 'sdk';
        }
        else if (className.indexOf('doc') > -1) {
            document.location.hash = 'doc';
        }
        else if (className.indexOf('terms') > -1) {
            document.location.hash = 'terms';
        }
        else if (className.indexOf('privacypolicy') > -1) {
            document.location.hash = 'privacy';
        }
        else if (className.indexOf('copyright') > -1) {
            document.location.hash = 'copyright';
        }
        else if (className.indexOf('takedown') > -1) {
            document.location.hash = 'takedown';
        }
        else if (className.indexOf('account') > -1) {
            document.location.hash = 'fm/account';
        }
        else if (className.indexOf('refresh') > -1) {
            mega.utils.reload();
        }
        else if (className.indexOf('languages') > -1) {
            langDialog.show();
        }
        else if (className.indexOf('clouddrive') > -1) {
            document.location.hash = 'fm';
        }
        else if (className.indexOf('logout') > -1) {
            mLogout();
        }
    });

    $('.top-search-input').rebind('focus', function () {
        $('.top-search-bl').addClass('active');
        if ($(this).val() == l[102]) {
            $(this).val('');
        }
    });

    $('.top-search-input').rebind('blur', function () {
        $(this).closest('.top-search-bl').removeClass('active');
        if ($(this).val() == '') {
            $(this).val(l[102]);
            $('.top-search-bl').removeClass('contains-value');
        }
        else {
            $('.top-search-bl').addClass('contains-value');
        }
    });

    $('.top-clear-button').rebind('click', function () {
        if (folderlink) {
            var dn = $(M.viewmode ? '.file-block-scrolling .file-block-title' : 'table.grid-table.fm .tranfer-filetype-txt');
            var ct = M.viewmode ? 'a' : 'tr';
            dn.closest(ct).show();
            $(window).trigger('resize');
        }
        $('.top-search-input').val(l[102]);
        $('.top-search-bl').removeClass('contains-value');
    });

    $('.top-search-input').rebind('keyup', function (e) {
        if (e.keyCode == 13 || folderlink) {
            var val = $.trim($('.top-search-input').val());
            if (folderlink || val.length > 2 || !asciionly(val)) {
                if (folderlink) {
                    var dn = $(M.viewmode ? '.file-block-scrolling .file-block-title' : 'table.grid-table.fm .tranfer-filetype-txt');
                    var ct = M.viewmode ? 'a' : 'tr';
                    dn.closest(ct).show();

                    if (val) {
                        val = val.toLowerCase();
                        dn.filter(function () {
                            return !~$(this).text().toLowerCase().indexOf(val)
                        }).closest(ct).hide();
                    }
                    $(window).trigger('resize');
                    e.preventDefault();
                    e.stopPropagation();
                }
                else {
                    document.location.hash = 'fm/search/' + val;
                }
            }
        }
    });

    $('.fm-avatar img, .user-name').rebind('click', function () {
        if ($('.fm-avatar img').attr('src').indexOf('blob:') > -1) {
            document.location.hash = 'fm/account';
        }
        else {
            avatarDialog();
        }
    });


    $('.top-head .logo').rebind('click', function () {
        document.location.hash = typeof u_type !== 'undefined' && +u_type > 2 ? '#fm' : '#start';
    });

    var c = $('.fm-dialog.registration-page-success').attr('class');
    if (c.indexOf('hidden') == -1) {
        $('.fm-dialog.registration-page-success').addClass('hidden');
        $('.fm-dialog-overlay').addClass('hidden');
        $('body').removeClass('overlayed');
    }

    if (page.substr(0, 2) !== 'fm' && u_type == 3 && !avatars[u_handle]) {
        M.avatars();
    }
    if (ulmanager.isUploading || dlmanager.isDownloading) {
        $('.widget-block').removeClass('hidden');
    }

    $('.widget-block').rebind('click', function (e) {
        if ($.infoscroll && page == 'download') {
            startpageMain();
        }
        else if ($.dlhash) {
            document.location.hash = $.dlhash;
        }
        else {
            document.location.hash = 'fm';
        }
    });

    if (M && M.currentdirid && M.currentdirid.substr(0, 7) == 'search/') {
        $('.top-search-bl').addClass('contains-value');
        $('.top-search-bl input').val(M.currentdirid.replace('search/', ''));
    }

    if (u_type) {
        $('.membership-popup-arrow').css('margin-right',
            $('.top-menu-icon').width() + $('.membership-status-block').width() / 2 + 57 + 'px');
    }

    // Initialise notification popup and tooltip
    notify.init();
}

function is_fm() {
    var r = !!pfid;

    if (!r && (u_type !== false)) {
        r = page === '' || page === 'start' || page === 'index'
            || page.substr(0, 2) === 'fm' || page.substr(0, 7) === 'account';
    }

    if (d > 1) console.error('is_fm', r, page, hash);

    return r;
}

function parsepage(pagehtml, pp) {
    $('body').removeClass('ads');
    $('#fmholder').hide();
    $('#pageholder').hide();
    $('#startholder').hide();
    megatitle();
    pagehtml = translate(''+pagehtml).replace(/{staticpath}/g, staticpath);
    if (document.location.href.substr(0, 19) == 'chrome-extension://') {
        pagehtml = pagehtml.replace(/\/#/g, '/' + urlrootfile + '#');
    }
    $('body').removeClass('notification-body bottom-pages new-startpage');
    if (page == 'start') {
        $('body').addClass('new-startpage');
    }
    else {
        $('body').addClass('bottom-pages');
    }
    var top = parsetopmenu();
    var bmenu = pages['bottom'];
    var bmenu2 = pages['bottom2'];
    if (document.location.href.substr(0, 19) == 'chrome-extension://') {
        bmenu2 = bmenu2.replace(/\/#/g, '/' + urlrootfile + '#');
    }
    pagehtml = pagehtml.replace("((MEGAINFO))", translate(pages['megainfo']).replace(/{staticpath}/g, staticpath));
    pagehtml = pagehtml.replace("((TOP))", top);
    pagehtml = pagehtml.replace("((BOTTOM))", translate(bmenu2));
    $('#startholder').safeHTML(translate(pages['transferwidget']) + pagehtml);
    $('#startholder').show();
    mainScroll();
    $(window).rebind('resize.subpage', function (e) {
        if (page !== 'start' && page !== 'download') {
            mainScroll();
        }
    });
    $('.nw-bottom-block').addClass(lang);
    UIkeyevents();
}

function parsetopmenu() {
    var top = pages['top'].replace(/{staticpath}/g, staticpath);
    if (document.location.href.substr(0, 19) == 'chrome-extension://') {
        top = top.replace(/\/#/g, '/' + urlrootfile + '#');
    }
    top = top.replace("{avatar-top}", useravatar.top());
    top = translate(top);
    return top;
}

window.onhashchange = function() {
    var tpage = document.location.hash;

    if (typeof gifSlider !== 'undefined') {
        gifSlider.clear();
    }

    if (silent_loading) {
        document.location.hash = hash;
        return false;
    }

    if (tpage == '#info' && page == 'start') {
        if (!$.infoscroll) {
            startpageScroll();
        }
        return false;
    }

    if ((tpage == '#' || tpage == '' || tpage == 'start') && page == 'start') {
        if ($.infoscroll) {
            startpageMain();
        }
        return false;
    }

    if (document.getElementById('overlay').style.display == '' && !is_fm()) {
        document.location.hash = hash;
        return false;
    }

    dlid = false;
    hash = window.location.hash;
    if (hash) {
        page = hash.replace('#', '');
    }
    else {
        page = '';
    }

    if (page) {
        if (page.indexOf('%25') !== -1) {
            do {
                page = page.replace(/%25/g, '%');
            } while (page.indexOf('%25') !== -1);
        }
        if (page.indexOf('%21') !== -1) {
            page = page.replace(/%21/g, '!');
        }
        for (var p in subpages) {
            if (page && page.substr(0, p.length) == p) {
                for (i in subpages[p]) {
                    if (!jsl_loaded[jsl2[subpages[p][i]].n]) {
                        jsl.push(jsl2[subpages[p][i]]);
                    }
                }
            }
        }
    }

    if (jsl.length > 0) {
        loadingDialog.show();
        jsl_start();
    }
    else {
        init_page();
    }
};

window.onbeforeunload = function () {
    if (dlmanager.isDownloading || ulmanager.isUploading) {
        return l[377];
    }

    mBroadcaster.crossTab.leave();
};

window.onunload = function() {
    mBroadcaster.crossTab.leave();
};<|MERGE_RESOLUTION|>--- conflicted
+++ resolved
@@ -1254,11 +1254,7 @@
             api_req({ a: 'log', e: 99600, m: 'Language menu opened from top header' });
             
             // Open the language dialog
-<<<<<<< HEAD
             langDialog.show();
-=======
-            languageDialog();
->>>>>>> 368cb677
         });
 
         $('.top-menu-item.register,.context-menu-divider.register,.top-menu-item.login').show();
