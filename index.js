var dlid = false;
var dlkey = false;
var cn_url = false;
var init_l = true;
var pfkey = false;
var pfid = false;
var n_h = false;
var n_k_aes = false;
var fmdirid = false;
var u_type, cur_page, u_checked;
var confirmcode = false;
var confirmok = false;
var hash = window.location.hash;
var chrome_msg = false;
var init_anoupload = false;
var blogid = false;
var pwchangecode = false;
var resetpwcode = false;
var resetpwemail = '';
var mobileparsed = false;
var mobilekeygen = false;
var subdirid = false;
var subsubdirid = false;
var notifications;
var account = false;
var register_txt = false;
var login_next = false;
var loggedout = false;

var pro_json = '[[["N02zLAiWqRU",1,500,1024,1,"9.99","EUR"],["zqdkqTtOtGc",1,500,1024,12,"99.99","EUR"],["j-r9sea9qW4",2,2048,4096,1,"19.99","EUR"],["990PKO93JQU",2,2048,4096,12,"199.99","EUR"],["bG-i_SoVUd0",3,4096,8182,1,"29.99","EUR"],["e4dkakbTRWQ",3,4096,8182,12,"299.99","EUR"]]]';

function startMega() {
    mBroadcaster.sendMessage('startMega');

    if (silent_loading) {
        silent_loading();
        jsl = [];
        silent_loading = false;
        return false;
    }
    else {
        populate_l();
    }

    if (pages['dialogs']) {
        $('body').append(translate(pages['dialogs'].replace(/{staticpath}/g, staticpath)));
        delete pages['dialogs'];
    }
    if (pages['chat']) {
        $('body').append(translate(pages['chat'].replace(/{staticpath}/g, staticpath)));
        delete pages['chat'];
    }
    jsl = [];
    init_page();
}

function mainScroll() {
    $('.main-scroll-block').jScrollPane({
        showArrows: true,
        arrowSize: 5,
        animateScroll: true,
        verticalDragMinHeight: 150,
        enableKeyboardNavigation: true
    });
    $('.main-scroll-block').unbind('jsp-scroll-y');
    jScrollFade('.main-scroll-block');
    if (page == 'doc' || page.substr(0, 4) == 'help' || page == 'cpage') {
        scrollMenu();
    }
}

function scrollMenu() {
    $('.main-scroll-block').bind('jsp-scroll-y', function (event, scrollPositionY, isAtTop, isAtBottom) {
        if (page == 'doc' || page.substr(0, 4) == 'help' || page == 'cpage') {
            var sc = scrollPositionY - 30;
            if (isAtTop) {
                sc = 30;
            }
            if ($('.main-scroll-block .jspPane').height() - sc - $('.new-left-menu-block').height() - $('.nw-bottom-block').height() - 100 < 0) {
                sc = $('.main-scroll-block .jspPane').height()
                    - $('.new-left-menu-block').height()
                    - $('.nw-bottom-block').height() - 100;
            }
            $('.new-left-menu-block').css('padding-top', sc + 'px');
        }
    });
}

function init_page() {
    if (!u_type) {
        $('body').attr('class', 'not-logged');
    }
    else {
        // Todo: check if cleaning the whole class is ok..
        $('body').attr('class', '');
    }

    // Add language class to body for CSS fixes for specific language strings
    $('body').addClass(lang);

    if ('-fa-ar-he-'.indexOf('-' + lang + '-') > -1) {
        $('body').addClass('rtl');
    }

    if ($.startscroll) {
        delete $.startscroll;
    }
    if ($.dlscroll) {
        delete $.dlscroll;
    }
    if ($.infoscroll) {
        delete $.infoscroll;
    }

    if (page == 'plugin') {
        if (navigator.userAgent.toLowerCase().indexOf('firefox') > -1) {
            page = 'firefox';
        }
        else {
            page = 'chrome';
        }
    }
    else if (page == 'notifications') {
        page = 'fm/notifications';
    }

    if (localStorage.signupcode && u_type !== false) {
        delete localStorage.signupcode;
    }
    else if (localStorage.signupcode
            && page.substr(0, 6) !== 'signup'
            && page !== 'register'
            && page !== 'terms'
            && page !== 'privacy' && page !== 'chrome' && page !== 'firefox') {
        register_txt = l[1291];
        document.location.hash = 'signup' + localStorage.signupcode;
        return false;
    }
    if (!page.match(/^(blog|corporate|page_)/)) {
        $('.top-head').remove();
    }
    $('#loading').hide();
    if (loadingDialog) {
        loadingDialog.hide();
    }

    page = page.replace('%21', '!').replace('%21', '!');

    if (page.substr(0, 1) == '!' && page.length > 1) {
        dlkey = false;
        var ar = page.substr(1, page.length - 1).split('!');
        if (ar[0]) {
            dlid = ar[0].replace(/[^a-z^A-Z^0-9^_^-]/g, "");
        }
        if (ar[1]) {
            dlkey = ar[1].replace(/[^a-z^A-Z^0-9^_^-]/g, "");
        }
    }

    if (page.substr(0, 2) == 'F!' && page.length > 2) {
        var ar = page.substr(2, page.length - 1).split('!');
        if (ar[0]) {
            pfid = ar[0].replace(/[^a-z^A-Z^0-9^_^-]/g, "");
        }
        if (ar[1]) {
            pfkey = ar[1].replace(/[^a-z^A-Z^0-9^_^-]/g, "");
        }
        n_h = pfid;
        if (pfkey) {
            api_setfolder(n_h);
            if (waitxhr) {
                waitsc();
            }
            u_n = pfid;
        }
        else {
            $(document).one('MegaOpenFolder', SoonFc(function () {
                mKeyDialog(pfid, true);
            }));
        }
        page = 'fm';
    }
    else {
        n_h = false;
        if (u_sid) {
            api_setsid(u_sid);
            if (waitxhr) {
                waitsc();
            }
        }
        u_n = false;
        pfkey = false;
        pfid = false;
    }
    confirmcode = false;
    pwchangecode = false;

    if (page.substr(0, 7) == 'confirm') {
        confirmcode = page.replace("confirm", "");
        page = 'confirm';
    }
    if (page.substr(0, 7) == 'pwreset') {
        resetpwcode = page.replace("pwreset", "");
        page = 'resetpassword';
    }
    if (page.substr(0, 5) == 'newpw') {
        pwchangecode = page.replace("newpw", "");
        page = 'newpw';
    }

    blogmonth = false;
    blogsearch = false;

    if (!$.mcImport) {
        closeDialog();
    }

    var fmwasinitialized = !!fminitialized;
    if (u_handle || pfid || folderlink) {

        if (is_fm()) {
            // switch between FM & folderlinks (completely reinitialize)
            if ((!pfid && folderlink) || (pfid && folderlink === 0)) {
                M.reset();
                folderlink = 0;
                fminitialized = false;
                loadfm.loaded = false;
                if (typeof mDBcls === 'function') {
                    mDBcls();
                }
                notifyPopup.notifications = null;
            }
        }

        if (!fminitialized) {
            if (typeof mDB !== 'undefined' && !pfid) {
                throw 'fix me'; // TODO
                mDBstart();
            }
            else {
                loadfm();
            }
        }
    }

    if (page.substr(0, 7) == 'voucher') {
        loadingDialog.show();
        var vouchercode = page.substr(7, page.length - 7);
        api_req({
            a: 'uavq',
            v: vouchercode
        }, {
            callback: function (res) {
                if (typeof res == 'number') {
                    document.location.hash = '';
                    return false;
                }
                else if (res && !res[3]) {
                    msgDialog('warninga',
                        'Invalid URL',
                        'Did you already activate your Pro membership? Please log in to your account.',
                        false,
                        function () {
                            document.location.hash = 'login';
                        });
                    return false;
                }
                else if (res[0] == 'vGuzSLMU7WA') {
                    slingshotDialog();
                }
                localStorage.voucher = page.replace("voucher", "");
                if (!u_type) {
                    if (u_wasloggedin()) {
                        login_txt = l[1040];
                        document.location.hash = 'login';
                    }
                    else {
                        register_txt = l[1041];
                        document.location.hash = 'register';
                    }
                }
                else {
                    document.location.hash = 'fm/account';
                }
            }
        });

        return false;
    }

    if (localStorage.voucher && u_type !== false) {
        api_req({
            a: 'uavr',
            v: localStorage.voucher
        }, {
            callback: function (res) {
                if (typeof res != 'number' || res >= 0) {
                    balance2pro();
                }
            }
        });

        delete localStorage.voucher;
    }

    if (page.substr(0, 10) == 'blogsearch') {
        blogsearch = decodeURIComponent(page.substr(11, page.length - 2));
        if (!blogsearch) {
            document.location.hash = 'blog';
        }
        page = 'blog';
        parsepage(pages['blogarticle']);
        init_blog();
    }
    else if (page.substr(0, 9) == 'corporate') {
        function doRenderCorpPage() {
            if (window.corpTemplate) {
                parsepage(window.corpTemplate)
                topmenuUI();
                loadingDialog.hide();
                CMS.loaded('corporate')
                mainScroll();
                return;
            }

            loadingDialog.show();
            CMS.watch('corporate', function () {
                window.corpTemplate = null;
                doRenderCorpPage();
            });
            CMS.get('corporate', function (err, content) {
                parsepage(window.corpTemplate = content.html);
                topmenuUI();
                loadingDialog.hide();
                mainScroll();
            });
        }

        doRenderCorpPage();
        page = 'cpage';
    }
    else if (page.substr(0, 5) == 'page_') {
        var cpage = decodeURIComponent(page.substr(5, page.length - 2));

        function doRenderCMSPage() {
            loadingDialog.show();
            CMS.watch(cpage, function () {
                doRenderCMSPage();
            });

            CMS.get(cpage, function (err, content) {
                parsepage(content.html);
                topmenuUI();
                loadingDialog.hide();
                mainScroll();
            });
        }

        doRenderCMSPage();
        page = 'cpage';
        return;
    }
    else if (page.substr(0, 4) == 'blog' && page.length > 4 && page.length < 10) {
        blogid = page.substr(5, page.length - 2);
        page = 'blogarticle';
        parsepage(pages['blogarticle']);
        init_blogarticle();
    }
    else if (page.substr(0, 4) == 'blog' && page.length > 4) {
        blogmonth = page.substr(5, page.length - 2);
        page = 'blog';
        parsepage(pages['blog']);
        init_blog();
    }

    // If user has been invited to join MEGA and they are not already registered
    else if (page.substr(0, 9) == 'newsignup') {

        // Get the email and hash checksum from after the #newsignup tag
        var emailAndHash = page.substr(9);
        var emailAndHashDecoded = base64urldecode(emailAndHash);

        // Separate the email and checksum portions
        var endOfEmailPosition = emailAndHashDecoded.length - 8;
        var email = emailAndHashDecoded.substring(0, endOfEmailPosition);
        var hashChecksum = emailAndHashDecoded.substring(endOfEmailPosition);

        // Hash the email address
        var hashBytes = asmCrypto.SHA512.bytes(email);

        // Convert the first 8 bytes of the email to a Latin1 string for comparison
        var byteString = '';
        for (var i = 0; i < 8; i++) {
            byteString += String.fromCharCode(parseInt(hashBytes[i]));
        }

        // Unset registration email
        localStorage.removeItem('registeremail');

        // If the checksum matches, redirect to #register page
        if (hashChecksum === byteString) {

            // Store in the localstorage as this gets pre-populated into the register form
            localStorage.registeremail = email;

            // Redirect to the register page
            removeHash();
            location.hash = '#register';
        }
        else {
            // Redirect to the register page
            removeHash();
            location.hash = '#register';

            // Show message
            alert('We can\'t decipher your invite link, please check you copied the link correctly, or sign up manually with the same email address.');
        }
    }
    else if (page.substr(0, 6) == 'signup') {
        var signupcode = page.substr(6, page.length - 1);
        loadingDialog.show();
        api_req({
            a: 'uv',
            c: signupcode
        }, {
            callback: function (res) {
                loadingDialog.hide();
                if (typeof res == 'number' && res < 0) {
                    if (localStorage.signupcode) {
                        delete localStorage.signupcode;
                        delete localStorage.registeremail;
                    }
                    else {
                        msgDialog('warningb', l[135], l[1290]);
                    }
                    document.location.hash = 'start';
                }
                else if (u_type === false) {
                    localStorage.signupcode = signupcode;
                    localStorage.registeremail = res;
                    document.location.hash = 'register';
                    if (!register_txt) {
                        register_txt = l[1289];
                    }
                }
                else {
                    var confirmtxt = 'You are currently logged in. Would you like to log out and register a new account?';
                    if (l[1824]) {
                        confirmtxt = l[1824];
                    }
                    msgDialog('confirmation', l[968], confirmtxt, '', function (e) {
                        if (e) {
                            mLogout();
                        }
                        else {
                            document.location.hash = '';
                        }
                    });
                }
            }
        });
    }
    else if (page == 'newpw') {
        setpwset(pwchangecode, {
            callback: function (res) {
                loadingDialog.hide();
                if (res[0] == EACCESS || res[0] == 0) {
                    alert(l[727]);
                }
                else if (res[0] == EEXPIRED) {
                    alert(l[728]);
                }
                else if (res[0] == ENOENT) {
                    alert(l[729]);
                }
                else {
                    alert(l[200]);
                }
                if (u_type == 3) {
                    page = 'account';
                    parsepage(pages['account']);
                    load_acc();
                }
                else {
                    page = 'login';
                    parsepage(pages['login']);
                    init_login();
                }
            }
        });
    }
    else if (page == 'confirm') {
        loadingDialog.show();
        var ctx = {
            signupcodeok: function (email, name) {
                loadingDialog.hide();
                confirmok = true;
                page = 'login';
                parsepage(pages['login']);
                login_txt = l[378];
                init_login();
                $('#login-name2').val(email);
                $('.register-st2-button').addClass('active');
                $('#login-name2').attr('readonly', true);
                topmenuUI();
            },
            signupcodebad: function (res) {
                loadingDialog.hide();
                if (res == EINCOMPLETE) {
                    alert(l[703]);
                }
                else if (res == ENOENT) {
                    login_txt = l[704];
                }
                else {
                    alert(l[705] + res);
                }
                page = 'login';
                parsepage(pages['login']);
                init_login();
                topmenuUI();
            }
        }
        verifysignupcode(confirmcode, ctx);
    }
    else if (u_type == 2) {
        parsepage(pages['key']);
        init_key();
    }
    else if (page == 'login') {
        parsepage(pages['login']);
        init_login();
    }
    else if (page == 'account') {
        document.location.hash = 'fm/account';
        return false;
    }
    else if (page == 'register') {
        parsepage(pages['register']);
        init_register();
    }
    else if (page == 'chrome') {
        parsepage(pages['chrome']);
        var h = 0;
        $('.chrome-bottom-block').each(function (i, e) {
            if ($(e).height() > h) {
                h = $(e).height();
            }
        });
        $('.chrome-bottom-block').height(h);
        if (lang !== 'en') {
            $('.chrome-download-button').css('font-size', '12px');
        }

        if (!is_extension && typeof chrome !== 'undefined' && !chrome.app.isInstalled) {
            $('.chrome-app-button,.chrome-app-scr').rebind('click', function () {
                chrome.webstore.install();
                return false;
            });
            $('.chrome-app-scr').css('cursor', 'pointer');
        }
    }
    else if (page == 'key') {
        parsepage(pages['key']);
        init_key();
    }
    else if (page == 'contact') {
        parsepage(pages['contact']);
        if (lang == 'ru') {
            $('.account-mid-block').addClass('high');
        }
    }
    else if (page.substr(0, 4) == 'help') {
        function doRenderHelp() {
            if (window.helpTemplate) {
                parsepage(window.helpTemplate);
                init_help();
                loadingDialog.hide();
                topmenuUI();
                mainScroll();
                return;
            }
            loadingDialog.show();
            CMS.watch('help:' + lang, function () {
                window.helpTemplate = null;
                doRenderHelp();
            });
            CMS.get('help:' + lang, function (err, content) {
                CMS.get('help:' + lang + '.json', function (err, json) {
                    helpdata = json.object
                    parsepage(window.helpTemplate = content.html);
                    init_help();
                    loadingDialog.hide();
                    topmenuUI();
                    mainScroll();
                });
            });
        }
        doRenderHelp();
    }
    else if (page == 'privacy') {
        parsepage(pages['privacy']);
    }
    else if (page == 'privacycompany') {
        parsepage(pages['privacycompany']);
    }
    else if (page == 'dev' || page == 'developers') {
        parsepage(pages['dev']);
        dev_init('dev');
    }
    else if (page == 'doc') {
        parsepage(pages['dev']);
        dev_init('doc');
    }
    else if (page == 'backup' && !u_type) {
        login_txt = l[1298];
        parsepage(pages['login']);
        init_login();
    }
    else if (page == 'backup') {
        parsepage(pages['backup']);
        init_backup();
    }
    else if (page.substr(0, 6) === 'cancel' && page.length > 24 && u_type) {
<<<<<<< HEAD
        
=======

>>>>>>> ee5505e7
        var ac = new mega.AccountClosure();
        ac.initAccountClosure();
    }
    else if (page === 'recovery') {
        parsepage(pages['recovery']);
        var accountRecovery = new mega.AccountRecovery();
        accountRecovery.initRecovery();
    }
    else if (page.substr(0, 7) == 'recover' && page.length > 25) {
        parsepage(pages['reset']);
        init_reset();
    }
    else if (page == 'sdkterms') {
        parsepage(pages['sdkterms']);
    }
    else if (page.substr(0, 3) == 'sdk') {
        parsepage(pages['dev']);
        if (page.length > 3) {
            dev_init('sdk', page.replace('sdk_', ''));
        }
        else {
            dev_init('sdk');
        }
    }
    else if (page == 'about') {
        parsepage(pages['about']);
        $('.team-person-block').removeClass('first');
        var html = '';
        var a = 4;

        $('.team-person-block').sort(function () {
                return (Math.round(Math.random()) - 0.5);
            })
            .each(function (i, element) {
                if (a == 4) {
                    html += element.outerHTML.replace('team-person-block', 'team-person-block first');
                    a = 0;
                }
                else {
                    html += element.outerHTML;
                }
                a++;
            });

        $('#emailp').html($('#emailp').text().replace('jobs@mega.co.nz',
            '<a href="mailto:jobs@mega.co.nz">jobs@mega.co.nz</a>'));
        $('.new-bottom-pages.about').html(html + '<div class="clear"></div>');
        mainScroll();
    }
    else if (page == 'terms') {
        parsepage(pages['terms']);
    }
    else if (page == 'takedown') {
        parsepage(pages['takedown']);
    }
    else if (page == 'affiliateterms') {
        parsepage(pages['affiliateterms']);
    }
    else if (page == 'blog') {
        parsepage(pages['blog']);
        init_blog();
    }
    else if (page == 'copyright') {
        parsepage(pages['copyright']);
        $('.reg-st5-complete-button').rebind('click', function (e) {
            document.location.hash = 'copyrightnotice';
        });
        if (lang == 'en') {
            $('#copyright_txt').text($('#copyright_txt').text().split('(i)')[0]);
            $('#copyright_en').removeClass('hidden');
            mainScroll();
        }
    }
    else if (page.substr(0, 3) == 'pro') {
        parsepage(pages['pro']);
        init_pro();
    }
    else if (page == 'credits') {
        parsepage(pages['credits']);
        var html = '';
        $('.credits-main-pad a').sort(function () {
            return (Math.round(Math.random()) - 0.5)
        }).each(function (i, e) {
            html += e.outerHTML;
        });
        $('.credits-main-pad').html(html + '<div class="clear"></div>');
    }
    else if (page == 'firefox') {
        parsepage(pages['firefox']);
        $('.ff-bott-button').rebind('mouseover', function () {
            $('.ff-icon').addClass('hovered');
        });
        $('.ff-bott-button').rebind('mouseout', function () {
            $('.ff-icon').removeClass('hovered');
        });
    }
    else if (page.substr(0, 4) == 'sync') {
        parsepage(pages['sync']);
        init_sync();
    }
    else if (page == 'mobile') {
        parsepage(pages['mobile']);
    }
    else if (page == 'affiliates' && u_attr && u_attr.aff_payment) {
        parsepage(pages['affiliatemember']);
        init_affiliatemember();
    }
    else if (page == 'affiliates') {
        parsepage(pages['affiliates']);
    }
    else if (page == 'resellers') {
        parsepage(pages['resellers']);

        // If logged in, pre-populate email address into wire transfer details
        if (typeof u_attr !== 'undefined') {
            $('#email-address').html(u_attr.email);
        }
    }
    else if (page == 'takedown') {
        parsepage(pages['takedown']);
    }
    else if (page == 'affiliatesignup' && u_type < 3) {
        if (loggedout) {
            document.location.hash = 'start';
            return false;
        }
        login_txt = l[376];
        parsepage(pages['login']);
        init_login();
    }
    else if (page == 'affiliatesignup') {
        parsepage(pages['affiliatesignup']);
        init_affiliatesignup();
    }
    else if (page == 'done') {
        parsepage(pages['done']);
        init_done();
    }
    else if (page == 'copyrightnotice') {
        parsepage(pages['copyrightnotice']);
        init_cn();
    }
    else if (dlid) {
        page = 'download';
        parsepage(pages['download'], 'download');
        dlinfo(dlid, dlkey, false);
    }
    else if (is_fm()) {
        var id = false;
        if (page.substr(0, 2) === 'fm') {
            id = page.replace('fm/', '');
            if (id.length < 5 && (id !== 'chat' && id !== 'opc' && id !== 'ipc')) {
                id = false;
            }
        }

        if (!id && fmwasinitialized) {
            id = M.RootID;
        }

        if (!fminitialized) {
            if (id) {
                M.currentdirid = id;
            }
            if (!m && $('#fmholder').html() == '') {
                $('#fmholder').html(translate(pages['fm'].replace(/{staticpath}/g, staticpath)));
            }
            if (pfid) {
                $('.fm-left-menu .folderlink').removeClass('hidden');
                $('.fm-tree-header.cloud-drive-item span').text(l[808]);
                $('.fm-tree-header').not('.cloud-drive-item').hide();
                $('.fm-menu-item').hide();
            }
        }
        else if (!pfid && id && id !== M.currentdirid) {
            M.openFolder(id);
        }
        $('#topmenu').html(parsetopmenu());

        $('.feedback-button')
            .removeClass("hidden")
            .rebind("click.feedbackDialog", function () {
                var feedbackDialog = mega.ui.FeedbackDialog.singleton($(this));
                feedbackDialog._type = "top-button";

                return false;
            });

        $('#pageholder').hide();
        $('#startholder').hide();
        if ($('#fmholder:visible').length == 0) {
            $('#fmholder').show();
            if (fminitialized) {
                if (M.viewmode == 1) {
                    iconUI();
                }
                else {
                    gridUI();
                }
                treeUI();
                if ($.transferHeader) {
                    $.transferHeader();
                }
            }
        }

        if (fminitialized) {
            if (M.currentdirid == 'account') {
                accountUI();
            }
            else if (M.currentdirid == 'notifications') {
                notificationsUI();
            }
            else if (M.currentdirid == 'search') {
                searchFM();
            }
        }

        if (typeof (MegaChatDisabled) != "undefined" && MegaChatDisabled === true) {
            $(document.body).addClass("megaChatDisabled");
        }
    }
    else if (page.substr(0, 2) == 'fm' && !u_type) {
        if (loggedout) {
            document.location.hash = 'start';
            return false;
        }
        login_next = page;
        login_txt = l[1298];
        document.location.hash = 'login';
    }
    else {
        page = 'start';
        parsepage(pages['start'], 'start');
        init_start();
    }
    topmenuUI();
    loggedout = false;
}

var avatars = {};

function loginDialog(close) {
    if (close) {
        $('.top-login-popup').removeClass('active');
        return false;
    }
    if (localStorage.hideloginwarning || is_extension) {
        $('.top-login-warning').hide();
        $('.login-notification-icon').removeClass('hidden');
    }
    $('.login-checkbox,.top-login-popup .radio-txt').rebind('click', function (e) {
        var c = $('.login-checkbox').attr('class');
        if (c.indexOf('checkboxOff') > -1) {
            $('.login-checkbox').attr('class', 'login-checkbox checkboxOn');
        }
        else {
            $('.login-checkbox').attr('class', 'login-checkbox checkboxOff');
        }
    });

    $('.top-login-forgot-pass').rebind('click', function (e) {
        document.location.hash = 'recovery';
        loginDialog(1);
    });

    $('.top-dialog-login-button').rebind('click', function (e) {
        tooltiplogin();
    });
    $('#login-name').rebind('focus', function (e) {
        if ($(this).val() == l[195]) {
            $(this).val('');
        }
    });
    $('#login-name').rebind('blur', function (e) {
        if ($(this).val() == '') {
            $(this).val(l[195]);
        }
    });
    $('#login-password').rebind('focus', function (e) {
        if ($(this).val() == l[909]) {
            $(this).val('');
            $(this)[0].type = 'password';
        }
    });
    $('#login-password').rebind('blur', function (e) {
        if ($(this).val() == '') {
            $(this).val(l[909]);
            $(this)[0].type = 'text';
        }
    });
    $('.top-login-full').rebind('click', function (e) {
        loginDialog(1);
        document.location.hash = 'login';
    });
    $('#login-password, #login-name').rebind('keydown', function (e) {
        $('.top-login-pad').removeClass('both-incorrect-inputs');
        $('.top-login-input-tooltip.both-incorrect').removeClass('active');
        $('.top-login-input-block.password').removeClass('incorrect');
        $('.top-login-input-block.e-mail').removeClass('incorrect');
        if (e.keyCode == 13) {
            tooltiplogin();
        }
    });

    $('.top-login-warning-close').rebind('click', function (e) {
        if ($('.loginwarning-checkbox').attr('class').indexOf('checkboxOn') > -1) {
            localStorage.hideloginwarning = 1;
        }
        $('.top-login-warning').removeClass('active');
        $('.login-notification-icon').removeClass('hidden');
    });
    $('.login-notification-icon').rebind('click', function (e) {
        $('.top-login-warning').show();
        $('.top-login-warning').addClass('active');
        $(this).addClass('hidden');
    });

    $('.top-login-input-block').rebind('click', function (e) {
        $(this).find('input').focus();
    });

    $('.loginwarning-checkbox,.top-login-warning .radio-txt').rebind('click', function (e) {
        var c = '.loginwarning-checkbox',
            c2 = $(c).attr('class');
        $(c).removeClass('checkboxOn checkboxOff');
        if (c2.indexOf('checkboxOff') > -1) {
            $(c).addClass('checkboxOn');
        }
        else {
            $(c).addClass('checkboxOff');
        }
    });
    $('.top-login-popup').addClass('active');
    document.getElementById('login-name').focus()
}

function tooltiplogin() {
    var e = $('#login-name').val();
    if (e == '' || e == l[195] || checkMail(e)) {
        $('.top-login-input-block.e-mail').addClass('incorrect');
        $('#login-name').val('');
        $('#login-name').focus();
    }
    else if ($('#login-password').val() == ''
            || $('#login-password').val() == l[909]) {
        $('.top-login-input-block.password').addClass('incorrect');
    }
    else {
        $('.top-dialog-login-button span').html('<img alt="" src="' + staticpath + 'images/mega/ajax-loader.gif">');
        $('.top-dialog-login-button').addClass('loading');
        if ($('.loginwarning-checkbox').attr('class').indexOf('checkboxOn') > -1) {
            localStorage.hideloginwarning = 1;
        }
        var remember;
        if ($('.login-checkbox').attr('class').indexOf('checkboxOn') > -1) {
            remember = 1;
        }
        postLogin($('#login-name').val(), $('#login-password').val(), remember, function (r) {
            $('.top-dialog-login-button span').html(l[171]);
            $('.top-dialog-login-button').removeClass('loading');
            if (r == EBLOCKED) {
                alert(l[730]);
            }
            else if (r) {
                u_type = r;
                if (login_next) {
                    document.location.hash = login_next;
                }
                else if (page !== 'login') {
                    init_page();
                }
                else {
                    document.location.hash = 'fm';
                }
                login_next = false;
            }
            else {
                $('.top-login-pad').addClass('both-incorrect-inputs');
                $('.top-login-input-tooltip.both-incorrect').addClass('active');
                $('#login-password').select();
            }
        });
    }
}

function mLogout() {
    $.dologout = function (Quiet) {
        if ((fminitialized && downloading) || ul_uploading) {
            if (Quiet) {
                return true;
            }
            msgDialog('confirmation', l[967], l[377] + ' ' + l[507] + '?', false, function (e) {
                if (e) {
                    if (downloading) {
                        dl_cancel();
                    }
                    if (ul_uploading) {
                        ul_cancel();
                    }

                    resetUploadDownload();
                    loadingDialog.show();
                    var t = setInterval(function () {
                        if (!$.dologout(!0)) {
                            clearInterval(t);
                        }
                    }, 200);
                }
            });
        }
        else {
            // Use the 'Session Management Logout' API call to kill the current session
            loadingDialog.show();
            api_req({
                'a': 'sml'
            }, {
                callback: function (result) {
                    // After the API call, clear other data and reload page
                    loadingDialog.hide();
                    u_logout(true);
                    document.location.reload();
                }
            });
        }
    };
    var cnt = 0;
    if (M.c[M.RootID] && u_type === 0) {
        for (var i in M.c[M.RootID]) {
            cnt++;
        }
    }
    if (u_type === 0 && cnt > 0) {
        msgDialog('confirmation', l[1057], l[1058], l[1059], function (e) {
            if (e) {
                $.dologout();
            }
        });
    }
    else {
        $.dologout();
    }
}

function topmenuUI() {
    if (u_type === 0) {
        $('.top-login-button').text(l[967]);
    }

    $('.warning-popup-icon').addClass('hidden');
    $('.top-menu-item.upgrade-your-account').hide();
    $('.top-menu-item.register,.top-menu-item.login').hide();
    $('.top-menu-item.logout,.context-menu-divider.logout').hide();
    $('.top-menu-item.clouddrive,.top-menu-item.account').hide();
    $('.top-menu-item.refresh-item').addClass('hidden');
    $('.activity-status,.activity-status-block').hide();
    $('.membership-status-block').html('<div class="membership-status free">' + l[435] + '</div>');
    $('.membership-status').hide();
    $('.top-head .user-name').hide();

    if (fminitialized) {
        $('.top-search-bl').show();
    }
    else {
        $('.top-search-bl').hide();
    }

    $('.fm-avatar').hide();

    // If the 'firstname' property is set, display it
    if (u_type == 3 && u_attr.firstname) {
        $('.top-head .user-name').text(u_attr.firstname);
        $('.top-head .user-name').show();
    }

    // Check for pages that do not have the 'firstname' property set e.g. #about
    else if ((u_type == 3) && (!u_attr.firstname)
            && (typeof u_attr.name === 'string') && (u_attr.name.indexOf(' ') != -1)) {

        // Try get the first name from the full 'name' property and display
        var nameParts = u_attr.name.split(' ');
        $('.top-head .user-name').text(nameParts[0]);
        $('.top-head .user-name').show();
    }

    if (u_type) {

        $('.top-menu-item.logout,.context-menu-divider.logout').show();
        $('.top-menu-item.clouddrive,.top-menu-item.account').show();
        $('.fm-avatar').show();

        // If a Lite/Pro plan has been purchased
        if (u_attr.p) {

            // Set the plan text
            var proNum = u_attr.p;
            var purchasedPlan = getProPlan(proNum);

            // Set colour of plan
            var cssClass = (proNum == 4) ? 'lite' : 'pro';

            // Show the 'Upgrade your account' button in the main menu for all
            // accounts except for the biggest plan i.e. PRO III
            if (u_attr.p !== 3) {
                $('.top-menu-item.upgrade-your-account,.context-menu-divider.upgrade-your-account').show();
            }

            $('.membership-icon-pad .membership-big-txt.red').text(purchasedPlan);
            $('.membership-icon-pad .membership-icon').attr('class', 'membership-icon pro' + u_attr.p);
            $('.membership-status-block').html('<div class="membership-status ' + cssClass + '">' + purchasedPlan + '</div>');
            $('.context-menu-divider.upgrade-your-account').addClass('pro');
            $('.membership-popup.pro-popup');
        }
        else {
            // Show the free badge
            $('.top-menu-item.upgrade-your-account,.context-menu-divider.upgrade-your-account').show();
            $('.context-menu-divider.upgrade-your-account').removeClass('pro lite');
            $('.membership-status').addClass('free');
            $('.membership-status').html(l[435]);
        }

        $('.membership-status').show();

        if (is_fm()) {
            $('.top-menu-item.refresh-item').removeClass('hidden');
        }

        // If the chat is disabled don't show the green status icon in the header
        if (!MegaChatDisabled) {
            $('.activity-status-block, .activity-status').show();
            megaChat.renderMyStatus();
        }
    }
    else {
        if (u_type === 0 && !confirmok && page !== 'key') {

            $('.top-menu-item.register').text(l[968]);
            $('.top-menu-item.clouddrive').show();
            $('.warning-popup-icon').removeClass('hidden');
            $('.warning-icon-area').rebind('click', function (e) {

                var c = $('.top-warning-popup').attr('class');

                if (c && c.indexOf('active') > -1) {
                    $('.top-warning-popup').removeClass('active');
                }
                else {
                    $('.top-warning-popup').addClass('active');
                }
            });
            $('.top-warning-popup').rebind('click', function (e) {

                if (isNonActivatedAccount()) {
                    return;
                }

                $('.top-warning-popup').removeClass('active');
                document.location.hash = 'register';
            });

            if (isNonActivatedAccount()) {
                showNonActivatedAccountDialog();
            }

            if (page !== 'register') {
                $('.top-warning-popup').addClass('active');
            }
        }

        $('.top-menu-item.upgrade-your-account').show();
        $('.top-menu-item.pro-item span').text(l[129]);
        $('.membership-status-block').hide();
        $('.create-account-button').show();
        $('.create-account-button').rebind('click', function () {
            document.location.hash = 'register';
        });
        $('.top-login-button').show();
        $('.top-login-button').rebind('click', function () {
            if (u_type === 0) {
                mLogout();
            }
            else {
                var c = $('.top-login-popup').attr('class');
                if (c && c.indexOf('active') > -1) {
                    loginDialog(1);
                }
                else {
                    loginDialog();
                }
            }
        });

        $('.top-menu-item.register,.context-menu-divider.register,.top-menu-item.login').show();

        if (u_type === 0) {
            $('.top-menu-item.login').hide();
            $('.top-menu-item.logout,.context-menu-divider.logout').show();
        }

        $('.top-login-arrow').css('margin-right',
            $('.top-menu-icon').width() + $('.create-account-button').width() +
            ($('.top-login-button').width() / 2) + 78 + 'px');
    }

    $('.top-menu-arrow').css('margin-right', $('.top-menu-icon').width() / 2 + 'px');

    $.hideTopMenu = function (e) {

        var c;

        if (e) {
            c = $(e.target).attr('class');
        }
        if (!e || ($(e.target).parents('.membership-popup').length == 0
                && ((c && c.indexOf('membership-status') == -1) || !c))
                || (c && c.indexOf('mem-button') > -1)) {
            $('.membership-popup').removeClass('active');
            $('.membership-status-block').removeClass('active');
        }
        if (!e || ($(e.target).parents('.top-menu-popup').length == 0
                && ((c && c.indexOf('top-menu-icon') == -1) || !c))) {
            $('.top-menu-popup').removeClass('active');
            $('.top-menu-icon').removeClass('active');
        }
        if (!e || ($(e.target).parents('.top-warning-popup').length == 0
                && ((c && c.indexOf('warning-icon-area') == -1) || !c))) {
            $('.top-warning-popup').removeClass('active');
        }
        if (!e || ($(e.target).parents('.top-user-status-popup').length == 0
                && ((c && c.indexOf('activity-status') == -1 && c.indexOf('loading') == -1) || !c))) {
            $('.top-user-status-popup').removeClass('active');
            $('.activity-status-block').removeClass('active');
        }
        if (!e || ($(e.target).parents('.notification-popup').length == 0
                && ((c && c.indexOf('cloud-popup-icon') == -1) || !c))) {
            $('.notification-popup').removeClass('active');
            $('.cloud-popup-icon').removeClass('active');
        }
        if (!e || ($(e.target).parents('.top-login-popup').length == 0
                && ((c && c.indexOf('top-login-button') == -1) || !c))) {
            $('.top-login-popup').removeClass('active');
        }
        if ((!e || $(e.target).parents('.create-new-folder').length == 0)
                && (!c || c.indexOf('fm-new-folder') == -1)) {
            var c3;
            if (e && e.target) {
                c3 = $(e.target).parent().attr('class');
            }
            if (!c3 || c3.indexOf('fm-new-folder') == -1) {
                $('.fm-new-folder').removeClass('active filled-input');
                $('.create-new-folder').addClass('hidden');
            }
        }
        if ((!e || $(e.target).parents('.fm-add-user,.add-user-popup').length == 0)
                && (!c || c.indexOf('fm-add-user') == -1)) {
            $('.fm-add-user').removeClass('active');
            $('.add-user-popup').addClass('dialog hidden');
            $('.add-user-popup').removeAttr('style');
        }
    };

    $('#pageholder').rebind('click', function (e) {
        $.hideTopMenu(e);
    });

    $('#startholder').rebind('click', function (e) {
        $.hideTopMenu(e);
    });

    $('.top-menu-icon').rebind('click', function (e) {
        if ($(this).attr('class').indexOf('active') == -1) {
            $(this).addClass('active');
            $('.top-menu-popup').addClass('active');
        }
        else {
            $(this).removeClass('active');
            $('.top-menu-popup').removeClass('active');
        }
    });
    $('.activity-status-block').rebind('click.topui', function (e) {

        if ($(this).attr('class').indexOf('active') == -1) {
            $(this).addClass('active');
            $('.top-user-status-popup').addClass('active');
            $('.top-user-status-popup').css('right',
                $('.top-head').outerWidth() - $('.activity-status-block').position().left + -138 + 'px');
        }
        else {
            $(this).removeClass('active');
            $('.top-user-status-popup').removeClass('active');
        }
    });
    $('.top-user-status-item').rebind('click.topui', function (e) {
        if ($(this).attr('class').indexOf('active') == -1) {
            $('.top-user-status-item').removeClass('active');
            $(this).addClass('active');
            $('.activity-status-block').find('.activity-status')
                .attr('class', $(this).find('.activity-status').attr('class'));
            $('.activity-status-block').removeClass('active');
            $('.top-user-status-popup').removeClass('active');
        }
    });
    $('.membership-status-block').rebind('click', function (e) {
        $('.membership-popup .membership-main-block').hide();
        $('.membership-popup .membership-loading').show();

        if ($(this).attr('class').indexOf('active') == -1) {
            $(this).addClass('active');
            if (u_attr.p) {
                $('.pro-popup').addClass('active');
            }
            else {
                $('.free-popup').addClass('active');
            }

            M.accountData(function (account) {

                var perc, warning, perc_c;
                $('.membership-popup .membership-loading').hide();
                $('.membership-popup .membership-main-block').show();

                if (u_attr.p) {
                    var planNum = u_attr.p;
                    var planName = getProPlan(planNum);

                    $('.membership-popup.pro-popup .membership-icon').addClass('pro' + planNum);
                    var p = account.stype == 'S' ? '' :
                        (l[987] + ' <span class="red">' + time2date(account.expiry) + '</span>');
                    $('.membership-popup.pro-popup .membership-icon-txt-bl .membership-medium-txt').html(p);

                    // Update current plan to PRO I, PRO II, PRO III or LITE in popup
                    $('.membership-icon-pad .membership-big-txt.red').text(planName);
                }
                else {
                    $('.membership-popup .upgrade-account').rebind('click', function () {
                        document.location.hash = 'pro';
                    });
                }
                if (account.balance
                        && account.balance[0]
                        && account.balance[0][0] > 0) {
                    $('.membership-popup .membership-price-txt .membership-big-txt').html('&euro; ' +
                        htmlentities(account.balance[0][0]));
                }
                else {
                    $('.membership-popup .membership-price-txt .membership-big-txt').html('&euro; 0.00');
                }
                perc = Math.round(account.space_used / account.space * 100);
                perc_c = perc;
                if (perc_c > 100) {
                    perc_c = 100;
                }
                $('.membership-popup .membership-circle-bg.blue-circle').attr('class',
                    'membership-circle-bg blue-circle percents-' + perc_c);
                $('.membership-popup .membership-circle-bg.blue-circle').html(perc + '<span class="membership-small-txt">%</span>');
                var b1 = bytesToSize(account.space_used);
                b1 = b1.split(' ');
                b1[0] = Math.round(b1[0]) + ' ';
                var b2 = bytesToSize(account.space);
                b2 = b2.split(' ');
                b2[0] = Math.round(b2[0]) + ' ';

                warning = '';
                if (perc > 99) {
                    warning =
                        '<div class="account-warning-icon"><span class="membership-notification"><span><span class="yellow">'
                        + l[34] + '</span> '
                        + l[1010] + '. ' + l[1011] + ' <a href="#pro" class="upgradelink">'
                        + l[920] + '</a></span><span class="membership-arrow"></span></span>&nbsp;</div>';
                }
                else if (perc > 80) {
                    warning =
                        '<div class="account-warning-icon"><span class="membership-notification"><span><span class="yellow">'
                        + l[34] + '</span> '
                        + l[1012] + ' ' + l[1013] + ' <a href="#pro"  class="upgradelink">'
                        + l[920] + '</a></span><span class="membership-arrow"></span></span>&nbsp;</div>';
                }

                var usedspace =
                    '<span class="membership-small-txt">' + l['439a'].replace('[X1]',
                    '<span class="blue lpxf">' + htmlentities(b1[0]) + '<span class="membership-small-txt">' +
                    htmlentities(b1[1]) + '</span></span>').replace('[X2]',
                        '<span class="lpxf">' + htmlentities(b2[0]) + '</span>' + ' <span class="membership-small-txt">' +
                    htmlentities(b2[1]) + '</span>') + '</span>';

                var usedspacetxt = l[799];
                if (lang == 'de') {
                    usedspacetxt = l[799].charAt(0).toLowerCase() + l[799].slice(1);
                }

                $('.membership-usage-txt.storage').html('<div class="membership-big-txt">' +
                    usedspace + '</div><div class="membership-medium-txt">' + usedspacetxt +
                    warning + '</div>');

                if (perc > 80) {
                    $('.membership-usage-txt.storage').addClass('exceeded');
                }

                perc = Math.round((account.servbw_used + account.downbw_used) / account.bw * 100);

                perc_c = perc;
                if (perc_c > 100) {
                    perc_c = 100;
                }

                $('.membership-popup .membership-circle-bg.green-circle')
                    .attr('class', 'membership-circle-bg green-circle percents-' + perc_c);
                $('.membership-popup .membership-circle-bg.green-circle').html(perc + '<span class="membership-small-txt">%</span>');
                var b1 = bytesToSize(account.servbw_used + account.downbw_used);
                b1 = b1.split(' ');
                b1[0] = Math.round(b1[0]) + ' ';
                var b2 = bytesToSize(account.bw);
                b2 = b2.split(' ');
                b2[0] = Math.round(b2[0]) + ' ';

                var waittime = '30 minutes';

                warning = '';
                if (perc > 99 && !u_attr.p) {
                    warning =
                        '<div class="account-warning-icon"><span class="membership-notification"><span><span class="yellow">'
                        + l[34] + '</span> <span class="red">'
                        + l[17].toLowerCase() + '</span><br /> '
                        + l[1054].replace('[X]',
                            '<span class="green">' + waittime + '</span>')
                        + ' ' + l[1055] + ' <a href="#pro"  class="upgradelink">'
                        + l[920] + '</a></span><span class="membership-arrow"></span></span>&nbsp;</div>';
                }
                else if (perc > 99 && u_attr.p) {
                    warning =
                        '<div class="account-warning-icon"><span class="membership-notification"><span><span class="yellow">'
                        + l[34] + '</span> '
                        + l[1008] + ' ' + l[1009] + ' <a href="#pro" class="upgradelink">'
                        + l[920] + '</a></span><span class="membership-arrow"></span></span>&nbsp;</div>';
                }
                else if (perc > 80) {
                    warning =
                        '<div class="account-warning-icon"><span class="membership-notification"><span><span class="yellow">'
                        + l[34] + '</span> '
                        + l[1053] + ' ' + l[1009] + ' <a href="#pro" class="upgradelink">'
                        + l[920] + '</a></span><span class="membership-arrow"></span></span>&nbsp;</div>';
                }

                var usedbw = '<span class="membership-small-txt">' + l['439a'].replace('[X1]',
                    '<span class="green lpxf">' + htmlentities(b1[0]) + '<span class="membership-small-txt">' +
                    htmlentities(b1[1]) + '</span></span>').replace('[X2]',
                    '<span class="lpxf">' + htmlentities(b2[0]) + '</span>' +
                    ' <span class="membership-small-txt">' +
                    htmlentities(b2[1]) + '</span>') + '</span>';
                var usedbwtxt = l[973];
                if (lang == 'de') {
                    usedbwtxt = l[973].charAt(0).toLowerCase() + l[973].slice(1);
                }

                $('.membership-usage-txt.bandwidth').html('<div class="membership-big-txt">' +
                    usedbw + '</div><div class="membership-medium-txt">' + usedbwtxt + warning + '</div>');

                if (perc > 80) {
                    $('.membership-usage-txt.bandwidth').addClass('exceeded');
                }

                $('.membership-popup .mem-button').rebind('click', function (e) {
                    document.location.hash = 'fm/account';
                    $.hideTopMenu(e);
                });
            });
        }
        else {
            $(this).removeClass('active');
            if ($(this).find('.membership-status').attr('class').indexOf('free') == -1) {
                $('.pro-popup').removeClass('active');
            }
            else {
                $('.free-popup').removeClass('active');
            }
        }
    });
    $('.top-menu-popup .top-menu-item').rebind('click', function () {
        $('.top-menu-popup').removeClass('active');
        $('.top-menu-icon').removeClass('active');
        var c = $(this).attr('class');
        if (!c) {
            c = '';
        }
        if (c.indexOf('privacycompany') > -1) {
            document.location.hash = 'privacycompany';
        }
        else if (c.indexOf('upgrade-your-account') > -1) {
            document.location.hash = 'pro';
        }
        else if (c.indexOf('register') > -1) {
            document.location.hash = 'register';
        }
        else if (c.indexOf('login') > -1) {
            document.location.hash = 'login';
        }
        else if (c.indexOf('aboutus') > -1) {
            document.location.hash = 'about';
        }
        else if (c.indexOf('corporate') > -1) {
            document.location.hash = 'corporate';
        }
        else if (c.indexOf('megablog') > -1) {
            document.location.hash = 'blog';
        }
        else if (c.indexOf('credits') > -1) {
            document.location.hash = 'credits';
        }
        else if (c.indexOf('chrome') > -1) {
            document.location.hash = 'chrome';
        }
        else if (c.indexOf('resellers') > -1) {
            document.location.hash = 'resellers';
        }
        else if (c.indexOf('firefox') > -1) {
            document.location.hash = 'firefox';
        }
        else if (c.indexOf('mobile') > -1) {
            document.location.hash = 'mobile';
        }
        else if (c.indexOf('sync') > -1) {
            document.location.hash = 'sync';
        }
        else if (c.indexOf('help') > -1) {
            document.location.hash = 'help';
        }
        else if (c.indexOf('contact') > -1) {
            document.location.hash = 'contact';
        }
        else if (c.indexOf('sitemap') > -1) {
            document.location.hash = 'sitemap';
        }
        else if (c.indexOf('sdk') > -1) {
            document.location.hash = 'sdk';
        }
        else if (c.indexOf('doc') > -1) {
            document.location.hash = 'doc';
        }
        else if (c.indexOf('affiliateterms') > -1) {
            document.location.hash = 'affiliateterms';
        }
        else if (c.indexOf('aff') > -1) {
            document.location.hash = 'affiliates';
        }
        else if (c.indexOf('terms') > -1) {
            document.location.hash = 'terms';
        }
        else if (c.indexOf('privacypolicy') > -1) {
            document.location.hash = 'privacy';
        }
        else if (c.indexOf('copyright') > -1) {
            document.location.hash = 'copyright';
        }
        else if (c.indexOf('takedown') > -1) {
            document.location.hash = 'takedown';
        }
        else if (c.indexOf('account') > -1) {
            document.location.hash = 'fm/account';
        }
        else if (c.indexOf('refresh') > -1) {
           stopsc();
           stopapi();
           if (typeof mDB !== 'undefined' && !pfid) {
              mDBreload();
           } else {
              loadfm(true);
           }
        }
        else if (c.indexOf('languages') > -1) {
            languageDialog();
        }
        else if (c.indexOf('clouddrive') > -1) {
            document.location.hash = 'fm';
        }
        else if (c.indexOf('refresh-item') > -1) {
            stopsc();
            stopapi();
            if (typeof mDB !== 'undefined' && !pfid) {
                mDBreload();
            } else {
                loadfm(true);
            }
        }
        else if (c.indexOf('logout') > -1) {
            mLogout();
        }
    });

    $('.top-search-input').rebind('focus', function () {
        $('.top-search-bl').addClass('active');
        if ($(this).val() == l[102]) {
            $(this).val('');
        }
    });

    $('.top-search-input').rebind('blur', function () {
        $(this).closest('.top-search-bl').removeClass('active');
        if ($(this).val() == '') {
            $(this).val(l[102]);
            $('.top-search-bl').removeClass('contains-value');
        }
        else {
            $('.top-search-bl').addClass('contains-value');
        }
    });

    $('.top-clear-button').rebind('click', function () {
        if (folderlink) {
            var dn = $(M.viewmode ? '.file-block-scrolling .file-block-title' : 'table.grid-table.fm .tranfer-filetype-txt');
            var ct = M.viewmode ? 'a' : 'tr';
            dn.closest(ct).show();
            $(window).trigger('resize');
        }
        $('.top-search-input').val(l[102]);
        $('.top-search-bl').removeClass('contains-value');
    });

    $('.top-search-input').rebind('keyup', function (e) {
        if (e.keyCode == 13 || folderlink) {
            var val = $.trim($('.top-search-input').val());
            if (folderlink || val.length > 2 || !asciionly(val)) {
                if (folderlink) {
                    var dn = $(M.viewmode ? '.file-block-scrolling .file-block-title' : 'table.grid-table.fm .tranfer-filetype-txt');
                    var ct = M.viewmode ? 'a' : 'tr';
                    dn.closest(ct).show();

                    if (val) {
                        val = val.toLowerCase();
                        dn.filter(function () {
                            return !~$(this).text().toLowerCase().indexOf(val)
                        }).closest(ct).hide();
                    }
                    $(window).trigger('resize');
                    e.preventDefault();
                    e.stopPropagation();
                }
                else {
                    document.location.hash = 'fm/search/' + val;
                }
            }
        }
    });

    if (avatars[u_handle]) {
        $('.fm-avatar img').attr('src', avatars[u_handle].url);
    }

    $('.fm-avatar img, .user-name').rebind('click', function () {
        if ($('.fm-avatar img').attr('src').indexOf('blob:') > -1) {
            document.location.hash = 'fm/account';
        }
        else {
            avatarDialog();
        }
    });


    $('.top-head .logo').rebind('click', function () {
        document.location.hash = typeof u_type !== 'undefined' && +u_type > 2 ? '#fm' : '#index';
    });

    var c = $('.fm-dialog.registration-page-success').attr('class');
    if (c.indexOf('hidden') == -1) {
        $('.fm-dialog.registration-page-success').addClass('hidden');
        $('.fm-dialog-overlay').addClass('hidden');
        $('body').removeClass('overlayed');
    }

    if (page.substr(0, 2) !== 'fm' && u_type == 3 && !avatars[u_handle]) {
        M.avatars();
    }
    if (ul_uploading || downloading) {
        $('.widget-block').removeClass('hidden');
    }

    $('.widget-block').rebind('click', function (e) {
        if ($.infoscroll && page == 'download') {
            startpageMain();
        }
        else if ($.dlhash) {
            document.location.hash = $.dlhash;
        }
        else {
            document.location.hash = 'fm';
        }
    });

    if (M && M.currentdirid && M.currentdirid.substr(0, 7) == 'search/') {
        $('.top-search-bl').addClass('contains-value');
        $('.top-search-bl input').val(M.currentdirid.replace('search/', ''));
    }

    if (u_type) {
        $('.membership-popup-arrow').css('margin-right',
            $('.top-menu-icon').width() + $('.membership-status-block').width() / 2 + 57 + 'px');
    }

    notifyPopup.initNotifications();
}

function is_fm() {
    if ((u_type !== false && page === '')
            || (u_type !== false && page.substr(0, 2) === 'fm')
            || (u_type !== false && page === 'start')
            || (u_type !== false && page.substr(0, 7) === 'account') || pfid) {
        return true;
    }
    else {
        return false;
    }
}

function parsepage(pagehtml, pp) {
    $('body').removeClass('ads');
    $('#fmholder').hide();
    $('#pageholder').hide();
    $('#startholder').hide();
    megatitle();
    try {
        pagehtml = translate(pagehtml);
    } catch (e) {}
    pagehtml = pagehtml.replace(/{staticpath}/g, staticpath);
    if (document.location.href.substr(0, 19) == 'chrome-extension://') {
        pagehtml = pagehtml.replace(/\/#/g, '/' + urlrootfile + '#');
    }
    $('body').removeClass('notification-body bottom-pages new-startpage');
    if (page == 'notifications') {
        $('body').addClass('notification-body');
    }
    else if (page == 'start') {
        $('body').addClass('new-startpage');
    }
    else {
        $('body').addClass('bottom-pages');
    }
    var top = parsetopmenu();
    var bmenu = pages['bottom'];
    var bmenu2 = pages['bottom2'];
    if (document.location.href.substr(0, 19) == 'chrome-extension://') {
        bmenu2 = bmenu2.replace(/\/#/g, '/' + urlrootfile + '#');
    }
    pagehtml = pagehtml.replace("((MEGAINFO))", translate(pages['megainfo']).replace(/{staticpath}/g, staticpath));
    pagehtml = pagehtml.replace("((TOP))", top);
    pagehtml = pagehtml.replace("((BOTTOM))", translate(bmenu2));
    $('#startholder').html(translate(pages['transferwidget']) + pagehtml);
    $('#startholder').show();
    mainScroll();
    $(window).rebind('resize.subpage', function (e) {
        if (page !== 'start' && page !== 'download') {
            mainScroll();
        }
    });
    $('.nw-bottom-block').addClass(lang);
    UIkeyevents();
}

function parsetopmenu() {
    var top = pages['top'].replace(/{staticpath}/g, staticpath);
    if (document.location.href.substr(0, 19) == 'chrome-extension://') {
        top = top.replace(/\/#/g, '/' + urlrootfile + '#');
    }
    top = translate(top);
    return top;
}

window.onhashchange = function () {
    var tpage = document.location.hash;
    if (silent_loading) {
        document.location.hash = hash;
        return false;
    }

    if (tpage == '#info' && page == 'start') {
        if (!$.infoscroll) {
            startpageScroll();
        }
        return false;
    }

    if ((tpage == '#' || tpage == '' || tpage == 'start') && page == 'start') {
        if ($.infoscroll) {
            startpageMain();
        }
        return false;
    }

    if (document.getElementById('overlay').style.display == '' && !is_fm()) {
        document.location.hash = hash;
        return false;
    }

    dlid = false;
    hash = window.location.hash;
    if (hash) {
        page = hash.replace('#', '');
    }
    else {
        page = '';
    }

    if (page) {
        for (var p in subpages) {
            if (page && page.substr(0, p.length) == p) {
                for (i in subpages[p]) {
                    if (!jsl_loaded[jsl2[subpages[p][i]].n]) {
                        jsl.push(jsl2[subpages[p][i]]);
                    }
                }
            }
        }
    }

    if (jsl.length > 0) {
        loadingDialog.show();
        jsl_start();
    }
    else {
        init_page();
    }
}

function languageDialog(close) {
    if (close) {
        $('.fm-dialog.languages-dialog').addClass('hidden');
        $('.fm-dialog-overlay').addClass('hidden');
        $('body').removeClass('overlayed');
        $.dialog = false;
        return false;
    }
    var html = '<div class="nlanguage-txt-block">';
    var larray = [];
    for (var la in languages) {
        if (ln2[la]) {
            larray.push({
                l: ln[la],
                l2: ln2[la],
                c: la
            });
        }
    }
    larray.sort(function (a, b) {
            return a.l.localeCompare(b.l);
        });
    var i = 1,
        a = 0,
        sel = '';
    for (var j in larray) {
        var la = larray[j].c;
        if (ln2[la]) {
            if (la == lang) {
                sel = ' selected';
            }
            else {
                sel = '';
            }
            html += '<a href="#" id="nlanguagelnk_' + la + '" class="nlanguage-lnk' + sel + '"><span class="nlanguage-tooltip"> <span class="nlanguage-tooltip-bg"> <span class="nlanguage-tooltip-main"> '
                + ln2[la] + '</span></span></span>' + ln[la] + '</a><div class="clear"></div>';
            if (i == Math.ceil(larray.length / 4) && a + 1 < larray.length) {
                html += '</div><div class="nlanguage-txt-block">';
                i = 0;
            }
            i++;
            a++;
        }
    }
    html += '</div><div class="clear"></div>';
    $('.languages-dialog-body').html(html);
    $('.fm-dialog.languages-dialog').removeClass('hidden');
    $('.fm-dialog-overlay').removeClass('hidden');
    $('body').addClass('overlayed');
    $.dialog = 'languages';
    $('.fm-dialog.languages-dialog .fm-dialog-close').rebind('click', function (e) {
            languageDialog(1);
        });

    $('.fm-languages-save').rebind('click', function (e) {
            languageDialog(1);
            setTimeout(function () {
                var lng = $('.nlanguage-lnk.selected').attr('id');
                lng = lng.replace('nlanguagelnk_', '');
                if (lng !== lang) {
                    localStorage.lang = lng;
                    document.location.reload();
                }
            }, 100);
        });
    $('.nlanguage-lnk').rebind('click', function (e) {
            $('.nlanguage-lnk').removeClass('selected');
            $(this).addClass('selected');
            return false;
        });
}

window.onbeforeunload = function () {
    if (downloading || ul_uploading) {
        return l[377];
    }

    if (typeof mDB !== 'undefined' && mDB
            && mDBact && localStorage[u_handle + '_mDBactive']) {
        delete localStorage[u_handle + '_mDBactive'];
    }
}<|MERGE_RESOLUTION|>--- conflicted
+++ resolved
@@ -622,11 +622,7 @@
         init_backup();
     }
     else if (page.substr(0, 6) === 'cancel' && page.length > 24 && u_type) {
-<<<<<<< HEAD
-        
-=======
-
->>>>>>> ee5505e7
+
         var ac = new mega.AccountClosure();
         ac.initAccountClosure();
     }
