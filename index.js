var dlid = false;
var dlkey = false;
var cn_url = false;
var init_l = true;
var pfkey = false;
var pfid = false;
var pfhandle = false;
var n_h = false;
var u_n = false;
var n_k_aes = false;
var fmdirid = false;
var u_type, cur_page, u_checked;
var confirmcode = false;
var confirmok = false;
var hash = window.location.hash;
var chrome_msg = false;
var init_anoupload = false;
var blogid = false;
var pwchangecode = false;
var resetpwcode = false;
var resetpwemail = '';
var mobileparsed = false;
var mobilekeygen = false;
var subdirid = false;
var subsubdirid = false;
var blogmonth = false;
var blogsearch = false;
var notifications;
var account = false;
var register_txt = false;
var login_next = false;
var loggedout = false;
var flhashchange = false;
var avatars = {};

var pro_json = '[[["N02zLAiWqRU",1,500,1024,1,"9.99","EUR"],["zqdkqTtOtGc",1,500,1024,12,"99.99","EUR"],["j-r9sea9qW4",2,2048,4096,1,"19.99","EUR"],["990PKO93JQU",2,2048,4096,12,"199.99","EUR"],["bG-i_SoVUd0",3,4096,8182,1,"29.99","EUR"],["e4dkakbTRWQ",3,4096,8182,12,"299.99","EUR"]]]';

pages['placeholder'] = '((TOP))<div class="main-scroll-block"><div class="main-pad-block">' +
                       '<div class="main-mid-pad new-bottom-pages"></div></div></div>';

function startMega() {
    if (!window.M) {
        window.M = new MegaData();
    }
    mBroadcaster.sendMessage('startMega');

    if (silent_loading) {
        silent_loading();
        jsl = [];
        silent_loading = false;
        return false;
    }
    else {
        populate_l();
    }

    if (pages['dialogs']) {
        $('body').safeAppend(translate(pages['dialogs'].replace(/{staticpath}/g, staticpath)));
        delete pages['dialogs'];
    }
    if (pages['onboarding']) {
        $('body').safeAppend(translate(pages['onboarding'].replace(/{staticpath}/g, staticpath)));
        delete pages['onboarding'];
    }
    if (pages['chat']) {
        $('body').safeAppend(translate(pages['chat'].replace(/{staticpath}/g, staticpath)));
        delete pages['chat'];
    }
    jsl = [];
    if(typeof(mega_custom_boot_fn) === 'undefined') {
        init_page();
    } else {
        mega_custom_boot_fn();
    }

    mBroadcaster.sendMessage('zoomLevelCheck');
    $('#pwdmanhelper input').val('');
}

function mainScroll() {
    $('.main-scroll-block').jScrollPane({
        showArrows: true,
        arrowSize: 5,
        animateScroll: true,
        verticalDragMinHeight: 150,
        enableKeyboardNavigation: true
    });
    $('.main-scroll-block').unbind('jsp-scroll-y.menu');
    jScrollFade('.main-scroll-block');
    if (page === 'doc' || page.substr(0, 4) === 'help' || page === 'cpage' || page === 'sdk' || page === 'dev') {
        scrollMenu();
    }
}

function topMenu(close) {
    if (close) {
        $.topMenu = '';
        $('.top-icon.menu').removeClass('active');
        $('.top-menu-popup').addClass('hidden');
        $(window).unbind('resize.topmenu');
    }
    else {
        $.topMenu = 'topmenu';
        $('.top-icon.menu').addClass('active');
        $('.top-menu-popup').removeClass('hidden');
        topMenuScroll();
        $(window).rebind('resize.topmenu', function (e) {
            if ($('.top-icon.menu').hasClass('active')) {
                topMenuScroll();
            }
        });
    }
}

function topMenuScroll() {
    $('.top-menu-scroll').jScrollPane({
        enableKeyboardNavigation: false,
        showArrows: true,
        arrowSize: 5,
        animateScroll: true
    });
}

function scrollMenu() {
    $('.main-scroll-block').bind('jsp-scroll-y', function (event, scrollPositionY, isAtTop, isAtBottom) {
        if (page === 'doc' || page.substr(0, 4) === 'help' || page === 'cpage' || page === 'sdk' || page === 'dev') {
            var sc = scrollPositionY + 30;
            if (isAtTop) {
                sc = 30;
            }
            if ($('.main-scroll-block .jspPane').height() - sc - $('.new-left-menu-block').height() - $('.nw-bottom-block').height() - 100 < 0) {
                sc = $('.main-scroll-block .jspPane').height()
                    - $('.new-left-menu-block').height()
                    - $('.nw-bottom-block').height() - 100;
            }
            $('.new-left-menu-block').css('padding-top', sc + 'px');
        }
    });
}

function topPopupAlign(button, popup, topPos) {
    $.popupAlign = function()
    {
        var $button = $(button),
            $popup = $(popup),
            $popupArrow = $popup.find('.dropdown-white-arrow'),
            pageWidth,
            popupRightPos,
            arrowRightPos,
            buttonTopPos;

        if ($button.length && $popup.length) {
            pageWidth = $('body').width();
            $popupArrow.removeAttr('style');
            popupRightPos = pageWidth
                - $button.offset().left
                - $button.outerWidth()/2
                - $popup.outerWidth()/2;
            if (topPos) {
                $popup.css('top', topPos + 'px');
            }
            else {
                buttonTopPos = $button.offset().top + $button.outerHeight();
                $popup.css('top', buttonTopPos + 13 + 'px');
            }

            if (popupRightPos > 10) {
                $popup.css('right', popupRightPos + 'px');
            }
            else {
                $popup.css('right', '10px');
                arrowRightPos = pageWidth
                    - $button.offset().left
                    - $button.outerWidth()/2;
                $popupArrow.css({
                    left: 'auto',
                    right: arrowRightPos - 22
                })
            }
        }
    };

    // If top menu is opened - set timeout to count correct positions
    if (!$('.top-menu-popup').hasClass('hidden')) {
        setTimeout(function() {
            $.popupAlign();
        }, 250);
    } else {
        $.popupAlign();
    }
}

function init_page() {

    // TODO: investigate why is this needed now.
    page = page || (u_type ? 'fm' : 'start');

    /*if (page.substr(0, 8) == 'redirect') {
        return location.hash = page.substr(8);
    }*/

    // If they are transferring from mega.co.nz
    if (page.substr(0, 13) == 'sitetransfer!') {

        // If false, then the page is changing hash URL so don't continue past here
        if (M.transferFromMegaCoNz() === false) {
            return false;
        }
    }

    if (page.substr(0, 1) === '!' && page.length > 1) {
        var ar = page.substr(1, page.length - 1).split('!');
        if (ar[0]) {
            dlid = ar[0].replace(/[^\w-]+/g, "");
        }

        dlkey = false;
        if (ar[1]) {
            dlkey = ar[1].replace(/[^\w-]+/g, "");
        }

        if (mega.utils.hasPendingTransfers()) {
            page = 'download';

            if ($.lastSeenFilelink === location.hash) {
                return;
            }

            mega.utils.abortTransfers()
                .done(function() {
                    location.reload();
                })
                .fail(function() {
                    location.hash = $.lastSeenFilelink;
                });

            return;
        }
        $.lastSeenFilelink = location.hash;
    }

    if (!u_type) {
        $('body').attr('class', 'not-logged');
    }
    else {
        $('body').attr('class', '');
    }

    // Recovery key has been saved
    if (localStorage.recoverykey && !$('body').hasClass('rk-saved')) {
        $('body').addClass('rk-saved');
    }

    // Add language class to body for CSS fixes for specific language strings
    $('body').addClass(lang);

    if ('-fa-ar-he-'.indexOf('-' + lang + '-') > -1) {
        $('body').addClass('rtl');
    }

    if ($.startscroll) {
        delete $.startscroll;
    }
    if ($.dlscroll) {
        delete $.dlscroll;
    }
    if ($.infoscroll) {
        delete $.infoscroll;
    }

    // If on the plugin page, show the page with the relevant extension for their current browser
    if (page == 'plugin') {
        page = (window.chrome) ? 'chrome' : 'firefox';
    }

    if (localStorage.signupcode && u_type !== false) {
        delete localStorage.signupcode;
    }
    else if (localStorage.signupcode
            && page.substr(0, 6) !== 'signup'
            && page !== 'register'
            && page !== 'terms'
            && page !== 'mega'
            && page !== 'privacy' && page !== 'chrome' && page !== 'firefox') {
        register_txt = l[1291];
        document.location.hash = 'signup' + localStorage.signupcode;
        return false;
    }
    if (!page.match(/^(blog|help|corporate|page_)/)) {
        $('.top-head').remove();
    }
    $('#loading').hide();
    if (window.loadingDialog) {
        loadingDialog.hide();
    }

    // If they recently tried to redeem their voucher but were not logged in or registered then direct them to the
    // #redeem page to complete their purchase. For newly registered users this happens after key creation is complete.
    if ((localStorage.getItem('voucher') !== null) && (u_type === 3)) {
        document.location.hash = 'redeem';
    }

    var wasFolderlink = pfid;
    var oldPFKey = pfkey;
    if (page.substr(0, 2) == 'F!' && page.length > 2) {
        var ar = page.substr(2, page.length - 1).split('!');

        pfid = false;
        if (ar[0]) {
            pfid = ar[0].replace(/[^\w-]+/g, "");
        }

        pfkey = false;
        if (ar[1]) {
            pfkey = ar[1].replace(/[^\w-]+/g, "");
        }

        pfhandle = false;
        if (ar[2]) {
            pfhandle = ar[2].replace(/[^\w-]+/g, "");
        }

        n_h = pfid;
        if (!flhashchange || pfkey !== oldPFKey) {
            if (pfkey) {
                api_setfolder(n_h);
                if (waitxhr) {
                    waitsc();
                }
                u_n = pfid;
            }
            else {
                // Insert placeholder page while waiting for user input
                parsepage(pages['placeholder']);

                return mKeyDialog(pfid, true)
                    .fail(function() {
                        location.hash = 'start';
                    });
            }
        }
        if (pfhandle) {
            page = 'fm/' + pfhandle;
        }
        else {
            page = 'fm';
        }

        if (fminitialized) {
            M.currentdirid = undefined;
        }
    }
    else if (!flhashchange || page !== 'fm/transfers') {
        n_h = false;
        u_n = false;
        pfkey = false;
        pfid = false;
        pfhandle = false;
    }
    confirmcode = false;
    pwchangecode = false;

    if (page.substr(0, 7) == 'confirm') {
        confirmcode = page.replace("confirm", "");
        page = 'confirm';
    }
    if (page.substr(0, 7) == 'pwreset') {
        resetpwcode = page.replace("pwreset", "");
        page = 'resetpassword';
    }
    if (page.substr(0, 5) == 'newpw') {
        pwchangecode = page.replace("newpw", "");
        page = 'newpw';
    }

    blogmonth = false;
    blogsearch = false;

    if (!$.mcImport && typeof closeDialog === 'function') {
        closeDialog();
    }

    // Do not show this dialog while entering into the downloads page
    if (page.substr(0, 1) !== '!' && localStorage.awaitingConfirmationAccount) {
        var acc = JSON.parse(localStorage.awaitingConfirmationAccount);

        // if visiting a #confirm link, or they confirmed it elsewhere.
        if (confirmcode || u_type > 1) {
            delete localStorage.awaitingConfirmationAccount;
        }
        else {
            // Insert placeholder page while waiting for user input
            parsepage(pages['placeholder']);

            return mega.ui.sendSignupLinkDialog(acc, function() {
                // The user clicked 'close', abort and start over...

                delete localStorage.awaitingConfirmationAccount;
                init_page();
            });
        }
    }

    if (page.substr(0, 10) == 'blogsearch') {
        blogsearch = decodeURIComponent(page.substr(11, page.length - 2));
        if (!blogsearch) {
            document.location.hash = 'blog';
        }
        page = 'blog';
        parsepage(pages['blogarticle']);
        init_blog();
    }

    // Password protected link decryption dialog
    else if (page.substr(0, 2) === 'P!' && page.length > 2) {

        // Insert placeholder page while waiting for user input
        parsepage(pages['placeholder']);

        // Show the decryption dialog and pass in the current URL hash
        exportPassword.decrypt.init(page);
    }
    else if (page.substr(0, 6) == 'verify') {
        parsepage(pages['change_email']);
        emailchange.main();
    }
    else if (page.substr(0, 9) == 'corporate') {
        function doRenderCorpPage() {
            if (window.corpTemplate) {
                parsepage(window.corpTemplate);
                topmenuUI();
                loadingDialog.hide();
                CMS.loaded('corporate');
                mainScroll();
                return;
            }

            loadingDialog.show();
            CMS.watch('corporate', function () {
                window.corpTemplate = null;
                doRenderCorpPage();
            });
            CMS.get('corporate', function (err, content) {
                parsepage(window.corpTemplate = content.html);
                topmenuUI();
                loadingDialog.hide();
                mainScroll();
            });
        }

        doRenderCorpPage();
        page = 'cpage';
    }
    else if (page.substr(0, 5) == 'page_') {
        var cpage = decodeURIComponent(page.substr(5, page.length - 2));

        function doRenderCMSPage() {
            loadingDialog.show();
            CMS.watch(cpage, function () {
                doRenderCMSPage();
            });

            CMS.get(cpage, function (err, content) {
                parsepage(content.html);
                topmenuUI();
                loadingDialog.hide();
                mainScroll();
            });
        }

        doRenderCMSPage();
        page = 'cpage';
        return;
    }
    else if (page.substr(0, 4) == 'blog' && page.length > 4 && page.length < 10) {
        blogid = page.substr(5, page.length - 2);
        page = 'blogarticle';
        parsepage(pages['blogarticle']);
        init_blogarticle();
    }
    else if (page.substr(0, 4) == 'blog' && page.length > 4) {
        blogmonth = page.substr(5, page.length - 2);
        page = 'blog';
        blogpage = 1;
        parsepage(pages['blog']);
        init_blog();
    }

    // If user has been invited to join MEGA and they are not already registered
    else if (page.substr(0, 9) == 'newsignup') {

        // Get the email and hash checksum from after the #newsignup tag
        var emailAndHash = page.substr(9);
        var emailAndHashDecoded = base64urldecode(emailAndHash);

        // Separate the email and checksum portions
        var endOfEmailPosition = emailAndHashDecoded.length - 8;
        var email = emailAndHashDecoded.substring(0, endOfEmailPosition);
        var hashChecksum = emailAndHashDecoded.substring(endOfEmailPosition);

        // Hash the email address
        var hashBytes = asmCrypto.SHA512.bytes(email);

        // Convert the first 8 bytes of the email to a Latin1 string for comparison
        var byteString = '';
        for (var i = 0; i < 8; i++) {
            byteString += String.fromCharCode(parseInt(hashBytes[i]));
        }

        // Unset registration email
        localStorage.removeItem('registeremail');

        // If the checksum matches, redirect to #register page
        if (hashChecksum === byteString) {

            // Store in the localstorage as this gets pre-populated into the register form
            localStorage.registeremail = email;

            // Redirect to the register page
            removeHash();
            location.hash = '#register';
        }
        else {
            // Redirect to the register page
            removeHash();
            location.hash = '#register';

            // Show message
            alert('We can\'t decipher your invite link, please check you copied the link correctly, or sign up manually with the same email address.');
        }
    }
    else if (page.substr(0, 6) == 'signup') {
        var signupcode = page.substr(6, page.length - 1);
        loadingDialog.show();
        api_req({
            a: 'uv',
            c: signupcode
        }, {
            callback: function (res) {
                loadingDialog.hide();
                if (typeof res == 'number' && res < 0) {
                    if (localStorage.signupcode) {
                        delete localStorage.signupcode;
                        delete localStorage.registeremail;
                    }
                    else {
                        msgDialog('warningb', l[135], l[1290]);
                    }
                    document.location.hash = 'start';
                }
                else if (u_type === false) {
                    localStorage.signupcode = signupcode;
                    localStorage.registeremail = res;
                    document.location.hash = 'register';
                    if (!register_txt) {
                        register_txt = l[1289];
                    }
                }
                else {
                    var confirmtxt = 'You are currently logged in. Would you like to log out and register a new account?';
                    if (l[1824]) {
                        confirmtxt = l[1824];
                    }
                    msgDialog('confirmation', l[968], confirmtxt, '', function (e) {
                        if (e) {
                            mLogout();
                        }
                        else {
                            document.location.hash = '';
                        }
                    });
                }
            }
        });
    }
    else if (page == 'newpw') {
        setpwset(pwchangecode, {
            callback: function (res) {
                loadingDialog.hide();
                if (res[0] == EACCESS || res[0] == 0) {
                    alert(l[727]);
                }
                else if (res[0] == EEXPIRED) {
                    alert(l[728]);
                }
                else if (res[0] == ENOENT) {
                    alert(l[729]);
                }
                else {
                    alert(l[200]);
                }
                if (u_type == 3) {
                    page = 'account';
                    parsepage(pages['account']);
                    load_acc();
                }
                else {
                    page = 'login';
                    parsepage(pages['login']);
                    init_login();
                }
            }
        });
    }
    else if (page == 'confirm') {
        loadingDialog.show();
        var ctx = {
            signupcodeok: function (email, name) {
                loadingDialog.hide();
                confirmok = true;
                page = 'login';
                parsepage(pages['login']);
                login_txt = l[378];
                init_login();
                $('#login-name2').val(email);
                $('.register-st2-button').addClass('active');
                $('#login-name2').attr('readonly', true);
                topmenuUI();
            },
            signupcodebad: function (res) {
                loadingDialog.hide();
                if (res == EINCOMPLETE) {
                    alert(l[703]);
                }
                else if (res == ENOENT) {
                    login_txt = l[704];
                }
                else {
                    alert(l[705] + res);
                }
                page = 'login';
                parsepage(pages['login']);
                init_login();
                topmenuUI();
            }
        }
        verifysignupcode(confirmcode, ctx);
    }
    else if (u_type == 2) {
        parsepage(pages['key']);
        init_key();
    }
    else if (page == 'login') {
        if (u_storage.sid) {
            document.location.hash = '#fm';
            return false;
        }
        parsepage(pages['login']);
        init_login();
    }
    else if (page == 'account') {
        document.location.hash = 'fm/account';
        return false;
    }
    else if (page == 'dashboard') {
        document.location.hash = 'fm/dashboard';
        return false;
    }
    else if (page == 'register') {
        if (u_storage.sid && u_type !== 0) {
            document.location.hash = '#fm';
            return false;
        }
        parsepage(pages['register']);
        init_register();
    }
    else if (page == 'key') {
        parsepage(pages['key']);
        init_key();
    }
    else if (page === 'support') {
        parsepage(pages['support']);
        support.initUI();
    }
    else if (page == 'contact') {
        parsepage(pages['contact']);
        if (lang == 'ru') {
            $('.account-mid-block').addClass('high');
        }
    }
    else if (page.substr(0, 4) == 'help') {
        return Help.render();
        function doRenderHelp() {
            if (window.helpTemplate) {
                parsepage(window.helpTemplate);
                init_help();
                loadingDialog.hide();
                topmenuUI();
                mainScroll();
                return;
            }
            loadingDialog.show();
            CMS.watch('help.' + lang, function () {
                window.helpTemplate = null;
                doRenderHelp();
            });
            CMS.get(['help.' + lang, 'help.' + lang + '.json'], function (err, content, json) {
                helpdata = json.object
                parsepage(window.helpTemplate = content.html);
                init_help();
                loadingDialog.hide();
                topmenuUI();
                mainScroll();
            });
        }
        doRenderHelp();
    }
    else if (page == 'privacy') {
        parsepage(pages['privacy']);
    }
    else if (page == 'mega') {
        parsepage(pages['mega']);
        megainfotxt();
    }
    else if (page == 'privacycompany') {
        parsepage(pages['privacycompany']);
    }
    else if (page == 'dev' || page == 'developers') {
        parsepage(pages['dev']);
        dev_init('dev');
    }
    else if (page == 'doc') {
        parsepage(pages['dev']);
        dev_init('doc');
    }
    else if (page == 'backup' && !u_type) {
        login_txt = l[1298];
        parsepage(pages['login']);
        init_login();
    }
    else if (page == 'backup') {
        parsepage(pages['backup']);
        init_backup();
    }
    else if (page.substr(0, 6) === 'cancel' && page.length > 24) {

        if (u_type) {
            var ac = new mega.AccountClosure();
            ac.initAccountClosure();
        }
        else {
            // Unable to cancel, not logged in
            mega.ui.showLoginRequiredDialog({
                title: l[6186],
                textContent: l[5841]
            })
            .done(init_page)
            .fail(function(aError) {
                if (aError) {
                    alert(aError);
                }
                location.hash = 'start';
            });
        }
    }
    else if (page === 'wiretransfer') {
        parsepage(pages['placeholder']);

        if (u_type === 3) {
            wireTransferDialog
                .init(function onClose() {
                    location.hash = 'fm';
                });
        }
        else {
            mega.ui.showLoginRequiredDialog({
                    minUserType: 3,
                    skipInitialDialog: 1
                })
                .done(init_page)
                .fail(function(aError) {
                    if (aError) {
                        alert(aError);
                    }
                    location.hash = 'start';
                });
        }
    }
    else if (page === 'recovery') {
        parsepage(pages['recovery']);
        var accountRecovery = new mega.AccountRecovery();
        accountRecovery.initRecovery();
    }
    else if (page.substr(0, 7) == 'recover' && page.length > 25) {
        parsepage(pages['reset']);
        init_reset();
    }
    else if (page == 'sdkterms') {
        parsepage(pages['sdkterms']);
    }
    else if (page.substr(0, 3) == 'sdk') {
        parsepage(pages['dev']);
        if (page.length > 3) {
            dev_init('sdk', page.replace('sdk_', ''));
        }
        else {
            dev_init('sdk');
        }
    }
    else if (page == 'about') {
        loadingDialog.show();
        CMS.get("team", function(err, content) {
            parsepage(pages['about']);

            var html = '';
            var a = 4;

            $('.about').safeHTML(content.html);
            $('.team-person-block').sort(function () {
                return (Math.round(Math.random()) - 0.5);
            }).each(function (i, element) {
                if (a == 4) {
                    html += element.outerHTML.replace('team-person-block', 'team-person-block first');
                    a = 0;
                }
                else {
                    html += element.outerHTML;
                }
                a++;
            });

            $('#emailp').safeHTML($('#emailp').text().replace('jobs@mega.nz',
                '<a href="mailto:jobs@mega.nz">jobs@mega.nz</a>'));
            $('.new-bottom-pages.about').safeHTML(html + '<div class="clear"></div>');
            topmenuUI();
            loadingDialog.hide();
            mainScroll();

        });
        return;
    }
    else if (page === 'sourcecode') {
        parsepage(pages['sourcecode']);
    }
    else if (page === 'terms') {
        parsepage(pages['terms']);
    }
    else if (page === 'general') {
        parsepage(pages['general']);
    }
    else if (page == 'takedown') {
        parsepage(pages['takedown']);
    }
    else if (page == 'blog') {
        parsepage(pages['blog']);
        init_blog();
    }
    else if (page == 'copyright') {
        parsepage(pages['copyright']);
        $('.reg-st5-complete-button').rebind('click', function (e) {
            document.location.hash = 'copyrightnotice';
        });
        if (lang == 'en') {
            $('#copyright_txt').text($('#copyright_txt').text().split('(i)')[0]);
            $('#copyright_en').removeClass('hidden');
            mainScroll();
        }
    }
    else if (page === 'disputenotice') {
        parsepage(pages['disputenotice']);
        copyright.init_cndispute();
    }
    else if (page === 'dispute') {
        parsepage(pages['dispute']);
        $('.reg-st5-complete-button').rebind('click', function (e) {
            document.location.hash = 'disputenotice';
        });
        mainScroll();
    }
    else if (page.substr(0, 3) == 'pro') {
        var tmp = page.split('/uao=');
        if (tmp.length > 1) {
            mega.uaoref = decodeURIComponent(tmp[1]);
            location.hash = tmp[0];
            return;
        }
        parsepage(pages['pro']);
        init_pro();
    }
    else if (page == 'credits') {
        parsepage(pages['credits']);
        var html = '';
        $('.credits-main-pad a').sort(function () {
            return (Math.round(Math.random()) - 0.5);
        }).each(function (i, e) {
            html += e.outerHTML;
        });
        $('.credits-main-pad').html(html + '<div class="clear"></div>');
        mainScroll();
    }
    else if (page === 'chrome') {
        parsepage(pages['chrome']);
        chromepage.init();
    }
    else if (page === 'firefox') {
        parsepage(pages['firefox']);
        firefoxpage.init();
    }
    else if (page.substr(0, 4) == 'sync') {
        parsepage(pages['sync']);
        init_sync();
        topmenuUI();
        mainScroll();
    }
    else if (page == 'mobile') {
        parsepage(pages['mobile']);
    }
    else if (page == 'resellers') {
        parsepage(pages['resellers']);
    }
    else if (page == 'takedown') {
        parsepage(pages['takedown']);
    }
    else if (page == 'done') {
        parsepage(pages['done']);
        init_done();
    }
    else if (page == 'copyrightnotice') {
        parsepage(pages['copyrightnotice']);
        copyright.init_cn();
    }
    else if (dlid) {
        page = 'download';
        if (typeof fdl_queue_var !== 'undefined') {
            var handle = Object(fdl_queue_var).ph || '';
            var $tr = $('.transfer-table tr#dl_' + handle);
            if ($tr.length) {
                var dl = dlmanager.getDownloadByHandle(handle);
                if (dl) {
                    dl.onDownloadProgress = dlprogress;
                    dl.onDownloadComplete = dlcomplete;
                    dl.onDownloadError = M.dlerror;
                    $tr.remove();
                }
            }
        }
        parsepage(pages['download'], 'download');
        dlinfo(dlid, dlkey, false);
        topmenuUI();
        mainScroll();
    }

    /**
     * If voucher code from url e.g. #voucherZUSA63A8WEYTPSXU4985
     */
    else if (page.substr(0, 7) === 'voucher') {

        // Get the voucher code from the URL which is 20 characters in length
        var voucherCode = page.substr(7, 20);

        // Store in localStorage to be used by the Pro page or when returning from login
        localStorage.setItem('voucher', voucherCode);

        // If not logged in, direct them to login or register first
        if (u_type === false) {
            login_txt = l[7712];
            document.location.hash = 'login';
            return false;
        }
        else if (u_type < 3) {
            // If their account is ephemeral and the email is not confirmed, then show them a dialog to warn them and
            // make sure they confirm first otherwise we get lots of chargebacks from users paying in the wrong account
            msgDialog('warningb', l[8666], l[8665], false, function() {
                location.hash = 'fm';
            });
        }
        else {
            // Otherwise go to the Redeem page which will detect the voucher code and show a dialog
            document.location.hash = 'redeem';
            return false;
        }
    }

    // Load the direct voucher redeem page
    else if (page.substr(0, 6) === 'redeem') {
        loadingDialog.show();
        parsepage(pages['redeem']);
        redeem.init();
    }

    else if (is_fm()) {
        var id = false;
        if (page.substr(0, 2) === 'fm') {
            id = page.replace('fm/', '');
            if (id.length < 5 && (id !== 'chat' && id !== 'opc' && id !== 'ipc')) {
                id = false;
            }
        }

        if (d) {
            console.log('Setting up fm...', id, pfid, fminitialized, M.currentdirid);
        }

        if (!id && fminitialized) {
            id = M.RootID;
        }


        // FIXME
        // all global state must be encapsulated in a single object -
        // we can then comfortably switch between states by changing the
        // current object and switching UI/XHR comms/IndexedDB

        // switch between FM & folderlinks (completely reinitialize)
        if ((!pfid && folderlink) || (pfid && folderlink === 0) || pfkey !== oldPFKey) {

            M.reset();
            folderlink     = 0;
            fminitialized  = false;
            loadfm.loaded  = false;
            loadfm.loading = false;

            stopapi();
            api_reset();
            initworkerpool();

            if (u_sid) {
                api_setsid(u_sid);
            }
            if (pfid) {
                api_setfolder(n_h);
            }

            // re-initialize waitd connection when switching.
            if (waitxhr) {
                waitsc();
            }

            if (typeof mDBcls === 'function') {
                mDBcls(); // close fmdb
            }
        }

        if (!fminitialized) {
            if (id) {
                M.currentdirid = id;
            }
            if (!m && $('#fmholder').html() == '') {
                $('#fmholder').safeHTML(translate(pages['fm'].replace(/{staticpath}/g, staticpath)));
            }

            mega.initLoadReport();
            loadfm();
        }
        else if ((!pfid || flhashchange) && id && id !== M.currentdirid) {
            M.openFolder(id);
        }
        else {
            if (ul_queue.length > 0) {
                openTransferpanel();
            }

            if (u_type === 0 && !u_attr.terms) {
                $.termsAgree = function() {
                    u_attr.terms = 1;
                    api_req({a: 'up', terms: 'Mq'});
                    // queued work is continued when user accept terms of service
                    $('.transfer-pause-icon').removeClass('active');
                    $('.nw-fm-left-icon.transfers').removeClass('paused');
                    dlQueue.resume();
                    ulQueue.resume();
                    uldl_hold = false;
                    if (ul_queue.length > 0) {
                        showTransferToast('u', ul_queue.length);
                    }
                };

                $.termsDeny = function() {
                    u_logout();
                    document.location.reload();
                };

                dlQueue.pause();
                ulQueue.pause();
                uldl_hold = true;

                termsDialog();
            }
        }
        $('#topmenu').safeHTML(parsetopmenu());

        $('#pageholder').hide();
        $('#startholder').hide();
        if ($('#fmholder:visible').length == 0) {
            $('#fmholder').show();
            if (fminitialized) {
                if (M.viewmode == 1) {
                    iconUI();
                }
                else {
                    gridUI();
                }
                treeUI();
                if ($.transferHeader) {
                    $.transferHeader();
                }
            }
        }

        if (typeof fdl_queue_var !== 'undefined') {
            if (!$('.transfer-table tr#dl_' + Object(fdl_queue_var).ph).length) {
                var fdl = dlmanager.getDownloadByHandle(Object(fdl_queue_var).ph);
                if (fdl && fdl_queue_var.dlkey === dlpage_key) {

                    Soon(function() {
                        M.putToTransferTable(fdl);
                        M.onDownloadAdded(1, dlQueue.isPaused(dlmanager.getGID(fdl)));

                        fdl.onDownloadProgress = M.dlprogress;
                        fdl.onDownloadComplete = M.dlcomplete;
                        fdl.onBeforeDownloadComplete = M.dlbeforecomplete;
                        fdl.onDownloadError = M.dlerror;
                    });
                }
            }
        }
        if (megaChatIsDisabled) {
            $(document.body).addClass("megaChatDisabled");
        }
    }
    else if (page.substr(0, 2) == 'fm' && !u_type) {
        if (loggedout) {
            document.location.hash = 'start';
            return false;
        }
        login_next = page;
        login_txt = l[1298];
        document.location.hash = 'login';
    }
    else if (typeof init_start === 'function') {
        page = 'start';
        parsepage(pages['start'], 'start');
        init_start();
    }
    else {
        location.assign('/');
    }

    // Initialise the Public Service Announcement system
    if (typeof psa !== 'undefined') {
        psa.init();
    }

    // Initialise the update check system
    if (typeof alarm !== 'undefined') {
        alarm.siteUpdate.init();
    }
    topmenuUI();
    loggedout = false;
    flhashchange = false;
}

function loginDialog(close) {
    var $dialog = $('.dropdown.top-login-popup');
    if (close) {
        $dialog.find('form').empty();
        $dialog.addClass('hidden');
        return false;
    }
    $dialog.find('form').replaceWith(getTemplate('top-login'));
    if (localStorage.hideloginwarning || is_extension) {
        $dialog.find('.top-login-warning').hide();
        $dialog.find('.login-notification-icon').removeClass('hidden');
    }
    $dialog.find('.login-checkbox, .radio-txt').rebind('click', function (e) {
        var c = $dialog.find('.login-checkbox').attr('class');
        if (c.indexOf('checkboxOff') > -1) {
            $dialog.find('.login-checkbox').attr('class', 'login-checkbox checkboxOn');
        }
        else {
            $dialog.find('.login-checkbox').attr('class', 'login-checkbox checkboxOff');
        }
    });

    $('.top-login-forgot-pass').rebind('click', function (e) {
        document.location.hash = 'recovery';
        loginDialog(1);
    });

    $('.top-dialog-login-button').rebind('click', function (e) {
        tooltiplogin();
    });
    $('.top-login-full').rebind('click', function (e) {
        loginDialog(1);
        document.location.hash = 'login';
    });
    $('#login-password, #login-name').rebind('keydown', function (e) {
        $('.top-login-pad').removeClass('both-incorrect-inputs');
        $('.top-login-input-tooltip.both-incorrect').removeClass('active');
        $('.top-login-input-block.password').removeClass('incorrect');
        $('.top-login-input-block.e-mail').removeClass('incorrect');
        if (e.keyCode == 13) {
            tooltiplogin();
        }
    });

    $('.top-login-warning-close').rebind('click', function (e) {
        if ($('.loginwarning-checkbox').hasClass('checkboxOn')) {
            localStorage.hideloginwarning = 1;
        }
        $('.top-login-warning').removeClass('active');
        $('.login-notification-icon').removeClass('hidden');
    });
    $('.login-notification-icon').rebind('click', function (e) {
        $('.top-login-warning').show();
        $('.top-login-warning').addClass('active');
        $(this).addClass('hidden');
    });

    $('.top-login-input-block').rebind('click', function (e) {
        $(this).find('input').focus();
    });

    $('.top-login-input-block.password input,.top-login-input-block.e-mail input').rebind('blur', function() {
        $(this).parents('.top-login-input-block').removeClass('focused');
    }).rebind('focus', function() {
        $(this).parents('.top-login-input-block').addClass('focused');
    });


    $('.loginwarning-checkbox,.top-login-warning .radio-txt').rebind('click', function (e) {
        var c = '.loginwarning-checkbox',
            c2 = $(c).attr('class');
        $(c).removeClass('checkboxOn checkboxOff');
        if (c2.indexOf('checkboxOff') > -1) {
            $(c).addClass('checkboxOn');
        }
        else {
            $(c).addClass('checkboxOff');
        }
    });


    $('.dropdown.top-login-popup').removeClass('hidden');
    topPopupAlign('.top-login-button', '.dropdown.top-login-popup', 40);
    if (is_chrome_firefox) {
        mozLoginManager.fillForm.bind(mozLoginManager, 'form_login_header');
    }

}

function tooltiplogin() {
    var e = $('#login-name').val();
    if (e === '' || checkMail(e)) {
        $('.top-login-input-block.e-mail').addClass('incorrect');
        $('#login-name').val('');
        $('#login-name').focus();
    }
    else if ($('#login-password').val() === '') {
        $('.top-login-input-block.password').addClass('incorrect');
    }
    else {
        $('.top-dialog-login-button').addClass('loading');
        if ($('.loginwarning-checkbox').hasClass('checkboxOn')) {
            localStorage.hideloginwarning = 1;
        }
        var remember;
        if ($('.login-checkbox').attr('class').indexOf('checkboxOn') > -1) {
            remember = 1;
        }
        postLogin($('#login-name').val(), $('#login-password').val(), remember, function (r) {
            $('.top-dialog-login-button').removeClass('loading');
            if (r == EBLOCKED) {
                alert(l[730]);
            }
            else if (r) {
                passwordManager('#form_login_header');
                u_type = r;
                if (login_next) {
                    document.location.hash = login_next;
                }
                else if (page !== 'login') {
                    page = document.location.hash.substr(1);
                    init_page();
                }
                else {
                    document.location.hash = 'fm';
                }
                login_next = false;
            }
            else {
                $('.top-login-pad').addClass('both-incorrect-inputs');
                $('.top-login-input-tooltip.both-incorrect').addClass('active');
                $('#login-password').select();
            }
        });
    }
}

function topmenuUI() {
    if (u_type === 0) {
        $('.top-login-button').text(l[967]);
    }

    $('.top-icon.warning').addClass('hidden');
    $('.top-menu-item.upgrade-your-account.green,.top-menu-item.backup').addClass('hidden');
    $('.top-menu-item.logout').addClass('hidden');
    $('.top-menu-item.register,.top-menu-item.login').addClass('hidden');
    $('.top-menu-item.account').addClass('hidden');
    $('.top-menu-item.refresh-item').addClass('hidden');
    $('.activity-status-block .activity-status,.activity-status-block').hide();
    $('.membership-status-block i').attr('class', 'tiny-icon membership-status free');
    $('.membership-status, .top-head .user-name, .top-icon.achievements').hide();

    if (fminitialized) {
        $('.top-search-bl').removeClass('hidden');
    }
    else {
        $('.top-search-bl').addClass('hidden');
    }
<<<<<<< HEAD
    
    var avatar = useravatar.my;
    if (!avatar) {
=======

    var avatar;
    // can happen on mobile (useravatar to be empty, e.g. not loaded/initialised)
    if (typeof(useravatar) === 'undefined' || !useravatar.my) {
>>>>>>> 80318007
        $('.fm-avatar').hide();
    }
    else {
        avatar = useravatar.my;
    }

    // Show active item in main menu
    var section = page.split('/')[0];
    var $menuItem;
    if (section === 'fm') {
        section = page.split('/')[1];
    }
    $('.top-menu-item').removeClass('active');
    if (section) {
        $menuItem = $('.top-menu-item.' + section);
        $menuItem.addClass('active');
        if ($menuItem.parent('.top-submenu').length) {
            $menuItem.parent('.top-submenu').prev().addClass('expanded');
        }
    }


    // If the 'name' property is set, display it
    if (u_type == 3 && u_attr.name) {
        $('.top-head .user-name').text(u_attr.name).show();
    }

    // Check for pages that do not have the 'firstname' property set e.g. #about
    else if ((u_type == 3) && (!u_attr.firstname)
            && (typeof u_attr.name === 'string') && (u_attr.name.indexOf(' ') != -1)) {

        // Try get the first name from the full 'name' property and display
        var nameParts = u_attr.name.split(' ');
        $('.top-head .user-name').text(nameParts[0]).show();
    }
    
    // Show language in top menu
    $('.top-menu-item.languages .right-el').text(lang);
    // Show version in top menu
    $('.top-mega-version').text('v. ' + (buildVersion.website || 'dev'));

    if (u_type) {
        $('.top-menu-item.logout,.top-menu-item.backup').removeClass('hidden');
        $('.top-menu-item.account').removeClass('hidden');
        if (avatar) {
            $('.fm-avatar img').attr('src', avatar);
        }
        $('.top-login-button').hide();
        $('.membership-status').show();
        $('.top-change-language').hide();
        $('.create-account-button').hide();
        $('.membership-status-block').show();
        $('.top-icon.notification').show();
        if (u_attr.flags.ach) {
            $('.top-icon.achievements').show();
        }


        // If a Lite/Pro plan has been purchased
        if (u_attr.p) {

            // Set the plan text
            var proNum = u_attr.p;
            var purchasedPlan = getProPlan(proNum);

            // Set colour of plan and body class
            var cssClass;
            $('body').removeClass('free lite');

            if (proNum === 4) {
                cssClass = 'lite';
                $('body').addClass('lite');
            } else {
                cssClass = 'pro' + proNum;
            }

            // Show the 'Upgrade your account' button in the main menu for all
            $('.top-menu-item.upgrade-your-account.green').addClass('hidden');
            $('.membership-icon-pad .membership-big-txt.plan-txt').text(purchasedPlan);
            $('.membership-icon-pad .membership-icon').attr('class', 'membership-icon pro' + u_attr.p);
            $('.membership-status-block i').attr('class', 'tiny-icon membership-status ' + cssClass);
            $('.top-menu-item.account .right-el').text(purchasedPlan);
            $('.membership-popup').addClass('pro-popup');
        }
        else {
            // Show the free badge
            $('.top-menu-item.upgrade-your-account.green').removeClass('hidden');
            $('.membership-icon').attr('class','membership-icon');
            $('.top-menu-item.account .right-el').text('FREE');
            $('.membership-status').attr('class', 'tiny-icon membership-status free');
            $('.membership-popup').removeClass('pro-popup');
            $('body').removeClass('lite').addClass('free');
        }

        if (is_fm()) {
            $('.top-menu-item.refresh-item').removeClass('hidden');
        }

        // If the chat is disabled don't show the green status icon in the header
        if (!megaChatIsDisabled) {
            $('.activity-status-block, .activity-status-block .activity-status').show();
            if (megaChatIsReady) {
                megaChat.renderMyStatus();
            }
        }

        // Show PRO plan expired warning popup (if applicable)
        alarm.planExpired.render();
    }
    else {
        if (u_type === 0 && !confirmok && page !== 'key') {

            $('.top-menu-item.register').text(l[968]);

            // If they have purchased Pro but not activated yet, show a warning
            if (isNonActivatedAccount()) {
                alarm.nonActivatedAccount.render();
            }

            // Otherwise show the ephemeral session warning
            else if (($.len(M.c[M.RootID] || {})) && (page !== 'register')) {
                alarm.ephemeralSession.render();
            }
        }

        $('.top-menu-item.upgrade-your-account.green').addClass('hidden');
        $('.membership-status-block').hide();
        $('.top-icon.notification').hide();
        $('.top-icon.achievements').hide();
        $('.create-account-button').show();
        $('.create-account-button').rebind('click', function () {
            document.location.hash = 'register';
        });
        $('.top-login-button').show();
        $('.top-login-button').rebind('click', function () {
            if (u_type === 0) {
                mLogout();
            }
            else {
                var c = $('.dropdown.top-login-popup').attr('class');
                if (c && c.indexOf('hidden') > -1) {
                    loginDialog();
                }
                else {
                    loginDialog(1);
                }
            }
        });

        // Only show top language change icon if not logged in
        if (u_type === false) {

            // Get current language
            var $topChangeLang = $('.top-change-language');
            var $topChangeLangName = $topChangeLang.find('.top-change-language-name');

            //TODO: Change translated values on short translated
            //var languageName = ln[lang];

            // Init the top header change language button
            $topChangeLangName.text(lang);
            $topChangeLang.removeClass('hidden');
            $topChangeLang.rebind('click', function() {

                // Add log to see how often they click to change language
                api_req({ a: 'log', e: 99600, m: 'Language menu opened from top header' });

                // Open the language dialog
                langDialog.show();
            });
        }

        $('.top-menu-item.register,.top-menu-item.login').removeClass('hidden');

        if (u_type === 0) {
            $('.top-menu-item.login').addClass('hidden');
            $('.top-menu-item.logout').removeClass('hidden');
        }

    }

    $.hideTopMenu = function (e) {

        var c;

        if (e) {
            c = $(e.target).attr('class');
        }
        if (!e || ($(e.target).parents('.membership-popup').length == 0
                && ((c && c.indexOf('membership-status') == -1) || !c))
                || (c && c.indexOf('mem-button') > -1)) {
            $('.membership-popup').addClass('hidden');
            $('.membership-status-block').removeClass('active');
        }
        if (!e || ($(e.target).parents('.top-menu-popup').length == 0
                && !$(e.target).hasClass('top-menu-popup')
                && ((c && c.indexOf('top-icon menu') == -1) || !c))) {
            topMenu(1);
        }
        if (!e || ($(e.target).parents('.top-warning-popup').length == 0
                && ((c && c.indexOf('warning-icon-area') == -1) || !c))) {
            $('.top-warning-popup').addClass('hidden');
        }
        if (!e || ($(e.target).parents('.top-user-status-popup').length == 0
                && ((c && c.indexOf('activity-status') == -1 && c.indexOf('loading') == -1) || !c))) {
            $('.top-user-status-popup').addClass('hidden');
            $('.activity-status-block').removeClass('active');
        }
        if (!e || ($(e.target).parents('.notification-popup').length == 0
                && ((c && c.indexOf('top-icon notification') == -1) || !c))) {

            if (typeof notify === 'object') {
                notify.closePopup();
            }
        }
        if (!e || ($(e.target).parents('.dropdown.top-login-popup').length == 0
                && ((c && c.indexOf('top-login-button') == -1) || !c))) {
            $('.dropdown.top-login-popup').addClass('hidden');
        }
        if ((!e || $(e.target).parents('.create-new-folder').length == 0)
                && (!c || c.indexOf('fm-new-folder') == -1)) {
            var c3;
            if (e && e.target) {
                c3 = $(e.target).parent().attr('class');
            }
            if (!c3 || c3.indexOf('fm-new-folder') == -1) {
                $('.fm-new-folder').removeClass('active filled-input');
                $('.create-new-folder').addClass('hidden');
            }
        }
        if ((!e || $(e.target).parents('.fm-add-user,.add-user-popup').length == 0)
                && (!c || c.indexOf('fm-add-user') == -1)) {
            $('.fm-add-user').removeClass('active');
            $('.add-user-popup').addClass('dialog hidden');
            $('.add-user-popup').removeAttr('style');
        }
    };

    $('#pageholder, #startholder').rebind('click', function(e) {
        if (typeof $.hideTopMenu === 'function') {
            $.hideTopMenu(e);
        }
    });

    $('.top-icon.achievements').rebind('click', function() {
        loadingDialog.show();

        M.accountData(function(account) {
            loadingDialog.hide();

            if (account.maf) {
                achievementsListDialog();
            }
        });
    });

    $('.top-icon.menu, .top-icon.close').rebind('click', function () {
        topMenu();
    });

    $('.top-icon.close').rebind('click', function () {
        topMenu(1);
    });

    $('.activity-status-block').rebind('click.topui', function (e) {
        var $this = $(this);
        if ($this.attr('class').indexOf('active') == -1) {
            $this.addClass('active');
            $('.top-user-status-popup').removeClass('hidden');
            topPopupAlign('.activity-status-block', '.top-user-status-popup', 40);
        }
        else {
            $this.removeClass('active');
            $('.top-user-status-popup').addClass('hidden');
        }
    });
    $('.top-user-status-popup .dropdown-item').rebind('click.topui', function (e) {
        if ($(this).attr('class').indexOf('active') == -1) {
            $('.top-user-status-popup .dropdown-item').removeClass('active');
            $(this).addClass('active');
            $('.activity-status-block').find('.activity-status')
                .attr('class', 'top ' + $(this).find('.activity-status').attr('class'));
            $('.activity-status-block').removeClass('active');
<<<<<<< HEAD
            $('.top-user-status-popup').addClass('hidden');
=======
            $('.top-user-status-popup').removeClass('active');
            if (!megaChatIsReady && !megaChatIsDisabled) {
                var presence = $(this).data("presence");
                localStorage.megaChatPresence = presence;
                localStorage.megaChatPresenceMtime = unixtime();

                mega.initLoadReport();
                loadfm();
                $('.activity-status-block').addClass("fadeinout");
            }
>>>>>>> 80318007
        }
    });

    $('.top-menu-popup .top-menu-item').rebind('click', function () {
        var className = $(this).attr('class');
        if (!className) {
            className = '';
        }
        if (className.indexOf('submenu-item') > -1) {
            if (className.indexOf('expanded') > -1) {
                $(this).removeClass('expanded');
            } else {
                $(this).addClass('expanded');
            }
            setTimeout(topMenuScroll,200);
        }
        else {
            if ($('.light-overlay').is(':visible')) {
                loadingInitDialog.hide();
            }
            topMenu(1);
            if (className.indexOf('privacycompany') > -1) {
                document.location.hash = 'privacycompany';
            }
            else if (className.indexOf('upgrade-your-account') > -1) {
                document.location.hash = 'pro';
                return false;
            }
            else if (className.indexOf('register') > -1) {
                document.location.hash = 'register';
            }
            else if (className.indexOf('login') > -1) {
                document.location.hash = 'login';
            }
            else if (className.indexOf('about') > -1) {
                document.location.hash = 'about';
            }
            else if (className.indexOf('corporate') > -1) {
                document.location.hash = 'corporate';
            }
            else if (className.indexOf('blog') > -1) {
                document.location.hash = 'blog';
            }
            else if (className.indexOf('credits') > -1) {
                document.location.hash = 'credits';
            }
            else if (className.indexOf('chrome') > -1) {
                document.location.hash = 'chrome';
            }
            else if (className.indexOf('resellers') > -1) {
                document.location.hash = 'resellers';
                return false;
            }
            else if (className.indexOf('backup') > -1) {
                document.location.hash = 'backup';
                return false;
            }
            else if (className.indexOf('firefox') > -1) {
                document.location.hash = 'firefox';
            }
            else if (className.indexOf('mobile') > -1) {
                document.location.hash = 'mobile';
            }
            else if (className.indexOf('sync') > -1) {
                document.location.hash = 'sync';
            }
            else if (className.indexOf('help') > -1) {
                document.location.hash = 'help';
            }
            else if (className.indexOf('contact') > -1) {
                document.location.hash = 'contact';
            }
            else if (className.indexOf('support') > -1) {
                document.location.hash = 'support';
            }
            else if (className.indexOf('sitemap') > -1) {
                document.location.hash = 'sitemap';
            }
            else if (className.indexOf('sdk') > -1) {
                document.location.hash = 'sdk';
            }
            else if (className.indexOf('doc') > -1) {
                document.location.hash = 'doc';
            }
            else if (className.indexOf('sourcecode') > -1) {
                document.location.hash = 'sourcecode';
            }
            else if (className.indexOf('terms') > -1) {
                document.location.hash = 'terms';
            }
            else if (className.indexOf('general') > -1) {
                document.location.hash = 'general';
            }
            else if (className.indexOf('privacy') > -1) {
                document.location.hash = 'privacy';
            }
            else if (className.indexOf('mega') > -1) {
                document.location.hash = 'mega';
            }
            else if (className.indexOf('copyright') > -1) {
                document.location.hash = 'copyright';
            }
            else if (className.indexOf('takedown') > -1) {
                document.location.hash = 'takedown';
            }
            else if (className.indexOf('account') > -1) {
                document.location.hash = 'fm/account';
            }
            else if (className.indexOf('refresh') > -1) {
                mega.utils.reload();
            }
            else if (className.indexOf('languages') > -1) {
                langDialog.show();
            }
            else if (className.indexOf('logout') > -1) {
                mLogout();
            }
        }
    });

    $('.st-bottom-button').rebind('click', function () {
        var url = $(this).attr('href');
        window.open(url, '_blank');
    });

    $('.top-search-bl').rebind('click', function () {
        $(this).addClass('active');
        $('.top-search-input').focus();
    });

    $('.top-search-input').rebind('blur', function () {
        $(this).closest('.top-search-bl').removeClass('active');
        if ($(this).val() == '') {
            $('.top-search-bl').removeClass('contains-value');
        }
        else {
            $('.top-search-bl').addClass('contains-value');
        }
    });

    $('.top-clear-button').rebind('click', function () {
        if (folderlink) {
            var dn = $(M.viewmode ? '.file-block-scrolling .file-block-title' : 'table.grid-table.fm .tranfer-filetype-txt');
            var ct = M.viewmode ? 'a' : 'tr';
            dn.closest(ct).show();
            $(window).trigger('resize');
        }
        $('.top-search-bl').removeClass('contains-value active');
        $('.top-search-input').val('');
    });

    $('.top-search-input').rebind('keyup', function _topSearchHandler(e) {
        if (e.keyCode == 13 || folderlink) {

            if (folderlink) {
                // Flush cached nodes, if any
                $(window).trigger('dynlist.flush');
            }

            if (!folderlink || !_topSearchHandler.logFired) {
                // Add log to see how often they use the search
                api_req({ a: 'log', e: 99603, m: 'Webclient top search used' });
                _topSearchHandler.logFired = true;
            }

            var val = $.trim($('.top-search-input').val());
            if (folderlink || val.length > 2 || !asciionly(val)) {
                if (folderlink) {
                    var dn = $(M.viewmode ? '.file-block-scrolling .file-block-title' : 'table.grid-table.fm .tranfer-filetype-txt');
                    var ct = M.viewmode ? 'a' : 'tr';
                    dn.closest(ct).show();

                    if (val) {
                        val = val.toLowerCase();
                        dn.filter(function () {
                            return !~$(this).text().toLowerCase().indexOf(val);
                        }).closest(ct).hide();
                    }
                    $(window).trigger('resize');
                    e.preventDefault();
                    e.stopPropagation();
                }
                else {
                    document.location.hash = 'fm/search/' + val;
                }
            }
        }
    });

    // Hover tooltip for top-menu elements and sidebar icons
    $('.nw-fm-left-icon, .top-icon').rebind('mouseover.nw-fm-left-icon', function() {
        var $this    = $(this);
        var $tooltip = $this.find('.dark-tooltip');
        var tooltipPos;
        var tooltipWidth;
        var buttonPos;

        if ($.liTooltipTimer) {
            clearTimeout($.liTooltipTimer);
        }
        $.liTooltipTimer = window.setTimeout(
            function() {
                if ($tooltip.hasClass('top')) {
                    tooltipWidth = $tooltip.outerWidth();
                    buttonPos    = $this.position().left;
                    tooltipPos   = buttonPos + $this.outerWidth() / 2 - tooltipWidth / 2;
                    if ($('body').width() - (tooltipPos + tooltipWidth) > 0) {
                        $tooltip.css({
                            'left': tooltipPos,
                            'right': 'auto'
                        });
                    }
                    else {
                        $tooltip.css({
                            'left': 'auto',
                            'right': 0
                        });
                    }
                }
                $tooltip.addClass('hovered');
            }, 1000);
    })
    .rebind('mouseout.nw-fm-left-icon', function() {
        $(this).find('.dark-tooltip').removeClass('hovered');
        clearTimeout($.liTooltipTimer);
    });

    var $topHeader = $('.top-head');
    $topHeader.find('.fm-avatar img').rebind('click', function() {

        // If the user has an avatar already set, take them to the profile page where they can change or remove it
        if ($(this).attr('src').indexOf('blob:') > -1) {
            document.location.hash = 'fm/account/profile';
        }
        else {
            // Otherwise if they don't have an avatar, open the change avatar dialog
            avatarDialog();
        }
    });

    // If the user name in the header is clicked, take them to the account overview page
    $topHeader.find('.user-name').rebind('click', function() {
        document.location.hash = 'fm/account';
    });

    // If the main Mega M logo in the header is clicked
    $topHeader.find('.logo').rebind('click', function() {
        if (typeof loadingInitDialog === 'undefined' || !loadingInitDialog.active) {
            if (folderlink) {
                M.openFolder(M.RootID, true);
            }
            else {
                document.location.hash =
                    typeof u_type !== 'undefined' && +u_type > 2 ? '#fm/dashboard' : '#start';
            }
        }
    });

    if (!$('.fm-dialog.registration-page-success').hasClass('hidden')) {
        $('.fm-dialog.registration-page-success').addClass('hidden');
        $('.fm-dialog-overlay').addClass('hidden');
        $('body').removeClass('overlayed');
    }

    if (ulmanager.isUploading || dlmanager.isDownloading) {
        $('.widget-block').removeClass('hidden');
    }

    $('.widget-block').rebind('click', function (e) {
        if ($.infoscroll && page == 'download') {
            startpageMain();
        }
        else if ($.dlhash) {
            document.location.hash = $.dlhash;
        }
        else if (folderlink && M.lastSeenFolderLink) {
            $(document).one('MegaOpenFolder', function() {
                $('.nw-fm-left-icon.transfers').click();
            });
            location.hash = M.lastSeenFolderLink;
        }
        else {
            document.location.hash = 'fm';
        }
    });

    if (String(M.currentdirid).substr(0, 7) === 'search/' && M.currentdirid[7] !== '~') {
        $('.top-search-bl').addClass('contains-value');
        $('.top-search-bl input').val(decodeURIComponent(M.currentdirid.substr(7)));
    }


    // Initialise notification popup and tooltip
    if (typeof notify === 'object') {
        notify.init();
    }
}

function is_fm() {
    var r = !!pfid;

    if (!r && (u_type !== false)) {
        r = page === '' || page === 'start' || page === 'index'
            || page.substr(0, 2) === 'fm' || page.substr(0, 7) === 'account';
    }

    if (d > 1) console.error('is_fm', r, page, hash);

    return r;
}

/**
 *  Process a given template (which has been loaded already in `pages[]`)
 *  and return the translated HTML code.
 *
 *  @param {String} name    Template name
 *  @returns {String}       The HTML ready to be used
 */
function getTemplate(name) {

    return translate(''+pages[name]).replace(/{staticpath}/g, staticpath);
}

function parsepage(pagehtml, pp) {
    $('body').removeClass('ads');
    $('#fmholder').hide();
    $('#pageholder').hide();
    $('#startholder').hide();
    megatitle();

    pagehtml = translate(''+pagehtml).replace(/{staticpath}/g, staticpath);
    if (document.location.href.substr(0, 19) == 'chrome-extension://') {
        pagehtml = pagehtml.replace(/\/#/g, '/' + urlrootfile + '#');
    }
    $('body').removeClass('notification-body bottom-pages new-startpage');

    if (page == 'start') {
        $('body').addClass('new-startpage');
    }
    else {
        $('body').addClass('bottom-pages');
    }

    var top = parsetopmenu();
    var bmenu = pages['bottom'];
    var bmenu2 = pages['bottom2'];
    if (document.location.href.substr(0, 19) == 'chrome-extension://') {
        bmenu2 = bmenu2.replace(/\/#/g, '/' + urlrootfile + '#');
    }
    pagehtml = pagehtml.replace("((MEGAINFO))", translate(pages['megainfo']).replace(/{staticpath}/g, staticpath));
    pagehtml = pagehtml.replace("((TOP))", top);
    pagehtml = pagehtml.replace("((BOTTOM))", translate(bmenu2));

    var $container = is_mobile ? $('body') : $('#startholder');
    $container
        .safeHTML(translate(pages['transferwidget']) + pagehtml)
        .show();

    Soon(mainScroll);
    $(window).rebind('resize.subpage', function (e) {
        if (page !== 'start' && page !== 'download') {
            mainScroll();
        }
        mega.utils.chrome110ZoomLevelNotification();
    });

    $('.nw-bottom-block').addClass(lang);
    if (typeof UIkeyevents === 'function') {
        UIkeyevents();
    }
}

function parsetopmenu() {
    var top = pages['top'].replace(/{staticpath}/g, staticpath);
    if (document.location.href.substr(0, 19) == 'chrome-extension://') {
        top = top.replace(/\/#/g, '/' + urlrootfile + '#');
    }
    top = top.replace("{avatar-top}", window.useravatar && useravatar.mine() || '');
    top = translate(top);
    return top;
}

window.onhashchange = function() {
    var tpage = document.location.hash;

    if (typeof gifSlider !== 'undefined' && tpage.substr(0, 2) !== '#!') {
        gifSlider.clear();
    }

    if (window.skipHashChange) {
        delete window.skipHashChange;
        return false;
    }

    if (silent_loading) {
        document.location.hash = hash;
        return false;
    }

    if (folderlink) {
        flhashchange = true;
    }

    if (tpage == '#info' && page == 'start') {
        if (!$.infoscroll) {
            startpageScroll();
        }
        return false;
    }

    if ((tpage == '#' || tpage == '' || tpage == 'start') && page == 'start' ) {
        if ($.infoscroll) {
            startpageMain();
        }
        return false;
    }

    var overlay = document.getElementById('overlay');
    if (overlay && overlay.style.display == '' && !is_fm()) {
        document.location.hash = hash;
        return false;
    }

    dlid = false;
    hash = window.location.hash;
    if (hash) {
        page = hash.replace('#', '');

        if (page) {
            try {
                page = decodeURIComponent(page);
            }
            catch (e) {}
        }
    }
    else {
        page = '';
    }

    if (page) {
        if (page.indexOf('%25') !== -1) {
            do {
                page = page.replace(/%25/g, '%');
            } while (page.indexOf('%25') !== -1);
        }
        if (page.indexOf('%21') !== -1) {
            page = page.replace(/%21/g, '!');
        }
        for (var p in subpages) {
            if (page && page.substr(0, p.length) == p) {
                for (i in subpages[p]) {
                    if (!jsl_loaded[jsl2[subpages[p][i]].n]) {
                        jsl.push(jsl2[subpages[p][i]]);
                    }
                }
            }
        }
    }

    if (jsl.length > 0) {
        loadingDialog.show();
        jsl_start();
    }
    else {
        init_page();
    }
};

window.onbeforeunload = function () {
    if (dlmanager.isDownloading || ulmanager.isUploading) {
        return l[377];
    }

    mBroadcaster.crossTab.leave();
};

window.onunload = function() {
    mBroadcaster.crossTab.leave();
};

if (!is_karma && !is_mobile) {
    window.M = new MegaData();
    attribCache = new IndexedDBKVStorage('attrib', { murSeed: 0x800F0002 });
    attribCache.syncNameTimer = {};
    attribCache.uaPacketParser = uaPacketParser;
    attribCache.bitMapsManager = new MegaDataBitMapManager();
}<|MERGE_RESOLUTION|>--- conflicted
+++ resolved
@@ -1308,20 +1308,10 @@
     else {
         $('.top-search-bl').addClass('hidden');
     }
-<<<<<<< HEAD
     
-    var avatar = useravatar.my;
+    var avatar = window.useravatar && useravatar.my;
     if (!avatar) {
-=======
-
-    var avatar;
-    // can happen on mobile (useravatar to be empty, e.g. not loaded/initialised)
-    if (typeof(useravatar) === 'undefined' || !useravatar.my) {
->>>>>>> 80318007
         $('.fm-avatar').hide();
-    }
-    else {
-        avatar = useravatar.my;
     }
 
     // Show active item in main menu
@@ -1601,10 +1591,7 @@
             $('.activity-status-block').find('.activity-status')
                 .attr('class', 'top ' + $(this).find('.activity-status').attr('class'));
             $('.activity-status-block').removeClass('active');
-<<<<<<< HEAD
             $('.top-user-status-popup').addClass('hidden');
-=======
-            $('.top-user-status-popup').removeClass('active');
             if (!megaChatIsReady && !megaChatIsDisabled) {
                 var presence = $(this).data("presence");
                 localStorage.megaChatPresence = presence;
@@ -1614,7 +1601,6 @@
                 loadfm();
                 $('.activity-status-block').addClass("fadeinout");
             }
->>>>>>> 80318007
         }
     });
 
