--- conflicted
+++ resolved
@@ -344,11 +344,8 @@
                 mega.config.fetch();
             }
 
-<<<<<<< HEAD
-=======
             mega.loadReport = {startTime: Date.now(), stepTimeStamp: Date.now()};
 
->>>>>>> 966b617f
             if (typeof mDB !== 'undefined' && !pfid && (!flhashchange || page === 'fm')) {
                 mDBstart();
                 mega.loadReport.mode = 1;
