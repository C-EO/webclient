--- conflicted
+++ resolved
@@ -258,10 +258,7 @@
 
 			loadingDialog.show();
 			CMS.watch('corporate', function() {
-<<<<<<< HEAD
-=======
 				window.corpTemplate = null;
->>>>>>> ae7f2009
 				doRenderCorpPage();
 			});
 			CMS.get('corporate', function(err, content) {
@@ -515,10 +512,7 @@
 			}
 			loadingDialog.show();
 			CMS.watch('help:' + lang, function() {
-<<<<<<< HEAD
-=======
 				window.helpTemplate = null;
->>>>>>> ae7f2009
 				doRenderHelp();
 			});
 			CMS.get('help:' + lang, function(err, content) {
