var dlid = false;
var dlkey = false;
var cn_url = false;
var init_l = true;
var pfkey = false;
var pfid = false;
var pfhandle = false;
var n_h = false;
var u_n = false;
var n_k_aes = false;
var fmdirid = false;
var u_type, cur_page, u_checked;
var confirmcode = false;
var confirmok = false;
var hash = window.location.hash;
var chrome_msg = false;
var init_anoupload = false;
var blogid = false;
var pwchangecode = false;
var resetpwcode = false;
var resetpwemail = '';
var mobileparsed = false;
var mobilekeygen = false;
var subdirid = false;
var subsubdirid = false;
var blogmonth = false;
var blogsearch = false;
var notifications;
var account = false;
var register_txt = false;
var login_next = false;
var loggedout = false;
var flhashchange = false;
var folderLinkVisitLogged = false;
var avatars = {};
var mega_title = 'MEGA';



var pro_json = '[[["N02zLAiWqRU",1,500,1024,1,"9.99","EUR"],["zqdkqTtOtGc",1,500,1024,12,"99.99","EUR"],["j-r9sea9qW4",2,2048,4096,1,"19.99","EUR"],["990PKO93JQU",2,2048,4096,12,"199.99","EUR"],["bG-i_SoVUd0",3,4096,8182,1,"29.99","EUR"],["e4dkakbTRWQ",3,4096,8182,12,"299.99","EUR"]]]';

pages['placeholder'] = '<div class="bottom-page scroll-block">' +
    '((TOP))' +
    '<div class="main-pad-block">' +
    '<div class="main-mid-pad new-bottom-pages"></div>' +
    '</div>';

mBroadcaster.once('startMega', function () {
    'use strict';

    if (!hashLogic) {
        $(window).rebind('popstate.mega', function (event) {
            var state = event.originalEvent.state || {};
            var add = '';
            if (state.searchString) {
                add = state.searchString;
            }
            loadSubPage((state.subpage || state.fmpage || location.hash) + add, event);
        });
    }
});

mBroadcaster.once('startMega:desktop', function () {
    'use strict';

    if (pages['dialogs']) {
        $('body').safeAppend(translate(pages['dialogs'].replace(/{staticpath}/g, staticpath)));
        delete pages['dialogs'];
    }
    if (pages['onboarding']) {
        $('body').safeAppend(translate(pages['onboarding'].replace(/{staticpath}/g, staticpath)));
        delete pages['onboarding'];
    }
    if (pages['chat']) {
        $('body').safeAppend(translate(pages['chat'].replace(/{staticpath}/g, staticpath)));
        delete pages['chat'];
    }
});

function startMega() {
    mBroadcaster.sendMessage('startMega');

    if (is_mobile) {
        mBroadcaster.sendMessage('startMega:mobile');
        mBroadcaster.removeListeners('startMega:desktop');
    }
    else {
        mBroadcaster.sendMessage('startMega:desktop');
        mBroadcaster.removeListeners('startMega:mobile');
    }

    jsl = [];
    if (silent_loading) {
        onIdle(silent_loading);
        silent_loading = false;
    }
    else {
        init_page();
    }
}

function topMenu(close) {

    if (close) {
        $.topMenu = '';
        $('.top-icon.menu').removeClass('active');
        $('.top-menu-popup').addClass('hidden');

        // If on mobile, hide the menu and also remove the close click/tap handler on the dark background overlay
        if (is_mobile) {
            $('html').removeClass('overlayed');
            $('.mobile.dark-overlay').addClass('hidden').removeClass('active').off('tap');
        }
        $(window).unbind('resize.topmenu');
    }
    else {
        $.topMenu = 'topmenu';
        $('.top-icon.menu').addClass('active');
        $('.top-menu-popup').removeClass('hidden');

        if (!is_mobile) {
            topMenuScroll();
            $(window).rebind('resize.topmenu', function () {
                if ($('.top-icon.menu').hasClass('active')) {
                    topMenuScroll();
                }
            });
        }
        else {
            // If on mobile, show the dark backround overlay behind the menu and if it's clicked, close the menu
            $('html').addClass('overlayed');
            $('.mobile.dark-overlay').removeClass('hidden').addClass('active').off('tap').on('tap', function () {
                topMenu(true);
                return false;
            });
        }
    }
}

function topMenuScroll() {
    $('.top-menu-scroll').jScrollPane({
        enableKeyboardNavigation: false,
        showArrows: true,
        arrowSize: 5,
        animateScroll: true
    });
}

function scrollMenu() {
    "use strict";

    $('.bottom-pages .fmholder').rebind('scroll.devmenu', function () {
        if (page === 'doc' || page === 'cpage' || page === 'sdk' || page === 'dev') {
            var $menu = $('.new-left-menu-block');
            var topPos = $(this).scrollTop();
            if (topPos > 0) {
                if (topPos + $menu.outerHeight() + 106 <= $('.main-mid-pad').outerHeight()) {
                    $menu.css('top', topPos + 50 + 'px').addClass('floating');
                }
                else {
                    $menu.removeClass('floating');
                }
            }
            else {
                $menu.removeAttr('style');
            }
        }
    });
}

function topPopupAlign(button, popup, topPos) {
    $.popupAlign = function () {
        var $button = $(button),
            $popup = $(popup),
            $popupArrow = $popup.find('.dropdown-white-arrow'),
            pageWidth,
            popupRightPos,
            arrowRightPos,
            buttonTopPos;

        if ($button.length && $popup.length) {
            pageWidth = $('body').width();
            $popup.removeAttr('style');
            $popupArrow.removeAttr('style');
            popupRightPos = pageWidth
                - $button.offset().left
                - $button.outerWidth() / 2
                - $popup.outerWidth() / 2;
            if (topPos) {
                $popup.css('top', topPos + 'px');
            }
            else {
                buttonTopPos = $button.offset().top + $button.outerHeight();
                $popup.css('top', buttonTopPos + 13 + 'px');
            }

            if (popupRightPos > 10) {
                $popup.css('right', popupRightPos + 'px');
            }
            else {
                $popup.css('right', '10px');
                arrowRightPos = pageWidth
                    - $button.offset().left
                    - $button.outerWidth() / 2;
                $popupArrow.css({
                    left: 'auto',
                    right: arrowRightPos - 22
                })
            }
        }
    };

    // If top menu is opened - set timeout to count correct positions
    if (!$('.top-menu-popup').hasClass('hidden')) {
        setTimeout(function () {
            $.popupAlign();
        }, 250);
    } else {
        $.popupAlign();
    }
}




function init_page() {
    page = page || (u_type ? 'fm' : 'start');

    if (!window.M) {
        return console.warn('Something went wrong, the initialization did not completed...');
    }

    // If they are transferring from mega.co.nz
    if (page.substr(0, 13) == 'sitetransfer!') {

        // If false, then the page is changing hash URL so don't continue past here
        if (M.transferFromMegaCoNz() === false) {
            return false;
        }
    }

    dlkey = false;
    if (page[0] === '!' && page.length > 1) {

        var ar = page.substr(1, page.length - 1).split('!');
        if (ar[0]) {
            dlid = ar[0].replace(/[^\w-]+/g, "");
        }

        if (ar[1]) {
            dlkey = ar[1].replace(/[^\w-]+/g, "");
        }
        $.playbackTimeOffset = parseInt(ar[2]) | 0;

        if (M.hasPendingTransfers() && $.lastSeenFilelink !== getSitePath()) {
            page = 'download';

            M.abortTransfers()
                .done(function () {
                    location.reload();
                })
                .fail(function () {
                    loadSubPage($.lastSeenFilelink);
                });

            return;
        }
        $.lastSeenFilelink = getSitePath();
    }

    // Set class if gbot
    if (is_bot) {
        $('html').addClass('gbot');
    }
    else {
        $('html').removeClass('gbot');
    }

    if (!u_type) {
        $('body').attr('class', 'not-logged');
    }
    else {
        $('body').attr('class', 'logged');

        // Recovery key has been saved
        if (localStorage.recoverykey && !$('body').hasClass('rk-saved')) {
            $('body').addClass('rk-saved');
        }

        // Add FM fonsize class to body
        if (fmconfig.font_size) {
            $('body').removeClass('fontsize1 fontsize2')
                .addClass('fontsize' + fmconfig.font_size);
        }
    }

    // Add language class to body for CSS fixes for specific language strings
    $('body').addClass(lang);

    if ('-fa-ar-he-'.indexOf('-' + lang + '-') > -1) {
        $('body').addClass('rtl');
    }

    if (is_mobile && is_android) {
        var $html = $('html');

        $html.height(window.innerHeight);

        $(window).rebind('resize.htmlheight', function () {
            $html.height(window.innerHeight);
        });
    }

    // If on the plugin page, show the page with the relevant extension for their current browser
    if (page == 'plugin') {
        page = (mega.chrome) ? 'chrome' : 'firefox';
    }

    if (localStorage.signupcode && u_type !== false) {
        delete localStorage.signupcode;
    }
    else if (localStorage.signupcode
<<<<<<< HEAD
        && page.substr(0, 6) !== 'signup'
        && page !== 'register'
        && page !== 'terms'
        && page !== 'mega'
        && page !== 'privacy' && page !== 'chrome' && page !== 'firefox') {
=======
            && page.substr(0, 6) !== 'signup'
            && page !== 'register'
            && page !== 'terms'
            && page !== 'mega'
            && page !== 'privacy' && page !== 'gdpr' && page !== 'chrome' && page !== 'firefox') {
>>>>>>> 7d0b62f7
        register_txt = l[1291];
        loadSubPage('signup' + localStorage.signupcode);
        return false;
    }
    if (!page.match(/^(blog|help|corporate|page_)/)) {
        $('.top-head').remove();
    }
    $('#loading').hide();
    if (window.loadingDialog) {
        loadingDialog.hide();
    }

    var oldPFKey = pfkey;
    var pageBeginLetters = page.substr(0, 2);
    // contact link handling...
    if (pageBeginLetters === 'C!' && page.length > 2) {
<<<<<<< HEAD
        var ctLink = page.substring(2, page.length);
        mBroadcaster.once('fm:initialized', function () {
            openContactInfoLink(ctLink);
        });

        page = 'fm/contacts';
=======
        if (!is_mobile) {
            var ctLink = page.substring(2, page.length);
            mBroadcaster.once('fm:initialized', function () {
                openContactInfoLink(ctLink);
            });
            page = 'fm/contacts';
        }
        else {
            page = (u_type ? 'fm' : 'start');
        }
>>>>>>> 7d0b62f7
    }

    if (pageBeginLetters === 'F!' && page.length > 2) {
        var ar = page.substr(2, page.length - 1).split('!');

        pfid = false;
        if (ar[0]) {
            pfid = ar[0].replace(/[^\w-]+/g, "");
        }

        pfkey = false;
        if (ar[1]) {
            pfkey = ar[1].replace(/[^\w-]+/g, "").substr(0, 22);
        }

        pfhandle = false;
        if (ar[2]) {
            pfhandle = ar[2].replace(/[^\w-]+/g, "");
        }

        // If the visit to the folder link has not been logged yet
        if (folderLinkVisitLogged === false) {

            // Log to see how many public folder views on mobile webclient
            if (is_mobile) {
                api_req({ a: 'log', e: 99631, m: 'Loaded public folder link on mobile webclient' });
            }
            else {
                // Otherwise log to see how many public folder views on regular webclient
                api_req({ a: 'log', e: 99632, m: 'Loaded public folder link on regular webclient' });
            }

            // Don't log this again for this session
            folderLinkVisitLogged = true;
        }

        n_h = pfid;
        if (!flhashchange || pfkey !== oldPFKey || pfkey.length !== 22) {
            if (pfkey.length === 22) {
                api_setfolder(n_h);
                if (waitxhr) {
                    waitsc();
                }
                u_n = pfid;
            }
            else {
                // If mobile, show the decryption key overlay
                if (is_mobile) {
                    parsepage(pages['mobile']);
                    mobile.decryptionKeyOverlay.show(pfid, true, pfkey);
                }
                else {
                    // Insert placeholder background page while waiting for user input
                    parsepage(pages['placeholder']);

                    // Show the decryption key dialog on top
                    mKeyDialog(pfid, true, pfkey)
                        .fail(function () {
                            loadSubPage('start');
                        });
                    pfkey = false;
                }
                return;
            }

            if (fminitialized && (!folderlink || pfkey !== oldPFKey)) {
                // Clean up internal state in case we're navigating back to a folderlink
                M.currentdirid = M.RootID = undefined;
                delete $.onImportCopyNodes;
                delete $.mcImport;
            }
        }
        if (pfhandle) {
            page = 'fm/' + pfhandle;
        }
        else {
            page = 'fm';
        }
    }
    else if (!flhashchange || page !== 'fm/transfers') {
        n_h = false;
        u_n = false;
        pfkey = false;
        pfid = false;
        pfhandle = false;
    }
    confirmcode = false;
    pwchangecode = false;

    if (pageBeginLetters.toLowerCase() === 'n!') {
        return invalidLinkError();
    }

    if (page.substr(0, 7) === 'confirm') {
        confirmcode = page.replace("confirm", "");
        page = 'confirm';
    }
    if (page.substr(0, 7) == 'pwreset') {
        resetpwcode = page.replace("pwreset", "");
        page = 'resetpassword';
    }
    if (page.substr(0, 5) == 'newpw') {
        pwchangecode = page.replace("newpw", "");
        page = 'newpw';
    }

    if ((pfkey || dlkey) && location.hash[0] !== '#') {
        return location.replace(getAppBaseUrl());
    }

    blogmonth = false;
    blogsearch = false;

    if (!$.mcImport && typeof closeDialog === 'function') {
        closeDialog();
    }

    if ((page.substr(0, 1) !== '!')
        && (page.substr(0, 3) !== 'pro')
        && (page.substr(0, 5) !== 'start')
        && (page.substr(0, 4) !== 'help')
        && (page !== 'contact')
        && (page !== 'ios')
        && (page !== 'android')
        && (page !== 'wp')
        && (page !== 'extensions')
        && (page !== 'sync')
        && (page !== 'bird')
        && (page !== 'cmd')
        && (page !== 'terms')
        && (page !== 'privacy')
        && (page !== 'gdpr')
        && (page !== 'takendown')
        && (page !== 'general')
        && (page !== 'resellers')
        && localStorage.awaitingConfirmationAccount) {

        var acc = JSON.parse(localStorage.awaitingConfirmationAccount);

        // if visiting a #confirm link, or they confirmed it elsewhere.
        if (confirmcode || u_type > 1) {
            delete localStorage.awaitingConfirmationAccount;
        }
        else {
            // Show signup link dialog for mobile
            if (is_mobile) {
                parsepage(pages['mobile']);
                mobile.register.showConfirmEmailScreen(acc);
                topmenuUI();
                return false;
            }
            else {
                // Insert placeholder page while waiting for user input
                parsepage(pages['placeholder']);

                return mega.ui.sendSignupLinkDialog(acc, function () {
                    // The user clicked 'close', abort and start over...
                    delete localStorage.awaitingConfirmationAccount;
                    init_page();
                });
            }
        }
    }

    // If the account has just finished being cancelled
    if (localStorage.beingAccountCancellation) {
        if (is_mobile) {
            parsepage(pages['mobile']);

            // Show message that the account has been cancelled successfully
            mobile.messageOverlay.show(l[6188], l[6189], function () {
                loadSubPage('start');
            });
        }
        else {
            // Insert placeholder page while waiting for user input
            parsepage(pages['placeholder']);

            msgDialog('warninga', l[6188], l[6189], '', function () {
                loadSubPage('start');
            });
        }

        delete localStorage.beingAccountCancellation;
        return false;
    }
    // Password protected link decryption dialog
    if (page.substr(0, 2) === 'P!' && page.length > 2) {
        // Check if TextEncoder function is available for the stringToByteArray function
        if (window.TextEncoder) {
            // Show the password overlay for mobile
            if (is_mobile) {
                parsepage(pages['mobile']);
                mobile.decryptionPasswordOverlay.show(page);
            }
            else {
                // Otherwise insert background page, show the password
                // decryption dialog and pass in the current URL hash
                parsepage(pages['placeholder']);
                exportPassword.decrypt.init(page);
            }
        }
        else { // not supported browser, appologize from user
            var msgToUser = l[18420];
            if (u_type) {
                mBroadcaster.once('boot_done', function () {
                    setTimeout(
                        msgDialog('info', 'Pwssword protected link not supported', // not visible
                            msgToUser), 1000);
                });
                page = 'fm';
            }
            else {
                msgDialog('info', 'Pwssword protected link not supported', // not visible
                    msgToUser);
                page = 'start';
            }
        }
    }

    if (page.substr(0, 10) == 'blogsearch') {
        blogsearch = decodeURIComponent(page.substr(11, page.length - 1));
        if (!blogsearch) {
            loadSubPage('blog');
        }
        page = 'blog';
        parsepage(pages['blogarticle']);
        init_blog();
    }

    
    else if (page.substr(0, 6) == 'verify') {
        parsepage(pages['change_email']);
        emailchange.main();
    }
    else if (page.substr(0, 9) == 'corporate') {
        function doRenderCorpPage() {
            if (window.corpTemplate) {
                parsepage(window.corpTemplate);
                topmenuUI();
                loadingDialog.hide();
                CMS.loaded('corporate');
                return;
            }

            loadingDialog.show();
            CMS.watch('corporate', function () {
                window.corpTemplate = null;
                doRenderCorpPage();
            });
            CMS.get('corporate', function (err, content) {
                parsepage(window.corpTemplate = content.html);
                topmenuUI();
                loadingDialog.hide();
            });
        }

        doRenderCorpPage();
        page = 'cpage';
        bottompage.init();
    }
    else if (page.substr(0, 5) == 'page_') {
        var cpage = decodeURIComponent(page.substr(5, page.length - 2));

        function doRenderCMSPage() {
            loadingDialog.show();
            CMS.watch(cpage, function () {
                doRenderCMSPage();
            });

            CMS.get(cpage, function (err, content) {
                parsepage(content.html);
                topmenuUI();
                loadingDialog.hide();
            });
        }

        doRenderCMSPage();
        page = 'cpage';
        bottompage.init();
        return;
    }
    else if (page.substr(0, 4) == 'blog' && page.length > 4 && page.length < 10) {
        blogid = page.substr(5, page.length - 2);
        page = 'blogarticle';
        parsepage(pages['blogarticle']);
        init_blogarticle();
    }
    else if (page.substr(0, 4) == 'blog' && page.length > 4) {
        blogmonth = page.substr(5, page.length - 2);
        page = 'blog';
        blogpage = 1;
        parsepage(pages['blog']);
        init_blog();
    }

    // If user has been invited to join MEGA and they are not already registered
    else if (page.substr(0, 9) == 'newsignup') {

        // Get the email and hash checksum from after the #newsignup tag
        var emailAndHash = page.substr(9);
        var emailAndHashDecoded = base64urldecode(emailAndHash);

        // Separate the email and checksum portions
        var endOfEmailPosition = emailAndHashDecoded.length - 8;
        var email = emailAndHashDecoded.substring(0, endOfEmailPosition);
        var hashChecksum = emailAndHashDecoded.substring(endOfEmailPosition);

        // Hash the email address
        var hashBytes = asmCrypto.SHA512.bytes(email);

        // Convert the first 8 bytes of the email to a Latin1 string for comparison
        var byteString = '';
        for (var i = 0; i < 8; i++) {
            byteString += String.fromCharCode(parseInt(hashBytes[i]));
        }

        // Unset registration email
        localStorage.removeItem('registeremail');

        // If the checksum matches, redirect to #register page
        if (hashChecksum === byteString) {

            // Store in the localstorage as this gets pre-populated into the register form
            localStorage.registeremail = email;

            // Redirect to the register page
            loadSubPage('register');
        }
        else {
            // Redirect to the register page
            loadSubPage('register');

            // Show message
            alert('We can\'t decipher your invite link, please check you copied the link correctly, or sign up manually with the same email address.');
        }
    }
    else if (page.substr(0, 6) == 'signup') {
        var signupcode = page.substr(6, page.length - 1);
        loadingDialog.show();
        api_req({
            a: 'uv',
            c: signupcode
        }, {
                callback: function (res) {
                    loadingDialog.hide();
                    if (typeof res == 'number' && res < 0) {
                        if (localStorage.signupcode) {
                            delete localStorage.signupcode;
                            delete localStorage.registeremail;
                        }
                        else {
                            msgDialog('warningb', l[135], l[1290]);
                        }
                        loadSubPage('start');
                    }
                    else if (u_type === false) {
                        localStorage.signupcode = signupcode;
                        localStorage.registeremail = res;
                        loadSubPage('register');
                        if (!register_txt) {
                            register_txt = l[1289];
                        }
                    }
                    else {
                        var confirmtxt = 'You are currently logged in. Would you like to log out and register a new account?';
                        if (l[1824]) {
                            confirmtxt = l[1824];
                        }
                        msgDialog('confirmation', l[968], confirmtxt, '', function (e) {
                            if (e) {
                                mLogout();
                            }
                            else {
                                loadSubPage('');
                            }
                        });
                    }
                }
            });
    }
    else if (page == 'newpw') {
        setpwset(pwchangecode, {
            callback: function (res) {
                loadingDialog.hide();
                if (res[0] == EACCESS || res[0] == 0) {
                    alert(l[727]);
                }
                else if (res[0] == EEXPIRED) {
                    alert(l[728]);
                }
                else if (res[0] == ENOENT) {
                    alert(l[729]);
                }
                else {
                    alert(l[200]);
                }
                if (u_type == 3) {
                    page = 'account';
                    parsepage(pages['account']);
                    load_acc();
                }
                else {
                    page = 'login';
                    parsepage(pages['login']);
                    init_login();
                }
            }
        });
    }
    else if (page === 'confirm') {

        loadingDialog.show();

        var ctx = {
            signupcodeok: function (email) {

                loadingDialog.hide();
                confirmok = true;
                page = 'login';

                if (is_mobile) {
                    parsepage(pages['mobile']);
                    mobile.register.showConfirmAccountScreen(email);
                }
                else {
                    parsepage(pages['login']);
                    login_txt = l[378];
                    init_login();
                    $('#login-name2').val(email);
                    $('.register-st2-button').addClass('active');
                    $('#login-name2').attr('readonly', true);
                    topmenuUI();
                }
            },
            signupcodebad: function (res) {

                loadingDialog.hide();
                page = 'login';

                if (is_mobile) {
                    parsepage(pages['mobile']);
                    mobile.register.showConfirmAccountFailure(res);
                }
                else {
                    if (res === EINCOMPLETE) {
                        alert(l[703]);
                    }
                    else if (res === ENOENT) {
                        login_txt = l[704];
                    }
                    else {
                        alert(l[705] + res);
                    }
                    parsepage(pages['login']);
                    init_login();
                    topmenuUI();
                }
            }
        }

        verifysignupcode(confirmcode, ctx);
    }
    else if (u_type == 2) {
        if (is_mobile) {
            parsepage(pages['mobile']);
            mobile.register.showGeneratingKeysScreen();
        }
        else {
            parsepage(pages['key']);
        }
        init_key();
    }
    else if (page == 'login') {
        if (u_storage.sid) {
            loadSubPage('fm');
            return false;
        }

        if (is_mobile) {
            parsepage(pages['mobile']);
            mobile.signin.show();
        }
        else {
            parsepage(pages['login']);
            init_login();
        }
    }
    else if (is_mobile && page === 'fm/account/invites/how-it-works') {
        parsepage(pages['mobile']);
        mobile.achieve.howItWorks.init();
        return false;
    }
    else if (is_mobile && page === 'fm/account/invites') {
        parsepage(pages['mobile']);
        mobile.achieve.invites.init();
        return false;
    }
    else if (is_mobile && page === 'fm/account/referrals') {
        parsepage(pages['mobile']);
        mobile.achieve.referrals.init();
        return false;
    }
    else if (is_mobile && page === 'fm/account/achievements') {
        parsepage(pages['mobile']);
        mobile.achieve.init();
        return false;
    }
    else if (page === 'achievements') {
        loadSubPage('fm/account/achievements');
        return false;
    }
    else if (page === 'fm/account/profile') {

        // Handle old invalid links from emails and redirect them back to fm/account
        loadSubPage('fm/account');
        return false;
    }
    else if (is_mobile && page === 'fm/account') {
        parsepage(pages['mobile']);
        mobile.account.init();
        return false;
    }
    else if (page == 'account') {
        loadSubPage('fm/account');
        return false;
    }
    else if (page.substr(0, 8) === 'megadrop') {
        if (is_mobile) {
            parsepage(pages['mobile']);
            mobile.megadrop.show();
        }
        else {
            var pupHandle = page.substr(9, 11);
            mega.megadrop.pupCheck(pupHandle);
        }
    }
    else if (page == 'dashboard') {
        loadSubPage('fm/dashboard');
        return false;
    }
    else if (page == 'register') {
        if (u_storage.sid && u_type !== 0) {
            loadSubPage('fm');
            return false;
        }

        if (is_mobile) {
            parsepage(pages['mobile']);
            mobile.register.show();
        }
        else {
            parsepage(pages['register']);
            init_register();
        }
    }
    else if (page == 'key') {
        parsepage(pages['key']);
        init_key();
    }
    else if (page === 'support') {
        if (is_mobile) {
            parsepage(pages['mobile']);
            mobile.support.init();
        }
        else {
            parsepage(pages['support']);
            support.initUI();
        }
    }
    else if (page == 'contact') {
        parsepage(pages['contact']);
        if (lang == 'ru') {
            $('.account-mid-block').addClass('high');
        }
    }
    else if (page.substr(0, 4) == 'help') {
        return Help.render();
    }
    else if (page == 'privacy') {
        parsepage(pages['privacy']);
    }
    else if (page === 'gdpr') {
        parsepage(pages['gdpr']);
        gdpr.init();
    }
    else if (page == 'mega') {
        parsepage(pages['mega']);
        megainfotxt();
    }
    else if (page == 'privacycompany') {
        parsepage(pages['privacycompany']);
    }
    else if (page == 'dev' || page == 'developers') {
        parsepage(pages['dev']);
        dev_init('dev');
    }
    else if (page == 'doc') {
        parsepage(pages['dev']);
        dev_init('doc');
    }
    else if (page == 'backup' && !u_type) {
        if (is_mobile) {
            login_next = page;
            loadSubPage('login');
            return false;
        }
        else {
            login_txt = l[1298];
            parsepage(pages['login']);
            init_login();
        }
    }
    else if (page == 'backup') {
        if (is_mobile) {
            parsepage(pages['mobile']);
            mobile.backup.init();
        }
        else {
            parsepage(pages['backup']);
            init_backup();
        }
    }
    else if (page.substr(0, 6) === 'cancel' && page.length > 24) {
        if (is_mobile) {
            if (u_type) {
                parsepage(pages['mobile']);
                mobile.account.cancel.init();
            }
            else {
                login_next = page;
                loadSubPage('login');
            }
        }
        else {
            // If desktop and logged in
            if (u_type) {
                var ac = new mega.AccountClosure();
                ac.handleFeedback();
            }
            else {
                // Unable to cancel, not logged in
                mega.ui.showLoginRequiredDialog({
                    title: l[6186],
                    textContent: l[5841]
                })
                    .done(init_page)
                    .fail(function (aError) {
                        if (aError) {
                            alert(aError);
                        }
                        loadSubPage('start');
                    });
            }
        }
    }
    else if (page === 'wiretransfer') {
        parsepage(pages['placeholder']);

        if (u_type === 3) {
            wireTransferDialog
                .init(function onClose() {
                    loadSubPage('fm');
                });
        }
        else {
            mega.ui.showLoginRequiredDialog({
                minUserType: 3,
                skipInitialDialog: 1
            })
                .done(init_page)
                .fail(function (aError) {
                    if (aError) {
                        alert(aError);
                    }
                    loadSubPage('start');
                });
        }
    }

    // Initial recovery process page to choose whether to recover with Master/Recovery Key or park the account
    else if (page === 'recovery') {
        if (is_mobile) {
            if (u_type) {
                loadSubPage('fm/account');
                return false;
            }
            else {
                parsepage(pages['recovery']);
                //mobile.recovery.init();
                var recov = new AccountRecoveryControl();
                mega.accountController = recov;
                mega.accountController.showStep();
            }
        }
        else {
            if (u_type) {
                loadSubPage('fm/account/email-and-pass');
                return false;
            }
            else {
                parsepage(pages['recovery']);
                //var accountRecovery = new mega.AccountRecovery();
                //accountRecovery.initRecovery();
                var recov = new AccountRecoveryControl();
                mega.accountController = recov;
                mega.accountController.showStep();
            }
        }
    }

    // Page for mobile to let them recover by Master/Recovery Key
    else if (is_mobile && page === 'recoverybykey') {
        parsepage(pages['mobile']);
        mobile.recovery.sendEmail.init(mobile.recovery.sendEmail.RECOVERY_TYPE_KEY);
    }

    // Page for mobile to let them park their account (start a new account with the same email)
    else if (is_mobile && page === 'recoverybypark') {
        parsepage(pages['mobile']);
        mobile.recovery.sendEmail.init(mobile.recovery.sendEmail.RECOVERY_TYPE_PARK);
    }

    // Code for handling the return from a #recover email link
    else if (page.substr(0, 7) === 'recover' && page.length > 25) {
        if (is_mobile) {
            parsepage(pages['mobile']);
            mobile.recovery.fromEmailLink.init();
        }
        else {
            parsepage(pages['reset']);
            init_reset();
        }
    }

    // Page for mobile to enter (or upload) their Master/Recovery Key
    else if (is_mobile && page === 'recoveryenterkey') {
        parsepage(pages['mobile']);
        mobile.recovery.enterKey.init();
    }

    // Page for mobile to let them change their password after they have entered their Master/Recovery key
    else if (is_mobile && page === 'recoverykeychangepass') {
        parsepage(pages['mobile']);
        mobile.recovery.changePassword.init('key');
    }

    // Page for mobile to let the user change their password and finish parking their account
    else if (is_mobile && page === 'recoveryparkchangepass') {
        parsepage(pages['mobile']);
        mobile.recovery.changePassword.init('park');
    }
    else if (page == 'sdkterms') {
        parsepage(pages['sdkterms']);
    }
    else if (page.substr(0, 3) == 'sdk') {
        parsepage(pages['dev']);
        if (page.length > 3) {
            dev_init('sdk', page.replace('sdk_', ''));
        }
        else {
            dev_init('sdk');
        }
    }
    else if (page == 'about') {
        loadingDialog.show();
        CMS.get("team", function (err, content) {
            parsepage(pages['about']);

            var html = '';
            var a = 4;

            $('.new-bottom-pages.about').safeHTML(content.html);
            $('.team-person-block').sort(function () {
                return (Math.round(Math.random()) - 0.5);
            }).each(function (i, element) {
                if (a == 4) {
                    html += element.outerHTML.replace('team-person-block', 'team-person-block first');
                    a = 0;
                }
                else {
                    html += element.outerHTML;
                }
                a++;
            });

            $('#emailp').safeHTML($('#emailp').text().replace('jobs@mega.nz',
                '<a href="mailto:jobs@mega.nz">jobs@mega.nz</a>'));
            $('.new-bottom-pages.about').safeHTML(html + '<div class="clear"></div>');
            topmenuUI();
            loadingDialog.hide();

        });
        return;
    }
    else if (page === 'sourcecode') {
        parsepage(pages['sourcecode']);
    }
    else if (page === 'terms') {
        if (is_mobile) {
            parsepage(pages['mobile']);
            mobile.terms.show();
        }
        else {
            parsepage(pages['terms']);
        }
    }
    else if (page === 'general') {
        parsepage(pages['general']);
    }
    else if (page == 'takedown') {
        parsepage(pages['takedown']);
    }
    else if (page == 'blog') {
        parsepage(pages['blog']);
        init_blog();
    }
    else if (page == 'copyright') {
        parsepage(pages['copyright']);
        $('.reg-st5-complete-button').rebind('click', function (e) {
            loadSubPage('copyrightnotice');
        });
        if (lang == 'en') {
            $('#copyright_txt').text($('#copyright_txt').text().split('(i)')[0]);
            $('#copyright_en').removeClass('hidden');
        }
    }
    else if (page === 'disputenotice') {
        parsepage(pages['disputenotice']);
        copyright.init_cndispute();
    }
    else if (page === 'dispute') {
        parsepage(pages['dispute']);
        $('.reg-st5-complete-button').rebind('click', function (e) {
            loadSubPage('disputenotice');
        });
    }
    else if (page.substr(0, 6) === 'propay') {
        if (is_mobile) {
            parsepage(pages['mobile']);
        }
        else {
            parsepage(pages['propay']);
        }
        pro.propay.init();
    }
    else if (page.substr(0, 3) === 'pro') {
        var tmp = page.split('/uao=');
        if (tmp.length > 1) {
            mega.uaoref = decodeURIComponent(tmp[1]);
            loadSubPage(tmp[0]);
            return;
        }

        parsepage(pages['proplan']);
        pro.proplan.init();
    }
    else if (page.substr(0, 7) === 'payment') {

        // Load the Pro page in the background
        parsepage(pages['proplan']);
        pro.proplan.init();

        // Process the return URL from the payment provider and show a success/failure dialog if applicable
        pro.proplan.processReturnUrlFromProvider(page);
    }
    else if (page == 'credits') {
        parsepage(pages['credits']);
        var html = '';
        $('.credits-main-pad a').sort(function () {
            return (Math.round(Math.random()) - 0.5);
        }).each(function (i, e) {
            html += e.outerHTML;
        });
        $('.credits-main-pad').html(html + '<div class="clear"></div>');
    }
    else if (page === 'extensions') {
        parsepage(pages['browsers']);
        browserspage.init();
    }
    else if (page === 'ios') {
        parsepage(pages['ios']);
    }
    else if (page === 'android') {
        parsepage(pages['android']);
    }
    else if (page === 'wp') {
        parsepage(pages['wp']);
        bottompage.initTabs();
    }
    else if (page === 'bird') {
        parsepage(pages['megabird']);
    }
    else if (page.substr(0, 4) == 'sync') {
        parsepage(pages['sync']);
        init_sync();
        topmenuUI();
    }
    else if (page == 'cmd') {
        parsepage(pages['cmd']);
        initMegacmd();
    }
    else if (page == 'resellers') {
        parsepage(pages['resellers']);
    }
    else if (page == 'takedown') {
        parsepage(pages['takedown']);
    }
    else if (page == 'done') {
        parsepage(pages['done']);
        init_done();
    }
    else if (page == 'copyrightnotice') {
        parsepage(pages['copyrightnotice']);
        copyright.init_cn();
    }
    else if (dlid) {
        page = 'download';
        if (typeof fdl_queue_var !== 'undefined') {
            var handle = Object(fdl_queue_var).ph || '';
            var $tr = $('.transfer-table tr#dl_' + handle);
            if ($tr.length) {
                var dl = dlmanager.getDownloadByHandle(handle);
                if (dl) {
                    dl.onDownloadProgress = dlprogress;
                    dl.onDownloadComplete = dlcomplete;
                    dl.onDownloadError = M.dlerror;
                    $tr.remove();
                }
            }
        }
        if (is_mobile) {
            parsepage(pages['mobile']);
        }
        else {
            parsepage(pages['download']);
        }
        dlinfo(dlid, dlkey, false);
        topmenuUI();
    }

    /**
     * If voucher code from url e.g. #voucherZUSA63A8WEYTPSXU4985
     */
    else if (page.substr(0, 7) === 'voucher') {

        // Get the voucher code from the URL which is 20 characters in length
        var voucherCode = page.substr(7, 20);

        // Store in localStorage to be used by the Pro page or when returning from login
        localStorage.setItem('voucher', voucherCode);

        // If not logged in, direct them to login or register first
        if (u_type === false) {
            login_txt = l[7712];
            loadSubPage('login');
            return false;
        }
        else if (u_type < 3) {
            // If their account is ephemeral and the email is not confirmed, then show them a dialog to warn them and
            // make sure they confirm first otherwise we get lots of chargebacks from users paying in the wrong account
            msgDialog('warningb', l[8666], l[8665], false, function () {
                loadSubPage('fm');
            });
        }
        else {
            // Otherwise go to the Redeem page which will detect the voucher code and show a dialog
            loadSubPage('redeem');
            return false;
        }
    }

    // Load the direct voucher redeem page
    else if (page.substr(0, 6) === 'redeem') {
        loadingDialog.show();
        parsepage(pages['redeem']);
        redeem.init();
    }

    // If they recently tried to redeem their voucher but were not logged in or registered then direct them to the
    // #redeem page to complete their purchase. For newly registered users this happens after key creation is complete.
    else if ((localStorage.getItem('voucher') !== null) && (u_type === 3)) {
        loadSubPage('redeem');
        return false;
    }
    else if (is_fm()) {
        var id = false;
        if (page.substr(0, 2) === 'fm') {
            id = page.replace('fm/', '');
            if (id.length < 5 && (id !== 'chat' && id !== 'opc' && id !== 'ipc')) {
                id = false;
            }
        }

        if (d) {
            console.log('Setting up fm...', id, pfid, fminitialized, M.currentdirid);
        }

        if (!id && fminitialized) {
            id = M.RootID;
        }


        // FIXME
        // all global state must be encapsulated in a single object -
        // we can then comfortably switch between states by changing the
        // current object and switching UI/XHR comms/IndexedDB

        // switch between FM & folderlinks (completely reinitialize)
        if ((!pfid && folderlink) || (pfid && folderlink === 0) || pfkey !== oldPFKey) {

            M.reset();
            folderlink = 0;
            fminitialized = false;
            loadfm.loaded = false;
            loadfm.loading = false;

            stopapi();
            api_reset();
            initworkerpool();

            if (u_sid) {
                api_setsid(u_sid);
            }
            if (pfid) {
                api_setfolder(n_h);
            }

            // re-initialize waitd connection when switching.
            if (waitxhr) {
                waitsc();
            }

            if (typeof mDBcls === 'function') {
                mDBcls(); // close fmdb
            }
        }

        if (!fminitialized) {
            if (id) {
                M.currentdirid = id;
            }
            if (is_mobile) {
                $('#fmholder').safeHTML(translate(pages['mobile'].replace(/{staticpath}/g, staticpath)));
            }
            else if ($('#fmholder').html() === '') {
                $('#fmholder').safeHTML(translate(pages['fm'].replace(/{staticpath}/g, staticpath)));
            }

            mega.initLoadReport();
            loadfm();
        }
        else if ((!pfid || flhashchange) && id && id !== M.currentdirid) {
            M.openFolder(id);
        }
        else {
            if (ul_queue.length > 0) {
                M.openTransfersPanel();
            }

            if (u_type === 0 && !u_attr.terms) {
                $.termsAgree = function () {
                    u_attr.terms = 1;
                    api_req({ a: 'up', terms: 'Mq' });
                    // queued work is continued when user accept terms of service
                    $('.transfer-pause-icon').removeClass('active');
                    $('.nw-fm-left-icon.transfers').removeClass('paused');
                    dlQueue.resume();
                    ulQueue.resume();
                    uldl_hold = false;
                    if (ul_queue.length > 0) {
                        M.showTransferToast('u', ul_queue.length);
                    }
                };

                $.termsDeny = function () {
                    u_logout();
                    document.location.reload();
                };

                dlQueue.pause();
                ulQueue.pause();
                uldl_hold = true;

                if (!is_mobile) {
                    bottomPageDialog(false, 'terms'); // show terms dialog
                }
            }
        }
        $('#topmenu').safeHTML(parsetopmenu());

        $('#pageholder').hide();
        $('#startholder').hide();

        // Prevent duplicate HTML content breaking things
        if (is_mobile) {
            $('#startholder').empty();
        }

        if ($('#fmholder:visible').length == 0) {
            $('#fmholder').show();
            if (fminitialized && !is_mobile) {
                M.addViewUI();

                if ($.transferHeader) {
                    $.transferHeader();
                }
            }
        }

        if (!is_mobile && typeof fdl_queue_var !== 'undefined') {
            if (!$('.transfer-table tr#dl_' + Object(fdl_queue_var).ph).length) {
                var fdl = dlmanager.getDownloadByHandle(Object(fdl_queue_var).ph);
                if (fdl && fdl_queue_var.dlkey === dlpage_key) {

                    Soon(function () {
                        M.putToTransferTable(fdl);
                        M.onDownloadAdded(1, dlQueue.isPaused(dlmanager.getGID(fdl)));

                        fdl.onDownloadProgress = M.dlprogress;
                        fdl.onDownloadComplete = M.dlcomplete;
                        fdl.onBeforeDownloadComplete = M.dlbeforecomplete;
                        fdl.onDownloadError = M.dlerror;
                    });
                }
            }
        }
        if (megaChatIsDisabled) {
            $(document.body).addClass("megaChatDisabled");
        }
        pagemetadata();
    }
    else if (page.substr(0, 2) == 'fm' && !u_type) {
        if (loggedout) {
            loadSubPage('start');
            return false;
        }
        login_next = page;
        login_txt = l[1298];
        loadSubPage('login');
    }
    else if (typeof init_start === 'function') {
        page = 'start';

        // Show the start/homepage
        parsepage(pages['start'], 'start');
        init_start();
    }
    else {
        location.assign('/');
    }

    // Initialise the Public Service Announcement system
    if (typeof psa !== 'undefined') {
        psa.init();
    }

    // Initialise the update check system
    if (typeof alarm !== 'undefined') {
        alarm.siteUpdate.init();
    }

    topmenuUI();


    loggedout = false;
    flhashchange = false;
}

function loginDialog(close) {
    var $dialog = $('.dropdown.top-login-popup');
    if (close) {
        $dialog.find('form').empty();
        $dialog.addClass('hidden');
        return false;
    }
    $dialog.find('form').replaceWith(getTemplate('top-login'));
    if (localStorage.hideloginwarning || is_extension) {
        $dialog.find('.top-login-warning').addClass('hidden');
        $dialog.find('.login-notification-icon').removeClass('hidden');
    }
    $dialog.find('.login-checkbox, .radio-txt').rebind('click', function (e) {
        var c = $dialog.find('.login-checkbox').attr('class');
        if (c.indexOf('checkboxOff') > -1) {
            $dialog.find('.login-checkbox').attr('class', 'login-checkbox checkboxOn');
        }
        else {
            $dialog.find('.login-checkbox').attr('class', 'login-checkbox checkboxOff');
        }
    });

    $('.top-login-forgot-pass').rebind('click', function (e) {
        loadSubPage('recovery');
        loginDialog(1);
    });

    $('.top-dialog-login-button').rebind('click', function (e) {
        tooltiplogin();
    });
    $('.top-login-full').rebind('click', function (e) {
        loginDialog(1);
        loadSubPage('login');
    });
    $('#login-password, #login-name').rebind('keydown', function (e) {
        $('.top-login-pad').removeClass('both-incorrect-inputs');
        $('.top-login-input-tooltip.both-incorrect').removeClass('active');
        $('.top-login-input-block.password').removeClass('incorrect');
        $('.top-login-input-block.e-mail').removeClass('incorrect');
        if (e.keyCode == 13) {
            tooltiplogin();
        }
    });

    $('.top-login-warning-close').rebind('click', function (e) {
        if ($('.loginwarning-checkbox').hasClass('checkboxOn')) {
            localStorage.hideloginwarning = 1;
        }
        $('.top-login-warning').removeClass('active');
        $('.login-notification-icon').removeClass('hidden');
    });
    $('.login-notification-icon').rebind('click', function (e) {
        $('.top-login-warning').removeClass('hidden');
        $('.top-login-warning').addClass('active');
        $(this).addClass('hidden');
    });

    $('.top-login-input-block').rebind('click', function (e) {
        $(this).find('input').focus();
    });

    $('.top-login-input-block.password input,.top-login-input-block.e-mail input').rebind('blur', function () {
        $(this).parents('.top-login-input-block').removeClass('focused');
    }).rebind('focus', function () {
        $(this).parents('.top-login-input-block').addClass('focused');
    });


    $('.loginwarning-checkbox,.top-login-warning .radio-txt').rebind('click', function (e) {
        var c = '.loginwarning-checkbox',
            c2 = $(c).attr('class');
        $(c).removeClass('checkboxOn checkboxOff');
        if (c2.indexOf('checkboxOff') > -1) {
            $(c).addClass('checkboxOn');
        }
        else {
            $(c).addClass('checkboxOff');
        }
    });


    $('.dropdown.top-login-popup').removeClass('hidden');
    if ($('body').hasClass('logged')) {
        topPopupAlign('.top-head .user-name', '.dropdown.top-login-popup', 40);
    }
    else {
        topPopupAlign('.top-login-button', '.dropdown.top-login-popup', 40);
    }
    if (is_chrome_firefox) {
        mozLoginManager.fillForm.bind(mozLoginManager, 'form_login_header');
    }

}

function tooltiplogin() {
    var e = $('#login-name').val();
    if (e === '' || checkMail(e)) {
        $('.top-login-input-block.e-mail').addClass('incorrect');
        $('#login-name').val('');
        $('#login-name').focus();
    }
    else if ($('#login-password').val() === '') {
        $('.top-login-input-block.password').addClass('incorrect');
    }
    else {
        $('.top-dialog-login-button').addClass('loading');
        if ($('.loginwarning-checkbox').hasClass('checkboxOn')) {
            localStorage.hideloginwarning = 1;
        }
        var remember;
        if ($('.login-checkbox').attr('class').indexOf('checkboxOn') > -1) {
            remember = 1;
        }
        postLogin($('#login-name').val(), $('#login-password').val(), remember, function (r) {
            $('.top-dialog-login-button').removeClass('loading');
            if (r == EBLOCKED) {
                alert(l[730]);
            }
            else if (r) {
                passwordManager('#form_login_header');
                u_type = r;

                if (login_next) {
                    loadSubPage(login_next);
                }
                else if (page !== 'login') {
                    page = getSitePath().substr(1);
                    init_page();
                }
                else {
                    loadSubPage('fm');
                }
                login_next = false;
            }
            else {
                $('.top-login-pad').addClass('both-incorrect-inputs');
                $('.top-login-input-tooltip.both-incorrect').addClass('active');
                $('#login-password').select();
            }
        });
    }
}

function topmenuUI() {

    var $topMenu = $('.top-menu-popup');
    var $topHeader = $('.top-head');

    if (u_type === 0) {
        $topHeader.find('.top-login-button').text(l[967]);
    }

    $topMenu.find('.top-menu-item.upgrade-your-account,.top-menu-item.backup').addClass('hidden');
    $topMenu.find('.top-menu-item.start').removeClass('hidden');
    $topMenu.find('.top-menu-item.fm').addClass('hidden');
    $topMenu.find('.top-menu-item.logout').addClass('hidden');
    $topMenu.find('.top-menu-item.register,.top-menu-item.login').addClass('hidden');
    $topMenu.find('.top-menu-item.account').addClass('hidden');
    $topMenu.find('.top-menu-item.refresh-item').addClass('hidden');
    $topHeader.find('.top-icon.warning').addClass('hidden');
    $topHeader.find('.activity-status-block .activity-status,.activity-status-block').addClass('hidden');
    $topHeader.find('.membership-status-block i').attr('class', 'tiny-icon membership-status free');
    $topHeader.find('.membership-status, .top-head .user-name, .top-icon.achievements').addClass('hidden');

    if (fminitialized) {
        $topHeader.find('.top-search-bl').removeClass('hidden');
    }
    else {
        $topHeader.find('.top-search-bl').addClass('hidden');
    }

    if (page === 'download') {
        $topMenu.find('.top-menu-item.refresh-item').removeClass('hidden');
    }

    var avatar = window.useravatar && useravatar.my;
    if (!avatar) {
        $topHeader.find('.fm-avatar').addClass('hidden');
    }

    // Show active item in main menu
    var section = page.split('/')[0];
    if (section === 'fm') {
        section = page.split('/')[1];
    }

    // Get all menu items
    var $topMenuItems = $topMenu.find('.top-menu-item');

    // Remove red bar from all menu items
    $topMenuItems.removeClass('active');

    // If in mobile My Account section, show red bar
    if (is_mobile && page.indexOf('fm/account') === 0) {
        $topMenuItems.filter('.account').addClass('active');
    }
    // If in mobile Cloud Drive, show red bar
    else if (is_mobile && page.indexOf('fm') === 0) {
        $topMenuItems.filter('.fm').addClass('active');
    }
    else if (section) {
        // just in case, a payment provider appended any ?returnurl vars
        section = section.split("?")[0];
        section = section.replace(/[^a-zA-Z\-\_]/g, "");

        var $menuItem = $topMenuItems.filter('.' + section);
        $menuItem.addClass('active');

        if ($menuItem.parent('.top-submenu').length) {
            $menuItem.parent('.top-submenu').prev().addClass('expanded');
        }
        $menuItem = undefined;
    }

    if (u_type === 3 && u_attr.fullname) {
        $topHeader.find('.user-name').text(u_attr.fullname).removeClass('hidden');
    }

    // Show language in top menu
    $topMenu.find('.top-menu-item.languages .right-el').text(lang);

    // Show version in top menu
    $topMenu.find('.top-mega-version').text('v. ' + M.getSiteVersion());

    if (u_type) {
        $('body').removeClass('not-logged').addClass('logged');

        $topMenu.find('.top-menu-item.start').addClass('hidden');
        $topMenu.find('.top-menu-item.fm').removeClass('hidden');
        $topMenu.find('.top-menu-item.logout,.top-menu-item.backup').removeClass('hidden');
        $topMenu.find('.top-menu-item.account').removeClass('hidden');
        $topMenu.find('.upgrade-your-account').removeClass('hidden');
        $topHeader.find('.fm-avatar').safeHTML(useravatar.contact(u_handle, '', 'div'));

        $topHeader.find('.top-login-button').addClass('hidden');
        $topHeader.find('.membership-status').removeClass('hidden');
        $topHeader.find('.top-change-language').addClass('hidden');
        $topHeader.find('.create-account-button').addClass('hidden');
        $topHeader.find('.membership-status-block').removeClass('hidden');
        $topHeader.find('.top-icon.notification').removeClass('hidden');

        // Show the rocket icon if achievements are enabled
        mega.achievem.enabled()
            .done(function () {
                $topHeader.find('.top-icon.achievements').removeClass('hidden');
            })
            .fail(function () {
                $topHeader.find('.top-icon.achievements').addClass('hidden');
            });

        // If a Lite/Pro plan has been purchased
        if (u_attr.p) {

            // Set the plan text
            var proNum = u_attr.p;
            var purchasedPlan = pro.getProPlanName(proNum);

            // Set colour of plan and body class
            var cssClass;
            $('body').removeClass('free lite');

            if (proNum === 4) {
                cssClass = 'lite';
                $('body').addClass('lite');
            } else {
                cssClass = 'pro' + proNum;
            }

            // Show the Pro badge
            $topMenu.find('.top-menu-item.account .right-el').text(purchasedPlan);
            $topHeader.find('.membership-status-block i').attr('class', 'tiny-icon membership-status ' + cssClass);
        }
        else {
            // Show the free badge
            $topMenu.find('.top-menu-item.account .right-el').text(l[435]);
            $topHeader.find('.membership-status').attr('class', 'tiny-icon membership-status free');
            $('body').removeClass('lite').addClass('free');
        }

        if (is_fm()) {
            $topMenu.find('.top-menu-item.refresh-item').removeClass('hidden');
        }

        // If the chat is disabled don't show the green status icon in the header
        if (!pfid && !megaChatIsDisabled) {
            $topHeader.find('.activity-status-block, .activity-status-block .activity-status').removeClass('hidden');
            if (megaChatIsReady) {
                megaChat.renderMyStatus();
            }
        }

        // Show PRO plan expired warning popup (if applicable)
        alarm.planExpired.render();
    }
    else {
        if (u_type !== 0) {
            $('body').removeClass('logged').addClass('not-logged');
        }
        else if (!confirmok && page !== 'key') {

            $topMenu.find('.top-menu-item.register').text(l[968]);

            // If they have purchased Pro but not activated yet, show a warning
            if (isNonActivatedAccount()) {
                alarm.nonActivatedAccount.render();
            }

            // Otherwise show the ephemeral session warning
            else if (($.len(M.c[M.RootID] || {})) && (page !== 'register')) {
                if (alarm.ephemeralSession) {
                    alarm.ephemeralSession.render();
                }
            }
        }

        $topMenu.find('.top-menu-item.upgrade-your-account.pro').removeClass('hidden');
        $topHeader.find('.membership-status-block').addClass('hidden');
        $topHeader.find('.top-icon.notification').addClass('hidden');
        $topHeader.find('.top-icon.achievements').addClass('hidden');
        $topHeader.find('.create-account-button').removeClass('hidden');

        $('.create-account-button').rebind('click', function () {
            loadSubPage('register');
        });
        $topHeader.find('.top-login-button').removeClass('hidden');
        $('.top-login-button').rebind('click', function () {
            if (u_type === 0) {
                mLogout();
            }
            else {
                var c = $topHeader.find('.dropdown.top-login-popup').attr('class');
                if (c && c.indexOf('hidden') > -1) {
                    loginDialog();
                }
                else {
                    loginDialog(1);
                }
            }
        });

        // Only show top language change icon if not logged in
        if (u_type === false) {

            // Get current language
            var $topChangeLang = $('.top-change-language', $topHeader);
            var $topChangeLangName = $topChangeLang.find('.top-change-language-name');

            //TODO: Change translated values on short translated
            //var languageName = ln[lang];

            // Init the top header change language button
            $topChangeLangName.text(lang);
            $topChangeLang.removeClass('hidden');
            $topChangeLang.rebind('click', function () {

                // Add log to see how often they click to change language
                api_req({ a: 'log', e: 99600, m: 'Language menu opened from top header' });

                // Open the language dialog
                langDialog.show();
            });
        }

        $topMenu.find('.top-menu-item.register,.top-menu-item.login').removeClass('hidden');

        if (u_type === 0) {
            $topMenu.find('.top-menu-item.login').addClass('hidden');
            $topMenu.find('.top-menu-item.logout').removeClass('hidden');
        }

    }

    $.hideTopMenu = function (e) {

        var c;

        if (e) {
            c = $(e.target).attr('class');
        }
        if (!e || ($(e.target).parents('.top-menu-popup').length == 0
            && !$(e.target).hasClass('top-menu-popup')
            && ((c && c.indexOf('top-icon menu') == -1) || !c))) {
            topMenu(1);
        }
        if (!e || ($(e.target).parents('.top-warning-popup').length == 0
            && !$(e.target).hasClass('top-menu-popup')
            && ((c && c.indexOf('top-icon warning') == -1) || !c))) {
            $topHeader.find('.top-warning-popup').addClass('hidden');
            $topHeader.find('.top-icon.warning').removeClass('active');
        }
        if (!e || ($(e.target).parents('.top-user-status-popup').length == 0
            && ((c && c.indexOf('activity-status') == -1 && c.indexOf('loading') == -1) || !c))) {
            $topHeader.find('.top-user-status-popup').addClass('hidden');
            $topHeader.find('.activity-status-block').removeClass('active');
        }
        if (!e || ($(e.target).parents('.notification-popup').length == 0
            && ((c && c.indexOf('top-icon notification') == -1) || !c))) {

            if (typeof notify === 'object') {
                notify.closePopup();
            }
        }
        if (!e || ($(e.target).parents('.dropdown.top-login-popup').length == 0
            && ((c && c.indexOf('top-login-button') == -1) || !c))) {
            $topHeader.find('.dropdown.top-login-popup').addClass('hidden');
        }
        if ((!e || $(e.target).parents('.create-new-folder').length == 0)
            && (!c || c.indexOf('fm-new-folder') == -1)) {
            var c3;
            if (e && e.target) {
                c3 = $(e.target).parent().attr('class');
            }
            if (!c3 || c3.indexOf('fm-new-folder') == -1) {
                $('.fm-new-folder').removeClass('active filled-input');
                $('.create-new-folder').addClass('hidden');
            }
        }
        if ((!e || $(e.target).parents('.fm-add-user,.add-user-popup').length == 0)
            && (!c || c.indexOf('fm-add-user') == -1)) {
            $('.fm-add-user').removeClass('active');
            $('.add-user-popup').addClass('dialog hidden');
            $('.add-user-popup').removeAttr('style');
        }
    };

    $('#pageholder, #startholder').rebind('click', function (e) {
        if (typeof $.hideTopMenu === 'function') {
            $.hideTopMenu(e);
        }
    });

    $topHeader.find('.top-icon.achievements').rebind('click', function () {
        mega.achievem.achievementsListDialog();
    });

    $('.top-icon.menu, .top-icon.close').rebind('click', function () {
        topMenu();
    });

    $topMenu.find('.top-icon.close').rebind('click', function () {
        topMenu(1);
    });

    $topHeader.find('.activity-status-block').rebind('click.topui', function (e) {
        var $this = $(this);
        if ($this.attr('class').indexOf('active') == -1) {
            $this.addClass('active');
            $topHeader.find('.top-user-status-popup')
                .removeClass('hidden')
                .find('.dropdown-item').show();
            topPopupAlign('.activity-status-block', '.top-user-status-popup', 40);
        }
        else {
            $this.removeClass('active');
            $topHeader.find('.top-user-status-popup').addClass('hidden');
        }
    });
    $topHeader.find('.top-user-status-popup .dropdown-item')
        .rebind('click.topui', function (e) {
            if ($(this).attr('class').indexOf('active') == -1) {
                $topHeader.find('.top-user-status-popup .dropdown-item')
                    .removeClass('active');
                $(this).addClass('active');
                $topHeader.find('.activity-status-block .activity-status')
                    .attr('class', 'top ' + $(this).find('.activity-status').attr('class'));
                $topHeader.find('.activity-status-block').removeClass('active');

                $topHeader.find('.top-user-status-popup').addClass('hidden');

                if (!megaChatIsReady && !megaChatIsDisabled) {
                    var presence = $(this).data("presence");
                    localStorage.megaChatPresence = presence;
                    localStorage.megaChatPresenceMtime = unixtime();

                    mega.initLoadReport();
                    loadfm();
                    $topHeader.find('.activity-status-block').addClass("fadeinout");
                }
            }
        });

    $topMenu.find('.top-menu-item').rebind('click', function () {
        var className = $(this).attr('class') || '';

        if (className.indexOf('submenu-item') > -1) {
            if (className.indexOf('expanded') > -1) {
                $(this).removeClass('expanded');
            } else {
                $(this).addClass('expanded');
            }
            if (!is_mobile) {
                setTimeout(topMenuScroll, 200);
            }
        }
        else {
            if ($('.light-overlay').is(':visible')) {
                loadingInitDialog.hide();
            }
            topMenu(1);

            var subpage;
            var subPages = [
                'about', 'account', 'android', 'backup', 'blog', 'cmd', 'contact',
                'copyright', 'corporate', 'credits', 'doc', 'extensions', 'general',
                'help', 'ios', 'login', 'mega', 'bird', 'privacy', 'gdpr', 'privacycompany',
                'register', 'resellers', 'sdk', 'sync', 'sitemap', 'sourcecode', 'support',
                'sync', 'takedown', 'terms', 'wp', 'start'
            ];

            for (var i = subPages.length; i--;) {
                if (className.indexOf(subPages[i]) > -1) {
                    subpage = subPages[i];
                    break;
                }
            }

            if (className.indexOf('upgrade-your-account') > -1) {
                loadSubPage('pro');
            }
            else if (is_mobile && className.indexOf('fm') > -1) {
                mobile.loadCloudDrivePage();
            }
            else if (subpage) {
                loadSubPage(subpage);
            }
            else if (className.indexOf('feedback') > -1) {
                // Show the Feedback dialog
                var feedbackDialog = mega.ui.FeedbackDialog.singleton($(this));
                feedbackDialog._type = 'top-button';
            }
            else if (className.indexOf('refresh') > -1) {
                M.reload();
            }
            else if (!is_mobile && className.indexOf('languages') > -1) {
                langDialog.show();
            }
            else if (className.indexOf('logout') > -1) {
                mLogout();
            }
        }
        return false;
    });

    // Initialise the language sub menu for mobile
    if (is_mobile) {
        mobile.languageMenu.init();
    }

    $topHeader.find('.top-search-bl').rebind('click', function () {
        $(this).addClass('active');
        $('.top-search-input').focus();
    });

    $topHeader.find('.top-search-input').rebind('blur', function () {
        $(this).closest('.top-search-bl').removeClass('active');
        if ($(this).val() == '') {
            $topHeader.find('.top-search-bl').removeClass('contains-value');
        }
        else {
            $topHeader.find('.top-search-bl').addClass('contains-value');
        }
    });

    $topHeader.find('.top-clear-button').rebind('click', function () {
        if (folderlink) {
            var dn = $(M.viewmode ? '.file-block-scrolling .file-block-title' : 'table.grid-table.fm .tranfer-filetype-txt');
            var ct = M.viewmode ? 'a' : 'tr';
            dn.closest(ct).show();
            $(window).trigger('resize');
        }
        $topHeader.find('.top-search-bl').removeClass('contains-value active');
        $topHeader.find('.top-search-input').val('');
    });

    $topHeader.find('.top-search-input').rebind('keyup', function _topSearchHandler(e) {
        if (e.keyCode == 13 || folderlink) {

            if (folderlink) {
                // Flush cached nodes, if any
                $(window).trigger('dynlist.flush');
            }

            if (!folderlink || !_topSearchHandler.logFired) {
                // Add log to see how often they use the search
                api_req({ a: 'log', e: 99603, m: 'Webclient top search used' });
                _topSearchHandler.logFired = true;
            }

            var val = $.trim($('.top-search-input').val());
            if (folderlink || val.length > 2 || !asciionly(val)) {
                if (folderlink) {
                    var dn = $(M.viewmode ? '.file-block-scrolling .file-block-title' : 'table.grid-table.fm .tranfer-filetype-txt');
                    var ct = M.viewmode ? 'a' : 'tr';
                    dn.closest(ct).show();

                    if (val) {
                        val = val.toLowerCase();
                        dn.filter(function () {
                            return !~$(this).text().toLowerCase().indexOf(val);
                        }).closest(ct).hide();
                    }
                    $(window).trigger('resize');
                    e.preventDefault();
                    e.stopPropagation();
                }
                else {
                    loadingDialog.show();
                    var promise = new MegaPromise();

                    if (!M.nn) {
                        M.nn = Object.create(null);

                        promise = fmdb.get('f')
                            .always(function (r) {
                                for (var i = r.length; i--;) {
                                    if (!r[i].fv) {
                                        M.nn[r[i].h] = r[i].name;
                                    }
                                }
                            });
                    }
                    else {
                        promise.resolve();
                    }

                    promise.always(function () {
                        var handles = [];
                        var filter = M.getFilterBySearchFn(val);

                        for (var h in M.nn) {
                            if (!M.d[h] && filter({ name: M.nn[h] })) {
                                handles.push(h);
                            }
                        }

                        dbfetch.geta(handles).always(function () {
                            loadingDialog.hide();
                            loadSubPage('fm/search/' + val);
                        });
                    });
                }
            }
        }
    });

    // Hover tooltip for top-menu elements and sidebar icons
    $('.nw-fm-left-icon, .top-icon').rebind('mouseover.nw-fm-left-icon', function () {
        var $this = $(this);
        var $tooltip = $this.find('.dark-tooltip');
        var tooltipPos;
        var tooltipWidth;
        var buttonPos;

        if ($.liTooltipTimer) {
            clearTimeout($.liTooltipTimer);
        }
        $.liTooltipTimer = window.setTimeout(
            function () {
                if ($tooltip.hasClass('top')) {
                    tooltipWidth = $tooltip.outerWidth();
                    buttonPos = $this.position().left;
                    tooltipPos = buttonPos + $this.outerWidth() / 2 - tooltipWidth / 2;
                    if ($('body').width() - (tooltipPos + tooltipWidth) > 0) {
                        $tooltip.css({
                            'left': tooltipPos,
                            'right': 'auto'
                        });
                    }
                    else {
                        $tooltip.css({
                            'left': 'auto',
                            'right': 0
                        });
                    }
                }
                $tooltip.addClass('hovered');
            }, 1000);
    })
        .rebind('mouseout.nw-fm-left-icon', function () {
            $(this).find('.dark-tooltip').removeClass('hovered');
            clearTimeout($.liTooltipTimer);
        });

    $topHeader.find('.fm-avatar').rebind('click', function () {

        // If the user has an avatar already set, take them to the profile page where they can change or remove it
        if ($(this).find('img').length > 0) {
            loadSubPage('fm/account');
        }
        else {
            // Otherwise if they don't have an avatar, open the change avatar dialog;
            avatarDialog();
        }
    });

    // If the user name in the header is clicked, take them to the account overview page
    $topHeader.find('.user-name').rebind('click', function () {
        loadSubPage('fm/account');
    });

    // If the main Mega M logo in the header is clicked
    $topHeader.find('.logo').rebind('click', function () {
        if (typeof loadingInitDialog === 'undefined' || !loadingInitDialog.active) {
            if (folderlink) {
                M.openFolder(M.RootID, true);
            }
            else {
                loadSubPage(typeof u_type !== 'undefined' && +u_type > 2 ? 'fm/dashboard' : 'start');
            }
        }
    });

    /**
     * this is closing the EFQ email confirm dialog, if needed for something else ask before re-enabling [dc]
    if (!$('.fm-dialog.registration-page-success').hasClass('hidden')) {
        $('.fm-dialog.registration-page-success').addClass('hidden');
        $('.fm-dialog-overlay').addClass('hidden');
        $('body').removeClass('overlayed');
    }*/

    /**
     * why was this needed here?
    if (ulmanager.isUploading || dlmanager.isDownloading) {
        $('.widget-block').removeClass('hidden');
    }*/

    $('.widget-block').rebind('click', function (e) {
        if ($.infoscroll && page == 'download') {
            startpageMain();
        }
        else if ($.dlhash) {
            // XXX TODO FIXME check this
            loadSubPage($.dlhash);
        }
        else if (folderlink && M.lastSeenFolderLink) {
            mBroadcaster.once('mega:openfolder', function () {
                $('.nw-fm-left-icon.transfers').click();
            });
            loadSubPage(M.lastSeenFolderLink);
        }
        else {
            loadSubPage('fm');
        }
    });

    if (String(M.currentdirid).substr(0, 7) === 'search/' && M.currentdirid[7] !== '~') {
        $topHeader.find('.top-search-bl').addClass('contains-value');
        var searchVal = M.currentdirid.substr(7);
        if (hashLogic) {
            searchVal = decodeURIComponent(searchVal);
        }
        $topHeader.find('.top-search-bl input').val(searchVal);
    }

    // Initialise the header icon for mobile
    if (is_mobile) {
        mobile.initHeaderMegaIcon();
    }

    // Initialise notification popup and tooltip
    if (typeof notify === 'object') {
        notify.init();
    }

    if (!is_mobile && u_type === 3) {
        if (mega.ui.passwordReminderDialog) {
            mega.ui.passwordReminderDialog.onTopmenuReinit();
        }
    }
}

function is_fm() {
    var r = !!pfid;

    if (!r && (u_type !== false)) {
        r = page === '' || page === 'start' || page === 'index'
            || page.substr(0, 2) === 'fm' || page.substr(0, 7) === 'account';
    }

    if (d > 2) {
        console.warn('is_fm', r, page, hash);
    }

    return r;
}

/**
 *  Process a given template (which has been loaded already in `pages[]`)
 *  and return the translated HTML code.
 *
 *  @param {String} name    Template name
 *  @returns {String}       The HTML ready to be used
 */
function getTemplate(name) {

    return translate('' + pages[name]).replace(/{staticpath}/g, staticpath);
}

function pagemetadata() {
    var mega_desc = false;

    if (page == 'android') {
        mega_title = 'Android - MEGA';
        mega_desc = 'The MEGA Android app puts the cloud in your pocket and allows you to communicate with other MEGA users while on the go.';
    }
    else if (page == 'ios') {
        mega_title = 'iOS - MEGA';
        mega_desc = 'The MEGA iOS app puts the cloud in your pocket and allows you to communicate with other MEGA users while on the go.';
    }
    else if (page == 'wp') {
        mega_title = 'Windows Phone - MEGA';
    }
    else if (page == 'sync') {
        mega_title = 'MEGAsync - Download';
        mega_desc = 'MEGAsync securely synchronizes data between your computer and your MEGA account. Available for Windows, Mac and Linux.';
    }
    else if (page == 'extensions') {
        mega_title = 'Browser Extensions - MEGA';
    }
    else if (page == 'bird') {
        mega_title = 'MEGAbird - Download';
    }
    else if (page == 'cmd') {
        mega_title = 'MEGAcmd - Download';
        mega_desc = 'MEGAcmd is an interactive, text console based, scriptable MEGA client.';
    }
    else if (page == 'pro') {
        mega_title = 'Plans & pricing - MEGA';
        mega_desc = 'Upgrade to a MEGA PRO account for additional storage and transfer quota. MEGA provides one the cheapest cloud storage deals on the Internet.';
    }
    else if (page == 'register') {
        mega_title = 'Register - MEGA';
        mega_desc = 'Create your free MEGA account and get free 50 GB.';
    }
    else if (page == 'login') {
        mega_title = 'Login - MEGA';
    }
    else if (page == 'recovery') {
        mega_title = 'Recovery - MEGA';
        mega_desc = 'Forgot your MEGA password? Start your recovery process here.';
    }
    else if (page == 'terms') {
        mega_title = 'Terms of Service - MEGA';
    }
    else if (page == 'privacy') {
        mega_title = 'Privacy Policy - MEGA';
    }
<<<<<<< HEAD
=======
    else if (page === 'gdpr') {
        mega_title = l[18421] + ' - MEGA';
    }
>>>>>>> 7d0b62f7
    else if (page == 'copyright') {
        mega_title = 'Copyright - MEGA';
    }
    else if (page == 'takedown') {
        mega_title = 'Takedown Guidance - MEGA';
    }
    else if (typeof Object(window.dlmanager).isStreaming === 'object') {
        mega_title = 'MEGA - ' + dlmanager.isStreaming._megaNode.name;
    }
    else {
        mega_title = 'MEGA';
    }
    if (!mega_desc) {
        mega_desc = mega.whoami;
    }
    $('meta[name=description]').remove();
    $('head').append('<meta name="description" content="' + String(mega_desc).replace(/[<">]/g, '') + '">');
    document.title = mega_title;
    megatitle();
}


function parsepage(pagehtml, pp) {
    pagemetadata();
    $('body').removeClass('ads');
    $('#fmholder').hide();
    $('#pageholder').hide();
    $('#startholder').hide();

    pagehtml = translate('' + pagehtml).replace(/{staticpath}/g, staticpath);
    if (is_chrome_web_ext || is_firefox_web_ext) {
        pagehtml = pagehtml.replace(/\/#/g, '/' + urlrootfile + '#');
    }

    var top = parsetopmenu();
    var bmenu = pages['bottom'];
    var bmenu2 = pages['bottom2'];
    var pagesmenu = pages['pagesmenu'];
    if (is_chrome_web_ext || is_firefox_web_ext) {
        bmenu2 = bmenu2.replace(/\/#/g, '/' + urlrootfile + '#');
    }
    pagehtml = pagehtml
        .replace(/\(\(MEGAINFO\)\)/g, translate(pages['megainfo'])
            .replace(/{staticpath}/g, staticpath));
    pagehtml = pagehtml.replace(/\(\(TOP\)\)/g, top);
    pagehtml = pagehtml.replace(/\(\(BOTTOM\)\)/g, translate(bmenu2));
    pagehtml = pagehtml.replace(/\(\(PAGESMENU\)\)/g, translate(pagesmenu));

    var $container = $('#startholder');
    $container
        .safeHTML('<div class="nav-overlay"></div>' +
        translate(pages['transferwidget']) + pagehtml)
        .show();

    $('body').addClass('bottom-pages');
    $('body, html, .bottom-pages .fmholder').stop().animate({
        scrollTop: 0
    }, 0);
    bottompage.init();

    if (typeof M.initUIKeyEvents === 'function') {
        M.initUIKeyEvents();
    }
    clickURLs();
}

function parsetopmenu() {
    var top;

    if (is_mobile) {
        top = pages['top-mobile'].replace(/{staticpath}/g, staticpath);
    }
    else {
        top = pages['top'].replace(/{staticpath}/g, staticpath);
    }
    if (is_chrome_web_ext || is_firefox_web_ext) {
        top = top.replace(/\/#/g, '/' + urlrootfile + '#');
    }
    top = top.replace("{avatar-top}", window.useravatar && useravatar.mine() || '');
    top = translate(top);
    return top;
}


function loadSubPage(tpage, event) {
    pagemetadata();
    tpage = getCleanSitePath(tpage);

    if (typeof dlPageCleanup === 'function' && tpage[0] !== '!') {
        dlPageCleanup();
    }

    if (silent_loading) {
        return false;
    }

    if (!is_mobile && slideshowid) {
        slideshow(0, 1);
    }

    if (folderlink) {
        flhashchange = true;
    }

    if ((tpage === page) && !folderlink) {
        return false;
    }

    // TODO: check what this was for and its relevance
    var overlay = document.getElementById('overlay');
    if (overlay && overlay.style.display == '' && !is_fm()) {
        document.location.hash = hash;
        return false;
    }

    dlid = false;

    if (tpage) {
        page = tpage;
    }
    else {
        page = '';
    }

    if (page) {
        for (var p in subpages) {
            if (page.substr(0, p.length) === p) {
                for (var i in subpages[p]) {
                    if (!jsl_loaded[jsl2[subpages[p][i]].n]) {
                        jsl.push(jsl2[subpages[p][i]]);
                    }
                }
            }
        }
    }

    if (hashLogic || isPublicLink(page)) {
        document.location.hash = '#' + page;
    }
    else if (!event || event.type !== 'popstate') {
        var isSearch = page.indexOf('fm/search/');
        if (isSearch >= 0) {
            var searchString = page.substring(isSearch + 10);
            var tempPage = page.substring(0, isSearch + 10);
            history.pushState({ subpage: tempPage, searchString: searchString }, "", "/" + tempPage);
        }
        else {
            history.pushState({ subpage: page }, "", "/" + page);
        }
    }

    if (jsl.length > 0) {
        loadingDialog.show();
        jsl_start();
    }
    else {
        init_page();
    }
    mBroadcaster.sendMessage('pagechange');
}


window.onhashchange = function () {
    if (window.skipHashChange) {
        delete window.skipHashChange;
        return false;
    }
    if (hashLogic) {
        hash = getCleanSitePath(location.hash);
        if (hash !== page) {
            loadSubPage(hash);
        }
    }
};

window.onbeforeunload = function () {
    if (dlmanager.isDownloading || ulmanager.isUploading) {
        return $.memIOSaveAttempt ? null : l[377];
    }

    mBroadcaster.crossTab.leave();
};

window.onunload = function () {
    mBroadcaster.crossTab.leave();

    if (typeof dlpage_ph === 'string') {
        // Clear the download activity flag navigating away on the downloads page.
        dlmanager.dlClearActiveTransfer(dlpage_ph);
    }
};

mBroadcaster.once('boot_done', function () {
    M = new MegaData();
    attribCache = new IndexedDBKVStorage('ua', { murSeed: 0x800F0002 });
    attribCache.bitMapsManager = new MegaDataBitMapManager();

    $(window).rebind('resize.subpage', function () {
        M.zoomLevelNotification();
    });
});<|MERGE_RESOLUTION|>--- conflicted
+++ resolved
@@ -320,19 +320,11 @@
         delete localStorage.signupcode;
     }
     else if (localStorage.signupcode
-<<<<<<< HEAD
-        && page.substr(0, 6) !== 'signup'
-        && page !== 'register'
-        && page !== 'terms'
-        && page !== 'mega'
-        && page !== 'privacy' && page !== 'chrome' && page !== 'firefox') {
-=======
             && page.substr(0, 6) !== 'signup'
             && page !== 'register'
             && page !== 'terms'
             && page !== 'mega'
             && page !== 'privacy' && page !== 'gdpr' && page !== 'chrome' && page !== 'firefox') {
->>>>>>> 7d0b62f7
         register_txt = l[1291];
         loadSubPage('signup' + localStorage.signupcode);
         return false;
@@ -349,14 +341,6 @@
     var pageBeginLetters = page.substr(0, 2);
     // contact link handling...
     if (pageBeginLetters === 'C!' && page.length > 2) {
-<<<<<<< HEAD
-        var ctLink = page.substring(2, page.length);
-        mBroadcaster.once('fm:initialized', function () {
-            openContactInfoLink(ctLink);
-        });
-
-        page = 'fm/contacts';
-=======
         if (!is_mobile) {
             var ctLink = page.substring(2, page.length);
             mBroadcaster.once('fm:initialized', function () {
@@ -367,7 +351,6 @@
         else {
             page = (u_type ? 'fm' : 'start');
         }
->>>>>>> 7d0b62f7
     }
 
     if (pageBeginLetters === 'F!' && page.length > 2) {
@@ -2384,12 +2367,9 @@
     else if (page == 'privacy') {
         mega_title = 'Privacy Policy - MEGA';
     }
-<<<<<<< HEAD
-=======
     else if (page === 'gdpr') {
         mega_title = l[18421] + ' - MEGA';
     }
->>>>>>> 7d0b62f7
     else if (page == 'copyright') {
         mega_title = 'Copyright - MEGA';
     }
