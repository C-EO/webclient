--- conflicted
+++ resolved
@@ -97,176 +97,6 @@
 
     // Add language class to body for CSS fixes for specific language strings
     $('body').addClass(lang);
-<<<<<<< HEAD
-    
-    if ('-fa-ar-he-'.indexOf('-'+lang+'-') > -1) $('body').addClass('rtl');
-
-	if ($.startscroll) delete $.startscroll;
-	if ($.dlscroll) delete $.dlscroll;
-	if ($.infoscroll) delete $.infoscroll;
-
-	if (page == 'plugin')
-	{
-		if (navigator.userAgent.toLowerCase().indexOf('firefox') > -1) page = 'firefox';
-		else page = 'chrome';
-	}
-	else if (page == 'notifications') page = 'fm/notifications';
-
-	if (localStorage.signupcode && u_type !== false) delete localStorage.signupcode;
-	else if (localStorage.signupcode && page.substr(0,6) !== 'signup' && page !== 'register' && page !== 'terms' && page !== 'privacy' && page !== 'chrome' && page !== 'firefox')
-	{
-		register_txt = l[1291];
-		document.location.hash = 'signup' + localStorage.signupcode;
-		return false;
-	}
-	if (!page.match(/^(blog|corporate|page_)/)) $('.top-head').remove();
-	$('#loading').hide();
-	if (loadingDialog) loadingDialog.hide();
-
-	page = page.replace('%21','!').replace('%21','!');
-
-	if (page.substr(0,1) == '!' && page.length > 1)
-	{
-		dlkey=false;
-		var ar = page.substr(1,page.length-1).split('!');
-		if (ar[0]) dlid  = ar[0].replace(/[^a-z^A-Z^0-9^_^-]/g,"");
-		if (ar[1]) dlkey = ar[1].replace(/[^a-z^A-Z^0-9^_^-]/g,"");
-	}
-
-	if (page.substr(0,2) == 'F!' && page.length > 2)
-	{
-		var ar = page.substr(2,page.length-1).split('!');
-		if (ar[0]) pfid  = ar[0].replace(/[^a-z^A-Z^0-9^_^-]/g,"");
-		if (ar[1]) pfkey = ar[1].replace(/[^a-z^A-Z^0-9^_^-]/g,"");
-		n_h = pfid;
-		if (pfkey)
-		{
-			api_setfolder(n_h);
-			if (waitxhr) waitsc();
-			u_n = pfid;
-		}
-		else
-		{
-			$(document).one('MegaOpenFolder', SoonFc(function()
-			{
-				mKeyDialog(pfid, true);
-			}));
-		}
-		page = 'fm';
-	}
-	else
-	{
-		n_h = false;
-		if (u_sid)
-		{
-			api_setsid(u_sid);
-			if (waitxhr) waitsc();
-		}
-		u_n = false;
-		pfkey = false;
-		pfid  = false;
-	}
-	confirmcode = false;
-	pwchangecode = false;
-
-	if (page.substr(0,7) == 'confirm')
-	{
-		confirmcode = page.replace("confirm","");
-		page = 'confirm';
-	}
-	if (page.substr(0,7) == 'pwreset')
-	{
-		resetpwcode = page.replace("pwreset","");
-		page = 'resetpassword';
-	}
-	if (page.substr(0,5) == 'newpw')
-	{
-		pwchangecode = page.replace("newpw","");
-		page = 'newpw';
-	}
-
-	blogmonth=false;
-	blogsearch=false;
-
-	if (!$.mcImport) closeDialog();
-
-	var fmwasinitialized = !!fminitialized;
-	if (u_handle || pfid || folderlink) {
-
-		if (is_fm()) {
-			// switch between FM & folderLinks (completely reinitialize)
-			if ((!pfid && folderlink) || (pfid && folderlink === 0))
-			{
-				M.reset();
-				folderlink=0;
-				fminitialized=false;
-				loadfm.loaded = false;
-				if (typeof mDBcls === 'function') {
-					mDBcls();
-				}
-				notifyPopup.notifications = null;
-			}
-		}
-
-		if (!fminitialized) {
-			if (typeof mDB !== 'undefined' && !pfid) {
-			throw 'fix me'; // TODO
-				mDBstart();
-			} else {
-				loadfm();
-			}
-		}
-	}
-
-    if (page.substr(0, 7) == 'voucher')
-	{
-		loadingDialog.show();
-		var vouchercode = page.substr(7, page.length - 7);
-		api_req({ a: 'uavq', v: vouchercode }, {
-		callback: function(res)
-		{
-			if (typeof res == 'number')
-			{
-				document.location.hash = '';
-				return false;
-			}
-			else if (res && !res[3])
-			{
-				msgDialog('warninga','Invalid URL','Did you already activate your Pro membership? Please log in to your account.',false,function()
-				{
-					document.location.hash = 'login';
-				});
-				return false;
-			}
-			else if (res[0] == 'vGuzSLMU7WA') slingshotDialog();
-			localStorage.voucher = page.replace("voucher","");
-			if (!u_type)
-			{
-				if (u_wasloggedin())
-				{
-					login_txt = l[1040];
-					document.location.hash='login';
-				}
-				else
-				{
-					register_txt = l[1041];
-					document.location.hash='register';
-				}
-			}
-			else document.location.hash='fm/account';
-		}});
-
-		return false;
-	}
-
-	if (localStorage.voucher && u_type !== false)
-	{
-		api_req({ a: 'uavr', v: localStorage.voucher },
-		{
-			callback : function(res)
-			{
-				if (typeof res != 'number' || res >= 0) {
-=======
 
     if ('-fa-ar-he-'.indexOf('-' + lang + '-') > -1) {
         $('body').addClass('rtl');
@@ -465,7 +295,6 @@
         }, {
             callback: function (res) {
                 if (typeof res != 'number' || res >= 0) {
->>>>>>> c235f8f1
                     balance2pro();
                 }
             }
