var dlid = false;
var dlkey = false;
var cn_url = false;
var init_l = true;
var pfkey = false;
var pfid = false;
var n_h = false;
var u_n = false;
var n_k_aes = false;
var fmdirid = false;
var u_type, cur_page, u_checked;
var confirmcode = false;
var confirmok = false;
var hash = window.location.hash;
var chrome_msg = false;
var init_anoupload = false;
var blogid = false;
var pwchangecode = false;
var resetpwcode = false;
var resetpwemail = '';
var mobileparsed = false;
var mobilekeygen = false;
var subdirid = false;
var subsubdirid = false;
var blogmonth = false;
var blogsearch = false;
var notifications;
var account = false;
var register_txt = false;
var login_next = false;
var loggedout = false;

var pro_json = '[[["N02zLAiWqRU",1,500,1024,1,"9.99","EUR"],["zqdkqTtOtGc",1,500,1024,12,"99.99","EUR"],["j-r9sea9qW4",2,2048,4096,1,"19.99","EUR"],["990PKO93JQU",2,2048,4096,12,"199.99","EUR"],["bG-i_SoVUd0",3,4096,8182,1,"29.99","EUR"],["e4dkakbTRWQ",3,4096,8182,12,"299.99","EUR"]]]';

function startMega() {
    mBroadcaster.sendMessage('startMega');

    if (silent_loading) {
        silent_loading();
        jsl = [];
        silent_loading = false;
        return false;
    }
    else {
        populate_l();
    }

    if (pages['dialogs']) {
        $('body').append(translate(pages['dialogs'].replace(/{staticpath}/g, staticpath)));
        delete pages['dialogs'];
    }
    if (pages['chat']) {
        $('body').append(translate(pages['chat'].replace(/{staticpath}/g, staticpath)));
        delete pages['chat'];
    }
    jsl = [];
    init_page();
}

function mainScroll() {
    $('.main-scroll-block').jScrollPane({
        showArrows: true,
        arrowSize: 5,
        animateScroll: true,
        verticalDragMinHeight: 150,
        enableKeyboardNavigation: true
    });
    $('.main-scroll-block').unbind('jsp-scroll-y');
    jScrollFade('.main-scroll-block');
    if (page == 'doc' || page.substr(0, 4) == 'help' || page == 'cpage') {
        scrollMenu();
    }
}

function scrollMenu() {
    $('.main-scroll-block').bind('jsp-scroll-y', function (event, scrollPositionY, isAtTop, isAtBottom) {
        if (page == 'doc' || page.substr(0, 4) == 'help' || page == 'cpage') {
            var sc = scrollPositionY - 30;
            if (isAtTop) {
                sc = 30;
            }
            if ($('.main-scroll-block .jspPane').height() - sc - $('.new-left-menu-block').height() - $('.nw-bottom-block').height() - 100 < 0) {
                sc = $('.main-scroll-block .jspPane').height()
                    - $('.new-left-menu-block').height()
                    - $('.nw-bottom-block').height() - 100;
            }
            $('.new-left-menu-block').css('padding-top', sc + 'px');
        }
    });
}

function init_page() {

    /*if (page.substr(0, 8) == 'redirect') {
        return location.hash = page.substr(8);
    }*/

    // If they are transferring from mega.co.nz
    if (page.substr(0, 13) == 'sitetransfer!') {

        // If false, then the page is changing hash URL so don't continue past here
        if (M.transferFromMegaCoNz() === false) {
            return false;
        }
    }

    if (!u_type) {
        $('body').attr('class', 'not-logged');
    }
    else {
        // Todo: check if cleaning the whole class is ok..
        $('body').attr('class', '');
    }

    if (localStorage.font_size) {
        $('body').removeClass('fontsize1 fontsize2').addClass('fontsize' + localStorage.font_size);
    }

    // Add language class to body for CSS fixes for specific language strings
    $('body').addClass(lang);

    if ('-fa-ar-he-'.indexOf('-' + lang + '-') > -1) {
        $('body').addClass('rtl');
    }

    if ($.startscroll) {
        delete $.startscroll;
    }
    if ($.dlscroll) {
        delete $.dlscroll;
    }
    if ($.infoscroll) {
        delete $.infoscroll;
    }

    if (page == 'plugin') {
        if (navigator.userAgent.toLowerCase().indexOf('firefox') > -1) {
            page = 'firefox';
        }
        else {
            page = 'chrome';
        }
    }

    if (localStorage.signupcode && u_type !== false) {
        delete localStorage.signupcode;
    }
    else if (localStorage.signupcode
            && page.substr(0, 6) !== 'signup'
            && page !== 'register'
            && page !== 'terms'
            && page !== 'privacy' && page !== 'chrome' && page !== 'firefox') {
        register_txt = l[1291];
        document.location.hash = 'signup' + localStorage.signupcode;
        return false;
    }
    if (!page.match(/^(blog|help|corporate|page_)/)) {
        $('.top-head').remove();
    }
    $('#loading').hide();
    if (loadingDialog) {
        loadingDialog.hide();
    }

    page = page.replace('%21', '!').replace('%21', '!');

    if (page.substr(0, 1) == '!' && page.length > 1) {
        dlkey = false;
        var ar = page.substr(1, page.length - 1).split('!');
        if (ar[0]) {
            dlid = ar[0].replace(/[^a-z^A-Z^0-9^_^-]/g, "");
        }
        if (ar[1]) {
            dlkey = ar[1].replace(/[^a-z^A-Z^0-9^_^-]/g, "");
        }
    }

    if (page.substr(0, 2) == 'F!' && page.length > 2) {
        var ar = page.substr(2, page.length - 1).split('!');
        if (ar[0]) {
            pfid = ar[0].replace(/[^a-z^A-Z^0-9^_^-]/g, "");
        }
        if (ar[1]) {
            pfkey = ar[1].replace(/[^a-z^A-Z^0-9^_^-]/g, "");
        }
        n_h = pfid;
        if (pfkey) {
            api_setfolder(n_h);
            if (waitxhr) {
                waitsc();
            }
            u_n = pfid;
        }
        else {
            $(document).one('MegaOpenFolder', SoonFc(function () {
                mKeyDialog(pfid, true);
            }));
        }
        page = 'fm';
    }
    else {
        n_h = false;
        if (u_sid) {
            api_setsid(u_sid);
            if (waitxhr) {
                waitsc();
            }
        }
        u_n = false;
        pfkey = false;
        pfid = false;
    }
    confirmcode = false;
    pwchangecode = false;

    if (page.substr(0, 7) == 'confirm') {
        confirmcode = page.replace("confirm", "");
        page = 'confirm';
    }
    if (page.substr(0, 7) == 'pwreset') {
        resetpwcode = page.replace("pwreset", "");
        page = 'resetpassword';
    }
    if (page.substr(0, 5) == 'newpw') {
        pwchangecode = page.replace("newpw", "");
        page = 'newpw';
    }

    blogmonth = false;
    blogsearch = false;

    if (!$.mcImport) {
        closeDialog();
    }

    var fmwasinitialized = !!fminitialized;
    if ((u_type === 0 || u_type === 3) || pfid || folderlink) {

        if (is_fm()) {
            // switch between FM & folderlinks (completely reinitialize)
            if ((!pfid && folderlink) || (pfid && folderlink === 0)) {
                M.reset();
                folderlink = 0;
                fminitialized = false;
                loadfm.loaded = false;
                if (typeof mDBcls === 'function') {
                    mDBcls();
                }
            }
        }

        if (!fminitialized) {
            if (typeof mDB !== 'undefined' && !pfid) {
                mDBstart();
            }
            else {
                loadfm();
            }
        }
    }

    if (page.substr(0, 7) == 'voucher') {
        loadingDialog.show();
        var vouchercode = page.substr(7, page.length - 7);
        api_req({
            a: 'uavq',
            v: vouchercode
        }, {
            callback: function (res) {
                if (typeof res == 'number') {
                    document.location.hash = '';
                    return false;
                }
                else if (res && !res[3]) {
                    msgDialog('warninga',
                        'Invalid URL',
                        'Did you already activate your Pro membership? Please log in to your account.',
                        false,
                        function () {
                            document.location.hash = 'login';
                        });
                    return false;
                }
                else if (res[0] == 'vGuzSLMU7WA') {
                    slingshotDialog();
                }
                localStorage.voucher = page.replace("voucher", "");
                if (!u_type) {
                    if (u_wasloggedin()) {
                        login_txt = l[1040];
                        document.location.hash = 'login';
                    }
                    else {
                        register_txt = l[1041];
                        document.location.hash = 'register';
                    }
                }
                else {
                    document.location.hash = 'fm/account';
                }
            }
        });

        return false;
    }

    if (localStorage.voucher && u_type !== false) {
        api_req({
            a: 'uavr',
            v: localStorage.voucher
        }, {
            callback: function (res) {
                if (typeof res != 'number' || res >= 0) {
                    balance2pro();
                }
            }
        });

        delete localStorage.voucher;
    }

    if (page.substr(0, 10) == 'blogsearch') {
        blogsearch = decodeURIComponent(page.substr(11, page.length - 2));
        if (!blogsearch) {
            document.location.hash = 'blog';
        }
        page = 'blog';
        parsepage(pages['blogarticle']);
        init_blog();
    }
    else if (page.substr(0, 9) == 'corporate') {
        function doRenderCorpPage() {
            if (window.corpTemplate) {
                parsepage(window.corpTemplate)
                topmenuUI();
                loadingDialog.hide();
                CMS.loaded('corporate')
                mainScroll();
                return;
            }

            loadingDialog.show();
            CMS.watch('corporate', function () {
                window.corpTemplate = null;
                doRenderCorpPage();
            });
            CMS.get('corporate', function (err, content) {
                parsepage(window.corpTemplate = content.html);
                topmenuUI();
                loadingDialog.hide();
                mainScroll();
            });
        }

        doRenderCorpPage();
        page = 'cpage';
    }
    else if (page.substr(0, 5) == 'page_') {
        var cpage = decodeURIComponent(page.substr(5, page.length - 2));

        function doRenderCMSPage() {
            loadingDialog.show();
            CMS.watch(cpage, function () {
                doRenderCMSPage();
            });

            CMS.get(cpage, function (err, content) {
                parsepage(content.html);
                topmenuUI();
                loadingDialog.hide();
                mainScroll();
            });
        }

        doRenderCMSPage();
        page = 'cpage';
        return;
    }
    else if (page.substr(0, 4) == 'blog' && page.length > 4 && page.length < 10) {
        blogid = page.substr(5, page.length - 2);
        page = 'blogarticle';
        parsepage(pages['blogarticle']);
        init_blogarticle();
    }
    else if (page.substr(0, 4) == 'blog' && page.length > 4) {
        blogmonth = page.substr(5, page.length - 2);
        page = 'blog';
        parsepage(pages['blog']);
        init_blog();
    }

    // If user has been invited to join MEGA and they are not already registered
    else if (page.substr(0, 9) == 'newsignup') {

        // Get the email and hash checksum from after the #newsignup tag
        var emailAndHash = page.substr(9);
        var emailAndHashDecoded = base64urldecode(emailAndHash);

        // Separate the email and checksum portions
        var endOfEmailPosition = emailAndHashDecoded.length - 8;
        var email = emailAndHashDecoded.substring(0, endOfEmailPosition);
        var hashChecksum = emailAndHashDecoded.substring(endOfEmailPosition);

        // Hash the email address
        var hashBytes = asmCrypto.SHA512.bytes(email);

        // Convert the first 8 bytes of the email to a Latin1 string for comparison
        var byteString = '';
        for (var i = 0; i < 8; i++) {
            byteString += String.fromCharCode(parseInt(hashBytes[i]));
        }

        // Unset registration email
        localStorage.removeItem('registeremail');

        // If the checksum matches, redirect to #register page
        if (hashChecksum === byteString) {

            // Store in the localstorage as this gets pre-populated into the register form
            localStorage.registeremail = email;

            // Redirect to the register page
            removeHash();
            location.hash = '#register';
        }
        else {
            // Redirect to the register page
            removeHash();
            location.hash = '#register';

            // Show message
            alert('We can\'t decipher your invite link, please check you copied the link correctly, or sign up manually with the same email address.');
        }
    }
    else if (page.substr(0, 6) == 'signup') {
        var signupcode = page.substr(6, page.length - 1);
        loadingDialog.show();
        api_req({
            a: 'uv',
            c: signupcode
        }, {
            callback: function (res) {
                loadingDialog.hide();
                if (typeof res == 'number' && res < 0) {
                    if (localStorage.signupcode) {
                        delete localStorage.signupcode;
                        delete localStorage.registeremail;
                    }
                    else {
                        msgDialog('warningb', l[135], l[1290]);
                    }
                    document.location.hash = 'start';
                }
                else if (u_type === false) {
                    localStorage.signupcode = signupcode;
                    localStorage.registeremail = res;
                    document.location.hash = 'register';
                    if (!register_txt) {
                        register_txt = l[1289];
                    }
                }
                else {
                    var confirmtxt = 'You are currently logged in. Would you like to log out and register a new account?';
                    if (l[1824]) {
                        confirmtxt = l[1824];
                    }
                    msgDialog('confirmation', l[968], confirmtxt, '', function (e) {
                        if (e) {
                            mLogout();
                        }
                        else {
                            document.location.hash = '';
                        }
                    });
                }
            }
        });
    }
    else if (page == 'newpw') {
        setpwset(pwchangecode, {
            callback: function (res) {
                loadingDialog.hide();
                if (res[0] == EACCESS || res[0] == 0) {
                    alert(l[727]);
                }
                else if (res[0] == EEXPIRED) {
                    alert(l[728]);
                }
                else if (res[0] == ENOENT) {
                    alert(l[729]);
                }
                else {
                    alert(l[200]);
                }
                if (u_type == 3) {
                    page = 'account';
                    parsepage(pages['account']);
                    load_acc();
                }
                else {
                    page = 'login';
                    parsepage(pages['login']);
                    init_login();
                }
            }
        });
    }
    else if (page == 'confirm') {
        loadingDialog.show();
        var ctx = {
            signupcodeok: function (email, name) {
                loadingDialog.hide();
                confirmok = true;
                page = 'login';
                parsepage(pages['login']);
                login_txt = l[378];
                init_login();
                $('#login-name2').val(email);
                $('.register-st2-button').addClass('active');
                $('#login-name2').attr('readonly', true);
                topmenuUI();
            },
            signupcodebad: function (res) {
                loadingDialog.hide();
                if (res == EINCOMPLETE) {
                    alert(l[703]);
                }
                else if (res == ENOENT) {
                    login_txt = l[704];
                }
                else {
                    alert(l[705] + res);
                }
                page = 'login';
                parsepage(pages['login']);
                init_login();
                topmenuUI();
            }
        }
        verifysignupcode(confirmcode, ctx);
    }
    else if (u_type == 2) {
        parsepage(pages['key']);
        init_key();
    }
    else if (page == 'login') {
        if (u_storage.sid) {
            document.location.hash = '#fm';
            return false;
        }
        parsepage(pages['login']);
        init_login();
    }
    else if (page == 'account') {
        document.location.hash = 'fm/account';
        return false;
    }
    else if (page == 'register') {
        if (u_storage.sid && u_type !== 0) {
            document.location.hash = '#fm';
            return false;
        }
        parsepage(pages['register']);
        init_register();
    }
    else if (page == 'chrome') {
        parsepage(pages['chrome']);
        var h = 0;
        $('.chrome-bottom-block').each(function (i, e) {
            if ($(e).height() > h) {
                h = $(e).height();
            }
        });
        $('.chrome-bottom-block').height(h);
        if (lang !== 'en') {
            $('.chrome-download-button').css('font-size', '12px');
        }

        if (!is_extension && typeof chrome !== 'undefined' && !chrome.app.isInstalled) {
            $('.chrome-app-button,.chrome-app-scr').rebind('click', function () {
                chrome.webstore.install();
                return false;
            });
            $('.chrome-app-scr').css('cursor', 'pointer');
        }

        // On the manual download button click
        $('.chrome-download-button').rebind('click', function() {

            var $this = $(this);

            // Hide the button text and show the mega.co.nz and mega.nz links
            $this.css('cursor', 'default');
            $this.find('.initial-state').hide();
            $this.find('.actual-links').show();
        });
    }
    else if (page == 'key') {
        parsepage(pages['key']);
        init_key();
    }
    else if (page == 'contact') {
        parsepage(pages['contact']);
        if (lang == 'ru') {
            $('.account-mid-block').addClass('high');
        }
    }
    else if (page.substr(0, 4) == 'help') {
        function doRenderHelp() {
            if (window.helpTemplate) {
                parsepage(window.helpTemplate);
                init_help();
                loadingDialog.hide();
                topmenuUI();
                mainScroll();
                return;
            }
            loadingDialog.show();
            CMS.watch('help2:' + lang, function () {
                window.helpTemplate = null;
                doRenderHelp();
            });
            CMS.get(['help2:' + lang, 'help:' + lang + '.json'], function (err, content, json) {
                helpdata = json.object
                parsepage(window.helpTemplate = content.html);
                init_help();
                loadingDialog.hide();
                topmenuUI();
                mainScroll();
            });
        }
        doRenderHelp();
    }
    else if (page == 'privacy') {
        parsepage(pages['privacy']);
    }
    else if (page == 'privacycompany') {
        parsepage(pages['privacycompany']);
    }
    else if (page == 'dev' || page == 'developers') {
        parsepage(pages['dev']);
        dev_init('dev');
    }
    else if (page == 'doc') {
        parsepage(pages['dev']);
        dev_init('doc');
    }
    else if (page == 'backup' && !u_type) {
        login_txt = l[1298];
        parsepage(pages['login']);
        init_login();
    }
    else if (page == 'backup') {
        parsepage(pages['backup']);
        init_backup();
    }
    else if (page.substr(0, 6) === 'cancel' && page.length > 24 && u_type) {

        var ac = new mega.AccountClosure();
        ac.initAccountClosure();
    }
    else if (page === 'recovery') {
        parsepage(pages['recovery']);
        var accountRecovery = new mega.AccountRecovery();
        accountRecovery.initRecovery();
    }
    else if (page.substr(0, 7) == 'recover' && page.length > 25) {
        parsepage(pages['reset']);
        init_reset();
    }
    else if (page == 'sdkterms') {
        parsepage(pages['sdkterms']);
    }
    else if (page.substr(0, 3) == 'sdk') {
        parsepage(pages['dev']);
        if (page.length > 3) {
            dev_init('sdk', page.replace('sdk_', ''));
        }
        else {
            dev_init('sdk');
        }
    }
    else if (page == 'about') {
        parsepage(pages['about']);
        $('.team-person-block').removeClass('first');
        var html = '';
        var a = 4;

        $('.team-person-block').sort(function () {
                return (Math.round(Math.random()) - 0.5);
            })
            .each(function (i, element) {
                if (a == 4) {
                    html += element.outerHTML.replace('team-person-block', 'team-person-block first');
                    a = 0;
                }
                else {
                    html += element.outerHTML;
                }
                a++;
            });

        $('#emailp').html($('#emailp').text().replace('jobs@mega.nz',
            '<a href="mailto:jobs@mega.nz">jobs@mega.nz</a>'));
        $('.new-bottom-pages.about').html(html + '<div class="clear"></div>');
        mainScroll();
    }
    else if (page == 'terms') {
        parsepage(pages['terms']);
    }
    else if (page == 'takedown') {
        parsepage(pages['takedown']);
    }
    else if (page == 'blog') {
        parsepage(pages['blog']);
        init_blog();
    }
    else if (page == 'copyright') {
        parsepage(pages['copyright']);
        $('.reg-st5-complete-button').rebind('click', function (e) {
            document.location.hash = 'copyrightnotice';
        });
        if (lang == 'en') {
            $('#copyright_txt').text($('#copyright_txt').text().split('(i)')[0]);
            $('#copyright_en').removeClass('hidden');
            mainScroll();
        }
    }
    else if (page.substr(0, 3) == 'pro') {
        parsepage(pages['pro']);
        init_pro();
    }
    else if (page == 'credits') {
        parsepage(pages['credits']);
        var html = '';
        $('.credits-main-pad a').sort(function () {
            return (Math.round(Math.random()) - 0.5)
        }).each(function (i, e) {
            html += e.outerHTML;
        });
        $('.credits-main-pad').html(html + '<div class="clear"></div>');
    }
    else if (page == 'firefox') {
        parsepage(pages['firefox']);
        $('.ff-bott-button').rebind('mouseover', function () {
            $('.ff-icon').addClass('hovered');
        });
        $('.ff-bott-button').rebind('mouseout', function () {
            $('.ff-icon').removeClass('hovered');
        });
    }
    else if (page.substr(0, 4) == 'sync') {
        parsepage(pages['sync']);
        init_sync();
    }
    else if (page == 'mobile') {
        parsepage(pages['mobile']);
    }
    else if (page == 'resellers') {
        parsepage(pages['resellers']);
    }
    else if (page == 'takedown') {
        parsepage(pages['takedown']);
    }
    else if (page == 'done') {
        parsepage(pages['done']);
        init_done();
    }
    else if (page == 'copyrightnotice') {
        parsepage(pages['copyrightnotice']);
        init_cn();
    }
    else if (dlid) {
        page = 'download';
        parsepage(pages['download'], 'download');
        dlinfo(dlid, dlkey, false);
    }
    else if (is_fm()) {
        var id = false;
        if (page.substr(0, 2) === 'fm') {
            id = page.replace('fm/', '');
            if (id.length < 5 && (id !== 'chat' && id !== 'opc' && id !== 'ipc')) {
                id = false;
            }
        }

        if (d) console.log('Setting up fm...', id, pfid, fmwasinitialized, fminitialized, M.currentdirid);

        if (!id && fmwasinitialized) {
            id = M.RootID;
        }

        if (!fminitialized) {
            if (id) {
                M.currentdirid = id;
            }
            if (!m && $('#fmholder').html() == '') {
                $('#fmholder').html(translate(pages['fm'].replace(/{staticpath}/g, staticpath)));
            }
            if (pfid) {
                $('.fm-left-menu .folderlink').removeClass('hidden');
                $('.fm-tree-header.cloud-drive-item span').text(l[808]);
                $('.fm-tree-header').not('.cloud-drive-item').hide();
                $('.fm-menu-item').hide();
            }
        }
        else if (!pfid && id && id !== M.currentdirid) {
            M.openFolder(id);
        }
        else {
            if (ul_queue.length > 0) {
                openTransferpanel();
            }

            if (u_type === 0 && !u_attr.terms) {
                $.termsAgree = function() {
                    u_attr.terms = 1;
                    api_req({a: 'up', terms: 'Mq'});
                    // queued work is continued when user accept terms of service
                    $('.transfer-pause-icon').removeClass('active');
                    $('.nw-fm-left-icon.transfers').removeClass('paused');
                    dlQueue.resume();
                    ulQueue.resume();
                    uldl_hold = false;
                    showTransferToast('u', ul_queue.length);
                };

                $.termsDeny = function() {
                    u_logout();
                    document.location.reload();
                };

                dlQueue.pause();
                ulQueue.pause();
                uldl_hold = true;

                termsDialog();
            }
        }
        $('#topmenu').html(parsetopmenu());

        $('.feedback-button')
            .removeClass("hidden")
            .rebind("click.feedbackDialog", function () {
                var feedbackDialog = mega.ui.FeedbackDialog.singleton($(this));
                feedbackDialog._type = "top-button";

                return false;
            });

        $('#pageholder').hide();
        $('#startholder').hide();
        if ($('#fmholder:visible').length == 0) {
            $('#fmholder').show();
            if (fminitialized) {
                if (M.viewmode == 1) {
                    iconUI();
                }
                else {
                    gridUI();
                }
                treeUI();
                if ($.transferHeader) {
                    $.transferHeader();
                }
            }
        }

        if (fminitialized) {
            if (M.currentdirid == 'account') {
                accountUI();
            }
            else if (M.currentdirid == 'search') {
                searchFM();
            }
        }

        if (megaChatIsDisabled) {
            $(document.body).addClass("megaChatDisabled");
        }
    }
    else if (page.substr(0, 2) == 'fm' && !u_type) {
        if (loggedout) {
            document.location.hash = 'start';
            return false;
        }
        login_next = page;
        login_txt = l[1298];
        document.location.hash = 'login';
    }
    else {
        page = 'start';
        parsepage(pages['start'], 'start');
        init_start();
    }
    topmenuUI();
    loggedout = false;
}

var avatars = {};

function loginDialog(close) {
    if (close) {
        $('.top-login-popup').removeClass('active');
        return false;
    }
    if (localStorage.hideloginwarning || is_extension) {
        $('.top-login-warning').hide();
        $('.login-notification-icon').removeClass('hidden');
    }
    $('.login-checkbox,.top-login-popup .radio-txt').rebind('click', function (e) {
        var c = $('.login-checkbox').attr('class');
        if (c.indexOf('checkboxOff') > -1) {
            $('.login-checkbox').attr('class', 'login-checkbox checkboxOn');
        }
        else {
            $('.login-checkbox').attr('class', 'login-checkbox checkboxOff');
        }
    });

    $('.top-login-forgot-pass').rebind('click', function (e) {
        document.location.hash = 'recovery';
        loginDialog(1);
    });

    $('.top-dialog-login-button').rebind('click', function (e) {
        tooltiplogin();
    });
    $('#login-name').rebind('focus', function (e) {
        if ($(this).val() == l[195]) {
            $(this).val('');
        }
    });
    $('#login-name').rebind('blur', function (e) {
        if ($(this).val() == '') {
            $(this).val(l[195]);
        }
    });
    $('#login-password').rebind('focus', function (e) {
        if ($(this).val() == l[909]) {
            $(this).val('');
            $(this)[0].type = 'password';
        }
    });
    $('#login-password').rebind('blur', function (e) {
        if ($(this).val() == '') {
            $(this).val(l[909]);
            $(this)[0].type = 'text';
        }
    });
    $('.top-login-full').rebind('click', function (e) {
        loginDialog(1);
        document.location.hash = 'login';
    });
    $('#login-password, #login-name').rebind('keydown', function (e) {
        $('.top-login-pad').removeClass('both-incorrect-inputs');
        $('.top-login-input-tooltip.both-incorrect').removeClass('active');
        $('.top-login-input-block.password').removeClass('incorrect');
        $('.top-login-input-block.e-mail').removeClass('incorrect');
        if (e.keyCode == 13) {
            tooltiplogin();
        }
    });

    $('.top-login-warning-close').rebind('click', function (e) {
        if ($('.loginwarning-checkbox').attr('class').indexOf('checkboxOn') > -1) {
            localStorage.hideloginwarning = 1;
        }
        $('.top-login-warning').removeClass('active');
        $('.login-notification-icon').removeClass('hidden');
    });
    $('.login-notification-icon').rebind('click', function (e) {
        $('.top-login-warning').show();
        $('.top-login-warning').addClass('active');
        $(this).addClass('hidden');
    });

    $('.top-login-input-block').rebind('click', function (e) {
        $(this).find('input').focus();
    });

    $('.loginwarning-checkbox,.top-login-warning .radio-txt').rebind('click', function (e) {
        var c = '.loginwarning-checkbox',
            c2 = $(c).attr('class');
        $(c).removeClass('checkboxOn checkboxOff');
        if (c2.indexOf('checkboxOff') > -1) {
            $(c).addClass('checkboxOn');
        }
        else {
            $(c).addClass('checkboxOff');
        }
    });
    $('.top-login-popup').addClass('active');
    document.getElementById('login-name').focus()
}

function tooltiplogin() {
    var e = $('#login-name').val();
    if (e == '' || e == l[195] || checkMail(e)) {
        $('.top-login-input-block.e-mail').addClass('incorrect');
        $('#login-name').val('');
        $('#login-name').focus();
    }
    else if ($('#login-password').val() == ''
            || $('#login-password').val() == l[909]) {
        $('.top-login-input-block.password').addClass('incorrect');
    }
    else {
        $('.top-dialog-login-button span').html('<img alt="" src="' + staticpath + 'images/mega/ajax-loader.gif">');
        $('.top-dialog-login-button').addClass('loading');
        if ($('.loginwarning-checkbox').attr('class').indexOf('checkboxOn') > -1) {
            localStorage.hideloginwarning = 1;
        }
        var remember;
        if ($('.login-checkbox').attr('class').indexOf('checkboxOn') > -1) {
            remember = 1;
        }
        postLogin($('#login-name').val(), $('#login-password').val(), remember, function (r) {
            $('.top-dialog-login-button span').html(l[171]);
            $('.top-dialog-login-button').removeClass('loading');
            if (r == EBLOCKED) {
                alert(l[730]);
            }
            else if (r) {
                u_type = r;
                if (login_next) {
                    document.location.hash = login_next;
                }
                else if (page !== 'login') {
                    init_page();
                }
                else {
                    document.location.hash = 'fm';
                }
                login_next = false;
            }
            else {
                $('.top-login-pad').addClass('both-incorrect-inputs');
                $('.top-login-input-tooltip.both-incorrect').addClass('active');
                $('#login-password').select();
            }
        });
    }
}

function topmenuUI() {
    if (u_type === 0) {
        $('.top-login-button').text(l[967]);
    }

    $('.warning-popup-icon').addClass('hidden');
    $('.top-menu-item.upgrade-your-account').hide();
    $('.top-menu-item.register,.top-menu-item.login').hide();
    $('.top-menu-item.logout,.context-menu-divider.logout').hide();
    $('.top-menu-item.clouddrive,.top-menu-item.account').hide();
    $('.top-menu-item.refresh-item').addClass('hidden');
    $('.activity-status,.activity-status-block').hide();
    $('.membership-status-block').html('<div class="membership-status free">' + l[435] + '</div>');
    $('.membership-status').hide();
    $('.top-head .user-name').hide();

    if (fminitialized) {
        $('.top-search-bl').show();
    }
    else {
        $('.top-search-bl').hide();
    }

    $('.fm-avatar').hide();

    // If the 'firstname' property is set, display it
    if (u_type == 3 && u_attr.firstname) {
        $('.top-head .user-name').text(u_attr.firstname);
        $('.top-head .user-name').show();
    }

    // Check for pages that do not have the 'firstname' property set e.g. #about
    else if ((u_type == 3) && (!u_attr.firstname)
            && (typeof u_attr.name === 'string') && (u_attr.name.indexOf(' ') != -1)) {

        // Try get the first name from the full 'name' property and display
        var nameParts = u_attr.name.split(' ');
        $('.top-head .user-name').text(nameParts[0]);
        $('.top-head .user-name').show();
    }

    if (u_type) {

        $('.top-menu-item.logout,.context-menu-divider.logout').show();
        $('.top-menu-item.clouddrive,.top-menu-item.account').show();
        $('.fm-avatar').show();

        // If a Lite/Pro plan has been purchased
        if (u_attr.p) {

            // Set the plan text
            var proNum = u_attr.p;
            var purchasedPlan = getProPlan(proNum);

            // Set colour of plan
            var cssClass = (proNum == 4) ? 'lite' : 'pro';

            // Show the 'Upgrade your account' button in the main menu for all
            // accounts except for the biggest plan i.e. PRO III
            if (u_attr.p !== 3) {
                $('.top-menu-item.upgrade-your-account,.context-menu-divider.upgrade-your-account').show();
            }

            $('.membership-icon-pad .membership-big-txt.red').text(purchasedPlan);
            $('.membership-icon-pad .membership-icon').attr('class', 'membership-icon pro' + u_attr.p);
            $('.membership-status-block').html('<div class="membership-status ' + cssClass + '">' + purchasedPlan + '</div>');
            $('.context-menu-divider.upgrade-your-account').addClass('pro');
            $('.membership-popup.pro-popup');
        }
        else {
            // Show the free badge
            $('.top-menu-item.upgrade-your-account,.context-menu-divider.upgrade-your-account').show();
            $('.context-menu-divider.upgrade-your-account').removeClass('pro lite');
            $('.membership-status').addClass('free');
            $('.membership-status').html(l[435]);
        }

        $('.membership-status').show();

        if (is_fm()) {
            $('.top-menu-item.refresh-item').removeClass('hidden');
        }

        // If the chat is disabled don't show the green status icon in the header
<<<<<<< HEAD
        if(typeof(MegaChatDisabled) == "undefined" || !MegaChatDisabled) {
=======
        if (!megaChatIsDisabled) {
>>>>>>> d708c9bc
            $('.activity-status-block, .activity-status').show();
            if (megaChatIsReady) {
                megaChat.renderMyStatus();
            }
        }
    }
    else {
        if (u_type === 0 && !confirmok && page !== 'key') {

            $('.top-menu-item.register').text(l[968]);
            $('.top-menu-item.clouddrive').show();

            if ($.len(M.c[M.RootID] || {})) {
                var body;
                var header;
                var lstr = String(l[881]);
                var dot = lstr.indexOf('.') + 1;

                // 881 is a long string of plain text, adapt it to the new warning layout
                if (lang === 'en' || dot === 0) {
                    header = 'You are using an ephemeral session.';
                    body = lstr.substr(dot);
                }
                else {
                    header = lstr.substr(0, dot);
                    body = lstr.substr(dot);
                }
                // Look for "50 GB" to turn green the last sentence
                var sep = body.split('50');
                if (sep.length > 1) {
                    var wrd = sep[0].split(/\s+/).filter(String);
                    var green = wrd.pop() + ' 50' + sep[1];
                    body = htmlentities(wrd.join(" ")) + ' <span class="green">' + htmlentities(green) + '</span>';
                }
                else {
                    body = htmlentities(body);
                }
                header = htmlentities(header);

                $('.top-warning-popup .warning-popup-body').html(
                    '<div class="warning-header">' + header.trim() + '</div>' + body.trim()
                );
                $('.top-warning-popup .warning-button span').text(l[779]);

                $('.warning-popup-icon').removeClass('hidden');
                $('.warning-icon-area').rebind('click', function (e) {

                    var c = $('.top-warning-popup').attr('class');

                    if (c && c.indexOf('active') > -1) {
                        $('.top-warning-popup').removeClass('active');
                    }
                    else {
                        $('.top-warning-popup').addClass('active');
                    }
                });
                $('.top-warning-popup').rebind('click', function (e) {

                    if (isNonActivatedAccount()) {
                        return;
                    }

                    $('.top-warning-popup').removeClass('active');
                    document.location.hash = 'register';
                });
            }

            if (isNonActivatedAccount()) {
                showNonActivatedAccountDialog();
            }

            if (page !== 'register') {
                $('.top-warning-popup').addClass('active');
            }
        }

        $('.top-menu-item.upgrade-your-account').show();
        $('.top-menu-item.pro-item span').text(l[129]);
        $('.membership-status-block').hide();
        $('.create-account-button').show();
        $('.create-account-button').rebind('click', function () {
            document.location.hash = 'register';
        });
        $('.top-login-button').show();
        $('.top-login-button').rebind('click', function () {
            if (u_type === 0) {
                mLogout();
            }
            else {
                var c = $('.top-login-popup').attr('class');
                if (c && c.indexOf('active') > -1) {
                    loginDialog(1);
                }
                else {
                    loginDialog();
                }
            }
        });

        $('.top-menu-item.register,.context-menu-divider.register,.top-menu-item.login').show();

        if (u_type === 0) {
            $('.top-menu-item.login').hide();
            $('.top-menu-item.logout,.context-menu-divider.logout').show();
        }

        $('.top-login-arrow').css('margin-right',
            $('.top-menu-icon').width() + $('.create-account-button').width() +
            ($('.top-login-button').width() / 2) + 78 + 'px');
    }

    $('.top-menu-arrow').css('margin-right', $('.top-menu-icon').width() / 2 + 'px');

    $.hideTopMenu = function (e) {

        var c;

        if (e) {
            c = $(e.target).attr('class');
        }
        if (!e || ($(e.target).parents('.membership-popup').length == 0
                && ((c && c.indexOf('membership-status') == -1) || !c))
                || (c && c.indexOf('mem-button') > -1)) {
            $('.membership-popup').removeClass('active');
            $('.membership-status-block').removeClass('active');
        }
        if (!e || ($(e.target).parents('.top-menu-popup').length == 0
                && ((c && c.indexOf('top-menu-icon') == -1) || !c))) {
            $('.top-menu-popup').removeClass('active');
            $('.top-menu-icon').removeClass('active');
        }
        if (!e || ($(e.target).parents('.top-warning-popup').length == 0
                && ((c && c.indexOf('warning-icon-area') == -1) || !c))) {
            $('.top-warning-popup').removeClass('active');
        }
        if (!e || ($(e.target).parents('.top-user-status-popup').length == 0
                && ((c && c.indexOf('activity-status') == -1 && c.indexOf('loading') == -1) || !c))) {
            $('.top-user-status-popup').removeClass('active');
            $('.activity-status-block').removeClass('active');
        }
        if (!e || ($(e.target).parents('.notification-popup').length == 0
                && ((c && c.indexOf('cloud-popup-icon') == -1) || !c))) {
            notify.closePopup();
        }
        if (!e || ($(e.target).parents('.top-login-popup').length == 0
                && ((c && c.indexOf('top-login-button') == -1) || !c))) {
            $('.top-login-popup').removeClass('active');
        }
        if ((!e || $(e.target).parents('.create-new-folder').length == 0)
                && (!c || c.indexOf('fm-new-folder') == -1)) {
            var c3;
            if (e && e.target) {
                c3 = $(e.target).parent().attr('class');
            }
            if (!c3 || c3.indexOf('fm-new-folder') == -1) {
                $('.fm-new-folder').removeClass('active filled-input');
                $('.create-new-folder').addClass('hidden');
            }
        }
        if ((!e || $(e.target).parents('.fm-add-user,.add-user-popup').length == 0)
                && (!c || c.indexOf('fm-add-user') == -1)) {
            $('.fm-add-user').removeClass('active');
            $('.add-user-popup').addClass('dialog hidden');
            $('.add-user-popup').removeAttr('style');
        }
    };

    $('#pageholder, #startholder').rebind('click', function(e) {
        if (typeof $.hideTopMenu === 'function') {
            $.hideTopMenu(e);
        }
    });

    $('.top-menu-icon').rebind('click', function (e) {
        if ($(this).attr('class').indexOf('active') == -1) {
            $(this).addClass('active');
            $('.top-menu-popup').addClass('active');
        }
        else {
            $(this).removeClass('active');
            $('.top-menu-popup').removeClass('active');
        }
    });
    $('.activity-status-block').rebind('click.topui', function (e) {

        if ($(this).attr('class').indexOf('active') == -1) {
            $(this).addClass('active');
            $('.top-user-status-popup').addClass('active');
            $('.top-user-status-popup').css('right',
                $('.top-head').outerWidth() - $('.activity-status-block').position().left + -138 + 'px');
        }
        else {
            $(this).removeClass('active');
            $('.top-user-status-popup').removeClass('active');
        }
    });
    $('.top-user-status-item').rebind('click.topui', function (e) {
        if ($(this).attr('class').indexOf('active') == -1) {
            $('.top-user-status-item').removeClass('active');
            $(this).addClass('active');
            $('.activity-status-block').find('.activity-status')
                .attr('class', $(this).find('.activity-status').attr('class'));
            $('.activity-status-block').removeClass('active');
            $('.top-user-status-popup').removeClass('active');
        }
    });
    $('.membership-status-block').rebind('click', function (e) {
        $('.membership-popup .membership-main-block').hide();
        $('.membership-popup .membership-loading').show();

        if ($(this).attr('class').indexOf('active') == -1) {
            $(this).addClass('active');
            if (u_attr.p) {
                $('.pro-popup').addClass('active');
            }
            else {
                $('.free-popup').addClass('active');
            }

            M.accountData(function (account) {

                var perc, warning, perc_c;
                $('.membership-popup .membership-loading').hide();
                $('.membership-popup .membership-main-block').show();

                if (u_attr.p) {
                    var planNum = u_attr.p;
                    var planName = getProPlan(planNum);

                    $('.membership-popup.pro-popup .membership-icon').addClass('pro' + planNum);
                    var p = account.stype == 'S' ? '' :
                        (l[987] + ' <span class="red">' + time2date(account.expiry) + '</span>');
                    $('.membership-popup.pro-popup .membership-icon-txt-bl .membership-medium-txt').html(p);

                    // Update current plan to PRO I, PRO II, PRO III or LITE in popup
                    $('.membership-icon-pad .membership-big-txt.red').text(planName);
                }
                else {
                    $('.membership-popup .upgrade-account').rebind('click', function () {
                        document.location.hash = 'pro';
                    });
                }
                if (account.balance
                        && account.balance[0]
                        && account.balance[0][0] > 0) {
                    $('.membership-popup .membership-price-txt .membership-big-txt').html('&euro; ' +
                        htmlentities(account.balance[0][0]));
                }
                else {
                    $('.membership-popup .membership-price-txt .membership-big-txt').html('&euro; 0.00');
                }
                perc = Math.round(account.space_used / account.space * 100);
                perc_c = perc;
                if (perc_c > 100) {
                    perc_c = 100;
                }
                $('.membership-popup .membership-circle-bg.blue-circle').attr('class',
                    'membership-circle-bg blue-circle percents-' + perc_c);
                $('.membership-popup .membership-circle-bg.blue-circle').html(perc + '<span class="membership-small-txt">%</span>');
                var b1 = bytesToSize(account.space_used);
                b1 = b1.split(' ');
                b1[0] = Math.round(b1[0]) + ' ';
                var b2 = bytesToSize(account.space);
                b2 = b2.split(' ');
                b2[0] = Math.round(b2[0]) + ' ';

                warning = '';
                if (perc > 99) {
                    warning =
                        '<div class="account-warning-icon"><span class="membership-notification"><span><span class="yellow">'
                        + l[34] + '</span> '
                        + l[1010] + '. ' + l[1011] + ' <a href="#pro" class="upgradelink">'
                        + l[920] + '</a></span><span class="membership-arrow"></span></span>&nbsp;</div>';
                }
                else if (perc > 80) {
                    warning =
                        '<div class="account-warning-icon"><span class="membership-notification"><span><span class="yellow">'
                        + l[34] + '</span> '
                        + l[1012] + ' ' + l[1013] + ' <a href="#pro"  class="upgradelink">'
                        + l[920] + '</a></span><span class="membership-arrow"></span></span>&nbsp;</div>';
                }

                var usedspace =
                    '<span class="membership-small-txt">' + l['439a'].replace('[X1]',
                    '<span class="blue lpxf">' + htmlentities(b1[0]) + '<span class="membership-small-txt">' +
                    htmlentities(b1[1]) + '</span></span>').replace('[X2]',
                        '<span class="lpxf">' + htmlentities(b2[0]) + '</span>' + ' <span class="membership-small-txt">' +
                    htmlentities(b2[1]) + '</span>') + '</span>';

                var usedspacetxt = l[799];
                if (lang == 'de') {
                    usedspacetxt = l[799].charAt(0).toLowerCase() + l[799].slice(1);
                }

                $('.membership-usage-txt.storage').html('<div class="membership-big-txt">' +
                    usedspace + '</div><div class="membership-medium-txt">' + usedspacetxt +
                    warning + '</div>');

                if (perc > 80) {
                    $('.membership-usage-txt.storage').addClass('exceeded');
                }

                perc = Math.round((account.servbw_used + account.downbw_used) / account.bw * 100);

                perc_c = perc;
                if (perc_c > 100) {
                    perc_c = 100;
                }

                $('.membership-popup .membership-circle-bg.green-circle')
                    .attr('class', 'membership-circle-bg green-circle percents-' + perc_c);
                $('.membership-popup .membership-circle-bg.green-circle').html(perc + '<span class="membership-small-txt">%</span>');
                var b1 = bytesToSize(account.servbw_used + account.downbw_used);
                b1 = b1.split(' ');
                b1[0] = Math.round(b1[0]) + ' ';
                var b2 = bytesToSize(account.bw);
                b2 = b2.split(' ');
                b2[0] = Math.round(b2[0]) + ' ';

                var waittime = '30 minutes';

                warning = '';
                if (perc > 99 && !u_attr.p) {
                    warning =
                        '<div class="account-warning-icon"><span class="membership-notification"><span><span class="yellow">'
                        + l[34] + '</span> <span class="red">'
                        + l[17].toLowerCase() + '</span><br /> '
                        + l[1054].replace('[X]',
                            '<span class="green">' + waittime + '</span>')
                        + ' ' + l[1055] + ' <a href="#pro"  class="upgradelink">'
                        + l[920] + '</a></span><span class="membership-arrow"></span></span>&nbsp;</div>';
                }
                else if (perc > 99 && u_attr.p) {
                    warning =
                        '<div class="account-warning-icon"><span class="membership-notification"><span><span class="yellow">'
                        + l[34] + '</span> '
                        + l[1008] + ' ' + l[1009] + ' <a href="#pro" class="upgradelink">'
                        + l[920] + '</a></span><span class="membership-arrow"></span></span>&nbsp;</div>';
                }
                else if (perc > 80) {
                    warning =
                        '<div class="account-warning-icon"><span class="membership-notification"><span><span class="yellow">'
                        + l[34] + '</span> '
                        + l[1053] + ' ' + l[1009] + ' <a href="#pro" class="upgradelink">'
                        + l[920] + '</a></span><span class="membership-arrow"></span></span>&nbsp;</div>';
                }

                var usedbw = '<span class="membership-small-txt">' + l['439a'].replace('[X1]',
                    '<span class="green lpxf">' + htmlentities(b1[0]) + '<span class="membership-small-txt">' +
                    htmlentities(b1[1]) + '</span></span>').replace('[X2]',
                    '<span class="lpxf">' + htmlentities(b2[0]) + '</span>' +
                    ' <span class="membership-small-txt">' +
                    htmlentities(b2[1]) + '</span>') + '</span>';
                var usedbwtxt = l[973];
                if (lang == 'de') {
                    usedbwtxt = l[973].charAt(0).toLowerCase() + l[973].slice(1);
                }

                $('.membership-usage-txt.bandwidth').html('<div class="membership-big-txt">' +
                    usedbw + '</div><div class="membership-medium-txt">' + usedbwtxt + warning + '</div>');

                if (perc > 80) {
                    $('.membership-usage-txt.bandwidth').addClass('exceeded');
                }

                $('.membership-popup .mem-button').rebind('click', function (e) {
                    document.location.hash = 'fm/account';
                    $.hideTopMenu(e);
                });
            });
        }
        else {
            $(this).removeClass('active');
            if ($(this).find('.membership-status').attr('class').indexOf('free') == -1) {
                $('.pro-popup').removeClass('active');
            }
            else {
                $('.free-popup').removeClass('active');
            }
        }
    });

    $('.top-menu-popup .top-menu-item').unbind('click');
    $('.top-menu-popup .top-menu-item').rebind('click', function () {

        $('.top-menu-popup').removeClass('active');
        $('.top-menu-icon').removeClass('active');

        var className = $(this).attr('class');
        if (!className) {
            className = '';
        }
        if (className.indexOf('privacycompany') > -1) {
            document.location.hash = 'privacycompany';
        }
        else if (className.indexOf('upgrade-your-account') > -1) {
            document.location.hash = 'pro';
            return false;
        }
        else if (className.indexOf('register') > -1) {
            document.location.hash = 'register';
        }
        else if (className.indexOf('login') > -1) {
            document.location.hash = 'login';
        }
        else if (className.indexOf('aboutus') > -1) {
            document.location.hash = 'about';
        }
        else if (className.indexOf('corporate') > -1) {
            document.location.hash = 'corporate';
        }
        else if (className.indexOf('megablog') > -1) {
            document.location.hash = 'blog';
        }
        else if (className.indexOf('credits') > -1) {
            document.location.hash = 'credits';
        }
        else if (className.indexOf('chrome') > -1) {
            document.location.hash = 'chrome';
        }
        else if (className.indexOf('resellers') > -1) {
            document.location.hash = 'resellers';
            return false;
        }
        else if (className.indexOf('firefox') > -1) {
            document.location.hash = 'firefox';
        }
        else if (className.indexOf('mobile') > -1) {
            document.location.hash = 'mobile';
        }
        else if (className.indexOf('sync') > -1) {
            document.location.hash = 'sync';
        }
        else if (className.indexOf('help') > -1) {
            document.location.hash = 'help';
        }
        else if (className.indexOf('contact') > -1) {
            document.location.hash = 'contact';
        }
        else if (className.indexOf('sitemap') > -1) {
            document.location.hash = 'sitemap';
        }
        else if (className.indexOf('sdk') > -1) {
            document.location.hash = 'sdk';
        }
        else if (className.indexOf('doc') > -1) {
            document.location.hash = 'doc';
        }
        else if (className.indexOf('terms') > -1) {
            document.location.hash = 'terms';
        }
        else if (className.indexOf('privacypolicy') > -1) {
            document.location.hash = 'privacy';
        }
        else if (className.indexOf('copyright') > -1) {
            document.location.hash = 'copyright';
        }
        else if (className.indexOf('takedown') > -1) {
            document.location.hash = 'takedown';
        }
        else if (className.indexOf('account') > -1) {
            document.location.hash = 'fm/account';
        }
        else if (className.indexOf('refresh') > -1) {
            mega.utils.reload();
        }
        else if (className.indexOf('languages') > -1) {
            languageDialog();
        }
        else if (className.indexOf('clouddrive') > -1) {
            document.location.hash = 'fm';
        }
        else if (className.indexOf('logout') > -1) {
            mLogout();
        }
    });

    $('.top-search-input').rebind('focus', function () {
        $('.top-search-bl').addClass('active');
        if ($(this).val() == l[102]) {
            $(this).val('');
        }
    });

    $('.top-search-input').rebind('blur', function () {
        $(this).closest('.top-search-bl').removeClass('active');
        if ($(this).val() == '') {
            $(this).val(l[102]);
            $('.top-search-bl').removeClass('contains-value');
        }
        else {
            $('.top-search-bl').addClass('contains-value');
        }
    });

    $('.top-clear-button').rebind('click', function () {
        if (folderlink) {
            var dn = $(M.viewmode ? '.file-block-scrolling .file-block-title' : 'table.grid-table.fm .tranfer-filetype-txt');
            var ct = M.viewmode ? 'a' : 'tr';
            dn.closest(ct).show();
            $(window).trigger('resize');
        }
        $('.top-search-input').val(l[102]);
        $('.top-search-bl').removeClass('contains-value');
    });

    $('.top-search-input').rebind('keyup', function (e) {
        if (e.keyCode == 13 || folderlink) {
            var val = $.trim($('.top-search-input').val());
            if (folderlink || val.length > 2 || !asciionly(val)) {
                if (folderlink) {
                    var dn = $(M.viewmode ? '.file-block-scrolling .file-block-title' : 'table.grid-table.fm .tranfer-filetype-txt');
                    var ct = M.viewmode ? 'a' : 'tr';
                    dn.closest(ct).show();

                    if (val) {
                        val = val.toLowerCase();
                        dn.filter(function () {
                            return !~$(this).text().toLowerCase().indexOf(val)
                        }).closest(ct).hide();
                    }
                    $(window).trigger('resize');
                    e.preventDefault();
                    e.stopPropagation();
                }
                else {
                    document.location.hash = 'fm/search/' + val;
                }
            }
        }
    });

    $('.fm-avatar img, .user-name').rebind('click', function () {
        if ($('.fm-avatar img').attr('src').indexOf('blob:') > -1) {
            document.location.hash = 'fm/account';
        }
        else {
            avatarDialog();
        }
    });


    $('.top-head .logo').rebind('click', function () {
        document.location.hash = typeof u_type !== 'undefined' && +u_type > 2 ? '#fm' : '#start';
    });

    var c = $('.fm-dialog.registration-page-success').attr('class');
    if (c.indexOf('hidden') == -1) {
        $('.fm-dialog.registration-page-success').addClass('hidden');
        $('.fm-dialog-overlay').addClass('hidden');
        $('body').removeClass('overlayed');
    }

    if (page.substr(0, 2) !== 'fm' && u_type == 3 && !avatars[u_handle]) {
        M.avatars();
    }
    if (ulmanager.isUploading || dlmanager.isDownloading) {
        $('.widget-block').removeClass('hidden');
    }

    $('.widget-block').rebind('click', function (e) {
        if ($.infoscroll && page == 'download') {
            startpageMain();
        }
        else if ($.dlhash) {
            document.location.hash = $.dlhash;
        }
        else {
            document.location.hash = 'fm';
        }
    });

    if (M && M.currentdirid && M.currentdirid.substr(0, 7) == 'search/') {
        $('.top-search-bl').addClass('contains-value');
        $('.top-search-bl input').val(M.currentdirid.replace('search/', ''));
    }

    if (u_type) {
        $('.membership-popup-arrow').css('margin-right',
            $('.top-menu-icon').width() + $('.membership-status-block').width() / 2 + 57 + 'px');
    }

    // Initialise notification popup and tooltip
    notify.init();
}

function is_fm() {
    var r = !!pfid;

    if (!r && (u_type !== false)) {
        r = page === '' || page === 'start' || page === 'index'
            || page.substr(0, 2) === 'fm' || page.substr(0, 7) === 'account';
    }

    if (d > 1) console.error('is_fm', r, page, hash);

    return r;
}

function parsepage(pagehtml, pp) {
    $('body').removeClass('ads');
    $('#fmholder').hide();
    $('#pageholder').hide();
    $('#startholder').hide();
    megatitle();
    pagehtml = translate(''+pagehtml).replace(/{staticpath}/g, staticpath);
    if (document.location.href.substr(0, 19) == 'chrome-extension://') {
        pagehtml = pagehtml.replace(/\/#/g, '/' + urlrootfile + '#');
    }
    $('body').removeClass('notification-body bottom-pages new-startpage');
    if (page == 'start') {
        $('body').addClass('new-startpage');
    }
    else {
        $('body').addClass('bottom-pages');
    }
    var top = parsetopmenu();
    var bmenu = pages['bottom'];
    var bmenu2 = pages['bottom2'];
    if (document.location.href.substr(0, 19) == 'chrome-extension://') {
        bmenu2 = bmenu2.replace(/\/#/g, '/' + urlrootfile + '#');
    }
    pagehtml = pagehtml.replace("((MEGAINFO))", translate(pages['megainfo']).replace(/{staticpath}/g, staticpath));
    pagehtml = pagehtml.replace("((TOP))", top);
    pagehtml = pagehtml.replace("((BOTTOM))", translate(bmenu2));
    $('#startholder').html(translate(pages['transferwidget']) + pagehtml);
    $('#startholder').show();
    mainScroll();
    $(window).rebind('resize.subpage', function (e) {
        if (page !== 'start' && page !== 'download') {
            mainScroll();
        }
    });
    $('.nw-bottom-block').addClass(lang);
    UIkeyevents();
}

function parsetopmenu() {
    var top = pages['top'].replace(/{staticpath}/g, staticpath);
    if (document.location.href.substr(0, 19) == 'chrome-extension://') {
        top = top.replace(/\/#/g, '/' + urlrootfile + '#');
    }
    top = top.replace("{avatar-top}", useravatar.top());
    top = translate(top);
    return top;
}

window.onhashchange = function() {
    var tpage = document.location.hash;

    if (typeof gifSlider !== 'undefined') {
        gifSlider.clear();
    }

    if (silent_loading) {
        document.location.hash = hash;
        return false;
    }

    if (tpage == '#info' && page == 'start') {
        if (!$.infoscroll) {
            startpageScroll();
        }
        return false;
    }

    if ((tpage == '#' || tpage == '' || tpage == 'start') && page == 'start') {
        if ($.infoscroll) {
            startpageMain();
        }
        return false;
    }

    if (document.getElementById('overlay').style.display == '' && !is_fm()) {
        document.location.hash = hash;
        return false;
    }

    dlid = false;
    hash = window.location.hash;
    if (hash) {
        page = hash.replace('#', '');
    }
    else {
        page = '';
    }

    if (page) {
        if (page.indexOf('%25') !== -1) {
            do {
                page = page.replace(/%25/g, '%');
            } while (page.indexOf('%25') !== -1);
        }
        if (page.indexOf('%21') !== -1) {
            page = page.replace(/%21/g, '!');
        }
        for (var p in subpages) {
            if (page && page.substr(0, p.length) == p) {
                for (i in subpages[p]) {
                    if (!jsl_loaded[jsl2[subpages[p][i]].n]) {
                        jsl.push(jsl2[subpages[p][i]]);
                    }
                }
            }
        }
    }

    if (jsl.length > 0) {
        loadingDialog.show();
        jsl_start();
    }
    else {
        init_page();
    }
};

function languageDialog(close) {
    if (close) {
        $('.fm-dialog.languages-dialog').addClass('hidden');
        $('.fm-dialog-overlay').addClass('hidden');
        $('body').removeClass('overlayed');
        $.dialog = false;
        return false;
    }
    var html = '<div class="nlanguage-txt-block">';
    var larray = [];
    for (var la in languages) {
        if (ln2[la]) {
            larray.push({
                l: ln[la],
                l2: ln2[la],
                c: la
            });
        }
    }
    larray.sort(function (a, b) {
            return a.l.localeCompare(b.l);
        });
    var i = 1,
        a = 0,
        sel = '';
    for (var j in larray) {
        var la = larray[j].c;
        if (ln2[la]) {
            if (la == lang) {
                sel = ' selected';
            }
            else {
                sel = '';
            }
            html += '<a href="#" id="nlanguagelnk_' + la + '" class="nlanguage-lnk' + sel + '"><span class="nlanguage-tooltip"> <span class="nlanguage-tooltip-bg"> <span class="nlanguage-tooltip-main"> '
                + ln2[la] + '</span></span></span>' + ln[la] + '</a><div class="clear"></div>';
            if (i == Math.ceil(larray.length / 4) && a + 1 < larray.length) {
                html += '</div><div class="nlanguage-txt-block">';
                i = 0;
            }
            i++;
            a++;
        }
    }
    html += '</div><div class="clear"></div>';
    $('.languages-dialog-body').html(html);
    $('.fm-dialog.languages-dialog').removeClass('hidden');
    $('.fm-dialog-overlay').removeClass('hidden');
    $('body').addClass('overlayed');
    $.dialog = 'languages';
    $('.fm-dialog.languages-dialog .fm-dialog-close').rebind('click', function (e) {
            languageDialog(1);
        });

    $('.fm-languages-save').rebind('click', function (e) {
            languageDialog(1);
            setTimeout(function () {
                var lng = $('.nlanguage-lnk.selected').attr('id');
                lng = lng.replace('nlanguagelnk_', '');
                if (lng !== lang) {
                    localStorage.lang = lng;
                    document.location.reload();
                }
            }, 100);
        });
    $('.nlanguage-lnk').rebind('click', function (e) {
            $('.nlanguage-lnk').removeClass('selected');
            $(this).addClass('selected');
            return false;
        });
}

window.onbeforeunload = function () {
    if (dlmanager.isDownloading || ulmanager.isUploading) {
        return l[377];
    }

    mBroadcaster.crossTab.leave();
};

window.onunload = function() {
    mBroadcaster.crossTab.leave();
};<|MERGE_RESOLUTION|>--- conflicted
+++ resolved
@@ -1127,11 +1127,7 @@
         }
 
         // If the chat is disabled don't show the green status icon in the header
-<<<<<<< HEAD
-        if(typeof(MegaChatDisabled) == "undefined" || !MegaChatDisabled) {
-=======
         if (!megaChatIsDisabled) {
->>>>>>> d708c9bc
             $('.activity-status-block, .activity-status').show();
             if (megaChatIsReady) {
                 megaChat.renderMyStatus();
