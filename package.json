--- conflicted
+++ resolved
@@ -59,10 +59,7 @@
     "eslint-loader": "^1.1.1",
     "htmlhint": "^0.9.12",
     "istanbul": "^0.4.2",
-<<<<<<< HEAD
-=======
     "jscpd": "^0.6.1",
->>>>>>> 97d50cd4
     "jscs": "^2.10.1",
     "jscs-jsdoc": "^1.2.0",
     "jsdoc": "~3.3.0",
@@ -83,10 +80,7 @@
     "karma-sinon": "~1.0.4",
     "mocha": "~1.17.1",
     "phantomjs-prebuilt": "^2.1.7",
-<<<<<<< HEAD
-=======
     "plato": "^1.5.0",
->>>>>>> 97d50cd4
     "sinon": "~1.13.0",
     "webpack-dev-server": "^1.14.0"
   }
