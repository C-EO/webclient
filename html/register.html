--- conflicted
+++ resolved
@@ -16,13 +16,8 @@
                             [$1098]<br>[$1099]
                         </div>
                         <i class="account-icon person"></i>
-<<<<<<< HEAD
-                        <input type="text" name="register-name2" id="register-firstname-registerpage2" class="first f-name" placeholder="[$1096]" maxlength="40" />
-                        <input type="text" name="register-familyname2" id="register-lastname-registerpage2" class="l-name" placeholder="[$1097]" maxlength="40" />
-=======
                         <input type="text" name="register-name2" id="register-firstname-registerpage2" class="first f-name" placeholder="[$7342]" maxlength="40" />
                         <input type="text" name="register-familyname2" id="register-lastname-registerpage2"  class="l-name" placeholder="[$7345]" maxlength="40" />
->>>>>>> cca0e254
                     </div>
                     <div class="account input-wrapper email">
                         <div class="account input-tooltip">
