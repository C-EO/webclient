<div class="main-scroll-block">
<<<<<<< HEAD
<div class="main-pad-block">
((TOP))


<div class="about-top-block">
    <div class="main-mid-pad new-bottom-pages">
        <h1>[$396]</h1>
        <p>[$1821]</p>
        <p>[$1822]</p>
        <p id="emailp">[$1823]</p>
        <div class="clear"></div>
    </div>
</div>

<div class="main-mid-pad new-bottom-pages about">
<h1>[$1154]</h1>

<div class="team-person-block first">
    <div class="team-person-avatar">
        <img alt="" src="{staticpath}/images/mega/team/hanka-svobodova.png" />
    </div>
    <div class="team-person-name">
        Hanka Svobodova
    </div>
    <div class="team-person-occupation">
        Customer Support
    </div>
    <div class="team-social-bl">
        <a href="" target="_blank" class="team-social-icon twitter hidden"></a>
        <a href="" target="_blank" class="team-social-icon linkedin hidden"></a>
    </div>
</div>

<div class="team-person-block first">
    <div class="team-person-avatar">
        <img alt="" src="{staticpath}/images/mega/team/kim-dotcom.png" />
    </div>
    <div class="team-person-name">
        Kim Dotcom
    </div>
    <div class="team-person-occupation">
        Principal Strategist
    </div>
    <div class="team-social-bl">
        <a href="https://www.twitter.com/KimDotcom" target="_blank" class="team-social-icon twitter"></a>
        <a href="" target="_blank" class="team-social-icon linkedin hidden"></a>
    </div>
</div>

<div class="team-person-block">
    <div class="team-person-avatar">
        <img alt="" src="{staticpath}/images/mega/team/bonnie-lam.png" />
    </div>
    <div class="team-person-name">
        Bonnie Lam
    </div>
    <div class="team-person-occupation">
        Executive Director
    </div>
    <div class="team-social-bl">
        <a href="" target="_blank" class="team-social-icon twitter hidden"></a>
        <a href="" target="_blank" class="team-social-icon linkedin hidden"></a>
    </div>
</div>

<div class="team-person-block">
    <div class="team-person-avatar">
        <img alt="" src="{staticpath}/images/mega/team/cesar-rodas.png" />
    </div>
    <div class="team-person-name">
        C&#233;sar Rodas
    </div>
    <div class="team-person-occupation">
        Senior Developer
    </div>
    <div class="team-social-bl">
        <a href="https://twitter.com/crodas" target="_blank" class="team-social-icon twitter"></a>
        <a href="http://www.linkedin.com/in/crodas" target="_blank" class="team-social-icon linkedin"></a>
    </div>
</div>

<div class="team-person-block first">
    <div class="team-person-avatar">
        <img alt="" src="{staticpath}/images/mega/team/mathias-ortmann.png" />
    </div>
    <div class="team-person-name">
        Mathias Ortmann
    </div>
    <div class="team-person-occupation">
        Chief Technology Officer
    </div>
    <div class="team-social-bl">
        <a href="" target="_blank" class="team-social-icon twitter hidden"></a>
        <a href="" target="_blank" class="team-social-icon linkedin hidden"></a>
    </div>
</div>

<div class="team-person-block">
    <div class="team-person-avatar">
        <img alt="" src="{staticpath}/images/mega/team/bram-van-der-kolk.png" />
    </div>
    <div class="team-person-name">
        Bram van der Kolk
    </div>
    <div class="team-person-occupation">
        Chief Programmer
    </div>
    <div class="team-social-bl">
        <a href="https://www.twitter.com/bramosnl" target="_blank" class="team-social-icon twitter"></a>
        <a href="" target="_blank" class="team-social-icon linkedin hidden"></a>
    </div>
</div>

<div class="team-person-block">
    <div class="team-person-avatar">
        <img alt="" src="{staticpath}/images/mega/team/brian-clarkson.png" />
    </div>
    <div class="team-person-name">
        Brian Clarkson
    </div>
    <div class="team-person-occupation">
        Chief Operating Officer
    </div>
    <div class="team-social-bl">
        <a href="" target="_blank" class="team-social-icon twitter hidden"></a>
        <a href="http://au.linkedin.com/pub/brian-clarkson/1b/5b7/293" target="_blank" class="team-social-icon linkedin"></a>
    </div>
</div>

<div class="team-person-block">
    <div class="team-person-avatar">
        <img alt="" src="{staticpath}/images/mega/team/xavier-buck.png" />
    </div>
    <div class="team-person-name">
        Xavier Buck
    </div>
    <div class="team-person-occupation">
        Manager Mega Europe
    </div>
    <div class="team-social-bl">
        <a href="https://twitter.com/XavierBuck" target="_blank" class="team-social-icon twitter"></a>
        <a href="http://lu.linkedin.com/in/xavierbuck" target="_blank" class="team-social-icon linkedin"></a>
    </div>
</div>

<div class="team-person-block first">
    <div class="team-person-avatar">
        <img alt="" src="{staticpath}/images/mega/team/finn-batato.png" />
    </div>
    <div class="team-person-name">
        Finn Batato
    </div>
    <div class="team-person-occupation">
        Chief Marketing Officer
    </div>
    <div class="team-social-bl">
        <a href="" target="_blank" class="team-social-icon twitter hidden"></a>
        <a href="" target="_blank" class="team-social-icon linkedin hidden"></a>
    </div>
</div>



<div class="team-person-block">
    <div class="team-person-avatar">
        <img alt="" src="{staticpath}/images/mega/team/stephen-hall.png" />
    </div>
    <div class="team-person-name">
        Stephen Hall
    </div>
    <div class="team-person-occupation">
        Chief Executive Officer
    </div>
    <div class="team-social-bl">
        <a href="" target="_blank" class="team-social-icon twitter hidden"></a>
        <a href="http://nz.linkedin.com/pub/stephen-hall/54/6b/685" target="_blank" class="team-social-icon linkedin"></a>
    </div>
</div>

<div class="team-person-block">
    <div class="team-person-avatar">
        <img alt="" src="{staticpath}/images/mega/team/dr-guy-kloss.png" />
    </div>
    <div class="team-person-name">
        Guy Kloss
    </div>
    <div class="team-person-occupation">
        Lead Programmer
    </div>
    <div class="team-social-bl">
        <a href="" target="_blank" class="team-social-icon twitter hidden"></a>
        <a href="http://nz.linkedin.com/in/guykloss" target="_blank" class="team-social-icon linkedin"></a>
    </div>
</div>

<div class="team-person-block">
    <div class="team-person-avatar">
        <img alt="" src="{staticpath}/images/mega/team/eduardo-barbosa.png" />
    </div>
    <div class="team-person-name">
        Eduardo Barbosa
    </div>
    <div class="team-person-occupation">
        Lead Designer
    </div>
    <div class="team-social-bl">
        <a href="" target="_blank" class="team-social-icon twitter hidden"></a>
        <a href="" target="_blank" class="team-social-icon linkedin hidden"></a>
    </div>
</div>

<div class="team-person-block first">
    <div class="team-person-avatar">
        <img alt="" src="{staticpath}/images/mega/team/andrei-d.png" />
    </div>
    <div class="team-person-name">
        Andrei Dymovich
    </div>
    <div class="team-person-occupation">
        Web Developer
    </div>
    <div class="team-social-bl">
        <a href="" target="_blank" class="team-social-icon twitter hidden"></a>
        <a href="" target="_blank" class="team-social-icon linkedin hidden"></a>
    </div>
</div>

<div class="team-person-block">
    <div class="team-person-avatar">
        <img alt="" src="{staticpath}/images/mega/team/andrei-stoleru.png" />
    </div>
    <div class="team-person-name">
        Andrei Stoleru
    </div>
    <div class="team-person-occupation">
        iOS Developer
    </div>
    <div class="team-social-bl">
        <a href="https://twitter.com/andreistoleru" target="_blank" class="team-social-icon twitter"></a>
        <a href="http://de.linkedin.com/in/andreistoleru" target="_blank" class="team-social-icon linkedin"></a>
    </div>
</div>

<div class="team-person-block">
    <div class="team-person-avatar">
        <img alt="" src="{staticpath}/images/mega/team/javier-serrano.png" />
    </div>
    <div class="team-person-name">
        Javier Serrano
    </div>
    <div class="team-person-occupation">
        Senior Developer
    </div>
    <div class="team-social-bl">
        <a href="" target="_blank" class="team-social-icon twitter hidden"></a>
        <a href="" target="_blank" class="team-social-icon linkedin hidden"></a>
    </div>
</div>


<div class="team-person-block first">
    <div class="team-person-avatar">
        <img alt="" src="{staticpath}/images/mega/team/aleksandar-vasilev.png" />
    </div>
    <div class="team-person-name">
        Aleksandar Vasilev
    </div>
    <div class="team-person-occupation">
        Senior Developer
    </div>
    <div class="team-social-bl">
        <a href="" target="_blank" class="team-social-icon twitter hidden"></a>
        <a href="" target="_blank" class="team-social-icon linkedin hidden"></a>
    </div>
</div>

<div class="team-person-block">
    <div class="team-person-avatar">
        <img alt="" src="{staticpath}/images/mega/team/jesus-aragon.png" />
    </div>
    <div class="team-person-name">
        Jes&#250;s Aragon
    </div>
    <div class="team-person-occupation">
        Senior Developer
    </div>
    <div class="team-social-bl">
        <a href="" target="_blank" class="team-social-icon twitter hidden"></a>
        <a href="" target="_blank" class="team-social-icon linkedin hidden"></a>
    </div>
</div>

<div class="team-person-block">
    <div class="team-person-avatar">
        <img alt="" src="{staticpath}/images/mega/team/lyubomir-petrov.png" />
    </div>
    <div class="team-person-name">
        Lyubomir Petrov
    </div>
    <div class="team-person-occupation">
        Senior Developer
    </div>
    <div class="team-social-bl">
        <a href="" target="_blank" class="team-social-icon twitter hidden"></a>
        <a href="http://www.linkedin.com/in/lyubomirpetrov" target="_blank" class="team-social-icon linkedin"></a>
    </div>
</div>

<div class="team-person-block first">
    <div class="team-person-avatar">
        <img alt="" src="{staticpath}/images/mega/team/paul-ionkin.png" />
    </div>
    <div class="team-person-name">
        Paul Ionkin
    </div>
    <div class="team-person-occupation">
        Senior Developer
    </div>
    <div class="team-social-bl">
        <a href="https://twitter.com/Paulionkin" target="_blank" class="team-social-icon twitter"></a>
        <a href="http://www.linkedin.com/in/paulionkin" target="_blank" class="team-social-icon linkedin"></a>
    </div>
</div>

<div class="team-person-block">
    <div class="team-person-avatar">
        <img alt="" src="{staticpath}/images/mega/team/diego-casorran.png" />
    </div>
    <div class="team-person-name">
        Diego Casorran
    </div>
    <div class="team-person-occupation">
        Senior Developer
    </div>
    <div class="team-social-bl">
        <a href="" target="_blank" class="team-social-icon twitter hidden"></a>
        <a href="" target="_blank" class="team-social-icon linkedin hidden"></a>
    </div>
</div>

<div class="team-person-block">
    <div class="team-person-avatar">
        <img alt="" src="{staticpath}/images/mega/team/janin-henequi.png" />
    </div>
    <div class="team-person-name">
        Janin Henequi
    </div>
    <div class="team-person-occupation">
        Business Development
    </div>
    <div class="team-social-bl">
        <a href="" target="_blank" class="team-social-icon twitter hidden"></a>
        <a href="" target="_blank" class="team-social-icon linkedin hidden"></a>
    </div>
</div>

<div class="team-person-block first">
    <div class="team-person-avatar">
        <img alt="" src="{staticpath}/images/mega/team/victor-teniente.png" />
    </div>
    <div class="team-person-name">
        Victor Teniente
    </div>
    <div class="team-person-occupation">
        Senior Developer
    </div>
    <div class="team-social-bl">
        <a href="" target="_blank" class="team-social-icon twitter hidden"></a>
        <a href="" target="_blank" class="team-social-icon linkedin hidden"></a>
    </div>
</div>

<div class="clear"></div>

</div>

((BOTTOM))

</div>
=======
   <div class="main-pad-block">
      ((TOP))
      
    
      <div class="about-top-block">
         <div class="main-mid-pad new-bottom-pages">
           <h1>[$396]</h1>
           <p>[$1821]</p>		   
		   <p>[$1822]</p>
		   <p id="emailp">[$1823]</p>		   
           <div class="clear"></div>
         </div> 
      </div>
      
      <div class="main-mid-pad new-bottom-pages about">
            <h1>[$1154]</h1>
            
            <div class="team-person-block first">
              <div class="team-person-avatar">
               <img alt="" src="{staticpath}/images/mega/team/hanka-svobodova.png" />
              </div>
              <div class="team-person-name">
                 Hanka Svobodova
              </div>
              <div class="team-person-occupation">
                Customer Support
              </div>
              <div class="team-social-bl">
                 <a href="" target="_blank" class="team-social-icon twitter hidden"></a>
                 <a href="" target="_blank" class="team-social-icon linkedin hidden"></a>
              </div>
            </div>
            
            <div class="team-person-block first">
              <div class="team-person-avatar">
               <img alt="" src="{staticpath}/images/mega/team/kim-dotcom.png" />
              </div>
              <div class="team-person-name">
                 Kim Dotcom
              </div>
              <div class="team-person-occupation">
                Principal Strategist
              </div>
              <div class="team-social-bl">
                 <a href="https://www.twitter.com/KimDotcom" target="_blank" class="team-social-icon twitter"></a>
                 <a href="" target="_blank" class="team-social-icon linkedin hidden"></a>
              </div>
            </div>            
            
            <div class="team-person-block">
              <div class="team-person-avatar">
               <img alt="" src="{staticpath}/images/mega/team/bonnie-lam.png" />
              </div>
              <div class="team-person-name">
                 Bonnie Lam
              </div>
              <div class="team-person-occupation">
                Executive Director
              </div>
              <div class="team-social-bl">
                 <a href="" target="_blank" class="team-social-icon twitter hidden"></a>
                 <a href="" target="_blank" class="team-social-icon linkedin hidden"></a>
              </div>
            </div>
            
            <div class="team-person-block">
              <div class="team-person-avatar">
               <img alt="" src="{staticpath}/images/mega/team/cesar-rodas.png" />
              </div>
              <div class="team-person-name">
                 C&#233;sar Rodas
              </div>
              <div class="team-person-occupation">
                 Senior Developer
              </div>
              <div class="team-social-bl">
                 <a href="https://twitter.com/crodas" target="_blank" class="team-social-icon twitter"></a>
                 <a href="http://www.linkedin.com/in/crodas" target="_blank" class="team-social-icon linkedin"></a>
              </div>
            </div>
            
            <div class="team-person-block first">
              <div class="team-person-avatar">
               <img alt="" src="{staticpath}/images/mega/team/mathias-ortmann.png" />
              </div>
              <div class="team-person-name">
                 Mathias Ortmann
              </div>
              <div class="team-person-occupation">
                 Chief Technology Officer
              </div>
              <div class="team-social-bl">
                 <a href="" target="_blank" class="team-social-icon twitter hidden"></a>
                 <a href="" target="_blank" class="team-social-icon linkedin hidden"></a>
              </div>
            </div>
			
			 <div class="team-person-block">
              <div class="team-person-avatar">
               <img alt="" src="{staticpath}/images/mega/team/bram-van-der-kolk.png" />
              </div>
              <div class="team-person-name">
                 Bram van der Kolk
              </div>
              <div class="team-person-occupation">
                 Chief Programmer
              </div>
              <div class="team-social-bl">
                 <a href="https://www.twitter.com/bramosnl" target="_blank" class="team-social-icon twitter"></a>
                 <a href="" target="_blank" class="team-social-icon linkedin hidden"></a>
              </div>
            </div>
            
            <div class="team-person-block">
              <div class="team-person-avatar">
               <img alt="" src="{staticpath}/images/mega/team/brian-clarkson.png" />
              </div>
              <div class="team-person-name">
                 Brian Clarkson
              </div>
              <div class="team-person-occupation">
                 Chief Operating Officer
              </div>
              <div class="team-social-bl">
                 <a href="" target="_blank" class="team-social-icon twitter hidden"></a>
                 <a href="http://au.linkedin.com/pub/brian-clarkson/1b/5b7/293" target="_blank" class="team-social-icon linkedin"></a>
              </div>
            </div>
			
			 <div class="team-person-block">
              <div class="team-person-avatar">
                 <img alt="" src="{staticpath}/images/mega/team/xavier-buck.png" />
              </div>
              <div class="team-person-name">
                 Xavier Buck
              </div>
              <div class="team-person-occupation">
                 Manager Mega Europe
              </div>
              <div class="team-social-bl">
                 <a href="https://twitter.com/XavierBuck" target="_blank" class="team-social-icon twitter"></a>
                 <a href="http://lu.linkedin.com/in/xavierbuck" target="_blank" class="team-social-icon linkedin"></a>
              </div>
            </div>
            
            <div class="team-person-block first">
              <div class="team-person-avatar">
               <img alt="" src="{staticpath}/images/mega/team/finn-batato.png" />
              </div>
              <div class="team-person-name">
                 Finn Batato
              </div>
              <div class="team-person-occupation">
                 Chief Marketing Officer
              </div>
              <div class="team-social-bl">
                 <a href="" target="_blank" class="team-social-icon twitter hidden"></a>
                 <a href="" target="_blank" class="team-social-icon linkedin hidden"></a>
              </div>
            </div>
            
           
            
            <div class="team-person-block">
              <div class="team-person-avatar">
               <img alt="" src="{staticpath}/images/mega/team/stephen-hall.png" />
              </div>
              <div class="team-person-name">
                 Stephen Hall
              </div>
              <div class="team-person-occupation">
                 Chief Executive Officer
              </div>
              <div class="team-social-bl">
                 <a href="" target="_blank" class="team-social-icon twitter hidden"></a>
                 <a href="http://nz.linkedin.com/pub/stephen-hall/54/6b/685" target="_blank" class="team-social-icon linkedin"></a>
              </div>
            </div>
            
            <div class="team-person-block">
              <div class="team-person-avatar">
               <img alt="" src="{staticpath}/images/mega/team/dr-guy-kloss.png" />
              </div>
              <div class="team-person-name">
                 Guy Kloss
              </div>
              <div class="team-person-occupation">
                 Lead Programmer
              </div>
              <div class="team-social-bl">
                 <a href="" target="_blank" class="team-social-icon twitter hidden"></a>
                 <a href="http://nz.linkedin.com/in/guykloss" target="_blank" class="team-social-icon linkedin"></a>
              </div>
            </div>
            
            <div class="team-person-block">
              <div class="team-person-avatar">
                 <img alt="" src="{staticpath}/images/mega/team/eduardo-barbosa.png" />
              </div>
              <div class="team-person-name">
                 Eduardo Barbosa
              </div>
              <div class="team-person-occupation">
                 Lead Designer
              </div>
              <div class="team-social-bl">
                 <a href="" target="_blank" class="team-social-icon twitter hidden"></a>
                 <a href="" target="_blank" class="team-social-icon linkedin hidden"></a>
              </div>
            </div>
            
            <div class="team-person-block first">
              <div class="team-person-avatar">
                 <img alt="" src="{staticpath}/images/mega/team/andrei-d.png" />
              </div>
              <div class="team-person-name">
                 Andrei Dymovich
              </div>
              <div class="team-person-occupation">
                 Web Developer
              </div>
              <div class="team-social-bl">
                 <a href="" target="_blank" class="team-social-icon twitter hidden"></a>
                 <a href="" target="_blank" class="team-social-icon linkedin hidden"></a>
              </div>
            </div>
            
            <div class="team-person-block">
              <div class="team-person-avatar">
                 <img alt="" src="{staticpath}/images/mega/team/andrei-stoleru.png" />
              </div>
              <div class="team-person-name">
                 Andrei Stoleru
              </div>
              <div class="team-person-occupation">
                 iOS Developer
              </div>
              <div class="team-social-bl">
                 <a href="https://twitter.com/andreistoleru" target="_blank" class="team-social-icon twitter"></a>
                 <a href="http://de.linkedin.com/in/andreistoleru" target="_blank" class="team-social-icon linkedin"></a>
              </div>
            </div>
            
            <div class="team-person-block">
              <div class="team-person-avatar">
                 <img alt="" src="{staticpath}/images/mega/team/javier-serrano.png" />
              </div>
              <div class="team-person-name">
                 Javier Serrano
              </div>
              <div class="team-person-occupation">
                 Senior Developer
              </div>
              <div class="team-social-bl">
                 <a href="" target="_blank" class="team-social-icon twitter hidden"></a>
                 <a href="" target="_blank" class="team-social-icon linkedin hidden"></a>
              </div>
            </div>
            
            
            <div class="team-person-block first">
              <div class="team-person-avatar">
                 <img alt="" src="{staticpath}/images/mega/team/aleksandar-vasilev.png" />
              </div>
              <div class="team-person-name">
                 Aleksandar Vasilev
              </div>
              <div class="team-person-occupation">
                 Senior Developer
              </div>
              <div class="team-social-bl">
                 <a href="" target="_blank" class="team-social-icon twitter hidden"></a>
                 <a href="" target="_blank" class="team-social-icon linkedin hidden"></a>
              </div>
            </div>
            
            <div class="team-person-block">
              <div class="team-person-avatar">
                 <img alt="" src="{staticpath}/images/mega/team/jesus-aragon.png" />
              </div>
              <div class="team-person-name">
                 Jes&#250;s Aragon
              </div>
              <div class="team-person-occupation">
                 Senior Developer
              </div>
              <div class="team-social-bl">
                 <a href="" target="_blank" class="team-social-icon twitter hidden"></a>
                 <a href="" target="_blank" class="team-social-icon linkedin hidden"></a>
              </div>
            </div>
            
            <div class="team-person-block">
              <div class="team-person-avatar">
                 <img alt="" src="{staticpath}/images/mega/team/lyubomir-petrov.png" />
              </div>
              <div class="team-person-name">
                 Lyubomir Petrov
              </div>
              <div class="team-person-occupation">
                 Senior Developer
              </div>
              <div class="team-social-bl">
                 <a href="" target="_blank" class="team-social-icon twitter hidden"></a>
                 <a href="http://www.linkedin.com/in/lyubomirpetrov" target="_blank" class="team-social-icon linkedin"></a>
              </div>
            </div>
            
            <div class="team-person-block first">
              <div class="team-person-avatar">
                 <img alt="" src="{staticpath}/images/mega/team/paul-ionkin.png" />
              </div>
              <div class="team-person-name">
                 Paul Ionkin
              </div>
              <div class="team-person-occupation">
                 Senior Developer
              </div>
              <div class="team-social-bl">
                 <a href="https://twitter.com/Paulionkin" target="_blank" class="team-social-icon twitter"></a>
                 <a href="http://www.linkedin.com/in/paulionkin" target="_blank" class="team-social-icon linkedin"></a>
              </div>
            </div>
            
            <div class="team-person-block">
              <div class="team-person-avatar">
                 <img alt="" src="{staticpath}/images/mega/team/diego-casorran.png" />
              </div>
              <div class="team-person-name">
                 Diego Casorran
              </div>
              <div class="team-person-occupation">
                 Senior Developer
              </div>
              <div class="team-social-bl">
                 <a href="" target="_blank" class="team-social-icon twitter hidden"></a>
                 <a href="" target="_blank" class="team-social-icon linkedin hidden"></a>
              </div>
            </div>
            
            <div class="team-person-block">
              <div class="team-person-avatar">
                 <img alt="" src="{staticpath}/images/mega/team/janin-henequi.png" />
              </div>
              <div class="team-person-name">
                 Janin Henequi
              </div>
              <div class="team-person-occupation">
                 Business Development
              </div>
              <div class="team-social-bl">
                 <a href="" target="_blank" class="team-social-icon twitter hidden"></a>
                 <a href="" target="_blank" class="team-social-icon linkedin hidden"></a>
              </div>
            </div>
            
            <div class="team-person-block first">
              <div class="team-person-avatar">
                 <img alt="" src="{staticpath}/images/mega/team/victor-teniente.png" />
              </div>
              <div class="team-person-name">
                 Victor Teniente
              </div>
              <div class="team-person-occupation">
                 Senior Developer
              </div>
              <div class="team-social-bl">
                 <a href="" target="_blank" class="team-social-icon twitter hidden"></a>
                 <a href="" target="_blank" class="team-social-icon linkedin hidden"></a>
              </div>
            </div>
            
            <div class="clear"></div>

         </div>
    
     ((BOTTOM))
    
  </div>
>>>>>>> 8b549185
</div>

</body>
</html><|MERGE_RESOLUTION|>--- conflicted
+++ resolved
@@ -1,385 +1,4 @@
 <div class="main-scroll-block">
-<<<<<<< HEAD
-<div class="main-pad-block">
-((TOP))
-
-
-<div class="about-top-block">
-    <div class="main-mid-pad new-bottom-pages">
-        <h1>[$396]</h1>
-        <p>[$1821]</p>
-        <p>[$1822]</p>
-        <p id="emailp">[$1823]</p>
-        <div class="clear"></div>
-    </div>
-</div>
-
-<div class="main-mid-pad new-bottom-pages about">
-<h1>[$1154]</h1>
-
-<div class="team-person-block first">
-    <div class="team-person-avatar">
-        <img alt="" src="{staticpath}/images/mega/team/hanka-svobodova.png" />
-    </div>
-    <div class="team-person-name">
-        Hanka Svobodova
-    </div>
-    <div class="team-person-occupation">
-        Customer Support
-    </div>
-    <div class="team-social-bl">
-        <a href="" target="_blank" class="team-social-icon twitter hidden"></a>
-        <a href="" target="_blank" class="team-social-icon linkedin hidden"></a>
-    </div>
-</div>
-
-<div class="team-person-block first">
-    <div class="team-person-avatar">
-        <img alt="" src="{staticpath}/images/mega/team/kim-dotcom.png" />
-    </div>
-    <div class="team-person-name">
-        Kim Dotcom
-    </div>
-    <div class="team-person-occupation">
-        Principal Strategist
-    </div>
-    <div class="team-social-bl">
-        <a href="https://www.twitter.com/KimDotcom" target="_blank" class="team-social-icon twitter"></a>
-        <a href="" target="_blank" class="team-social-icon linkedin hidden"></a>
-    </div>
-</div>
-
-<div class="team-person-block">
-    <div class="team-person-avatar">
-        <img alt="" src="{staticpath}/images/mega/team/bonnie-lam.png" />
-    </div>
-    <div class="team-person-name">
-        Bonnie Lam
-    </div>
-    <div class="team-person-occupation">
-        Executive Director
-    </div>
-    <div class="team-social-bl">
-        <a href="" target="_blank" class="team-social-icon twitter hidden"></a>
-        <a href="" target="_blank" class="team-social-icon linkedin hidden"></a>
-    </div>
-</div>
-
-<div class="team-person-block">
-    <div class="team-person-avatar">
-        <img alt="" src="{staticpath}/images/mega/team/cesar-rodas.png" />
-    </div>
-    <div class="team-person-name">
-        C&#233;sar Rodas
-    </div>
-    <div class="team-person-occupation">
-        Senior Developer
-    </div>
-    <div class="team-social-bl">
-        <a href="https://twitter.com/crodas" target="_blank" class="team-social-icon twitter"></a>
-        <a href="http://www.linkedin.com/in/crodas" target="_blank" class="team-social-icon linkedin"></a>
-    </div>
-</div>
-
-<div class="team-person-block first">
-    <div class="team-person-avatar">
-        <img alt="" src="{staticpath}/images/mega/team/mathias-ortmann.png" />
-    </div>
-    <div class="team-person-name">
-        Mathias Ortmann
-    </div>
-    <div class="team-person-occupation">
-        Chief Technology Officer
-    </div>
-    <div class="team-social-bl">
-        <a href="" target="_blank" class="team-social-icon twitter hidden"></a>
-        <a href="" target="_blank" class="team-social-icon linkedin hidden"></a>
-    </div>
-</div>
-
-<div class="team-person-block">
-    <div class="team-person-avatar">
-        <img alt="" src="{staticpath}/images/mega/team/bram-van-der-kolk.png" />
-    </div>
-    <div class="team-person-name">
-        Bram van der Kolk
-    </div>
-    <div class="team-person-occupation">
-        Chief Programmer
-    </div>
-    <div class="team-social-bl">
-        <a href="https://www.twitter.com/bramosnl" target="_blank" class="team-social-icon twitter"></a>
-        <a href="" target="_blank" class="team-social-icon linkedin hidden"></a>
-    </div>
-</div>
-
-<div class="team-person-block">
-    <div class="team-person-avatar">
-        <img alt="" src="{staticpath}/images/mega/team/brian-clarkson.png" />
-    </div>
-    <div class="team-person-name">
-        Brian Clarkson
-    </div>
-    <div class="team-person-occupation">
-        Chief Operating Officer
-    </div>
-    <div class="team-social-bl">
-        <a href="" target="_blank" class="team-social-icon twitter hidden"></a>
-        <a href="http://au.linkedin.com/pub/brian-clarkson/1b/5b7/293" target="_blank" class="team-social-icon linkedin"></a>
-    </div>
-</div>
-
-<div class="team-person-block">
-    <div class="team-person-avatar">
-        <img alt="" src="{staticpath}/images/mega/team/xavier-buck.png" />
-    </div>
-    <div class="team-person-name">
-        Xavier Buck
-    </div>
-    <div class="team-person-occupation">
-        Manager Mega Europe
-    </div>
-    <div class="team-social-bl">
-        <a href="https://twitter.com/XavierBuck" target="_blank" class="team-social-icon twitter"></a>
-        <a href="http://lu.linkedin.com/in/xavierbuck" target="_blank" class="team-social-icon linkedin"></a>
-    </div>
-</div>
-
-<div class="team-person-block first">
-    <div class="team-person-avatar">
-        <img alt="" src="{staticpath}/images/mega/team/finn-batato.png" />
-    </div>
-    <div class="team-person-name">
-        Finn Batato
-    </div>
-    <div class="team-person-occupation">
-        Chief Marketing Officer
-    </div>
-    <div class="team-social-bl">
-        <a href="" target="_blank" class="team-social-icon twitter hidden"></a>
-        <a href="" target="_blank" class="team-social-icon linkedin hidden"></a>
-    </div>
-</div>
-
-
-
-<div class="team-person-block">
-    <div class="team-person-avatar">
-        <img alt="" src="{staticpath}/images/mega/team/stephen-hall.png" />
-    </div>
-    <div class="team-person-name">
-        Stephen Hall
-    </div>
-    <div class="team-person-occupation">
-        Chief Executive Officer
-    </div>
-    <div class="team-social-bl">
-        <a href="" target="_blank" class="team-social-icon twitter hidden"></a>
-        <a href="http://nz.linkedin.com/pub/stephen-hall/54/6b/685" target="_blank" class="team-social-icon linkedin"></a>
-    </div>
-</div>
-
-<div class="team-person-block">
-    <div class="team-person-avatar">
-        <img alt="" src="{staticpath}/images/mega/team/dr-guy-kloss.png" />
-    </div>
-    <div class="team-person-name">
-        Guy Kloss
-    </div>
-    <div class="team-person-occupation">
-        Lead Programmer
-    </div>
-    <div class="team-social-bl">
-        <a href="" target="_blank" class="team-social-icon twitter hidden"></a>
-        <a href="http://nz.linkedin.com/in/guykloss" target="_blank" class="team-social-icon linkedin"></a>
-    </div>
-</div>
-
-<div class="team-person-block">
-    <div class="team-person-avatar">
-        <img alt="" src="{staticpath}/images/mega/team/eduardo-barbosa.png" />
-    </div>
-    <div class="team-person-name">
-        Eduardo Barbosa
-    </div>
-    <div class="team-person-occupation">
-        Lead Designer
-    </div>
-    <div class="team-social-bl">
-        <a href="" target="_blank" class="team-social-icon twitter hidden"></a>
-        <a href="" target="_blank" class="team-social-icon linkedin hidden"></a>
-    </div>
-</div>
-
-<div class="team-person-block first">
-    <div class="team-person-avatar">
-        <img alt="" src="{staticpath}/images/mega/team/andrei-d.png" />
-    </div>
-    <div class="team-person-name">
-        Andrei Dymovich
-    </div>
-    <div class="team-person-occupation">
-        Web Developer
-    </div>
-    <div class="team-social-bl">
-        <a href="" target="_blank" class="team-social-icon twitter hidden"></a>
-        <a href="" target="_blank" class="team-social-icon linkedin hidden"></a>
-    </div>
-</div>
-
-<div class="team-person-block">
-    <div class="team-person-avatar">
-        <img alt="" src="{staticpath}/images/mega/team/andrei-stoleru.png" />
-    </div>
-    <div class="team-person-name">
-        Andrei Stoleru
-    </div>
-    <div class="team-person-occupation">
-        iOS Developer
-    </div>
-    <div class="team-social-bl">
-        <a href="https://twitter.com/andreistoleru" target="_blank" class="team-social-icon twitter"></a>
-        <a href="http://de.linkedin.com/in/andreistoleru" target="_blank" class="team-social-icon linkedin"></a>
-    </div>
-</div>
-
-<div class="team-person-block">
-    <div class="team-person-avatar">
-        <img alt="" src="{staticpath}/images/mega/team/javier-serrano.png" />
-    </div>
-    <div class="team-person-name">
-        Javier Serrano
-    </div>
-    <div class="team-person-occupation">
-        Senior Developer
-    </div>
-    <div class="team-social-bl">
-        <a href="" target="_blank" class="team-social-icon twitter hidden"></a>
-        <a href="" target="_blank" class="team-social-icon linkedin hidden"></a>
-    </div>
-</div>
-
-
-<div class="team-person-block first">
-    <div class="team-person-avatar">
-        <img alt="" src="{staticpath}/images/mega/team/aleksandar-vasilev.png" />
-    </div>
-    <div class="team-person-name">
-        Aleksandar Vasilev
-    </div>
-    <div class="team-person-occupation">
-        Senior Developer
-    </div>
-    <div class="team-social-bl">
-        <a href="" target="_blank" class="team-social-icon twitter hidden"></a>
-        <a href="" target="_blank" class="team-social-icon linkedin hidden"></a>
-    </div>
-</div>
-
-<div class="team-person-block">
-    <div class="team-person-avatar">
-        <img alt="" src="{staticpath}/images/mega/team/jesus-aragon.png" />
-    </div>
-    <div class="team-person-name">
-        Jes&#250;s Aragon
-    </div>
-    <div class="team-person-occupation">
-        Senior Developer
-    </div>
-    <div class="team-social-bl">
-        <a href="" target="_blank" class="team-social-icon twitter hidden"></a>
-        <a href="" target="_blank" class="team-social-icon linkedin hidden"></a>
-    </div>
-</div>
-
-<div class="team-person-block">
-    <div class="team-person-avatar">
-        <img alt="" src="{staticpath}/images/mega/team/lyubomir-petrov.png" />
-    </div>
-    <div class="team-person-name">
-        Lyubomir Petrov
-    </div>
-    <div class="team-person-occupation">
-        Senior Developer
-    </div>
-    <div class="team-social-bl">
-        <a href="" target="_blank" class="team-social-icon twitter hidden"></a>
-        <a href="http://www.linkedin.com/in/lyubomirpetrov" target="_blank" class="team-social-icon linkedin"></a>
-    </div>
-</div>
-
-<div class="team-person-block first">
-    <div class="team-person-avatar">
-        <img alt="" src="{staticpath}/images/mega/team/paul-ionkin.png" />
-    </div>
-    <div class="team-person-name">
-        Paul Ionkin
-    </div>
-    <div class="team-person-occupation">
-        Senior Developer
-    </div>
-    <div class="team-social-bl">
-        <a href="https://twitter.com/Paulionkin" target="_blank" class="team-social-icon twitter"></a>
-        <a href="http://www.linkedin.com/in/paulionkin" target="_blank" class="team-social-icon linkedin"></a>
-    </div>
-</div>
-
-<div class="team-person-block">
-    <div class="team-person-avatar">
-        <img alt="" src="{staticpath}/images/mega/team/diego-casorran.png" />
-    </div>
-    <div class="team-person-name">
-        Diego Casorran
-    </div>
-    <div class="team-person-occupation">
-        Senior Developer
-    </div>
-    <div class="team-social-bl">
-        <a href="" target="_blank" class="team-social-icon twitter hidden"></a>
-        <a href="" target="_blank" class="team-social-icon linkedin hidden"></a>
-    </div>
-</div>
-
-<div class="team-person-block">
-    <div class="team-person-avatar">
-        <img alt="" src="{staticpath}/images/mega/team/janin-henequi.png" />
-    </div>
-    <div class="team-person-name">
-        Janin Henequi
-    </div>
-    <div class="team-person-occupation">
-        Business Development
-    </div>
-    <div class="team-social-bl">
-        <a href="" target="_blank" class="team-social-icon twitter hidden"></a>
-        <a href="" target="_blank" class="team-social-icon linkedin hidden"></a>
-    </div>
-</div>
-
-<div class="team-person-block first">
-    <div class="team-person-avatar">
-        <img alt="" src="{staticpath}/images/mega/team/victor-teniente.png" />
-    </div>
-    <div class="team-person-name">
-        Victor Teniente
-    </div>
-    <div class="team-person-occupation">
-        Senior Developer
-    </div>
-    <div class="team-social-bl">
-        <a href="" target="_blank" class="team-social-icon twitter hidden"></a>
-        <a href="" target="_blank" class="team-social-icon linkedin hidden"></a>
-    </div>
-</div>
-
-<div class="clear"></div>
-
-</div>
-
-((BOTTOM))
-
-</div>
-=======
    <div class="main-pad-block">
       ((TOP))
       
@@ -759,7 +378,6 @@
      ((BOTTOM))
     
   </div>
->>>>>>> 8b549185
 </div>
 
 </body>
