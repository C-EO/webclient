--- conflicted
+++ resolved
@@ -47,14 +47,8 @@
 				      </div>
 			        </div>
 			        <input type="text" name="login-password2" id="withoutkey-password2" value="[$1114]">
-<<<<<<< HEAD
                </div>               
-               <div class="new-registration-checkbox">
-=======
-               </div>
-               
                <div class="new-registration-checkbox reset-pass">
->>>>>>> 3dc91b51
 			     <div class="register-check checkboxOff"></div>
 			     <label class="radio-txt" style="line-height:25px; margin-bottom:20px;">[$1950]</label>
 			     <div class="clear"></div>
