<div class="main-scroll-block">
   <div class="main-pad-block">
      ((TOP))  
	  <div class="main-mid-pad">
		<div class="sync-top-logo"></div>
		<div class="sync-top-txt">
		   <strong>MEGA [$1085]:</strong> [$1086]
		</div>
		<div id="syncanim" style="width:100%; height:350px; margin-top:20px; cursor:pointer;"></div>
	  </div>
	  <div class="pro-gray-block">
		<div class="main-mid-pad sync-bottom-block button">
<<<<<<< HEAD
          <div class="sync-button-block">
            <div class="sync-radio-buttons hidden">
              <div class="architecture-checkbox radioOff"><input type="radio" name="architecture" id="rad1" class="radioOff" value="32"></div>
              <div class="radio-txt">32 bit</div>
              <div class="architecture-checkbox radioOn"><input type="radio" name="architecture" id="rad2" class="radioOn" checked="checked" value="64"></div>
              <div class="radio-txt">64 bit</div>
              <div class="clear"></div>
            </div>
            <div class="fm-version-select sync hidden">
                <span class="version-select-txt">Please select</span>
                <select name="linux-version"></select>
=======
          <div class="sync-button-block linux hidden">
             <div class="fm-version-select">
                <span class="version-select-txt">Debian_7.0</span>
                <select name="linux-version">
                  <option value="https://mega.co.nz/MEGAsyncSetup.dmg">Debian_7.0</option>
                  <option value="https://mega.co.nz/MEGAsyncSetup.dmg">Fedora_19</option>
                  <option value="https://mega.co.nz/MEGAsyncSetup.dmg">Fedora_20</option>
                  <option value="https://mega.co.nz/MEGAsyncSetup.dmg">deb</option>
                  <option value="https://mega.co.nz/MEGAsyncSetup.dmg">openSUSE_12.2</option>
                  <option value="https://mega.co.nz/MEGAsyncSetup.dmg">openSUSE_12.3</option>
                  <option value="https://mega.co.nz/MEGAsyncSetup.dmg">openSUSE_13.1</option>
                  <option value="https://mega.co.nz/MEGAsyncSetup.dmg">rpm</option>
                  <option value="https://mega.co.nz/MEGAsyncSetup.dmg">xUbuntu_12.04</option>
                  <option value="https://mega.co.nz/MEGAsyncSetup.dmg">xUbuntu_12.10</option>
                  <option value="https://mega.co.nz/MEGAsyncSetup.dmg">xUbuntu_13.10</option>
                  <option value="https://mega.co.nz/MEGAsyncSetup.dmg">xUbuntu_14.04</option>
                </select>
>>>>>>> 63138087
            </div>
            <div class="sync-radio-buttons">
              <div class="architecture-checkbox radioOff"><input type="radio" name="architecture" id="rad1" class="radioOff" value="32"></div>
              <div class="radio-txt">32 bit</div>
              <div class="architecture-checkbox radioOn"><input type="radio" name="architecture" id="rad2" class="radioOn" checked="checked" value="64"></div>
              <div class="radio-txt">64 bit</div>
              <div class="clear"></div>
            </div>
            <div class="sync-bottom-txt linux-txt"> <span>[$1820]</span> </div>
          </div>
          <div class="sync-button-block">
		    <a href="https://mega.co.nz/MEGAsyncSetup.exe" class="sync-button">
			  <span class="sync-button-txt"> [$1157] </span>
			  <span class="sync-button-txt small"> [$1158] </span>
		    </a>
            <div class="sync-coming-soon-txt hidden"> Coming Soon </div>
		    <div class="sync-bottom-txt button-txt"> <span>[$1820]</span> </div>
          </div>
		</div>
	  </div>
	  <div class="sync-white-bl">
		 <div class="sync-short-block"> 
			  <ul>
				 <li>
					<strong>[$1161]:</strong> [$1162]
				 </li>
				 <li>
					<strong>[$1163]:</strong> [$1164]
				 </li>
			  </ul>
		 </div>
		 <div class="sync-short-block">
			  <ul>
				 <li>
					<strong>[$1165]:</strong> [$1166]
				 </li>
				 <li>
					<strong>[$1167]:</strong> [$1168]
				 </li>
			  </ul>
		 </div>
		 <div class="clear"></div>
	  </div>
	  <div class="pro-gray-block">
		<div class="main-mid-pad sync-bottom-block sync-pad">
		   <div class="sync-apps-block">
			   <div class="st-apps-icon mobile"></div>
			   <div class="st-apps-title"> MEGA <span class="red">[$1080]</span></div>
			   <div class="st-apps-txt">
					   [$1082]
			   </div>
		   </div>
		   <div class="sync-apps-block">
			   <div class="st-apps-icon browser"></div>
			   <div class="st-apps-title"> MEGA <span class="red">[$1088]</span></div>
			   <div class="st-apps-txt">
					  [$1089]
			   </div>
		   </div>
		   <div class="clear"></div>
		</div>
	  </div>
      <div class="sync-white-bl">
		 <div class="sync-help-center">
            <div class="st-apps-title"> [$384] <span class="red">[$956]</span></div>
			<div class="st-apps-txt">
				[$1893]
			</div>
         </div>
	  </div>
      ((BOTTOM))    
  </div>
</div><|MERGE_RESOLUTION|>--- conflicted
+++ resolved
@@ -10,21 +10,8 @@
 	  </div>
 	  <div class="pro-gray-block">
 		<div class="main-mid-pad sync-bottom-block button">
-<<<<<<< HEAD
-          <div class="sync-button-block">
-            <div class="sync-radio-buttons hidden">
-              <div class="architecture-checkbox radioOff"><input type="radio" name="architecture" id="rad1" class="radioOff" value="32"></div>
-              <div class="radio-txt">32 bit</div>
-              <div class="architecture-checkbox radioOn"><input type="radio" name="architecture" id="rad2" class="radioOn" checked="checked" value="64"></div>
-              <div class="radio-txt">64 bit</div>
-              <div class="clear"></div>
-            </div>
-            <div class="fm-version-select sync hidden">
-                <span class="version-select-txt">Please select</span>
-                <select name="linux-version"></select>
-=======
           <div class="sync-button-block linux hidden">
-             <div class="fm-version-select">
+             <div class="fm-version-select sync">
                 <span class="version-select-txt">Debian_7.0</span>
                 <select name="linux-version">
                   <option value="https://mega.co.nz/MEGAsyncSetup.dmg">Debian_7.0</option>
@@ -40,7 +27,6 @@
                   <option value="https://mega.co.nz/MEGAsyncSetup.dmg">xUbuntu_13.10</option>
                   <option value="https://mega.co.nz/MEGAsyncSetup.dmg">xUbuntu_14.04</option>
                 </select>
->>>>>>> 63138087
             </div>
             <div class="sync-radio-buttons">
               <div class="architecture-checkbox radioOff"><input type="radio" name="architecture" id="rad1" class="radioOff" value="32"></div>
