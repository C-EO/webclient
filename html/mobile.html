--- conflicted
+++ resolved
@@ -38,17 +38,10 @@
       </div>    
       <div class="pro-gray-block">
           <div class="main-mid-pad m-client-bottom-block">
-<<<<<<< HEAD
-             <a href="https://play.google.com/store/apps/details?id=nz.mega.android&amp;referrer=meganzmobileapps" target="_blank" class="google-play-button"></a>
-			 <a href="https://itunes.apple.com/app/mega/id706857885" target="_blank" class="ios-button"></a>
-             <a href="http://www.windowsphone.com/s?appid=1b70a4ef-8b9c-4058-adca-3b9ac8cc194a" target="_blank" class="win-phone-button"></a>
-             <a href="http://appworld.blackberry.com/webstore/content/46810890/" target="_blank" class="blackberry-button"></a>
-=======
              <a href="https://play.google.com/store/apps/details?id=nz.mega.android&referrer=meganzmobileapps" target="_blank" rel="noreferrer" class="google-play-button"></a>
 			 <a href="https://itunes.apple.com/app/mega/id706857885" target="_blank" rel="noreferrer" class="ios-button"></a>
              <a href="http://www.windowsphone.com/s?appid=1b70a4ef-8b9c-4058-adca-3b9ac8cc194a" target="_blank" rel="noreferrer" class="win-phone-button"></a>
              <a href="http://appworld.blackberry.com/webstore/content/46810890/" target="_blank" rel="noreferrer" class="blackberry-button"></a>
->>>>>>> 2becf108
           </div>
       </div>    
       ((BOTTOM))    
