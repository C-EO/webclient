<div class="bottom-page scroll-block browsers no-menu-border  light-blue-top"> 
    ((TOP))
    ((PAGESMENU))

    <div class="bottom-page vertical-centered-bl top-grey-gradient top-bl">
        <div class="bottom-page vertical-centered-cell top-grey-noise">
            <div class="bottom-page table">
                <div class="bottom-page vertical-centered-cell left-cell right-txt-align">
                    <div class="bottom-page half-sized-cell">
                        <div class="bottom-page img-description no-pad">
                            <div class="bottom-page big-header top"> [$16603] </div>
                            <div class="bottom-page medium-txt small-lineheight"> [$16604] </div>
                            <div class="top-links-block">
                                <div class="bottom-page top-links">
                                    <div class="browsers icon medium left ff"></div>
                                    <a href="https://mega.nz/meganz.xpi" class="browsers download-info transition firefox"> <span class="browsers download-txt">[$16605]</span> <span class="browsers file-info"> <span class="version left"></span> <span class="size right"></span> <span class="clear"></span> </span> </a>
                                    <div class="clear"></div>
                                </div>
                                <div class="bottom-page top-links">
                                    <div class="browsers icon medium left chrome"></div>
                                    <a href="https://chrome.google.com/webstore/detail/mega/bigefpfhnfcobdlfbedofhhaibnlghod" class="browsers download-info transition chrome" target="_blank" rel="noopener noreferrer"> <span class="browsers download-txt"> [$16606] </span> <span class="browsers file-info"> <span class="version left"></span> <span class="size right"></span> <span class="clear"></span> </span> </a>
<<<<<<< HEAD
=======
                                    <div class="clear"></div>
                                </div>
                                <div class="clear"></div>
                                <div class="bottom-page top-links">
                                    <div class="browsers icon medium left palemoon"></div>
                                    <a href=" https://mega.nz/meganz-legacy.xpi" class="browsers download-info transition palemoon"> <span class="browsers download-txt">[$19801] </span> <span class="browsers file-info"> <span class="version left"></span> <span class="size right"></span> <span class="clear"></span> </span> </a>
>>>>>>> 3969862a
                                    <div class="clear"></div>
                                </div>
                                <div class="clear"></div>
                            </div>
                            <div class="bottom-page medium-txt small-lineheight info"> [$16607] <br>
                                <br>
                                [$16608] </div>
                        </div>
                    </div>
                </div>
                <div class="bottom-page table-cell right-cell right-txt-align img-wrap"> <img alt="" class="bottom-page img browsers-top" src="{staticpath}images/mega/bottom-page/start_img3_v2@2x.png" /> </div>
            </div>
            <div class="bottom-page scroll-button transition"> <i class="bottom-page scroll-icon"></i> <span>[$16537]</span> </div>
        </div>
    </div>

    <div class="bottom-page full-block top-border"> ((BOTTOM)) </div>
</div><|MERGE_RESOLUTION|>--- conflicted
+++ resolved
@@ -19,15 +19,12 @@
                                 <div class="bottom-page top-links">
                                     <div class="browsers icon medium left chrome"></div>
                                     <a href="https://chrome.google.com/webstore/detail/mega/bigefpfhnfcobdlfbedofhhaibnlghod" class="browsers download-info transition chrome" target="_blank" rel="noopener noreferrer"> <span class="browsers download-txt"> [$16606] </span> <span class="browsers file-info"> <span class="version left"></span> <span class="size right"></span> <span class="clear"></span> </span> </a>
-<<<<<<< HEAD
-=======
                                     <div class="clear"></div>
                                 </div>
                                 <div class="clear"></div>
                                 <div class="bottom-page top-links">
                                     <div class="browsers icon medium left palemoon"></div>
                                     <a href=" https://mega.nz/meganz-legacy.xpi" class="browsers download-info transition palemoon"> <span class="browsers download-txt">[$19801] </span> <span class="browsers file-info"> <span class="version left"></span> <span class="size right"></span> <span class="clear"></span> </span> </a>
->>>>>>> 3969862a
                                     <div class="clear"></div>
                                 </div>
                                 <div class="clear"></div>
