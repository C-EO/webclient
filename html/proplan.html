--- conflicted
+++ resolved
@@ -118,7 +118,7 @@
                                 <div class="pro-popular-txt">
                                     [$8623]
                                 </div>
-                                 <div class="reg-st3-name-aligner">
+                                <div class="reg-st3-name-aligner">
                                     <span>
                                         <div class="reg-st3-membership-icon"></div>
                                         <div class="reg-st3-bott-title title">[$5533]</div>
@@ -242,7 +242,11 @@
 
 
                         <div class="clear"></div>
-                        </div>
+                        <div class="bottom-btn-container">
+                            <p>[$19701]</p>
+                            <div class="bus-plan button-48-height red try-business-button-plan-btn">[$19702]</div>
+                        </div>
+                    </div>
                         <!-- Mobile only navigation dots -->
                 </div>
 
@@ -259,19 +263,6 @@
                                 [$18770]
                             </span>
                         </div>
-<<<<<<< HEAD
-
-
-                        <div class="clear"></div>
-                        <div class="bottom-btn-container">
-                            <p>[$19701]</p>
-                            <div class="bus-plan button-48-height red try-business-button-plan-btn">[$19702]</div>
-                        </div>
-                    </div> 
-                </div>
-
-               
-=======
                 <div class="horizontal-plans nav-dots-container">
                         <div class="nav-dot-style nav-dot-fillup">
                             <ul>
@@ -283,7 +274,6 @@
                             </ul>
                         </div>
                     </div>
->>>>>>> cca0e254
             </div>
 
             <div class="bottom-page white-block small-top-pad small-bott-pad">
