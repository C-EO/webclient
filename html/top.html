--- conflicted
+++ resolved
@@ -1,18 +1,9 @@
 <div class="top-head">
     <div class="top-centered-margin">
         <a class="logo"></a>
-<<<<<<< HEAD
         <div class="top-business-title">[$19530]</div>
         <div class="default-white-button semi-small left individual">
             [$19529]
-=======
-        <div class="top-business-title hidden">Business</div>
-        <div class="default-white-button semi-small left no-hover individual hidden">
-            Or Try MEGA individual ?
-        </div>
-        <div class="default-white-button semi-small left no-hover hidden">
-            Or Try MEGA Business ?
->>>>>>> ec07beaa
         </div>
         <a class="top-icon menu"><div class="dark-tooltip top">[$169]</div></a>
 
@@ -64,7 +55,6 @@
                 [$171]
             </a>
         </div>
-<<<<<<< HEAD
         <div class="top-buttons business">
             <a class="default-white-button small red-bg create-account-button business-reg hidden">
                 <i class="semi-small-icon white-mega"></i>
@@ -74,19 +64,6 @@
                 [$171]
             </div>
         </div>
-=======
-
-        <div class="top-buttons business hidden">
-            <a class="default-white-button small no-hover red-bg create-account-button hidden">
-                <i class="semi-small-icon white-mega"></i>
-                Create Business Account
-            </a>
-            <div class="default-white-button small no-hover top-login-button hidden">
-                [$171]
-            </div>
-        </div>
-
->>>>>>> ec07beaa
         <div class="top-change-language hidden">
             <span class="top-icon language"><div class="dark-tooltip top">[$670]</div></span>
             <span class="top-change-language-name">[$1436]</span>
