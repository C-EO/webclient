--- conflicted
+++ resolved
@@ -132,7 +132,9 @@
                         [$8851]
                     </div>
                     <p class="description">
-                        [$8852]
+                        [$8852]<br>
+                        <br>
+                        [$15536]
                     </p>
                 </div>
             </div>
@@ -260,7 +262,6 @@
                 <form id="form_login_header" autocomplete="off">
                 </form>
             </div>
-<<<<<<< HEAD
             <div class="top-login-warning active">
                 <div class="top-login-warning-arrow"></div>
                 <div class="top-login-warning-close"></div>
@@ -275,38 +276,6 @@
                         <div class="loginwarning-checkbox checkboxOff"></div>
                         <label class="radio-txt">[$229]</label>
                         <div class="clear"></div>
-=======
-        </div>
-        
-        <div class="warning-popup-icon site-update-available hidden">
-            <div class="warning-icon-area"></div>
-            <div class="top-warning-popup">
-                <div class="warning-popup-arrow"></div> 
-                <div class="warning-popup-body">
-                    <div class="left-block">
-                        <div class="mega-icon"></div>
-                    </div>
-                    <div class="right-block">
-                        <div class="warning-header">
-                            [$8850]
-                        </div>
-                        <div class="release-info">
-                            [$8851]
-                        </div>
-                        <p class="description">
-                            [$8852]<br>
-                            <br>
-                            [$15536]
-                        </p>
-                    </div>
-                </div>
-                <div class="fm-notifications-bottom">
-                    <div class="fm-dialog-button warning-button update">
-                        <span>[$707]</span>
-                    </div>
-                    <div class="fm-dialog-button warning-button dont-update">
-                        <span>[$148]</span>
->>>>>>> 8d29118f
                     </div>
                 </div>
             </div>
