<div class="bottom-page scroll-block">

    ((TOP))

    <div class="main-pad-block contact-us contact-us-revamp">
        <div class="about-top-block">
            <div class="main-mid-pad new-bottom-pages">
                <h1>[$399]</h1>
                <p class="hidden">
                    [$1276] <br />[$1277]
                </p>
                <div class="clear"></div>
            </div>
        </div>
        <div class="contact-body-wrapper">
            <div class="contact-directory">
                <div class="directory-list-wrapper">
<<<<<<< HEAD
                    <div class="contact-new-title get-support">
=======
                    <div class="contact-new-title directory">
>>>>>>> 68fdd67a
                        [$19313]
                    </div>
                    <ul class="directory-buttons">
                        <li data-link="get-support">[$516]</li>
                        <li data-link="copyright">[$520]</li>
                        <li data-link="report-objectionable-material">[$19314]</li>
                        <li data-link="privacy">[$19312]</li>
                        <li data-link="report-a-bug">[$524]</li>
                        <li data-link="security">[$7337]</li>
                        <li data-link="suggest-improvements">[$522]</li>
                        <li data-link="legal">[$518]</li>
                        <li data-link="media">[$526]</li>
                        <li data-link="other-ip-issues">[$19315]</li>
                        <li data-link="corporate-office">[$19316]</li>
                        <li data-link="corporate-mail">[$19317]</li>
                        <li data-link="other-group-companies">[$19318]</li>
                        <li data-link="eu-representative">[$19319]</li>
                        <li data-link="gdpr">GDPR</li>
                    </ul>
                </div>
            </div>
            <div class="contact-right-body">
                <div class="contact-new-row">
                    <div class="main-mid-pad new-bottom-pages contact">
                        <div class="contact-new-column">
                            <div class="contact-new-title get-support">
                                [$516]
                            </div>
                            <div class="contact-new-txt">
                                [$517]
                            </div>
                            <a href="mailto:support@mega.nz" class="contact-new-button">
                                support@mega.nz
                            </a>
                            <div class="clear"></div>
                        </div>
                        <div class="contact-new-column">
                            <div class="contact-new-title copyright">
                                [$520]
                            </div>
                            <div class="contact-new-txt">
                                [$1273] [$1274] [$1275]
                            </div>
                            <a href="mailto:copyright@mega.nz" class="contact-new-button">
                                copyright@mega.nz
                            </a>
                            <div class="clear"></div>
                        </div>
                        <div class="clear"></div>
                    </div>
                </div>
                <div class="contact-new-row">
                    <div class="main-mid-pad new-bottom-pages contact">
                        <div class="contact-new-column">
                            <div class="contact-new-title report-objectionable-material">
                                [$19314]
                            </div>
                            <div class="contact-new-txt">
                                [$19323]
                            </div>
                            <a href="mailto:abuse@mega.nz" class="contact-new-button">
                                abuse@mega.nz
                            </a>
                            <div class="clear"></div>
                        </div>
                    <div class="contact-new-column">
                            <div class="contact-new-title privacy">
                                [$19312]                                
                            </div>
                            <div class="contact-new-txt">
                                [$19321]
                            </div>
                            <a href="mailto:privacy@mega.nz" class="contact-new-button">
                                privacy@mega.nz
                            </a>
                            <div class="clear"></div>
                        </div>
                        <div class="clear"></div>
                    </div>
                </div>
                <div class="contact-new-row">
                     <div class="main-mid-pad new-bottom-pages contact">
                    <div class="contact-new-column">
                            <div class="contact-new-title report-a-bug">
                                [$524]
                            </div>
                            <div class="contact-new-txt">
                                [$1272]
                            </div>
                            <a href="mailto:bug@mega.nz" class="contact-new-button">
                                bug@mega.nz
                            </a>
                            <div class="clear"></div>
                        </div>
                        <div class="contact-new-column">
                            <div class="contact-new-title security">
                                [$7337]
                            </div>
                            <div class="contact-new-txt">
                                [$19310]
                            </div>
                            <a href="mailto:security@mega.nz" class="contact-new-button">
                                security@mega.nz
                            </a>
                            <div class="clear"></div>
                        </div>
                    </div>
                    </div>
                <div class="contact-new-row">
                    <div class="main-mid-pad new-bottom-pages contact">
                        <div class="contact-new-column">
                            <div class="contact-new-title suggest-improvements">
                                [$522]
                            </div>
                            <div class="contact-new-txt">
                                [$523]
                            </div>
                            <a href="mailto:idea@mega.nz" class="contact-new-button">
                                idea@mega.nz
                            </a>
                        </div>
                        <div class="contact-new-column">
                            <div class="contact-new-title legal">
                                [$518]
                            </div>
                            <div class="contact-new-txt">
                                [$519]
                            </div>
                            <a href="mailto:legal@mega.nz" class="contact-new-button">
                                legal@mega.nz
                            </a>
                            <div class="clear"></div>
                        </div>
                        <div class="clear"></div>
                    </div>
                </div>
                <div class="contact-new-row">
                    <div class="main-mid-pad new-bottom-pages contact">
                        <div class="contact-new-column">
                            <div class="contact-new-title media">
                                [$526]
                            </div>
                            <div class="contact-new-txt">
                                [$527]
                            </div>
                            <a href="mailto:media@mega.nz" class="contact-new-button">
                                media@mega.nz
                            </a>
                            <div class="clear"></div>
                        </div>
                        <div class="contact-new-column">
                            <div class="contact-new-title other-ip-issues">
                                [$19315]
                            </div>
                            <div class="contact-new-txt">
                                [$19322]
                            </div>
                            <a href="mailto:takedown@mega.nz" class="contact-new-button">
                                takedown@mega.nz
                            </a>
                            <div class="clear"></div>
                        </div>
                        <div class="clear"></div>
                    </div>
                </div>
                <div class="contact-new-row">
                    <div class="main-mid-pad new-bottom-pages contact">
                        <div class="contact-new-column">
                            <div class="contact-new-title corporate-office">
                                [$19316]
                            </div>
                            <div class="contact-new-txt">
                                Mega Limited<br>
                                Level 21, Huawei Centre<br>
                                120 Albert St<br>
                                Auckland<br>
                                <b>[$18951]</b>
                            </div>
                            <div class="clear"></div>
                        </div>
                    <div class="contact-new-column">
                        <div class="contact-new-title corporate-mail">
                            [$19317]
                        </div>
                        <div class="contact-new-txt">
                            Mega Limited<br>
                            Private Bag 92533 Wellesley St<br>
                            Auckland 1141<br>
                            <b>[$18951]</b>
                        </div>
                        <div class="clear"></div>
                    </div>
                </div>
                </div>
                <div class="contact-new-row">
                    <div class="main-mid-pad new-bottom-pages contact">
                        <div class="contact-new-column">
                        <div class="contact-new-title other-group-companies">
                            [$19318]
                        </div>
                        <div class="contact-new-txt">
                            Mega Cloud Services, S.L.<br>
                            C. R&iacute;o Adaja, 10<br>
                            Parque Cient&iacute;fico USAL, Edificio M3, P105<br>
                            37185 Villamayor (Salamanca)<br>
                            <b>[$18999]</b>
                        </div>
                        <div class="clear"></div>
                    </div>
                        <div class="contact-new-column" id="contact-us-privacy">
                            <div class="contact-new-title eu-representative">
                                [$19319]
                            </div>
                            <div class="contact-new-txt">
                                Mega Europe sarl<br>
                                4 Rue Graham Bell<br>
                                L-3235 Bettembourg<br>
                                <b>[$18922]</b>
                            </div>
                            <a href="mailto:privacy@mega.nz" class="contact-new-button">
                                privacy@mega.nz
                            </a>
                            <div class="clear"></div>
                        </div>
                        <div class="clear"></div>
                    </div>
                </div>
                <div class="contact-new-row bottom">
                    <div class="main-mid-pad new-bottom-pages contact">
                    <div class="contact-new-column two-column">
                        <div class="contact-new-title gdpr">
                            [$19320]
                        </div>
                        <div class="contact-new-txt">
                            National Commission for Data Protection<br>
                            Commission nationale pour la protection des donn&eacute;es<br>
                            1, avenue du Rock'n'Roll<br>
                            L-4361 Esch-sur-Alzette<br>
                            <b>[$18922]</b><br>
                            <a href="https://cnpd.public.lu" target="_blank">https://cnpd.public.lu</a>
                        </div>
                        <div class="clear"></div>
                    </div>
                </div>
                </div>
            </div>
        </div>
    </div>

    ((BOTTOM))

</div><|MERGE_RESOLUTION|>--- conflicted
+++ resolved
@@ -15,11 +15,7 @@
         <div class="contact-body-wrapper">
             <div class="contact-directory">
                 <div class="directory-list-wrapper">
-<<<<<<< HEAD
-                    <div class="contact-new-title get-support">
-=======
                     <div class="contact-new-title directory">
->>>>>>> 68fdd67a
                         [$19313]
                     </div>
                     <ul class="directory-buttons">
