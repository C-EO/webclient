<!-- Mobile top header -->
<div class="mobile fm-header ">
    <a class="mobile fm-icon mega left"></a>
    <div class="mobile fm-icon top-icon menu right"></div>
    <div class="mobile fm-header-txt"><span class="mobile main-top-header-text"></span></div>
</div>

<<<<<<< HEAD
<!-- Mobile Recover Account header -->
=======
<!-- Mobile Recover Account header 
     Remove the hidden class and apply it to the top mobile fm-header block. 
     This block should be fixed in place. -->
>>>>>>> 7d0b62f7
<div class="mobile forgot-password-page hidden">
    <div class="mobile fm-header fm-hr">
        <div class="mobile fm-icon top-icon menu right"></div>
        <div class="mobile fm-icon back left"></div>
<<<<<<< HEAD
        <div class="mobile fm-header-txt"><span>[$17806]</span></div>
        <div class="mobile fm-subheader-txt"><span>No, I am not logged into my account on another browser</span></div>
=======
        <div class="mobile recover-acc-header fm-header-txt"><span>[$17806]</span></div>
        <div class="mobile recover-acc-subheader fm-subheader-txt"><span></span></div>
>>>>>>> 7d0b62f7
    </div>
</div>

<!-- Mobile main menu !-->
<div class="mobile dark-overlay"></div>
<div class="mobile top-menu-popup hidden">
    <div class="top-icon close"></div>
    <div class="top-menu-scroll">
        <div class="top-menu-content">
            <div class="top-menu-item start">[$1888]</div>
            <div class="top-menu-item fm">[$164]</div>
            <div class="top-menu-item account"><span class="right-el">[$435]</span><span>[$187]</span></div>
            <div class="top-menu-item upgrade-your-account not-mobile-ready">[$433]</div>
            <div class="top-menu-item backup not-mobile-ready"><span class="right-el"><i class="semi-small-icon yellow-triangle"></i></span><span>[$8921]</span></div>
            <div class="top-menu-item refresh-item not-mobile-ready">[$85]</div>
            <div class="top-menu-item logout">[$967]</div>
            <div class="top-menu-item login">[$171]</div>
            <div class="top-menu-item register">[$968]</div>
            <div class="top-menu-divider"></div>

            <div class="top-menu-item blog blogarticle not-mobile-ready">[$389]</div>
            <div class="top-menu-item help">[$384]</div>
            <div class="top-menu-item support not-mobile-ready">[$516]</div>
            <div class="top-menu-item upgrade-your-account pro">[$16111]</div>
            <div class="top-menu-item resellers not-mobile-ready">[$391]</div>
            <div class="top-menu-item submenu-item languages"><span class="right-el">EN</span><span>[$670]</span></div>
            <div class="top-submenu language-items">
                <div class="top-menu-item language-template">
                    <span class="lang-name"></span>
                    <span class="beta-text">[$5907]</span>
                </div>
            </div>
            <div class="top-menu-divider not-mobile-ready"></div>

            <div class="top-menu-item about not-mobile-ready">[$16112]</div>
            <div class="top-menu-item privacycompany not-mobile-ready">[$16113]</div>
            <div class="top-menu-item contact">[$399]</div>
            <div class="top-menu-item feedback not-mobile-ready">[$1356]</div>
            <div class="top-menu-divider"></div>

            <div class="top-menu-item submenu-item">[$961]</div>
            <div class="top-submenu">
                <div class="top-menu-item ios">[$16538]</div>
                <div class="top-menu-item android">[$16539]</div>
                <div class="top-menu-item wp">[$16540]</div>
                <div class="top-menu-item sync">[$956]</div>
                <div class="top-menu-item extensions">[$16603]</div>
                <div class="top-menu-item megabird">MEGAbird</div>
                <div class="top-menu-item cmd">MEGAcmd</div>
            </div>

            <div class="top-menu-item submenu-item not-mobile-ready">[$392]</div>
            <div class="top-submenu">
                <div class="top-menu-item sourcecode">[$7411]</div>
                <div class="top-menu-item sdk">[$962]</div>
                <div class="top-menu-item doc">[$963]</div>
            </div>

            <div class="top-menu-item submenu-item">[$16114]</div>
            <div class="top-submenu">
                <div class="top-menu-item terms">[$385]</div>
                <div class="top-menu-item privacy">[$386]</div>
                <div class="top-menu-item copyright not-mobile-ready">[$387]</div>
                <div class="top-menu-item takedown">[$966]</div>
                <div class="top-menu-item general">[$1712]</div>
                <div class="top-menu-item gdpr">[$18501]</div>
            </div>

            <div class="top-social-bl">
                <a href="https://www.facebook.com/MEGAprivacy" target="_blank" rel="noopener noreferrer" class="st-bottom-button st-facebook-button"></a>
                <a href="https://www.twitter.com/MEGAprivacy" target="_blank" rel="noopener noreferrer" class="st-bottom-button st-twitter-button"></a>
            </div>

            <div class="top-mega-version">
                v. dev
            </div>
        </div>
    </div>
</div>

<!-- Loading overlay -->
<div class="dark-overlay hidden"></div>
<div class="light-overlay hidden"></div>
<div class="slideshow-overlay hidden"></div>
<div class="fm-dialog-overlay hidden"></div>

<!-- Loading progress / spinner -->
<div class="mobile loading-spinner hidden">
    <div class="main-loader"></div>
    <ul class="loading-info">
        <li class="step3">[$8579]</li>
        <li class="step2">[$8578]</li>
        <li class="step1">[$8577]</li>
    </ul>
    <div class="loader-progressbar">
        <div class="loader-percents"></div>
    </div>
</div>
<div class="mobile fm-dialog-container hidden">
    <div class="mobile fm-dialog-aligner">
        <div class="mobile fm-dialog park-account-dialog">
            <div class="fm-dialog-header">
                <div class="fm-dialog-title">[$18306]</div>
                <div class="fm-dialog-close"></div>
                <div class="clear"></div>
            </div>
            <div class="fm-dialog-body improved-recovery-steps">
                <div class="checkbox-block park-account-checkbox">
                    <h3 class="main-italic-header">[$18307]</h3>
                    <div class="checkbox-container">
                        <div class="settings-row">
                            <div class="">
                                <!-- The checkbox and the label should enable/disable the feature. The inputs should only work when the feature is enabled. Otherwise prevent them from interacting with the input -->
                                <div class="checkdiv checkboxOff">
                                    <input type="checkbox" id="" class="checkboxOff" />
                                </div>
                                <label for="" class="radio-txt">Yes, I understand parking my account will <strong class="warning-text">remove all my files, contacts, messages from my account.</strong></label>
                                <!-- Add enabled class to embed-setting to this div to remove the disabled styling -->
                            </div>
                        </div>
                        <div class="settings-row">
                            <div class="">
                                <!-- The checkbox and the label should enable/disable the feature. The inputs should only work when the feature is enabled. Otherwise prevent them from interacting with the input -->
                                <div class="checkdiv checkboxOff">
                                    <input type="checkbox" id="" class="checkboxOff" />
                                </div>
                                <label for="" class="radio-txt">Yes, I understand there is no way to undo a parked account,<strong class="warning-text"> all my files will be gone forever.</strong></label>
                                <!-- Add enabled class to embed-setting to this div to remove the disabled styling -->
                            </div>
                        </div>
                        <div class="settings-row">
                            <div class="">
                                <!-- The checkbox and the label should enable/disable the feature. The inputs should only work when the feature is enabled. Otherwise prevent them from interacting with the input -->
                                <div class="checkdiv checkboxOff">
                                    <input type="checkbox" id="" class="checkboxOff" />
                                </div>
                                <label for="" class="radio-txt">[$18308]</label>
                                <!-- Add enabled class to embed-setting to this div to remove the disabled styling -->
                            </div>
                        </div>
                    </div>
                </div>
                <div class="login-register-input email">

                    <input type="text" name="recover-input1" id="recover-input1" value="" placeholder="Your email address">
                </div>
                <!-- Only show this div when all the checkboxes have been ticked and the email field has been filled in. -->
                <div class="content-highlight warning">
                    <div class="highlight-wrapper">
                        <div class="warning-icon"></div>
                        <div class="content-text">
                            [$18309]
                        </div>
                    </div>
                </div>
            </div>
            <div class="fm-notifications-bottom mobile buttons inline-buttons">
                <div class="mobile red-button second closebtn"><span>[$82]</span></div>
                <div class="mobile red-button first parkbtn"><span>[$1947]</span></div>
            </div>
        </div>
    </div>
</div><|MERGE_RESOLUTION|>--- conflicted
+++ resolved
@@ -5,24 +5,15 @@
     <div class="mobile fm-header-txt"><span class="mobile main-top-header-text"></span></div>
 </div>
 
-<<<<<<< HEAD
-<!-- Mobile Recover Account header -->
-=======
 <!-- Mobile Recover Account header 
      Remove the hidden class and apply it to the top mobile fm-header block. 
      This block should be fixed in place. -->
->>>>>>> 7d0b62f7
 <div class="mobile forgot-password-page hidden">
     <div class="mobile fm-header fm-hr">
         <div class="mobile fm-icon top-icon menu right"></div>
         <div class="mobile fm-icon back left"></div>
-<<<<<<< HEAD
-        <div class="mobile fm-header-txt"><span>[$17806]</span></div>
-        <div class="mobile fm-subheader-txt"><span>No, I am not logged into my account on another browser</span></div>
-=======
         <div class="mobile recover-acc-header fm-header-txt"><span>[$17806]</span></div>
         <div class="mobile recover-acc-subheader fm-subheader-txt"><span></span></div>
->>>>>>> 7d0b62f7
     </div>
 </div>
 
