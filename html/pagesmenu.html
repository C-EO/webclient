<div class="pages-nav content-block">
    <div class="pages-nav horizontal-centered-bl">
<<<<<<< HEAD
  <a href="/startpage" class="pages-nav nav-button transition startpage start clickurl active">
=======
        <a href="/startpage" class="pages-nav nav-button transition startpage start clickurl">
>>>>>>> cdba9548
            <div class="pages-nav content">
                <i class="pages-nav nav-icon transition overview"></i>
                <div class="pages-nav text-content">
                    <span class="pages-nav button-label transition">
                        [$983]
                    </span>
                </div>
            </div>
        </a>
        <a href="/business" class="pages-nav nav-button transition business clickurl">
            <div class="pages-nav content">
                <i class="pages-nav nav-icon transition business"></i>
                <div class="pages-nav text-content">
                    <span class="pages-nav button-label transition">
                        Business
                    </span>
                </div>
            </div>
        </a>
        <a href="/mobile" class="pages-nav nav-button transition mobile clickurl">
            <div class="pages-nav content">
                <i class="pages-nav nav-icon transition mobile"></i>
                <div class="pages-nav text-content">
                    <span class="pages-nav button-label transition">
                        [$955]
                    </span>
                </div>
            </div>
        </a>
        
        <div class="pages-nav compound-items other">
            <a href="/sync" class="pages-nav nav-button transition sync clickurl">
                <div class="pages-nav content">
                    <i class="pages-nav nav-icon transition sync"></i>
                    <div class="pages-nav text-content">
                        <span class="pages-nav button-label transition">
                            [$19634]
                        </span>
                    </div>
                </div>
            </a>
            <a href="/cmd" class="pages-nav nav-button transition cmd clickurl">
                <div class="pages-nav content">
                    <i class="pages-nav nav-icon transition megacmd"></i>
                    <div class="pages-nav text-content">
                        <span class="pages-nav button-label transition">
                            MEGAcmd
                        </span>
                    </div>
                </div>
            </a>
            <a href="/extensions" class="pages-nav nav-button transition extensions clickurl">
                <div class="pages-nav content">
                    <i class="pages-nav nav-icon transition browsers"></i>
                    <div class="pages-nav text-content">
                        <span class="pages-nav button-label transition">
                            [$16541]
                        </span>
                    </div>
                </div>
            </a>
            <a href="/bird" class="pages-nav nav-button transition bird clickurl">
                <div class="pages-nav content">
                    <i class="pages-nav nav-icon transition email"></i>
                    <div class="pages-nav text-content">
                        <span class="pages-nav button-label transition">
                            MEGAbird
                        </span>
                    </div>
                </div>
            </a>
        </div>
        <a class="pages-nav nav-button transition other compound-lnk">
            <div class="pages-nav content">
                <i class="pages-nav nav-icon transition dots"></i>
                <div class="pages-nav text-content">
                    <span class="pages-nav button-label transition">
                        [$2007]<i class="top-arrow-icon"></i>
                    </span>
                </div>
            </div>
        </a>

    </div>
</div><|MERGE_RESOLUTION|>--- conflicted
+++ resolved
@@ -1,10 +1,6 @@
 <div class="pages-nav content-block">
     <div class="pages-nav horizontal-centered-bl">
-<<<<<<< HEAD
-  <a href="/startpage" class="pages-nav nav-button transition startpage start clickurl active">
-=======
         <a href="/startpage" class="pages-nav nav-button transition startpage start clickurl">
->>>>>>> cdba9548
             <div class="pages-nav content">
                 <i class="pages-nav nav-icon transition overview"></i>
                 <div class="pages-nav text-content">
