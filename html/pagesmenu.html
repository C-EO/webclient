--- conflicted
+++ resolved
@@ -3,115 +3,73 @@
         <a href="/startpage" class="pages-nav nav-button transition startpage start clickurl active">
             <div class="pages-nav content">
                 <i class="pages-nav nav-icon transition overview"></i>
-<<<<<<< HEAD
-                <span class="pages-nav button-label transition">
-                    [$983]
-                </span>
-=======
                 <div class="pages-nav text-content">
                     <span class="pages-nav button-label transition">
                         [$983]
                     </span>
                 </div>
->>>>>>> 3969862a
             </div>
         </a>
         <a href="/mobile" class="pages-nav nav-button transition mobile clickurl">
             <div class="pages-nav content">
                 <i class="pages-nav nav-icon transition mobile"></i>
-<<<<<<< HEAD
-                <span class="pages-nav button-label transition">
-                    [$955]
-                </span>
-=======
                 <div class="pages-nav text-content">
                     <span class="pages-nav button-label transition">
                         [$955]
                     </span>
                 </div>
->>>>>>> 3969862a
             </div>
         </a>
         <a href="/sync" class="pages-nav nav-button transition sync clickurl">
             <div class="pages-nav content">
                 <i class="pages-nav nav-icon transition sync"></i>
-<<<<<<< HEAD
-                <span class="pages-nav button-label transition">
-                    [$19634]
-                </span>
-=======
                 <div class="pages-nav text-content">
                     <span class="pages-nav button-label transition">
                         [$19634]
                     </span>
                 </div>
->>>>>>> 3969862a
             </div>
         </a>
         <div class="pages-nav compound-items other">
             <a href="/cmd" class="pages-nav nav-button transition cmd clickurl">
                 <div class="pages-nav content">
                     <i class="pages-nav nav-icon transition megacmd"></i>
-<<<<<<< HEAD
-                    <span class="pages-nav button-label transition">
-                        MEGAcmd
-                    </span>
-=======
                     <div class="pages-nav text-content">
                         <span class="pages-nav button-label transition">
                             MEGAcmd
                         </span>
                     </div>
->>>>>>> 3969862a
                 </div>
             </a>
             <a href="/extensions" class="pages-nav nav-button transition extensions clickurl">
                 <div class="pages-nav content">
                     <i class="pages-nav nav-icon transition browsers"></i>
-<<<<<<< HEAD
-                    <span class="pages-nav button-label transition">
-                        [$16541]
-                    </span>
-=======
                     <div class="pages-nav text-content">
                         <span class="pages-nav button-label transition">
                             [$16541]
                         </span>
                     </div>
->>>>>>> 3969862a
                 </div>
             </a>
             <a href="/bird" class="pages-nav nav-button transition bird clickurl">
                 <div class="pages-nav content">
                     <i class="pages-nav nav-icon transition email"></i>
-<<<<<<< HEAD
-                    <span class="pages-nav button-label transition">
-                        MEGAbird
-                    </span>
-=======
                     <div class="pages-nav text-content">
                         <span class="pages-nav button-label transition">
                             MEGAbird
                         </span>
                     </div>
->>>>>>> 3969862a
                 </div>
             </a>
         </div>
         <a class="pages-nav nav-button transition other compound-lnk">
             <div class="pages-nav content">
                 <i class="pages-nav nav-icon transition dots"></i>
-<<<<<<< HEAD
-                <span class="pages-nav button-label transition">
-                    [$2007]<i class="top-arrow-icon"></i>
-                </span>
-=======
                 <div class="pages-nav text-content">
                     <span class="pages-nav button-label transition">
                         [$2007]<i class="top-arrow-icon"></i>
                     </span>
                 </div>
->>>>>>> 3969862a
             </div>
         </a>
 
