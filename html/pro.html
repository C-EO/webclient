--- conflicted
+++ resolved
@@ -234,11 +234,7 @@
             <div class="main-mid-pad">
                 <div class="membership-center inactive">
                     <div class="membership-bott-price">
-<<<<<<< HEAD
-                        <strong>00<span>.00 &euro;</span></strong><span class="period">/one time</span>
-=======
                         <strong>00<span>.00 &euro;</span></strong><span class="period">/[$6809]</span>
->>>>>>> ee5505e7
                     </div>
                     <div class="membership-bott-descr">[$1148]</div>
                     <div class="membership-bott-button">
