--- conflicted
+++ resolved
@@ -119,6 +119,7 @@
                             <div class="downloading-txt temporary-error hidden">
                                 [$233]
                             </div>
+    
                             <div class="clear"></div>
                         </div>
                         <div class="some-reason-block">
@@ -136,26 +137,6 @@
                             <div class="download-error-title">[$1191]</div>
                             <div class="download-error-temp-txt">[$253]</div>
                         </div>
-<<<<<<< HEAD
-=======
-
-                        <div class="clear"></div>
-                    </div>
-                    <div class="some-reason-block">
-                        <div class="download-error-title">[$243]</div>
-                        <div class="download-error-txt">[$244]</div>
-                        <div class="download-error-ul">[$246]</div>
-                        <div class="download-error-ul">[$247]</div>
-                        <div class="download-error-ul">[$248]</div>
-                    </div>
-                    <div class="user-block">
-                        <div class="download-error-title">[$243]</div>
-                        <div class="download-user-icon">[$731]</div>
-                    </div>
-                    <div class="temporary-block">
-                        <div class="download-error-title">[$1191]</div>
-                        <div class="download-error-temp-txt">[$253]</div>
->>>>>>> 74fc7032
                     </div>
                 </div>
             </div>
