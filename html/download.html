--- conflicted
+++ resolved
@@ -52,15 +52,9 @@
 						<span class="sync-button-txt small"> [$1916] </span>
 						<span class="sync-button-txt"> [$1917] </span>
 					</a>
-<<<<<<< HEAD
-                    <a href="https://itunes.apple.com/app/mega/id706857885" target="_blank" class="ios-button button2 hidden"></a>
-                    <a href="http://www.windowsphone.com/s?appid=1b70a4ef-8b9c-4058-adca-3b9ac8cc194a" target="_blank" class="win-phone-button button3 hidden"></a>
-                    <a href="https://play.google.com/store/apps/details?id=nz.mega.android&referrer=meganzdownload" target="_blank" class="google-play-button button4 hidden"></a>
-=======
                     <a href="https://itunes.apple.com/app/mega/id706857885" target="_blank" class="ios-button button4 hidden"></a>
                     <a href="http://www.windowsphone.com/s?appid=1b70a4ef-8b9c-4058-adca-3b9ac8cc194a" target="_blank" class="win-phone-button button5 hidden"></a>
                     <a href="https://play.google.com/store/apps/details?id=com.flyingottersoftware.mega" target="_blank" class="google-play-button button6 hidden"></a>
->>>>>>> bffe38b4
                     
 				</div>
 				<div class="products-right-bottom-txt"></div>
