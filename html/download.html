<div class="bottom-page scroll-block download">
    <div class="download top-bar">
        <div class="download bar-table">
            <div class="download bar-cell">
                <span class="transfer-filetype-icon"></span>
                <div class="download bar-fileinfo">
                    <span class="download bar-filename"></span>
                    <span class="download bar-filesize"></span>
                </div>
            </div>
            <div class="download bar-cell progress-cell">
                <i class="small-icon icons-sprite mid-pause pause-transfer"></i>
                <div class="download progress-block">
                    <div class="download progress-bar"></div>
                </div>
            </div>
            <div class="download bar-cell right-txt-align">

                <div class="download bar-buttons">

                    <div class="download mid-button download-file red transition">
                        <i class="medium-icon icons-sprite download"></i>
                        [$58]
                    </div>
                    <div class="download mid-button to-clouddrive transition">
                        [$8752]
                    </div>
                </div>

                <div class="download bar-transfer-info">
                    <span class="download speed-block">
                        <i class="small-icon icons-sprite red-down-arrow"></i>
                        <span class="dark-numbers"></span>
                        <span class="light-txt"></span>
                    </span>
                    <span class="download eta-block">
                        <i class="small-icon clock"></i>
                        <span class="dark-numbers"></span>
                        <span class="light-txt small"></span>
                    </span>
                </div>
                <span class="download complete-block">
                    <i class="semi-small-icon icons-sprite green-tick"></i>
                    <span class="dark-numbers">[$1418]</span>
                </span>
                <a class="main-top top-icon menu">
                    <div class="dark-tooltip top">[$169]</div>
                </a>
            </div>
        </div>
    </div>

    ((TOP))

    <div class="bottom-page vertical-centered-bl top-bl grey-block">
        <div class="bottom-page vertical-centered-cell">
            <div class="bottom-page horizontal-centered-bl">

                <div class="download main-pad">
                    <div class="download transfer-wrapper">
                        <!-- Video block !-->
                        <div class="download video-block">
<<<<<<< HEAD
                            <video id="video" controls preload="metadata" poster=""></video>

=======
                             <video id="video" controls="false" preload="metadata" poster="" data-autoplayvideo="false"  data-playvideoonclick="false"></video>
                            
>>>>>>> 7962e766
                            <div class="viewer-pending hidden">
                                <div class="bounce1"></div>
                                <div class="bounce2"></div>
                                <div class="bounce3"></div>
                            </div>

                            <div class="viewer-bottom-bl">
                                <div id="video-controls" class="video-controls" data-state="hidden">
                                    <div data-state="play" class="viewer-button left playpause">
                                        <i class="medium-icon icons-img pause"></i>
                                    </div>
                                    <div class="volume-control left">
                                        <div data-state="mute" class="viewer-button mute">
                                            <i class="medium-icon icons-img volume"></i>
                                        </div>
                                        <div class="video-vol-range">
                                            <div class="volume-bar"><span></span></div>
                                        </div>
                                    </div>
                                    <div class="video-timing current left">
                                        00:00
                                    </div>
                                    <div data-state="go-fullscreen" class="viewer-button right fs">
                                        <i class="medium-icon icons-img fullscreen"></i>
                                    </div>
                                    <div class="video-timing duration right">
                                        00:00
                                    </div>
                                    <div class="video-progress-block">
                                        <div class="video-progress-bar">
                                            <div class="video-time-bar"></div>
                                        </div>
                                    </div>
                                </div>
                            </div>

                            <div class="download play-video-button"></div>
                         </div>
                        <div class="download info-block">
                            <div class="download file-icon-wrap">
                                <div class="download file-map">
                                    <div class="block-view-file-type"></div>
                                </div>
                            </div>
                            <div class="download thumb-block">
                                <img alt="" scr="">
                            </div>

                            <div class="download file-info">
                                <span class="download info-txt big-txt filename"></span>
                                <div class="download info-txt small-txt"></div>

                                <div class="download transfer-buttons">
                                    <a class="default-white-button small img-preview-button inline hidden">
                                        <i class="semi-small-icon icons-sprite lens"></i>
                                        <span>[$16274]</span>
                                    </a>
                                    <a class="default-white-button small grey-txt inline pause-transfer">
                                        <i class="semi-small-icon icons-sprite pause"></i>
                                        <span>[$9112]</span>
                                    </a>
                                    <a class="default-white-button small grey-txt inline retry-transfer hidden">
                                        <i class="semi-small-icon icons-sprite grey-down-arrow"></i>
                                        <span>[$1364]</span>
                                    </a>
                                    <a class="default-white-button small grey-txt create-account-button inline hidden">
                                        [$16352]
                                    </a>
                                    <a class="default-white-button small grey-txt get-more-bonuses inline hidden">
                                        [$16309]
                                    </a>
                                    <a class="default-grey-button small see-our-plans inline hidden">
                                        [$16353]
                                    </a>
                                </div>
                            </div>
                            <div class="clear"></div>
                        </div>

                        <div class="download progress-block progress-resume hidden">
                            <div class="download progress-bar"></div>
                        </div>

                        <div class="download state-text resume hidden">
                            <span>[$17081]</span>
                        </div>

                        <div class="download state-text save hidden">
                            <i class="semi-small-icon icons-sprite green-tick"></i>
                            <span>[$17082]</span>
                        </div>

                        <div class="video-mode-wrapper">
                            <div class="download checkbox-bl">
                                <div class="checkdiv megaapp-download checkboxOff">
                                    <input type="checkbox" name="megaapp-download" id="megaapp-download" class="checkboxOff">
                                </div>
                                <label for="megaapp-download" class="radio-txt">[$16671]</label>
                                <div class="clear"></div>
                                <a href="https://mega.nz/sync" class="small-red-link" target="_blank" rel="noopener noreferrer">
                                    [$8742]
                                    <i></i>
                                </a>
                            </div>

                            <div class="download buttons-block">
                                <div class="download big-button download-file red transition">
                                    <i class="medium-icon icons-sprite download"></i>
                                    <span>[$58]</span>
                                </div>
                                <div class="download big-button to-clouddrive transition">
                                    <span>[$8752]</span>
                                </div>
                                <div class="clear"></div>
                            </div>
                        </div>


                        <div class="download in-progress">
                            <a class="default-white-button pause-transfer square">
                                <i class="semi-small-icon icons-sprite pause"></i>
                            </a>

                            <div class="download progress-block">
                                <div class="download progress-bar"></div>
                            </div>

                            <div class="download main-transfer-info">
                                    <span class="download speed-block left">
                                        <i class="small-icon icons-sprite red-down-arrow"></i>
                                        <span class="dark-numbers"></span>
                                        <span class="light-txt"></span>
                                    </span>
                                <span class="download eta-block right">
                                        <i class="small-icon clock"></i>
                                        <span class="dark-numbers"></span>
                                        <span class="light-txt small"></span>
                                    </span>

                                <span class="download complete-block">
                                        <i class="semi-small-icon icons-sprite green-tick"></i>
                                        <span class="dark-numbers">[$1418]</span>
                                    </span>

                                <div class="clear"></div>
                            </div>

                            <div class="download error-text main-transfer-error hidden">
                                <i class="semi-small-icon icons-sprite red-cross"></i>
                                <span>[$233]</span>
                            </div>

                            <div class="clear"></div>
                        </div>
                    </div>
                    <div class="download checkbox-bl">
                        <div class="checkdiv megaapp-download checkboxOff">
                            <input type="checkbox" name="megaapp-download" id="megaapp-download" class="checkboxOff">
                        </div>
                        <label for="megaapp-download" class="radio-txt">[$16671]</label>
                        <div class="clear"></div>
                        <a href="https://mega.nz/sync" class="small-red-link" target="_blank" rel="noopener noreferrer">
                            [$8742]
                            <i></i>
                        </a>
                    </div>

                    <div class="download error-text message hidden">
                        [$7154]
                    </div>

                    <div class="download some-reason">
                        <div class="download error-title">[$243]</div>
                        <div class="download error-text">[$244]</div>
                        <div class="download error-text cross-icon">[$246]</div>
                        <div class="download error-text cross-icon">[$247]</div>
                        <div class="download error-text cross-icon">[$248]</div>
                    </div>
                    <div class="download deleted-user">
                        <div class="download error-title">[$243]</div>
                        <div class="download error-text na-icon">[$731]</div>
                    </div>
                    <div class="download temporarty-error">
                        <div class="download error-title">[$1191]</div>
                        <div class="download error-text">[$253]</div>
                    </div>

                </div>

            </div>
            <!-- Please add "visible" classname !-->
            <!-- Please add "ff"/"safari"/"opera"/"edge"/"ie" classname !-->
            <div class="download warning-block">
                <i class="download big-icon"></i>
                <!-- Please Change text according browser !-->
                <span>[$16866]</span>
            </div>
            <div class="warning-back"></div>
            ((PAGESMENU))
        </div>
    </div>
    ((MEGAINFO))
</div><|MERGE_RESOLUTION|>--- conflicted
+++ resolved
@@ -60,13 +60,8 @@
                     <div class="download transfer-wrapper">
                         <!-- Video block !-->
                         <div class="download video-block">
-<<<<<<< HEAD
-                            <video id="video" controls preload="metadata" poster=""></video>
-
-=======
                              <video id="video" controls="false" preload="metadata" poster="" data-autoplayvideo="false"  data-playvideoonclick="false"></video>
                             
->>>>>>> 7962e766
                             <div class="viewer-pending hidden">
                                 <div class="bounce1"></div>
                                 <div class="bounce2"></div>
