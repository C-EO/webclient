((TOP))
<<<<<<< HEAD

<div class="main-scroll-block">
    <div class="main-pad-block">



        <div class="main-mid-pad new-bottom-pages ltr">
            <h1>Mega Limited Privacy Policy</h1>
            <p>
                <span class="number">1</span>
                <span class="text">Words used in the Mega Limited <a href="#terms">Terms of Service</a> ("Terms") have the same meaning in this Policy. Where there is any inconsistency between this Policy and those Terms, the Terms prevail.</span>
            </p> 

            <hr />

            <h1>Your information we collect</h1>
            <h2>Personal information</h2>
            <p>
                <span class="number">2</span>
                <span class="text">We keep the following personal information:</span>
            </p>
            <p class="list">
                <span class="number">2.1</span>
                <span class="text">When a user signs up for particular services on our website they may need to give us the details required in our registration form and will need to keep that information up to date, including any payment account details (e.g. online payment provider account information);</span>
            </p>
            <p class="list">
                <span class="number">2.2</span>
                <span class="text">IP address and other information automatically provided via a browser when a person visits our website;</span>
            </p>  
            <p class="list">
                <span class="number">2.3</span>
                <span class="text">Data generated when a user uses our services, including the following:</span>
            </p>  
            <p class="sub-list">
                <span class="number">2.3.1</span>
                <span class="text">The activity log with respect to the user's account (e.g. showing the time and date when a file has been uploaded or shared or a folder created);</span>
            </p>
            <p class="sub-list">
                <span class="number">2.3.2</span>
                <span class="text">Any files uploaded (which will be encrypted and the contents unable to be accessed by Mega or anyone else unless the user provides the decryption key, which the user may do may using Mega's system to generate a link to the file with the decryption key included in that link);</span>
            </p>
            <p class="sub-list">
                <span class="number">2.3.3</span>
                <span class="text">Metadata about each file, such as its size and the type of file (e.g. whether it is an image file);</span>
            </p>
            <p class="sub-list">
                <span class="number">2.3.4</span>
                <span class="text">The email address of anyone that the file has specifically been offered to be shared with using Mega's system.  Note that files can be shared privately by invitation to specified email addresses or shared publicly;</span>
            </p>
            <p class="sub-list">
                <span class="number">2.3.5</span>
                <span class="text">IP addresses of the computer from which a file has been uploaded and of any other devices that have accessed the file;</span>
            </p>
            <p class="sub-list">
                <span class="number">2.3.6</span>
                <span class="text">Account and payment information including a record of all transactions on a user's account; and</span>
            </p>
            <p class="sub-list">
                <span class="number">2.3.7</span>
                <span class="text">Direct communications between a particular user and Mega.</span>
            </p>           
            <p>
                <span class="number">3</span>
                <span class="text">Access to data is by way of nominated email address and password and it is a user's responsibility to keep these safe and secure as Mega stores the email address but does not store the password.</span>
            </p>

            <hr />

            <h2>Cookies</h2>
            <p>
                <span class="number">4</span>
                <span class="text">We may also collect information about visits to our website to measure the number of visitors to different parts of the website, to assess user access patterns and otherwise to operate the website. We may use cookies or other similar technology for these purposes. By using our website or our services, each user specifically agrees to our use of cookies and such other technology to collect non-personal information.</span>
            </p>
            <p>
                <span class="number">5</span>
                <span class="text">Users can usually remove or block cookies (such as by using the settings in your browser), but it may affect their ability to use the website.</span>
            </p>
            <p>
                <span class="number">6</span>
                <span class="text">We may keep non-personal information about visits to the website or information which is obtained via cookies or other similar technology. In doing so, we may:</span>
            </p>
            <p class="list">
                <span class="number">6.1</span>
                <span class="text">join that information with other users' information and give it to advertisers in a way which doesn't personally identify any particular user;</span>
            </p>
            <p class="list">
                <span class="number">6.2</span>
                <span class="text">analyse and use this information for marketing or statistical purposes as well as to improve the way we do business with our users;</span>
            </p>
            <p class="list">
                <span class="number">6.3</span>
                <span class="text">ourselves serve advertisements or use third-party advertising companies to serve advertisements on the website and on third party sites, as well as to assist us in analysing our marketing and other business efforts. We and these advertisers may use cookies or other similar technology to collect personal information about your visits to the website and other sites in order to provide targeted advertisements to you.</span>
            </p>

            <hr />

            <h2>Why we collect and store your personal information</h2>
            <p>
                <span class="number">7</span>
                <span class="text">We will collect and keep personal information about users and other visitors to our website to provide services and support to them related to the website and our services, to sell services to them and also for dealing with other user activities, market and product research and to be able to give users promotional material on our other services and special offers.</span>
            </p>

            <hr />

            <h2>How long we keep your information</h2>
            <p>
                <span class="number">8</span>
                <span class="text">We keep a user's data and personal information while they are subscribed to our services but subject to our suspension and termination rights set out in our <a href="#terms">Terms</a>.</span>
            </p>
            <p>
                <span class="number">9</span>
                <span class="text">We may, but shall not be obliged to, keep data and information after a user's account has been suspended or terminated. In particular, we may but shall not be obliged to, keep data and information where we consider it necessary for evidential purposes relating to a breach of our Terms or with respect to current or anticipated action by any competent enforcement authority or other third party.  With respect to release of such data and information to competent enforcement authorities and third parties, see our <a href="#takedown">Takedown Guidance Policy</a>.</span>
            </p>

            <hr />

            <h2>Disclosure</h2>
            <p>
                <span class="number">10</span>
                <span class="text">A user's data is encrypted by the user before upload to our system and therefore we do not and cannot access that content unless we are provided with the decryption key. A user may give access to others by providing them with a link and decryption key and shall be responsible for their compliance with this Policy.</span>
            </p>
            <p>
                <span class="number">11</span>
                <span class="text">If we think it is necessary or we have to by law in any jurisdiction then we are entitled to give a user's information to competent authorities. We reserve the right to assist any law enforcement agency with investigations, including disclosure of information to them or their agents. We also reserve the right to comply with any legal processes, including but not limited to subpoenas, search warrants and court orders initiated by enforcement authorities or other third parties. We may disclose a user's information to enforce or apply our Terms or any other agreement we have with that user; or to protect the rights, property, or safety of us or our other users, third parties or the operation of our services and the website.  For more detail on disclosure to competent enforcement authorities and other third parties, see our <a href="#takedown">Takedown Guidance Policy</a>.</span>
            </p>
            <p>
                <span class="number">12</span>
                <span class="text">The contract a user has for our services is with Mega Limited but those services (including payment and personal data processing) may be provided by Mega Limited's related or affiliated entities and by authorised resellers, in other jurisdictions, subject to applicable laws.  Each user authorises Mega Limited and each of those related or affiliated entities and resellers to share and store that user's personal information among themselves, as necessary to provide the services, subject to applicable laws.</span>
            </p>
            <p>
                <span class="number">13</span>
                <span class="text">Other than as set out above, we will not sell or otherwise provide users' personal information to a third party, or make any other use of personal information for any purpose which is not specifically allowed under this Policy or our Terms or is not incidental to the normal use of our services.</span>
            </p>
            <p>
                <span class="number">14</span>
                <span class="text">We strongly urge users to use best practices for ensuring the safety of their systems and devices (e.g. via security upgrades, firewall protection, anti-virus software, securing devices).  Mega will never send an email asking for a user's password or suggesting that a user click a link to login to his or her account, so do not be fooled by any such email since it will not be from us. We cannot guarantee the security of computers or devices nor of transmission from and to a user's computer over the Internet and thus cannot guarantee there will be no unauthorised access. Also, if a user loses or otherwise allows access to their encryption keys, the user will lose the security of their data. In addition if a user misplaces or forgets their encryption keys we have no ability to recover them and all access to data will be lost.</span>
            </p>

            <hr />

            <h2>Communications</h2>
            <p>
                <span class="number">15</span>
                <span class="text">We may send bills, service updates and various other notices by email to the email address listed in a user's account details or using any internal messaging system we may provide as part of our service.</span>
            </p>
            <p>
                <span class="number">16</span>
                <span class="text">If appropriate, some of those notices will contain unsubscribe information so a user can opt out of further receipt. We will abide by any e-mail unsubscription request (other than those we need to send for billing, security or other service provider purposes).</span>
            </p>

            <hr />

            <h2>Access to information</h2>
            <p>
                <span class="number">17</span>
                <span class="text">Users can request access to all personal information we hold about them and request correction if it is considered incorrect, in accordance with the New Zealand Privacy Act 1993. To request any information we may be holding or a correction, please contact our Privacy Officer by emailing <a href="mailto:privacy@mega.nz">privacy@mega.nz</a>. Any access request may be subject to a reasonable fee as permitted by law to meet our costs in providing information.</span>
            </p>

            <hr />

            <h2>Law</h2>
            <p>
                <span class="number">18</span>
                <span class="text">This Privacy Policy and its interpretation and operation are governed solely by New Zealand law. We and each user submit to the exclusive jurisdiction of the New Zealand arbitral tribunals as further described in our Terms and users agree not to raise any jurisdictional issue if we need to enforce an arbitral award or judgment in New Zealand or another country.</span>
            </p>

            <hr />

            <h2>Contact</h2>
            <p>
                <span class="number">19</span>
                <span class="text">Questions and comments regarding this Policy are welcomed and should be addressed to the Privacy Officer at <a href="mailto:privacy@mega.nz">privacy@mega.nz</a>.</span>
            </p>

            <hr />

            <h2>Changes to our Policy</h2>
            <p>
                <span class="number">20</span>
                <span class="text">We may make changes to this Policy in the future. Any changes will be posted on website.</span>
            </p>

            <hr />

            <p>
                Last updated 20 January 2016, effective 20 February 2016.
            </p>
        </div>

        ((BOTTOM))

=======
<div class="main-scroll-block">
  <div class="main-pad-block">
    <div class="main-mid-pad new-bottom-pages ltr">
      <h1>Mega Limited Privacy Policy</h1>
      <p> <span class="number">1</span> <span class="text">Words used in the Mega Limited <a href="#terms">Terms of Service</a> ("Terms") have the same meaning in this Policy. Where there is any inconsistency between this Policy and those Terms, the Terms prevail.</span> </p>
      <hr />
      <h1>Your information we collect</h1>
      <h2>Personal information</h2>
      <p> <span class="number">2</span> <span class="text">We keep the following personal information:</span> </p>
      <p class="list"> <span class="number">2.1</span> <span class="text">When a user signs up for particular services on our website they may need to give us the details required in our registration form and will need to keep that information up to date, including any payment account details (e.g. online payment provider account information);</span> </p>
      <p class="list"> <span class="number">2.2</span> <span class="text">IP address and other information automatically provided via a browser when a person visits our website;</span> </p>
      <p class="list"> <span class="number">2.3</span> <span class="text">Data generated when a user uses our services, including the following:</span> </p>
      <p class="sub-list"> <span class="number">2.3.1</span> <span class="text">The activity log with respect to the user's account (e.g. showing the time and date when a file has been uploaded or shared or a folder created);</span> </p>
      <p class="sub-list"> <span class="number">2.3.2</span> <span class="text">Any files uploaded (which will be encrypted and the contents unable to be accessed by Mega or anyone else unless the user provides the decryption key, which the user may do may using Mega's system to generate a link to the file with the decryption key included in that link);</span> </p>
      <p class="sub-list"> <span class="number">2.3.3</span> <span class="text">Metadata about each file, such as its size and the type of file (e.g. whether it is an image file);</span> </p>
      <p class="sub-list"> <span class="number">2.3.4</span> <span class="text">The email address of anyone that the file has specifically been offered to be shared with using Mega's system.  Note that files can be shared privately by invitation to specified email addresses or shared publicly;</span> </p>
      <p class="sub-list"> <span class="number">2.3.5</span> <span class="text">IP addresses of the computer from which a file has been uploaded and of any other devices that have accessed the file;</span> </p>
      <p class="sub-list"> <span class="number">2.3.6</span> <span class="text">Account and payment information including a record of all transactions on a user's account; and</span> </p>
      <p class="sub-list"> <span class="number">2.3.7</span> <span class="text">Direct communications between a particular user and Mega.</span> </p>
      <p> <span class="number">3</span> <span class="text">Access to data is by way of nominated email address and password and it is a user's responsibility to keep these safe and secure as Mega stores the email address but does not store the password.</span> </p>
      <hr />
      <h2>Cookies</h2>
      <p> <span class="number">4</span> <span class="text">We may also collect information about visits to our website to measure the number of visitors to different parts of the website, to assess user access patterns and otherwise to operate the website. We may use cookies or other similar technology for these purposes. By using our website or our services, each user specifically agrees to our use of cookies and such other technology to collect non-personal information.</span> </p>
      <p> <span class="number">5</span> <span class="text">Users can usually remove or block cookies (such as by using the settings in your browser), but it may affect their ability to use the website.</span> </p>
      <p> <span class="number">6</span> <span class="text">We may keep non-personal information about visits to the website or information which is obtained via cookies or other similar technology. In doing so, we may:</span> </p>
      <p class="list"> <span class="number">6.1</span> <span class="text">join that information with other users' information and give it to advertisers in a way which doesn't personally identify any particular user;</span> </p>
      <p class="list"> <span class="number">6.2</span> <span class="text">analyse and use this information for marketing or statistical purposes as well as to improve the way we do business with our users;</span> </p>
      <p class="list"> <span class="number">6.3</span> <span class="text">ourselves serve advertisements or use third-party advertising companies to serve advertisements on the website and on third party sites, as well as to assist us in analysing our marketing and other business efforts. We and these advertisers may use cookies or other similar technology to collect personal information about your visits to the website and other sites in order to provide targeted advertisements to you.</span> </p>
      <hr />
      <h2>Why we collect and store your personal information</h2>
      <p> <span class="number">7</span> <span class="text">We will collect and keep personal information about users and other visitors to our website to provide services and support to them related to the website and our services, to sell services to them and also for dealing with other user activities, market and product research and to be able to give users promotional material on our other services and special offers.</span> </p>
      <hr />
      <h2>How long we keep your information</h2>
      <p> <span class="number">8</span> <span class="text">We keep a user's data and personal information while they are subscribed to our services but subject to our suspension and termination rights set out in our <a href="#terms">Terms</a>.</span> </p>
      <p> <span class="number">9</span> <span class="text">We may, but shall not be obliged to, keep data and information after a user's account has been suspended or terminated. In particular, we may but shall not be obliged to, keep data and information where we consider it necessary for evidential purposes relating to a breach of our Terms or with respect to current or anticipated action by any competent enforcement authority or other third party.  With respect to release of such data and information to competent enforcement authorities and third parties, see our <a href="#takedown">Takedown Guidance Policy</a>.</span> </p>
      <hr />
      <h2>Disclosure</h2>
      <p> <span class="number">10</span> <span class="text">A user's data is encrypted by the user before upload to our system and therefore we do not and cannot access that content unless we are provided with the decryption key. A user may give access to others by providing them with a link and decryption key and shall be responsible for their compliance with this Policy.</span> </p>
      <p> <span class="number">11</span> <span class="text">If we think it is necessary or we have to by law in any jurisdiction then we are entitled to give a user's information to competent authorities. We reserve the right to assist any law enforcement agency with investigations, including disclosure of information to them or their agents. We also reserve the right to comply with any legal processes, including but not limited to subpoenas, search warrants and court orders initiated by enforcement authorities or other third parties. We may disclose a user's information to enforce or apply our Terms or any other agreement we have with that user; or to protect the rights, property, or safety of us or our other users, third parties or the operation of our services and the website.  For more detail on disclosure to competent enforcement authorities and other third parties, see our <a href="#takedown">Takedown Guidance Policy</a>.</span> </p></span> </p>
      <p> <span class="number">12</span> <span class="text">The contract a user has for our services is with Mega Limited but those services (including payment and personal data processing) may be provided by Mega Limited's related or affiliated entities and by authorised resellers, in other jurisdictions, subject to applicable laws.  Each user authorises Mega Limited and each of those related or affiliated entities and resellers to share and store that user's personal information among themselves, as necessary to provide the services, subject to applicable laws.</span> </p>
      <p> <span class="number">13</span> <span class="text">Other than as set out above, we will not sell or otherwise provide users' personal information to a third party, or make any other use of personal information for any purpose which is not specifically allowed under this Policy or our Terms or is not incidental to the normal use of our services.</span> </p>
      <p> <span class="number">14</span> <span class="text">We strongly urge users to use best practices for ensuring the safety of their systems and devices (e.g. via security upgrades, firewall protection, anti-virus software, securing devices).  Mega will never send an email asking for a user's password or suggesting that a user click a link to login to his or her account, so do not be fooled by any such email since it will not be from us. We cannot guarantee the security of computers or devices nor of transmission from and to a user's computer over the Internet and thus cannot guarantee there will be no unauthorised access. Also, if a user loses or otherwise allows access to their encryption keys, the user will lose the security of their data. In addition if a user misplaces or forgets their encryption keys we have no ability to recover them and all access to data will be lost.</span> </p>
      <hr />
      <h2>Communications</h2>
      <p> <span class="number">15</span> <span class="text">We may send bills, service updates and various other notices by email to the email address listed in a user's account details or using any internal messaging system we may provide as part of our service.</span> </p>
      <p> <span class="number">16</span> <span class="text">If appropriate, some of those notices will contain unsubscribe information so a user can opt out of further receipt. We will abide by any e-mail unsubscription request (other than those we need to send for billing, security or other service provider purposes).</span> </p>
      <hr />
      <h2>Access to information</h2>
      <p> <span class="number">17</span> <span class="text">Users can request access to all personal information we hold about them and request correction if it is considered incorrect, in accordance with the New Zealand Privacy Act 1993. To request any information we may be holding or a correction, please contact our Privacy Officer by emailing <a href="mailto:privacy@mega.nz">privacy@mega.nz</a>. Any access request may be subject to a reasonable fee as permitted by law to meet our costs in providing information.</span> </p>
      <hr />
      <h2>Law</h2>
      <p> <span class="number">18</span> <span class="text">This Privacy Policy and its interpretation and operation are governed solely by New Zealand law. We and each user submit to the exclusive jurisdiction of the New Zealand arbitral tribunals as further described in our Terms and users agree not to raise any jurisdictional issue if we need to enforce an arbitral award or judgment in New Zealand or another country.</span> </p>
      <hr />
      <h2>Contact</h2>
      <p> <span class="number">19</span> <span class="text">Questions and comments regarding this Policy are welcomed and should be addressed to the Privacy Officer at <a href="mailto:privacy@mega.nz">privacy@mega.nz</a>.</span> </p>
      <hr />
      <h2>Changes to our Policy</h2>
      <p> <span class="number">20</span> <span class="text">We may make changes to this Policy in the future. Any changes will be posted on website.</span> </p>
      <hr />
      <p> Last updated 20 January 2016, effective 20 February 2016. </p>
>>>>>>> bd5cf3de
    </div>
    ((BOTTOM)) </div>
</div><|MERGE_RESOLUTION|>--- conflicted
+++ resolved
@@ -1,197 +1,4 @@
 ((TOP))
-<<<<<<< HEAD
-
-<div class="main-scroll-block">
-    <div class="main-pad-block">
-
-
-
-        <div class="main-mid-pad new-bottom-pages ltr">
-            <h1>Mega Limited Privacy Policy</h1>
-            <p>
-                <span class="number">1</span>
-                <span class="text">Words used in the Mega Limited <a href="#terms">Terms of Service</a> ("Terms") have the same meaning in this Policy. Where there is any inconsistency between this Policy and those Terms, the Terms prevail.</span>
-            </p> 
-
-            <hr />
-
-            <h1>Your information we collect</h1>
-            <h2>Personal information</h2>
-            <p>
-                <span class="number">2</span>
-                <span class="text">We keep the following personal information:</span>
-            </p>
-            <p class="list">
-                <span class="number">2.1</span>
-                <span class="text">When a user signs up for particular services on our website they may need to give us the details required in our registration form and will need to keep that information up to date, including any payment account details (e.g. online payment provider account information);</span>
-            </p>
-            <p class="list">
-                <span class="number">2.2</span>
-                <span class="text">IP address and other information automatically provided via a browser when a person visits our website;</span>
-            </p>  
-            <p class="list">
-                <span class="number">2.3</span>
-                <span class="text">Data generated when a user uses our services, including the following:</span>
-            </p>  
-            <p class="sub-list">
-                <span class="number">2.3.1</span>
-                <span class="text">The activity log with respect to the user's account (e.g. showing the time and date when a file has been uploaded or shared or a folder created);</span>
-            </p>
-            <p class="sub-list">
-                <span class="number">2.3.2</span>
-                <span class="text">Any files uploaded (which will be encrypted and the contents unable to be accessed by Mega or anyone else unless the user provides the decryption key, which the user may do may using Mega's system to generate a link to the file with the decryption key included in that link);</span>
-            </p>
-            <p class="sub-list">
-                <span class="number">2.3.3</span>
-                <span class="text">Metadata about each file, such as its size and the type of file (e.g. whether it is an image file);</span>
-            </p>
-            <p class="sub-list">
-                <span class="number">2.3.4</span>
-                <span class="text">The email address of anyone that the file has specifically been offered to be shared with using Mega's system.  Note that files can be shared privately by invitation to specified email addresses or shared publicly;</span>
-            </p>
-            <p class="sub-list">
-                <span class="number">2.3.5</span>
-                <span class="text">IP addresses of the computer from which a file has been uploaded and of any other devices that have accessed the file;</span>
-            </p>
-            <p class="sub-list">
-                <span class="number">2.3.6</span>
-                <span class="text">Account and payment information including a record of all transactions on a user's account; and</span>
-            </p>
-            <p class="sub-list">
-                <span class="number">2.3.7</span>
-                <span class="text">Direct communications between a particular user and Mega.</span>
-            </p>           
-            <p>
-                <span class="number">3</span>
-                <span class="text">Access to data is by way of nominated email address and password and it is a user's responsibility to keep these safe and secure as Mega stores the email address but does not store the password.</span>
-            </p>
-
-            <hr />
-
-            <h2>Cookies</h2>
-            <p>
-                <span class="number">4</span>
-                <span class="text">We may also collect information about visits to our website to measure the number of visitors to different parts of the website, to assess user access patterns and otherwise to operate the website. We may use cookies or other similar technology for these purposes. By using our website or our services, each user specifically agrees to our use of cookies and such other technology to collect non-personal information.</span>
-            </p>
-            <p>
-                <span class="number">5</span>
-                <span class="text">Users can usually remove or block cookies (such as by using the settings in your browser), but it may affect their ability to use the website.</span>
-            </p>
-            <p>
-                <span class="number">6</span>
-                <span class="text">We may keep non-personal information about visits to the website or information which is obtained via cookies or other similar technology. In doing so, we may:</span>
-            </p>
-            <p class="list">
-                <span class="number">6.1</span>
-                <span class="text">join that information with other users' information and give it to advertisers in a way which doesn't personally identify any particular user;</span>
-            </p>
-            <p class="list">
-                <span class="number">6.2</span>
-                <span class="text">analyse and use this information for marketing or statistical purposes as well as to improve the way we do business with our users;</span>
-            </p>
-            <p class="list">
-                <span class="number">6.3</span>
-                <span class="text">ourselves serve advertisements or use third-party advertising companies to serve advertisements on the website and on third party sites, as well as to assist us in analysing our marketing and other business efforts. We and these advertisers may use cookies or other similar technology to collect personal information about your visits to the website and other sites in order to provide targeted advertisements to you.</span>
-            </p>
-
-            <hr />
-
-            <h2>Why we collect and store your personal information</h2>
-            <p>
-                <span class="number">7</span>
-                <span class="text">We will collect and keep personal information about users and other visitors to our website to provide services and support to them related to the website and our services, to sell services to them and also for dealing with other user activities, market and product research and to be able to give users promotional material on our other services and special offers.</span>
-            </p>
-
-            <hr />
-
-            <h2>How long we keep your information</h2>
-            <p>
-                <span class="number">8</span>
-                <span class="text">We keep a user's data and personal information while they are subscribed to our services but subject to our suspension and termination rights set out in our <a href="#terms">Terms</a>.</span>
-            </p>
-            <p>
-                <span class="number">9</span>
-                <span class="text">We may, but shall not be obliged to, keep data and information after a user's account has been suspended or terminated. In particular, we may but shall not be obliged to, keep data and information where we consider it necessary for evidential purposes relating to a breach of our Terms or with respect to current or anticipated action by any competent enforcement authority or other third party.  With respect to release of such data and information to competent enforcement authorities and third parties, see our <a href="#takedown">Takedown Guidance Policy</a>.</span>
-            </p>
-
-            <hr />
-
-            <h2>Disclosure</h2>
-            <p>
-                <span class="number">10</span>
-                <span class="text">A user's data is encrypted by the user before upload to our system and therefore we do not and cannot access that content unless we are provided with the decryption key. A user may give access to others by providing them with a link and decryption key and shall be responsible for their compliance with this Policy.</span>
-            </p>
-            <p>
-                <span class="number">11</span>
-                <span class="text">If we think it is necessary or we have to by law in any jurisdiction then we are entitled to give a user's information to competent authorities. We reserve the right to assist any law enforcement agency with investigations, including disclosure of information to them or their agents. We also reserve the right to comply with any legal processes, including but not limited to subpoenas, search warrants and court orders initiated by enforcement authorities or other third parties. We may disclose a user's information to enforce or apply our Terms or any other agreement we have with that user; or to protect the rights, property, or safety of us or our other users, third parties or the operation of our services and the website.  For more detail on disclosure to competent enforcement authorities and other third parties, see our <a href="#takedown">Takedown Guidance Policy</a>.</span>
-            </p>
-            <p>
-                <span class="number">12</span>
-                <span class="text">The contract a user has for our services is with Mega Limited but those services (including payment and personal data processing) may be provided by Mega Limited's related or affiliated entities and by authorised resellers, in other jurisdictions, subject to applicable laws.  Each user authorises Mega Limited and each of those related or affiliated entities and resellers to share and store that user's personal information among themselves, as necessary to provide the services, subject to applicable laws.</span>
-            </p>
-            <p>
-                <span class="number">13</span>
-                <span class="text">Other than as set out above, we will not sell or otherwise provide users' personal information to a third party, or make any other use of personal information for any purpose which is not specifically allowed under this Policy or our Terms or is not incidental to the normal use of our services.</span>
-            </p>
-            <p>
-                <span class="number">14</span>
-                <span class="text">We strongly urge users to use best practices for ensuring the safety of their systems and devices (e.g. via security upgrades, firewall protection, anti-virus software, securing devices).  Mega will never send an email asking for a user's password or suggesting that a user click a link to login to his or her account, so do not be fooled by any such email since it will not be from us. We cannot guarantee the security of computers or devices nor of transmission from and to a user's computer over the Internet and thus cannot guarantee there will be no unauthorised access. Also, if a user loses or otherwise allows access to their encryption keys, the user will lose the security of their data. In addition if a user misplaces or forgets their encryption keys we have no ability to recover them and all access to data will be lost.</span>
-            </p>
-
-            <hr />
-
-            <h2>Communications</h2>
-            <p>
-                <span class="number">15</span>
-                <span class="text">We may send bills, service updates and various other notices by email to the email address listed in a user's account details or using any internal messaging system we may provide as part of our service.</span>
-            </p>
-            <p>
-                <span class="number">16</span>
-                <span class="text">If appropriate, some of those notices will contain unsubscribe information so a user can opt out of further receipt. We will abide by any e-mail unsubscription request (other than those we need to send for billing, security or other service provider purposes).</span>
-            </p>
-
-            <hr />
-
-            <h2>Access to information</h2>
-            <p>
-                <span class="number">17</span>
-                <span class="text">Users can request access to all personal information we hold about them and request correction if it is considered incorrect, in accordance with the New Zealand Privacy Act 1993. To request any information we may be holding or a correction, please contact our Privacy Officer by emailing <a href="mailto:privacy@mega.nz">privacy@mega.nz</a>. Any access request may be subject to a reasonable fee as permitted by law to meet our costs in providing information.</span>
-            </p>
-
-            <hr />
-
-            <h2>Law</h2>
-            <p>
-                <span class="number">18</span>
-                <span class="text">This Privacy Policy and its interpretation and operation are governed solely by New Zealand law. We and each user submit to the exclusive jurisdiction of the New Zealand arbitral tribunals as further described in our Terms and users agree not to raise any jurisdictional issue if we need to enforce an arbitral award or judgment in New Zealand or another country.</span>
-            </p>
-
-            <hr />
-
-            <h2>Contact</h2>
-            <p>
-                <span class="number">19</span>
-                <span class="text">Questions and comments regarding this Policy are welcomed and should be addressed to the Privacy Officer at <a href="mailto:privacy@mega.nz">privacy@mega.nz</a>.</span>
-            </p>
-
-            <hr />
-
-            <h2>Changes to our Policy</h2>
-            <p>
-                <span class="number">20</span>
-                <span class="text">We may make changes to this Policy in the future. Any changes will be posted on website.</span>
-            </p>
-
-            <hr />
-
-            <p>
-                Last updated 20 January 2016, effective 20 February 2016.
-            </p>
-        </div>
-
-        ((BOTTOM))
-
-=======
 <div class="main-scroll-block">
   <div class="main-pad-block">
     <div class="main-mid-pad new-bottom-pages ltr">
@@ -252,7 +59,6 @@
       <p> <span class="number">20</span> <span class="text">We may make changes to this Policy in the future. Any changes will be posted on website.</span> </p>
       <hr />
       <p> Last updated 20 January 2016, effective 20 February 2016. </p>
->>>>>>> bd5cf3de
     </div>
     ((BOTTOM)) </div>
 </div>