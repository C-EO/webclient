--- conflicted
+++ resolved
@@ -4,35 +4,15 @@
         ((PAGESMENU))
     </div>
 
-<<<<<<< HEAD
-    <div class="bottom-page vertical-centered-bl top-blue-bg top-bl fadein">
+    <div class="bottom-page vertical-centered-bl top-blue-bg huge-bott-pad  top-bl fadein">
         <div class="bottom-page vertical-centered-cell">
             <div class="bottom-page angle-bg"></div>
-                <div class="bottom-page table">
-                    <div class="bottom-page vertical-centered-cell">
-                        <div class="bottom-page">
-                            <div class="bottom-page horizontal-centered-bl mid-wide">
-                                <div class="bottom-page top-title"><span>[$20004]</span></div>
-                                <div class="bottom-page top-dark-info medium">[$20005]</div>
-                            </div>
-                        </div>
-                        <div class="security-page-video-block mobile video"></div>
-                        <div class="video-info-block">
-                            <span class="video-duration-badge">1 min</span>
-                            <span class="play-video-encouragement">
-                                [$20006]
-                            </span>
-=======
-    <div class="bottom-page vertical-centered-bl top-blue-bg huge-bott-pad  top-bl">
-        <div class="bottom-page vertical-centered-cell">
-            <div class="bottom-page angle-bg"></div>
             <div class="bottom-page table">
                 <div class="bottom-page vertical-centered-cell">
                     <div class="bottom-page">
-                        <div class="bottom-page horizontal-centered-bl wide">
+                        <div class="bottom-page horizontal-centered-bl mid-wide">
                             <div class="bottom-page top-title"><span>[$20004]</span></div>
                             <div class="bottom-page top-dark-info medium">[$24150]</div>
->>>>>>> 39b04e28
                         </div>
                     </div>
                     <div class="security-page-video-block mobile video"></div>
@@ -45,32 +25,8 @@
         </div>
     </div>
 
-<<<<<<< HEAD
-
-
-         <div class="bottom-page white-block top-pad bott-pad">
-            <div class="bottom-page horizontal-centered-bl mid-wide">
-                <div class="bottom-page table min-height-400">
-                    <div class="bottom-page table-cell left-cell-35 img-wrap">
-                        <div class="bottom-page security-illustration root-password"></div>
-                    </div>
-                    <div class="bottom-page vertical-centered-cell right-cell-65 right-txt-align">
-                        <div class="business-info-block">
-                            <div class="bottom-page business-header">
-                                [$20007]
-                            </div>
-                            <div class="bottom-page business-text">
-                                [$20008]
-                            </div>
-                            <div class="bottom-page business-text password-warning">
-                                <span class="security-illustration exclamation-triangle"></span>
-                                <span class="">
-                                    [$20009]
-                                </span>
-                            </div>
-=======
     <div class="bottom-page white-block top-pad vertical-pad-96">
-        <div class="bottom-page horizontal-centered-bl wide">
+        <div class="bottom-page horizontal-centered-bl mid-wide">
             <div class="bottom-page table">
                 <div class="bottom-page table-cell left-cell-35 img-wrap">
                     <div class="bottom-page security-illustration root-password"></div>
@@ -99,7 +55,6 @@
                             <span class="mobile app-link-text">LastPass</span>
                             <span class="mobile app-link-arrow"></span>
                             </a>
->>>>>>> 39b04e28
                         </div>
                         
                     </div>
@@ -108,87 +63,8 @@
         </div>
     </div>
 
-<<<<<<< HEAD
-
-         <div class="bottom-page white-block blue-bg top-pad bott-pad">
-            <div class="bottom-page horizontal-centered-bl mid-wide">
-                <div class="bottom-page table changed-order min-height-400">
-                    <div class="bottom-page vertical-centered-cell right-cell-35 order2">
-                         <div class="security-illustration create-password"></div>
-                    </div>
-                    <div class="bottom-page vertical-centered-cell left-cell-65">
-                        <div class="business-info-block">
-                            <div class="bottom-page business-header">
-                                [$20010]
-                            </div>
-                            <div class="bottom-page business-text">
-                                [$20011]
-                            </div>
-                        </div>
-                    </div>
-                    <div class="bottom-page vertical-centered-cell right-cell-35 order1">
-                        <div class="security-illustration create-password"></div>
-                    </div>
-                </div>
-            </div>
-         </div>
-
-        <div class="bottom-page top-pad bott-pad">
-            <div class="bottom-page horizontal-centered-bl mid-wide">
-                <div class="bottom-page table min-height-400">
-                    <div class="bottom-page table-cell left-cell-35 img-wrap">
-                        <div class="security-illustration store-password"></div>
-                    </div>
-                    <div class="bottom-page vertical-centered-cell right-cell-65 right-text-align">
-                        <div class="business-info-block">
-                            <div class="bottom-page business-header">
-                                [$20012]
-                            </div>
-                            <div class="bottom-page business-text">
-                                [$20013]
-                            </div>
-                             <div class="bottom-page password-manager-app-select auth-app-select-tooltip">
-                                <a class="mobile app-link onepassword" href="https://1password.com/downloads/" target="_blank" rel="noopener noreferrer">
-                                    <span class="mobile app-link-icon"></span>
-                                    <span class="mobile app-link-text">1Password</span>
-                                    <span class="mobile app-link-arrow"></span>
-                                </a>
-                                <a class="mobile app-link keepass" href="https://keepass.info/download.html" target="_blank" rel="noopener noreferrer">
-                                    <span class="mobile app-link-icon"></span>
-                                    <span class="mobile app-link-text">KeePass</span>
-                                    <span class="mobile app-link-arrow"></span>
-                                </a>
-                                <a class="mobile app-link lastpass" href="https://lastpass.com/misc_download2.php" target="_blank" rel="noopener noreferrer">
-                                    <span class="mobile app-link-icon"></span>
-                                    <span class="mobile app-link-text">LastPass</span>
-                                    <span class="mobile app-link-arrow"></span>
-                                </a>
-                             </div>
-                        </div>
-                    </div>
-                </div>
-            </div>
-         </div>
-
-         <div class="bottom-page blue-bg top-pad bott-pad">
-            <div class="bottom-page horizontal-centered-bl mid-wide">
-                <div class="bottom-page table changed-order min-height-400">
-                    <div class="bottom-page vertical-centered-cell right-cell-35 order2">
-                        <div class="security-illustration backup-password"></div>
-                    </div>
-                    <div class="bottom-page vertical-centered-cell left-cell-65">
-                        <div class="business-info-block improved-recovery-steps">
-                            <div class="bottom-page business-header">
-                                [$8963]
-                            </div>
-                            <div class="bottom-page business-text">
-                                [$20014]
-                                <br><br>
-                                <div class="mobile bottom-page business-text recovery-key-info hidden">
-                                    [$20015]
-=======
     <div class="bottom-page blue-bg vertical-pad-96">
-        <div class="bottom-page horizontal-centered-bl wide">
+        <div class="bottom-page horizontal-centered-bl mid-wide">
             <div class="bottom-page table changed-order">
                 <div class="bottom-page vertical-centered-cell right-cell-35 order2">
                     <div class="security-illustration backup-password"></div>
@@ -205,7 +81,6 @@
                                 <div class="account input-wrapper recovery-key">
                                     <span class="recover-image icon"></span>
                                     <input id="security-page-backup-key" type="password" value="" readonly>
->>>>>>> 39b04e28
                                 </div>
                             </div>
                             <div class="account right-section button-wrapper">
@@ -222,45 +97,8 @@
         </div>
     </div>
 
-<<<<<<< HEAD
-        <div class="bottom-page big-top-pad big-bott-pad">
-            <div class="bottom-page horizontal-centered-bl mid-wide">
-                <div class="bottom-page table min-height-400">
-                    <div class="bottom-page table-cell left-cell-35 img-wrap">
-                        <div class="security-illustration twofactor"></div>
-                    </div>
-                    <div class="bottom-page vertical-centered-cell right-cell-65 right-text-align">
-                        <div class="business-info-block">
-                            <div class="bottom-page business-header">
-                               [$19194]
-                            </div>
-                            <div class="bottom-page business-text">
-                                [$20016]
-                            </div>
-                            <div class="mobile bottom-page auth-app-select-tooltip auth-app-select-dialog">
-                                <a class="mobile app-link authy" href="https://authy.com/download/" target="_blank" rel="noopener noreferrer">
-                                    <span class="mobile app-link-icon"></span>
-                                    <span class="mobile app-link-text">Authy</span>
-                                    <span class="mobile app-link-arrow"></span>
-                                </a>
-                                <a class="mobile app-link duomobile" href="https://duo.com/product/trusted-users/two-factor-authentication/duo-mobile" target="_blank" rel="noopener noreferrer">
-                                    <span class="mobile app-link-icon"></span>
-                                    <span class="mobile app-link-text">Duo Mobile</span>
-                                    <span class="mobile app-link-arrow"></span>
-                                </a>
-                                <a class="mobile app-link googleauthenticator" href="https://support.google.com/accounts/answer/1066447" target="_blank" rel="noopener noreferrer">
-                                    <span class="mobile app-link-icon"></span>
-                                    <span class="mobile app-link-text">Google Authenticator</span>
-                                    <span class="mobile app-link-arrow"></span>
-                                </a>
-                                <a class="mobile app-link microsoftauthenticator" href="https://www.microsoft.com/en-us/account/authenticator#getapp" target="_blank" rel="noopener noreferrer">
-                                    <span class="mobile app-link-icon"></span>
-                                    <span class="mobile app-link-text">Microsoft Authenticator</span>
-                                    <span class="mobile app-link-arrow"></span>
-                                </a>
-=======
     <div class="bottom-page vertical-pad-96">
-        <div class="bottom-page horizontal-centered-bl wide">
+        <div class="bottom-page horizontal-centered-bl mid-wide">
             <div class="bottom-page table">
                 <div class="bottom-page table-cell left-cell-35 img-wrap">
                     <div class="security-illustration twofactor"></div>
@@ -293,34 +131,15 @@
                             <span class="mobile app-link-text">Microsoft Authenticator</span>
                             <span class="mobile app-link-arrow"></span>
                             </a>
->>>>>>> 39b04e28
-                        </div>
-                    </div>
-                </div>
-            </div>
-<<<<<<< HEAD
-         </div>
-     </div>
-        <div class="bottom-page blue-bg top-pad big-bott-pad">
-            <div class="bottom-page horizontal-centered-bl mid-wide">
-                <div class="bottom-page table changed-order min-height-400">
-                    <div class="bottom-page vertical-centered-cell right-cell-35 order2">
-                       <div class="security-illustration device-encrypt"></div>
-                    </div>
-                    <div class="bottom-page vertical-centered-cell left-cell-65">
-                        <div class="business-info-block">
-                            <div class="bottom-page business-header">
-                                [$20017]
-                            </div>
-                            <div class="bottom-page business-text">
-                                [$20018]
-                            </div>
-=======
+                        </div>
+                    </div>
+                </div>
+            </div>
         </div>
     </div>
 
     <div class="bottom-page white-block blue-bg vertical-pad-96">
-        <div class="bottom-page horizontal-centered-bl wide">
+        <div class="bottom-page horizontal-centered-bl mid-wide">
             <div class="bottom-page table changed-order">
                 <div class="bottom-page vertical-centered-cell right-cell-35 order2">
                     <div class="security-illustration create-password"></div>
@@ -332,7 +151,6 @@
                             [$24144]
                             <br><br>
                             [$24145]
->>>>>>> 39b04e28
                         </div>
                     </div>
                 </div>
@@ -343,31 +161,8 @@
         </div>
     </div>
 
-<<<<<<< HEAD
-        <div class="bottom-page top-pad big-bott-pad">
-            <div class="bottom-page horizontal-centered-bl mid-wide">
-                <div class="bottom-page table min-height-400">
-                    <div class="bottom-page table-cell left-cell-35 img-wrap">
-                       <div class="security-illustration endpoint-security"></div>
-                    </div>
-                    <div class="bottom-page vertical-centered-cell right-cell-65 right-text-align">
-                        <div class="business-info-block">
-                            <div class="bottom-page business-header">
-                               [$20019]
-                            </div>
-                            <div class="bottom-page business-text">
-                                [$20020]
-                            </div>
-                        </div>
-                        <div class="business-info-block">
-                            <div class="bottom-page business-text">
-                                <br>
-                                [$20022]
-                            </div>
-                        </div>
-=======
     <div class="bottom-page vertical-pad-96">
-        <div class="bottom-page horizontal-centered-bl wide">
+        <div class="bottom-page horizontal-centered-bl mid-wide">
             <div class="bottom-page table">
                 <div class="bottom-page table-cell left-cell-35 img-wrap">
                     <div class="security-illustration safe"></div>
@@ -376,41 +171,14 @@
                     <div class="business-info-block">
                         <div class="bottom-page business-header"> [$24146] </div>
                         <div class="bottom-page business-text"> [$24147]</div>
->>>>>>> 39b04e28
-                    </div>
-                </div>
-            </div>
-        </div>
-    </div>
-
-<<<<<<< HEAD
-         <div class="bottom-page dark-blue-bg big-top-pad big-bott-pad">
-            <div class="bottom-page horizontal-centered-bl mid-wide">
-                <div class="bottom-page table changed-order">
-                    <div class="bottom-page vertical-centered-cell right-cell-35 order2">
-                        <div class="security-illustration transparency-opensource"></div>
-                    </div>
-                    <div class="bottom-page vertical-centered-cell left-cell-65 left-txt-align">
-                        <div class="bottom-page top-dark-info medium">[$20023]</div>
-                        <div class="bottom-page top-description">
-                            [$20024]
-                        </div>
-                         <a class="mobile default-green-button height-48 active white-paper-button" href="https://mega.nz/SecurityWhitepaper.pdf" target="_blank" rel="noopener noreferrer">
-                            <span class="mobile app-link-text">[$20025]</span>
-                        </a>
-                        <div class="bottom-page top-description">
-                            [$20026]
-                        </div>
-                        <a class="mobile default-green-button height-48 active source-code-button" href="https://mega.nz/sourcecode" target="_blank" rel="noopener noreferrer">
-                            <span class="mobile app-link-text">[$20027]</span>
-                        </a>
-                    </div>
-                    <div class="bottom-page vertical-centered-cell right-cell-35 order1">
-                       <div class="security-illustration transparency-opensource"></div>
-                    </div>
-=======
+                    </div>
+                </div>
+            </div>
+        </div>
+    </div>
+
     <div class="bottom-page dark-blue-bg vertical-pad-96">
-        <div class="bottom-page horizontal-centered-bl wide">
+        <div class="bottom-page horizontal-centered-bl mid-wide">
             <div class="bottom-page table changed-order">
                 <div class="bottom-page vertical-centered-cell right-cell-35 order2">
                     <div class="security-illustration transparency-opensource"></div>
@@ -428,7 +196,6 @@
                 </div>
                 <div class="bottom-page vertical-centered-cell right-cell-35 order1">
                     <div class="security-illustration transparency-opensource"></div>
->>>>>>> 39b04e28
                 </div>
             </div>
         </div>
