<div class="context-menu sorting-menu hidden" >
    <a class="contacts-sorting-by name">[$86]</a>
    <!--<a class="contacts-sorting-by active">Status</a>-->
    <a class="contacts-sorting-by shares">[$1348]</a>
    <!--<a class="contacts-sorting-by">Recent</a>-->
    <div class="context-menu-divider"></div>
    <a class="contacts-sorting-type asc">[$6773]</a>
    <a class="contacts-sorting-type desc">[$6774]</a>
</div>

<!-- Please add/remove "left-points-position/right-points-position/top-points-position/bottom-points-position" class to activate points and set its position !-->
<div class="context-menu download hidden">
    <span class="context-menu-item download-standart-item"><span class="context-menu-icon"></span>[$5928]</span>
    <span class="context-menu-item zipdownload-item"><span class="context-menu-icon"></span>[$864]</span>
</div>
<div class="context-menu files-menu hidden">
    <div class="context-menu-section">
        <a class="context-menu-item do-sort" data-by="ts"><span class="context-menu-icon"></span>Date Created</a>
        <a class="context-menu-item do-sort" data-by="mtime"><span class="context-menu-icon"></span>Date Modified</a>
    </div>
    <div class="context-menu-section">
        <a class="context-menu-item preview-item"><span class="context-menu-icon"></span>[$1899]</a>
        <a class="context-menu-item open-item"><span class="context-menu-icon"></span>[$865]</a>
        <a class="context-menu-item properties-item"><span class="context-menu-icon"></span>[$6859]</a>
        <a class="context-menu-item add-star-item"><span class="context-menu-icon"></span>[$5871]</a>
        <a class="context-menu-item image-like-item"><span class="context-menu-icon"></span>[$5871]</a>
        <div class="context-menu-divider"></div>
    </div>
    <div class="context-menu-section">
        <a class="context-menu-item download-item contains-submenu">
            <span class="context-menu-icon"></span>[$58]...
        </a>
        <span class="context-submenu">
            <span>
                <span class="context-menu-item download-standart-item"><span class="context-menu-icon"></span>[$5928]</span>
                <span class="context-menu-item zipdownload-item"><span class="context-menu-icon"></span>[$864]</span>
            </span>
        </span>
        <a class="context-menu-item send-to-contact-item"><span class="context-menu-icon"></span>[$6860]</a>
        <a class="context-menu-item getlink-item">
            <span class="context-menu-icon"></span><span class="getlink-menu-text">[$59]</span>
        </a>
        <a class="context-menu-item removelink-item">
            <span class="context-menu-icon"></span><span class="removelink-menu-text">[$6821]</span>
        </a>
        <a class="context-menu-item sh4r1ng-item"><span class="context-menu-icon"></span>[$60]</a>
        <a class="context-menu-item shared-folder-item"><span class="context-menu-icon"></span>[$6775]</a>
        <a class="context-menu-item permissions-item"><span class="context-menu-icon"></span>[$64]</a>
        <div class="context-menu-divider"></div>
    </div>
    <div class="context-menu-section">
        <a class="context-menu-item startchat-item"><span class="context-menu-icon"></span>[$5885]</a>
        <a class="context-menu-item startaudio-item"><span class="context-menu-icon"></span>[$5896]</a>
        <a class="context-menu-item startvideo-item"><span class="context-menu-icon"></span>[$5897]</a>
        <div class="context-menu-divider"></div>
    </div>
    <div class="context-menu-section">
        <a class="context-menu-item rename-item"><span class="context-menu-icon"></span>[$61]</a>
        <a class="context-menu-item move-item contains-submenu">
            <span class="context-menu-icon"></span>[$62]...
        </a>
        <!--submenues goes here-->
        <a class="context-menu-item copy-item"><span class="context-menu-icon"></span>[$63]</a>
        <a class="context-menu-item import-item"><span class="context-menu-icon"></span>[$236]</a>
        <a class="context-menu-item newfolder-item"><span class="context-menu-icon"></span>[$68]</a>
        <a class="context-menu-item fileupload-item"><span class="context-menu-icon"></span>[$99]</a>
        <input type="file" id="fileselect3" name="fileselect3" multiple class="hidden">
        <a class="context-menu-item folderupload-item"><span class="context-menu-icon"></span>[$98]</a>
        <input type="file" id="fileselect4" name="fileselect4" webkitdirectory multiple class="hidden" />
        <a class="context-menu-item remove-item"><span class="context-menu-icon"></span>[$83]</a>
        <a class="context-menu-item removeshare-item"><span class="context-menu-icon"></span>[$5866]</a>
        <a class="context-menu-item clearbin-item"><span class="context-menu-icon"></span>[$7741]</a>
        <a class="context-menu-item addcontact-item"><span class="context-menu-icon"></span>[$71]</a>
        <a class="context-menu-item reply-item"><span class="context-menu-icon"></span>[$6861]</a>
        <a class="context-menu-item reply-to-all"><span class="context-menu-icon"></span>[$6862]</a>
        <a class="context-menu-item forward-item"><span class="context-menu-icon"></span>[$6863]</a>

        <a class="context-menu-item canceltransfer-item"><span class="context-menu-icon"></span>[$103]</a>
        <a class="context-menu-item transfer-pause"><span class="context-menu-icon"></span>[$1647]</a>
        <a class="context-menu-item transfer-play"><span class="context-menu-icon"></span>[$1649]</a>
     </div>
     <div class="context-menu-section">
        <div class="pause-item-divider hidden"></div>
        <a class="context-menu-item move-up"><span class="context-menu-icon"></span>[$6864]</a>
        <a class="context-menu-item move-down"><span class="context-menu-icon"></span>[$6865]</a>
        <a class="context-menu-item transfer-clear"><span class="context-menu-icon"></span>[$103]</a>
        <a class="context-menu-item network-diagnostic"><span class="context-menu-icon"></span>[$8806]</a>
    </div>
    <a class="context-menu-item select-all"><span class="context-menu-icon"></span>[$5550]</a>

</div>

<div class="main-blur-block">
    <div id="topmenu"></div>
    <div class="fm-main notifications hidden">
        <div class="nw-fm-left-icons-panel">
            <div class="nw-fm-left-icon folder-link">
                <div class="nw-fm-left-border"></div>
                <div class="nw-fm-left-tooltip">[$808]</div>
            </div>
            <div class="nw-fm-left-icon cloud-drive">
                <div class="nw-fm-left-border"></div>
                <div class="nw-fm-left-tooltip">[$164]</div>
            </div>
            <div class="nw-fm-left-icon inbox">
                <div class="nw-fm-left-border"></div>
                <div class="nw-fm-left-tooltip">[$166]</div>
            </div>
            <div class="nw-fm-left-icon shared-with-me">
                <div class="nw-fm-left-border"></div>
                <div class="nw-fm-left-tooltip">[$5589]</div>
            </div>
            <div class="nw-fm-left-icon contacts">
                <div class="nw-fm-left-border"></div>
                <div class="nw-fm-left-tooltip">[$950]</div>
            </div>
            <div class="nw-fm-left-icon conversations">
                <div class="nw-fm-left-border"></div>
                <div class="new-messages-indicator hidden">2</div>
                <div class="nw-fm-left-tooltip">[$5902]</div>
            </div>

            <!-- Please add "filled" classname if user have deleted items !-->
            <div class="nw-fm-left-icon rubbish-bin"><div class="nw-fm-left-border"></div><div class="nw-fm-left-tooltip">[$168]</div><div class="rubbish-bin-icon"></div></div>
            <div class="nw-fm-left-icon settings"><div class="nw-fm-left-border"></div><div class="nw-fm-left-tooltip">[$569]</div><div class="settings-icon"></div></div>
            <div class="nw-fm-left-icon transfers">
                <div class="nw-fm-left-border file-transfer-icon"></div>
                <div class="nw-fm-left-tooltip">[$104]</div>
                <div class="nw-fm-percentage download">
                    <ul>
                      <li class="nw-fm-chart0 right-c"><p><span></span></p></li>
                      <li class="nw-fm-chart0 left-c"><p><span></span></p></li>
                    </ul>
                    <div class="transfer-bar-overlay"></div>
                </div>

                <div class="nw-fm-percentage upload">
                    <ul>
                      <li class="nw-fm-chart0 right-c"><p><span></span></p></li>
                      <li class="nw-fm-chart0 left-c"><p><span></span></p></li>
                    </ul>
                    <div class="transfer-bar-overlay"><div></div></div>
                </div>
            </div>

        </div>

        <div class="new-notifications-bg"></div>
        <div class="new-notifications-scroll">
            <div class="new-notification-icon"></div>
            <div class="new-notification-txt-bl">
                <div class="new-notification-txt">[$862]</div>
            </div>
            <div class="new-notification-pad">
            </div>
        </div>
    </div>
    <div class="fm-main default">
        <div class="nw-fm-left-icons-panel">
            <div class="nw-fm-left-icon folder-link">
                <div class="nw-fm-left-border"></div>
                <div class="nw-fm-left-tooltip">[$808]</div>
            </div>
            <div class="nw-fm-left-icon cloud-drive active">
                <div class="nw-fm-left-border"></div>
                <div class="nw-fm-left-tooltip">[$1687]</div>
            </div>
            <div class="nw-fm-left-icon inbox">
                <div class="nw-fm-left-border"></div>
                <div class="nw-fm-left-tooltip">[$949]</div>
            </div>
            <div class="nw-fm-left-icon shared-with-me">
                <div class="nw-fm-left-border"></div>
                <div class="nw-fm-left-tooltip">[$5589]</div>
            </div>
            <div class="nw-fm-left-icon contacts">
                <div class="nw-fm-left-border"></div>
                <div class="nw-fm-left-tooltip">[$165]</div>
            </div>
            <div class="nw-fm-left-icon conversations">
                <div class="nw-fm-left-border"></div>
                <div class="new-messages-indicator hidden">2</div>
                <div class="nw-fm-left-tooltip">[$5902]</div>
                <div class="beta-text"></div>
            </div>
            <!-- Please add "filled" classname if user have deleted items !-->
            <div class="nw-fm-left-icon rubbish-bin">
                <div class="nw-fm-left-border"></div>
                <div class="nw-fm-left-tooltip">[$168]</div>
            </div>
            <div class="nw-fm-left-icon account">
                <div class="nw-fm-left-border"></div>
                <div class="nw-fm-left-tooltip">[$823]</div>
                </div>
            <div class="nw-fm-left-icon transfers">
                <div class="nw-fm-left-border file-transfer-icon"></div>
                <div class="nw-fm-left-tooltip">[$104]</div>
                <div class="nw-fm-percentage download">
                    <ul>
                      <li class="nw-fm-chart0 right-c"><p><span></span></p></li>
                      <li class="nw-fm-chart0 left-c"><p><span></span></p></li>
                    </ul>
                    <div class="transfer-bar-overlay"></div>
                </div>

                <div class="nw-fm-percentage upload">
                    <ul>
                      <li class="nw-fm-chart0 right-c"><p><span></span></p></li>
                      <li class="nw-fm-chart0 left-c"><p><span></span></p></li>
                    </ul>
                    <div class="transfer-bar-overlay"><div></div></div>
                </div>
            </div>

        </div>

        <div class="section conversations">
        </div>

        <div class="fm-left-panel">
            <div class="left-pane-drag-handle"></div>

            <!--Sorting menu for each section. !-->
            <div class="nw-sorting-menu hidden">
                <div class="context-menu-section sort-by">
                    <div class="sorting-menu-arrow"></div>
                    <div data-by="name" class="sorting-menu-item active">[$86]</div>
                    <div data-by="status" class="sorting-menu-item">[$89]</div>
                    <div data-by="created" class="sorting-menu-item">[$896]</div>
                    <div data-by="last-interaction" class="sorting-menu-item">[$5904]</div>
                    <div data-by="fav" class="sorting-menu-item">[$5871]</div>
                    <div class="sorting-item-divider"></div>
                </div>
                <div class="context-menu-section">
                    <div class="sorting-menu-item active" data-dir="1">[$6773]</div>
                    <div class="sorting-menu-item" data-dir="-1">[$6774]</div>
                </div>
            </div>

            <div class="fm-start-chat-dropdown hidden">
              <div class="fm-start-chat-arrow"></div>
              <div class="context-menu-item startchat-item"><span class="context-menu-icon"></span>[$5885]</div>
              <div class="context-menu-item startaudio-item"><span class="context-menu-icon"></span>[$5896]</div>
              <div class="context-menu-item startvideo-item"><span class="context-menu-icon"></span>[$5897]</div>
            </div>

            <!-- Please add one of necessary classname: "folder-link"/"cloud-drive"/"shared-with-me"/"contacts"/"conversations"/"rubbish-bin" !-->
            <div class="fm-left-menu cloud-drive">
                <div class="nw-fm-tree-header folder-link">
                    <input type="text" value="[$808]" placeholder="[$808]" />
                    <div class="nw-fm-search-icon"></div>
                </div>
                <div class="nw-fm-tree-header cloud-drive">
                    <input type="text" value="[$164]" placeholder="[$164]" />
                    <div class="nw-fm-search-icon"></div>
                </div>
                <div class="nw-fm-tree-header inbox">
                    <input type="text" value="[$166]" placeholder="[$166]" />
                    <div class="nw-fm-search-icon"></div>
                </div>
                <div class="nw-fm-tree-header shared-with-me">
                    <input type="text" value="[$5589]" placeholder="[$5589]" />
                    <div class="nw-fm-search-icon"></div>
                </div>
                <div class="nw-fm-tree-header contacts">
                    <input type="text" value="[$165]" placeholder="[$165]" />
                    <div class="nw-fm-search-icon"></div>
                </div>
                <div class="nw-fm-tree-header rubbish-bin">
                    <input type="text" value="[$168]" placeholder="[$168]" />
                    <div class="nw-fm-search-icon"></div>
                </div>
                <div class="nw-fm-tree-header account">
                    <input type="text" value="[$823]" placeholder="[$823]" />
                    <div class="nw-fm-search-icon"></div>
                </div>
            </div>
            <div class="nw-tree-panel-header">
                <span>[$5916]</span>
                <div class="nw-tree-panel-arrows"></div>
            </div>
            <div class="fm-tree-panel">
                <div class="content-panel cloud-drive active">
                </div>
                <div class="content-panel folder-link">
                </div>
                <div class="content-panel inbox">
                </div>
                <div class="content-panel shared-with-me">
                </div>
                <div class="content-panel contacts">
                </div>

                <div class="content-panel rubbish-bin">
                </div>
                <div class="content-panel account">
                    <div class="account user-data-block">
                        <div class="fm-account-avatar">
                            <div class="avatar-bg"><span></span></div>
                            <div class="avatar-wrapper avatar">
                                <img alt="" />
                            </div>
                        </div>
                        <div class="account usename-block">
                            <div class="membership-big-txt name"></div>
                            <div class="account settings-button">
                                <I class="tiny-icon cog"></I>
                            </div>
                        </div>
                        <div class="membership-big-txt email"></div>
                        <i class="small-icon membership"></i>
                        <div class="account membership-plan"></div>
                    </div>
                    <div class="fm-account-button account-s active">
                        [$403]
                    </div>
                    <div class="fm-account-button history">
                        [$985]
                    </div>
                    <div class="fm-account-button notifications">
                        [$862]
                    </div>
                    <div class="fm-account-button advanced">
                        [$1716]
                    </div>
                    <div class="fm-account-button reseller hidden">
                        [$6873]
                    </div>
                </div>
            </div>


            <div class="fm-received-requests"><span></span>[$5900]</div>
            <div class="fm-contact-requests"><span></span>[$5901]</div>


        </div>

        <div class="fm-right-files-block">



            <div class="fm-right-header fm hidden">

                <a class="fm-back-button"></a>
                <div class="fm-breadcrumbs-block">
                    <a class="fm-breadcrumbs contacts contains-directories has-next-button hidden">
                        <span class="right-arrow-bg">
                            <span>[$165]</span>
                        </span>
                    </a>
                    <a class="fm-breadcrumbs received-requests contains-directories hidden">
                        <span class="right-arrow-bg ui-draggable">
                            <span>[$5863]</span>
                        </span>
                    </a>
                    <a class="fm-breadcrumbs sent-requests contains-directories hidden">
                        <span class="left-arrow-bg ui-draggable">
                            <span>[$5862]</span>
                        </span>
                    </a>
                    <div class="clear"></div>
                </div>

                <!-- Please add "inactive" to "fm-files-view-icon" classname if buttons couldn't be clicked !-->
                <a class="fm-files-view-icon block-view" title="[$5552.dqq]"></a>
                <a class="fm-files-view-icon listing-view active" title="[$5553.dqq]"></a>

                <div class="fm-folder-upload">
                    <span>[$98]</span>
                    <input type="file" title="[$98.dqq]" id="fileselect2" webkitdirectory multiple />
                </div>

                <div class="fm-file-upload">
                    <span>[$99]</span>
                    <input type="file" title="[$99.dqq]" id="fileselect1" multiple />
                </div>

                <div class="fm-new-folder" title="[$5545.dqq]">
                    <div class="create-folder-arrow"></div>
                    <span>[$68]</span>
                </div>
                <div class="create-new-folder hidden">
                    <div class="create-folder-pad">
                        <div class="create-folder-size-icon full-size"></div>
                        <div class="create-folder-input-bl">
                            <input type="text" value="[$157]" placeholder="[$157]" autofocus/>
                        </div>
                        <a class="create-folder-button"><span>[$455]</span></a>
                        <div class="clear"></div>
                        <div class="create-folder-bottom">
                            <div class="create-folder-button"><span>[$455]</span></div>
                            <div class="create-folder-button-cancel popup"><span>[$82]</span></div>
                            <div class="clear"></div>
                        </div>
                    </div>
                    <div class="create-folder-loader hidden">
                        <div class="cr-fountaing">
                            <div class="fountaing-circle cr-fountaing_1"></div>
                            <div class="fountaing-circle cr-fountaing_2"></div>
                            <div class="fountaing-circle cr-fountaing_3"></div>
                            <div class="fountaing-circle cr-fountaing_4"></div>
                            <div class="fountaing-circle cr-fountaing_5"></div>
                            <div class="fountaing-circle cr-fountaing_6"></div>
                            <div class="fountaing-circle cr-fountaing_7"></div>
                            <div class="fountaing-circle cr-fountaing_8"></div>
                        </div>
                    </div>
                </div>


                <div class="fm-add-user hidden">
                    <div class="add-user-popup-arrow"></div>
                    <span>[$101]</span>
                </div>

                <div class="fm-clearbin-button hidden">
                    <span>[$7741]</span>
                </div>

                <div class="fm-import-to-cloudrive hidden">
                    <span>[$1595]</span>
                </div>

                <div class="fm-download-as-zip hidden">
                    <span>[$864]</span>
                </div>

                <div class="search-files-result hidden">
                    <span><span class="search-number">12</span> [$1392]</span>
                    <div class="clear"></div>
                </div>
                <div class="search-messages-result last-button hidden">
                    <span>[$6868]</span>
                    <span class="search-number">5</span>
                    <div class="clear"></div>
                </div>

                <div class="clear"></div>
            </div>


            <div class="fm-empty-cloud hidden">
                <div class="fm-empty-pad">
                    <div class="fm-empty-cloud-bg"></div>
                    <div class="fm-empty-cloud-txt">[$1343]</div>
                    <div class="fm-not-logged-text">
                        <div class="fm-not-logged-description">
                            [$8762]
                        </div>
                        <div class="fm-not-logged-button create-account">
                            <span>[$5582]</span>
                        </div>
                    </div>
                </div>
            </div>
            <div class="fm-empty-folder hidden">
                <div class="fm-empty-pad">
                    <div class="fm-empty-folder-bg"></div>
                    <div class="fm-empty-cloud-txt">[$782]</div>
                </div>
            </div>
            <div class="fm-empty-folder-link hidden">
                <div class="fm-empty-pad">
                    <div class="fm-empty-folder-link-bg"></div>
                    <div class="fm-empty-cloud-txt">[$782]</div>
                </div>
            </div>
            <div class="fm-invalid-folder hidden">
                <div class="fm-empty-pad">
                    <div class="fm-invalid-folder-bg"></div>
                    <div class="fm-empty-cloud-txt">[$6869]</div>
                    <div class="fm-empty-description">
                        The folder you are trying to access does not exist.
                    </div>
                </div>
            </div>
            <div class="fm-empty-search hidden">
                <div class="fm-empty-pad">
                    <div class="fm-empty-search-bg"></div>
                    <div class="fm-empty-cloud-txt">[$978]</div>
                </div>
                <div class="empty-search-bottom-menu">
                    <div class="empty-search-bg"></div>
                </div>
            </div>
            <div class="fm-empty-trashbin hidden">
                <div class="fm-empty-pad">
                    <div class="fm-empty-trashbin-bg"></div>
                    <div class="fm-empty-cloud-txt">[$7740]</div>
                </div>
            </div>
            <div class="fm-empty-contacts hidden">
                <div class="fm-empty-pad">
                    <div class="fm-empty-contacts-bg"></div>
                    <div class="fm-empty-cloud-txt">[$5737]</div>
                    <div class="fm-empty-description">
                        Worry not! You can easily add new contacts by email or import existing contacts from other services.
                    </div>
                    <div class="fm-empty-button">
                        [$71]...
                    </div>
                    <div class="fm-not-logged-text">
                        <div class="fm-not-logged-description">
                            [$8762]
                        </div>
                        <div class="fm-not-logged-button create-account">
                            [$968]
                        </div>
                    </div>
                </div>
            </div>
            <div class="fm-empty-messages hidden">
                <div class="fm-empty-pad">
                    <div class="fm-empty-messages-bg"></div>
                    <div class="fm-empty-cloud-txt">[$6870]</div>
                    <div class="fm-not-logged-text">
                        <div class="fm-not-logged-description">
                            [$8762]
                        </div>
                        <div class="fm-not-logged-button create-account">
                            [$968]
                        </div>
                    </div>
                </div>
            </div>


            <div class="fm-empty-incoming hidden">
                <div class="fm-empty-pad">
                    <div class="fm-empty-incoming-bg"></div>
                    <div class="fm-empty-cloud-txt">[$6871]</div>
                    <div class="fm-not-logged-text">
                        <div class="fm-not-logged-description">
                            [$8762]
                        </div>
                        <div class="fm-not-logged-button create-account">
                            [$968]
                        </div>
                    </div>
                </div>
            </div>



            <div class="files-grid-view fm hidden">
                <table width="100%" border="0" cellspacing="0" cellpadding="0" class="grid-table-header">
                    <tr>
                        <th class="grid-first-th"><span class="grid-header-star arrow fav"></span></th>
                        <th><div class="arrow name asc">[$86]</div></th>
                        <th><div class="arrow size">[$87]</div></th>
                        <th><div class="arrow type">[$93]</div></th>
                        <th><div class="arrow date">[$896]</div></th>
                        <th class="grid-url-header"></th>
                    </tr>
                </table>
                <div class="grid-scrolling-table">
                    <table width="100%" border="0" cellspacing="0" cellpadding="0" class="grid-table fm">
                        <tr class="clone-of-header">
                            <th class="grid-first-th"><span class="grid-header-star arrow fav"></span></th>
                            <th></th>
                            <th></th>
                            <th></th>
                            <th></th>
                            <th class="grid-sixth-th grid-url-header">URL</th>
                        </tr>
                    </table>
                </div>
                <div class="search-bottom-menu">
                    <div class="search-path-icon cloud-drive"></div>
                    <div class="search-path-txt">
                        Cloud Drive
                    </div>
                    <div class="search-path-arrow"></div>
                    <div class="search-path-icon folder"></div>
                    <div class="search-path-txt">
                        Folder
                    </div>
                    <div class="search-path-arrow"></div>
                    <div class="search-path-icon text">
                    </div>
                    <div class="search-path-txt">
                        Cloud Drive
                    </div>
                    <div class="clear"></div>
                </div>
            </div>


            <div class="fm-blocks-view fm hidden">
                <div class="file-block-scrolling">
                    <div class="clear"></div>
                </div>
                <div class="search-bottom-menu">
                    <div class="search-path-icon cloud-drive"></div>
                    <div class="search-path-txt">
                        Cloud Drive
                    </div>
                    <div class="search-path-arrow"></div>
                    <div class="search-path-icon folder"></div>
                    <div class="search-path-txt">
                        Folder
                    </div>
                    <div class="search-path-arrow"></div>
                    <div class="search-path-icon text">
                    </div>
                    <div class="search-path-txt">
                        Cloud Drive
                    </div>
                    <div class="clear"></div>
                </div>
            </div>


            <div class="files-grid-view contacts-view hidden">
                <table width="100%" border="0" cellspacing="0" cellpadding="0" class="grid-table-header">
                    <tr>
                        <th><div class="arrow name desc">[$86]</div></th>
                        <th><div class="arrow status">[$89]</div></th>
                        <th><div class="arrow interaction">[$5904]</div></th>
                        <th class="grid-url-header-nw"></th>
                    </tr>
                </table>
                <div class="grid-scrolling-table contacts">
                    <table width="100%" border="0" cellspacing="0" cellpadding="0" class="grid-table contacts">
                    </table>
                </div>
            </div>


            <div class="fm-blocks-view contacts-view hidden">
                <div class="contacts-blocks-scrolling">
                </div>
            </div>

            <!-- Contact requests grid, received requests !-->
            <div class="contact-requests-grid hidden">
                <table width="100%" border="0" cellspacing="0" cellpadding="0" class="grid-table-header contact-requests">
                    <tr>
                        <th><div class="name arrow desc">[$86]</div></th>
                    <th><div class="content arrow">[$982]</div></th>
                    <th></th>
                    </tr>
                </table>
                <div class="grid-scrolling-table ipc">
                    <table width="100%" border="0" cellspacing="0" cellpadding="0" class="grid-table contact-requests">
                    </table>
                </div>
            </div>

            <!-- Sent requests grid !-->
            <div class="sent-requests-grid hidden">
                <table width="100%" border="0" cellspacing="0" cellpadding="0" class="grid-table-header sent-requests">
                    <tr>
                        <th><div class="name arrow desc">[$86]</div></th>
                    </tr>
                </table>
                <div class="grid-scrolling-table opc">
                    <table width="100%" border="0" cellspacing="0" cellpadding="0" class="grid-table sent-requests">
                    </table>
                </div>
            </div>


            <div class="shared-grid-view hidden">
                <table width="100%" border="0" cellspacing="0" cellpadding="0" class="grid-table-header">
                    <tr>
                        <th class="grid-first-th"><span class="grid-header-star"></span></th>
                        <th><div class="arrow name desc">[$86]</div></th>
                        <th><div class="arrow owner">[$5905]</div></th>
                        <th><div class="arrow access">[$5906]</div></th>
                        <th class="grid-url-header-nw"></th>
                    </tr>
                </table>

                <div class="grid-scrolling-table">
                    <table width="100%" border="0" cellspacing="0" cellpadding="0" class="grid-table shared-with-me">
                    </table>
                </div>
            </div>

            <div class="shared-blocks-view hidden">
                <div class="shared-blocks-scrolling">
                </div>
            </div>


            <div class="contacts-details-block hidden">
                <div class="contact-top-details">

                    <div class="nw-contact-block-avatar">
                        A
                    </div>
                    <div class="contact-fingerprint-block">
                        <div class="contact-fingerprint-title">[$6872]</div>
                        <div class="contact-fingerprint-txt">
                            <span></span>
                            <span></span>
                            <span></span>
                            <span></span>
                            <span></span>
                        </div>
                        <div class="contact-fingerprint-txt">
                            <span></span>
                            <span></span>
                            <span></span>
                            <span></span>
                            <span></span>
                        </div>
                        <div class="fm-verify">
                            <span>[$1960]</span>
                        </div>
                        <div class="fm-reset-stored-fingerprint">
                            <span>Reset</span>
                        </div>
                        <div class="fm-question">
                          <span></span>
                        </div>
                        <div class="clear"></div>
                    </div>

                    <div class="contact-details-pad">
                        <div class="contact-details-user-name">Andrei.d</div>
                        <a href="" class="grid-url-arrow"></a>
                        <div class="clear"></div>
                        <div class="contact-details-email">ad@mega.nz</div>
                        <div class="onlinestatus away">
                            <div class="nw-contact-status"></div>
                            <div class="fm-chat-user-status">Away</div>
                            <div class="clear"></div>
                        </div>
                        <div class="fm-start-conversation">
                            <span>[$5885]</span>
                        </div>

                        <!-- Remove hidden class when P2P file sharing is ready -->
                        <div class="fm-send-files hidden">
                            <span class="fm-chatbutton-arrow">[$6834]</span>
                        </div>

                        <div class="fm-share-folders">
                            <a>
                                <span>[$6775]</span>
                            </a>
                        </div>

                        <div class="clear"></div>
                    </div>
                    <div class="clear"></div>

                    <!-- Please add "hidden" class if there is no shared folders !-->
                    <div class="contact-share-notification hidden">
                    </div>

                </div>

                <div class="fm-empty-incoming contact-details-view hidden">
                    <div class="fm-empty-pad">
                        <div class="fm-empty-incoming-bg"></div>
                        <div class="fm-empty-cloud-txt">[$6787]</div>
                    </div>
                </div>

                <div class="files-grid-view contact-details-view hidden">

                    <table width="100%" border="0" cellspacing="0" cellpadding="0" class="grid-table-header">
                        <tbody>
                            <tr>
                                <th class="grid-first-th"><span class="grid-header-star"></span></th>
                                <th><div class="arrow name desc">[$86]</div></th>
                                <th style="width: 270px;"><div class="arrow type">[$5906]</div></th>
                                <th class="grid-url-header-nw"></th>
                            </tr>
                        </tbody>
                    </table>

                    <div class="grid-scrolling-table">
                        <table width="100%" border="0" cellspacing="0" cellpadding="0" class="grid-table shared-with-me">
                        </table>
                    </div>
                </div>

                <div class="fm-blocks-view contact-details-view hidden">
                    <div class="file-block-scrolling">
                    </div>
                </div></div>
        </div>

        <div class="fm-transfers-block">
             <div class="fm-tranfers-header">
              <div class="transfer-panel-title">
                [$104]
              </div>
              <div class="transfer-clear-completed disabled"><span>[$6992]</span></div>
              <div class="transfer-clear-all-icon disabled"><span>[$6991]</span></div>
              <div class="transfer-pause-icon disabled"><span>[$6993]</span></div>
              <div class="clear"></div>

             </div>
             <div class="transfer-table-wrapper">
                <div class="transfer-panel-empty-txt">
                    <div class="fm-empty-transfers-bg"></div>
                    <div class="fm-empty-cloud-txt">[$6089]</div>
                </div>
                <table width="100%" border="0" cellspacing="0" cellpadding="0" class="transfer-table-header">
                    <tr>
                        <th></th>
                        <th>[$86]</th>
                        <th>[$93]</th>
                        <th>[$87]</th>
                        <th>ETA</th>
                        <th>[$89]</th>
                        <th class="grid-url-header"></th>
                        <th></th>
                    </tr>
                </table>
                <div class="transfer-scrolling-table">
                    <table width="100%" height="100%" border="0" cellspacing="0" cellpadding="0" class="transfer-table">
                    </table>
                </div>
            </div>
        </div>


        <div class="fm-right-account-block">
            <div class="fm-account-top">
                <a class="fm-breadcrumbs account">
                    <span class="right-arrow-bg">
                        <span>[$1646]</span>
                    </span>
                </a>
                <a class="fm-breadcrumbs next overview hidden">
                    <span class="right-arrow-bg">
                        [$983]
                    </span>
                </a>
                <div class="clear"></div>
            </div>

            <div class="fm-account-main">

                <div class="fm-account-profile hidden fm-account-sections">
                    <div class="account tabs-bl">
                        <div class="account tab-lnk active" data-tab="general">[$1712]</div>
                        <div class="account tab-lnk" data-tab="email-and-pass">Email & Password</div>
                        <div class="account tab-lnk" data-tab="payment">Payment and Plan</div>
                        <div class="clear"></div>
                    </div>
                    
                    <div class="account tab-content general">
                        
                        <div class="account data-block profile-form">
                            <div class="fm-account-header">[$994]</div>
                            <div class="account-form-wraper">
                                <div class="fm-account-labels">
                                    <div class="labels-block">
                                        <label for="account-firstname">[$1096] <span class="red">*</span></label>
                                    </div>
                                    <div class="labels-block">
                                        <label for="account-lastname">[$1097] </label>
                                    </div>
                                    <div class="labels-block">
                                        <label >[$995]</label>
                                    </div>
                                    <div class="labels-block">
                                        <label for="account-country">[$481]</label>
                                    </div>
                                    <div class="labels-block">
                                        <label for="account-phonenumber">Phone Number</label>
                                    </div>
                                </div>
                                <div class="fm-accout-inputs-blocks">
                                    <div class="fm-account-input">
                                        <input type="text" value="" name="account-firstname" id="account-firstname" maxlength="40" />
                                    </div>
                                    <div class="fm-account-input">
                                        <input type="text" value="" name="account-lastname" id="account-lastname" maxlength="40" />
                                    </div>
    
                                    <div class="fm-account-select-block">
                                        <div class="default-select year" id="account-year">
                                            <span>YYYY</span>
                                            <div class="default-select-dropdown hidden"><div class="default-select-scroll"></div></div>
                                        </div>
                                        <div class="default-select month" id="account-month">
                                            <span>MM</span>
                                            <div class="default-select-dropdown hidden"><div class="default-select-scroll"></div></div>
                                        </div>
                                        <div class="default-select day" id="account-day">
                                            <span>DD</span>
                                            <div class="default-select-dropdown hidden"><div class="default-select-scroll"></div></div>
                                        </div>
                                        <div class="clear"></div>
                                    </div>
                                    <div class="fm-account-select-block">
                                        <div class="default-select country" id="account-country">
                                            <span>[$996]</span>
                                            <div class="default-select-dropdown hidden"><div class="default-select-scroll"></div></div>
                                        </div>
                                    </div>
                                    <div class="fm-account-input no-icon disabled">
                                        <i class="medium-icon rocket"></i>
                                        <input type="text" value="Insert phone number" name="account-phonenumber" id="account-phonenumber" disabled />
                                    </div>
                                </div>
                            </div>
                        </div>
                        
                        <div class="account data-block">
                            <div class="fm-account-header">Storage quota</div>
                            <div class="account storage-quota"><span>50 GB</span> of 160 GB</div>
                            <div class="account paragraph">
                                Lorem ipsum dolor sit amet, consectetur adipiscing elit, sed do eiusmod tempor incididunt ut labore et dolore magna aliqua.
                            </div>
                            <div class="half-sized achivements-list">
                                <div class="achivement-item">
                                    <div class="achivement-indicator red active"></div>
                                    <div class="achivement-reward"> 5 GB</div><div class="achivement-title">Base Quota</div>
                                </div>
                                <div class="achivement-item">
                                    <div class="achivement-indicator dark-violet active"></div>
                                    <div class="achivement-reward"> 20 GB</div><div class="achivement-title">Registration Bonus <span class="red-txt">(72 days left)</span></div>
                                </div>
                                <div class="achivement-item">
                                    <div class="achivement-indicator"></div>
                                    <div class="achivement-reward"> 20 GB</div><div class="achivement-title">Install MEGAsync</div>
                                </div>
                                <div class="achivement-item">
                                    <div class="achivement-indicator"></div>
                                    <div class="achivement-reward"> 10 GB</div><div class="achivement-title">Install a Mobile app</div>
                                </div>
                            </div>
                            <div class="half-sized achivements-list">
                                <div class="achivement-item">
                                    <div class="achivement-indicator"></div>
                                    <div class="achivement-reward"> 20 GB</div><div class="achivement-title">Verify your mobile number</div>
                                </div>
                                <div class="achivement-item">
                                    <div class="achivement-indicator"></div>
                                    <div class="achivement-reward"> 20 GB</div><div class="achivement-title">Referral bonuses</div>
                                </div>
                                <div class="achivement-item">
                                    <div class="achivement-indicator"></div>
                                    <div class="achivement-reward"> 20 GB</div><div class="achivement-title">Start a group chat</div>
                                </div>
                                <div class="achivement-item">
                                    <div class="achivement-indicator"></div>
                                    <div class="achivement-reward"> 10 GB</div><div class="achivement-title">Share a folder</div>
                                </div>
                            </div>
                            <div class="clear"></div>
                            <div class="achivements-progress">
                                <div class="achivement-bar red" style="width: 3%"></div>
                                <div class="achivement-bar dark-violet"  style="width: 28.2%;"></div>
                            </div>
                        </div>
                        
                        <div class="account data-block">
                            <div class="fm-account-header">Achievements</div>
                            <div class="account paragraph">
                                Lorem ipsum dolor sit amet, consectetur adipiscing elit, sed do eiusmod tempor incididunt ut labore et dolore magna aliqua.
                            </div>
                            
                            <div class="achivements-table">
                                <div class="achivements-row">
                                    <div class="achivements-cell filled">
                                        <div class="achivement-icon"><i class="huge-white-icon achivement rocket"></i></div>
                                        <div class="achivement-full info">
                                            <div class="achivement-full title">
                                                Create an account in MEGA
                                            </div>
                                            <div class="achivement-full description">
                                                Lorem ipsum dolor sit amet, consectetur adipiscing elit, sed do eiusmod tempor incididunt ut labore et dolore magna aliqua.
                                            </div>
                                        </div>
                                        <div class="achivement-full status">
                                            <div class="achivement-complete">
                                                Achieved
                                            </div>
                                            <div class="achivement-date">
                                                12 April 2016 <span class="red-txt">(72 days bonus left)</span>
                                            </div>
                                            <div class="clear"></div>
                                        </div>
                                    </div>
                                    <div class="achivements-cell filled">
                                        <div class="achivement-icon"><i class="huge-white-icon achivement syncing-pc"></i></div>
                                        <div class="achivement-full info">
                                            <div class="achivement-full title">
                                                Install MEGAsync
                                            </div>
                                            <div class="achivement-full description">
                                                Lorem ipsum dolor sit amet, consectetur adipiscing elit, sed do eiusmod tempor incididunt ut labore et dolore magna aliqua.
                                            </div>
                                        </div>
                                        <div class="achivement-full status">
                                            <div class="achivement-full reward">
                                                20 <span>GB</span>
                                            </div>
                                            <div class="button default-grey-button right">Download</div>
                                            <div class="clear"></div>
                                        </div>
                                    </div>
                                </div>
                                <div class="achivements-row">
                                    <div class="achivements-cell filled">
                                        <div class="achivement-icon"><i class="huge-white-icon achivement mobile-device"></i></div>
                                        <div class="achivement-full info">
                                            <div class="achivement-full title">
                                                Install a mobile app
                                            </div>
                                            <div class="achivement-full description">
                                                Lorem ipsum dolor sit amet, consectetur adipiscing elit, sed do eiusmod tempor incididunt ut labore et dolore magna aliqua.
                                            </div>
                                        </div>
                                        <div class="achivement-full status">
                                            <div class="achivement-full reward">
                                                20 <span>GB</span>
                                            </div>
                                            <div class="button default-grey-button right">Action</div>
                                            <div class="clear"></div>
                                        </div>
                                    </div>
                                    <div class="achivements-cell filled">
                                        <div class="achivement-icon"><i class="huge-white-icon achivement mega-app"></i></div>
                                        <div class="achivement-full info">
                                            <div class="achivement-full title">
                                                Read our introduction
                                            </div>
                                            <div class="achivement-full description">
                                                Lorem ipsum dolor sit amet, consectetur adipiscing elit, sed do eiusmod tempor incididunt ut labore et dolore magna aliqua.
                                            </div>
                                        </div>
                                        <div class="achivement-full status">
                                            <div class="achivement-full reward">
                                                20 <span>GB</span>
                                            </div>
                                            <div class="button default-grey-button right">Action</div>
                                            <div class="clear"></div>
                                        </div>
                                    </div>
                                </div>
                                <div class="achivements-row">
                                    <div class="achivements-cell filled">
                                        <div class="achivement-icon"><i class="huge-white-icon achivement phone"></i></div>
                                        <div class="achivement-full info">
                                            <div class="achivement-full title">
                                                Verify your phone number
                                            </div>
                                            <div class="achivement-full description">
                                                Lorem ipsum dolor sit amet, consectetur adipiscing elit, sed do eiusmod tempor incididunt ut labore et dolore magna aliqua.
                                            </div>
                                        </div>
                                        <div class="achivement-full status">
                                            <div class="achivement-full reward">
                                                20 <span>GB</span>
                                            </div>
                                            <div class="button default-grey-button right">Action</div>
                                            <div class="clear"></div>
                                        </div>
                                    </div>
                                    <div class="achivements-cell filled">
                                        <div class="achivement-icon"><i class="huge-white-icon achivement profile"></i></div>
                                        <div class="achivement-full info">
                                            <div class="achivement-full title">
                                                Referral bonuses
                                            </div>
                                            <div class="achivement-full description">
                                                Lorem ipsum dolor sit amet, consectetur adipiscing elit, sed do eiusmod tempor incididunt ut labore et dolore magna aliqua.
                                            </div>
                                        </div>
                                        <div class="achivement-full status">
                                            <div class="achivement-full reward">
                                                20 <span>GB</span>
                                            </div>
                                            <div class="button default-grey-button right">Action</div>
                                            <div class="clear"></div>
                                        </div>
                                    </div>
                                </div>
                                <div class="achivements-row">
                                    <div class="achivements-cell filled">
                                        <div class="achivement-icon"><i class="huge-white-icon achivement conversations"></i></div>
                                        <div class="achivement-full info">
                                            <div class="achivement-full title">
                                                Start a group chat
                                            </div>
                                            <div class="achivement-full description">
                                                Lorem ipsum dolor sit amet, consectetur adipiscing elit, sed do eiusmod tempor incididunt ut labore et dolore magna aliqua.
                                            </div>
                                        </div>
                                        <div class="achivement-full status">
                                            <div class="achivement-full reward">
                                                20 <span>GB</span>
                                            </div>
                                            <div class="button default-grey-button right">Action</div>
                                            <div class="clear"></div>
                                        </div>
                                    </div>
                                    <div class="achivements-cell filled">
                                        <div class="achivement-icon"><i class="huge-white-icon achivement shared-folder"></i></div>
                                        <div class="achivement-full info">
                                            <div class="achivement-full title">
                                                Share a folder
                                            </div>
                                            <div class="achivement-full description">
                                                Lorem ipsum dolor sit amet, consectetur adipiscing elit, sed do eiusmod tempor incididunt ut labore et dolore magna aliqua.
                                            </div>
                                        </div>
                                        <div class="achivement-full status">
                                            <div class="achivement-full reward">
                                                20 <span>GB</span>
                                            </div>
                                            <div class="button default-grey-button right">Action</div>
                                            <div class="clear"></div>
                                        </div>
                                    </div>
                                </div>
                            </div>
                            
                         </div>
                        
                     </div>
                     
                     <div class="account tab-content email-and-pass hidden">
                         <div class="half-sized">
                             <div class="account data-block">
                                  <div class="fm-account-header">[$706]</div>
                                  <div class="account-form-wraper">
                                      <div class="fm-account-labels">
                                          <div class="labels-block">
                                              <label for="account-password">[$716]</label>
                                          </div>
                                          <div class="labels-block">
                                              <label for="account-new-password">[$717]</label>
                                          </div>
                                          <div class="labels-block">
                                              <label for="account-confirm-password">[$718]</label>
                                          </div>
                                      </div>
                                      <div class="fm-accout-inputs-blocks">
                                          <div class="fm-account-input">
                                              <input type="password" value="" name="account-password" id="account-password" />
                                          </div>
                                          <div class="fm-account-input">
                                              <input type="password" value="" name="account-new-password" id="account-new-password" />
                                          </div>
                                          <div class="account-pass-lines">
                                              <div class="register-pass-status-line1"></div>
                                              <div class="register-pass-status-line2"></div>
                                              <div class="register-pass-status-line3"></div>
                                              <div class="register-pass-status-line4"></div>
                                              <div class="clear"></div>
                                          </div>
                                          <div class="fm-account-input">
                                              <input type="password" value="" name="account-confirm-password" id="account-confirm-password" />
                                          </div>
                                      </div>
                                  </div>
                              </div>
      
                              <div class="account data-block">
                                  <div class="fm-account-header">[$7743]</div>
                                  <div class="account-form-wraper">
                                      <div class="fm-account-labels">
                                          <div class="labels-block">
                                              <label>[$7744]</label>
                                          </div>
                                          <div class="labels-block">
                                              <label for="account-email">[$7745]</label>
                                          </div>
                                          <div class="labels-block email-confirm-txt"></div>
                                      </div>
                                      <div class="fm-accout-inputs-blocks">
                                          <div class="fm-account-input current-email disabled">
                                              <input type="text" value="" name="current-email" disabled id="current-email" />
                                          </div>
                                          <div class="fm-account-input">
                                              <input type="text" value="" name="account-email" id="account-email" />
                                          </div>
                                          <div class="fm-account-change-email hidden">
                                              [$7746]<br>
                                              <br>
                                              [$7747]
                                          </div>
                                      </div>
                                  </div>
                              </div>
                         </div>
                         
                        <div class="account widget body masterkey">
                            <div class="account widget content">
                                <div class="account widget title">
                                    Masterkey
                                </div>
                                <div class="account widget text">
                                    Your password can not be recovered. For your safety we recommend you to save your masterkey in a secure medium.
                                </div>
                                <div class="button default-grey-button right backup-master-key">Backup MasterKey</div>
                                <div class="clear"></div>
                            </div>
                        </div>
                        <div class="clear"></div>
                         
                     </div>
                     
                     <div class="account tab-content payment hidden">

                              <div class="account data-block half-sized first subscription-bl">
                                      <div class="fm-account-header">[$432]</div>
                                      <div class="half-sized data-list">
                                          <div class="account plan-info grey">
                                              Plan
                                          </div>
                                          <div class="account plan-info grey">
                                              Storage
                                          </div>
                                          <div class="account plan-info grey">
                                              Bandwidth
                                          </div>
                                          <div class="account plan-info expiry-txt grey">
                                              [$7354]
                                          </div>
                                      </div>
                                      <div class="half-sized data-list right-textalign">
                                          <div class="account plan-info accounttype bold"></div>
                                          <div class="account plan-info storage"></div>
                                          <div class="account plan-info bandwidth"></div>
                                          <div class="account plan-info expiry">
                                              <a href="#fm/account/history">
                                                  [$987] <span class="red">September 1st 2013</span>
                                              </a>
                                          </div>
                                      </div>
                                      <div class="clear"></div>
                                      <div class="account buttons">
                                          <div class="button default-white-button btn-cancel left hidden"><span>[$6822]</span></div>
                                          <div class="clear"></div>
                                      </div>
                              </div>
                              
                              <div class="account data-block half-sized second">
                                      <div class="fm-account-header">[$7108]:</div>
                                      <div class="half-sized data-list">
                                          <div class="account plan-info grey">
                                              [$449]
                                          </div>
                                      </div>
                                      <div class="half-sized right-textalign data-list">
                                          <div class="account plan-info balance big">
                                              &euro; 0.00
                                          </div>
                                      </div>
                                      <div class="account buttons">
                                          <div class="button default-white-button redeem-voucher right"><span>[$456]</span></div>
                                          <div class="button default-white-button topup right"><span>[$450]</span></div>
                                          <div class="clear"></div>
                                      </div>
                                 
                              </div>
                              <div class="clear"></div>
                              
                              <div class="account data-block half-sized">
                              
                                     <div class="fm-account-blocks storage left">
                                        <div class="fm-account-header">[$799]</div>
                                        <div class="account chart-block">
                                            <div class="chart icon"><i class="big-icon cloud"></i></div>
                                            <div class="account chart body">
                                                <div class="account chart overlay"><span></span><span></span></div>
                                                <div class="account chart progressbars">
                                                  <div class="chart0 main-chart right-chart"><span></span></div>
                                                  <div class="chart0 main-chart left-chart"><span></span></div>
                                                  <div class="chart1 achivement right-chart"><span></span></div>
                                                  <div class="chart1 achivement left-chart"><span></span></div>
                                                </div>
                                            </div>
                                            <div class="account chart data">
                                                <span class="perc-txt">0%</span>
                                                <span class="size-txt">0%</span>
                                                <span class="of-txt">[$5528]</span> 
                                                <span class="pecents-txt">0 MB</span>
                                                <span class="gb-txt">GB</span>
                                            </div>
                                        </div>
                                      </div> 
          
                                      <div class="fm-account-blocks bandwidth right">
                                        <div class="fm-account-header">Bandwidth</div>
                                        <div class="account chart-block">
                                            <div class="chart icon"><i class="big-icon speedometer"></i></div>
                                            <div class="account chart body">
                                                <div class="account chart overlay"><span></span><span></span></div>
                                                <div class="account chart progressbars">
                                                  <div class="chart0 main-chart right-chart"><span></span></div>
                                                  <div class="chart0 main-chart left-chart"><span></span></div>
                                                  <div class="chart1 achivement right-chart"><span></span></div>
                                                  <div class="chart1 achivement left-chart"><span></span></div>
                                                </div>
                                            </div>
                                            <div class="account chart data">
                                                <span class="perc-txt">0%</span>
                                                <span class="size-txt">0%</span>
                                                <span class="of-txt">[$5528]</span> 
                                                <span class="pecents-txt">0 MB</span>
                                                <span class="gb-txt">GB</span>
                                            </div>
                                        </div>
                                      </div>
          
                                      <div class="clear"></div>
                                      <div class="account upgrade-account">
                                        <div class="account upgrade-button-info">
                                            You’re running out of cloud space. <br />Please consider upgrade your account plan.
                                        </div>
                                        <div class="account upgrade-button-bl">
                                            <div class="button default-white-button pro-upgrade">[$920]</div>
                                        </div>
                                        <div class="clear"></div>
                                      </div>
                              </div>
          
                              <div class="fm-voucher-popup hidden">
                                  <div class="fm-voucher-body">
                                      <div class="fm-dialog-new-folder-input active">
                                          <div class="fm-dialog-new-folder-pad"><input name="dialog-voucher" type="text" value="[$487]" /></div>
                                      </div>
                                      <div class="fm-voucher-button"><span>[$458]</span></div>
                                  </div>
                                  <div class="fm-voucher-bottom">
                                      <div class="fm-purchase-voucher"><span>[$457]</span></div>
                                  </div>
                              </div>
                        </div>
                        
                </div>
                
                <div class="fm-account-settings hidden fm-account-sections">
                    <div class="account tabs-bl">
                        <div class="account tab-lnk active" data-tab="ui">User Interface</div>
                        <div class="account tab-lnk" data-tab="transfers">[$1346]</div>
                        <div class="account tab-lnk" data-tab="fm">File Management</div>
                        <div class="clear"></div>
                     
                    </div>
                    
                    <div class="account tab-content ui">
                        <div class="account data-block profile-form">
                            <div class="fm-account-header">[$1382]:</div>
                            <div class="account radio-buttons">
                                <div class="uisorting radioOn" id="rad8_div"><input type="radio" id="rad8" class="uisorting radioOn" value="1"></div>
                                <div class="radio-txt">[$1384]</div>
                                <div class="uisorting radioOff" id="rad9_div"><input type="radio" id="rad9" class="uisorting radioOff" value="2"></div>
                                <div class="radio-txt">[$1385]</div>
                                <div class="clear"></div>
                                <div class="account-italic-txt">[$1383]</div>
                            </div>
                            <div class="fm-account-header">[$1386]:</div>
                            <div class="account radio-buttons">
                                <div class="uiviewmode radioOn" id="rad10_div"><input type="radio" id="rad10" class="uiviewmode radioOn" value="1"></div>
                                <div class="radio-txt">[$1384]</div>
                                <div class="uiviewmode radioOff" id="rad11_div"><input type="radio" id="rad11" class="uiviewmode radioOff" value="2"></div>
                                <div class="radio-txt">[$1385]</div>
                                <div class="clear"></div>
                                <div class="account-italic-txt">[$1387]</div>
                            </div>
                            <div class="fm-account-header">[$7228]</div>
                            <div class="account radio-buttons">
                                <div class="uifontsize radioOff" id="fontsize1_div"><input type="radio" id="fontsize1" class="uifontsize radioOff" value="1"></div>
                                <div class="radio-txt small">[$7229]</div>
                                <div class="uifontsize radioOn" id="fontsize2_div"><input type="radio" id="fontsize2" class="uifontsize radioOn" value="2"></div>
                                <div class="radio-txt big">[$7230]</div>
                                <div class="clear"></div>
                            </div>
                            <div class="fm-account-header">Tips and Hints:</div>
                            <div class="account-italic-txt tips">Our tips and hints help you getting to know mega and all of its functionalities. It’s hard to learn everything at once so you can reset those tips and hints anytime.</div>
                            <a href="" class="account red-lnk reset-tips">Reset Tips ant Hints</a>
                          
                        </div>
                    </div>
                    
                    <div class="account tab-content transfers hidden">
                        <div class="account data-block transfers-form left">
                             <div class="fm-account-header">[$8842]</div>
                             <div class="transfer-settings">
                                <div class="bandwith-settings hidden">
                                    <div id="bandwidth-slider"></div>
                                    <div class="slider numbers val1">0 <span>%</span></div>
                                    <div class="slider numbers val2 last">100 <span>%</span></div>
                                    <div class="clear"></div>
                                    <div class="slider-percentage-bl">
                                        <div class="slider-percentage">
                                            [$8843]
                                        </div>
                                        <div class="slider-percentage-info">
                                            <span>[$8844]</span>
                                        </div>
                                    </div>
                                </div>
                                
                                <div class="upload-settings">
                                    <div class="fm-account-header"><i class="semi-big-icon cloud-up"></i><span>[$570]</span></div>
                                    <div id="slider-range-max"></div>
                                    <div class="slider numbers val1">1</div>
                                    <div class="slider numbers val2">2</div>
                                    <div class="slider numbers val3">3</div>
                                    <div class="slider numbers val4">4</div>
                                    <div class="slider numbers val5">5</div>
                                    <div class="slider numbers val6">6</div>
                                    <div class="clear"></div>
                                </div>
          
                                <div class="download-settings">
                                   <div class="fm-account-header"><i class="semi-big-icon cloud-down"></i><span>[$571]</span></div>
                                   <div id="slider-range-max2"></div>
                                    <div class="slider numbers val1">1</div>
                                    <div class="slider numbers val2">2</div>
                                    <div class="slider numbers val3">3</div>
                                    <div class="slider numbers val4">4</div>
                                    <div class="slider numbers val5">5</div>
                                    <div class="slider numbers val6">6</div>
                                    <div class="clear"></div>
                                </div>
          
                                <div class="clear"></div>
          
                                <div class="fm-account-header">[$572]</div>
                                <div class="account radio-buttons bottom-pad">
                                    <div class="ulspeedradio radioOff" id="rad1_div">
                                        <input type="radio" id="rad1" class="ulspeedradio radioOff" value="1" >
                                    </div>
                                    <div class="radio-txt">[$573]</div>
              
                                    <div class="ulspeedradio radioOn" id="rad2_div">
                                        <input type="radio" id="rad2" class="ulspeedradio radioOn" value="2" checked="checked" >
                                    </div>
                                    <div class="radio-txt">[$574]</div>
              
                                    <div class="ulspeedradio radioOff" id="rad3_div">
                                        <input type="radio" id="rad3" class="ulspeedradio radioOff" value="3"  >
                                    </div>
                                    <div class="radio-txt">[$575]</div>
              
                                    <div class="account-counter-block"> <div class="account-counter-number"><input type="text" value="100" id="ulspeedvalue" /></div> <div class="radio-txt"> KB/s </div> <div class="clear"></div> </div>
                                    <div class="clear"></div>
                                </div>
                                
          
                                <div class="fm-account-header">
                                    [$8601]:
                                </div>
                                <div class="account radio-buttons bottom-pad">
                                    <div class="dlThroughMEGAsync radioOn" id="rad18_div">
                                        <input type="radio" id="rad18" class="ulskip radioOn" value="1">
                                    </div>
                                    <div class="radio-txt">[$577]</div>
                                    <div class="dlThroughMEGAsync radioOff" id="rad19_div">
                                        <input type="radio" id="rad19" class="dlThroughMEGAsync radioOff" value="2"  >
                                    </div>
                                    <div class="radio-txt">[$578]</div>
                                    <div class="clear"></div>
                                </div>

                                <div class="fm-account-header">[$579]</div>
                                    <div class="account radio-buttons">
                                    <div class="usessl radioOn" id="rad6_div">
                                        <input type="radio" id="rad6" class="usessl radioOn" value="1">
                                    </div>
                                    <div class="radio-txt">[$577]</div>
                                    <div class="usessl radioOff" id="rad7_div">
                                        <input type="radio" id="rad7" class="usessl radioOff" value="2"  >
                                    </div>
                                    <div class="radio-txt">[$578]</div>
                                    <div class="clear"></div>
                                    <div class="account-italic-txt">[$580]</div>
                                </div>
<<<<<<< HEAD
          
                            </div> 
                        </div>
                        
                        <div class="account data-block left banwidth-block">
                            <div class="fm-account-blocks bandwidth">
                                <div class="fm-account-header">Available Bandwidth</div>
                                <div class="account chart-block">
                                    <div class="chart icon"><i class="big-icon speedometer"></i></div>
                                    <div class="account chart body">
                                        <div class="account chart overlay"><span></span><span></span></div>
                                        <div class="account chart progressbars">
                                          <div class="chart0 main-chart right-chart"><span></span></div>
                                          <div class="chart0 main-chart left-chart"><span></span></div>
                                          <div class="chart1 achivement right-chart"><span></span></div>
                                          <div class="chart1 achivement left-chart"><span></span></div>
                                        </div>
                                    </div>
                                    <div class="account chart data">
                                        <span class="perc-txt">0%</span>
                                        <span class="size-txt">0%</span>
                                        <span class="of-txt">[$5528]</span> 
                                        <span class="pecents-txt">0 MB</span>
                                        <span class="gb-txt">GB</span>
                                    </div>
                                </div>
                              </div>
                          </div>
                          <div class="clear"></div>
                        
                        
                    </div>
                    
                    <div class="account tab-content fm hidden">
                        <div class="account data-block  transfers-form">
                             <div class="fm-account-header">[$576]</div>
                             <div class="account radio-buttons bottom-pad">
                                  <div class="ulskip radioOn" id="rad4_div">
                                      <input type="radio" id="rad4" class="ulskip radioOn" value="1">
                                  </div>
                                  <div class="radio-txt">[$577]</div>
                                  <div class="ulskip radioOff" id="rad5_div">
                                      <input type="radio" id="rad5" class="ulskip radioOff" value="2"  >
                                  </div>
                                  <div class="radio-txt">[$578]</div>
                                  <div class="clear"></div>
                             </div>
                             
                             <div id="rubbish_cleaning_scheduler">
                                  <div class="fm-account-header">Rubbish-Bin Cleaning Scheduler:</div>
                                  <div class="account radio-buttons">
                                      <div class="rubsched radioOn" id="rad12_div">
                                          <input type="radio" id="rad12" class="rubsched radioOn" value="1">
                                      </div>
                                      <div class="radio-txt">[$577]</div>
                                      <div class="rubsched radioOff" id="rad13_div">
                                          <input type="radio" id="rad13" class="rubsched radioOff" value="2"  >
                                      </div>
                                      <div class="radio-txt">[$578]</div>
                                      <div class="clear"></div>
            
                                      <div id="rubsched_options" class="account sub-inputs hidden">
                                          <div class="account rubbish-inputs left">
                                              <div class="rubschedopt radioOn" id="rad14_div">
                                                  <input type="radio" id="rad14" class="rubschedopt radioOn" value="1">
                                              </div>
                                              <div class="radio-txt">Remove files older than</div>
                                              <div class="clear"></div>
                                           </div>
                                           <div class="account left">
                                              <div class="account-counter-number">
                                                  <input type="text" value="15" id="rad14_opt" class="rubsched_textopt" />
                                              </div>
                                              <div class="radio-txt">days.</div>
                                              <div class="clear"></div>
                                           </div>
                                           <div class="clear"></div>
                                           
                                           <div class="account rubbish-inputs left">
                                              <div class="rubschedopt radioOn" id="rad15_div">
                                                  <input type="radio" id="rad15" class="rubschedopt radioOn" value="1">
                                              </div>
                                              <div class="radio-txt">Keep the Rubbish-Bin under </div>
                                              <div class="clear"></div>
                                          </div>
                                          
                                          <div class="account left">
                                              <div class="account-counter-number">
                                                  <input type="text" value="2" id="rad15_opt" class="rubsched_textopt" />
                                              </div>
                                              <div class="radio-txt">GB</div>
                                              <div class="clear"></div>
                                          </div>
                                          <div class="clear"></div>
  
                                      </div>
                                      <div class="clear"></div>
                                  </div>
                                  <!-- Use rad20 as next radio button to allow further rubsched options -->
                                
                             </div>
                          
                        </div>
=======

                                <div class="clear"></div>

                            </div>
                                <!--Network Test-->
                                <div class="account-bandwidth-txt" style="margin-top:25px;">[$8805]</div>
                                <div class="default-button" id="network-testing-button">
                                    <span> [$8806] </span>
                                </div>
                                <div class="clear"></div>
                                <div class="account-italic-txt light">
                                    <span>[$8808]</span>
                                </div>
                                <div class="clear"></div>
                                <!--Network Test End-->

                            <!-- Use rad20 as next radio button to allow further rubsched options -->
                        </div>





>>>>>>> 89849bd7
                    </div>
                </div>
 
                <div class="fm-account-history hidden fm-account-sections">
                    <div class="account tab-content">
                        <div class="fm-account-history-head">
                            <div class="fm-account-header left">[$429]</div>
                            <div>
                                <div class="account-history-dropdown-button sessions"></div>
                                <div class="account-history-dropdown hidden">
                                    <div class="account-history-drop-items session10- active">Last 10 Sessions</div>
                                    <div class="account-history-drop-items session100-">Last 100 Sessions</div>
                                    <div class="account-history-drop-items session250-">Last 250 Sessions</div>
                                </div>
                            </div>
                            <div class="clear"></div>
                        </div>
                        <div id="sessions-table-container">
                            <table width="100%" border="0" cellspacing="0" cellpadding="0" class="grid-table sessions"></table>
                        </div>
                        <div class="grey-bar">
                            <div class="fm-close-all-sessions">
                                <span>[$7667]</span>
                            </div>
                        </div>
                        <div class="fm-account-history-head">
                            <div class="fm-account-header left">[$430]</div>
                            <div class="account-history-dropdown-button purchases"></div>
                            <div class="account-history-dropdown hidden">
                                <div class="account-history-drop-items purchase10- active">Last 10 Purchases</div>
                                <div class="account-history-drop-items purchase100-">Last 100 Purchases</div>
                                <div class="account-history-drop-items purchase250-">Last 250 Purchases</div>
                            </div>
                            <div class="clear"></div>
                        </div>
                        <table width="100%" border="0" cellspacing="0" cellpadding="0" class="grid-table purchases"></table>
                        <hr />
                        <div class="fm-account-history-head">
                            <div class="fm-account-header left">[$431]</div>
                            <div class="account-history-dropdown-button transactions"></div>
                            <div class="account-history-dropdown hidden">
                                <div class="account-history-drop-items transaction10- active">Last 10 Transactions</div>
                                <div class="account-history-drop-items transaction100-">Last 100 Transactions</div>
                                <div class="account-history-drop-items transaction250-">Last 250 Transactions</div>
                            </div>
                            <div class="clear"></div>
                        </div>
                        <table width="100%" border="0" cellspacing="0" cellpadding="0" class="grid-table transactions"></table>
                        <hr />
                    </div>
                </div>

                <div class="fm-account-reseller hidden fm-account-sections">
                    <div class="fm-account-blocks half-sized first">
                        <div class="fm-account-bg">
                            <div class="fm-account-header">[$449]:</div>
                            <div class="membership-big-txt balance">
                                &euro; 99.99
                            </div>
                            <a href="mailto:resellers@mega.nz" class="default-big-button resellerbuy"><span>[$7715]</span></a>
                        </div>
                    </div>
                    <div class="fm-account-blocks half-sized second">
                        <div class="fm-account-bg">
                            <div class="fm-account-header">[$6874]</div>
                            <div class="resellers-voucher-bl">
                                <div class="default-select vouchertype" id="vouchertype">
                                    <span>[$6875]</span>
                                    <div class="default-select-dropdown hidden"><div class="default-select-scroll"></div></div>
                                </div>
                                <div class="fm-account-input voucheramount">
                                    <input type="text" value="1" name="account-voucheramount" id="account-voucheramount">
                                </div>
                                <div class="clear"></div>
                            </div>
                            <div class="default-big-button vouchercreate"><span>[$6876]</span></div>
                        </div>
                    </div>

                    <div class="clear"></div>

                    <div class="resellers-content">
                        <div class="fm-account-history-head">
                            <div class="fm-account-header left">[$459]</div>
                            <div>
                                <div class="account-history-dropdown-button vouchers"></div>
                                <div class="account-history-dropdown hidden">
                                    <div class="account-history-drop-items voucher10- active">Last 10 Vouchers</div>
                                    <div class="account-history-drop-items voucher100-">Last 100 Vouchers</div>
                                    <div class="account-history-drop-items voucher250-">Last 250 Vouchers</div>
                                    <div class="account-history-drop-items voucherAll-">[$7557]</div>
                                </div>
                            </div>
                            <div class="clear"></div>
                        </div>
                        <table width="100%" border="0" cellspacing="0" cellpadding="0" class="grid-table vouchers"></table>
                    </div>
                </div>
                <div class="fm-account-save-block hidden">
                    <div class="default-button fm-account-save"><span>[$776]</span></div>
                    <div class="default-button fm-account-cancel red"><span>[$82]</span></div>
                    <div class="clear"></div>
                </div>
                
                <div class="fm-account-notifications hidden fm-account-sections">
                    <div class="account tabs-bl">
                        <div class="account tab-lnk active" data-tab="cloud-drive">[$1687]</div>
                        <div class="account tab-lnk" data-tab="chat">[$7997]</div>
                        <div class="account tab-lnk" data-tab="contacts">[$165]</div>
                        <div class="clear"></div>
                    </div>
                    
                    <div class="account tab-content cloud-drive">
                         <div class="account data-block">
                            <div class="fm-account-header">Enable Notifications:</div>
                            <div class="account radio-buttons">
                                <div class="radio-txt">Enable</div>
                                <div class="fmnotifictions radioOn" id="rad21_div"><input type="radio" id="rad21" class="fmnotifictions radioOn" value="1"></div>
                                <div class="radio-txt">Disable</div>
                                <div class="fmnotifictions radioOff" id="rad21_div"><input type="radio" id="rad21" class="fmnotifictions radioOff" value="2"></div>
                                <div class="clear"></div>
                            </div>
                            <div class="fm-account-header">[$862]:</div>
                            <div class="account checkbox-buttons">
                                <div class="account checkbox-item">
                                    <div class="checkdiv checkboxOn right"> 
                                        <input type="checkbox" name="shared-from-contact" id="shared-from-contact" class="checkboxOff" checked /> 
                                    </div>
                                    <label for="shared-from-contact" class="radio-txt">New shared folder from contact</label>
                                </div>
                                <div class="account checkbox-item">
                                    <div class="checkdiv checkboxOff right"> 
                                        <input type="checkbox" name="access-removed" id="access-removed" class="checkboxOn" /> 
                                    </div>
                                    <label for="access-removed" class="radio-txt">Access to shared folder was removed</label>
                                </div>
                                <div class="account checkbox-item">
                                    <div class="checkdiv checkboxOn right"> 
                                        <input type="checkbox" name="new-files" id="new-files" class="checkboxOn" checked /> 
                                    </div>
                                    <label for="new-files" class="radio-txt">Contact added files to a shared folder</label>
                                </div>
                            </div>
                          
                        </div>
                    </div>
                    
                    <div class="account tab-content chat hidden">
                         <div class="account data-block">
                            <div class="fm-account-header">Desktop Notifications:</div>
                            <div class="account radio-buttons">
                                <div class="radio-txt">Enable</div>
                                <div class="chatnotifictions radioOn" id="rad22_div"><input type="radio" id="rad22" class="chatnotifictions radioOn" value="1"></div>
                                <div class="radio-txt">Disable</div>
                                <div class="chatnotifictions radioOff" id="rad22_div"><input type="radio" id="rad22" class="chatnotifictions radioOff" value="2"></div>
                                <div class="clear"></div>
                            </div>
                        </div>
                    </div>
                    
                    <div class="account tab-content contacts hidden">
                         <div class="account data-block">
                            <div class="fm-account-header">Enable Notifications:</div>
                            <div class="account radio-buttons">
                                <div class="radio-txt">Enable</div>
                                <div class="contactsnotifictions radioOn" id="rad23_div"><input type="radio" id="rad23" class="contactsnotifictions radioOn" value="1"></div>
                                <div class="radio-txt">Disable</div>
                                <div class="contactsnotifictions radioOff" id="rad23_div"><input type="radio" id="rad23" class="contactsnotifictions radioOff" value="2"></div>
                                <div class="clear"></div>
                            </div>
                            <div class="fm-account-header">[$862]:</div>
                            <div class="account checkbox-buttons">
                                <div class="account checkbox-item">
                                    <div class="checkdiv checkboxOn right"> 
                                        <input type="checkbox" name="contact-request" id="contact-request" class="checkboxOff" checked /> 
                                    </div>
                                    <label for="contact-request" class="radio-txt">Someone sent you a contact request</label>
                                </div>
                                <div class="account checkbox-item">
                                    <div class="checkdiv checkboxOff right"> 
                                        <input type="checkbox" name="accepted-request" id="accepted-request" class="checkboxOn" /> 
                                    </div>
                                    <label for="accepted-request" class="radio-txt">When someone accept your contact request</label>
                                </div>
                                <div class="account checkbox-item">
                                    <div class="checkdiv checkboxOn right"> 
                                        <input type="checkbox" name="delete-request" id="delete-request" class="checkboxOn" checked /> 
                                    </div>
                                    <label for="delete-request" class="radio-txt">Someone delete you as a contact request</label>
                                </div>
                            </div>
                          
                        </div>
                    </div>
                    
                    
                </div>
                
            </div>
        </div>
    </div>
    <div class="fm-account-overlay hidden"></div>
    <div class="toast-notification transfer download">
        <div class="toast-icon"></div>
        <div class="toast-body">
            <div class="toast-col">
                <span></span>
                <div class="toast-button">
                    [$7224]
                </div>
            </div>
            <div class="toast-col">
                <div class="toast-close-button"></div>
            </div>
        </div>
    </div>

    <div class="toast-notification transfer upload">
        <div class="toast-icon"></div>
        <div class="toast-body">
            <div class="toast-col">
                <span></span>
                <div class="toast-button">
                    [$7224]
                </div>
            </div>
            <div class="toast-col">
                <div class="toast-close-button"></div>
            </div>
        </div>
    </div>

</div><|MERGE_RESOLUTION|>--- conflicted
+++ resolved
@@ -1341,7 +1341,6 @@
                         <div class="account tab-lnk" data-tab="transfers">[$1346]</div>
                         <div class="account tab-lnk" data-tab="fm">File Management</div>
                         <div class="clear"></div>
-                     
                     </div>
                     
                     <div class="account tab-content ui">
@@ -1462,7 +1461,7 @@
                                 </div>
 
                                 <div class="fm-account-header">[$579]</div>
-                                    <div class="account radio-buttons">
+                                <div class="account radio-buttons bottom-pad">
                                     <div class="usessl radioOn" id="rad6_div">
                                         <input type="radio" id="rad6" class="usessl radioOn" value="1">
                                     </div>
@@ -1474,7 +1473,21 @@
                                     <div class="clear"></div>
                                     <div class="account-italic-txt">[$580]</div>
                                 </div>
-<<<<<<< HEAD
+                                
+                                 <!--Network Test-->
+                                <div class="fm-account-header">[$8805]</div>
+                                <div class="account buttons">
+                                    <div class="button default-white-button left" id="network-testing-button">
+                                        <span> [$8806] </span>
+                                    </div>
+                                    <div class="clear"></div>
+                                 </div>
+                                 <div class="account radio-buttons bottom-pad">
+                                    <div class="account-italic-txt">
+                                        <span>[$8808]</span>
+                                    </div>
+                                </div>
+                                <!--Network Test End-->
           
                             </div> 
                         </div>
@@ -1578,31 +1591,6 @@
                              </div>
                           
                         </div>
-=======
-
-                                <div class="clear"></div>
-
-                            </div>
-                                <!--Network Test-->
-                                <div class="account-bandwidth-txt" style="margin-top:25px;">[$8805]</div>
-                                <div class="default-button" id="network-testing-button">
-                                    <span> [$8806] </span>
-                                </div>
-                                <div class="clear"></div>
-                                <div class="account-italic-txt light">
-                                    <span>[$8808]</span>
-                                </div>
-                                <div class="clear"></div>
-                                <!--Network Test End-->
-
-                            <!-- Use rad20 as next radio button to allow further rubsched options -->
-                        </div>
-
-
-
-
-
->>>>>>> 89849bd7
                     </div>
                 </div>
  
